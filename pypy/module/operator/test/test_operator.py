# -*- coding: utf-8 -*-

class AppTestOperator:
    def test_getters_are_not_regular_functions(self):
        import _operator as operator
        class A(object):
            getx = operator.attrgetter('x')
            get3 = operator.itemgetter(3)
            callx = operator.methodcaller("append", "x")
        a = A()
        a.x = 5
        assert a.getx(a) == 5
        assert a.get3("foobar") == "b"
        assert a.getx(*(a,)) == 5
        l = []
        a.callx(l)
        assert l == ["x"]

    def test_getter_multiple_gest(self):
        import _operator as operator

        class A(object):
            pass

        a = A()
        a.x = 'X'
        a.y = 'Y'
        a.z = 'Z'

        assert operator.attrgetter('x','z','y')(a) == ('X', 'Z', 'Y')
        e = raises(TypeError, operator.attrgetter, ('x', (), 'y'))
        assert str(e.value) == "attribute name must be a string, not 'tuple'"

        data = list(map(str, range(20)))
        assert operator.itemgetter(2,10,5)(data) == ('2', '10', '5')
        raises(TypeError, operator.itemgetter(2, 'x', 5), data)

    def test_attrgetter(self):
        import _operator as operator
        raises(TypeError, operator.attrgetter, 2)

    def test_dotted_attrgetter(self):
        from _operator import attrgetter
        class A:
            pass
        a = A()
        a.name = "hello"
        a.child = A()
        a.child.name = "world"
        a.child.foo = "bar"
        assert attrgetter("child.name")(a) == "world"
        assert attrgetter("child.name", "child.foo")(a) == ("world", "bar")

    def test_attrgetter_type(self):
        from _operator import attrgetter
        assert type(attrgetter("child.name")) is attrgetter

    def test_concat(self):
        class Seq1:
            def __init__(self, lst):
                self.lst = lst
            def __len__(self):
                return len(self.lst)
            def __getitem__(self, i):
                return self.lst[i]
            def __add__(self, other):
                return self.lst + other.lst
            def __mul__(self, other):
                return self.lst * other
            def __rmul__(self, other):
                return other * self.lst

        class Seq2(object):
            def __init__(self, lst):
                self.lst = lst
            def __len__(self):
                return len(self.lst)
            def __getitem__(self, i):
                return self.lst[i]
            def __add__(self, other):
                return self.lst + other.lst
            def __mul__(self, other):
                return self.lst * other
            def __rmul__(self, other):
                return other * self.lst

        import _operator as operator

        raises(TypeError, operator.concat)
        raises(TypeError, operator.concat, None, None)
        assert operator.concat('py', 'thon') == 'python'
        assert operator.concat([1, 2], [3, 4]) == [1, 2, 3, 4]
        assert operator.concat(Seq1([5, 6]), Seq1([7])) == [5, 6, 7]
        assert operator.concat(Seq2([5, 6]), Seq2([7])) == [5, 6, 7]
        raises(TypeError, operator.concat, 13, 29)

    def test_mul(self):
        class Seq1:
            def __init__(self, lst):
                self.lst = lst
            def __len__(self):
                return len(self.lst)
            def __getitem__(self, i):
                return self.lst[i]
            def __add__(self, other):
                return self.lst + other.lst
            def __mul__(self, other):
                return self.lst * other
            def __rmul__(self, other):
                return other * self.lst

        class Seq2(object):
            def __init__(self, lst):
                self.lst = lst
            def __len__(self):
                return len(self.lst)
            def __getitem__(self, i):
                return self.lst[i]
            def __add__(self, other):
                return self.lst + other.lst
            def __mul__(self, other):
                return self.lst * other
            def __rmul__(self, other):
                return other * self.lst

        import _operator as operator

        a = list(range(3))
        raises(TypeError, operator.mul)
        raises(TypeError, operator.mul, a, None)
        assert operator.mul(a, 2) == a+a
        assert operator.mul(a, 1) == a
        assert operator.mul(a, 0) == []
        a = (1, 2, 3)
        assert operator.mul(a, 2) == a+a
        assert operator.mul(a, 1) == a
        assert operator.mul(a, 0) == ()
        a = '123'
        assert operator.mul(a, 2) == a+a
        assert operator.mul(a, 1) == a
        assert operator.mul(a, 0) == ''
        a = Seq1([4, 5, 6])
        assert operator.mul(a, 2) == [4, 5, 6, 4, 5, 6]
        assert operator.mul(a, 1) == [4, 5, 6]
        assert operator.mul(a, 0) == []
        a = Seq2([4, 5, 6])
        assert operator.mul(a, 2) == [4, 5, 6, 4, 5, 6]
        assert operator.mul(a, 1) == [4, 5, 6]
        assert operator.mul(a, 0) == []

    def test_iadd(self):
        import _operator as operator

        list = []
        assert operator.iadd(list, [1, 2]) is list
        assert list == [1, 2]

    def test_imul(self):
        import _operator as operator

        class X(object):
            def __index__(self):
                return 5

        a = list(range(3))
        raises(TypeError, operator.imul)
        raises(TypeError, operator.imul, a, None)
        raises(TypeError, operator.imul, a, [])
        assert operator.imul(a, 2) is a
        assert a == [0, 1, 2, 0, 1, 2]
        assert operator.imul(a, 1) is a
        assert a == [0, 1, 2, 0, 1, 2]

    def test_methodcaller(self):
        from _operator import methodcaller
        class X(object):
            def method(self, arg1=2, arg2=3):
                return arg1, arg2
        x = X()
        assert methodcaller("method")(x) == (2, 3)
        assert methodcaller("method", 4)(x) == (4, 3)
        assert methodcaller("method", 4, 5)(x) == (4, 5)
        assert methodcaller("method", 4, arg2=42)(x) == (4, 42)

<<<<<<< HEAD
    def test_methodcaller_not_string(self):
        import _operator as operator
        e = raises(TypeError, operator.methodcaller, 42)
        assert str(e.value) == "method name must be a string"
=======
    def test_methodcaller_self(self):
        from operator import methodcaller
        class X:
            def method(myself, self):
                return self * 6
        assert methodcaller("method", self=7)(X()) == 42
>>>>>>> 5bb1c309

    def test_index(self):
        import _operator as operator
        assert operator.index(42) == 42
        raises(TypeError, operator.index, "abc")
        exc = raises(TypeError, operator.index, "abc")
        assert str(exc.value) == "'str' object cannot be interpreted as an integer"

    def test_indexOf(self):
        import _operator as operator
        raises(TypeError, operator.indexOf)
        raises(TypeError, operator.indexOf, None, None)
        assert operator.indexOf([4, 3, 2, 1], 3) == 1
        raises(ValueError, operator.indexOf, [4, 3, 2, 1], 0)

    def test_index_int_subclass(self):
        import operator
        class myint(int):
            def __index__(self):
                return 13289
        assert operator.index(myint(7)) == 7

    def test_index_int_subclass(self):
        import operator
        class myint(int):
            def __index__(self):
                return 13289
        assert operator.index(myint(7)) == 7

    def test_compare_digest(self):
        import _operator as operator

        # Testing input type exception handling
        a, b = 100, 200
        raises(TypeError, operator._compare_digest, a, b)
        a, b = 100, b"foobar"
        raises(TypeError, operator._compare_digest, a, b)
        a, b = b"foobar", 200
        raises(TypeError, operator._compare_digest, a, b)
        a, b = u"foobar", b"foobar"
        raises(TypeError, operator._compare_digest, a, b)
        a, b = b"foobar", u"foobar"
        raises(TypeError, operator._compare_digest, a, b)

        # Testing bytes of different lengths
        a, b = b"foobar", b"foo"
        assert not operator._compare_digest(a, b)
        a, b = b"\xde\xad\xbe\xef", b"\xde\xad"
        assert not operator._compare_digest(a, b)

        # Testing bytes of same lengths, different values
        a, b = b"foobar", b"foobaz"
        assert not operator._compare_digest(a, b)
        a, b = b"\xde\xad\xbe\xef", b"\xab\xad\x1d\xea"
        assert not operator._compare_digest(a, b)

        # Testing bytes of same lengths, same values
        a, b = b"foobar", b"foobar"
        assert operator._compare_digest(a, b)
        a, b = b"\xde\xad\xbe\xef", b"\xde\xad\xbe\xef"
        assert operator._compare_digest(a, b)

        # Testing bytearrays of same lengths, same values
        a, b = bytearray(b"foobar"), bytearray(b"foobar")
        assert operator._compare_digest(a, b)

        # Testing bytearrays of diffeent lengths
        a, b = bytearray(b"foobar"), bytearray(b"foo")
        assert not operator._compare_digest(a, b)

        # Testing bytearrays of same lengths, different values
        a, b = bytearray(b"foobar"), bytearray(b"foobaz")
        assert not operator._compare_digest(a, b)

        # Testing byte and bytearray of same lengths, same values
        a, b = bytearray(b"foobar"), b"foobar"
        assert operator._compare_digest(a, b)
        assert operator._compare_digest(b, a)

        # Testing byte bytearray of diffeent lengths
        a, b = bytearray(b"foobar"), b"foo"
        assert not operator._compare_digest(a, b)
        assert not operator._compare_digest(b, a)

        # Testing byte and bytearray of same lengths, different values
        a, b = bytearray(b"foobar"), b"foobaz"
        assert not operator._compare_digest(a, b)
        assert not operator._compare_digest(b, a)

        # Testing str of same lengths
        a, b = "foobar", "foobar"
        assert operator._compare_digest(a, b)

        # Testing str of diffeent lengths
        a, b = "foo", "foobar"
        assert not operator._compare_digest(a, b)

        # Testing bytes of same lengths, different values
        a, b = "foobar", "foobaz"
        assert not operator._compare_digest(a, b)

        # Testing error cases
        a, b = u"foobar", b"foobar"
        raises(TypeError, operator._compare_digest, a, b)
        a, b = b"foobar", u"foobar"
        raises(TypeError, operator._compare_digest, a, b)
        a, b = b"foobar", 1
        raises(TypeError, operator._compare_digest, a, b)
        a, b = 100, 200
        raises(TypeError, operator._compare_digest, a, b)
        a, b = "fooä", "fooä"
        raises(TypeError, operator._compare_digest, a, b)

        # subclasses are supported by ignore __eq__
        class mystr(str):
            def __eq__(self, other):
                return False

        a, b = mystr("foobar"), mystr("foobar")
        assert operator._compare_digest(a, b)
        a, b = mystr("foobar"), "foobar"
        assert operator._compare_digest(a, b)
        a, b = mystr("foobar"), mystr("foobaz")
        assert not operator._compare_digest(a, b)

        class mybytes(bytes):
            def __eq__(self, other):
                return False

        a, b = mybytes(b"foobar"), mybytes(b"foobar")
        assert operator._compare_digest(a, b)
        a, b = mybytes(b"foobar"), b"foobar"
        assert operator._compare_digest(a, b)
        a, b = mybytes(b"foobar"), mybytes(b"foobaz")
        assert not operator._compare_digest(a, b)

    def test_compare_digest_unicode(self):
        import _operator as operator
        assert operator._compare_digest(u'asd', u'asd')
        assert not operator._compare_digest(u'asd', u'qwe')
        raises(TypeError, operator._compare_digest, u'asd', b'qwe')

    def test_length_hint(self):
        import _operator as operator
        assert operator.length_hint([1, 2]) == 2

    def test_repr_attrgetter(self):
        import _operator as operator
        assert repr(operator.attrgetter("foo")) == "operator.attrgetter('foo')"
        assert repr(operator.attrgetter("foo", 'bar')) == (
            "operator.attrgetter('foo', 'bar')")
        assert repr(operator.attrgetter("foo.bar")) == (
            "operator.attrgetter('foo.bar')")
        assert repr(operator.attrgetter("foo", 'bar.baz')) == (
            "operator.attrgetter('foo', 'bar.baz')")

    def test_repr_itemgetter(self):
        import _operator as operator
        assert repr(operator.itemgetter(2)) == "operator.itemgetter(2)"
        assert repr(operator.itemgetter(2, 3)) == "operator.itemgetter(2, 3)"

    def test_repr_methodcaller(self):
        import _operator as operator
        assert repr(operator.methodcaller("foo", "bar", baz=42)) == (
            "operator.methodcaller('foo', 'bar', baz=42)")<|MERGE_RESOLUTION|>--- conflicted
+++ resolved
@@ -182,19 +182,17 @@
         assert methodcaller("method", 4, 5)(x) == (4, 5)
         assert methodcaller("method", 4, arg2=42)(x) == (4, 42)
 
-<<<<<<< HEAD
-    def test_methodcaller_not_string(self):
-        import _operator as operator
-        e = raises(TypeError, operator.methodcaller, 42)
-        assert str(e.value) == "method name must be a string"
-=======
     def test_methodcaller_self(self):
         from operator import methodcaller
         class X:
             def method(myself, self):
                 return self * 6
         assert methodcaller("method", self=7)(X()) == 42
->>>>>>> 5bb1c309
+
+    def test_methodcaller_not_string(self):
+        import _operator as operator
+        e = raises(TypeError, operator.methodcaller, 42)
+        assert str(e.value) == "method name must be a string"
 
     def test_index(self):
         import _operator as operator
