--- conflicted
+++ resolved
@@ -16,13 +16,9 @@
         assert a.getx(a) == 5
         assert a.get3("foobar") == "b"
         assert a.getx(*(a,)) == 5
-<<<<<<< HEAD
-=======
-        assert a.get3(obj="foobar") == "b"
         l = []
         a.callx(l)
         assert l == ["x"]
->>>>>>> 792973c9
 
     def test_getter_multiple_gest(self):
         import operator
