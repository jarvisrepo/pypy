--- conflicted
+++ resolved
@@ -210,24 +210,10 @@
     return space.inplace_add(w_obj1, w_obj2)
 
 @unwrap_spec(default=int)
-<<<<<<< HEAD
 def length_hint(space, w_iterable, default=0):
     """Return an estimate of the number of items in obj.
     This is useful for presizing containers when building from an iterable.
     If the object supports len(), the result will be exact.
     Otherwise, it may over- or under-estimate by an arbitrary amount.
     The result will be an integer >= 0."""
-    return space.wrap(space.length_hint(w_iterable, default))
-=======
-def _length_hint(space, w_iterable, default):
-    return space.newint(space.length_hint(w_iterable, default))
-
-
-def isMappingType(space, w_obj):
-    'isMappingType(a) -- Return True if a has a mapping type, False otherwise.'
-    return space.newbool(space.ismapping_w(w_obj))
-
-def isSequenceType(space, w_obj):
-    'isSequenceType(a) -- Return True if a has a sequence type, False otherwise.'
-    return space.newbool(space.issequence_w(w_obj))
->>>>>>> 681e076a
+    return space.newint(space.length_hint(w_iterable, default))