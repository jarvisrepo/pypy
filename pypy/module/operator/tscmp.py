"""
Provides _compare_digest method, which is a safe comparing to prevent timing
attacks for the hmac module.
"""
import py

from rpython.rtyper.lltypesystem import lltype, rffi
from rpython.translator import cdir
from rpython.translator.tool.cbuild import ExternalCompilationInfo

from pypy.interpreter.error import OperationError, oefmt
from pypy.interpreter.unicodehelper import encode

cwd = py.path.local(__file__).dirpath()
eci = ExternalCompilationInfo(
    includes=[cwd.join('tscmp.h')],
    include_dirs=[str(cwd), cdir],
    separate_module_files=[cwd.join('tscmp.c')])


def llexternal(*args, **kwargs):
    kwargs.setdefault('compilation_info', eci)
    kwargs.setdefault('sandboxsafe', True)
    return rffi.llexternal(*args, **kwargs)


pypy_tscmp = llexternal(
    'pypy_tscmp',
    [rffi.CCHARP, rffi.CCHARP, rffi.LONG, rffi.LONG],
    rffi.INT)


def compare_digest(space, w_a, w_b):
    """compare_digest(a, b) -> bool

    Return 'a == b'.  This function uses an approach designed to prevent
    timing analysis, making it appropriate for cryptography.  a and b
    must both be of the same type: either str (ASCII only), or any type
    that supports the buffer protocol (e.g. bytes).

    Note: If a and b are of different lengths, or if an error occurs, a
    timing attack could theoretically reveal information about the types
    and lengths of a and b--but not their values.

    XXX note that here the strings have to have the same length as UTF8,
    not only as unicode. Not sure how to do better
    """
    if (space.isinstance_w(w_a, space.w_unicode) and
        space.isinstance_w(w_b, space.w_unicode)):
<<<<<<< HEAD
        try:
            w_a = encode(space, w_a, 'ascii')
            w_b = encode(space, w_b, 'ascii')
        except OperationError as e:
            if not e.match(space, space.w_UnicodeEncodeError):
                raise
            raise oefmt(space.w_TypeError,
                        "comparing strings with non-ASCII characters is not "
                        "supported")
=======
        a = space.utf8_w(w_a)
        b = space.utf8_w(w_b)
        return space.newbool(_compare_two_strings(a, b))
>>>>>>> 572becf8
    return compare_digest_buffer(space, w_a, w_b)


def compare_digest_buffer(space, w_a, w_b):
<<<<<<< HEAD
    a = space.charbuf_w(w_a)
    b = space.charbuf_w(w_b)
=======
    try:
        a_buf = w_a.buffer_w(space, space.BUF_SIMPLE)
        b_buf = w_b.buffer_w(space, space.BUF_SIMPLE)
    except BufferInterfaceNotFound:
        raise oefmt(space.w_TypeError,
                    "unsupported operand types(s) or combination of types: "
                    "'%T' and '%T'", w_a, w_b)

    a = a_buf.as_str()
    b = b_buf.as_str()
    return space.newbool(_compare_two_strings(a, b))

def _compare_two_strings(a, b):
>>>>>>> 572becf8
    with rffi.scoped_nonmovingbuffer(a) as a_buf:
        with rffi.scoped_nonmovingbuffer(b) as b_buf:
            result = pypy_tscmp(a_buf, b_buf, len(a), len(b))
    return rffi.cast(lltype.Bool, result)<|MERGE_RESOLUTION|>--- conflicted
+++ resolved
@@ -47,7 +47,6 @@
     """
     if (space.isinstance_w(w_a, space.w_unicode) and
         space.isinstance_w(w_b, space.w_unicode)):
-<<<<<<< HEAD
         try:
             w_a = encode(space, w_a, 'ascii')
             w_b = encode(space, w_b, 'ascii')
@@ -57,33 +56,15 @@
             raise oefmt(space.w_TypeError,
                         "comparing strings with non-ASCII characters is not "
                         "supported")
-=======
-        a = space.utf8_w(w_a)
-        b = space.utf8_w(w_b)
-        return space.newbool(_compare_two_strings(a, b))
->>>>>>> 572becf8
     return compare_digest_buffer(space, w_a, w_b)
 
 
 def compare_digest_buffer(space, w_a, w_b):
-<<<<<<< HEAD
     a = space.charbuf_w(w_a)
     b = space.charbuf_w(w_b)
-=======
-    try:
-        a_buf = w_a.buffer_w(space, space.BUF_SIMPLE)
-        b_buf = w_b.buffer_w(space, space.BUF_SIMPLE)
-    except BufferInterfaceNotFound:
-        raise oefmt(space.w_TypeError,
-                    "unsupported operand types(s) or combination of types: "
-                    "'%T' and '%T'", w_a, w_b)
-
-    a = a_buf.as_str()
-    b = b_buf.as_str()
     return space.newbool(_compare_two_strings(a, b))
 
 def _compare_two_strings(a, b):
->>>>>>> 572becf8
     with rffi.scoped_nonmovingbuffer(a) as a_buf:
         with rffi.scoped_nonmovingbuffer(b) as b_buf:
             result = pypy_tscmp(a_buf, b_buf, len(a), len(b))
