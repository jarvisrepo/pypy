--- conflicted
+++ resolved
@@ -4,12 +4,8 @@
 This module exports a set of operators as functions. E.g. operator.add(x,y) is
 equivalent to x+y.
 '''
-<<<<<<< HEAD
-from __pypy__ import builtinify
-=======
 
 import types
->>>>>>> fe30b959
 
 
 def countOf(a,b):
@@ -19,64 +15,6 @@
         if x == b:
             count += 1
     return count
-
-<<<<<<< HEAD
-=======
-def delslice(obj, start, end):
-    'delslice(a, b, c) -- Same as del a[b:c].'
-    if not isinstance(start, int) or not isinstance(end, int):
-        raise TypeError("an integer is expected")
-    del obj[start:end]
-__delslice__ = delslice
-
-def getslice(a, start, end):
-    'getslice(a, b, c) -- Same as a[b:c].'
-    if not isinstance(start, int) or not isinstance(end, int):
-        raise TypeError("an integer is expected")
-    return a[start:end]
-__getslice__ = getslice
-
-def indexOf(a, b):
-    'indexOf(a, b) -- Return the first index of b in a.'
-    index = 0
-    for x in a:
-        if x == b:
-            return index
-        index += 1
-    raise ValueError('sequence.index(x): x not in sequence')
-
-def isMappingType(obj,):
-    'isMappingType(a) -- Return True if a has a mapping type, False otherwise.'
-    if isinstance(obj, types.InstanceType):
-        return hasattr(obj, '__getitem__')
-    return hasattr(obj, '__getitem__') and not hasattr(obj, '__getslice__')
-
-def isNumberType(obj,):
-    'isNumberType(a) -- Return True if a has a numeric type, False otherwise.'
-    return hasattr(obj, '__int__') or hasattr(obj, '__float__')
-
-def isSequenceType(obj,):
-    'isSequenceType(a) -- Return True if a has a sequence type, False otherwise.'
-    if isinstance(obj, dict):
-        return False
-    return hasattr(obj, '__getitem__')
-
-def repeat(obj, num):
-    'repeat(a, b) -- Return a * b, where a is a sequence, and b is an integer.'
-    if not isinstance(num, (int, long)):
-        raise TypeError('an integer is required')
-    if not isSequenceType(obj):
-        raise TypeError("non-sequence object can't be repeated")
-
-    return obj * num
-
-__repeat__ = repeat
-
-def setslice(a, b, c, d):
-    'setslice(a, b, c, d) -- Same as a[b:c] = d.'
-    a[b:c] = d
-__setslice__ = setslice
-
 
 def _resolve_attr_chain(chain, obj, idx=0):
     obj = getattr(obj, chain[idx])
@@ -113,17 +51,13 @@
         ])
 
 
->>>>>>> fe30b959
 def attrgetter(attr, *attrs):
     if (
-        not isinstance(attr, basestring) or
-        not all(isinstance(a, basestring) for a in attrs)
+        not isinstance(attr, str) or
+        not all(isinstance(a, str) for a in attrs)
     ):
-        def _raise_typeerror(obj):
-            raise TypeError(
-                "argument must be a string, not %r" % type(attr).__name__
-            )
-        return _raise_typeerror
+        raise TypeError("attribute name must be a string, not %r" %
+                        type(attr).__name__)
     if attrs:
         return _multi_attrgetter([
             a.split(".") for a in [attr] + list(attrs)
@@ -131,20 +65,6 @@
     elif "." not in attr:
         return _simple_attrgetter(attr)
     else:
-<<<<<<< HEAD
-        getter = single_attr_getter(attr)
-    return builtinify(getter)
-
-def single_attr_getter(attr):
-    if not isinstance(attr, str):
-        raise TypeError("attribute name must be a string, not {!r}".format(
-                type(attr).__name__))
-    #
-    def make_getter(name, prevfn=None):
-        if prevfn is None:
-            def getter(obj):
-                return getattr(obj, name)
-=======
         return _single_attrgetter(attr.split("."))
 
 
@@ -153,7 +73,6 @@
         self._single = not bool(items)
         if self._single:
             self._idx = item
->>>>>>> fe30b959
         else:
             self._idx = [item] + list(items)
 
