--- conflicted
+++ resolved
@@ -26,14 +26,11 @@
 class attrgetter(object):
     def __init__(self, attr, *attrs):
         if (
-            not isinstance(attr, basestring) or
-            not all(isinstance(a, basestring) for a in attrs)
+            not isinstance(attr, str) or
+            not all(isinstance(a, str) for a in attrs)
         ):
-            def _raise_typeerror(obj):
-                raise TypeError(
-                    "argument must be a string, not %r" % type(attr).__name__
-                )
-            self._call = _raise_typeerror
+            raise TypeError("attribute name must be a string, not %r" %
+                        type(attr).__name__)
         elif attrs:
             self._multi_attrs = [
                 a.split(".") for a in [attr] + list(attrs)
@@ -62,26 +59,6 @@
         ])
 
 
-<<<<<<< HEAD
-def attrgetter(attr, *attrs):
-    if (
-        not isinstance(attr, str) or
-        not all(isinstance(a, str) for a in attrs)
-    ):
-        raise TypeError("attribute name must be a string, not %r" %
-                        type(attr).__name__)
-    if attrs:
-        return _multi_attrgetter([
-            a.split(".") for a in [attr] + list(attrs)
-        ])
-    elif "." not in attr:
-        return _simple_attrgetter(attr)
-    else:
-        return _single_attrgetter(attr.split("."))
-
-
-=======
->>>>>>> aad41369
 class itemgetter(object):
     def __init__(self, item, *items):
         self._single = not bool(items)
