--- conflicted
+++ resolved
@@ -91,16 +91,12 @@
 
 
 class methodcaller(object):
-<<<<<<< HEAD
-    def __init__(self, method_name, *args, **kwargs):
-        if not isinstance(method_name, str):
-            raise TypeError("method name must be a string")
-=======
     def __init__(*args, **kwargs):
         if len(args) < 2:
             raise TypeError("methodcaller() called with not enough arguments")
         self, method_name = args[:2]
->>>>>>> 5bb1c309
+        if not isinstance(method_name, str):
+            raise TypeError("method name must be a string")
         self._method_name = method_name
         self._args = args[2:]
         self._kwargs = kwargs
