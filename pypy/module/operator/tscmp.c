--- conflicted
+++ resolved
@@ -2,12 +2,8 @@
  */
 
 #include <stdlib.h>
-<<<<<<< HEAD
-#include "tscmp.h"
-=======
 #include <wchar.h>
 #include "src/precommondefs.h"
->>>>>>> 96b23919
 
 RPY_EXPORTED_FOR_TESTS int
 pypy_tscmp(const char *a, const char *b, long len_a, long len_b)
