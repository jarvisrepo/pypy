import sys

from pypy.module.thread.test.support import GenericTestThread


class AppTestMinimal:
    spaceconfig = dict(usemodules=['__pypy__'])

    def test_signal(self):
        from __pypy__ import thread
        with thread.signals_enabled:
            pass
        # assert did not crash


class AppTestThreadSignal(GenericTestThread):
    spaceconfig = dict(usemodules=['__pypy__', 'thread', 'signal', 'time'])

    def test_exit_twice(self):
        import __pypy__, _thread
        __pypy__.thread._signals_exit()
        try:
            raises(_thread.error, __pypy__.thread._signals_exit)
        finally:
            __pypy__.thread._signals_enter()

    def test_enable_signals(self):
<<<<<<< HEAD
        import __pypy__, _thread, signal, time
=======
        import sys
        if sys.platform.startswith('win'):
            skip('signals not operable on windows')
        import __pypy__, thread, signal, time
>>>>>>> 7ca3c59e

        def subthread():
            try:
                with __pypy__.thread.signals_enabled:
                    _thread.interrupt_main()
                    for i in range(10):
                        print('x')
                        time.sleep(0.1)
            except BaseException as e:
                interrupted.append(e)
            finally:
                done.append(None)

        # This is normally called by app_main.py
        signal.signal(signal.SIGINT, signal.default_int_handler)

        for i in range(10):
            __pypy__.thread._signals_exit()
            try:
                done = []
                interrupted = []
                _thread.start_new_thread(subthread, ())
                for i in range(10):
                    if len(done): break
                    print('.')
                    time.sleep(0.1)
                assert len(done) == 1
                assert len(interrupted) == 1
                assert 'KeyboardInterrupt' in interrupted[0].__class__.__name__
            finally:
                __pypy__.thread._signals_enter()

    def test_thread_fork_signals(self):
        import __pypy__
        import os, _thread, signal

        if not hasattr(os, 'fork'):
            skip("No fork on this platform")

        def fork():
            with __pypy__.thread.signals_enabled:
                return os.fork()

        def threadfunction():
            pid = fork()
            if pid == 0:
                print('in child')
                # signal() only works from the 'main' thread
                signal.signal(signal.SIGUSR1, signal.SIG_IGN)
                os._exit(42)
            else:
                self.timeout_killer(pid, 5)
                exitcode = os.waitpid(pid, 0)[1]
                feedback.append(exitcode)

        feedback = []
        _thread.start_new_thread(threadfunction, ())
        self.waitfor(lambda: feedback)
        # if 0, an (unraisable) exception was raised from the forked thread.
        # if 9, process was killed by timer.
        # if 42<<8, os._exit(42) was correctly reached.
        assert feedback == [42<<8]


class AppTestThreadSignalLock:
    spaceconfig = dict(usemodules=['__pypy__', 'thread', 'signal'])

    def setup_class(cls):
        if (not cls.runappdirect or
                '__pypy__' not in sys.builtin_module_names):
            import py
            py.test.skip("this is only a test for -A runs on top of pypy")

    def test_enable_signals(self):
        import __pypy__, _thread, signal, time

        interrupted = []
        lock = _thread.allocate_lock()
        lock.acquire()

        def subthread():
            try:
                time.sleep(0.25)
                with __pypy__.thread.signals_enabled:
                    _thread.interrupt_main()
            except BaseException as e:
                interrupted.append(e)
            finally:
                lock.release()

        _thread.start_new_thread(subthread, ())
        lock.acquire()
        assert len(interrupted) == 1
        assert 'KeyboardInterrupt' in interrupted[0].__class__.__name__<|MERGE_RESOLUTION|>--- conflicted
+++ resolved
@@ -25,14 +25,10 @@
             __pypy__.thread._signals_enter()
 
     def test_enable_signals(self):
-<<<<<<< HEAD
-        import __pypy__, _thread, signal, time
-=======
         import sys
         if sys.platform.startswith('win'):
             skip('signals not operable on windows')
-        import __pypy__, thread, signal, time
->>>>>>> 7ca3c59e
+        import __pypy__, _thread, signal, time
 
         def subthread():
             try:
