import sys

from pypy.module.thread.test.support import GenericTestThread


class AppTestMinimal:
    spaceconfig = dict(usemodules=['__pypy__'])

    def test_signal(self):
        from __pypy__ import thread
        with thread.signals_enabled:
            pass
        # assert did not crash


class AppTestThreadSignal(GenericTestThread):
    spaceconfig = dict(usemodules=['__pypy__', 'thread', 'signal', 'time'])

    def test_exit_twice(self):
        import __pypy__, _thread
        __pypy__.thread._signals_exit()
        try:
            raises(_thread.error, __pypy__.thread._signals_exit)
        finally:
            __pypy__.thread._signals_enter()

    def test_enable_signals(self):
<<<<<<< HEAD
        import __pypy__, _thread, signal, time
=======
        import __pypy__, thread, signal, time, sys
>>>>>>> 48e46ea8

        def subthread():
            try:
                with __pypy__.thread.signals_enabled:
                    _thread.interrupt_main()
                    for i in range(10):
                        print('x')
                        time.sleep(0.1)
            except BaseException as e:
                interrupted.append(e)
            finally:
                done.append(None)

        # This is normally called by app_main.py
        signal.signal(signal.SIGINT, signal.default_int_handler)

        if sys.platform.startswith('win'):
            # Windows seems to hang on _setmode when the first print comes from
            # a thread, so make sure we've initialized io
            sys.stdout

        for i in range(10):
            __pypy__.thread._signals_exit()
            try:
                done = []
                interrupted = []
<<<<<<< HEAD
                print('starting',i)
                _thread.start_new_thread(subthread, ())
=======
                thread.start_new_thread(subthread, ())
>>>>>>> 48e46ea8
                for j in range(10):
                    if len(done): break
                    print('.')
                    time.sleep(0.1)
                assert len(done) == 1
                assert len(interrupted) == 1
                assert 'KeyboardInterrupt' in interrupted[0].__class__.__name__
            finally:
                __pypy__.thread._signals_enter()

    def test_thread_fork_signals(self):
        import __pypy__
        import os, _thread, signal

        if not hasattr(os, 'fork'):
            skip("No fork on this platform")

        def fork():
            with __pypy__.thread.signals_enabled:
                return os.fork()

        def threadfunction():
            pid = fork()
            if pid == 0:
                print('in child')
                # signal() only works from the 'main' thread
                signal.signal(signal.SIGUSR1, signal.SIG_IGN)
                os._exit(42)
            else:
                self.timeout_killer(pid, 5)
                exitcode = os.waitpid(pid, 0)[1]
                feedback.append(exitcode)

        feedback = []
        _thread.start_new_thread(threadfunction, ())
        self.waitfor(lambda: feedback)
        # if 0, an (unraisable) exception was raised from the forked thread.
        # if 9, process was killed by timer.
        # if 42<<8, os._exit(42) was correctly reached.
        assert feedback == [42<<8]


class AppTestThreadSignalLock:
    spaceconfig = dict(usemodules=['__pypy__', 'thread', 'signal'])

    def setup_class(cls):
        if (not cls.runappdirect or
                '__pypy__' not in sys.builtin_module_names):
            import py
            py.test.skip("this is only a test for -A runs on top of pypy")

    def test_enable_signals(self):
<<<<<<< HEAD
        import __pypy__, _thread, signal, time
=======
        import __pypy__, thread, time
>>>>>>> 48e46ea8

        interrupted = []
        lock = _thread.allocate_lock()
        lock.acquire()

        def subthread():
            try:
                time.sleep(0.25)
                with __pypy__.thread.signals_enabled:
                    _thread.interrupt_main()
            except BaseException as e:
                interrupted.append(e)
            finally:
                lock.release()

        _thread.start_new_thread(subthread, ())
        lock.acquire()
        assert len(interrupted) == 1
        assert 'KeyboardInterrupt' in interrupted[0].__class__.__name__<|MERGE_RESOLUTION|>--- conflicted
+++ resolved
@@ -25,11 +25,7 @@
             __pypy__.thread._signals_enter()
 
     def test_enable_signals(self):
-<<<<<<< HEAD
-        import __pypy__, _thread, signal, time
-=======
-        import __pypy__, thread, signal, time, sys
->>>>>>> 48e46ea8
+        import __pypy__, _thread, signal, time, sys
 
         def subthread():
             try:
@@ -56,12 +52,7 @@
             try:
                 done = []
                 interrupted = []
-<<<<<<< HEAD
-                print('starting',i)
                 _thread.start_new_thread(subthread, ())
-=======
-                thread.start_new_thread(subthread, ())
->>>>>>> 48e46ea8
                 for j in range(10):
                     if len(done): break
                     print('.')
@@ -114,11 +105,7 @@
             py.test.skip("this is only a test for -A runs on top of pypy")
 
     def test_enable_signals(self):
-<<<<<<< HEAD
-        import __pypy__, _thread, signal, time
-=======
-        import __pypy__, thread, time
->>>>>>> 48e46ea8
+        import __pypy__, _thread, time
 
         interrupted = []
         lock = _thread.allocate_lock()
