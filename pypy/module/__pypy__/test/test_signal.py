import sys

from pypy.module.thread.test.support import GenericTestThread


class AppTestMinimal:
    spaceconfig = dict(usemodules=['__pypy__'])

    def test_signal(self):
        from __pypy__ import thread
        with thread.signals_enabled:
            pass
        # assert did not crash


class AppTestThreadSignal(GenericTestThread):
    spaceconfig = dict(usemodules=['__pypy__', 'thread', 'signal', 'time'])

    def test_exit_twice(self):
        import __pypy__, _thread
        __pypy__.thread._signals_exit()
        try:
            raises(_thread.error, __pypy__.thread._signals_exit)
        finally:
            __pypy__.thread._signals_enter()

    def test_enable_signals(self):
        import __pypy__, _thread, signal, time, sys

        def subthread():
            print('subthread started')
            try:
                with __pypy__.thread.signals_enabled:
                    _thread.interrupt_main()
                    for i in range(10):
                        print('x')
<<<<<<< HEAD
                        time.sleep(0.1)
            except BaseException as e:
=======
                        time.sleep(0.25)
            except BaseException, e:
>>>>>>> 3c3fefdf
                interrupted.append(e)
            finally:
                print('subthread stops, interrupted=%r' % (interrupted,))
                done.append(None)

        # This is normally called by app_main.py
        signal.signal(signal.SIGINT, signal.default_int_handler)

        if sys.platform.startswith('win'):
            # Windows seems to hang on _setmode when the first print comes from
            # a thread, so make sure we've initialized io
            sys.stdout

        for i in range(10):
            __pypy__.thread._signals_exit()
            try:
                done = []
                interrupted = []
                print('--- start ---')
                _thread.start_new_thread(subthread, ())
                for j in range(10):
                    if len(done): break
                    print('.')
                    time.sleep(0.25)
                print('main thread loop done')
                assert len(done) == 1
                assert len(interrupted) == 1
                assert 'KeyboardInterrupt' in interrupted[0].__class__.__name__
            finally:
                __pypy__.thread._signals_enter()

    def test_thread_fork_signals(self):
        import __pypy__
        import os, _thread, signal

        if not hasattr(os, 'fork'):
            skip("No fork on this platform")

        def fork():
            with __pypy__.thread.signals_enabled:
                return os.fork()

        def threadfunction():
            pid = fork()
            if pid == 0:
                print('in child')
                # signal() only works from the 'main' thread
                signal.signal(signal.SIGUSR1, signal.SIG_IGN)
                os._exit(42)
            else:
                self.timeout_killer(pid, 5)
                exitcode = os.waitpid(pid, 0)[1]
                feedback.append(exitcode)

        feedback = []
        _thread.start_new_thread(threadfunction, ())
        self.waitfor(lambda: feedback)
        # if 0, an (unraisable) exception was raised from the forked thread.
        # if 9, process was killed by timer.
        # if 42<<8, os._exit(42) was correctly reached.
        assert feedback == [42<<8]


class AppTestThreadSignalLock:
    spaceconfig = dict(usemodules=['__pypy__', 'thread', 'signal'])

    def setup_class(cls):
        if (not cls.runappdirect or
                '__pypy__' not in sys.builtin_module_names):
            import py
            py.test.skip("this is only a test for -A runs on top of pypy")

    def test_enable_signals(self):
        import __pypy__, _thread, time

        interrupted = []
        lock = _thread.allocate_lock()
        lock.acquire()

        def subthread():
            try:
                time.sleep(0.5)
                with __pypy__.thread.signals_enabled:
                    _thread.interrupt_main()
            except BaseException as e:
                interrupted.append(e)
            finally:
                lock.release()

        _thread.start_new_thread(subthread, ())
        lock.acquire()
        assert len(interrupted) == 1
        assert 'KeyboardInterrupt' in interrupted[0].__class__.__name__<|MERGE_RESOLUTION|>--- conflicted
+++ resolved
@@ -34,13 +34,8 @@
                     _thread.interrupt_main()
                     for i in range(10):
                         print('x')
-<<<<<<< HEAD
-                        time.sleep(0.1)
+                        time.sleep(0.25)
             except BaseException as e:
-=======
-                        time.sleep(0.25)
-            except BaseException, e:
->>>>>>> 3c3fefdf
                 interrupted.append(e)
             finally:
                 print('subthread stops, interrupted=%r' % (interrupted,))
