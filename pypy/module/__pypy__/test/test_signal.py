import sys

from pypy.module.thread.test.support import GenericTestThread


class AppTestMinimal:
    spaceconfig = dict(usemodules=['__pypy__'])

    def test_signal(self):
        from __pypy__ import thread
        with thread.signals_enabled:
            pass
        # assert did not crash


class AppTestThreadSignal(GenericTestThread):
    spaceconfig = dict(usemodules=['__pypy__', 'thread', 'signal', 'time'])

    def test_exit_twice(self):
        import __pypy__, _thread
        __pypy__.thread._signals_exit()
        try:
            raises(_thread.error, __pypy__.thread._signals_exit)
        finally:
            __pypy__.thread._signals_enter()

    def test_enable_signals(self):
        import __pypy__, _thread, signal, time, sys

        def subthread():
            try:
                with __pypy__.thread.signals_enabled:
                    _thread.interrupt_main()
                    for i in range(10):
                        print('x')
                        time.sleep(0.1)
            except BaseException as e:
                interrupted.append(e)
            finally:
                print 'subthread stops, interrupted=%r' % (interrupted,)
                done.append(None)

        # This is normally called by app_main.py
        signal.signal(signal.SIGINT, signal.default_int_handler)

        if sys.platform.startswith('win'):
            # Windows seems to hang on _setmode when the first print comes from
            # a thread, so make sure we've initialized io
            sys.stdout

        for i in range(10):
            __pypy__.thread._signals_exit()
            try:
                done = []
                interrupted = []
<<<<<<< HEAD
                _thread.start_new_thread(subthread, ())
=======
                print '--- start ---'
                thread.start_new_thread(subthread, ())
>>>>>>> 3b2b3a61
                for j in range(10):
                    if len(done): break
                    print('.')
                    time.sleep(0.1)
                print 'main thread loop done'
                assert len(done) == 1
                assert len(interrupted) == 1
                assert 'KeyboardInterrupt' in interrupted[0].__class__.__name__
            finally:
                __pypy__.thread._signals_enter()

    def test_thread_fork_signals(self):
        import __pypy__
        import os, _thread, signal

        if not hasattr(os, 'fork'):
            skip("No fork on this platform")

        def fork():
            with __pypy__.thread.signals_enabled:
                return os.fork()

        def threadfunction():
            pid = fork()
            if pid == 0:
                print('in child')
                # signal() only works from the 'main' thread
                signal.signal(signal.SIGUSR1, signal.SIG_IGN)
                os._exit(42)
            else:
                self.timeout_killer(pid, 5)
                exitcode = os.waitpid(pid, 0)[1]
                feedback.append(exitcode)

        feedback = []
        _thread.start_new_thread(threadfunction, ())
        self.waitfor(lambda: feedback)
        # if 0, an (unraisable) exception was raised from the forked thread.
        # if 9, process was killed by timer.
        # if 42<<8, os._exit(42) was correctly reached.
        assert feedback == [42<<8]


class AppTestThreadSignalLock:
    spaceconfig = dict(usemodules=['__pypy__', 'thread', 'signal'])

    def setup_class(cls):
        if (not cls.runappdirect or
                '__pypy__' not in sys.builtin_module_names):
            import py
            py.test.skip("this is only a test for -A runs on top of pypy")

    def test_enable_signals(self):
        import __pypy__, _thread, time

        interrupted = []
        lock = _thread.allocate_lock()
        lock.acquire()

        def subthread():
            try:
                time.sleep(0.25)
                with __pypy__.thread.signals_enabled:
                    _thread.interrupt_main()
            except BaseException as e:
                interrupted.append(e)
            finally:
                lock.release()

        _thread.start_new_thread(subthread, ())
        lock.acquire()
        assert len(interrupted) == 1
        assert 'KeyboardInterrupt' in interrupted[0].__class__.__name__<|MERGE_RESOLUTION|>--- conflicted
+++ resolved
@@ -37,7 +37,7 @@
             except BaseException as e:
                 interrupted.append(e)
             finally:
-                print 'subthread stops, interrupted=%r' % (interrupted,)
+                print('subthread stops, interrupted=%r' % (interrupted,))
                 done.append(None)
 
         # This is normally called by app_main.py
@@ -53,17 +53,13 @@
             try:
                 done = []
                 interrupted = []
-<<<<<<< HEAD
+                print('--- start ---')
                 _thread.start_new_thread(subthread, ())
-=======
-                print '--- start ---'
-                thread.start_new_thread(subthread, ())
->>>>>>> 3b2b3a61
                 for j in range(10):
                     if len(done): break
                     print('.')
                     time.sleep(0.1)
-                print 'main thread loop done'
+                print('main thread loop done')
                 assert len(done) == 1
                 assert len(interrupted) == 1
                 assert 'KeyboardInterrupt' in interrupted[0].__class__.__name__
