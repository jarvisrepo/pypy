import sys

from pypy.module.thread.test.support import GenericTestThread


class AppTestMinimal:
    spaceconfig = dict(usemodules=['__pypy__'])

    def test_signal(self):
        from __pypy__ import thread
        with thread.signals_enabled:
            pass
        # assert did not crash


class AppTestThreadSignal(GenericTestThread):
    spaceconfig = dict(usemodules=['__pypy__', 'thread', 'signal', 'time'])

    def test_exit_twice(self):
        import __pypy__, _thread
        __pypy__.thread._signals_exit()
        try:
            raises(_thread.error, __pypy__.thread._signals_exit)
        finally:
            __pypy__.thread._signals_enter()

    def test_enable_signals(self):
        import __pypy__, _thread, signal, time, sys

        def subthread():
            print('subthread started')
            try:
                with __pypy__.thread.signals_enabled:
                    _thread.interrupt_main()
                    for i in range(10):
                        print('x')
                        time.sleep(0.1)
            except BaseException as e:
                interrupted.append(e)
            finally:
                print('subthread stops, interrupted=%r' % (interrupted,))
                done.append(None)

        # This is normally called by app_main.py
        signal.signal(signal.SIGINT, signal.default_int_handler)

        if sys.platform.startswith('win'):
            # Windows seems to hang on _setmode when the first print comes from
            # a thread, so make sure we've initialized io
            sys.stdout

        for i in range(10):
            __pypy__.thread._signals_exit()
            try:
                done = []
                interrupted = []
                print('--- start ---')
<<<<<<< HEAD
                _thread.start_new_thread(subthread, ())
=======
                thread.start_new_thread(subthread, ())
>>>>>>> 84613392
                for j in range(10):
                    if len(done): break
                    print('.')
                    time.sleep(0.1)
                print('main thread loop done')
                assert len(done) == 1
                assert len(interrupted) == 1
                assert 'KeyboardInterrupt' in interrupted[0].__class__.__name__
            finally:
                __pypy__.thread._signals_enter()

    def test_thread_fork_signals(self):
        import __pypy__
        import os, _thread, signal

        if not hasattr(os, 'fork'):
            skip("No fork on this platform")

        def fork():
            with __pypy__.thread.signals_enabled:
                return os.fork()

        def threadfunction():
            pid = fork()
            if pid == 0:
                print('in child')
                # signal() only works from the 'main' thread
                signal.signal(signal.SIGUSR1, signal.SIG_IGN)
                os._exit(42)
            else:
                self.timeout_killer(pid, 5)
                exitcode = os.waitpid(pid, 0)[1]
                feedback.append(exitcode)

        feedback = []
        _thread.start_new_thread(threadfunction, ())
        self.waitfor(lambda: feedback)
        # if 0, an (unraisable) exception was raised from the forked thread.
        # if 9, process was killed by timer.
        # if 42<<8, os._exit(42) was correctly reached.
        assert feedback == [42<<8]


class AppTestThreadSignalLock:
    spaceconfig = dict(usemodules=['__pypy__', 'thread', 'signal'])

    def setup_class(cls):
        if (not cls.runappdirect or
                '__pypy__' not in sys.builtin_module_names):
            import py
            py.test.skip("this is only a test for -A runs on top of pypy")

    def test_enable_signals(self):
        import __pypy__, _thread, time

        interrupted = []
        lock = _thread.allocate_lock()
        lock.acquire()

        def subthread():
            try:
                time.sleep(0.25)
                with __pypy__.thread.signals_enabled:
                    _thread.interrupt_main()
            except BaseException as e:
                interrupted.append(e)
            finally:
                lock.release()

        _thread.start_new_thread(subthread, ())
        lock.acquire()
        assert len(interrupted) == 1
        assert 'KeyboardInterrupt' in interrupted[0].__class__.__name__<|MERGE_RESOLUTION|>--- conflicted
+++ resolved
@@ -55,11 +55,7 @@
                 done = []
                 interrupted = []
                 print('--- start ---')
-<<<<<<< HEAD
                 _thread.start_new_thread(subthread, ())
-=======
-                thread.start_new_thread(subthread, ())
->>>>>>> 84613392
                 for j in range(10):
                     if len(done): break
                     print('.')
