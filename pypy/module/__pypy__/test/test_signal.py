import sys

from pypy.module.thread.test.support import GenericTestThread


class AppTestMinimal:
    spaceconfig = dict(usemodules=['__pypy__'])

    def test_signal(self):
        from __pypy__ import thread
        with thread.signals_enabled:
            pass
        # assert did not crash


class AppTestThreadSignal(GenericTestThread):
    spaceconfig = dict(usemodules=['__pypy__', 'thread', 'signal', 'time'])

    def test_exit_twice(self):
        import __pypy__, _thread
        __pypy__.thread._signals_exit()
        try:
            raises(_thread.error, __pypy__.thread._signals_exit)
        finally:
            __pypy__.thread._signals_enter()

    def test_enable_signals(self):
        import __pypy__, _thread, signal, time, sys

        def subthread():
            print('subthread started')
            try:
                with __pypy__.thread.signals_enabled:
                    _thread.interrupt_main()
                    for i in range(10):
                        print('x')
                        time.sleep(0.25)
            except BaseException as e:
                interrupted.append(e)
            finally:
                print('subthread stops, interrupted=%r' % (interrupted,))
                done.append(None)

        # This is normally called by app_main.py
        signal.signal(signal.SIGINT, signal.default_int_handler)

        if sys.platform.startswith('win'):
            # Windows seems to hang on _setmode when the first print comes from
            # a thread, so make sure we've initialized io
            sys.stdout

        for i in range(10):
            __pypy__.thread._signals_exit()
            try:
                done = []
                interrupted = []
                print('--- start ---')
<<<<<<< HEAD
                _thread.start_new_thread(subthread, ())
                for j in range(10):
=======
                thread.start_new_thread(subthread, ())
                for j in range(30):
>>>>>>> aafd438a
                    if len(done): break
                    print('.')
                    time.sleep(0.25)
                print('main thread loop done')
                assert len(done) == 1
                assert len(interrupted) == 1
                assert 'KeyboardInterrupt' in interrupted[0].__class__.__name__
            finally:
                __pypy__.thread._signals_enter()

    def test_thread_fork_signals(self):
        import __pypy__
        import os, _thread, signal

        if not hasattr(os, 'fork'):
            skip("No fork on this platform")

        def fork():
            with __pypy__.thread.signals_enabled:
                return os.fork()

        def threadfunction():
            pid = fork()
            if pid == 0:
                print('in child')
                # signal() only works from the 'main' thread
                signal.signal(signal.SIGUSR1, signal.SIG_IGN)
                os._exit(42)
            else:
                self.timeout_killer(pid, 5)
                exitcode = os.waitpid(pid, 0)[1]
                feedback.append(exitcode)

        feedback = []
        _thread.start_new_thread(threadfunction, ())
        self.waitfor(lambda: feedback)
        # if 0, an (unraisable) exception was raised from the forked thread.
        # if 9, process was killed by timer.
        # if 42<<8, os._exit(42) was correctly reached.
        assert feedback == [42<<8]


class AppTestThreadSignalLock:
    spaceconfig = dict(usemodules=['__pypy__', 'thread', 'signal'])

    def setup_class(cls):
        if (not cls.runappdirect or
                '__pypy__' not in sys.builtin_module_names):
            import py
            py.test.skip("this is only a test for -A runs on top of pypy")

    def test_enable_signals(self):
        import __pypy__, _thread, time

        interrupted = []
        lock = _thread.allocate_lock()
        lock.acquire()

        def subthread():
            try:
                time.sleep(0.5)
                with __pypy__.thread.signals_enabled:
                    _thread.interrupt_main()
            except BaseException as e:
                interrupted.append(e)
            finally:
                lock.release()

        _thread.start_new_thread(subthread, ())
        lock.acquire()
        assert len(interrupted) == 1
        assert 'KeyboardInterrupt' in interrupted[0].__class__.__name__<|MERGE_RESOLUTION|>--- conflicted
+++ resolved
@@ -55,13 +55,8 @@
                 done = []
                 interrupted = []
                 print('--- start ---')
-<<<<<<< HEAD
                 _thread.start_new_thread(subthread, ())
-                for j in range(10):
-=======
-                thread.start_new_thread(subthread, ())
                 for j in range(30):
->>>>>>> aafd438a
                     if len(done): break
                     print('.')
                     time.sleep(0.25)
