# encoding: utf-8
import pytest
import sys

class AppTestMagic:
    spaceconfig = dict(usemodules=['__pypy__'])

<<<<<<< HEAD
=======
    def setup_class(cls):
        cls.w_file = cls.space.wrap(__file__)

    def test_save_module_content_for_future_reload(self):
        import sys, __pypy__
        d = sys.dont_write_bytecode
        sys.dont_write_bytecode = "hello world"
        __pypy__.save_module_content_for_future_reload(sys)
        sys.dont_write_bytecode = d
        reload(sys)
        assert sys.dont_write_bytecode == "hello world"
        #
        sys.dont_write_bytecode = d
        __pypy__.save_module_content_for_future_reload(sys)

>>>>>>> 4a8db003
    def test_new_code_hook(self):
        # workaround for running on top of old CPython 2.7 versions
        def exec_(code, d):
            exec(code, d)

        l = []

        def callable(code):
            l.append(code)

        import __pypy__
        __pypy__.set_code_callback(callable)
        d = {}
        try:
            exec_("""
def f():
    pass
""", d)
        finally:
            __pypy__.set_code_callback(None)
        assert d['f'].__code__ in l

    def test_decode_long(self):
        from __pypy__ import decode_long
        assert decode_long(b'') == 0
        assert decode_long(b'\xff\x00') == 255
        assert decode_long(b'\xff\x7f') == 32767
        assert decode_long(b'\x00\xff') == -256
        assert decode_long(b'\x00\x80') == -32768
        assert decode_long(b'\x80') == -128
        assert decode_long(b'\x7f') == 127
        assert decode_long(b'\x55' * 97) == (1 << (97 * 8)) // 3
        assert decode_long(b'\x00\x80', 'big') == 128
        assert decode_long(b'\xff\x7f', 'little', False) == 32767
        assert decode_long(b'\x00\x80', 'little', False) == 32768
        assert decode_long(b'\x00\x80', 'little', True) == -32768
        raises(ValueError, decode_long, b'', 'foo')

    def test_promote(self):
        from __pypy__ import _promote
        assert _promote(1) == 1
        assert _promote(1.1) == 1.1
        assert _promote(b"abc") == b"abc"
        raises(TypeError, _promote, u"abc")
        l = []
        assert _promote(l) is l
        class A(object):
            pass
        a = A()
        assert _promote(a) is a

    def test_set_exc_info(self):
        from __pypy__ import set_exc_info
        terr = TypeError("hello world")
        set_exc_info(TypeError, terr)
        try:
            raise ValueError
        except ValueError as e:
            assert e.__context__ is terr

    def test_set_exc_info_issue3096(self):
        from __pypy__ import set_exc_info
        def recover():
            set_exc_info(None, None)
        def main():
            try:
                raise RuntimeError('aaa')
            finally:
                recover()
                raise RuntimeError('bbb')
        try:
            main()
        except RuntimeError as e:
            assert e.__cause__ is None
            assert e.__context__ is None

    def test_set_exc_info_traceback(self):
        import sys
        from __pypy__ import set_exc_info
        def f():
            1 // 0
        def g():
            try:
                f()
            except ZeroDivisionError:
                return sys.exc_info()[2]
        tb = g()
        terr = TypeError("hello world")
        set_exc_info(TypeError, terr, tb)
        assert sys.exc_info()[2] is tb

    def test_utf8_content(self):
        from __pypy__ import utf8content
        assert utf8content(u"a") == b"a"
        assert utf8content(u"\xe4") == b'\xc3\xa4'

<<<<<<< HEAD
    def test_get_set_contextvar_context(self):
        from __pypy__ import get_contextvar_context, set_contextvar_context
        context = get_contextvar_context()
        try:
            set_contextvar_context(1)
            assert get_contextvar_context() == 1
            set_contextvar_context(5)
            assert get_contextvar_context() == 5

        finally:
            set_contextvar_context(context)
=======
    @pytest.mark.skipif(sys.platform != 'win32', reason="win32 only")
    def test_get_osfhandle(self):
        from __pypy__ import get_osfhandle
        with open(self.file) as fid:
            f = get_osfhandle(fid.fileno())
        raises(OSError, get_osfhandle, 2**30)
>>>>>>> 4a8db003
<|MERGE_RESOLUTION|>--- conflicted
+++ resolved
@@ -5,24 +5,9 @@
 class AppTestMagic:
     spaceconfig = dict(usemodules=['__pypy__'])
 
-<<<<<<< HEAD
-=======
     def setup_class(cls):
         cls.w_file = cls.space.wrap(__file__)
 
-    def test_save_module_content_for_future_reload(self):
-        import sys, __pypy__
-        d = sys.dont_write_bytecode
-        sys.dont_write_bytecode = "hello world"
-        __pypy__.save_module_content_for_future_reload(sys)
-        sys.dont_write_bytecode = d
-        reload(sys)
-        assert sys.dont_write_bytecode == "hello world"
-        #
-        sys.dont_write_bytecode = d
-        __pypy__.save_module_content_for_future_reload(sys)
-
->>>>>>> 4a8db003
     def test_new_code_hook(self):
         # workaround for running on top of old CPython 2.7 versions
         def exec_(code, d):
@@ -119,7 +104,13 @@
         assert utf8content(u"a") == b"a"
         assert utf8content(u"\xe4") == b'\xc3\xa4'
 
-<<<<<<< HEAD
+    @pytest.mark.skipif(sys.platform != 'win32', reason="win32 only")
+    def test_get_osfhandle(self):
+        from __pypy__ import get_osfhandle
+        with open(self.file) as fid:
+            f = get_osfhandle(fid.fileno())
+        raises(OSError, get_osfhandle, 2**30)
+
     def test_get_set_contextvar_context(self):
         from __pypy__ import get_contextvar_context, set_contextvar_context
         context = get_contextvar_context()
@@ -131,11 +122,3 @@
 
         finally:
             set_contextvar_context(context)
-=======
-    @pytest.mark.skipif(sys.platform != 'win32', reason="win32 only")
-    def test_get_osfhandle(self):
-        from __pypy__ import get_osfhandle
-        with open(self.file) as fid:
-            f = get_osfhandle(fid.fileno())
-        raises(OSError, get_osfhandle, 2**30)
->>>>>>> 4a8db003
