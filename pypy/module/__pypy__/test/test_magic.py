--- conflicted
+++ resolved
@@ -111,7 +111,6 @@
             f = get_osfhandle(fid.fileno())
         raises(OSError, get_osfhandle, 2**30)
 
-<<<<<<< HEAD
     def test_get_set_contextvar_context(self):
         from __pypy__ import get_contextvar_context, set_contextvar_context
         context = get_contextvar_context()
@@ -123,10 +122,9 @@
 
         finally:
             set_contextvar_context(context)
-=======
+
     def test_list_get_physical_size(self):
         from __pypy__ import list_get_physical_size
         l = [1, 2]
         l.append(3)
-        assert list_get_physical_size(l) >= 3 # should be 6, but untranslated 3
->>>>>>> 11d66bc4
+        assert list_get_physical_size(l) >= 3 # should be 6, but untranslated 3