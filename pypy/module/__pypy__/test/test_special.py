import py

class AppTest(object):
    spaceconfig = {"objspace.usemodules.select": False}

    def setup_class(cls):
        if cls.runappdirect:
            py.test.skip("does not make sense on pypy-c")

    def test_cpumodel(self):
        import __pypy__
        assert hasattr(__pypy__, 'cpumodel')

    def test_builtinify(self):
        import __pypy__
        class A(object):
            a = lambda *args: args
            b = __pypy__.builtinify(a)
        my = A()
        assert my.a() == (my,)
        assert my.b() == ()
        assert A.a(my) == (my,)
        assert A.b(my) == (my,)
        assert not hasattr(A.a, 'im_func')
        assert not hasattr(A.b, 'im_func')
        assert A.a is A.__dict__['a']
        assert A.b is A.__dict__['b']

    def test_hidden_applevel(self):
        import __pypy__
        import sys

        @__pypy__.hidden_applevel
        def sneak(): (lambda: 1/0)()
        try:
            sneak()
        except ZeroDivisionError as e:
            tb = e.__traceback__
            assert tb.tb_frame == sys._getframe()
            assert tb.tb_next.tb_frame.f_code.co_name == '<lambda>'
        else:
            assert False, 'Expected ZeroDivisionError'

    def test_hidden_applevel_frames(self):
        import __pypy__
        import sys

        @__pypy__.hidden_applevel
        def test_hidden():
            assert sys._getframe().f_code.co_name != 'test_hidden'
            def e(): 1/0
            try: e()
            except ZeroDivisionError as e:
                assert sys.exc_info() == (None, None, None)
                frame = e.__traceback__.tb_frame
                assert frame != sys._getframe()
                assert frame.f_code.co_name == 'e'
            else: assert False
            return 2
        assert test_hidden() == 2

    def test_lookup_special(self):
        from __pypy__ import lookup_special
        class X(object):
            def foo(self): return 42
        x = X()
        x.foo = 23
        x.bar = 80
        assert lookup_special(x, "foo")() == 42
        assert lookup_special(x, "bar") is None

    def test_do_what_I_mean(self):
        from __pypy__ import do_what_I_mean
        x = do_what_I_mean()
        assert x == 42

    def test_list_strategy(self):
        from __pypy__ import strategy

        l = [1, 2, 3]
        assert strategy(l) == "IntegerListStrategy"
        l = [b"a", b"b", b"c"]
        assert strategy(l) == "BytesListStrategy"
        l = [u"a", u"b", u"c"]
        assert strategy(l) == "AsciiListStrategy"
        l = [1.1, 2.2, 3.3]
        assert strategy(l) == "FloatListStrategy"
        l = [1, "b", 3]
        assert strategy(l) == "ObjectListStrategy"
        l = []
        assert strategy(l) == "EmptyListStrategy"
        o = 5
        raises(TypeError, strategy, 5)

    def test_dict_strategy(self):
        from __pypy__ import strategy

        d = {}
        assert strategy(d) == "EmptyDictStrategy"
        d = {1: None, 5: None}
        assert strategy(d) == "IntDictStrategy"

    def test_set_strategy(self):
        from __pypy__ import strategy

        s = set()
        assert strategy(s) == "EmptySetStrategy"
        s = set([2, 3, 4])
        assert strategy(s) == "IntegerSetStrategy"

    def test_normalize_exc(self):
        from __pypy__ import normalize_exc
        e = normalize_exc(TypeError)
        assert isinstance(e, TypeError)
        e = normalize_exc(TypeError, 'foo')
        assert isinstance(e, TypeError)
        assert str(e) == 'foo'
        e = normalize_exc(TypeError('doh'))
        assert isinstance(e, TypeError)
        assert str(e) == 'doh'

        try:
            1 / 0
        except ZeroDivisionError as e:
            tb = e.__traceback__
        e = normalize_exc(TypeError, None, tb)
        assert isinstance(e, TypeError)
        assert e.__traceback__ == tb

<<<<<<< HEAD
=======
    def test_instance_strategy(self):
        from __pypy__ import strategy
        class A(object):
            pass
        a = A()
        a.x = 1
        a.y = 2
        assert strategy(a).startswith("<UnboxedPlainAttribute y DICT 0 1 <UnboxedPlainAttribute x DICT 0 0 <DictTerminator w_cls=<W_TypeObject 'A'")

>>>>>>> c0861c0f

class AppTestJitFeatures(object):
    spaceconfig = {"translation.jit": True}

    def setup_class(cls):
        cls.w_runappdirect = cls.space.wrap(cls.runappdirect)

    def test_jit_backend_features(self):
        try:
            from __pypy__ import jit_backend_features
        except ImportError:
            skip("compiled without jit")
        supported_types = jit_backend_features
        assert isinstance(supported_types, list)
        for x in supported_types:
            assert x in ['floats', 'singlefloats', 'longlong']

    def test_do_what_I_mean_error(self):
        if not self.runappdirect:
            skip("we don't wrap a random exception inside SystemError "
                 "when untranslated, because it makes testing harder")
        from __pypy__ import do_what_I_mean
        raises(SystemError, do_what_I_mean, 1)<|MERGE_RESOLUTION|>--- conflicted
+++ resolved
@@ -127,8 +127,6 @@
         assert isinstance(e, TypeError)
         assert e.__traceback__ == tb
 
-<<<<<<< HEAD
-=======
     def test_instance_strategy(self):
         from __pypy__ import strategy
         class A(object):
@@ -138,7 +136,6 @@
         a.y = 2
         assert strategy(a).startswith("<UnboxedPlainAttribute y DICT 0 1 <UnboxedPlainAttribute x DICT 0 0 <DictTerminator w_cls=<W_TypeObject 'A'")
 
->>>>>>> c0861c0f
 
 class AppTestJitFeatures(object):
     spaceconfig = {"translation.jit": True}
