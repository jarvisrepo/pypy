--- conflicted
+++ resolved
@@ -8,12 +8,7 @@
         b.append(u"123")
         b.append(u"1")
         s = b.build()
-<<<<<<< HEAD
-        assert s == "abc1231"
-        assert type(s) is str
-=======
         assert s == u"abc1231"
->>>>>>> 1d78608f
         assert b.build() == s
         b.append(u"123")
         assert b.build() == s + u"123"
