from pypy.interpreter.error import oefmt, wrap_oserror
from pypy.interpreter.gateway import unwrap_spec
from pypy.interpreter.pycode import CodeHookCache
from pypy.interpreter.pyframe import PyFrame
from pypy.interpreter.mixedmodule import MixedModule
from rpython.rlib.objectmodel import we_are_translated
from pypy.objspace.std.dictmultiobject import W_DictMultiObject
from pypy.objspace.std.listobject import W_ListObject
from pypy.objspace.std.setobject import W_BaseSetObject
from pypy.objspace.std.typeobject import MethodCache
from pypy.objspace.std.mapdict import MapAttrCache
from rpython.rlib import rposix, rgc, rstack


def internal_repr(space, w_object):
    return space.newtext('%r' % (w_object,))


def attach_gdb(space):
    """Run an interp-level gdb (or pdb when untranslated)"""
    from rpython.rlib.debug import attach_gdb
    attach_gdb()


@unwrap_spec(name='text')
def method_cache_counter(space, name):
    """Return a tuple (method_cache_hits, method_cache_misses) for calls to
    methods with the name."""
    assert space.config.objspace.std.withmethodcachecounter
    cache = space.fromcache(MethodCache)
    return space.newtuple([space.newint(cache.hits.get(name, 0)),
                           space.newint(cache.misses.get(name, 0))])

def reset_method_cache_counter(space):
    """Reset the method cache counter to zero for all method names."""
    assert space.config.objspace.std.withmethodcachecounter
    cache = space.fromcache(MethodCache)
    cache.misses = {}
    cache.hits = {}
    cache = space.fromcache(MapAttrCache)
    cache.misses = {}
    cache.hits = {}

@unwrap_spec(name='text')
def mapdict_cache_counter(space, name):
    """Return a tuple (index_cache_hits, index_cache_misses) for lookups
    in the mapdict cache with the given attribute name."""
    assert space.config.objspace.std.withmethodcachecounter
    cache = space.fromcache(MapAttrCache)
    return space.newtuple([space.newint(cache.hits.get(name, 0)),
                           space.newint(cache.misses.get(name, 0))])

def builtinify(space, w_func):
    """To implement at app-level modules that are, in CPython,
    implemented in C: this decorator protects a function from being ever
    bound like a method.  Useful because some tests do things like put
    a "built-in" function on a class and access it via the instance.
    """
    from pypy.interpreter.function import Function, BuiltinFunction
    func = space.interp_w(Function, w_func)
    bltn = BuiltinFunction(func)
    return bltn

def hidden_applevel(space, w_func):
    """Decorator that hides a function's frame from app-level"""
    from pypy.interpreter.function import Function
    func = space.interp_w(Function, w_func)
    func.getcode().hidden_applevel = True
    return w_func

def get_hidden_tb(space):
    """Return the traceback of the current exception being handled by a
    frame hidden from applevel.
    """
    operr = space.getexecutioncontext().sys_exc_info(for_hidden=True)
    return space.w_None if operr is None else operr.get_w_traceback(space)

@unwrap_spec(meth='text')
def lookup_special(space, w_obj, meth):
    """Lookup up a special method on an object."""
    if space.is_oldstyle_instance(w_obj):
        raise oefmt(space.w_TypeError,
                    "this doesn't do what you want on old-style classes")
    w_descr = space.lookup(w_obj, meth)
    if w_descr is None:
        return space.w_None
    return space.get(w_descr, w_obj)

def do_what_I_mean(space, w_crash=None):
    if not space.is_none(w_crash):
        raise ValueError    # RPython-level, uncaught
    return space.newint(42)


def strategy(space, w_obj):
    """ strategy(dict or list or set)

    Return the underlying strategy currently used by a dict, list or set object
    """
    if isinstance(w_obj, W_DictMultiObject):
        name = w_obj.get_strategy().__class__.__name__
    elif isinstance(w_obj, W_ListObject):
        name = w_obj.strategy.__class__.__name__
    elif isinstance(w_obj, W_BaseSetObject):
        name = w_obj.strategy.__class__.__name__
    else:
        raise oefmt(space.w_TypeError, "expecting dict or list or set object")
    return space.newtext(name)

def get_console_cp(space):
    from rpython.rlib import rwin32    # Windows only
    return space.newtuple([
        space.newtext('cp%d' % rwin32.GetConsoleCP()),
        space.newtext('cp%d' % rwin32.GetConsoleOutputCP()),
        ])

@unwrap_spec(sizehint=int)
def resizelist_hint(space, w_list, sizehint):
    """ Reallocate the underlying storage of the argument list to sizehint """
    if not isinstance(w_list, W_ListObject):
        raise oefmt(space.w_TypeError, "arg 1 must be a 'list'")
    w_list._resize_hint(sizehint)

@unwrap_spec(sizehint=int)
def newlist_hint(space, sizehint):
    """ Create a new empty list that has an underlying storage of length sizehint """
    return space.newlist_hint(sizehint)

@unwrap_spec(debug=bool)
def set_debug(space, debug):
    space.sys.debug = debug
    space.setitem(space.builtin.w_dict,
                  space.newtext('__debug__'),
                  space.newbool(debug))

@unwrap_spec(estimate=int)
def add_memory_pressure(space, estimate):
    """ Add memory pressure of estimate bytes. Useful when calling a C function
    that internally allocates a big chunk of memory. This instructs the GC to
    garbage collect sooner than it would otherwise."""
    rgc.add_memory_pressure(estimate)

@unwrap_spec(w_frame=PyFrame)
def locals_to_fast(space, w_frame):
    assert isinstance(w_frame, PyFrame)
    w_frame.locals2fast()

@unwrap_spec(w_module=MixedModule)
def save_module_content_for_future_reload(space, w_module):
    w_module.save_module_content_for_future_reload()

def specialized_zip_2_lists(space, w_list1, w_list2):
    from pypy.objspace.std.specialisedtupleobject import specialized_zip_2_lists
    return specialized_zip_2_lists(space, w_list1, w_list2)

def set_code_callback(space, w_callable):
    cache = space.fromcache(CodeHookCache)
    if space.is_none(w_callable):
        cache._code_hook = None
    else:
        cache._code_hook = w_callable

@unwrap_spec(string='bytes', byteorder='text', signed=int)
def decode_long(space, string, byteorder='little', signed=1):
    from rpython.rlib.rbigint import rbigint, InvalidEndiannessError
    try:
        result = rbigint.frombytes(string, byteorder, bool(signed))
    except InvalidEndiannessError:
        raise oefmt(space.w_ValueError, "invalid byteorder argument")
    return space.newlong_from_rbigint(result)

def _promote(space, w_obj):
    """ Promote the first argument of the function and return it. Promote is by
    value for ints, floats, strs, unicodes (but not subclasses thereof) and by
    reference otherwise.  (Unicodes not supported right now.)

    This function is experimental!"""
    from rpython.rlib import jit
    if space.is_w(space.type(w_obj), space.w_int):
        jit.promote(space.int_w(w_obj))
    elif space.is_w(space.type(w_obj), space.w_float):
        jit.promote(space.float_w(w_obj))
    elif space.is_w(space.type(w_obj), space.w_bytes):
        jit.promote_string(space.bytes_w(w_obj))
    elif space.is_w(space.type(w_obj), space.w_unicode):
        raise oefmt(space.w_TypeError, "promoting unicode unsupported")
    else:
        jit.promote(w_obj)
    return w_obj

<<<<<<< HEAD
def side_effects_ok(space):
    """For use with the reverse-debugger: this function normally returns
    True, but will return False if we are evaluating a debugging command
    like a watchpoint.  You are responsible for not doing any side effect
    at all (including no caching) when evaluating watchpoints.  This
    function is meant to help a bit---you can write:

        if not __pypy__.side_effects_ok():
            skip the caching logic

    inside getter methods or properties, to make them usable from
    watchpoints.  Note that you need to re-run ``REVDB=.. pypy''
    after changing the Python code.
    """
    return space.wrap(space._side_effects_ok())

def revdb_stop(space):
    from pypy.interpreter.reverse_debugging import stop_point
    stop_point()
=======
def stack_almost_full(space):
    """Return True if the stack is more than 15/16th full."""
    return space.newbool(rstack.stack_almost_full())
>>>>>>> cb1d5a9e
<|MERGE_RESOLUTION|>--- conflicted
+++ resolved
@@ -188,7 +188,10 @@
         jit.promote(w_obj)
     return w_obj
 
-<<<<<<< HEAD
+def stack_almost_full(space):
+    """Return True if the stack is more than 15/16th full."""
+    return space.newbool(rstack.stack_almost_full())
+
 def side_effects_ok(space):
     """For use with the reverse-debugger: this function normally returns
     True, but will return False if we are evaluating a debugging command
@@ -207,9 +210,4 @@
 
 def revdb_stop(space):
     from pypy.interpreter.reverse_debugging import stop_point
-    stop_point()
-=======
-def stack_almost_full(space):
-    """Return True if the stack is more than 15/16th full."""
-    return space.newbool(rstack.stack_almost_full())
->>>>>>> cb1d5a9e
+    stop_point()