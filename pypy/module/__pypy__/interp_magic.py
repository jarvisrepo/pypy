--- conflicted
+++ resolved
@@ -105,23 +105,6 @@
         raise oefmt(space.w_TypeError, "expecting dict or list or set object")
     return space.newtext(name)
 
-<<<<<<< HEAD
-
-@unwrap_spec(fd='c_int')
-def validate_fd(space, fd):
-    try:
-        rposix.validate_fd(fd)
-    except OSError as e:
-        raise wrap_oserror(space, e)
-=======
-def get_console_cp(space):
-    from rpython.rlib import rwin32    # Windows only
-    return space.newtuple([
-        space.newtext('cp%d' % rwin32.GetConsoleCP()),
-        space.newtext('cp%d' % rwin32.GetConsoleOutputCP()),
-        ])
->>>>>>> 095f3fc1
-
 @unwrap_spec(sizehint=int)
 def resizelist_hint(space, w_list, sizehint):
     """ Reallocate the underlying storage of the argument list to sizehint """
