from pypy.interpreter.error import OperationError, oefmt, wrap_oserror
from pypy.interpreter.gateway import WrappedDefault, unwrap_spec
from pypy.interpreter.pycode import CodeHookCache
from pypy.interpreter.pyframe import PyFrame
from pypy.interpreter.mixedmodule import MixedModule
from rpython.rlib.objectmodel import we_are_translated
from pypy.objspace.std.dictmultiobject import W_DictMultiObject
from pypy.objspace.std.listobject import W_ListObject
from pypy.objspace.std.setobject import W_BaseSetObject
from pypy.objspace.std.typeobject import MethodCache
from pypy.objspace.std.mapdict import MapAttrCache
from rpython.rlib import rposix, rgc, rstack


def internal_repr(space, w_object):
    return space.newtext('%r' % (w_object,))

def objects_in_repr(space):
    """The identitydict of objects currently being repr().

    This object is thread-local and can be used in a __repr__ method
    to avoid recursion.
    """
    return space.get_objects_in_repr()


def attach_gdb(space):
    """Run an interp-level gdb (or pdb when untranslated)"""
    from rpython.rlib.debug import attach_gdb
    attach_gdb()


@unwrap_spec(name='text')
def method_cache_counter(space, name):
    """Return a tuple (method_cache_hits, method_cache_misses) for calls to
    methods with the name."""
    assert space.config.objspace.std.withmethodcachecounter
    cache = space.fromcache(MethodCache)
    return space.newtuple([space.newint(cache.hits.get(name, 0)),
                           space.newint(cache.misses.get(name, 0))])

def reset_method_cache_counter(space):
    """Reset the method cache counter to zero for all method names."""
    assert space.config.objspace.std.withmethodcachecounter
    cache = space.fromcache(MethodCache)
    cache.misses = {}
    cache.hits = {}
    cache = space.fromcache(MapAttrCache)
    cache.misses = {}
    cache.hits = {}

@unwrap_spec(name='text')
def mapdict_cache_counter(space, name):
    """Return a tuple (index_cache_hits, index_cache_misses) for lookups
    in the mapdict cache with the given attribute name."""
    assert space.config.objspace.std.withmethodcachecounter
    cache = space.fromcache(MapAttrCache)
    return space.newtuple([space.newint(cache.hits.get(name, 0)),
                           space.newint(cache.misses.get(name, 0))])

def builtinify(space, w_func):
    """To implement at app-level modules that are, in CPython,
    implemented in C: this decorator protects a function from being ever
    bound like a method.  Useful because some tests do things like put
    a "built-in" function on a class and access it via the instance.
    """
    from pypy.interpreter.function import Function, BuiltinFunction
    func = space.interp_w(Function, w_func)
    bltn = BuiltinFunction(func)
    return bltn

def hidden_applevel(space, w_func):
    """Decorator that hides a function's frame from app-level"""
    from pypy.interpreter.function import Function
    func = space.interp_w(Function, w_func)
    func.getcode().hidden_applevel = True
    return w_func

@unwrap_spec(meth='text')
def lookup_special(space, w_obj, meth):
    """Lookup up a special method on an object."""
    w_descr = space.lookup(w_obj, meth)
    if w_descr is None:
        return space.w_None
    return space.get(w_descr, w_obj)

def do_what_I_mean(space, w_crash=None):
    if not space.is_none(w_crash):
        raise ValueError    # RPython-level, uncaught
    return space.newint(42)


def strategy(space, w_obj):
    """ strategy(dict or list or set)

    Return the underlying strategy currently used by a dict, list or set object
    """
    if isinstance(w_obj, W_DictMultiObject):
        name = w_obj.get_strategy().__class__.__name__
    elif isinstance(w_obj, W_ListObject):
        name = w_obj.strategy.__class__.__name__
    elif isinstance(w_obj, W_BaseSetObject):
        name = w_obj.strategy.__class__.__name__
    else:
        raise oefmt(space.w_TypeError, "expecting dict or list or set object")
    return space.newtext(name)

<<<<<<< HEAD
=======
def get_console_cp(space):
    """get_console_cp()

    Return the console and console output code page (windows only)
    """
    from rpython.rlib import rwin32    # Windows only
    return space.newtuple([
        space.newtext('cp%d' % rwin32.GetConsoleCP()),
        space.newtext('cp%d' % rwin32.GetConsoleOutputCP()),
        ])

>>>>>>> 4c8267cc
@unwrap_spec(sizehint=int)
def resizelist_hint(space, w_list, sizehint):
    """ Reallocate the underlying storage of the argument list to sizehint """
    if not isinstance(w_list, W_ListObject):
        raise oefmt(space.w_TypeError, "arg 1 must be a 'list'")
    w_list._resize_hint(sizehint)

@unwrap_spec(sizehint=int)
def newlist_hint(space, sizehint):
    """ Create a new empty list that has an underlying storage of length sizehint """
    return space.newlist_hint(sizehint)

@unwrap_spec(estimate=int)
def add_memory_pressure(space, estimate):
    """ Add memory pressure of estimate bytes. Useful when calling a C function
    that internally allocates a big chunk of memory. This instructs the GC to
    garbage collect sooner than it would otherwise."""
    rgc.add_memory_pressure(estimate)

@unwrap_spec(w_frame=PyFrame)
def locals_to_fast(space, w_frame):
    assert isinstance(w_frame, PyFrame)
    w_frame.locals2fast()

def set_code_callback(space, w_callable):
    cache = space.fromcache(CodeHookCache)
    if space.is_none(w_callable):
        cache._code_hook = None
    else:
        cache._code_hook = w_callable

@unwrap_spec(string='bytes', byteorder='text', signed=int)
def decode_long(space, string, byteorder='little', signed=1):
    from rpython.rlib.rbigint import rbigint, InvalidEndiannessError
    try:
        result = rbigint.frombytes(string, byteorder, bool(signed))
    except InvalidEndiannessError:
        raise oefmt(space.w_ValueError, "invalid byteorder argument")
    return space.newlong_from_rbigint(result)

def _promote(space, w_obj):
    """ Promote the first argument of the function and return it. Promote is by
    value for ints, floats, strs, unicodes (but not subclasses thereof) and by
    reference otherwise.  (Unicodes not supported right now.)

    This function is experimental!"""
    from rpython.rlib import jit
    if space.is_w(space.type(w_obj), space.w_int):
        jit.promote(space.int_w(w_obj))
    elif space.is_w(space.type(w_obj), space.w_float):
        jit.promote(space.float_w(w_obj))
    elif space.is_w(space.type(w_obj), space.w_bytes):
        jit.promote_string(space.bytes_w(w_obj))
    elif space.is_w(space.type(w_obj), space.w_unicode):
        raise oefmt(space.w_TypeError, "promoting unicode unsupported")
    else:
        jit.promote(w_obj)
    return w_obj

@unwrap_spec(w_value=WrappedDefault(None), w_tb=WrappedDefault(None))
def normalize_exc(space, w_type, w_value=None, w_tb=None):
    operr = OperationError(w_type, w_value, w_tb)
    operr.normalize_exception(space)
    return operr.get_w_value(space)

def stack_almost_full(space):
    """Return True if the stack is more than 15/16th full."""
    return space.newbool(rstack.stack_almost_full())

def fsencode(space, w_obj):
    """Direct access to the interp-level fsencode()"""
    return space.fsencode(w_obj)

def fsdecode(space, w_obj):
    """Direct access to the interp-level fsdecode()"""
    return space.fsdecode(w_obj)

def side_effects_ok(space):
    """For use with the reverse-debugger: this function normally returns
    True, but will return False if we are evaluating a debugging command
    like a watchpoint.  You are responsible for not doing any side effect
    at all (including no caching) when evaluating watchpoints.  This
    function is meant to help a bit---you can write:

        if not __pypy__.side_effects_ok():
            skip the caching logic

    inside getter methods or properties, to make them usable from
    watchpoints.  Note that you need to re-run ``REVDB=.. pypy''
    after changing the Python code.
    """
    return space.newbool(space._side_effects_ok())

def revdb_stop(space):
    from pypy.interpreter.reverse_debugging import stop_point
    stop_point()

def pyos_inputhook(space):
    """Call PyOS_InputHook() from the CPython C API."""
    if not space.config.objspace.usemodules.cpyext:
        return
    w_modules = space.sys.get('modules')
    if space.finditem_str(w_modules, 'cpyext') is None:
        return      # cpyext not imported yet, ignore
    from pypy.module.cpyext.api import invoke_pyos_inputhook
    invoke_pyos_inputhook(space)

<<<<<<< HEAD
def set_exc_info(space, w_type, w_value, w_traceback=None):
    ec = space.getexecutioncontext()
    ec.set_sys_exc_info3(w_type, w_value, w_traceback)
=======
def utf8content(space, w_u):
    """ Given a unicode string u, return it's internal byte representation.
    Useful for debugging only. """
    from pypy.objspace.std.unicodeobject import W_UnicodeObject
    if type(w_u) is not W_UnicodeObject:
        raise oefmt(space.w_TypeError, "expected unicode string, got %T", w_u)
    return space.newbytes(w_u._utf8)
>>>>>>> 4c8267cc
<|MERGE_RESOLUTION|>--- conflicted
+++ resolved
@@ -105,8 +105,6 @@
         raise oefmt(space.w_TypeError, "expecting dict or list or set object")
     return space.newtext(name)
 
-<<<<<<< HEAD
-=======
 def get_console_cp(space):
     """get_console_cp()
 
@@ -118,7 +116,6 @@
         space.newtext('cp%d' % rwin32.GetConsoleOutputCP()),
         ])
 
->>>>>>> 4c8267cc
 @unwrap_spec(sizehint=int)
 def resizelist_hint(space, w_list, sizehint):
     """ Reallocate the underlying storage of the argument list to sizehint """
@@ -226,11 +223,6 @@
     from pypy.module.cpyext.api import invoke_pyos_inputhook
     invoke_pyos_inputhook(space)
 
-<<<<<<< HEAD
-def set_exc_info(space, w_type, w_value, w_traceback=None):
-    ec = space.getexecutioncontext()
-    ec.set_sys_exc_info3(w_type, w_value, w_traceback)
-=======
 def utf8content(space, w_u):
     """ Given a unicode string u, return it's internal byte representation.
     Useful for debugging only. """
@@ -238,4 +230,7 @@
     if type(w_u) is not W_UnicodeObject:
         raise oefmt(space.w_TypeError, "expected unicode string, got %T", w_u)
     return space.newbytes(w_u._utf8)
->>>>>>> 4c8267cc
+
+def set_exc_info(space, w_type, w_value, w_traceback=None):
+    ec = space.getexecutioncontext()
+    ec.set_sys_exc_info3(w_type, w_value, w_traceback)