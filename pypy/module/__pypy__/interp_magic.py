from pypy.interpreter.error import OperationError, oefmt, wrap_oserror
from pypy.interpreter.gateway import WrappedDefault, unwrap_spec
from pypy.interpreter.pycode import CodeHookCache
from pypy.interpreter.pyframe import PyFrame
from pypy.interpreter.mixedmodule import MixedModule
from rpython.rlib.objectmodel import we_are_translated
from pypy.objspace.std.dictmultiobject import W_DictMultiObject
from pypy.objspace.std.listobject import W_ListObject
from pypy.objspace.std.setobject import W_BaseSetObject
from pypy.objspace.std.typeobject import MethodCache
from pypy.objspace.std.mapdict import MapAttrCache
from rpython.rlib import rposix, rgc, rstack
from rpython.rtyper.lltypesystem import rffi


def internal_repr(space, w_object):
    return space.newtext('%r' % (w_object,))

def objects_in_repr(space):
    """The identitydict of objects currently being repr().

    This object is thread-local and can be used in a __repr__ method
    to avoid recursion.
    """
    return space.get_objects_in_repr()


def attach_gdb(space):
    """Run an interp-level gdb (or pdb when untranslated)"""
    from rpython.rlib.debug import attach_gdb
    attach_gdb()


@unwrap_spec(name='text')
def method_cache_counter(space, name):
    """Return a tuple (method_cache_hits, method_cache_misses) for calls to
    methods with the name."""
    assert space.config.objspace.std.withmethodcachecounter
    cache = space.fromcache(MethodCache)
    return space.newtuple([space.newint(cache.hits.get(name, 0)),
                           space.newint(cache.misses.get(name, 0))])

def reset_method_cache_counter(space):
    """Reset the method cache counter to zero for all method names."""
    assert space.config.objspace.std.withmethodcachecounter
    cache = space.fromcache(MethodCache)
    cache.misses = {}
    cache.hits = {}
    cache = space.fromcache(MapAttrCache)
    cache.misses = {}
    cache.hits = {}

@unwrap_spec(name='text')
def mapdict_cache_counter(space, name):
    """Return a tuple (index_cache_hits, index_cache_misses) for lookups
    in the mapdict cache with the given attribute name."""
    assert space.config.objspace.std.withmethodcachecounter
    cache = space.fromcache(MapAttrCache)
    return space.newtuple([space.newint(cache.hits.get(name, 0)),
                           space.newint(cache.misses.get(name, 0))])

def builtinify(space, w_func):
    """To implement at app-level modules that are, in CPython,
    implemented in C: this decorator protects a function from being ever
    bound like a method.  Useful because some tests do things like put
    a "built-in" function on a class and access it via the instance.
    """
    from pypy.interpreter.function import Function, BuiltinFunction
    func = space.interp_w(Function, w_func)
    bltn = BuiltinFunction(func)
    return bltn

def hidden_applevel(space, w_func):
    """Decorator that hides a function's frame from app-level"""
    from pypy.interpreter.function import Function
    func = space.interp_w(Function, w_func)
    func.getcode().hidden_applevel = True
    return w_func

@unwrap_spec(meth='text')
def lookup_special(space, w_obj, meth):
    """Lookup up a special method on an object."""
    w_descr = space.lookup(w_obj, meth)
    if w_descr is None:
        return space.w_None
    return space.get(w_descr, w_obj)

def do_what_I_mean(space, w_crash=None):
    if not space.is_none(w_crash):
        raise ValueError    # RPython-level, uncaught
    return space.newint(42)


def strategy(space, w_obj):
    """ strategy(dict or list or set or instance)

    Return the underlying strategy currently used by a dict, list or set object
    """
    if isinstance(w_obj, W_DictMultiObject):
        name = w_obj.get_strategy().__class__.__name__
    elif isinstance(w_obj, W_ListObject):
        name = w_obj.strategy.__class__.__name__
    elif isinstance(w_obj, W_BaseSetObject):
        name = w_obj.strategy.__class__.__name__
    else:
        m = w_obj._get_mapdict_map()
        if m is not None:
            name = m.repr()
        else:
            raise oefmt(space.w_TypeError, "expecting dict or list or set object, or instance of some kind")
    return space.newtext(name)

def list_get_physical_size(space, w_obj):
    if not isinstance(w_obj, W_ListObject):
        raise oefmt(space.w_TypeError, "expected list")
    return space.newint(w_obj.physical_size())


def get_console_cp(space):
    """get_console_cp()

    Return the console and console output code page (windows only)
    """
    from rpython.rlib import rwin32    # Windows only
    return space.newtuple([
        space.newtext('cp%d' % rwin32.GetConsoleCP()),
        space.newtext('cp%d' % rwin32.GetConsoleOutputCP()),
        ])

@unwrap_spec(fd=int)
def get_osfhandle(space, fd):
    """get_osfhandle()

    Return the handle corresponding to the file descriptor (windows only)
    """
    from rpython.rlib import rwin32    # Windows only
    try:
        ret = rwin32.get_osfhandle(fd)
        return space.newint(rffi.cast(rffi.INT, ret))
    except OSError as e:
        raise wrap_oserror(space, e)

@unwrap_spec(sizehint=int)
def resizelist_hint(space, w_list, sizehint):
    """ Reallocate the underlying storage of the argument list to sizehint """
    if not isinstance(w_list, W_ListObject):
        raise oefmt(space.w_TypeError, "arg 1 must be a 'list'")
    w_list._resize_hint(sizehint)

@unwrap_spec(sizehint=int)
def newlist_hint(space, sizehint):
    """ Create a new empty list that has an underlying storage of length sizehint """
    return space.newlist_hint(sizehint)

@unwrap_spec(estimate=int)
def add_memory_pressure(space, estimate):
    """ Add memory pressure of estimate bytes. Useful when calling a C function
    that internally allocates a big chunk of memory. This instructs the GC to
    garbage collect sooner than it would otherwise."""
    rgc.add_memory_pressure(estimate)

@unwrap_spec(w_frame=PyFrame)
def locals_to_fast(space, w_frame):
    assert isinstance(w_frame, PyFrame)
    w_frame.locals2fast()

def set_code_callback(space, w_callable):
    cache = space.fromcache(CodeHookCache)
    if space.is_none(w_callable):
        cache._code_hook = None
    else:
        cache._code_hook = w_callable

@unwrap_spec(string='bytes', byteorder='text', signed=int)
def decode_long(space, string, byteorder='little', signed=1):
    from rpython.rlib.rbigint import rbigint, InvalidEndiannessError
    try:
        result = rbigint.frombytes(string, byteorder, bool(signed))
    except InvalidEndiannessError:
        raise oefmt(space.w_ValueError, "invalid byteorder argument")
    return space.newlong_from_rbigint(result)

def _promote(space, w_obj):
    """ Promote the first argument of the function and return it. Promote is by
    value for ints, floats, strs, unicodes (but not subclasses thereof) and by
    reference otherwise.  (Unicodes not supported right now.)

    This function is experimental!"""
    from rpython.rlib import jit
    if space.is_w(space.type(w_obj), space.w_int):
        jit.promote(space.int_w(w_obj))
    elif space.is_w(space.type(w_obj), space.w_float):
        jit.promote(space.float_w(w_obj))
    elif space.is_w(space.type(w_obj), space.w_bytes):
        jit.promote_string(space.bytes_w(w_obj))
    elif space.is_w(space.type(w_obj), space.w_unicode):
        raise oefmt(space.w_TypeError, "promoting unicode unsupported")
    else:
        jit.promote(w_obj)
    return w_obj

@unwrap_spec(w_value=WrappedDefault(None), w_tb=WrappedDefault(None))
def normalize_exc(space, w_type, w_value=None, w_tb=None):
    operr = OperationError(w_type, w_value, w_tb)
    operr.normalize_exception(space)
    return operr.get_w_value(space)

def stack_almost_full(space):
    """Return True if the stack is more than 15/16th full."""
    return space.newbool(rstack.stack_almost_full())

def fsencode(space, w_obj):
    """Direct access to the interp-level fsencode()"""
    return space.fsencode(w_obj)

def fsdecode(space, w_obj):
    """Direct access to the interp-level fsdecode()"""
    return space.fsdecode(w_obj)

def side_effects_ok(space):
    """For use with the reverse-debugger: this function normally returns
    True, but will return False if we are evaluating a debugging command
    like a watchpoint.  You are responsible for not doing any side effect
    at all (including no caching) when evaluating watchpoints.  This
    function is meant to help a bit---you can write:

        if not __pypy__.side_effects_ok():
            skip the caching logic

    inside getter methods or properties, to make them usable from
    watchpoints.  Note that you need to re-run ``REVDB=.. pypy''
    after changing the Python code.
    """
    return space.newbool(space._side_effects_ok())

def revdb_stop(space):
    from pypy.interpreter.reverse_debugging import stop_point
    stop_point()

def pyos_inputhook(space):
    """Call PyOS_InputHook() from the CPython C API."""
    if not space.config.objspace.usemodules.cpyext:
        return
    w_modules = space.sys.get('modules')
    if space.finditem_str(w_modules, 'cpyext') is None:
        return      # cpyext not imported yet, ignore
    from pypy.module.cpyext.api import invoke_pyos_inputhook
    invoke_pyos_inputhook(space)

def utf8content(space, w_u):
    """ Given a unicode string u, return it's internal byte representation.
    Useful for debugging only. """
    from pypy.objspace.std.unicodeobject import W_UnicodeObject
    if type(w_u) is not W_UnicodeObject:
        raise oefmt(space.w_TypeError, "expected unicode string, got %T", w_u)
    return space.newbytes(w_u._utf8)

def set_exc_info(space, w_type, w_value, w_traceback=None):
    ec = space.getexecutioncontext()
    ec.set_sys_exc_info3(w_type, w_value, w_traceback)

def get_contextvar_context(space):
    ec = space.getexecutioncontext()
    context = ec.contextvar_context
    if context:
        return context
    else:
        return space.w_None

def set_contextvar_context(space, w_obj):
    ec = space.getexecutioncontext()
    ec.contextvar_context = w_obj
    return space.w_None
<<<<<<< HEAD


@unwrap_spec(where='text')
def write_unraisable(space, where, w_exc, w_obj):
    OperationError(space.type(w_exc), w_exc).write_unraisable(space, where, w_obj)

def _testing_clear_audithooks(space):
    if we_are_translated():
        raise oefmt(space.w_RuntimeError, "can only use _testing_clear_audithooks before translation")
    from pypy.module.sys.vm import AuditHolder
    holder = space.fromcache(AuditHolder)
    holder.hook_chain = None
=======
>>>>>>> 9a44f9ff
<|MERGE_RESOLUTION|>--- conflicted
+++ resolved
@@ -271,7 +271,23 @@
     ec = space.getexecutioncontext()
     ec.contextvar_context = w_obj
     return space.w_None
-<<<<<<< HEAD
+
+def set_exc_info(space, w_type, w_value, w_traceback=None):
+    ec = space.getexecutioncontext()
+    ec.set_sys_exc_info3(w_type, w_value, w_traceback)
+
+def get_contextvar_context(space):
+    ec = space.getexecutioncontext()
+    context = ec.contextvar_context
+    if context:
+        return context
+    else:
+        return space.w_None
+
+def set_contextvar_context(space, w_obj):
+    ec = space.getexecutioncontext()
+    ec.contextvar_context = w_obj
+    return space.w_None
 
 
 @unwrap_spec(where='text')
@@ -283,6 +299,4 @@
         raise oefmt(space.w_RuntimeError, "can only use _testing_clear_audithooks before translation")
     from pypy.module.sys.vm import AuditHolder
     holder = space.fromcache(AuditHolder)
-    holder.hook_chain = None
-=======
->>>>>>> 9a44f9ff
+    holder.hook_chain = None