--- conflicted
+++ resolved
@@ -68,16 +68,6 @@
     func.getcode().hidden_applevel = True
     return w_func
 
-<<<<<<< HEAD
-=======
-def get_hidden_tb(space):
-    """Return the traceback of the current exception being handled by a
-    frame hidden from applevel.
-    """
-    operr = space.getexecutioncontext().sys_exc_info(for_hidden=True)
-    return space.w_None if operr is None else operr.get_traceback()
-
->>>>>>> 681e076a
 @unwrap_spec(meth=str)
 def lookup_special(space, w_obj, meth):
     """Lookup up a special method on an object."""
@@ -86,15 +76,10 @@
         return space.w_None
     return space.get(w_descr, w_obj)
 
-<<<<<<< HEAD
 def do_what_I_mean(space, w_crash=None):
     if not space.is_none(w_crash):
         raise ValueError    # RPython-level, uncaught
-    return space.wrap(42)
-=======
-def do_what_I_mean(space):
     return space.newint(42)
->>>>>>> 681e076a
 
 
 def strategy(space, w_obj):
@@ -120,16 +105,6 @@
     except OSError as e:
         raise wrap_oserror(space, e)
 
-<<<<<<< HEAD
-=======
-def get_console_cp(space):
-    from rpython.rlib import rwin32    # Windows only
-    return space.newtuple([
-        space.newtext('cp%d' % rwin32.GetConsoleCP()),
-        space.newtext('cp%d' % rwin32.GetConsoleOutputCP()),
-        ])
-
->>>>>>> 681e076a
 @unwrap_spec(sizehint=int)
 def resizelist_hint(space, w_iterable, sizehint):
     if not isinstance(w_iterable, W_ListObject):
@@ -204,7 +179,7 @@
 
 def stack_almost_full(space):
     """Return True if the stack is more than 15/16th full."""
-    return space.wrap(rstack.stack_almost_full())
+    return space.newbool(rstack.stack_almost_full())
 
 def fsencode(space, w_obj):
     """Direct access to the interp-level fsencode()"""
