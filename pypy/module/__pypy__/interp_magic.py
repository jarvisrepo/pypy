--- conflicted
+++ resolved
@@ -1,10 +1,6 @@
 from pypy.interpreter.error import OperationError, wrap_oserror
-<<<<<<< HEAD
 from pypy.interpreter.gateway import WrappedDefault, unwrap_spec
-=======
-from pypy.interpreter.gateway import unwrap_spec
 from pypy.interpreter.pycode import CodeHookCache
->>>>>>> bc5c755a
 from pypy.interpreter.pyframe import PyFrame
 from pypy.interpreter.mixedmodule import MixedModule
 from rpython.rlib.objectmodel import we_are_translated
@@ -136,21 +132,15 @@
 def save_module_content_for_future_reload(space, w_module):
     w_module.save_module_content_for_future_reload()
 
-<<<<<<< HEAD
-@unwrap_spec(w_value=WrappedDefault(None), w_tb=WrappedDefault(None))
-def normalize_exc(space, w_type, w_value=None, w_tb=None):
-    operr = OperationError(w_type, w_value, w_tb)
-    operr.normalize_exception(space)
-    return operr.get_w_value(space)
-=======
-def specialized_zip_2_lists(space, w_list1, w_list2):
-    from pypy.objspace.std.specialisedtupleobject import specialized_zip_2_lists
-    return specialized_zip_2_lists(space, w_list1, w_list2)
-
 def set_code_callback(space, w_callable):
     cache = space.fromcache(CodeHookCache)
     if space.is_none(w_callable):
         cache._code_hook = None
     else:
         cache._code_hook = w_callable
->>>>>>> bc5c755a
+
+@unwrap_spec(w_value=WrappedDefault(None), w_tb=WrappedDefault(None))
+def normalize_exc(space, w_type, w_value=None, w_tb=None):
+    operr = OperationError(w_type, w_value, w_tb)
+    operr.normalize_exception(space)
+    return operr.get_w_value(space)