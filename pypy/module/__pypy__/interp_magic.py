from pypy.interpreter.error import OperationError, wrap_oserror
from pypy.interpreter.gateway import unwrap_spec
from rpython.rlib.objectmodel import we_are_translated
from pypy.objspace.std.listobject import W_ListObject
from pypy.objspace.std.typeobject import MethodCache
from pypy.objspace.std.mapdict import IndexCache
from rpython.rlib import rposix, rgc


def internal_repr(space, w_object):
    return space.wrap('%r' % (w_object,))


def interp_pdb(space):
    """Run an interp-level pdb.
    This is not available in translated versions of PyPy."""
    assert not we_are_translated()
    import pdb
    pdb.set_trace()


@unwrap_spec(name=str)
def method_cache_counter(space, name):
    """Return a tuple (method_cache_hits, method_cache_misses) for calls to
    methods with the name."""
    assert space.config.objspace.std.withmethodcachecounter
    cache = space.fromcache(MethodCache)
    return space.newtuple([space.newint(cache.hits.get(name, 0)),
                           space.newint(cache.misses.get(name, 0))])

def reset_method_cache_counter(space):
    """Reset the method cache counter to zero for all method names."""
    assert space.config.objspace.std.withmethodcachecounter
    cache = space.fromcache(MethodCache)
    cache.misses = {}
    cache.hits = {}
    if space.config.objspace.std.withmapdict:
        cache = space.fromcache(IndexCache)
        cache.misses = {}
        cache.hits = {}

@unwrap_spec(name=str)
def mapdict_cache_counter(space, name):
    """Return a tuple (index_cache_hits, index_cache_misses) for lookups
    in the mapdict cache with the given attribute name."""
    assert space.config.objspace.std.withmethodcachecounter
    assert space.config.objspace.std.withmapdict
    cache = space.fromcache(IndexCache)
    return space.newtuple([space.newint(cache.hits.get(name, 0)),
                           space.newint(cache.misses.get(name, 0))])

def builtinify(space, w_func):
    from pypy.interpreter.function import Function, BuiltinFunction
    func = space.interp_w(Function, w_func)
    bltn = BuiltinFunction(func)
    return space.wrap(bltn)

@unwrap_spec(meth=str)
def lookup_special(space, w_obj, meth):
    """Lookup up a special method on an object."""
    if space.is_oldstyle_instance(w_obj):
        w_msg = space.wrap("this doesn't do what you want on old-style classes")
        raise OperationError(space.w_TypeError, w_msg)
    w_descr = space.lookup(w_obj, meth)
    if w_descr is None:
        return space.w_None
    return space.get(w_descr, w_obj)

def do_what_I_mean(space):
    return space.wrap(42)

def list_strategy(space, w_list):
    if isinstance(w_list, W_ListObject):
        return space.wrap(w_list.strategy._applevel_repr)
    else:
        w_msg = space.wrap("Can only get the list strategy of a list")
        raise OperationError(space.w_TypeError, w_msg)

@unwrap_spec(fd='c_int')
def validate_fd(space, fd):
    try:
        rposix.validate_fd(fd)
    except OSError, e:
        raise wrap_oserror(space, e)

def get_console_cp(space):
    from rpython.rlib import rwin32    # Windows only
    return space.newtuple([
        space.wrap('cp%d' % rwin32.GetConsoleCP()),
        space.wrap('cp%d' % rwin32.GetConsoleOutputCP()),
        ])

@unwrap_spec(sizehint=int)
def resizelist_hint(space, w_iterable, sizehint):
    if not isinstance(w_iterable, W_ListObject):
        raise OperationError(space.w_TypeError,
                             space.wrap("arg 1 must be a 'list'"))
    w_iterable._resize_hint(sizehint)

@unwrap_spec(sizehint=int)
def newlist_hint(space, sizehint):
    return space.newlist_hint(sizehint)

<<<<<<< HEAD
@unwrap_spec(debug=bool)
def set_debug(space, debug):
    space.sys.debug = debug
    space.setitem(space.builtin.w_dict,
                  space.wrap('__debug__'),
                  space.wrap(debug))
=======
@unwrap_spec(estimate=int)
def add_memory_pressure(estimate):
    rgc.add_memory_pressure(estimate)
>>>>>>> 930f0477
<|MERGE_RESOLUTION|>--- conflicted
+++ resolved
@@ -101,15 +101,13 @@
 def newlist_hint(space, sizehint):
     return space.newlist_hint(sizehint)
 
-<<<<<<< HEAD
 @unwrap_spec(debug=bool)
 def set_debug(space, debug):
     space.sys.debug = debug
     space.setitem(space.builtin.w_dict,
                   space.wrap('__debug__'),
                   space.wrap(debug))
-=======
+
 @unwrap_spec(estimate=int)
 def add_memory_pressure(estimate):
-    rgc.add_memory_pressure(estimate)
->>>>>>> 930f0477
+    rgc.add_memory_pressure(estimate)