<<<<<<< HEAD
from pypy.interpreter.error import OperationError, wrap_oserror
from pypy.interpreter.gateway import WrappedDefault, unwrap_spec
=======
from pypy.interpreter.error import OperationError, oefmt, wrap_oserror
from pypy.interpreter.gateway import unwrap_spec
>>>>>>> da9abfdb
from pypy.interpreter.pycode import CodeHookCache
from pypy.interpreter.pyframe import PyFrame
from pypy.interpreter.mixedmodule import MixedModule
from rpython.rlib.objectmodel import we_are_translated
from pypy.objspace.std.dictmultiobject import W_DictMultiObject
from pypy.objspace.std.listobject import W_ListObject
from pypy.objspace.std.setobject import W_BaseSetObject
from pypy.objspace.std.typeobject import MethodCache
from pypy.objspace.std.mapdict import MapAttrCache
from rpython.rlib import rposix, rgc


def internal_repr(space, w_object):
    return space.wrap('%r' % (w_object,))


def attach_gdb(space):
    """Run an interp-level gdb (or pdb when untranslated)"""
    from rpython.rlib.debug import attach_gdb
    attach_gdb()


@unwrap_spec(name=str)
def method_cache_counter(space, name):
    """Return a tuple (method_cache_hits, method_cache_misses) for calls to
    methods with the name."""
    assert space.config.objspace.std.withmethodcachecounter
    cache = space.fromcache(MethodCache)
    return space.newtuple([space.newint(cache.hits.get(name, 0)),
                           space.newint(cache.misses.get(name, 0))])

def reset_method_cache_counter(space):
    """Reset the method cache counter to zero for all method names."""
    assert space.config.objspace.std.withmethodcachecounter
    cache = space.fromcache(MethodCache)
    cache.misses = {}
    cache.hits = {}
    if space.config.objspace.std.withmapdict:
        cache = space.fromcache(MapAttrCache)
        cache.misses = {}
        cache.hits = {}

@unwrap_spec(name=str)
def mapdict_cache_counter(space, name):
    """Return a tuple (index_cache_hits, index_cache_misses) for lookups
    in the mapdict cache with the given attribute name."""
    assert space.config.objspace.std.withmethodcachecounter
    assert space.config.objspace.std.withmapdict
    cache = space.fromcache(MapAttrCache)
    return space.newtuple([space.newint(cache.hits.get(name, 0)),
                           space.newint(cache.misses.get(name, 0))])

def builtinify(space, w_func):
    from pypy.interpreter.function import Function, BuiltinFunction
    func = space.interp_w(Function, w_func)
    bltn = BuiltinFunction(func)
    return space.wrap(bltn)

def hidden_applevel(space, w_func):
    """Decorator that hides a function's frame from app-level"""
    from pypy.interpreter.function import Function
    func = space.interp_w(Function, w_func)
    func.getcode().hidden_applevel = True
    return w_func

@unwrap_spec(meth=str)
def lookup_special(space, w_obj, meth):
    """Lookup up a special method on an object."""
    w_descr = space.lookup(w_obj, meth)
    if w_descr is None:
        return space.w_None
    return space.get(w_descr, w_obj)

def do_what_I_mean(space):
    return space.wrap(42)


def strategy(space, w_obj):
    """ strategy(dict or list or set)

    Return the underlying strategy currently used by a dict, list or set object
    """
    if isinstance(w_obj, W_DictMultiObject):
        name = w_obj.get_strategy().__class__.__name__
    elif isinstance(w_obj, W_ListObject):
        name = w_obj.strategy.__class__.__name__
    elif isinstance(w_obj, W_BaseSetObject):
        name = w_obj.strategy.__class__.__name__
    else:
        raise OperationError(space.w_TypeError,
                             space.wrap("expecting dict or list or set object"))
    return space.wrap(name)


@unwrap_spec(fd='c_int')
def validate_fd(space, fd):
    try:
        rposix.validate_fd(fd)
    except OSError, e:
        raise wrap_oserror(space, e)

@unwrap_spec(sizehint=int)
def resizelist_hint(space, w_iterable, sizehint):
    if not isinstance(w_iterable, W_ListObject):
        raise OperationError(space.w_TypeError,
                             space.wrap("arg 1 must be a 'list'"))
    w_iterable._resize_hint(sizehint)

@unwrap_spec(sizehint=int)
def newlist_hint(space, sizehint):
    return space.newlist_hint(sizehint)

@unwrap_spec(debug=bool)
def set_debug(space, debug):
    space.sys.debug = debug
    space.setitem(space.builtin.w_dict,
                  space.wrap('__debug__'),
                  space.wrap(debug))

@unwrap_spec(estimate=int)
def add_memory_pressure(estimate):
    rgc.add_memory_pressure(estimate)

@unwrap_spec(w_frame=PyFrame)
def locals_to_fast(space, w_frame):
    assert isinstance(w_frame, PyFrame)
    w_frame.locals2fast()

@unwrap_spec(w_module=MixedModule)
def save_module_content_for_future_reload(space, w_module):
    w_module.save_module_content_for_future_reload()

def set_code_callback(space, w_callable):
    cache = space.fromcache(CodeHookCache)
    if space.is_none(w_callable):
        cache._code_hook = None
    else:
        cache._code_hook = w_callable

<<<<<<< HEAD
@unwrap_spec(w_value=WrappedDefault(None), w_tb=WrappedDefault(None))
def normalize_exc(space, w_type, w_value=None, w_tb=None):
    operr = OperationError(w_type, w_value, w_tb)
    operr.normalize_exception(space)
    return operr.get_w_value(space)
=======
@unwrap_spec(string=str, byteorder=str, signed=int)
def decode_long(space, string, byteorder='little', signed=1):
    from rpython.rlib.rbigint import rbigint, InvalidEndiannessError
    try:
        result = rbigint.frombytes(string, byteorder, bool(signed))
    except InvalidEndiannessError:
        raise oefmt(space.w_ValueError, "invalid byteorder argument")
    return space.newlong_from_rbigint(result)
>>>>>>> da9abfdb
<|MERGE_RESOLUTION|>--- conflicted
+++ resolved
@@ -1,10 +1,5 @@
-<<<<<<< HEAD
-from pypy.interpreter.error import OperationError, wrap_oserror
+from pypy.interpreter.error import OperationError, oefmt, wrap_oserror
 from pypy.interpreter.gateway import WrappedDefault, unwrap_spec
-=======
-from pypy.interpreter.error import OperationError, oefmt, wrap_oserror
-from pypy.interpreter.gateway import unwrap_spec
->>>>>>> da9abfdb
 from pypy.interpreter.pycode import CodeHookCache
 from pypy.interpreter.pyframe import PyFrame
 from pypy.interpreter.mixedmodule import MixedModule
@@ -144,13 +139,6 @@
     else:
         cache._code_hook = w_callable
 
-<<<<<<< HEAD
-@unwrap_spec(w_value=WrappedDefault(None), w_tb=WrappedDefault(None))
-def normalize_exc(space, w_type, w_value=None, w_tb=None):
-    operr = OperationError(w_type, w_value, w_tb)
-    operr.normalize_exception(space)
-    return operr.get_w_value(space)
-=======
 @unwrap_spec(string=str, byteorder=str, signed=int)
 def decode_long(space, string, byteorder='little', signed=1):
     from rpython.rlib.rbigint import rbigint, InvalidEndiannessError
@@ -159,4 +147,9 @@
     except InvalidEndiannessError:
         raise oefmt(space.w_ValueError, "invalid byteorder argument")
     return space.newlong_from_rbigint(result)
->>>>>>> da9abfdb
+
+@unwrap_spec(w_value=WrappedDefault(None), w_tb=WrappedDefault(None))
+def normalize_exc(space, w_type, w_value=None, w_tb=None):
+    operr = OperationError(w_type, w_value, w_tb)
+    operr.normalize_exception(space)
+    return operr.get_w_value(space)