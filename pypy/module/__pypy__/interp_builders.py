from pypy.interpreter.baseobjspace import W_Root
from pypy.interpreter.error import oefmt
from pypy.interpreter.gateway import interp2app, unwrap_spec
from pypy.interpreter.typedef import TypeDef
from rpython.rlib.rstring import UnicodeBuilder, StringBuilder
from rpython.tool.sourcetools import func_with_new_name


def create_builder(name, strtype, builder_cls, newmethod):
    if strtype is str:
        unwrap = 'bytes'
    else:
        unwrap = unicode
    class W_Builder(W_Root):
        def __init__(self, space, size):
            if size < 0:
                self.builder = builder_cls()
            else:
                self.builder = builder_cls(size)

        def _check_done(self, space):
            if self.builder is None:
                raise oefmt(space.w_ValueError,
                            "Can't operate on a built builder")

        @unwrap_spec(size=int)
        def descr__new__(space, w_subtype, size=-1):
            return W_Builder(space, size)

        @unwrap_spec(s=unwrap)
        def descr_append(self, space, s):
            self._check_done(space)
            self.builder.append(s)

        @unwrap_spec(s=unwrap, start=int, end=int)
        def descr_append_slice(self, space, s, start, end):
            self._check_done(space)
            if not 0 <= start <= end <= len(s):
                raise oefmt(space.w_ValueError, "bad start/stop")
            self.builder.append_slice(s, start, end)

        def descr_build(self, space):
            self._check_done(space)
<<<<<<< HEAD
            s = self.builder.build()
=======
            w_s = getattr(space, newmethod)(self.builder.build())
>>>>>>> ca3243bc
            self.builder = None
            if strtype is str:
                return space.newbytes(s)
            else:
                return space.newunicode(s)

        def descr_len(self, space):
            if self.builder is None:
                raise oefmt(space.w_ValueError, "no length of built builder")
            return space.newint(self.builder.getlength())

    W_Builder.__name__ = "W_%s" % name
    W_Builder.typedef = TypeDef(name,
        __new__ = interp2app(func_with_new_name(
                                    W_Builder.descr__new__.im_func,
                                    '%s_new' % (name,))),
        append = interp2app(W_Builder.descr_append),
        append_slice = interp2app(W_Builder.descr_append_slice),
        build = interp2app(W_Builder.descr_build),
        __len__ = interp2app(W_Builder.descr_len),
    )
    W_Builder.typedef.acceptable_as_base_class = False
    return W_Builder

<<<<<<< HEAD
W_StringBuilder = create_builder("StringBuilder", unicode, UnicodeBuilder)
W_BytesBuilder = create_builder("BytesBuilder", str, StringBuilder)
=======
W_StringBuilder = create_builder("StringBuilder", str, StringBuilder, "newbytes")
W_UnicodeBuilder = create_builder("UnicodeBuilder", unicode, UnicodeBuilder, "newunicode")
>>>>>>> ca3243bc
<|MERGE_RESOLUTION|>--- conflicted
+++ resolved
@@ -6,7 +6,7 @@
 from rpython.tool.sourcetools import func_with_new_name
 
 
-def create_builder(name, strtype, builder_cls, newmethod):
+def create_builder(name, strtype, builder_cls):
     if strtype is str:
         unwrap = 'bytes'
     else:
@@ -41,11 +41,7 @@
 
         def descr_build(self, space):
             self._check_done(space)
-<<<<<<< HEAD
             s = self.builder.build()
-=======
-            w_s = getattr(space, newmethod)(self.builder.build())
->>>>>>> ca3243bc
             self.builder = None
             if strtype is str:
                 return space.newbytes(s)
@@ -70,10 +66,5 @@
     W_Builder.typedef.acceptable_as_base_class = False
     return W_Builder
 
-<<<<<<< HEAD
 W_StringBuilder = create_builder("StringBuilder", unicode, UnicodeBuilder)
-W_BytesBuilder = create_builder("BytesBuilder", str, StringBuilder)
-=======
-W_StringBuilder = create_builder("StringBuilder", str, StringBuilder, "newbytes")
-W_UnicodeBuilder = create_builder("UnicodeBuilder", unicode, UnicodeBuilder, "newunicode")
->>>>>>> ca3243bc
+W_BytesBuilder = create_builder("BytesBuilder", str, StringBuilder)