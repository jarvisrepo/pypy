--- conflicted
+++ resolved
@@ -118,12 +118,11 @@
         'fsdecode'                  : 'interp_magic.fsdecode',
         'pyos_inputhook'            : 'interp_magic.pyos_inputhook',
         'newmemoryview'             : 'interp_buffer.newmemoryview',
-<<<<<<< HEAD
         'set_exc_info'              : 'interp_magic.set_exc_info',
-=======
         'utf8content'               : 'interp_magic.utf8content',
->>>>>>> 4c8267cc
     }
+    if sys.platform == 'win32':
+        interpleveldefs['get_console_cp'] = 'interp_magic.get_console_cp'
 
     submodules = {
         "builders": BuildersModule,
