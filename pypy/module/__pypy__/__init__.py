import sys

from pypy.interpreter.mixedmodule import MixedModule
from pypy.module.imp.importing import get_pyc_magic


class BuildersModule(MixedModule):
    appleveldefs = {}

    interpleveldefs = {
        "StringBuilder": "interp_builders.W_StringBuilder",
        "UnicodeBuilder": "interp_builders.W_UnicodeBuilder",
    }


class TimeModule(MixedModule):
    appleveldefs = {}
    interpleveldefs = {}
    if sys.platform.startswith("linux") or 'bsd' in sys.platform:
        from pypy.module.__pypy__ import interp_time
        interpleveldefs["clock_gettime"] = "interp_time.clock_gettime"
        interpleveldefs["clock_getres"] = "interp_time.clock_getres"
        for name in [
            "CLOCK_REALTIME", "CLOCK_MONOTONIC", "CLOCK_MONOTONIC_RAW",
            "CLOCK_PROCESS_CPUTIME_ID", "CLOCK_THREAD_CPUTIME_ID"
        ]:
            if getattr(interp_time, name) is not None:
                interpleveldefs[name] = "space.wrap(interp_time.%s)" % name


class ThreadModule(MixedModule):
    appleveldefs = {
        'signals_enabled': 'app_signal.signals_enabled',
    }
    interpleveldefs = {
        '_signals_enter':  'interp_signal.signals_enter',
        '_signals_exit':   'interp_signal.signals_exit',
    }


class IntOpModule(MixedModule):
    appleveldefs = {}
    interpleveldefs = {
        'int_add':         'interp_intop.int_add',
        'int_sub':         'interp_intop.int_sub',
        'int_mul':         'interp_intop.int_mul',
        'int_floordiv':    'interp_intop.int_floordiv',
        'int_mod':         'interp_intop.int_mod',
        'int_lshift':      'interp_intop.int_lshift',
        'int_rshift':      'interp_intop.int_rshift',
        'uint_rshift':     'interp_intop.uint_rshift',
    }


class Module(MixedModule):
    appleveldefs = {
    }

    interpleveldefs = {
<<<<<<< HEAD
        'lookup_special': 'interp_magic.lookup_special',
        'builtinify': 'interp_magic.builtinify',
        'internal_repr': 'interp_magic.internal_repr',

        'bytebuffer': 'bytebuffer.bytebuffer',
        'identity_dict': 'interp_identitydict.W_IdentityDict',

        'debug_start': 'interp_debug.debug_start',
        'debug_print': 'interp_debug.debug_print',
        'debug_stop': 'interp_debug.debug_stop',
        'debug_print_once': 'interp_debug.debug_print_once',

        'add_memory_pressure': 'interp_magic.add_memory_pressure',
        'validate_fd': 'interp_magic.validate_fd',

        'newlist_hint': 'interp_magic.newlist_hint',
        'resizelist_hint': 'interp_magic.resizelist_hint',
        'list_strategy': 'interp_magic.list_strategy',
        'newdict': 'interp_dict.newdict',
        'dictstrategy': 'interp_dict.dictstrategy',

        'unroll_loop': 'interp_unroll.W_LoopUnroller',

        'do_what_I_mean': 'interp_magic.do_what_I_mean',
=======
        'internal_repr'             : 'interp_magic.internal_repr',
        'bytebuffer'                : 'bytebuffer.bytebuffer',
        'identity_dict'             : 'interp_identitydict.W_IdentityDict',
        'debug_start'               : 'interp_debug.debug_start',
        'debug_print'               : 'interp_debug.debug_print',
        'debug_stop'                : 'interp_debug.debug_stop',
        'debug_print_once'          : 'interp_debug.debug_print_once',
        'builtinify'                : 'interp_magic.builtinify',
        'lookup_special'            : 'interp_magic.lookup_special',
        'do_what_I_mean'            : 'interp_magic.do_what_I_mean',
        'list_strategy'             : 'interp_magic.list_strategy',
        'validate_fd'               : 'interp_magic.validate_fd',
        'resizelist_hint'           : 'interp_magic.resizelist_hint',
        'newlist_hint'              : 'interp_magic.newlist_hint',
        'add_memory_pressure'       : 'interp_magic.add_memory_pressure',
        'newdict'                   : 'interp_dict.newdict',
        'dictstrategy'              : 'interp_dict.dictstrategy',
        'set_debug'                 : 'interp_magic.set_debug',
>>>>>>> 1c65c8f5
    }
    if sys.platform == 'win32':
        interpleveldefs['get_console_cp'] = 'interp_magic.get_console_cp'

    submodules = {
        "builders": BuildersModule,
        "time": TimeModule,
        "thread": ThreadModule,
        "intop": IntOpModule,
    }

    def setup_after_space_initialization(self):
        """NOT_RPYTHON"""
        if not self.space.config.translating:
            self.extra_interpdef('interp_pdb', 'interp_magic.interp_pdb')
        if self.space.config.objspace.std.withmethodcachecounter:
            self.extra_interpdef('method_cache_counter',
                                 'interp_magic.method_cache_counter')
            self.extra_interpdef('reset_method_cache_counter',
                                 'interp_magic.reset_method_cache_counter')
            if self.space.config.objspace.std.withmapdict:
                self.extra_interpdef('mapdict_cache_counter',
                                     'interp_magic.mapdict_cache_counter')
        PYC_MAGIC = get_pyc_magic(self.space)
        self.extra_interpdef('PYC_MAGIC', 'space.wrap(%d)' % PYC_MAGIC)
        #
        try:
            from rpython.jit.backend import detect_cpu
            model = detect_cpu.autodetect()
            self.extra_interpdef('cpumodel', 'space.wrap(%r)' % model)
        except Exception:
            if self.space.config.translation.jit:
                raise
            else:
                pass   # ok fine to ignore in this case
        #
        if self.space.config.translation.jit:
            features = detect_cpu.getcpufeatures(model)
            self.extra_interpdef('jit_backend_features',
                                    'space.wrap(%r)' % features)<|MERGE_RESOLUTION|>--- conflicted
+++ resolved
@@ -57,10 +57,10 @@
     }
 
     interpleveldefs = {
-<<<<<<< HEAD
         'lookup_special': 'interp_magic.lookup_special',
         'builtinify': 'interp_magic.builtinify',
         'internal_repr': 'interp_magic.internal_repr',
+        'set_debug': 'interp_magic.set_debug',
 
         'bytebuffer': 'bytebuffer.bytebuffer',
         'identity_dict': 'interp_identitydict.W_IdentityDict',
@@ -82,26 +82,6 @@
         'unroll_loop': 'interp_unroll.W_LoopUnroller',
 
         'do_what_I_mean': 'interp_magic.do_what_I_mean',
-=======
-        'internal_repr'             : 'interp_magic.internal_repr',
-        'bytebuffer'                : 'bytebuffer.bytebuffer',
-        'identity_dict'             : 'interp_identitydict.W_IdentityDict',
-        'debug_start'               : 'interp_debug.debug_start',
-        'debug_print'               : 'interp_debug.debug_print',
-        'debug_stop'                : 'interp_debug.debug_stop',
-        'debug_print_once'          : 'interp_debug.debug_print_once',
-        'builtinify'                : 'interp_magic.builtinify',
-        'lookup_special'            : 'interp_magic.lookup_special',
-        'do_what_I_mean'            : 'interp_magic.do_what_I_mean',
-        'list_strategy'             : 'interp_magic.list_strategy',
-        'validate_fd'               : 'interp_magic.validate_fd',
-        'resizelist_hint'           : 'interp_magic.resizelist_hint',
-        'newlist_hint'              : 'interp_magic.newlist_hint',
-        'add_memory_pressure'       : 'interp_magic.add_memory_pressure',
-        'newdict'                   : 'interp_dict.newdict',
-        'dictstrategy'              : 'interp_dict.dictstrategy',
-        'set_debug'                 : 'interp_magic.set_debug',
->>>>>>> 1c65c8f5
     }
     if sys.platform == 'win32':
         interpleveldefs['get_console_cp'] = 'interp_magic.get_console_cp'
