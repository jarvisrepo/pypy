import sys

from pypy.interpreter.mixedmodule import MixedModule
from pypy.module.imp.importing import get_pyc_magic

class BuildersModule(MixedModule):
    appleveldefs = {}

    interpleveldefs = {
        "StringBuilder": "interp_builders.W_StringBuilder",
        "BytesBuilder": "interp_builders.W_BytesBuilder",
    }

class TimeModule(MixedModule):
    appleveldefs = {}
    interpleveldefs = {}
    if sys.platform.startswith("linux") or 'bsd' in sys.platform:
        from pypy.module.__pypy__ import interp_time
        interpleveldefs["clock_gettime"] = "interp_time.clock_gettime"
        interpleveldefs["clock_getres"] = "interp_time.clock_getres"
        for name in [
            "CLOCK_REALTIME", "CLOCK_MONOTONIC", "CLOCK_MONOTONIC_RAW",
            "CLOCK_PROCESS_CPUTIME_ID", "CLOCK_THREAD_CPUTIME_ID"
        ]:
            if getattr(interp_time, name) is not None:
                interpleveldefs[name] = "space.wrap(interp_time.%s)" % name


class ThreadModule(MixedModule):
    appleveldefs = {
        'signals_enabled': 'app_signal.signals_enabled',
    }
    interpleveldefs = {
        '_signals_enter':  'interp_signal.signals_enter',
        '_signals_exit':   'interp_signal.signals_exit',
    }


class IntOpModule(MixedModule):
    appleveldefs = {}
    interpleveldefs = {
        'int_add':         'interp_intop.int_add',
        'int_sub':         'interp_intop.int_sub',
        'int_mul':         'interp_intop.int_mul',
        'int_floordiv':    'interp_intop.int_floordiv',
        'int_mod':         'interp_intop.int_mod',
        'int_lshift':      'interp_intop.int_lshift',
        'int_rshift':      'interp_intop.int_rshift',
        'uint_rshift':     'interp_intop.uint_rshift',
    }


class OsModule(MixedModule):
    appleveldefs = {}
    interpleveldefs = {
        'real_getenv': 'interp_os.real_getenv'
    }


class Module(MixedModule):
    appleveldefs = {
    }

    interpleveldefs = {
        'attach_gdb'                : 'interp_magic.attach_gdb',
        'internal_repr'             : 'interp_magic.internal_repr',
        'bytebuffer'                : 'bytebuffer.bytebuffer',
        'identity_dict'             : 'interp_identitydict.W_IdentityDict',
        'debug_start'               : 'interp_debug.debug_start',
        'debug_print'               : 'interp_debug.debug_print',
        'debug_stop'                : 'interp_debug.debug_stop',
        'debug_print_once'          : 'interp_debug.debug_print_once',
        'debug_flush'               : 'interp_debug.debug_flush',
        'builtinify'                : 'interp_magic.builtinify',
        'hidden_applevel'           : 'interp_magic.hidden_applevel',
        'lookup_special'            : 'interp_magic.lookup_special',
        'do_what_I_mean'            : 'interp_magic.do_what_I_mean',
        'validate_fd'               : 'interp_magic.validate_fd',
        'resizelist_hint'           : 'interp_magic.resizelist_hint',
        'newlist_hint'              : 'interp_magic.newlist_hint',
        'add_memory_pressure'       : 'interp_magic.add_memory_pressure',
        'newdict'                   : 'interp_dict.newdict',
        'reversed_dict'             : 'interp_dict.reversed_dict',
        'strategy'                  : 'interp_magic.strategy',  # dict,set,list
        'set_debug'                 : 'interp_magic.set_debug',
        'locals_to_fast'            : 'interp_magic.locals_to_fast',
        'set_code_callback'         : 'interp_magic.set_code_callback',
        'save_module_content_for_future_reload':
                          'interp_magic.save_module_content_for_future_reload',
<<<<<<< HEAD
        'normalize_exc'             : 'interp_magic.normalize_exc',
=======
        'decode_long'               : 'interp_magic.decode_long',
>>>>>>> da9abfdb
    }

    submodules = {
        "builders": BuildersModule,
        "time": TimeModule,
        "thread": ThreadModule,
        "intop": IntOpModule,
        "os": OsModule,
    }

    def setup_after_space_initialization(self):
        """NOT_RPYTHON"""
        if self.space.config.objspace.std.withmethodcachecounter:
            self.extra_interpdef('method_cache_counter',
                                 'interp_magic.method_cache_counter')
            self.extra_interpdef('reset_method_cache_counter',
                                 'interp_magic.reset_method_cache_counter')
            if self.space.config.objspace.std.withmapdict:
                self.extra_interpdef('mapdict_cache_counter',
                                     'interp_magic.mapdict_cache_counter')
        PYC_MAGIC = get_pyc_magic(self.space)
        self.extra_interpdef('PYC_MAGIC', 'space.wrap(%d)' % PYC_MAGIC)
        try:
            from rpython.jit.backend import detect_cpu
            model = detect_cpu.autodetect()
            self.extra_interpdef('cpumodel', 'space.wrap(%r)' % model)
        except Exception:
            if self.space.config.translation.jit:
                raise
            else:
                pass   # ok fine to ignore in this case
        
        if self.space.config.translation.jit:
            features = detect_cpu.getcpufeatures(model)
            self.extra_interpdef('jit_backend_features',
                                    'space.wrap(%r)' % features)<|MERGE_RESOLUTION|>--- conflicted
+++ resolved
@@ -87,11 +87,8 @@
         'set_code_callback'         : 'interp_magic.set_code_callback',
         'save_module_content_for_future_reload':
                           'interp_magic.save_module_content_for_future_reload',
-<<<<<<< HEAD
+        'decode_long'               : 'interp_magic.decode_long',
         'normalize_exc'             : 'interp_magic.normalize_exc',
-=======
-        'decode_long'               : 'interp_magic.decode_long',
->>>>>>> da9abfdb
     }
 
     submodules = {
