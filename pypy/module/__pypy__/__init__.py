import sys

from pypy.interpreter.mixedmodule import MixedModule
from pypy.module.imp.importing import get_pyc_magic
from rpython.rlib import rtime


class BuildersModule(MixedModule):
    """ Module containing string and unicode builders """

    appleveldefs = {}

    interpleveldefs = {
        "StringBuilder": "interp_builders.W_StringBuilder",
        "BytesBuilder": "interp_builders.W_BytesBuilder",
    }

class TimeModule(MixedModule):
    appleveldefs = {}
    interpleveldefs = {}
    if rtime.HAS_CLOCK_GETTIME:
        interpleveldefs["clock_gettime"] = "interp_time.clock_gettime"
        interpleveldefs["clock_getres"] = "interp_time.clock_getres"
        for name in rtime.ALL_DEFINED_CLOCKS:
            interpleveldefs[name] = "space.wrap(%d)" % getattr(rtime, name)


class ThreadModule(MixedModule):
    appleveldefs = {
        'signals_enabled': 'app_signal.signals_enabled',
    }
    interpleveldefs = {
        '_signals_enter':  'interp_signal.signals_enter',
        '_signals_exit':   'interp_signal.signals_exit',
    }


class IntOpModule(MixedModule):
    """ Module for integer operations that have two-complement overflow
    behaviour instead of overflowing to longs """
    appleveldefs = {}
    interpleveldefs = {
        'int_add':         'interp_intop.int_add',
        'int_sub':         'interp_intop.int_sub',
        'int_mul':         'interp_intop.int_mul',
        'int_floordiv':    'interp_intop.int_floordiv',
        'int_mod':         'interp_intop.int_mod',
        'int_lshift':      'interp_intop.int_lshift',
        'int_rshift':      'interp_intop.int_rshift',
        'uint_rshift':     'interp_intop.uint_rshift',
        'int_mulmod':      'interp_intop.int_mulmod',
    }


class OsModule(MixedModule):
    appleveldefs = {}
    interpleveldefs = {
        'real_getenv': 'interp_os.real_getenv'
    }


class PyPyDateTime(MixedModule):
    appleveldefs = {}
    interpleveldefs = {
        'dateinterop': 'interp_pypydatetime.W_DateTime_Date',
        'timeinterop'    : 'interp_pypydatetime.W_DateTime_Time',
        'deltainterop'   : 'interp_pypydatetime.W_DateTime_Delta',
    }

class Module(MixedModule):
    """ PyPy specific "magic" functions. A lot of them are experimental and
    subject to change, many are internal. """
    appleveldefs = {
    }

    interpleveldefs = {
        'attach_gdb'                : 'interp_magic.attach_gdb',
        'internal_repr'             : 'interp_magic.internal_repr',
        'objects_in_repr'           : 'interp_magic.objects_in_repr',
        'bytebuffer'                : 'bytebuffer.bytebuffer',
        'identity_dict'             : 'interp_identitydict.W_IdentityDict',
        'debug_start'               : 'interp_debug.debug_start',
        'debug_print'               : 'interp_debug.debug_print',
        'debug_stop'                : 'interp_debug.debug_stop',
        'debug_print_once'          : 'interp_debug.debug_print_once',
        'debug_flush'               : 'interp_debug.debug_flush',
        'debug_read_timestamp'      : 'interp_debug.debug_read_timestamp',
        'debug_get_timestamp_unit'  : 'interp_debug.debug_get_timestamp_unit',
        'builtinify'                : 'interp_magic.builtinify',
        'hidden_applevel'           : 'interp_magic.hidden_applevel',
        'lookup_special'            : 'interp_magic.lookup_special',
        'do_what_I_mean'            : 'interp_magic.do_what_I_mean',
        'resizelist_hint'           : 'interp_magic.resizelist_hint',
        'newlist_hint'              : 'interp_magic.newlist_hint',
        'add_memory_pressure'       : 'interp_magic.add_memory_pressure',
        'newdict'                   : 'interp_dict.newdict',
        'reversed_dict'             : 'interp_dict.reversed_dict',
        'dict_popitem_first'        : 'interp_dict.dict_popitem_first',
        'delitem_if_value_is'       : 'interp_dict.delitem_if_value_is',
        'move_to_end'               : 'interp_dict.move_to_end',
        'strategy'                  : 'interp_magic.strategy',  # dict,set,list
        'set_debug'                 : 'interp_magic.set_debug',
        'locals_to_fast'            : 'interp_magic.locals_to_fast',
        'set_code_callback'         : 'interp_magic.set_code_callback',
        'decode_long'               : 'interp_magic.decode_long',
        '_promote'                   : 'interp_magic._promote',
        'normalize_exc'             : 'interp_magic.normalize_exc',
        'StdErrPrinter'             : 'interp_stderrprinter.W_StdErrPrinter',
        'side_effects_ok'           : 'interp_magic.side_effects_ok',
        'stack_almost_full'         : 'interp_magic.stack_almost_full',
<<<<<<< HEAD
        'fsencode'                  : 'interp_magic.fsencode',
        'fsdecode'                  : 'interp_magic.fsdecode',
=======
        'pyos_inputhook'            : 'interp_magic.pyos_inputhook',
>>>>>>> 79b0c4b9
    }

    submodules = {
        "builders": BuildersModule,
        "time": TimeModule,
        "thread": ThreadModule,
        "intop": IntOpModule,
        "os": OsModule,
        '_pypydatetime': PyPyDateTime,
    }

    def setup_after_space_initialization(self):
        """NOT_RPYTHON"""
        if self.space.config.objspace.std.withmethodcachecounter:
            self.extra_interpdef('method_cache_counter',
                                 'interp_magic.method_cache_counter')
            self.extra_interpdef('reset_method_cache_counter',
                                 'interp_magic.reset_method_cache_counter')
            self.extra_interpdef('mapdict_cache_counter',
                                 'interp_magic.mapdict_cache_counter')
        PYC_MAGIC = get_pyc_magic(self.space)
        self.extra_interpdef('PYC_MAGIC', 'space.wrap(%d)' % PYC_MAGIC)
        try:
            from rpython.jit.backend import detect_cpu
            model = detect_cpu.autodetect()
            self.extra_interpdef('cpumodel', 'space.wrap(%r)' % model)
        except Exception:
            if self.space.config.translation.jit:
                raise
            else:
                pass   # ok fine to ignore in this case

        if self.space.config.translation.jit:
            features = detect_cpu.getcpufeatures(model)
            self.extra_interpdef('jit_backend_features',
                                    'space.wrap(%r)' % features)
        if self.space.config.translation.reverse_debugger:
            self.extra_interpdef('revdb_stop', 'interp_magic.revdb_stop')
        else:
            self.extra_interpdef('revdb_stop', 'space.w_None')<|MERGE_RESOLUTION|>--- conflicted
+++ resolved
@@ -108,12 +108,9 @@
         'StdErrPrinter'             : 'interp_stderrprinter.W_StdErrPrinter',
         'side_effects_ok'           : 'interp_magic.side_effects_ok',
         'stack_almost_full'         : 'interp_magic.stack_almost_full',
-<<<<<<< HEAD
         'fsencode'                  : 'interp_magic.fsencode',
         'fsdecode'                  : 'interp_magic.fsdecode',
-=======
         'pyos_inputhook'            : 'interp_magic.pyos_inputhook',
->>>>>>> 79b0c4b9
     }
 
     submodules = {
