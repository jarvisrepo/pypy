import sys

from pypy.interpreter.mixedmodule import MixedModule
from pypy.module.imp.importing import get_pyc_magic

class BuildersModule(MixedModule):
    appleveldefs = {}

    interpleveldefs = {
        "StringBuilder": "interp_builders.W_StringBuilder",
        "BytesBuilder": "interp_builders.W_BytesBuilder",
    }

class TimeModule(MixedModule):
    appleveldefs = {}
    interpleveldefs = {}
    if sys.platform.startswith("linux") or 'bsd' in sys.platform:
        from pypy.module.__pypy__ import interp_time
        interpleveldefs["clock_gettime"] = "interp_time.clock_gettime"
        interpleveldefs["clock_getres"] = "interp_time.clock_getres"
        for name in [
            "CLOCK_REALTIME", "CLOCK_MONOTONIC", "CLOCK_MONOTONIC_RAW",
            "CLOCK_PROCESS_CPUTIME_ID", "CLOCK_THREAD_CPUTIME_ID"
        ]:
            if getattr(interp_time, name) is not None:
                interpleveldefs[name] = "space.wrap(interp_time.%s)" % name


class ThreadModule(MixedModule):
    appleveldefs = {
        'signals_enabled': 'app_signal.signals_enabled',
    }
    interpleveldefs = {
        '_signals_enter':  'interp_signal.signals_enter',
        '_signals_exit':   'interp_signal.signals_exit',
    }


class IntOpModule(MixedModule):
    appleveldefs = {}
    interpleveldefs = {
        'int_add':         'interp_intop.int_add',
        'int_sub':         'interp_intop.int_sub',
        'int_mul':         'interp_intop.int_mul',
        'int_floordiv':    'interp_intop.int_floordiv',
        'int_mod':         'interp_intop.int_mod',
        'int_lshift':      'interp_intop.int_lshift',
        'int_rshift':      'interp_intop.int_rshift',
        'uint_rshift':     'interp_intop.uint_rshift',
    }


class OsModule(MixedModule):
    appleveldefs = {}
    interpleveldefs = {
        'real_getenv': 'interp_os.real_getenv'
    }


class Module(MixedModule):
    appleveldefs = {
    }

    interpleveldefs = {
        'attach_gdb'                : 'interp_magic.attach_gdb',
        'internal_repr'             : 'interp_magic.internal_repr',
        'bytebuffer'                : 'bytebuffer.bytebuffer',
        'identity_dict'             : 'interp_identitydict.W_IdentityDict',
        'debug_start'               : 'interp_debug.debug_start',
        'debug_print'               : 'interp_debug.debug_print',
        'debug_stop'                : 'interp_debug.debug_stop',
        'debug_print_once'          : 'interp_debug.debug_print_once',
        'debug_flush'               : 'interp_debug.debug_flush',
        'builtinify'                : 'interp_magic.builtinify',
        'hidden_applevel'           : 'interp_magic.hidden_applevel',
        'lookup_special'            : 'interp_magic.lookup_special',
        'do_what_I_mean'            : 'interp_magic.do_what_I_mean',
        'validate_fd'               : 'interp_magic.validate_fd',
        'resizelist_hint'           : 'interp_magic.resizelist_hint',
        'newlist_hint'              : 'interp_magic.newlist_hint',
        'add_memory_pressure'       : 'interp_magic.add_memory_pressure',
        'newdict'                   : 'interp_dict.newdict',
        'reversed_dict'             : 'interp_dict.reversed_dict',
        'strategy'                  : 'interp_magic.strategy',  # dict,set,list
        'set_debug'                 : 'interp_magic.set_debug',
        'locals_to_fast'            : 'interp_magic.locals_to_fast',
        'set_code_callback'         : 'interp_magic.set_code_callback',
        'save_module_content_for_future_reload':
                          'interp_magic.save_module_content_for_future_reload',
        'decode_long'               : 'interp_magic.decode_long',
<<<<<<< HEAD
        'normalize_exc'             : 'interp_magic.normalize_exc',
        'StdErrPrinter'             : 'interp_stderrprinter.W_StdErrPrinter',
=======
        '_promote'                   : 'interp_magic._promote',
>>>>>>> aad41369
    }

    submodules = {
        "builders": BuildersModule,
        "time": TimeModule,
        "thread": ThreadModule,
        "intop": IntOpModule,
        "os": OsModule,
    }

    def setup_after_space_initialization(self):
        """NOT_RPYTHON"""
        if self.space.config.objspace.std.withmethodcachecounter:
            self.extra_interpdef('method_cache_counter',
                                 'interp_magic.method_cache_counter')
            self.extra_interpdef('reset_method_cache_counter',
                                 'interp_magic.reset_method_cache_counter')
            if self.space.config.objspace.std.withmapdict:
                self.extra_interpdef('mapdict_cache_counter',
                                     'interp_magic.mapdict_cache_counter')
        PYC_MAGIC = get_pyc_magic(self.space)
        self.extra_interpdef('PYC_MAGIC', 'space.wrap(%d)' % PYC_MAGIC)
        try:
            from rpython.jit.backend import detect_cpu
            model = detect_cpu.autodetect()
            self.extra_interpdef('cpumodel', 'space.wrap(%r)' % model)
        except Exception:
            if self.space.config.translation.jit:
                raise
            else:
                pass   # ok fine to ignore in this case
        
        if self.space.config.translation.jit:
            features = detect_cpu.getcpufeatures(model)
            self.extra_interpdef('jit_backend_features',
                                    'space.wrap(%r)' % features)<|MERGE_RESOLUTION|>--- conflicted
+++ resolved
@@ -88,12 +88,9 @@
         'save_module_content_for_future_reload':
                           'interp_magic.save_module_content_for_future_reload',
         'decode_long'               : 'interp_magic.decode_long',
-<<<<<<< HEAD
+        '_promote'                   : 'interp_magic._promote',
         'normalize_exc'             : 'interp_magic.normalize_exc',
         'StdErrPrinter'             : 'interp_stderrprinter.W_StdErrPrinter',
-=======
-        '_promote'                   : 'interp_magic._promote',
->>>>>>> aad41369
     }
 
     submodules = {
