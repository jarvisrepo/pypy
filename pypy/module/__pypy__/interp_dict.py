--- conflicted
+++ resolved
@@ -45,8 +45,21 @@
         raise OperationError(space.w_TypeError, space.w_None)
     return w_obj.nondescr_reversed_dict(space)
 
-<<<<<<< HEAD
-=======
+@unwrap_spec(last=bool)
+def move_to_end(space, w_obj, w_key, last=True):
+    """Move the key in a dictionary object into the first or last position.
+
+    This is a __pypy__ function instead of being simply done by calling
+    dict.move_to_end(), for CPython compatibility: dictionaries are only
+    ordered on PyPy.  You should use the collections.OrderedDict class for
+    cases where ordering is important.  That class implements the
+    move_to_end() method by calling __pypy__.move_to_end().
+    """
+    from pypy.objspace.std.dictmultiobject import W_DictMultiObject
+    if not isinstance(w_obj, W_DictMultiObject):
+        raise OperationError(space.w_TypeError, space.w_None)
+    return w_obj.nondescr_move_to_end(space, w_key, last)
+
 def delitem_if_value_is(space, w_obj, w_key, w_value):
     """Atomic equivalent to: 'if dict.get(key) is value: del dict[key]'.
 
@@ -58,24 +71,4 @@
     from pypy.objspace.std.dictmultiobject import W_DictMultiObject
     if not isinstance(w_obj, W_DictMultiObject):
         raise OperationError(space.w_TypeError, space.w_None)
-    return w_obj.nondescr_delitem_if_value_is(space, w_key, w_value)
-
->>>>>>> f5010a8c
-@unwrap_spec(last=bool)
-def move_to_end(space, w_obj, w_key, last=True):
-    """Move the key in a dictionary object into the first or last position.
-
-<<<<<<< HEAD
-    This is a __pypy__ function instead of being simply done by calling
-    dict.move_to_end(), for CPython compatibility: dictionaries are only
-    ordered on PyPy.  You should use the collections.OrderedDict class for
-    cases where ordering is important.  That class implements the
-    move_to_end() method by calling __pypy__.move_to_end().
-=======
-    This is used in Python 3.x to implement OrderedDict.move_to_end().
->>>>>>> f5010a8c
-    """
-    from pypy.objspace.std.dictmultiobject import W_DictMultiObject
-    if not isinstance(w_obj, W_DictMultiObject):
-        raise OperationError(space.w_TypeError, space.w_None)
-    return w_obj.nondescr_move_to_end(space, w_key, last)+    return w_obj.nondescr_delitem_if_value_is(space, w_key, w_value)