--- conflicted
+++ resolved
@@ -45,11 +45,6 @@
         raise OperationError(space.w_TypeError, space.w_None)
     return w_obj.nondescr_reversed_dict(space)
 
-<<<<<<< HEAD
-@unwrap_spec(last=bool)
-def move_to_end(space, w_obj, w_key, last=True):
-    """Move the key in a dictionary object into the first or last position.
-=======
 def dict_popitem_first(space, w_obj):
     """Interp-level implementation of OrderedDict.popitem(last=False).
     """
@@ -57,21 +52,6 @@
     if not isinstance(w_obj, W_DictMultiObject):
         raise OperationError(space.w_TypeError, space.w_None)
     return w_obj.nondescr_popitem_first(space)
-
-def delitem_if_value_is(space, w_obj, w_key, w_value):
-    """Atomic equivalent to: 'if dict.get(key) is value: del dict[key]'.
->>>>>>> e4f395ec
-
-    This is a __pypy__ function instead of being simply done by calling
-    dict.move_to_end(), for CPython compatibility: dictionaries are only
-    ordered on PyPy.  You should use the collections.OrderedDict class for
-    cases where ordering is important.  That class implements the
-    move_to_end() method by calling __pypy__.move_to_end().
-    """
-    from pypy.objspace.std.dictmultiobject import W_DictMultiObject
-    if not isinstance(w_obj, W_DictMultiObject):
-        raise OperationError(space.w_TypeError, space.w_None)
-    return w_obj.nondescr_move_to_end(space, w_key, last)
 
 def delitem_if_value_is(space, w_obj, w_key, w_value):
     """Atomic equivalent to: 'if dict.get(key) is value: del dict[key]'.
@@ -84,4 +64,19 @@
     from pypy.objspace.std.dictmultiobject import W_DictMultiObject
     if not isinstance(w_obj, W_DictMultiObject):
         raise OperationError(space.w_TypeError, space.w_None)
-    return w_obj.nondescr_delitem_if_value_is(space, w_key, w_value)+    return w_obj.nondescr_delitem_if_value_is(space, w_key, w_value)
+
+@unwrap_spec(last=bool)
+def move_to_end(space, w_obj, w_key, last=True):
+    """Move the key in a dictionary object into the first or last position.
+
+    This is a __pypy__ function instead of being simply done by calling
+    dict.move_to_end(), for CPython compatibility: dictionaries are only
+    ordered on PyPy.  You should use the collections.OrderedDict class for
+    cases where ordering is important.  That class implements the
+    move_to_end() method by calling __pypy__.move_to_end().
+    """
+    from pypy.objspace.std.dictmultiobject import W_DictMultiObject
+    if not isinstance(w_obj, W_DictMultiObject):
+        raise OperationError(space.w_TypeError, space.w_None)
+    return w_obj.nondescr_move_to_end(space, w_key, last)