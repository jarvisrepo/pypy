from rpython.rtyper.lltypesystem import rffi, lltype
from rpython.rlib.rarithmetic import intmask
from rpython.rlib import jit, jit_libffi, libffi, rdynload, objectmodel
from rpython.rlib.rarithmetic import r_singlefloat
from rpython.tool import leakfinder

from pypy.interpreter.gateway import interp2app
from pypy.interpreter.error import oefmt

from pypy.module._cffi_backend import ctypefunc, ctypeprim, cdataobj, misc
from pypy.module._cffi_backend import newtype
from pypy.module.cppyy import ffitypes

from pypy.module.cppyy.capi.capi_types import C_SCOPE, C_TYPE, C_OBJECT,\
   C_METHOD, C_INDEX, C_INDEX_ARRAY, WLAVC_INDEX, C_FUNC_PTR


reflection_library = 'libcppyy_backend.so'

def identify():
    return 'loadable_capi'

# this is not technically correct, but will do for now
std_string_name = 'std::basic_string<char>'

class _Arg:         # poor man's union
    _immutable_ = True
    def __init__(self, tc, h = 0, l = -1, s = '', p = rffi.cast(rffi.VOIDP, 0)):
        self.tc      = tc
        self._handle = h
        self._long   = l
        self._string = s
        self._voidp  = p

class _ArgH(_Arg):
    _immutable_ = True
    def __init__(self, val):
        _Arg.__init__(self, 'h', h = val)

class _ArgL(_Arg):
    _immutable_ = True
    def __init__(self, val):
        _Arg.__init__(self, 'l', l = val)

class _ArgS(_Arg):
    _immutable_ = True
    def __init__(self, val):
        _Arg.__init__(self, 's', s = val)

class _ArgP(_Arg):
    _immutable_ = True
    def __init__(self, val):
        _Arg.__init__(self, 'p', p = val)

# For the loadable CAPI, the calls start and end in RPython. Therefore, the standard
# _call of W_CTypeFunc, which expects wrapped objects, does not quite work: some
# vars (e.g. void* equivalent) can not be wrapped, and others (such as rfloat) risk
# rounding problems. This W_RCTypeFun then, takes args, instead of args_w. Note that
# rcall() is a new method, so as to not interfere with the base class call and _call
# when rtyping. It is also called directly (see call_capi below).
class W_RCTypeFunc(ctypefunc.W_CTypeFunc):
    @jit.unroll_safe
    def rcall(self, funcaddr, args):
        assert self.cif_descr
        self = jit.promote(self)
        # no checking of len(args) needed, as calls in this context are not dynamic

        # The following code is functionally similar to W_CTypeFunc._call, but its
        # implementation is tailored to the restricted use (include memory handling)
        # of the CAPI calls.
        space = self.space
        cif_descr = self.cif_descr
        size = cif_descr.exchange_size
        raw_string = rffi.cast(rffi.CCHARP, 0)    # only ever have one in the CAPI
        buffer = lltype.malloc(rffi.CCHARP.TO, size, flavor='raw')
        try:
            for i in range(len(args)):
                data = rffi.ptradd(buffer, cif_descr.exchange_args[i])
                obj = args[i]
                argtype = self.fargs[i]
                # the following is clumsy, but the data types used as arguments are
                # very limited, so it'll do for now
                if obj.tc == 'l':
                    assert isinstance(argtype, ctypeprim.W_CTypePrimitiveSigned)
                    misc.write_raw_signed_data(data, rffi.cast(rffi.LONG, obj._long), argtype.size)
                elif obj.tc == 'h':
                    assert isinstance(argtype, ctypeprim.W_CTypePrimitiveUnsigned)
                    misc.write_raw_unsigned_data(data, rffi.cast(rffi.ULONG, obj._handle), argtype.size)
                elif obj.tc == 'p':
                    assert obj._voidp != rffi.cast(rffi.VOIDP, 0)
                    data = rffi.cast(rffi.VOIDPP, data)
                    data[0] = obj._voidp
                else:    # only other use is sring
                    assert obj.tc == 's'
                    n = len(obj._string)
                    assert raw_string == rffi.cast(rffi.CCHARP, 0)
                    # XXX could use rffi.get_nonmovingbuffer_final_null()
                    raw_string = rffi.str2charp(obj._string)
                    data = rffi.cast(rffi.CCHARPP, data)
                    data[0] = raw_string

            jit_libffi.jit_ffi_call(cif_descr,
                                    rffi.cast(rffi.VOIDP, funcaddr),
                                    buffer)

            resultdata = rffi.ptradd(buffer, cif_descr.exchange_result)
            # this wrapping is unnecessary, but the assumption is that given the
            # immediate unwrapping, the round-trip is removed
            w_res = self.ctitem.copy_and_convert_to_object(resultdata)
        finally:
            if raw_string != rffi.cast(rffi.CCHARP, 0):
                rffi.free_charp(raw_string)
            lltype.free(buffer, flavor='raw')
        return w_res

class State(object):
    def __init__(self, space):
        self.library = None
        self.capi_calls = {}

        nt = newtype     # module from _cffi_backend
        state = space.fromcache(ffitypes.State)   # factored out common types

        # TODO: the following need to match up with the globally defined C_XYZ low-level
        # types (see capi/__init__.py), but by using strings here, that isn't guaranteed
        c_opaque_ptr = state.c_ulong
 
        c_scope       = c_opaque_ptr
        c_type        = c_scope
        c_object      = c_opaque_ptr
        c_method      = c_opaque_ptr
        c_index       = state.c_long
        c_index_array = state.c_voidp

        c_void    = state.c_void
        c_char    = state.c_char
        c_uchar   = state.c_uchar
        c_short   = state.c_short
        c_int     = state.c_int
        c_long    = state.c_long
        c_llong   = state.c_llong
        c_ullong  = state.c_ullong
        c_float   = state.c_float
        c_double  = state.c_double
        c_ldouble = state.c_ldouble

        c_ccharp = state.c_ccharp
        c_voidp  = state.c_voidp

        c_size_t = nt.new_primitive_type(space, 'size_t')
        c_ptrdiff_t = nt.new_primitive_type(space, 'ptrdiff_t')

        self.capi_call_ifaces = {
            # name to opaque C++ scope representation
            'num_scopes'               : ([c_scope],                  c_int),
            'scope_name'               : ([c_scope, c_int],           c_ccharp),

            'resolve_name'             : ([c_ccharp],                 c_ccharp),
            'get_scope'                : ([c_ccharp],                 c_scope),
            'actual_class'             : ([c_type, c_object],         c_type),

            # memory management
            'allocate'                 : ([c_type],                   c_object),
            'deallocate'               : ([c_type, c_object],         c_void),
            'destruct'                 : ([c_type, c_object],         c_void),

            # method/function dispatching
            'call_v'       : ([c_method, c_object, c_int, c_voidp],   c_void),
            'call_b'       : ([c_method, c_object, c_int, c_voidp],   c_uchar),
            'call_c'       : ([c_method, c_object, c_int, c_voidp],   c_char),

            'call_h'       : ([c_method, c_object, c_int, c_voidp],   c_short),
            'call_i'       : ([c_method, c_object, c_int, c_voidp],   c_int),
            'call_l'       : ([c_method, c_object, c_int, c_voidp],   c_long),
            'call_ll'      : ([c_method, c_object, c_int, c_voidp],   c_llong),
            'call_f'       : ([c_method, c_object, c_int, c_voidp],   c_float),
            'call_d'       : ([c_method, c_object, c_int, c_voidp],   c_double),
            'call_ld'      : ([c_method, c_object, c_int, c_voidp],   c_ldouble),

            'call_r'       : ([c_method, c_object, c_int, c_voidp],   c_voidp),
            # call_s actually takes an size_t* as last parameter, but this will do
            'call_s'       : ([c_method, c_object, c_int, c_voidp, c_voidp],    c_ccharp),

            'constructor'  : ([c_method, c_object, c_int, c_voidp],   c_object),
            'call_o'       : ([c_method, c_object, c_int, c_voidp, c_type],     c_object),

            'get_function_address'     : ([c_scope, c_index],         c_voidp), # TODO: verify

            # handling of function argument buffer
            'allocate_function_args'   : ([c_int],                    c_voidp),
            'deallocate_function_args' : ([c_voidp],                  c_void),
            'function_arg_sizeof'      : ([],                         c_size_t),
            'function_arg_typeoffset'  : ([],                         c_size_t),

            # scope reflection information
            'is_namespace'             : ([c_scope],                  c_int),
            'is_template'              : ([c_ccharp],                 c_int),
            'is_abstract'              : ([c_type],                   c_int),
            'is_enum'                  : ([c_ccharp],                 c_int),

            # type/class reflection information
            'final_name'               : ([c_type],                   c_ccharp),
            'scoped_final_name'        : ([c_type],                   c_ccharp),
            'has_complex_hierarchy'    : ([c_type],                   c_int),
            'num_bases'                : ([c_type],                   c_int),
            'base_name'                : ([c_type, c_int],            c_ccharp),
            'is_subtype'               : ([c_type, c_type],           c_int),

            'base_offset'              : ([c_type, c_type, c_object, c_int],    c_ptrdiff_t),

            # method/function reflection information
            'num_methods'              : ([c_scope],                  c_int),
            'method_index_at'          : ([c_scope, c_int],           c_index),
            'method_indices_from_name' : ([c_scope, c_ccharp],        c_index_array),

            'method_name'              : ([c_scope, c_index],         c_ccharp),
            'method_result_type'       : ([c_scope, c_index],         c_ccharp),
            'method_num_args'          : ([c_scope, c_index],         c_int),
            'method_req_args'          : ([c_scope, c_index],         c_int),
            'method_arg_type'          : ([c_scope, c_index, c_int],  c_ccharp),
            'method_arg_default'       : ([c_scope, c_index, c_int],  c_ccharp),
            'method_signature'         : ([c_scope, c_index],         c_ccharp),

            'method_is_template'       : ([c_scope, c_index],         c_int),
            'method_num_template_args' : ([c_scope, c_index],         c_int),
            'method_template_arg_name' : ([c_scope, c_index, c_index],          c_ccharp),

            'get_method'               : ([c_scope, c_index],         c_method),
            'get_global_operator'      : ([c_scope, c_scope, c_scope, c_ccharp],   c_index),

            # method properties
            'is_constructor'           : ([c_type, c_index],          c_int),
            'is_staticmethod'          : ([c_type, c_index],          c_int),

            # data member reflection information
            'num_datamembers'          : ([c_scope],                  c_int),
            'datamember_name'          : ([c_scope, c_int],           c_ccharp),
            'datamember_type'          : ([c_scope, c_int],           c_ccharp),
            'datamember_offset'        : ([c_scope, c_int],           c_ptrdiff_t),

            'datamember_index'         : ([c_scope, c_ccharp],        c_int),

            # data member properties
            'is_publicdata'            : ([c_scope, c_int],           c_int),
            'is_staticdata'            : ([c_scope, c_int],           c_int),

            # misc helpers
            'strtoll'                  : ([c_ccharp],                 c_llong),
            'strtoull'                 : ([c_ccharp],                 c_ullong),
            'free'                     : ([c_voidp],                  c_void),

            'charp2stdstring'          : ([c_ccharp, c_size_t],       c_object),
            #stdstring2charp  actually takes an size_t* as last parameter, but this will do
            'stdstring2charp'          : ([c_object, c_voidp],        c_ccharp),
            'stdstring2stdstring'      : ([c_object],                 c_object),

            'stdvector_valuetype'      : ([c_ccharp],                 c_ccharp),
            'stdvector_valuesize'      : ([c_ccharp],                 c_size_t),

        }

        # size/offset are backend-specific but fixed after load
        self.c_sizeof_farg = 0
        self.c_offset_farg = 0


def load_reflection_library(space):
    state = space.fromcache(State)
    if state.library is None:
        from pypy.module._cffi_backend.libraryobj import W_Library
        state.library = W_Library(space, reflection_library, rdynload.RTLD_LOCAL | rdynload.RTLD_LAZY)
        if state.library:
            # fix constants
            state.c_sizeof_farg = _cdata_to_size_t(space, call_capi(space, 'function_arg_sizeof', []))
            state.c_offset_farg = _cdata_to_size_t(space, call_capi(space, 'function_arg_typeoffset', []))
    return state.library

def verify_backend(space):
    try:
        load_reflection_library(space)
    except Exception:
        if objectmodel.we_are_translated():
            raise oefmt(space.w_ImportError,
                        "missing reflection library %s", reflection_library)
        return False
    return True

def call_capi(space, name, args):
    state = space.fromcache(State)
    try:
        c_call = state.capi_calls[name]
    except KeyError:
        if state.library is None:
            load_reflection_library(space)
        iface = state.capi_call_ifaces[name]
        cfunc = W_RCTypeFunc(space, iface[0], iface[1], False)
        c_call = state.library.load_function(cfunc, 'cppyy_'+name)
        # TODO: there must be a better way to trick the leakfinder ...
        if not objectmodel.we_are_translated():
            leakfinder.remember_free(c_call.ctype.cif_descr._obj0)
        state.capi_calls[name] = c_call
    with c_call as ptr:
        return c_call.ctype.rcall(ptr, args)

def _cdata_to_cobject(space, w_cdata):
    return rffi.cast(C_OBJECT, space.uint_w(w_cdata))

def _cdata_to_size_t(space, w_cdata):
    return rffi.cast(rffi.SIZE_T, space.uint_w(w_cdata))

def _cdata_to_ptrdiff_t(space, w_cdata):
    return rffi.cast(rffi.LONG, space.int_w(w_cdata))

def _cdata_to_ptr(space, w_cdata): # TODO: this is both a hack and dreadfully slow
    w_cdata = space.interp_w(cdataobj.W_CData, w_cdata, can_be_None=False)
    ptr = w_cdata.unsafe_escaping_ptr()
    return rffi.cast(rffi.VOIDP, ptr)

def _cdata_to_ccharp(space, w_cdata):
    ptr = _cdata_to_ptr(space, w_cdata)      # see above ... something better?
    return rffi.cast(rffi.CCHARP, ptr)

def c_load_dictionary(name):
    return libffi.CDLL(name)

# name to opaque C++ scope representation ------------------------------------
def c_num_scopes(space, cppscope):
    return space.int_w(call_capi(space, 'num_scopes', [_ArgH(cppscope.handle)]))
def c_scope_name(space, cppscope, iscope):
    args = [_ArgH(cppscope.handle), _ArgL(iscope)]
    return charp2str_free(space, call_capi(space, 'scope_name', args))

def c_resolve_name(space, name):
    return charp2str_free(space, call_capi(space, 'resolve_name', [_ArgS(name)]))
def c_get_scope_opaque(space, name):
    return rffi.cast(C_SCOPE, space.uint_w(call_capi(space, 'get_scope', [_ArgS(name)])))
def c_actual_class(space, cppclass, cppobj):
    args = [_ArgH(cppclass.handle), _ArgH(cppobj)]
    return rffi.cast(C_TYPE, space.uint_w(call_capi(space, 'actual_class', args)))

# memory management ----------------------------------------------------------
def c_allocate(space, cppclass):
    return _cdata_to_cobject(space, call_capi(space, 'allocate', [_ArgH(cppclass.handle)]))
def c_deallocate(space, cppclass, cppobject):
    call_capi(space, 'deallocate', [_ArgH(cppclass.handle), _ArgH(cppobject)])
def c_destruct(space, cppclass, cppobject):
    call_capi(space, 'destruct', [_ArgH(cppclass.handle), _ArgH(cppobject)])

# method/function dispatching ------------------------------------------------
def c_call_v(space, cppmethod, cppobject, nargs, cargs):
    args = [_ArgH(cppmethod), _ArgH(cppobject), _ArgL(nargs), _ArgP(cargs)]
    call_capi(space, 'call_v', args)
def c_call_b(space, cppmethod, cppobject, nargs, cargs):
    args = [_ArgH(cppmethod), _ArgH(cppobject), _ArgL(nargs), _ArgP(cargs)]
    return rffi.cast(rffi.UCHAR, space.c_uint_w(call_capi(space, 'call_b', args)))
def c_call_c(space, cppmethod, cppobject, nargs, cargs):
<<<<<<< HEAD
    args = [_Arg(h=cppmethod), _Arg(h=cppobject), _Arg(l=nargs), _Arg(vp=cargs)]
    return rffi.cast(rffi.CHAR, space.text_w(call_capi(space, 'call_c', args))[0])
=======
    args = [_ArgH(cppmethod), _ArgH(cppobject), _ArgL(nargs), _ArgP(cargs)]
    return rffi.cast(rffi.CHAR, space.str_w(call_capi(space, 'call_c', args))[0])
>>>>>>> f9d9b32a
def c_call_h(space, cppmethod, cppobject, nargs, cargs):
    args = [_ArgH(cppmethod), _ArgH(cppobject), _ArgL(nargs), _ArgP(cargs)]
    return rffi.cast(rffi.SHORT, space.int_w(call_capi(space, 'call_h', args)))
def c_call_i(space, cppmethod, cppobject, nargs, cargs):
    args = [_ArgH(cppmethod), _ArgH(cppobject), _ArgL(nargs), _ArgP(cargs)]
    return rffi.cast(rffi.INT, space.c_int_w(call_capi(space, 'call_i', args)))
def c_call_l(space, cppmethod, cppobject, nargs, cargs):
    args = [_ArgH(cppmethod), _ArgH(cppobject), _ArgL(nargs), _ArgP(cargs)]
    return rffi.cast(rffi.LONG, space.int_w(call_capi(space, 'call_l', args)))
def c_call_ll(space, cppmethod, cppobject, nargs, cargs):
    args = [_ArgH(cppmethod), _ArgH(cppobject), _ArgL(nargs), _ArgP(cargs)]
    return rffi.cast(rffi.LONGLONG, space.r_longlong_w(call_capi(space, 'call_ll', args)))
def c_call_f(space, cppmethod, cppobject, nargs, cargs):
    args = [_ArgH(cppmethod), _ArgH(cppobject), _ArgL(nargs), _ArgP(cargs)]
    return rffi.cast(rffi.FLOAT, r_singlefloat(space.float_w(call_capi(space, 'call_f', args))))
def c_call_d(space, cppmethod, cppobject, nargs, cargs):
    args = [_ArgH(cppmethod), _ArgH(cppobject), _ArgL(nargs), _ArgP(cargs)]
    return rffi.cast(rffi.DOUBLE, space.float_w(call_capi(space, 'call_d', args)))
def c_call_ld(space, cppmethod, cppobject, nargs, cargs):
    args = [_ArgH(cppmethod), _ArgH(cppobject), _ArgL(nargs), _ArgP(cargs)]
    return rffi.cast(rffi.LONGDOUBLE, space.float_w(call_capi(space, 'call_ld', args)))

def c_call_r(space, cppmethod, cppobject, nargs, cargs):
    args = [_ArgH(cppmethod), _ArgH(cppobject), _ArgL(nargs), _ArgP(cargs)]
    return _cdata_to_ptr(space, call_capi(space, 'call_r', args))
def c_call_s(space, cppmethod, cppobject, nargs, cargs):
    length = lltype.malloc(rffi.SIZE_TP.TO, 1, flavor='raw')
    try:
        w_cstr = call_capi(space, 'call_s',
            [_ArgH(cppmethod), _ArgH(cppobject), _ArgL(nargs), _ArgP(cargs),
             _ArgP(rffi.cast(rffi.VOIDP, length))])
        cstr_len = intmask(length[0])
    finally:
        lltype.free(length, flavor='raw')
    return _cdata_to_ccharp(space, w_cstr), cstr_len

def c_constructor(space, cppmethod, cppobject, nargs, cargs):
    args = [_ArgH(cppmethod), _ArgH(cppobject), _ArgL(nargs), _ArgP(cargs)]
    return _cdata_to_cobject(space, call_capi(space, 'constructor', args))
def c_call_o(space, cppmethod, cppobject, nargs, cargs, cppclass):
    args = [_ArgH(cppmethod), _ArgH(cppobject), _ArgL(nargs), _ArgP(cargs), _ArgH(cppclass.handle)]
    return _cdata_to_cobject(space, call_capi(space, 'call_o', args))

def c_get_function_address(space, cppscope, index):
    args = [_ArgH(cppscope.handle), _ArgL(index)]
    return rffi.cast(C_FUNC_PTR,
        _cdata_to_ptr(space, call_capi(space, 'get_function_address', args)))

# handling of function argument buffer ---------------------------------------
def c_allocate_function_args(space, size):
    return _cdata_to_ptr(space, call_capi(space, 'allocate_function_args', [_ArgL(size)]))
def c_deallocate_function_args(space, cargs):
    call_capi(space, 'deallocate_function_args', [_ArgP(cargs)])
def c_function_arg_sizeof(space):
    state = space.fromcache(State)
    return state.c_sizeof_farg
def c_function_arg_typeoffset(space):
    state = space.fromcache(State)
    return state.c_offset_farg

# scope reflection information -----------------------------------------------
def c_is_namespace(space, scope):
    return space.bool_w(call_capi(space, 'is_namespace', [_ArgH(scope)]))
def c_is_template(space, name):
    return space.bool_w(call_capi(space, 'is_template', [_ArgS(name)]))
def c_is_abstract(space, cpptype):
    return space.bool_w(call_capi(space, 'is_abstract', [_ArgH(cpptype)]))
def c_is_enum(space, name):
    return space.bool_w(call_capi(space, 'is_enum', [_ArgS(name)]))

# type/class reflection information ------------------------------------------
def c_final_name(space, cpptype):
    return charp2str_free(space, call_capi(space, 'final_name', [_ArgH(cpptype)]))
def c_scoped_final_name(space, cpptype):
    return charp2str_free(space, call_capi(space, 'scoped_final_name', [_ArgH(cpptype)]))
def c_has_complex_hierarchy(space, handle):
    return space.bool_w(call_capi(space, 'has_complex_hierarchy', [_ArgH(handle)]))
def c_num_bases(space, cppclass):
    return space.int_w(call_capi(space, 'num_bases', [_ArgH(cppclass.handle)]))
def c_base_name(space, cppclass, base_index):
    args = [_ArgH(cppclass.handle), _ArgL(base_index)]
    return charp2str_free(space, call_capi(space, 'base_name', args))
def c_is_subtype(space, derived, base):
    jit.promote(base)
    if derived == base:
        return bool(1)
    return space.bool_w(call_capi(space, 'is_subtype', [_ArgH(derived.handle), _ArgH(base.handle)]))

def _c_base_offset(space, derived_h, base_h, address, direction):
    args = [_ArgH(derived_h), _ArgH(base_h), _ArgH(address), _ArgL(direction)]
    return _cdata_to_ptrdiff_t(space, call_capi(space, 'base_offset', args))
def c_base_offset(space, derived, base, address, direction):
    if derived == base:
        return rffi.cast(rffi.LONG, 0)
    return _c_base_offset(space, derived.handle, base.handle, address, direction)
def c_base_offset1(space, derived_h, base, address, direction):
    return _c_base_offset(space, derived_h, base.handle, address, direction)

# method/function reflection information -------------------------------------
def c_num_methods(space, cppscope):
    args = [_ArgH(cppscope.handle)]
    return space.int_w(call_capi(space, 'num_methods', args))
def c_method_index_at(space, cppscope, imethod):
    args = [_ArgH(cppscope.handle), _ArgL(imethod)]
    return space.int_w(call_capi(space, 'method_index_at', args))
def c_method_indices_from_name(space, cppscope, name):
    args = [_ArgH(cppscope.handle), _ArgS(name)]
    indices = rffi.cast(C_INDEX_ARRAY,
                        _cdata_to_ptr(space, call_capi(space, 'method_indices_from_name', args)))
    if not indices:
        return []
    py_indices = []
    i = 0
    index = indices[i]
    while index != -1:
        i += 1
        py_indices.append(index)
        index = indices[i]
    c_free(space, rffi.cast(rffi.VOIDP, indices))   # c_free defined below
    return py_indices

def c_method_name(space, cppscope, index):
    args = [_ArgH(cppscope.handle), _ArgL(index)]
    return charp2str_free(space, call_capi(space, 'method_name', args))
def c_method_result_type(space, cppscope, index):
    args = [_ArgH(cppscope.handle), _ArgL(index)]
    return charp2str_free(space, call_capi(space, 'method_result_type', args))
def c_method_num_args(space, cppscope, index):
    args = [_ArgH(cppscope.handle), _ArgL(index)]
    return space.int_w(call_capi(space, 'method_num_args', args))
def c_method_req_args(space, cppscope, index):
    args = [_ArgH(cppscope.handle), _ArgL(index)]
    return space.int_w(call_capi(space, 'method_req_args', args))
def c_method_arg_type(space, cppscope, index, arg_index):
    args = [_ArgH(cppscope.handle), _ArgL(index), _ArgL(arg_index)]
    return charp2str_free(space, call_capi(space, 'method_arg_type', args))
def c_method_arg_default(space, cppscope, index, arg_index):
    args = [_ArgH(cppscope.handle), _ArgL(index), _ArgL(arg_index)]
    return charp2str_free(space, call_capi(space, 'method_arg_default', args))
def c_method_signature(space, cppscope, index):
    args = [_ArgH(cppscope.handle), _ArgL(index)]
    return charp2str_free(space, call_capi(space, 'method_signature', args))

def c_method_is_template(space, cppscope, index):
    args = [_ArgH(cppscope.handle), _ArgL(index)]
    return space.bool_w(call_capi(space, 'method_is_template', args))
def _c_method_num_template_args(space, cppscope, index):
    args = [_ArgH(cppscope.handle), _ArgL(index)]
    return space.int_w(call_capi(space, 'method_num_template_args', args)) 
def c_template_args(space, cppscope, index):
    nargs = _c_method_num_template_args(space, cppscope, index)
    arg1 = _ArgH(cppscope.handle)
    arg2 = _ArgL(index)
    args = [c_resolve_name(space, charp2str_free(space,
                call_capi(space, 'method_template_arg_name', [arg1, arg2, _ArgL(iarg)]))
            ) for iarg in range(nargs)]
    return args

def c_get_method(space, cppscope, index):
    args = [_ArgH(cppscope.handle), _ArgL(index)]
    return rffi.cast(C_METHOD, space.uint_w(call_capi(space, 'get_method', args)))
def c_get_global_operator(space, nss, lc, rc, op):
    if nss is not None:
        args = [_ArgH(nss.handle), _ArgH(lc.handle), _ArgH(rc.handle), _ArgS(op)]
        return rffi.cast(WLAVC_INDEX, space.int_w(call_capi(space, 'get_global_operator', args)))
    return rffi.cast(WLAVC_INDEX, -1)

# method properties ----------------------------------------------------------
def c_is_constructor(space, cppclass, index):
    args = [_ArgH(cppclass.handle), _ArgL(index)]
    return space.bool_w(call_capi(space, 'is_constructor', args))
def c_is_staticmethod(space, cppclass, index):
    args = [_ArgH(cppclass.handle), _ArgL(index)]
    return space.bool_w(call_capi(space, 'is_staticmethod', args))

# data member reflection information -----------------------------------------
def c_num_datamembers(space, cppscope):
    return space.int_w(call_capi(space, 'num_datamembers', [_ArgH(cppscope.handle)]))
def c_datamember_name(space, cppscope, datamember_index):
    args = [_ArgH(cppscope.handle), _ArgL(datamember_index)]
    return charp2str_free(space, call_capi(space, 'datamember_name', args))
def c_datamember_type(space, cppscope, datamember_index):
    args = [_ArgH(cppscope.handle), _ArgL(datamember_index)]
    return  charp2str_free(space, call_capi(space, 'datamember_type', args))
def c_datamember_offset(space, cppscope, datamember_index):
    args = [_ArgH(cppscope.handle), _ArgL(datamember_index)]
    return _cdata_to_ptrdiff_t(space, call_capi(space, 'datamember_offset', args))

def c_datamember_index(space, cppscope, name):
    args = [_ArgH(cppscope.handle), _ArgS(name)]
    return space.int_w(call_capi(space, 'datamember_index', args))

# data member properties -----------------------------------------------------
def c_is_publicdata(space, cppscope, datamember_index):
    args = [_ArgH(cppscope.handle), _ArgL(datamember_index)]
    return space.bool_w(call_capi(space, 'is_publicdata', args))
def c_is_staticdata(space, cppscope, datamember_index):
    args = [_ArgH(cppscope.handle), _ArgL(datamember_index)]
    return space.bool_w(call_capi(space, 'is_staticdata', args))

# misc helpers ---------------------------------------------------------------
def c_strtoll(space, svalue):
    return space.r_longlong_w(call_capi(space, 'strtoll', [_ArgS(svalue)]))
def c_strtoull(space, svalue):
    return space.r_ulonglong_w(call_capi(space, 'strtoull', [_ArgS(svalue)]))
def c_free(space, voidp):
    call_capi(space, 'free', [_ArgP(voidp)])

def charp2str_free(space, cdata):
    charp = rffi.cast(rffi.CCHARP, _cdata_to_ptr(space, cdata))
    pystr = rffi.charp2str(charp)
    c_free(space, rffi.cast(rffi.VOIDP, charp))
    return pystr

def c_charp2stdstring(space, svalue, sz):
    return _cdata_to_cobject(space, call_capi(space, 'charp2stdstring',
        [_ArgS(svalue), _ArgH(rffi.cast(rffi.ULONG, sz))]))
def c_stdstring2charp(space, cppstr):
    sz = lltype.malloc(rffi.SIZE_TP.TO, 1, flavor='raw')
    try:
        w_cstr = call_capi(space, 'stdstring2charp',
            [_ArgH(cppstr), _ArgP(rffi.cast(rffi.VOIDP, sz))])
        cstr_len = intmask(sz[0])
    finally:
        lltype.free(sz, flavor='raw')
    return rffi.charpsize2str(_cdata_to_ccharp(space, w_cstr), cstr_len)
def c_stdstring2stdstring(space, cppobject):
    return _cdata_to_cobject(space, call_capi(space, 'stdstring2stdstring', [_ArgH(cppobject)]))

def c_stdvector_valuetype(space, pystr):
    return charp2str_free(space, call_capi(space, 'stdvector_valuetype', [_ArgS(pystr)]))

def c_stdvector_valuetype(space, pystr):
    return charp2str_free(space, call_capi(space, 'stdvector_valuetype', [_ArgS(pystr)]))
def c_stdvector_valuesize(space, pystr):
    return _cdata_to_size_t(space, call_capi(space, 'stdvector_valuesize', [_ArgS(pystr)]))


# TODO: factor these out ...
# pythonizations
def stdstring_c_str(space, w_self):
    """Return a python string taking into account \0"""

    from pypy.module.cppyy import interp_cppyy
    cppstr = space.interp_w(interp_cppyy.W_CPPInstance, w_self, can_be_None=False)
    return space.wrap(c_stdstring2charp(space, cppstr._rawobject))

# setup pythonizations for later use at run-time
_pythonizations = {}
def register_pythonizations(space):
    "NOT_RPYTHON"

    allfuncs = [

        ### std::string
        stdstring_c_str,

    ]

    for f in allfuncs:
        _pythonizations[f.__name__] = space.wrap(interp2app(f))

def _method_alias(space, w_pycppclass, m1, m2):
    space.setattr(w_pycppclass, space.wrap(m1),
                  space.getattr(w_pycppclass, space.wrap(m2)))

def pythonize(space, name, w_pycppclass):
    if name == "string":
        space.setattr(w_pycppclass, space.wrap("c_str"), _pythonizations["stdstring_c_str"])
        _method_alias(space, w_pycppclass, "_cppyy_as_builtin", "c_str")
        _method_alias(space, w_pycppclass, "__str__",           "c_str")<|MERGE_RESOLUTION|>--- conflicted
+++ resolved
@@ -354,13 +354,8 @@
     args = [_ArgH(cppmethod), _ArgH(cppobject), _ArgL(nargs), _ArgP(cargs)]
     return rffi.cast(rffi.UCHAR, space.c_uint_w(call_capi(space, 'call_b', args)))
 def c_call_c(space, cppmethod, cppobject, nargs, cargs):
-<<<<<<< HEAD
-    args = [_Arg(h=cppmethod), _Arg(h=cppobject), _Arg(l=nargs), _Arg(vp=cargs)]
+    args = [_ArgH(cppmethod), _ArgH(cppobject), _ArgL(nargs), _ArgP(cargs)]
     return rffi.cast(rffi.CHAR, space.text_w(call_capi(space, 'call_c', args))[0])
-=======
-    args = [_ArgH(cppmethod), _ArgH(cppobject), _ArgL(nargs), _ArgP(cargs)]
-    return rffi.cast(rffi.CHAR, space.str_w(call_capi(space, 'call_c', args))[0])
->>>>>>> f9d9b32a
 def c_call_h(space, cppmethod, cppobject, nargs, cargs):
     args = [_ArgH(cppmethod), _ArgH(cppobject), _ArgL(nargs), _ArgP(cargs)]
     return rffi.cast(rffi.SHORT, space.int_w(call_capi(space, 'call_h', args)))
