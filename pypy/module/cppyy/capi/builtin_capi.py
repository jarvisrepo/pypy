from rpython.rtyper.lltypesystem import rffi, lltype
from rpython.rlib import jit

#import reflex_capi as backend
import cint_capi as backend

from pypy.module.cppyy.capi.capi_types import C_SCOPE, C_TYPE, C_OBJECT,\
   C_METHOD, C_INDEX, C_INDEX_ARRAY, WLAVC_INDEX,\
   C_METHPTRGETTER, C_METHPTRGETTER_PTR

identify  = backend.identify
pythonize = backend.pythonize
register_pythonizations = backend.register_pythonizations
std_string_name = backend.std_string_name

ts_reflect = backend.ts_reflect
ts_call    = backend.ts_call
ts_memory  = backend.ts_memory
ts_helper  = backend.ts_helper

def verify_backend(space):
    return True                    # by definition

c_load_dictionary = backend.c_load_dictionary

# name to opaque C++ scope representation ------------------------------------
_c_num_scopes = rffi.llexternal(
    "cppyy_num_scopes",
    [C_SCOPE], rffi.INT,
    releasegil=ts_reflect,
    compilation_info=backend.eci)
def c_num_scopes(space, cppscope):
    return _c_num_scopes(cppscope.handle)
_c_scope_name = rffi.llexternal(
    "cppyy_scope_name",
    [C_SCOPE, rffi.INT], rffi.CCHARP,
    compilation_info = backend.eci)
def c_scope_name(space, cppscope, iscope):
    return charp2str_free(space, _c_scope_name(cppscope.handle, iscope))

_c_resolve_name = rffi.llexternal(
    "cppyy_resolve_name",
    [rffi.CCHARP], rffi.CCHARP,
    releasegil=ts_reflect,
    compilation_info=backend.eci)
def c_resolve_name(space, name):
    return charp2str_free(space, _c_resolve_name(name))
_c_get_scope_opaque = rffi.llexternal(
    "cppyy_get_scope",
    [rffi.CCHARP], C_SCOPE,
    releasegil=ts_reflect,
    compilation_info=backend.eci)
def c_get_scope_opaque(space, name):
    return _c_get_scope_opaque(name)
_c_get_template = rffi.llexternal(
    "cppyy_get_template",
    [rffi.CCHARP], C_TYPE,
    releasegil=ts_reflect,
    compilation_info=backend.eci)
def c_get_template(space, name):
    return _c_get_template(name)
_c_actual_class = rffi.llexternal(
    "cppyy_actual_class",
    [C_TYPE, C_OBJECT], C_TYPE,
    releasegil=ts_reflect,
    compilation_info=backend.eci)
def c_actual_class(space, cppclass, cppobj):
    return _c_actual_class(cppclass.handle, cppobj)

# memory management ----------------------------------------------------------
_c_allocate = rffi.llexternal(
    "cppyy_allocate",
    [C_TYPE], C_OBJECT,
    releasegil=ts_memory,
    compilation_info=backend.eci)
def c_allocate(space, cppclass):
    return _c_allocate(cppclass.handle)
_c_deallocate = rffi.llexternal(
    "cppyy_deallocate",
    [C_TYPE, C_OBJECT], lltype.Void,
    releasegil=ts_memory,
    compilation_info=backend.eci)
def c_deallocate(space, cppclass, cppobject):
    _c_deallocate(cppclass.handle, cppobject)
_c_destruct = rffi.llexternal(
    "cppyy_destruct",
    [C_TYPE, C_OBJECT], lltype.Void,
    releasegil=ts_call,
    compilation_info=backend.eci)
def c_destruct(space, cppclass, cppobject):
    _c_destruct(cppclass.handle, cppobject)

# method/function dispatching ------------------------------------------------
_c_call_v = rffi.llexternal(
    "cppyy_call_v",
    [C_METHOD, C_OBJECT, rffi.INT, rffi.VOIDP], lltype.Void,
    releasegil=ts_call,
    compilation_info=backend.eci)
def c_call_v(space, cppmethod, cppobject, nargs, args):
    _c_call_v(cppmethod, cppobject, nargs, args)
_c_call_b = rffi.llexternal(
    "cppyy_call_b",
    [C_METHOD, C_OBJECT, rffi.INT, rffi.VOIDP], rffi.UCHAR,
    releasegil=ts_call,
    compilation_info=backend.eci)
def c_call_b(space, cppmethod, cppobject, nargs, args):
    return _c_call_b(cppmethod, cppobject, nargs, args)
_c_call_c = rffi.llexternal(
    "cppyy_call_c",
    [C_METHOD, C_OBJECT, rffi.INT, rffi.VOIDP], rffi.CHAR,
    releasegil=ts_call,
    compilation_info=backend.eci)
def c_call_c(space, cppmethod, cppobject, nargs, args):
    return _c_call_c(cppmethod, cppobject, nargs, args)
_c_call_h = rffi.llexternal(
    "cppyy_call_h",
    [C_METHOD, C_OBJECT, rffi.INT, rffi.VOIDP], rffi.SHORT,
    releasegil=ts_call,
    compilation_info=backend.eci)
def c_call_h(space, cppmethod, cppobject, nargs, args):
    return _c_call_h(cppmethod, cppobject, nargs, args)
_c_call_i = rffi.llexternal(
    "cppyy_call_i",
    [C_METHOD, C_OBJECT, rffi.INT, rffi.VOIDP], rffi.INT,
    releasegil=ts_call,
    compilation_info=backend.eci)
def c_call_i(space, cppmethod, cppobject, nargs, args):
    return _c_call_i(cppmethod, cppobject, nargs, args)
_c_call_l = rffi.llexternal(
    "cppyy_call_l",
    [C_METHOD, C_OBJECT, rffi.INT, rffi.VOIDP], rffi.LONG,
    releasegil=ts_call,
    compilation_info=backend.eci)
def c_call_l(space, cppmethod, cppobject, nargs, args):
    return _c_call_l(cppmethod, cppobject, nargs, args)
_c_call_ll = rffi.llexternal(
    "cppyy_call_ll",
    [C_METHOD, C_OBJECT, rffi.INT, rffi.VOIDP], rffi.LONGLONG,
    releasegil=ts_call,
    compilation_info=backend.eci)
def c_call_ll(space, cppmethod, cppobject, nargs, args):
    return _c_call_ll(cppmethod, cppobject, nargs, args)
_c_call_f = rffi.llexternal(
    "cppyy_call_f",
    [C_METHOD, C_OBJECT, rffi.INT, rffi.VOIDP], rffi.FLOAT,
    releasegil=ts_call,
    compilation_info=backend.eci)
def c_call_f(space, cppmethod, cppobject, nargs, args):
    return _c_call_f(cppmethod, cppobject, nargs, args)
_c_call_d = rffi.llexternal(
    "cppyy_call_d",
    [C_METHOD, C_OBJECT, rffi.INT, rffi.VOIDP], rffi.DOUBLE,
    releasegil=ts_call,
    compilation_info=backend.eci)
def c_call_d(space, cppmethod, cppobject, nargs, args):
    return _c_call_d(cppmethod, cppobject, nargs, args)

_c_call_r = rffi.llexternal(
    "cppyy_call_r",
    [C_METHOD, C_OBJECT, rffi.INT, rffi.VOIDP], rffi.VOIDP,
    releasegil=ts_call,
    compilation_info=backend.eci)
def c_call_r(space, cppmethod, cppobject, nargs, args):
    return _c_call_r(cppmethod, cppobject, nargs, args)
_c_call_s = rffi.llexternal(
    "cppyy_call_s",
    [C_METHOD, C_OBJECT, rffi.INT, rffi.VOIDP], rffi.CCHARP,
    releasegil=ts_call,
    compilation_info=backend.eci)
def c_call_s(space, cppmethod, cppobject, nargs, args):
    return _c_call_s(cppmethod, cppobject, nargs, args)

_c_constructor = rffi.llexternal(
    "cppyy_constructor",
    [C_METHOD, C_TYPE, rffi.INT, rffi.VOIDP], C_OBJECT,
    releasegil=ts_call,
    compilation_info=backend.eci)
def c_constructor(space, cppmethod, cppobject, nargs, args):
    return _c_constructor(cppmethod, cppobject, nargs, args)
_c_call_o = rffi.llexternal(
    "cppyy_call_o",
    [C_METHOD, C_OBJECT, rffi.INT, rffi.VOIDP, C_TYPE], rffi.LONG,
    releasegil=ts_call,
    compilation_info=backend.eci)
def c_call_o(space, method, cppobj, nargs, args, cppclass):
    return _c_call_o(method, cppobj, nargs, args, cppclass.handle)

_c_get_methptr_getter = rffi.llexternal(
    "cppyy_get_methptr_getter",
    [C_SCOPE, C_INDEX], C_METHPTRGETTER_PTR,
    releasegil=ts_reflect,
    compilation_info=backend.eci,
    elidable_function=True)
def c_get_methptr_getter(space, cppscope, index):
    return _c_get_methptr_getter(cppscope.handle, index)

# handling of function argument buffer ---------------------------------------
_c_allocate_function_args = rffi.llexternal(
    "cppyy_allocate_function_args",
    [rffi.SIZE_T], rffi.VOIDP,
    releasegil=ts_memory,
    compilation_info=backend.eci)
def c_allocate_function_args(space, size):
    return _c_allocate_function_args(size)
_c_deallocate_function_args = rffi.llexternal(
    "cppyy_deallocate_function_args",
    [rffi.VOIDP], lltype.Void,
    releasegil=ts_memory,
    compilation_info=backend.eci)
def c_deallocate_function_args(space, args):
    _c_deallocate_function_args(args)
_c_function_arg_sizeof = rffi.llexternal(
    "cppyy_function_arg_sizeof",
    [], rffi.SIZE_T,
    releasegil=ts_memory,
    compilation_info=backend.eci,
    elidable_function=True)
def c_function_arg_sizeof(space):
    return _c_function_arg_sizeof()
_c_function_arg_typeoffset = rffi.llexternal(
    "cppyy_function_arg_typeoffset",
    [], rffi.SIZE_T,
    releasegil=ts_memory,
    compilation_info=backend.eci,
    elidable_function=True)
def c_function_arg_typeoffset(space):
    return _c_function_arg_typeoffset()

# scope reflection information -----------------------------------------------
_c_is_namespace = rffi.llexternal(
    "cppyy_is_namespace",
    [C_SCOPE], rffi.INT,
    releasegil=ts_reflect,
    compilation_info=backend.eci)
def c_is_namespace(space, scope):
    return _c_is_namespace(scope)
_c_is_enum = rffi.llexternal(
    "cppyy_is_enum",
    [rffi.CCHARP], rffi.INT,
    releasegil=ts_reflect,
    compilation_info=backend.eci)
def c_is_enum(space, name):
    return _c_is_enum(name)

# type/class reflection information ------------------------------------------
_c_final_name = rffi.llexternal(
    "cppyy_final_name",
    [C_TYPE], rffi.CCHARP,
    releasegil=ts_reflect,
    compilation_info=backend.eci)
def c_final_name(space, cpptype):
    return charp2str_free(space, _c_final_name(cpptype))
_c_scoped_final_name = rffi.llexternal(
    "cppyy_scoped_final_name",
    [C_TYPE], rffi.CCHARP,
    releasegil=ts_reflect,
    compilation_info=backend.eci)
def c_scoped_final_name(space, cpptype):
    return charp2str_free(space, _c_scoped_final_name(cpptype))
_c_has_complex_hierarchy = rffi.llexternal(
    "cppyy_has_complex_hierarchy",
    [C_TYPE], rffi.INT,
    releasegil=ts_reflect,
    compilation_info=backend.eci)
def c_has_complex_hierarchy(space, cpptype):
    return _c_has_complex_hierarchy(cpptype)
_c_num_bases = rffi.llexternal(
    "cppyy_num_bases",
    [C_TYPE], rffi.INT,
    releasegil=ts_reflect,
    compilation_info=backend.eci)
def c_num_bases(space, cppclass):
    return _c_num_bases(cppclass.handle)
_c_base_name = rffi.llexternal(
    "cppyy_base_name",
    [C_TYPE, rffi.INT], rffi.CCHARP,
    releasegil=ts_reflect,
    compilation_info=backend.eci)
def c_base_name(space, cppclass, base_index):
    return charp2str_free(space, _c_base_name(cppclass.handle, base_index))
_c_is_subtype = rffi.llexternal(
    "cppyy_is_subtype",
    [C_TYPE, C_TYPE], rffi.INT,
    releasegil=ts_reflect,
    compilation_info=backend.eci,
    elidable_function=True)
@jit.elidable_promote('2')
def c_is_subtype(space, derived, base):
    if derived == base:
        return 1
    return _c_is_subtype(derived.handle, base.handle)

_c_base_offset = rffi.llexternal(
    "cppyy_base_offset",
    [C_TYPE, C_TYPE, C_OBJECT, rffi.INT], rffi.SIZE_T,
    releasegil=ts_reflect,
    compilation_info=backend.eci,
    elidable_function=True)
@jit.elidable_promote('1,2,4')
def c_base_offset(space, derived, base, address, direction):
    if derived == base:
        return 0
    return _c_base_offset(derived.handle, base.handle, address, direction)
def c_base_offset1(space, derived_h, base, address, direction):
    return _c_base_offset(derived_h, base.handle, address, direction)

# method/function reflection information -------------------------------------
_c_num_methods = rffi.llexternal(
    "cppyy_num_methods",
    [C_SCOPE], rffi.INT,
    releasegil=ts_reflect,
    compilation_info=backend.eci)
def c_num_methods(space, cppscope):
    return _c_num_methods(cppscope.handle)
_c_method_index_at = rffi.llexternal(
    "cppyy_method_index_at",
    [C_SCOPE, rffi.INT], C_INDEX,
    releasegil=ts_reflect,
    compilation_info=backend.eci)
def c_method_index_at(space, cppscope, imethod):
    return _c_method_index_at(cppscope.handle, imethod)
_c_method_indices_from_name = rffi.llexternal(
    "cppyy_method_indices_from_name",
    [C_SCOPE, rffi.CCHARP], C_INDEX_ARRAY,
    releasegil=ts_reflect,
    compilation_info=backend.eci)
def c_method_indices_from_name(space, cppscope, name):
    indices = _c_method_indices_from_name(cppscope.handle, name)
    if not indices:
        return []
    py_indices = []
    i = 0
    index = indices[i]
    while index != -1:
        i += 1
        py_indices.append(index)
        index = indices[i]
    c_free(rffi.cast(rffi.VOIDP, indices))   # c_free defined below
    return py_indices

_c_method_name = rffi.llexternal(
    "cppyy_method_name",
    [C_SCOPE, C_INDEX], rffi.CCHARP,
    releasegil=ts_reflect,
    compilation_info=backend.eci)
def c_method_name(space, cppscope, index):
    return charp2str_free(space, _c_method_name(cppscope.handle, index))
_c_method_result_type = rffi.llexternal(
    "cppyy_method_result_type",
    [C_SCOPE, C_INDEX], rffi.CCHARP,
    releasegil=ts_reflect,
    compilation_info=backend.eci)
def c_method_result_type(space, cppscope, index):
    return charp2str_free(space, _c_method_result_type(cppscope.handle, index))
_c_method_num_args = rffi.llexternal(
    "cppyy_method_num_args",
    [C_SCOPE, C_INDEX], rffi.INT,
    releasegil=ts_reflect,
    compilation_info=backend.eci)
def c_method_num_args(space, cppscope, index):
    return _c_method_num_args(cppscope.handle, index)
_c_method_req_args = rffi.llexternal(
    "cppyy_method_req_args",
    [C_SCOPE, C_INDEX], rffi.INT,
    releasegil=ts_reflect,
    compilation_info=backend.eci)
def c_method_req_args(space, cppscope, index):
    return _c_method_req_args(cppscope.handle, index)
_c_method_arg_type = rffi.llexternal(
    "cppyy_method_arg_type",
    [C_SCOPE, C_INDEX, rffi.INT], rffi.CCHARP,
    releasegil=ts_reflect,
    compilation_info=backend.eci)
def c_method_arg_type(space, cppscope, index, arg_index):
    return charp2str_free(space, _c_method_arg_type(cppscope.handle, index, arg_index))
_c_method_arg_default = rffi.llexternal(
    "cppyy_method_arg_default",
    [C_SCOPE, C_INDEX, rffi.INT], rffi.CCHARP,
    releasegil=ts_reflect,
    compilation_info=backend.eci)
def c_method_arg_default(space, cppscope, index, arg_index):
    return charp2str_free(space, _c_method_arg_default(cppscope.handle, index, arg_index))
_c_method_signature = rffi.llexternal(
    "cppyy_method_signature",
    [C_SCOPE, C_INDEX], rffi.CCHARP,
    releasegil=ts_reflect,
    compilation_info=backend.eci)
def c_method_signature(space, cppscope, index):
    return charp2str_free(space, _c_method_signature(cppscope.handle, index))

_c_method_is_template = rffi.llexternal(
    "cppyy_method_is_template",
    [C_SCOPE, C_INDEX], rffi.INT,
    releasegil=ts_reflect,
    compilation_info=backend.eci)
def c_method_is_template(space, cppscope, index):
    return _c_method_is_template(cppscope.handle, index)
_c_method_num_template_args = rffi.llexternal(
    "cppyy_method_num_template_args",
    [C_SCOPE, C_INDEX], rffi.INT,
    releasegil=ts_reflect,
    compilation_info=backend.eci)
_c_method_template_arg_name = rffi.llexternal(
    "cppyy_method_template_arg_name",
    [C_SCOPE, C_INDEX, C_INDEX], rffi.CCHARP,
    releasegil=ts_reflect,
    compilation_info=backend.eci)
def c_template_args(space, cppscope, index):
    nargs = _c_method_num_template_args(cppscope.handle, index)
    args = [c_resolve_name(space,
        charp2str_free(space, _c_method_template_arg_name(cppscope.handle, index, iarg)))
        for iarg in range(nargs)]
    return args

_c_get_method = rffi.llexternal(
    "cppyy_get_method",
    [C_SCOPE, C_INDEX], C_METHOD,
    releasegil=ts_reflect,
    compilation_info=backend.eci)
def c_get_method(space, cppscope, index):
    return _c_get_method(cppscope.handle, index)
_c_get_global_operator = rffi.llexternal(
    "cppyy_get_global_operator",
    [C_SCOPE, C_SCOPE, C_SCOPE, rffi.CCHARP], WLAVC_INDEX,
    releasegil=ts_reflect,
    compilation_info=backend.eci)
def c_get_global_operator(space, nss, lc, rc, op):
    if nss is not None:
        return _c_get_global_operator(nss.handle, lc.handle, rc.handle, op)
    return rffi.cast(WLAVC_INDEX, -1)

# method properties ----------------------------------------------------------
_c_is_constructor = rffi.llexternal(
    "cppyy_is_constructor",
    [C_TYPE, C_INDEX], rffi.INT,
    releasegil=ts_reflect,
    compilation_info=backend.eci)
def c_is_constructor(space, cppclass, index):
    return _c_is_constructor(cppclass.handle, index)
_c_is_staticmethod = rffi.llexternal(
    "cppyy_is_staticmethod",
    [C_TYPE, C_INDEX], rffi.INT,
    releasegil=ts_reflect,
    compilation_info=backend.eci)
def c_is_staticmethod(space, cppclass, index):
    return _c_is_staticmethod(cppclass.handle, index)

# data member reflection information -----------------------------------------
_c_num_datamembers = rffi.llexternal(
    "cppyy_num_datamembers",
    [C_SCOPE], rffi.INT,
    releasegil=ts_reflect,
    compilation_info=backend.eci)
def c_num_datamembers(space, cppscope):
    return _c_num_datamembers(cppscope.handle)
_c_datamember_name = rffi.llexternal(
    "cppyy_datamember_name",
    [C_SCOPE, rffi.INT], rffi.CCHARP,
    releasegil=ts_reflect,
    compilation_info=backend.eci)
def c_datamember_name(space, cppscope, datamember_index):
    return charp2str_free(space, _c_datamember_name(cppscope.handle, datamember_index))
_c_datamember_type = rffi.llexternal(
    "cppyy_datamember_type",
    [C_SCOPE, rffi.INT], rffi.CCHARP,
    releasegil=ts_reflect,
    compilation_info=backend.eci)
def c_datamember_type(space, cppscope, datamember_index):
    return charp2str_free(space, _c_datamember_type(cppscope.handle, datamember_index))
_c_datamember_offset = rffi.llexternal(
    "cppyy_datamember_offset",
    [C_SCOPE, rffi.INT], rffi.SIZE_T,
    releasegil=ts_reflect,
    compilation_info=backend.eci)
def c_datamember_offset(space, cppscope, datamember_index):
    return _c_datamember_offset(cppscope.handle, datamember_index)

_c_datamember_index = rffi.llexternal(
    "cppyy_datamember_index",
    [C_SCOPE, rffi.CCHARP], rffi.INT,
    releasegil=ts_reflect,
    compilation_info=backend.eci)
def c_datamember_index(space, cppscope, name):
    return _c_datamember_index(cppscope.handle, name)

# data member properties -----------------------------------------------------
_c_is_publicdata = rffi.llexternal(
    "cppyy_is_publicdata",
    [C_SCOPE, rffi.INT], rffi.INT,
    releasegil=ts_reflect,
    compilation_info=backend.eci)
def c_is_publicdata(space, cppscope, datamember_index):
    return _c_is_publicdata(cppscope.handle, datamember_index)
_c_is_staticdata = rffi.llexternal(
    "cppyy_is_staticdata",
    [C_SCOPE, rffi.INT], rffi.INT,
    releasegil=ts_reflect,
    compilation_info=backend.eci)
def c_is_staticdata(space, cppscope, datamember_index):
    return _c_is_staticdata(cppscope.handle, datamember_index)

# misc helpers ---------------------------------------------------------------
_c_strtoll = rffi.llexternal(
    "cppyy_strtoll",
    [rffi.CCHARP], rffi.LONGLONG,
    releasegil=ts_helper,
    compilation_info=backend.eci)
def c_strtoll(space, svalue):
    return _c_strtoll(svalue)
_c_strtoull = rffi.llexternal(
    "cppyy_strtoull",
    [rffi.CCHARP], rffi.ULONGLONG,
    releasegil=ts_helper,
    compilation_info=backend.eci)
def c_strtoull(space, svalue):
    return _c_strtoull(svalue)
c_free = rffi.llexternal(
    "cppyy_free",
    [rffi.VOIDP], lltype.Void,
    releasegil=ts_memory,
    compilation_info=backend.eci)

def charp2str_free(space, charp):
    string = rffi.charp2str(charp)
    voidp = rffi.cast(rffi.VOIDP, charp)
    c_free(voidp)
    return string

_c_charp2stdstring = rffi.llexternal(
    "cppyy_charp2stdstring",
    [rffi.CCHARP], C_OBJECT,
    releasegil=ts_helper,
    compilation_info=backend.eci)
def c_charp2stdstring(space, svalue):
    charp = rffi.str2charp(svalue)
    result = _c_charp2stdstring(charp)
    rffi.free_charp(charp)
    return result
_c_stdstring2stdstring = rffi.llexternal(
    "cppyy_stdstring2stdstring",
    [C_OBJECT], C_OBJECT,
    releasegil=ts_helper,
    compilation_info=backend.eci)
def c_stdstring2stdstring(space, cppobject):
<<<<<<< HEAD
    return _c_stdstring2stdstring(cppobject)
=======
    return _c_stdstring2stdstring(cppobject)
_c_assign2stdstring = rffi.llexternal(
    "cppyy_assign2stdstring",
    [C_OBJECT, rffi.CCHARP], lltype.Void,
    releasegil=ts_helper,
    compilation_info=backend.eci)
def c_assign2stdstring(space, cppobject, svalue):
    charp = rffi.str2charp(svalue)
    _c_assign2stdstring(cppobject, charp)
    rffi.free_charp(charp)
_c_free_stdstring = rffi.llexternal(
    "cppyy_free_stdstring",
    [C_OBJECT], lltype.Void,
    releasegil=ts_helper,
    compilation_info=backend.eci)
def c_free_stdstring(space, cppobject):
    _c_free_stdstring(cppobject)
>>>>>>> dba1bca2
<|MERGE_RESOLUTION|>--- conflicted
+++ resolved
@@ -542,24 +542,4 @@
     releasegil=ts_helper,
     compilation_info=backend.eci)
 def c_stdstring2stdstring(space, cppobject):
-<<<<<<< HEAD
-    return _c_stdstring2stdstring(cppobject)
-=======
-    return _c_stdstring2stdstring(cppobject)
-_c_assign2stdstring = rffi.llexternal(
-    "cppyy_assign2stdstring",
-    [C_OBJECT, rffi.CCHARP], lltype.Void,
-    releasegil=ts_helper,
-    compilation_info=backend.eci)
-def c_assign2stdstring(space, cppobject, svalue):
-    charp = rffi.str2charp(svalue)
-    _c_assign2stdstring(cppobject, charp)
-    rffi.free_charp(charp)
-_c_free_stdstring = rffi.llexternal(
-    "cppyy_free_stdstring",
-    [C_OBJECT], lltype.Void,
-    releasegil=ts_helper,
-    compilation_info=backend.eci)
-def c_free_stdstring(space, cppobject):
-    _c_free_stdstring(cppobject)
->>>>>>> dba1bca2
+    return _c_stdstring2stdstring(cppobject)