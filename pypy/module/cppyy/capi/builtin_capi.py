--- conflicted
+++ resolved
@@ -549,18 +549,10 @@
     [rffi.CCHARP, rffi.SIZE_T], C_OBJECT,
     releasegil=ts_helper,
     compilation_info=backend.eci)
-<<<<<<< HEAD
 def c_charp2stdstring(space, pystr, sz):
-    cstr = rffi.str2charp(pystr)
-    cppstr = _c_charp2stdstring(cstr, sz)
-    rffi.free_charp(cstr)
+    with rffi.scoped_view_charp(pystr) as cstr:
+        cppstr = _c_charp2stdstring(cstr, sz)
     return cppstr
-=======
-def c_charp2stdstring(space, svalue):
-    with rffi.scoped_view_charp(svalue) as charp:
-        result = _c_charp2stdstring(charp)
-    return result
->>>>>>> 97b081ef
 _c_stdstring2stdstring = rffi.llexternal(
     "cppyy_stdstring2stdstring",
     [C_OBJECT], C_OBJECT,
