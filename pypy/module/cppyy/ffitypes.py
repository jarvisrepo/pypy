from pypy.interpreter.error import oefmt

from rpython.rtyper.lltypesystem import rffi
from rpython.rlib.rarithmetic import r_singlefloat, r_longfloat
from rpython.rlib.rbigint import rbigint

from pypy.module._cffi_backend import newtype

# Mixins to refactor type-specific codef from converter and executor classes
# (in converter.py and executor.py, respectively). To get the right mixin, a
# non-RPython function typeid() is used.

class State(object):
    def __init__(self, space):
        self.library = None
        self.capi_calls = {}

        nt = newtype     # module from _cffi_backend

        # builtin types
        self.c_void    = nt.new_void_type(space)
        self.c_bool    = nt.new_primitive_type(space, '_Bool')
        self.c_char    = nt.new_primitive_type(space, 'char')
        self.c_uchar   = nt.new_primitive_type(space, 'unsigned char')
        self.c_short   = nt.new_primitive_type(space, 'short')
        self.c_ushort  = nt.new_primitive_type(space, 'unsigned short')
        self.c_int     = nt.new_primitive_type(space, 'int')
        self.c_uint    = nt.new_primitive_type(space, 'unsigned int')
        self.c_long    = nt.new_primitive_type(space, 'long')
        self.c_ulong   = nt.new_primitive_type(space, 'unsigned long')
        self.c_llong   = nt.new_primitive_type(space, 'long long')
        self.c_ullong  = nt.new_primitive_type(space, 'unsigned long long')
        self.c_float   = nt.new_primitive_type(space, 'float')
        self.c_double  = nt.new_primitive_type(space, 'double')
        self.c_ldouble = nt.new_primitive_type(space, 'long double')
        
        # pointer types
        self.c_ccharp = nt.new_pointer_type(space, self.c_char)
        self.c_voidp  = nt.new_pointer_type(space, self.c_void)

        # special types
        self.c_size_t    = nt.new_primitive_type(space, 'size_t')
        self.c_ptrdiff_t = nt.new_primitive_type(space, 'ptrdiff_t')

class BoolTypeMixin(object):
    _mixin_     = True
    _immutable_fields_ = ['c_type', 'c_ptrtype']

    c_type      = rffi.UCHAR
    c_ptrtype   = rffi.UCHARP

    def _wrap_object(self, space, obj):
        return space.newbool(bool(ord(rffi.cast(rffi.CHAR, obj))))

    def _unwrap_object(self, space, w_obj):
        arg = space.c_int_w(w_obj)
        if arg != False and arg != True:
            raise oefmt(space.w_ValueError,
                        "boolean value should be bool, or integer 1 or 0")
        return arg

<<<<<<< HEAD
    def _wrap_object(self, space, obj):
        return space.newbool(bool(ord(rffi.cast(rffi.CHAR, obj))))

=======
>>>>>>> ca3243bc
    def cffi_type(self, space):
        state = space.fromcache(State)
        return state.c_bool

class CharTypeMixin(object):
    _mixin_     = True
    _immutable_fields_ = ['c_type', 'c_ptrtype']

    c_type      = rffi.CHAR
    c_ptrtype   = rffi.CCHARP           # there's no such thing as rffi.CHARP

    def _wrap_object(self, space, obj):
        return space.newbytes(obj)

    def _unwrap_object(self, space, w_value):
        # allow int to pass to char and make sure that str is of length 1
        if space.isinstance_w(w_value, space.w_int):
            ival = space.c_int_w(w_value)
            if ival < 0 or 256 <= ival:
                raise oefmt(space.w_ValueError, "char arg not in range(256)")

            value = rffi.cast(rffi.CHAR, space.c_int_w(w_value))
        else:
            value = space.bytes_w(w_value)

        if len(value) != 1:  
            raise oefmt(space.w_ValueError,
                        "char expected, got string of size %d", len(value))
        return value[0] # turn it into a "char" to the annotator

    def cffi_type(self, space):
        state = space.fromcache(State)
        return state.c_char

<<<<<<< HEAD
=======
class BaseIntTypeMixin(object):
    _mixin_     = True

    def _wrap_object(self, space, obj):
        return space.newint(rffi.cast(rffi.INT, obj))

    def _unwrap_object(self, space, w_obj):
        return rffi.cast(self.c_type, space.c_int_w(w_obj))

>>>>>>> ca3243bc
class ShortTypeMixin(BaseIntTypeMixin):
    _mixin_     = True
    _immutable_fields_ = ['c_type', 'c_ptrtype']

    c_type      = rffi.SHORT
    c_ptrtype   = rffi.SHORTP

class UShortTypeMixin(BaseIntTypeMixin):
    def cffi_type(self, space):
        state = space.fromcache(State)
        return state.c_short

<<<<<<< HEAD
class UShortTypeMixin(BaseIntTypeMixin):
=======
>>>>>>> ca3243bc
    _mixin_     = True
    _immutable_fields_ = ['c_type', 'c_ptrtype']

    c_type      = rffi.USHORT
    c_ptrtype   = rffi.USHORTP

class IntTypeMixin(BaseIntTypeMixin):
    def cffi_type(self, space):
        state = space.fromcache(State)
        return state.c_ushort

<<<<<<< HEAD
class IntTypeMixin(BaseIntTypeMixin):
=======
>>>>>>> ca3243bc
    _mixin_     = True
    _immutable_fields_ = ['c_type', 'c_ptrtype']

    c_type      = rffi.INT
    c_ptrtype   = rffi.INTP

    def cffi_type(self, space):
        state = space.fromcache(State)
        return state.c_int

class UIntTypeMixin(BaseLongTypeMixin):
    _mixin_     = True
    _immutable_fields_ = ['c_type', 'c_ptrtype']

    c_type      = rffi.UINT
    c_ptrtype   = rffi.UINTP

    def _wrap_object(self, space, obj):
        return space.newlong_from_rarith_int(obj)

    def _unwrap_object(self, space, w_obj):
        return rffi.cast(self.c_type, space.uint_w(w_obj))

    def cffi_type(self, space):
        state = space.fromcache(State)
        return state.c_uint

class LongTypeMixin(BaseLongTypeMixin):
    _mixin_     = True
    _immutable_fields_ = ['c_type', 'c_ptrtype']

    c_type      = rffi.LONG
    c_ptrtype   = rffi.LONGP

    def _wrap_object(self, space, obj):
        return space.newlong(obj)

    def _unwrap_object(self, space, w_obj):
        return space.int_w(w_obj)

    def cffi_type(self, space):
        state = space.fromcache(State)
        return state.c_long

# TODO: check ULong limits; actually, they fail if this is
#  an BaseLongTypeMixin (i.e. use of space.ewlong) ... why??
class ULongTypeMixin(BaseIntTypeMixin):
    _mixin_     = True
    _immutable_fields_ = ['c_type', 'c_ptrtype']

    c_type      = rffi.ULONG
    c_ptrtype   = rffi.ULONGP

    def _wrap_object(self, space, obj):
        return space.newlong_from_rarith_int(obj)

    def _unwrap_object(self, space, w_obj):
        return space.uint_w(w_obj)

    def cffi_type(self, space):
        state = space.fromcache(State)
        return state.c_ulong

class LongLongTypeMixin(BaseLongTypeMixin):
    _mixin_     = True
    _immutable_fields_ = ['c_type', 'c_ptrtype']

    c_type      = rffi.LONGLONG
    c_ptrtype   = rffi.LONGLONGP

    def _wrap_object(self, space, obj):
        return space.newlong_from_rarith_int(obj)

    def _unwrap_object(self, space, w_obj):
        return space.r_longlong_w(w_obj)

    def cffi_type(self, space):
        state = space.fromcache(State)
        return state.c_llong

class ULongLongTypeMixin(BaseLongTypeMixin):
    _mixin_     = True
    _immutable_fields_ = ['c_type', 'c_ptrtype']

    c_type      = rffi.ULONGLONG
    c_ptrtype   = rffi.ULONGLONGP

    def _wrap_object(self, space, obj):
        return space.newlong_from_rarith_int(obj)

    def _unwrap_object(self, space, w_obj):
        return space.r_ulonglong_w(w_obj)

    def cffi_type(self, space):
        state = space.fromcache(State)
        return state.c_ullong

class FloatTypeMixin(object):
    _mixin_     = True
    _immutable_fields_ = ['c_type', 'c_ptrtype', 'typecode']

    c_type      = rffi.FLOAT
    c_ptrtype   = rffi.FLOATP
    typecode    = 'f'

    def _unwrap_object(self, space, w_obj):
        return r_singlefloat(space.float_w(w_obj))

    def _wrap_object(self, space, obj):
        return space.newfloat(float(obj))

    def cffi_type(self, space):
        state = space.fromcache(State)
        return state.c_float

class DoubleTypeMixin(object):
    _mixin_     = True
    _immutable_fields_ = ['c_type', 'c_ptrtype', 'typecode']

    c_type      = rffi.DOUBLE
    c_ptrtype   = rffi.DOUBLEP
    typecode    = 'd'

    def _wrap_object(self, space, obj):
        return space.newfloat(obj)

    def _unwrap_object(self, space, w_obj):
        return space.float_w(w_obj)

    def cffi_type(self, space):
        state = space.fromcache(State)
        return state.c_double

class LongDoubleTypeMixin(object):
    _mixin_     = True
    _immutable_fields_ = ['c_type', 'c_ptrtype', 'typecode']

    c_type      = rffi.LONGDOUBLE
    c_ptrtype   = rffi.LONGDOUBLEP
    typecode    = 'g'

    # long double is not really supported ...
    def _unwrap_object(self, space, w_obj):
        return r_longfloat(space.float_w(w_obj))

    def _wrap_object(self, space, obj):
        return space.wrap(obj)

    def cffi_type(self, space):
        state = space.fromcache(State)
        return state.c_ldouble

def typeid(c_type):
    "NOT_RPYTHON"
    if c_type == bool:            return BoolTypeMixin
    if c_type == rffi.CHAR:       return CharTypeMixin
    if c_type == rffi.SHORT:      return ShortTypeMixin
    if c_type == rffi.USHORT:     return UShortTypeMixin
    if c_type == rffi.INT:        return IntTypeMixin
    if c_type == rffi.UINT:       return UIntTypeMixin
    if c_type == rffi.LONG:       return LongTypeMixin
    if c_type == rffi.ULONG:      return ULongTypeMixin
    if c_type == rffi.LONGLONG:   return LongLongTypeMixin
    if c_type == rffi.ULONGLONG:  return ULongLongTypeMixin
    if c_type == rffi.FLOAT:      return FloatTypeMixin
    if c_type == rffi.DOUBLE:     return DoubleTypeMixin
    if c_type == rffi.LONGDOUBLE: return LongDoubleTypeMixin

    # should never get here
    raise TypeError("unknown rffi type: %s" % c_type)<|MERGE_RESOLUTION|>--- conflicted
+++ resolved
@@ -2,7 +2,6 @@
 
 from rpython.rtyper.lltypesystem import rffi
 from rpython.rlib.rarithmetic import r_singlefloat, r_longfloat
-from rpython.rlib.rbigint import rbigint
 
 from pypy.module._cffi_backend import newtype
 
@@ -42,15 +41,13 @@
         self.c_size_t    = nt.new_primitive_type(space, 'size_t')
         self.c_ptrdiff_t = nt.new_primitive_type(space, 'ptrdiff_t')
 
+
 class BoolTypeMixin(object):
     _mixin_     = True
     _immutable_fields_ = ['c_type', 'c_ptrtype']
 
     c_type      = rffi.UCHAR
     c_ptrtype   = rffi.UCHARP
-
-    def _wrap_object(self, space, obj):
-        return space.newbool(bool(ord(rffi.cast(rffi.CHAR, obj))))
 
     def _unwrap_object(self, space, w_obj):
         arg = space.c_int_w(w_obj)
@@ -59,12 +56,9 @@
                         "boolean value should be bool, or integer 1 or 0")
         return arg
 
-<<<<<<< HEAD
     def _wrap_object(self, space, obj):
         return space.newbool(bool(ord(rffi.cast(rffi.CHAR, obj))))
 
-=======
->>>>>>> ca3243bc
     def cffi_type(self, space):
         state = space.fromcache(State)
         return state.c_bool
@@ -99,60 +93,49 @@
         state = space.fromcache(State)
         return state.c_char
 
-<<<<<<< HEAD
-=======
-class BaseIntTypeMixin(object):
-    _mixin_     = True
-
-    def _wrap_object(self, space, obj):
-        return space.newint(rffi.cast(rffi.INT, obj))
-
-    def _unwrap_object(self, space, w_obj):
-        return rffi.cast(self.c_type, space.c_int_w(w_obj))
-
->>>>>>> ca3243bc
-class ShortTypeMixin(BaseIntTypeMixin):
+class ShortTypeMixin(object):
     _mixin_     = True
     _immutable_fields_ = ['c_type', 'c_ptrtype']
 
     c_type      = rffi.SHORT
     c_ptrtype   = rffi.SHORTP
 
-class UShortTypeMixin(BaseIntTypeMixin):
+    def _unwrap_object(self, space, w_obj):
+        return rffi.cast(rffi.SHORT, space.int_w(w_obj))
+
     def cffi_type(self, space):
         state = space.fromcache(State)
         return state.c_short
 
-<<<<<<< HEAD
-class UShortTypeMixin(BaseIntTypeMixin):
-=======
->>>>>>> ca3243bc
+class UShortTypeMixin(object):
     _mixin_     = True
     _immutable_fields_ = ['c_type', 'c_ptrtype']
 
     c_type      = rffi.USHORT
     c_ptrtype   = rffi.USHORTP
 
-class IntTypeMixin(BaseIntTypeMixin):
+    def _unwrap_object(self, space, w_obj):
+        return rffi.cast(self.c_type, space.int_w(w_obj))
+
     def cffi_type(self, space):
         state = space.fromcache(State)
         return state.c_ushort
 
-<<<<<<< HEAD
-class IntTypeMixin(BaseIntTypeMixin):
-=======
->>>>>>> ca3243bc
+class IntTypeMixin(object):
     _mixin_     = True
     _immutable_fields_ = ['c_type', 'c_ptrtype']
 
     c_type      = rffi.INT
     c_ptrtype   = rffi.INTP
 
+    def _unwrap_object(self, space, w_obj):
+        return rffi.cast(self.c_type, space.c_int_w(w_obj))
+
     def cffi_type(self, space):
         state = space.fromcache(State)
         return state.c_int
 
-class UIntTypeMixin(BaseLongTypeMixin):
+class UIntTypeMixin(object):
     _mixin_     = True
     _immutable_fields_ = ['c_type', 'c_ptrtype']
 
@@ -169,7 +152,7 @@
         state = space.fromcache(State)
         return state.c_uint
 
-class LongTypeMixin(BaseLongTypeMixin):
+class LongTypeMixin(object):
     _mixin_     = True
     _immutable_fields_ = ['c_type', 'c_ptrtype']
 
@@ -186,9 +169,7 @@
         state = space.fromcache(State)
         return state.c_long
 
-# TODO: check ULong limits; actually, they fail if this is
-#  an BaseLongTypeMixin (i.e. use of space.ewlong) ... why??
-class ULongTypeMixin(BaseIntTypeMixin):
+class ULongTypeMixin(object):
     _mixin_     = True
     _immutable_fields_ = ['c_type', 'c_ptrtype']
 
@@ -205,7 +186,7 @@
         state = space.fromcache(State)
         return state.c_ulong
 
-class LongLongTypeMixin(BaseLongTypeMixin):
+class LongLongTypeMixin(object):
     _mixin_     = True
     _immutable_fields_ = ['c_type', 'c_ptrtype']
 
@@ -222,7 +203,7 @@
         state = space.fromcache(State)
         return state.c_llong
 
-class ULongLongTypeMixin(BaseLongTypeMixin):
+class ULongLongTypeMixin(object):
     _mixin_     = True
     _immutable_fields_ = ['c_type', 'c_ptrtype']
 
