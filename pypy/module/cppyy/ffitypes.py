--- conflicted
+++ resolved
@@ -1,7 +1,6 @@
 from pypy.interpreter.error import oefmt
 
 from rpython.rtyper.lltypesystem import rffi
-<<<<<<< HEAD
 from rpython.rlib.rarithmetic import r_singlefloat, r_longfloat
 
 from pypy.module._cffi_backend import newtype
@@ -41,16 +40,6 @@
         # special types
         self.c_size_t    = nt.new_primitive_type(space, 'size_t')
         self.c_ptrdiff_t = nt.new_primitive_type(space, 'ptrdiff_t')
-=======
-from rpython.rlib.rarithmetic import r_singlefloat
-from rpython.rlib.rbigint import rbigint
-from rpython.rlib import jit_libffi, rfloat
-
-# Mixins to share between converter and executor classes (in converter.py and
-# executor.py, respectively). Basically these mixins allow grouping of the
-# sets of jit_libffi, rffi, and different space unwrapping calls. To get the
-# right mixin, a non-RPython function typeid() is used.
->>>>>>> 54832184
 
 class BoolTypeMixin(object):
     _mixin_     = True
@@ -69,7 +58,6 @@
                         "boolean value should be bool, or integer 1 or 0")
         return arg
 
-<<<<<<< HEAD
     def _wrap_object(self, space, obj):
         return space.newbool(bool(ord(rffi.cast(rffi.CHAR, obj))))
 
@@ -77,8 +65,6 @@
         state = space.fromcache(State)
         return state.c_bool
 
-=======
->>>>>>> 54832184
 class CharTypeMixin(object):
     _mixin_     = True
     _immutable_fields_ = ['c_type', 'c_ptrtype']
@@ -105,20 +91,9 @@
                         "char expected, got string of size %d", len(value))
         return value[0] # turn it into a "char" to the annotator
 
-<<<<<<< HEAD
     def cffi_type(self, space):
         state = space.fromcache(State)
         return state.c_char
-=======
-class BaseIntTypeMixin(object):
-    _mixin_     = True
-
-    def _wrap_object(self, space, obj):
-        return space.newint(rffi.cast(rffi.INT, obj))
-
-    def _unwrap_object(self, space, w_obj):
-        return rffi.cast(self.c_type, space.c_int_w(w_obj))
->>>>>>> 54832184
 
 class ShortTypeMixin(BaseIntTypeMixin):
     _mixin_     = True
@@ -127,7 +102,6 @@
     c_type      = rffi.SHORT
     c_ptrtype   = rffi.SHORTP
 
-<<<<<<< HEAD
     def _unwrap_object(self, space, w_obj):
         return rffi.cast(rffi.SHORT, space.int_w(w_obj))
 
@@ -135,8 +109,6 @@
         state = space.fromcache(State)
         return state.c_short
 
-=======
->>>>>>> 54832184
 class UShortTypeMixin(BaseIntTypeMixin):
     _mixin_     = True
     _immutable_fields_ = ['c_type', 'c_ptrtype']
@@ -144,7 +116,6 @@
     c_type      = rffi.USHORT
     c_ptrtype   = rffi.USHORTP
 
-<<<<<<< HEAD
     def _unwrap_object(self, space, w_obj):
         return rffi.cast(self.c_type, space.int_w(w_obj))
 
@@ -152,8 +123,6 @@
         state = space.fromcache(State)
         return state.c_ushort
 
-=======
->>>>>>> 54832184
 class IntTypeMixin(BaseIntTypeMixin):
     _mixin_     = True
     _immutable_fields_ = ['c_type', 'c_ptrtype']
@@ -161,7 +130,6 @@
     c_type      = rffi.INT
     c_ptrtype   = rffi.INTP
 
-<<<<<<< HEAD
     def _unwrap_object(self, space, w_obj):
         return rffi.cast(self.c_type, space.c_int_w(w_obj))
 
@@ -170,9 +138,6 @@
         return state.c_int
 
 class UIntTypeMixin(BaseLongTypeMixin):
-=======
-class UIntTypeMixin(object):
->>>>>>> 54832184
     _mixin_     = True
     _immutable_fields_ = ['c_type', 'c_ptrtype']
 
@@ -185,15 +150,11 @@
     def _unwrap_object(self, space, w_obj):
         return rffi.cast(self.c_type, space.uint_w(w_obj))
 
-<<<<<<< HEAD
     def cffi_type(self, space):
         state = space.fromcache(State)
         return state.c_uint
 
 class LongTypeMixin(BaseLongTypeMixin):
-=======
-class LongTypeMixin(object):
->>>>>>> 54832184
     _mixin_     = True
     _immutable_fields_ = ['c_type', 'c_ptrtype']
 
@@ -206,7 +167,6 @@
     def _unwrap_object(self, space, w_obj):
         return space.int_w(w_obj)
 
-<<<<<<< HEAD
     def cffi_type(self, space):
         state = space.fromcache(State)
         return state.c_long
@@ -214,9 +174,6 @@
 # TODO: check ULong limits; actually, they fail if this is
 #  an BaseLongTypeMixin (i.e. use of space.ewlong) ... why??
 class ULongTypeMixin(BaseIntTypeMixin):
-=======
-class ULongTypeMixin(object):
->>>>>>> 54832184
     _mixin_     = True
     _immutable_fields_ = ['c_type', 'c_ptrtype']
 
@@ -229,15 +186,11 @@
     def _unwrap_object(self, space, w_obj):
         return space.uint_w(w_obj)
 
-<<<<<<< HEAD
     def cffi_type(self, space):
         state = space.fromcache(State)
         return state.c_ulong
 
 class LongLongTypeMixin(BaseLongTypeMixin):
-=======
-class LongLongTypeMixin(object):
->>>>>>> 54832184
     _mixin_     = True
     _immutable_fields_ = ['c_type', 'c_ptrtype']
 
@@ -250,15 +203,11 @@
     def _unwrap_object(self, space, w_obj):
         return space.r_longlong_w(w_obj)
 
-<<<<<<< HEAD
     def cffi_type(self, space):
         state = space.fromcache(State)
         return state.c_llong
 
 class ULongLongTypeMixin(BaseLongTypeMixin):
-=======
-class ULongLongTypeMixin(object):
->>>>>>> 54832184
     _mixin_     = True
     _immutable_fields_ = ['c_type', 'c_ptrtype']
 
