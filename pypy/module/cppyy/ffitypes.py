from pypy.interpreter.error import oefmt

from rpython.rtyper.lltypesystem import rffi
from rpython.rlib.rarithmetic import r_singlefloat, r_longfloat

from pypy.module._cffi_backend import newtype

# Mixins to refactor type-specific codef from converter and executor classes
# (in converter.py and executor.py, respectively). To get the right mixin, a
# non-RPython function typeid() is used.

class State(object):
    def __init__(self, space):
        self.library = None
        self.capi_calls = {}

        nt = newtype     # module from _cffi_backend

        # builtin types
        self.c_void    = nt.new_void_type(space)
        self.c_bool    = nt.new_primitive_type(space, '_Bool')
        self.c_char    = nt.new_primitive_type(space, 'char')
        self.c_uchar   = nt.new_primitive_type(space, 'unsigned char')
        self.c_short   = nt.new_primitive_type(space, 'short')
        self.c_ushort  = nt.new_primitive_type(space, 'unsigned short')
        self.c_int     = nt.new_primitive_type(space, 'int')
        self.c_uint    = nt.new_primitive_type(space, 'unsigned int')
        self.c_long    = nt.new_primitive_type(space, 'long')
        self.c_ulong   = nt.new_primitive_type(space, 'unsigned long')
        self.c_llong   = nt.new_primitive_type(space, 'long long')
        self.c_ullong  = nt.new_primitive_type(space, 'unsigned long long')
        self.c_float   = nt.new_primitive_type(space, 'float')
        self.c_double  = nt.new_primitive_type(space, 'double')
        self.c_ldouble = nt.new_primitive_type(space, 'long double')
        
        # pointer types
        self.c_ccharp = nt.new_pointer_type(space, self.c_char)
        self.c_voidp  = nt.new_pointer_type(space, self.c_void)

        # special types
        self.c_size_t    = nt.new_primitive_type(space, 'size_t')
        self.c_ptrdiff_t = nt.new_primitive_type(space, 'ptrdiff_t')

class BaseIntTypeMixin(object):
    _mixin_     = True
    _immutable_fields_ = ['wrapper']

    wrapper     = 'newint'

class BaseLongTypeMixin(object):
    _mixin_     = True
    _immutable_fields_ = ['wrapper']

    wrapper     = 'newlong'

class BoolTypeMixin(object):
    _mixin_     = True
    _immutable_fields_ = ['c_type', 'c_ptrtype']

    c_type      = rffi.UCHAR
    c_ptrtype   = rffi.UCHARP

    def _unwrap_object(self, space, w_obj):
        arg = space.c_int_w(w_obj)
        if arg != False and arg != True:
            raise oefmt(space.w_ValueError,
                        "boolean value should be bool, or integer 1 or 0")
        return arg

    def _wrap_object(self, space, obj):
        return space.newbool(bool(ord(rffi.cast(rffi.CHAR, obj))))

    def cffi_type(self, space):
        state = space.fromcache(State)
        return state.c_bool

class CharTypeMixin(object):
    _mixin_     = True
    _immutable_fields_ = ['c_type', 'c_ptrtype']

    c_type      = rffi.CHAR
    c_ptrtype   = rffi.CCHARP           # there's no such thing as rffi.CHARP
    wrapper     = 'newbytes'

    def _unwrap_object(self, space, w_value):
        # allow int to pass to char and make sure that str is of length 1
        if space.isinstance_w(w_value, space.w_int):
            ival = space.c_int_w(w_value)
            if ival < 0 or 256 <= ival:
                raise oefmt(space.w_ValueError, "char arg not in range(256)")

            value = rffi.cast(rffi.CHAR, space.c_int_w(w_value))
        else:
            value = space.str_w(w_value)

        if len(value) != 1:  
            raise oefmt(space.w_ValueError,
                        "char expected, got string of size %d", len(value))
        return value[0] # turn it into a "char" to the annotator

<<<<<<< HEAD
    def cffi_type(self, space):
        state = space.fromcache(State)
        return state.c_char

class ShortTypeMixin(object):
=======
class ShortTypeMixin(BaseIntTypeMixin):
>>>>>>> 1970514e
    _mixin_     = True
    _immutable_fields_ = ['c_type', 'c_ptrtype']

    c_type      = rffi.SHORT
    c_ptrtype   = rffi.SHORTP

    def _unwrap_object(self, space, w_obj):
        return rffi.cast(rffi.SHORT, space.int_w(w_obj))

<<<<<<< HEAD
    def cffi_type(self, space):
        state = space.fromcache(State)
        return state.c_short

class UShortTypeMixin(object):
=======
class UShortTypeMixin(BaseIntTypeMixin):
>>>>>>> 1970514e
    _mixin_     = True
    _immutable_fields_ = ['c_type', 'c_ptrtype']

    c_type      = rffi.USHORT
    c_ptrtype   = rffi.USHORTP

    def _unwrap_object(self, space, w_obj):
        return rffi.cast(self.c_type, space.int_w(w_obj))

<<<<<<< HEAD
    def cffi_type(self, space):
        state = space.fromcache(State)
        return state.c_ushort

class IntTypeMixin(object):
=======
class IntTypeMixin(BaseIntTypeMixin):
>>>>>>> 1970514e
    _mixin_     = True
    _immutable_fields_ = ['c_type', 'c_ptrtype']

    c_type      = rffi.INT
    c_ptrtype   = rffi.INTP

    def _unwrap_object(self, space, w_obj):
        return rffi.cast(self.c_type, space.c_int_w(w_obj))

<<<<<<< HEAD
    def cffi_type(self, space):
        state = space.fromcache(State)
        return state.c_int

class UIntTypeMixin(object):
=======
class UIntTypeMixin(BaseLongTypeMixin):
>>>>>>> 1970514e
    _mixin_     = True
    _immutable_fields_ = ['c_type', 'c_ptrtype']

    c_type      = rffi.UINT
    c_ptrtype   = rffi.UINTP

    def _unwrap_object(self, space, w_obj):
        return rffi.cast(self.c_type, space.uint_w(w_obj))

<<<<<<< HEAD
    def cffi_type(self, space):
        state = space.fromcache(State)
        return state.c_uint

class LongTypeMixin(object):
=======
class LongTypeMixin(BaseLongTypeMixin):
>>>>>>> 1970514e
    _mixin_     = True
    _immutable_fields_ = ['c_type', 'c_ptrtype']

    c_type      = rffi.LONG
    c_ptrtype   = rffi.LONGP

    def _unwrap_object(self, space, w_obj):
        return space.int_w(w_obj)

<<<<<<< HEAD
    def cffi_type(self, space):
        state = space.fromcache(State)
        return state.c_long

class ULongTypeMixin(object):
=======
# TODO: check ULong limits; actually, they fail if this is
#  an BaseLongTypeMixin (i.e. use of space.ewlong) ... why??
class ULongTypeMixin(BaseIntTypeMixin):
>>>>>>> 1970514e
    _mixin_     = True
    _immutable_fields_ = ['c_type', 'c_ptrtype']

    c_type      = rffi.ULONG
    c_ptrtype   = rffi.ULONGP

    def _unwrap_object(self, space, w_obj):
        return space.uint_w(w_obj)

<<<<<<< HEAD
    def cffi_type(self, space):
        state = space.fromcache(State)
        return state.c_ulong

class LongLongTypeMixin(object):
=======
class LongLongTypeMixin(BaseLongTypeMixin):
>>>>>>> 1970514e
    _mixin_     = True
    _immutable_fields_ = ['c_type', 'c_ptrtype']

    c_type      = rffi.LONGLONG
    c_ptrtype   = rffi.LONGLONGP

    def _unwrap_object(self, space, w_obj):
        return space.r_longlong_w(w_obj)

<<<<<<< HEAD
    def cffi_type(self, space):
        state = space.fromcache(State)
        return state.c_llong

class ULongLongTypeMixin(object):
=======
class ULongLongTypeMixin(BaseLongTypeMixin):
>>>>>>> 1970514e
    _mixin_     = True
    _immutable_fields_ = ['c_type', 'c_ptrtype']

    c_type      = rffi.ULONGLONG
    c_ptrtype   = rffi.ULONGLONGP

    def _unwrap_object(self, space, w_obj):
        return space.r_ulonglong_w(w_obj)

    def cffi_type(self, space):
        state = space.fromcache(State)
        return state.c_ullong

class FloatTypeMixin(object):
    _mixin_     = True
    _immutable_fields_ = ['c_type', 'c_ptrtype', 'typecode']

    c_type      = rffi.FLOAT
    c_ptrtype   = rffi.FLOATP
    typecode    = 'f'

    def _unwrap_object(self, space, w_obj):
        return r_singlefloat(space.float_w(w_obj))

    def _wrap_object(self, space, obj):
        return space.newfloat(float(obj))

    def cffi_type(self, space):
        state = space.fromcache(State)
        return state.c_float

class DoubleTypeMixin(object):
    _mixin_     = True
    _immutable_fields_ = ['c_type', 'c_ptrtype', 'typecode']

    c_type      = rffi.DOUBLE
    c_ptrtype   = rffi.DOUBLEP
    wrapper     = 'newfloat'
    typecode    = 'd'

    def _unwrap_object(self, space, w_obj):
        return space.float_w(w_obj)

    def cffi_type(self, space):
        state = space.fromcache(State)
        return state.c_double

class LongDoubleTypeMixin(object):
    _mixin_     = True
    _immutable_fields_ = ['c_type', 'c_ptrtype', 'typecode']

    c_type      = rffi.LONGDOUBLE
    c_ptrtype   = rffi.LONGDOUBLEP
    typecode    = 'g'

    # long double is not really supported ...
    def _unwrap_object(self, space, w_obj):
        return r_longfloat(space.float_w(w_obj))

    def _wrap_object(self, space, obj):
        return space.wrap(obj)

    def cffi_type(self, space):
        state = space.fromcache(State)
        return state.c_ldouble

def typeid(c_type):
    "NOT_RPYTHON"
    if c_type == bool:            return BoolTypeMixin
    if c_type == rffi.CHAR:       return CharTypeMixin
    if c_type == rffi.SHORT:      return ShortTypeMixin
    if c_type == rffi.USHORT:     return UShortTypeMixin
    if c_type == rffi.INT:        return IntTypeMixin
    if c_type == rffi.UINT:       return UIntTypeMixin
    if c_type == rffi.LONG:       return LongTypeMixin
    if c_type == rffi.ULONG:      return ULongTypeMixin
    if c_type == rffi.LONGLONG:   return LongLongTypeMixin
    if c_type == rffi.ULONGLONG:  return ULongLongTypeMixin
    if c_type == rffi.FLOAT:      return FloatTypeMixin
    if c_type == rffi.DOUBLE:     return DoubleTypeMixin
    if c_type == rffi.LONGDOUBLE: return LongDoubleTypeMixin

    # should never get here
    raise TypeError("unknown rffi type: %s" % c_type)<|MERGE_RESOLUTION|>--- conflicted
+++ resolved
@@ -98,15 +98,11 @@
                         "char expected, got string of size %d", len(value))
         return value[0] # turn it into a "char" to the annotator
 
-<<<<<<< HEAD
     def cffi_type(self, space):
         state = space.fromcache(State)
         return state.c_char
 
-class ShortTypeMixin(object):
-=======
 class ShortTypeMixin(BaseIntTypeMixin):
->>>>>>> 1970514e
     _mixin_     = True
     _immutable_fields_ = ['c_type', 'c_ptrtype']
 
@@ -116,15 +112,11 @@
     def _unwrap_object(self, space, w_obj):
         return rffi.cast(rffi.SHORT, space.int_w(w_obj))
 
-<<<<<<< HEAD
     def cffi_type(self, space):
         state = space.fromcache(State)
         return state.c_short
 
-class UShortTypeMixin(object):
-=======
 class UShortTypeMixin(BaseIntTypeMixin):
->>>>>>> 1970514e
     _mixin_     = True
     _immutable_fields_ = ['c_type', 'c_ptrtype']
 
@@ -134,15 +126,11 @@
     def _unwrap_object(self, space, w_obj):
         return rffi.cast(self.c_type, space.int_w(w_obj))
 
-<<<<<<< HEAD
     def cffi_type(self, space):
         state = space.fromcache(State)
         return state.c_ushort
 
-class IntTypeMixin(object):
-=======
 class IntTypeMixin(BaseIntTypeMixin):
->>>>>>> 1970514e
     _mixin_     = True
     _immutable_fields_ = ['c_type', 'c_ptrtype']
 
@@ -152,15 +140,11 @@
     def _unwrap_object(self, space, w_obj):
         return rffi.cast(self.c_type, space.c_int_w(w_obj))
 
-<<<<<<< HEAD
     def cffi_type(self, space):
         state = space.fromcache(State)
         return state.c_int
 
-class UIntTypeMixin(object):
-=======
 class UIntTypeMixin(BaseLongTypeMixin):
->>>>>>> 1970514e
     _mixin_     = True
     _immutable_fields_ = ['c_type', 'c_ptrtype']
 
@@ -170,15 +154,11 @@
     def _unwrap_object(self, space, w_obj):
         return rffi.cast(self.c_type, space.uint_w(w_obj))
 
-<<<<<<< HEAD
     def cffi_type(self, space):
         state = space.fromcache(State)
         return state.c_uint
 
-class LongTypeMixin(object):
-=======
 class LongTypeMixin(BaseLongTypeMixin):
->>>>>>> 1970514e
     _mixin_     = True
     _immutable_fields_ = ['c_type', 'c_ptrtype']
 
@@ -188,17 +168,13 @@
     def _unwrap_object(self, space, w_obj):
         return space.int_w(w_obj)
 
-<<<<<<< HEAD
     def cffi_type(self, space):
         state = space.fromcache(State)
         return state.c_long
 
-class ULongTypeMixin(object):
-=======
 # TODO: check ULong limits; actually, they fail if this is
 #  an BaseLongTypeMixin (i.e. use of space.ewlong) ... why??
 class ULongTypeMixin(BaseIntTypeMixin):
->>>>>>> 1970514e
     _mixin_     = True
     _immutable_fields_ = ['c_type', 'c_ptrtype']
 
@@ -208,15 +184,11 @@
     def _unwrap_object(self, space, w_obj):
         return space.uint_w(w_obj)
 
-<<<<<<< HEAD
     def cffi_type(self, space):
         state = space.fromcache(State)
         return state.c_ulong
 
-class LongLongTypeMixin(object):
-=======
 class LongLongTypeMixin(BaseLongTypeMixin):
->>>>>>> 1970514e
     _mixin_     = True
     _immutable_fields_ = ['c_type', 'c_ptrtype']
 
@@ -226,15 +198,11 @@
     def _unwrap_object(self, space, w_obj):
         return space.r_longlong_w(w_obj)
 
-<<<<<<< HEAD
     def cffi_type(self, space):
         state = space.fromcache(State)
         return state.c_llong
 
-class ULongLongTypeMixin(object):
-=======
 class ULongLongTypeMixin(BaseLongTypeMixin):
->>>>>>> 1970514e
     _mixin_     = True
     _immutable_fields_ = ['c_type', 'c_ptrtype']
 
