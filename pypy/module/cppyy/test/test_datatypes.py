import py, os, sys


currpath = py.path.local(__file__).dirpath()
test_dct = str(currpath.join("datatypesDict.so"))

def setup_module(mod):
    if sys.platform == 'win32':
        py.test.skip("win32 not supported so far")
    err = os.system("cd '%s' && make datatypesDict.so" % currpath)
    if err:
        raise OSError("'make' failed (see stderr)")

class AppTestDATATYPES:
    spaceconfig = dict(usemodules=['cppyy', '_rawffi', 'itertools'])

    def setup_class(cls):
<<<<<<< HEAD
        cls.w_N = cls.space.newint(5)  # should be imported from the dictionary
        cls.w_test_dct  = cls.space.newtext(test_dct)
=======
        cls.w_test_dct  = cls.space.wrap(test_dct)
>>>>>>> f9d9b32a
        cls.w_datatypes = cls.space.appexec([], """():
            import cppyy
            return cppyy.load_reflection_info(%r)""" % (test_dct, ))
        cls.w_N = cls.space.wrap(5)  # should be imported from the dictionary

    def test01_load_reflection_cache(self):
        """Loading reflection info twice should result in the same object"""
        import cppyy
        lib2 = cppyy.load_reflection_info(self.test_dct)
        assert self.datatypes is lib2

    def test02_instance_data_read_access(self):
        """Read access to instance public data and verify values"""

        import cppyy
        CppyyTestData = cppyy.gbl.CppyyTestData

        c = CppyyTestData()
        assert isinstance(c, CppyyTestData)

        # reading boolean type
        assert c.m_bool == False
        assert not c.get_bool(); assert not c.get_bool_cr(); assert not c.get_bool_r()

        # reading char types
        assert c.m_char  == 'a'
        assert c.m_schar == 'b'
        assert c.m_uchar == 'c'

        # reading integer types
        assert c.m_short   == -11; assert c.get_short_cr()   == -11; assert c.get_short_r()   == -11
        assert c.m_ushort  ==  11; assert c.get_ushort_cr()  ==  11; assert c.get_ushort_r()  ==  11
        assert c.m_int     == -22; assert c.get_int_cr()     == -22; assert c.get_int_r()     == -22
        assert c.m_uint    ==  22; assert c.get_uint_cr()    ==  22; assert c.get_uint_r()    ==  22
        assert c.m_long    == -33; assert c.get_long_cr()    == -33; assert c.get_long_r()    == -33
        assert c.m_ulong   ==  33; assert c.get_ulong_cr()   ==  33; assert c.get_ulong_r()   ==  33
        assert c.m_llong   == -44; assert c.get_llong_cr()   == -44; assert c.get_llong_r()   == -44
        assert c.m_ullong  ==  44; assert c.get_ullong_cr()  ==  44; assert c.get_ullong_r()  ==  44
        assert c.m_long64  == -55; assert c.get_long64_cr()  == -55; assert c.get_long64_r()  == -55
        assert c.m_ulong64 ==  55; assert c.get_ulong64_cr() ==  55; assert c.get_ulong64_r() ==  55

        # reading floating point types
        assert round(c.m_float          + 66.,  5) == 0
        assert round(c.get_float_cr()   + 66.,  5) == 0
        assert round(c.get_float_r()    + 66.,  5) == 0
        assert round(c.m_double         + 77., 11) == 0
        assert round(c.get_double_cr()  + 77., 11) == 0
        assert round(c.get_double_r()   + 77., 11) == 0
        #assert round(c.m_ldouble        + 88., 24) == 0
        #assert round(c.get_ldouble_cr() + 88., 24) == 0
        #assert round(c.get_ldouble_r()  + 88., 24) == 0
        assert round(c.m_double + 77., 8) == 0

        # reading of enum types
        assert c.m_enum == CppyyTestData.kNothing
        assert c.m_enum == c.kNothing

        # reading of boolean array
        for i in range(self.N):
            assert c.m_bool_array[i]        ==   bool(i%2)
            assert c.get_bool_array()[i]    ==   bool(i%2)
            assert c.m_bool_array2[i]       ==   bool((i+1)%2)
            assert c.get_bool_array2()[i]   ==   bool((i+1)%2)

        # reading of integer array types
        names = [ 'short', 'ushort',    'int', 'uint',    'long',  'ulong']
        alpha = [(-1, -2),   (3, 4), (-5, -6), (7, 8), (-9, -10), (11, 12)]
        for j in range(self.N):
            assert getattr(c, 'm_%s_array'    % names[i])[i]   == alpha[i][0]*i
            assert getattr(c, 'get_%s_array'  % names[i])()[i] == alpha[i][0]*i
            assert getattr(c, 'm_%s_array2'   % names[i])[i]   == alpha[i][1]*i
            assert getattr(c, 'get_%s_array2' % names[i])()[i] == alpha[i][1]*i

        # reading of floating point array types
        for k in range(self.N):
            assert round(c.m_float_array[k]   + 13.*k, 5) == 0
            assert round(c.m_float_array2[k]  + 14.*k, 5) == 0
            assert round(c.m_double_array[k]  + 15.*k, 8) == 0
            assert round(c.m_double_array2[k] + 16.*k, 8) == 0

        # out-of-bounds checks
        raises(IndexError, c.m_short_array.__getitem__,  self.N)
        raises(IndexError, c.m_ushort_array.__getitem__, self.N)
        raises(IndexError, c.m_int_array.__getitem__,    self.N)
        raises(IndexError, c.m_uint_array.__getitem__,   self.N)
        raises(IndexError, c.m_long_array.__getitem__,   self.N)
        raises(IndexError, c.m_ulong_array.__getitem__,  self.N)
        raises(IndexError, c.m_float_array.__getitem__,  self.N)
        raises(IndexError, c.m_double_array.__getitem__, self.N)

        # can not access an instance member on the class
        raises(ReferenceError, getattr, CppyyTestData, 'm_bool')
        raises(ReferenceError, getattr, CppyyTestData, 'm_int')

        assert not hasattr(CppyyTestData, 'm_bool')
        assert not hasattr(CppyyTestData, 'm_int')

        c.destruct()

    def test03_instance_data_write_access(self):
        """Test write access to instance public data and verify values"""

        import cppyy
        CppyyTestData = cppyy.gbl.CppyyTestData

        c = CppyyTestData()
        assert isinstance(c, CppyyTestData)

        # boolean types through functions
        c.set_bool(True);  assert c.get_bool() == True
        c.set_bool(0);     assert c.get_bool() == False

        # boolean types through data members
        c.m_bool = True;   assert c.get_bool() == True
        c.set_bool(True);  assert c.m_bool     == True
        c.m_bool = 0;      assert c.get_bool() == False
        c.set_bool(0);     assert c.m_bool     == False

        raises(ValueError, 'c.set_bool(10)')

        # char types through functions
        c.set_char('c');   assert c.get_char()  == 'c'
        c.set_uchar('e');  assert c.get_uchar() == 'e'

        # char types through data members
        c.m_char = 'b';    assert c.get_char()  ==     'b'
        c.m_char = 40;     assert c.get_char()  == chr(40)
        c.set_char('c');   assert c.m_char      ==     'c'
        c.set_char(41);    assert c.m_char      == chr(41)
        c.m_uchar = 'd';   assert c.get_uchar() ==     'd'
        c.m_uchar = 42;    assert c.get_uchar() == chr(42)
        c.set_uchar('e');  assert c.m_uchar     ==     'e'
        c.set_uchar(43);   assert c.m_uchar     == chr(43)

        raises(ValueError, 'c.set_char("string")')
        raises(ValueError, 'c.set_char(500)')
        raises(ValueError, 'c.set_uchar("string")')
        raises(ValueError, 'c.set_uchar(-1)')

        # integer types
        names = ['short', 'ushort', 'int', 'uint', 'long', 'ulong', 'llong', 'ullong']
        for i in range(len(names)):
            exec 'c.m_%s = %d' % (names[i],i)
            assert eval('c.get_%s()' % names[i]) == i

        for i in range(len(names)):
            exec 'c.set_%s(%d)' % (names[i],2*i)
            assert eval('c.m_%s' % names[i]) == 2*i

        for i in range(len(names)):
            exec 'c.set_%s_cr(%d)' % (names[i],3*i)
            assert eval('c.m_%s' % names[i]) == 3*i

        # float types through functions
        c.set_float( 0.123 );  assert round(c.get_float()  - 0.123, 5) == 0
        c.set_double( 0.456 ); assert round(c.get_double() - 0.456, 8) == 0

        # float types through data members
        c.m_float = 0.123;      assert round(c.get_float()  - 0.123, 5) == 0
        c.set_float(0.234);     assert round(c.m_float      - 0.234, 5) == 0
        c.set_float_cr(0.456);  assert round(c.m_float      - 0.456, 5) == 0
        c.m_double = 0.678;     assert round(c.get_double() - 0.678, 8) == 0
        c.set_double(0.890);    assert round(c.m_double     - 0.890, 8) == 0
        c.set_double_cr(0.012); assert round(c.m_double     - 0.012, 8) == 0

        # arrays; there will be pointer copies, so destroy the current ones
        c.destroy_arrays()

        # integer arrays
        names = ['short', 'ushort', 'int', 'uint', 'long', 'ulong']
        import array
        a = range(self.N)
        atypes = ['h', 'H', 'i', 'I', 'l', 'L' ]
        for j in range(len(names)):
            b = array.array(atypes[j], a)
            exec 'c.m_%s_array = b' % names[j]   # buffer copies
            for i in range(self.N):
                assert eval('c.m_%s_array[i]' % names[j]) == b[i]

            exec 'c.m_%s_array2 = b' % names[j]  # pointer copies
            b[i] = 28
            for i in range(self.N):
                assert eval('c.m_%s_array2[i]' % names[j]) == b[i]

        c.destruct()

    def test04_array_passing(self):
        """Test passing of array arguments"""

        import cppyy, array, sys
        CppyyTestData = cppyy.gbl.CppyyTestData

        c = CppyyTestData()
        assert isinstance(c, CppyyTestData)

        a = range(self.N)
        # test arrays in mixed order, to give overload resolution a workout
        for t in ['d', 'i', 'f', 'H', 'I', 'h', 'L', 'l' ]:
            b = array.array(t, a)

            # typed passing
            ca = c.pass_array(b)
            assert type(ca[0]) == type(b[0])
            assert len(b) == self.N
            for i in range(self.N):
                assert ca[i] == b[i]

            # void* passing
            ca = eval('c.pass_void_array_%s(b)' % t)
            assert type(ca[0]) == type(b[0])
            assert len(b) == self.N
            for i in range(self.N):
                assert ca[i] == b[i]

        # NULL/None/nullptr passing (will use short*)
        assert not c.pass_array(0)
        raises(Exception, c.pass_array(0).__getitem__, 0)    # raises SegfaultException
        assert not c.pass_array(None)
        raises(Exception, c.pass_array(None).__getitem__, 0) # id.
        assert not c.pass_array(cppyy.gbl.nullptr)
        raises(Exception, c.pass_array(cppyy.gbl.nullptr).__getitem__, 0) # id. id.

        c.destruct()

    def test05_class_read_access(self):
        """Test read access to class public data and verify values"""

        import cppyy, sys
        CppyyTestData = cppyy.gbl.CppyyTestData

        c = CppyyTestData()
        assert isinstance(c, CppyyTestData)

        # char types
        assert CppyyTestData.s_char    == 'c'
        assert c.s_char                == 'c'
        assert c.s_uchar               == 'u'
        assert CppyyTestData.s_uchar   == 'u'

        # integer types
        assert CppyyTestData.s_short    == -101
        assert c.s_short                == -101
        assert c.s_ushort               ==  255
        assert CppyyTestData.s_ushort   ==  255
        assert CppyyTestData.s_int      == -202
        assert c.s_int                  == -202
        assert c.s_uint                 ==  202
        assert CppyyTestData.s_uint     ==  202
        assert CppyyTestData.s_long     == -303L
        assert c.s_long                 == -303L
        assert c.s_ulong                ==  303L
        assert CppyyTestData.s_ulong    ==  303L
        assert CppyyTestData.s_llong    == -404L
        assert c.s_llong                == -404L
        assert c.s_ullong               ==  404L
        assert CppyyTestData.s_ullong   ==  404L

        # floating point types
        assert round(CppyyTestData.s_float  + 606., 5)   == 0
        assert round(c.s_float                + 606., 5) == 0
        assert round(CppyyTestData.s_double + 707., 8)   == 0
        assert round(c.s_double               + 707., 8) == 0

        c.destruct()

    def test06_class_data_write_access(self):
        """Test write access to class public data and verify values"""

        import cppyy, sys
        CppyyTestData = cppyy.gbl.CppyyTestData

        c = CppyyTestData()
        assert isinstance(c, CppyyTestData)

        # char types
        CppyyTestData.s_char          = 'a'
        assert c.s_char                == 'a'
        c.s_char                        = 'b'
        assert CppyyTestData.s_char  == 'b'
        CppyyTestData.s_uchar         = 'c'
        assert c.s_uchar               == 'c'
        c.s_uchar                       = 'd'
        assert CppyyTestData.s_uchar == 'd'
        raises(ValueError, setattr, CppyyTestData, 's_uchar', -1)
        raises(ValueError, setattr, c,               's_uchar', -1)

        # integer types
        c.s_short                        = -102
        assert CppyyTestData.s_short  == -102
        CppyyTestData.s_short          = -203
        assert c.s_short                == -203
        c.s_ushort                       =  127
        assert CppyyTestData.s_ushort ==  127
        CppyyTestData.s_ushort         =  227
        assert c.s_ushort               ==  227
        CppyyTestData.s_int            = -234
        assert c.s_int                  == -234
        c.s_int                          = -321
        assert CppyyTestData.s_int    == -321
        CppyyTestData.s_uint           = 1234
        assert c.s_uint                 == 1234
        c.s_uint                         = 4321
        assert CppyyTestData.s_uint   == 4321
        raises(ValueError, setattr, c,               's_uint', -1)
        raises(ValueError, setattr, CppyyTestData, 's_uint', -1)
        CppyyTestData.s_long           = -87L
        assert c.s_long                 == -87L
        c.s_long                         = 876L
        assert CppyyTestData.s_long   == 876L
        CppyyTestData.s_ulong          = 876L
        assert c.s_ulong                == 876L
        c.s_ulong                        = 678L
        assert CppyyTestData.s_ulong  == 678L
        raises(ValueError, setattr, CppyyTestData, 's_ulong', -1)
        raises(ValueError, setattr, c,               's_ulong', -1)

        # floating point types
        CppyyTestData.s_float                    = -3.1415
        assert round(c.s_float, 5 )               == -3.1415
        c.s_float                                  =  3.1415
        assert round(CppyyTestData.s_float, 5 ) ==  3.1415
        import math
        c.s_double                                 = -math.pi
        assert CppyyTestData.s_double           == -math.pi
        CppyyTestData.s_double                   =  math.pi
        assert c.s_double                         ==  math.pi

        c.destruct()

    def test07_range_access(self):
        """Test the ranges of integer types"""

        import cppyy, sys
        CppyyTestData = cppyy.gbl.CppyyTestData

        c = CppyyTestData()
        assert isinstance(c, CppyyTestData)

        # TODO: should these be TypeErrors, or should char/bool raise
        #       ValueErrors? In any case, consistency is needed ...
        raises(ValueError, setattr, c, 'm_uint',  -1)
        raises(ValueError, setattr, c, 'm_ulong', -1)

        c.destruct()

    def test08_type_conversions(self):
        """Test conversions between builtin types"""

        import cppyy, sys
        CppyyTestData = cppyy.gbl.CppyyTestData

        c = CppyyTestData()
        assert isinstance(c, CppyyTestData)

        c.m_double = -1
        assert round(c.m_double + 1.0, 8) == 0

        raises(TypeError, c.m_double,  'c')
        raises(TypeError, c.m_int,     -1.)
        raises(TypeError, c.m_int,      1.)

        c.destruct()

    def test09_global_builtin_type(self):
        """Test access to a global builtin type"""

        import cppyy
        gbl = cppyy.gbl

        assert gbl.g_int == gbl.get_global_int()

        gbl.set_global_int(32)
        assert gbl.get_global_int() == 32
        assert gbl.g_int == 32

        gbl.g_int = 22
        assert gbl.get_global_int() == 22
        assert gbl.g_int == 22

    def test10_global_ptr(self):
        """Test access of global objects through a pointer"""

        import cppyy
        gbl = cppyy.gbl

        raises(ReferenceError, 'gbl.g_pod.m_int')

        c = gbl.CppyyTestPod()
        c.m_int = 42
        c.m_double = 3.14

        gbl.set_global_pod(c)
        assert gbl.is_global_pod(c)
        assert gbl.g_pod.m_int == 42
        assert gbl.g_pod.m_double == 3.14

        d = gbl.get_global_pod()
        assert gbl.is_global_pod(d)
        assert c == d
        assert id(c) == id(d)

        e = gbl.CppyyTestPod()
        e.m_int = 43
        e.m_double = 2.14

        gbl.g_pod = e
        assert gbl.is_global_pod(e)
        assert gbl.g_pod.m_int == 43
        assert gbl.g_pod.m_double == 2.14

    def test11_enum(self):
        """Test access to enums"""

        import cppyy
        gbl = cppyy.gbl

        CppyyTestData = cppyy.gbl.CppyyTestData

        c = CppyyTestData()
        assert isinstance(c, CppyyTestData)

        # test that the enum is accessible as a type
        assert CppyyTestData.EWhat

        assert CppyyTestData.kNothing   ==   6
        assert CppyyTestData.kSomething == 111
        assert CppyyTestData.kLots      ==  42

        assert CppyyTestData.EWhat(CppyyTestData.kNothing) == CppyyTestData.kNothing
        assert CppyyTestData.EWhat(6) == CppyyTestData.kNothing
        # TODO: only allow instantiations with correct values (C++11)

        assert c.get_enum() == CppyyTestData.kNothing
        assert c.m_enum == CppyyTestData.kNothing

        c.m_enum = CppyyTestData.kSomething
        assert c.get_enum() == CppyyTestData.kSomething
        assert c.m_enum == CppyyTestData.kSomething

        c.set_enum(CppyyTestData.kLots)
        assert c.get_enum() == CppyyTestData.kLots
        assert c.m_enum == CppyyTestData.kLots

        assert c.s_enum == CppyyTestData.s_enum
        assert c.s_enum == CppyyTestData.kNothing
        assert CppyyTestData.s_enum == CppyyTestData.kNothing

        c.s_enum = CppyyTestData.kSomething
        assert c.s_enum == CppyyTestData.s_enum
        assert c.s_enum == CppyyTestData.kSomething
        assert CppyyTestData.s_enum == CppyyTestData.kSomething

        # global enums
        assert gbl.EFruit          # test type accessible
        assert gbl.kApple  == 78
        assert gbl.kBanana == 29
        assert gbl.kCitrus == 34

    def test12_string_passing(self):
        """Test passing/returning of a const char*"""

        import cppyy
        CppyyTestData = cppyy.gbl.CppyyTestData

        c = CppyyTestData()
        assert c.get_valid_string('aap') == 'aap'
        #assert c.get_invalid_string() == ''

    def test13_copy_contructor(self):
        """Test copy constructor"""

        import cppyy
        FourVector = cppyy.gbl.FourVector

        t1 = FourVector(1., 2., 3., -4.)
        t2 = FourVector(0., 0., 0.,  0.)
        t3 = FourVector(t1)

        assert t1 == t3
        assert t1 != t2

        for i in range(4):
            assert t1[i] == t3[i]

    def test14_object_returns(self):
        """Test access to and return of PODs"""

        import cppyy

        c = cppyy.gbl.CppyyTestData()

        assert c.m_pod.m_int == 888
        assert c.m_pod.m_double == 3.14

        pod = c.get_pod_val()
        assert pod.m_int == 888
        assert pod.m_double == 3.14

        assert c.get_pod_val_ptr().m_int == 888
        assert c.get_pod_val_ptr().m_double == 3.14
        c.get_pod_val_ptr().m_int = 777
        assert c.get_pod_val_ptr().m_int == 777

        assert c.get_pod_val_ref().m_int == 777
        assert c.get_pod_val_ref().m_double == 3.14
        c.get_pod_val_ref().m_int = 666
        assert c.get_pod_val_ref().m_int == 666

        assert c.get_pod_ptrref().m_int == 666
        assert c.get_pod_ptrref().m_double == 3.14

    def test15_object_arguments(self):
        """Test setting and returning of a POD through arguments"""

        import cppyy

        c = cppyy.gbl.CppyyTestData()
        assert c.m_pod.m_int == 888
        assert c.m_pod.m_double == 3.14

        p = cppyy.gbl.CppyyTestPod()
        p.m_int = 123
        assert p.m_int == 123
        p.m_double = 321.
        assert p.m_double == 321.

        c.set_pod_val(p)
        assert c.m_pod.m_int == 123
        assert c.m_pod.m_double == 321.

        c = cppyy.gbl.CppyyTestData()
        c.set_pod_ptr_in(p)
        assert c.m_pod.m_int == 123
        assert c.m_pod.m_double == 321.

        c = cppyy.gbl.CppyyTestData()
        c.set_pod_ptr_out(p)
        assert p.m_int == 888
        assert p.m_double == 3.14

        p.m_int = 555
        p.m_double = 666.

        c = cppyy.gbl.CppyyTestData()
        c.set_pod_ref(p)
        assert c.m_pod.m_int == 555
        assert c.m_pod.m_double == 666.

        c = cppyy.gbl.CppyyTestData()
        c.set_pod_ptrptr_in(p)
        assert c.m_pod.m_int == 555
        assert c.m_pod.m_double == 666.
        assert p.m_int == 555
        assert p.m_double == 666.

        c = cppyy.gbl.CppyyTestData()
        c.set_pod_void_ptrptr_in(p)
        assert c.m_pod.m_int == 555
        assert c.m_pod.m_double == 666.
        assert p.m_int == 555
        assert p.m_double == 666.

        c = cppyy.gbl.CppyyTestData()
        c.set_pod_ptrptr_out(p)
        assert c.m_pod.m_int == 888
        assert c.m_pod.m_double == 3.14
        assert p.m_int == 888
        assert p.m_double == 3.14

        p.m_int = 777
        p.m_double = 888.

        c = cppyy.gbl.CppyyTestData()
        c.set_pod_void_ptrptr_out(p)
        assert c.m_pod.m_int == 888
        assert c.m_pod.m_double == 3.14
        assert p.m_int == 888
        assert p.m_double == 3.14

    def test16_nullptr_passing(self):
        """Integer 0 ('NULL') and None allowed to pass through instance*"""

        import cppyy

        for o in (0, None):
            c = cppyy.gbl.CppyyTestData()
            assert c.m_pod.m_int == 888
            assert c.m_pod.m_double == 3.14
            assert not not c.m_ppod

            c.set_pod_ptr(o)
            assert not c.m_ppod
            assert not c.get_pod_ptr()

    def test17_respect_privacy(self):
        """Test that privacy settings are respected"""

        import cppyy
        CppyyTestData = cppyy.gbl.CppyyTestData

        c = CppyyTestData()
        assert isinstance(c, CppyyTestData)

        raises(AttributeError, getattr, c, 'm_owns_arrays')

        c.destruct()

    def test18_object_and_pointer_comparisons(self):
        """Verify object and pointer comparisons"""

        import cppyy
        gbl = cppyy.gbl

        c1 = cppyy.bind_object(0, gbl.CppyyTestData)
        assert c1 == None
        assert None == c1

        c2 = cppyy.bind_object(0, gbl.CppyyTestData)
        assert c1 == c2
        assert c2 == c1

        # FourVector overrides operator==
        l1 = cppyy.bind_object(0, gbl.FourVector)
        assert l1 == None
        assert None == l1

        assert c1 != l1
        assert l1 != c1

        l2 = cppyy.bind_object(0, gbl.FourVector)
        assert l1 == l2
        assert l2 == l1

        l3 = gbl.FourVector(1, 2, 3, 4)
        l4 = gbl.FourVector(1, 2, 3, 4)
        l5 = gbl.FourVector(4, 3, 2, 1)
        assert l3 == l4
        assert l4 == l3

        assert l3 != None                 # like this to ensure __ne__ is called
        assert None != l3                 # id.
        assert l3 != l5
        assert l5 != l3

    def test19_object_validity(self):
        """Test object validity checking"""

        from cppyy import gbl

        d = gbl.CppyyTestPod()

        assert d
        assert not not d

        d2 = gbl.get_null_pod()

        assert not d2

    def test20_buffer_reshaping(self):
        """Test usage of buffer sizing"""

        import cppyy
        CppyyTestData = cppyy.gbl.CppyyTestData

        c = CppyyTestData()
        for func in ['get_bool_array',   'get_bool_array2',
                     'get_ushort_array', 'get_ushort_array2',
                     'get_int_array',    'get_int_array2',
                     'get_uint_array',   'get_uint_array2',
                     'get_long_array',   'get_long_array2',
                     'get_ulong_array',  'get_ulong_array2']:
            arr = getattr(c, func)()
            arr = arr.shape.fromaddress(arr.itemaddress(0), self.N)
            assert len(arr) == self.N

            l = list(arr)
            for i in range(self.N):
                assert arr[i] == l[i]

    def test21_voidp(self):
        """Test usage of void* data"""

        import cppyy
        CppyyTestData = cppyy.gbl.CppyyTestData

        c = CppyyTestData()

        assert not cppyy.gbl.nullptr

        assert c.s_voidp                is cppyy.gbl.nullptr
        assert CppyyTestData.s_voidp  is cppyy.gbl.nullptr

        assert c.m_voidp                is cppyy.gbl.nullptr
        assert c.get_voidp()            is cppyy.gbl.nullptr

        c2 = CppyyTestData()
        assert c2.m_voidp               is cppyy.gbl.nullptr
        c.set_voidp(c2.m_voidp)
        assert c.m_voidp                is cppyy.gbl.nullptr
        c.set_voidp(c2.get_voidp())
        assert c.m_voidp                is cppyy.gbl.nullptr
        c.set_voidp(cppyy.gbl.nullptr)
        assert c.m_voidp                is cppyy.gbl.nullptr

        c.set_voidp(c2)
        def address_equality_test(a, b):
            assert cppyy.addressof(a) == cppyy.addressof(b)
            b2 = cppyy.bind_object(a, CppyyTestData)
            assert b is b2    # memory regulator recycles
            b3 = cppyy.bind_object(cppyy.addressof(a), CppyyTestData)
            assert b is b3    # likewise

        address_equality_test(c.m_voidp, c2)
        address_equality_test(c.get_voidp(), c2)

        def null_test(null):
            c.m_voidp = null
            assert c.m_voidp is cppyy.gbl.nullptr
        map(null_test, [0, None, cppyy.gbl.nullptr])

        c.m_voidp = c2
        address_equality_test(c.m_voidp,     c2)
        address_equality_test(c.get_voidp(), c2)

        c.s_voidp = c2
        address_equality_test(c.s_voidp, c2)<|MERGE_RESOLUTION|>--- conflicted
+++ resolved
@@ -15,16 +15,11 @@
     spaceconfig = dict(usemodules=['cppyy', '_rawffi', 'itertools'])
 
     def setup_class(cls):
-<<<<<<< HEAD
-        cls.w_N = cls.space.newint(5)  # should be imported from the dictionary
         cls.w_test_dct  = cls.space.newtext(test_dct)
-=======
-        cls.w_test_dct  = cls.space.wrap(test_dct)
->>>>>>> f9d9b32a
         cls.w_datatypes = cls.space.appexec([], """():
             import cppyy
             return cppyy.load_reflection_info(%r)""" % (test_dct, ))
-        cls.w_N = cls.space.wrap(5)  # should be imported from the dictionary
+        cls.w_N = cls.space.newint(5)  # should be imported from the dictionary
 
     def test01_load_reflection_cache(self):
         """Loading reflection info twice should result in the same object"""
