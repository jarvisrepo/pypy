--- conflicted
+++ resolved
@@ -12,12 +12,7 @@
     spaceconfig = dict(usemodules=['cppyy', '_rawffi', 'itertools'])
 
     def setup_class(cls):
-<<<<<<< HEAD
-        cls.w_test_dct  = cls.space.wrap(test_dct)
-=======
-        cls.w_N = cls.space.newint(5)  # should be imported from the dictionary
         cls.w_test_dct  = cls.space.newtext(test_dct)
->>>>>>> bd79cc9b
         cls.w_datatypes = cls.space.appexec([], """():
             import cppyy
             return cppyy.load_reflection_info(%r)""" % (test_dct, ))
