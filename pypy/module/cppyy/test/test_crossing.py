import py, os, sys

if py.path.local.sysfind('genreflex') is None:
    py.test.skip("genreflex is not installed")

from pypy.interpreter.gateway import interp2app, unwrap_spec
from rpython.translator.tool.cbuild import ExternalCompilationInfo
from rpython.translator import platform
from rpython.translator.gensupp import uniquemodulename
from rpython.tool.udir import udir

from pypy.module.cpyext import api
from pypy.module.cpyext.state import State

from pypy.module.cpyext.test.test_cpyext import AppTestCpythonExtensionBase


currpath = py.path.local(__file__).dirpath()
test_dct = str(currpath.join("crossingDict.so"))

def setup_module(mod):
    if sys.platform == 'win32':
        py.test.skip("win32 not supported so far")
    err = os.system("cd '%s' && make crossingDict.so" % currpath)
    if err:
        raise OSError("'make' failed (see stderr)")

# from pypy/module/cpyext/test/test_cpyext.py; modified to accept more external
# symbols and called directly instead of import_module
def compile_extension_module(space, modname, symbols, **kwds):
    """
    Build an extension module and return the filename of the resulting native
    code file.

    modname is the name of the module, possibly including dots if it is a module
    inside a package.

    Any extra keyword arguments are passed on to ExternalCompilationInfo to
    build the module (so specify your source with one of those).
    """
    state = space.fromcache(State)
    api_library = state.api_lib
    if sys.platform == 'win32':
        kwds["libraries"] = [api_library]
        # '%s' undefined; assuming extern returning int
        kwds["compile_extra"] = ["/we4013"]
    elif sys.platform == 'darwin':
        kwds["link_files"] = [str(api_library + '.dylib')]
    else:
        kwds["link_files"] = [str(api_library + '.so')]
        if sys.platform.startswith('linux'):
            kwds["compile_extra"]=["-Werror=implicit-function-declaration"]

    modname = modname.split('.')[-1]
    eci = ExternalCompilationInfo(
        export_symbols=['init%s' % (modname,)]+symbols,
        include_dirs=api.include_dirs,
        **kwds
        )
    eci = eci.convert_sources_to_files()
    dirname = (udir/uniquemodulename('module')).ensure(dir=1)
    soname = platform.platform.compile(
        [], eci,
        outputfilename=str(dirname/modname),
        standalone=False)
    from pypy.module.imp.importing import get_so_extension
    pydname = soname.new(purebasename=modname, ext=get_so_extension(space))
    soname.rename(pydname)
    return str(pydname)

class AppTestCrossing(AppTestCpythonExtensionBase):
<<<<<<< HEAD
    spaceconfig = dict(usemodules=['cppyy', '_rawffi', '_ffi', 'itertools', 'cpyext'])
=======
    spaceconfig = dict(usemodules=['cpyext', 'cppyy', 'thread', '_rawffi',
                                   'array', 'itertools', 'rctime', 'binascii'])
>>>>>>> 79962a04

    def setup_class(cls):
        AppTestCpythonExtensionBase.setup_class.im_func(cls)
        # cppyy specific additions (note that test_dct is loaded late
        # to allow the generated extension module be loaded first)
        cls.w_test_dct    = cls.space.wrap(test_dct)
        cls.w_pre_imports = cls.space.appexec([], """():
            import cppyy, cpyext, ctypes""")    # prevents leak-checking complaints on ctypes

    def setup_method(self, func):
        AppTestCpythonExtensionBase.setup_method.im_func(self, func)

        @unwrap_spec(name=str, init=str, body=str)
        def create_cdll(space, name, init, body, w_symbols):
            # the following is loosely from test_cpyext.py import_module; it
            # is copied here to be able to tweak the call to
            # compile_extension_module and to get a different return result
            # than in that function
            code = """
            #include <Python.h>
            %(body)s

            void init%(name)s(void) {
            %(init)s
            }
            """ % dict(name=name, init=init, body=body)
            kwds = dict(separate_module_sources=[code])
            symbols = [space.str_w(w_item) for w_item in space.fixedview(w_symbols)]
            mod = compile_extension_module(space, name, symbols, **kwds)

            # explicitly load the module as a CDLL rather than as a module
            from pypy.module.imp.importing import get_so_extension
            fullmodname = os.path.join(
                os.path.dirname(mod), name + get_so_extension(space))
            return space.wrap(fullmodname)

        self.w_create_cdll = self.space.wrap(interp2app(create_cdll))

    def test00_base_class(self):
        """Test from cpyext; only here to see whether the imported class works"""

        import sys
        init = """
        if (Py_IsInitialized())
            Py_InitModule("foo", NULL);
        """
        self.import_module(name='foo', init=init)
        assert 'foo' in sys.modules

    def test01_build_bar_extension(self):
        """Test that builds the needed extension; runs as test to keep it loaded"""

        import os, ctypes

        name = 'bar'

        init = """
        if (Py_IsInitialized())
            Py_InitModule("bar", methods);
        """

        # note: only the symbols are needed for C, none for python
        body = """
        long bar_unwrap(PyObject* arg)
        {
            return PyLong_AsLong(arg);
        }
        PyObject* bar_wrap(long l)
        {
            return PyLong_FromLong(l);
        }
        static PyMethodDef methods[] = {
            { NULL }
        };
        """
        # explicitly load the module as a CDLL rather than as a module
        import ctypes
        self.cmodule = ctypes.CDLL(
            self.create_cdll(name, init, body, ['bar_unwrap', 'bar_wrap']),
            ctypes.RTLD_GLOBAL)

    def test02_crossing_dict(self):
        """Test availability of all needed classes in the dict"""

        import cppyy
        cppyy.load_reflection_info(self.test_dct)

        assert cppyy.gbl.crossing == cppyy.gbl.crossing
        crossing = cppyy.gbl.crossing

        assert crossing.A == crossing.A

    def test03_send_pyobject(self):
        """Test sending a true pyobject to C++"""

        import cppyy
        crossing = cppyy.gbl.crossing

        a = crossing.A()
        assert a.unwrap(13) == 13

    def test04_send_and_receive_pyobject(self):
        """Test receiving a true pyobject from C++"""

        import cppyy
        crossing = cppyy.gbl.crossing

        a = crossing.A()

        assert a.wrap(41) == 41<|MERGE_RESOLUTION|>--- conflicted
+++ resolved
@@ -1,7 +1,7 @@
 import py, os, sys
 
 if py.path.local.sysfind('genreflex') is None:
-    py.test.skip("genreflex is not installed")
+     py.test.skip("genreflex is not installed")
 
 from pypy.interpreter.gateway import interp2app, unwrap_spec
 from rpython.translator.tool.cbuild import ExternalCompilationInfo
@@ -69,12 +69,7 @@
     return str(pydname)
 
 class AppTestCrossing(AppTestCpythonExtensionBase):
-<<<<<<< HEAD
-    spaceconfig = dict(usemodules=['cppyy', '_rawffi', '_ffi', 'itertools', 'cpyext'])
-=======
-    spaceconfig = dict(usemodules=['cpyext', 'cppyy', 'thread', '_rawffi',
-                                   'array', 'itertools', 'rctime', 'binascii'])
->>>>>>> 79962a04
+    spaceconfig = dict(usemodules=['cppyy', '_rawffi', 'itertools', 'cpyext'])
 
     def setup_class(cls):
         AppTestCpythonExtensionBase.setup_class.im_func(cls)
