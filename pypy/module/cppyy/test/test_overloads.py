--- conflicted
+++ resolved
@@ -4,11 +4,6 @@
 currpath = py.path.local(__file__).dirpath()
 test_dct = str(currpath.join("overloadsDict.so"))
 
-<<<<<<< HEAD
-space = gettestobjspace(usemodules=['cppyy', 'array'])
-
-=======
->>>>>>> 2a9f8dbc
 def setup_module(mod):
     if sys.platform == 'win32':
         py.test.skip("win32 not supported so far")
@@ -17,9 +12,10 @@
         raise OSError("'make' failed (see stderr)")
 
 class AppTestOVERLOADS:
-    spaceconfig = dict(usemodules=['cppyy'])
+    spaceconfig = dict(usemodules=['cppyy', 'array'])
 
     def setup_class(cls):
+        env = os.environ
         cls.w_test_dct  = cls.space.wrap(test_dct)
         cls.w_overloads = cls.space.appexec([], """():
             import cppyy
