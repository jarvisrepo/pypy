--- conflicted
+++ resolved
@@ -351,11 +351,7 @@
     def from_memory(self, space, w_obj, w_pycppclass, offset):
         address = self._get_raw_address(space, w_obj, offset)
         rffiptr = rffi.cast(self.c_ptrtype, address)
-<<<<<<< HEAD
-        return space.newfloat(float(rffiptr[0]))
-=======
         return self._wrap_object(space, rffiptr[0])
->>>>>>> f9d9b32a
 
 class ConstFloatRefConverter(FloatConverter):
     _immutable_fields_ = ['typecode']
@@ -602,11 +598,7 @@
             arg = InstanceConverter._unwrap_object(self, space, w_obj)
             return capi.c_stdstring2stdstring(space, arg)
         else:
-<<<<<<< HEAD
-            return capi.c_charp2stdstring(space, space.text_w(w_obj))
-=======
-            return capi.c_charp2stdstring(space, space.str_w(w_obj), space.len_w(w_obj))
->>>>>>> f9d9b32a
+            return capi.c_charp2stdstring(space, space.text_w(w_obj), space.len_w(w_obj))
 
     def to_memory(self, space, w_obj, w_value, offset):
         try:
