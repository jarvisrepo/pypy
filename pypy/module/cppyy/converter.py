--- conflicted
+++ resolved
@@ -351,11 +351,7 @@
     def from_memory(self, space, w_obj, w_pycppclass, offset):
         address = self._get_raw_address(space, w_obj, offset)
         rffiptr = rffi.cast(self.c_ptrtype, address)
-<<<<<<< HEAD
         return self._wrap_object(space, rffiptr[0])
-=======
-        return space.newfloat(float(rffiptr[0]))
->>>>>>> bd79cc9b
 
 class ConstFloatRefConverter(FloatConverter):
     _immutable_fields_ = ['typecode']
