import sys

from pypy.interpreter.error import oefmt

from rpython.rtyper.lltypesystem import rffi, lltype
from rpython.rlib import jit_libffi

from pypy.module._rawffi.interp_rawffi import unpack_simple_shape
from pypy.module._rawffi.array import W_Array, W_ArrayInstance

from pypy.module.cppyy import helper, capi, ffitypes

# Executor objects are used to dispatch C++ methods. They are defined by their
# return type only: arguments are converted by Converter objects, and Executors
# only deal with arrays of memory that are either passed to a stub or libffi.
# No argument checking or conversions are done.
#
# If a libffi function is not implemented, FastCallNotPossible is raised. If a
# stub function is missing (e.g. if no reflection info is available for the
# return type), an app-level TypeError is raised.
#
# Executor instances are created by get_executor(<return type name>), see
# below. The name given should be qualified in case there is a specialised,
# exact match for the qualified type.


NULL = lltype.nullptr(jit_libffi.FFI_TYPE_P.TO)

class FunctionExecutor(object):
    def __init__(self, space, extra):
        pass

    def cffi_type(self, space):
        from pypy.module.cppyy.interp_cppyy import FastCallNotPossible
        raise FastCallNotPossible

    def execute(self, space, cppmethod, cppthis, num_args, args):
        raise oefmt(space.w_TypeError,
                    "return type not available or supported")

    def execute_libffi(self, space, cif_descr, funcaddr, buffer):
        from pypy.module.cppyy.interp_cppyy import FastCallNotPossible
        raise FastCallNotPossible


class PtrTypeExecutor(FunctionExecutor):
    _immutable_fields_ = ['typecode']
    typecode = 'P'

    def cffi_type(self, space):
        state = space.fromcache(ffitypes.State)
        return state.c_voidp

    def execute(self, space, cppmethod, cppthis, num_args, args):
        if hasattr(space, "fake"):
            raise NotImplementedError
        lresult = capi.c_call_l(space, cppmethod, cppthis, num_args, args)
        ptrval = rffi.cast(rffi.ULONG, lresult)
        arr = space.interp_w(W_Array, unpack_simple_shape(space, space.newtext(self.typecode)))
        if ptrval == 0:
            from pypy.module.cppyy import interp_cppyy
            return interp_cppyy.get_nullptr(space)
        return arr.fromaddress(space, ptrval, sys.maxint)


class VoidExecutor(FunctionExecutor):
    def cffi_type(self, space):
        state = space.fromcache(ffitypes.State)
        return state.c_void

    def execute(self, space, cppmethod, cppthis, num_args, args):
        capi.c_call_v(space, cppmethod, cppthis, num_args, args)
        return space.w_None

    def execute_libffi(self, space, cif_descr, funcaddr, buffer):
        jit_libffi.jit_ffi_call(cif_descr, funcaddr, buffer)
        return space.w_None


class NumericExecutorMixin(object):
    _mixin_ = True

    #def _wrap_object(self, space, obj):
    #    return getattr(space, self.wrapper)(obj)

    def execute(self, space, cppmethod, cppthis, num_args, args):
        result = self.c_stubcall(space, cppmethod, cppthis, num_args, args)
        return self._wrap_object(space, rffi.cast(self.c_type, result))

    def execute_libffi(self, space, cif_descr, funcaddr, buffer):
        jit_libffi.jit_ffi_call(cif_descr, funcaddr, buffer)
        result = rffi.ptradd(buffer, cif_descr.exchange_result)
        return self._wrap_object(space, rffi.cast(self.c_ptrtype, result)[0])

class NumericRefExecutorMixin(object):
    _mixin_ = True

    def __init__(self, space, extra):
        FunctionExecutor.__init__(self, space, extra)
        self.do_assign = False
        self.item = rffi.cast(self.c_type, 0)

    def set_item(self, space, w_item):
        self.item = self._unwrap_object(space, w_item)
        self.do_assign = True

    #def _wrap_object(self, space, obj):
    #    return getattr(space, self.wrapper)(rffi.cast(self.c_type, obj))

    def _wrap_reference(self, space, rffiptr):
        if self.do_assign:
            rffiptr[0] = self.item
        self.do_assign = False
        return self._wrap_object(space, rffiptr[0])    # all paths, for rtyper

    def execute(self, space, cppmethod, cppthis, num_args, args):
        result = capi.c_call_r(space, cppmethod, cppthis, num_args, args)
        return self._wrap_reference(space, rffi.cast(self.c_ptrtype, result))

    def execute_libffi(self, space, cif_descr, funcaddr, buffer):
        jit_libffi.jit_ffi_call(cif_descr, funcaddr, buffer)
        result = rffi.ptradd(buffer, cif_descr.exchange_result)
        return self._wrap_reference(space,
            rffi.cast(self.c_ptrtype, rffi.cast(rffi.VOIDPP, result)[0]))


class CStringExecutor(FunctionExecutor):

    def execute(self, space, cppmethod, cppthis, num_args, args):
        lresult = capi.c_call_l(space, cppmethod, cppthis, num_args, args)
        ccpresult = rffi.cast(rffi.CCHARP, lresult)
        if ccpresult == rffi.cast(rffi.CCHARP, 0):
            return space.newbytes("")
        result = rffi.charp2str(ccpresult)   # TODO: make it a choice to free
        return space.newbytes(result)


class ConstructorExecutor(FunctionExecutor):

    def execute(self, space, cppmethod, cpptype, num_args, args):
        from pypy.module.cppyy import interp_cppyy
        newthis = capi.c_constructor(space, cppmethod, cpptype, num_args, args)
        assert lltype.typeOf(newthis) == capi.C_OBJECT
        return space.newlong(rffi.cast(rffi.LONG, newthis))   # really want ptrdiff_t here


class InstancePtrExecutor(FunctionExecutor):
    _immutable_fields_ = ['cppclass']

    def __init__(self, space, cppclass):
        FunctionExecutor.__init__(self, space, cppclass)
        self.cppclass = cppclass

    def cffi_type(self, space):
        state = space.fromcache(ffitypes.State)
        return state.c_voidp

    def execute(self, space, cppmethod, cppthis, num_args, args):
        from pypy.module.cppyy import interp_cppyy
        long_result = capi.c_call_l(space, cppmethod, cppthis, num_args, args)
        ptr_result = rffi.cast(capi.C_OBJECT, long_result)
        pyres = interp_cppyy.wrap_cppobject(space, ptr_result, self.cppclass)
        return pyres

    def execute_libffi(self, space, cif_descr, funcaddr, buffer):
        jit_libffi.jit_ffi_call(cif_descr, funcaddr, buffer)
        result = rffi.ptradd(buffer, cif_descr.exchange_result)
        from pypy.module.cppyy import interp_cppyy
        ptr_result = rffi.cast(capi.C_OBJECT, rffi.cast(rffi.VOIDPP, result)[0])
        return interp_cppyy.wrap_cppobject(space, ptr_result, self.cppclass)

class InstancePtrPtrExecutor(InstancePtrExecutor):

    def execute(self, space, cppmethod, cppthis, num_args, args):
        from pypy.module.cppyy import interp_cppyy
        voidp_result = capi.c_call_r(space, cppmethod, cppthis, num_args, args)
        ref_address = rffi.cast(rffi.VOIDPP, voidp_result)
        ptr_result = rffi.cast(capi.C_OBJECT, ref_address[0])
        return interp_cppyy.wrap_cppobject(space, ptr_result, self.cppclass)

    def execute_libffi(self, space, cif_descr, funcaddr, buffer):
        from pypy.module.cppyy.interp_cppyy import FastCallNotPossible
        raise FastCallNotPossible

class InstanceExecutor(InstancePtrExecutor):

    def execute(self, space, cppmethod, cppthis, num_args, args):
        from pypy.module.cppyy import interp_cppyy
        long_result = capi.c_call_o(space, cppmethod, cppthis, num_args, args, self.cppclass)
        ptr_result = rffi.cast(capi.C_OBJECT, long_result)
        return interp_cppyy.wrap_cppobject(space, ptr_result, self.cppclass,
                                           do_cast=False, python_owns=True, fresh=True)

    def execute_libffi(self, space, cif_descr, funcaddr, buffer):
        from pypy.module.cppyy.interp_cppyy import FastCallNotPossible
        raise FastCallNotPossible


class StdStringExecutor(InstancePtrExecutor):

    def execute(self, space, cppmethod, cppthis, num_args, args):
<<<<<<< HEAD
        cstr_result = capi.c_call_s(space, cppmethod, cppthis, num_args, args)
        return space.newbytes(capi.charp2str_free(space, cstr_result))
=======
        cstr, cstr_len = capi.c_call_s(space, cppmethod, cppthis, num_args, args)
        pystr = rffi.charpsize2str(cstr, cstr_len)
        capi.c_free(space, rffi.cast(rffi.VOIDP, cstr))
        return space.wrap(pystr)
>>>>>>> f9d9b32a

    def execute_libffi(self, space, cif_descr, funcaddr, buffer):
        from pypy.module.cppyy.interp_cppyy import FastCallNotPossible
        raise FastCallNotPossible

class StdStringRefExecutor(InstancePtrExecutor):

    def __init__(self, space, cppclass):
        from pypy.module.cppyy import interp_cppyy
        cppclass = interp_cppyy.scope_byname(space, capi.std_string_name)
        InstancePtrExecutor.__init__(self, space, cppclass)


class PyObjectExecutor(PtrTypeExecutor):

    def wrap_result(self, space, lresult):
        space.getbuiltinmodule("cpyext")
        from pypy.module.cpyext.pyobject import PyObject, from_ref, make_ref, Py_DecRef
        result = rffi.cast(PyObject, lresult)
        w_obj = from_ref(space, result)
        if result:
            Py_DecRef(space, result)
        return w_obj

    def execute(self, space, cppmethod, cppthis, num_args, args):
        if hasattr(space, "fake"):
            raise NotImplementedError
        lresult = capi.c_call_l(space, cppmethod, cppthis, num_args, args)
        return self.wrap_result(space, lresult)

    def execute_libffi(self, space, cif_descr, funcaddr, buffer):
        if hasattr(space, "fake"):
            raise NotImplementedError
        jit_libffi.jit_ffi_call(cif_descr, funcaddr, buffer)
        result = rffi.ptradd(buffer, cif_descr.exchange_result)
        return self.wrap_result(space, rffi.cast(rffi.LONGP, result)[0])


_executors = {}
def get_executor(space, name):
    # Matching of 'name' to an executor factory goes through up to four levels:
    #   1) full, qualified match
    #   2) drop '&': by-ref is pretty much the same as by-value, python-wise
    #   3) types/classes, either by ref/ptr or by value
    #   4) additional special cases
    #
    # If all fails, a default is used, which can be ignored at least until use.

    name = capi.c_resolve_name(space, name)

    #   1) full, qualified match
    try:
        return _executors[name](space, None)
    except KeyError:
        pass

    compound = helper.compound(name)
    clean_name = capi.c_resolve_name(space, helper.clean_type(name))

    #   1a) clean lookup
    try:
        return _executors[clean_name+compound](space, None)
    except KeyError:
        pass

    #   2) drop '&': by-ref is pretty much the same as by-value, python-wise
    if compound and compound[len(compound)-1] == '&':
        # TODO: this does not actually work with Reflex (?)
        try:
            return _executors[clean_name](space, None)
        except KeyError:
            pass

    #   3) types/classes, either by ref/ptr or by value
    from pypy.module.cppyy import interp_cppyy
    cppclass = interp_cppyy.scope_byname(space, clean_name)
    if cppclass:
        # type check for the benefit of the annotator
        from pypy.module.cppyy.interp_cppyy import W_CPPClass
        cppclass = space.interp_w(W_CPPClass, cppclass, can_be_None=False)
        if compound == '':
            return InstanceExecutor(space, cppclass)
        elif compound == '*' or compound == '&':
            return InstancePtrExecutor(space, cppclass)
        elif compound == '**' or compound == '*&':
            return InstancePtrPtrExecutor(space, cppclass)
    elif capi.c_is_enum(space, clean_name):
        return _executors['internal_enum_type_t'](space, None)

    # 4) additional special cases
    if compound == '*':
        return _executors['void*'](space, None)  # allow at least passing of the pointer

    # currently used until proper lazy instantiation available in interp_cppyy
    return FunctionExecutor(space, None)
 

_executors["void"]                = VoidExecutor
_executors["void*"]               = PtrTypeExecutor
_executors["const char*"]         = CStringExecutor

# special cases (note: 'string' aliases added below)
_executors["constructor"]         = ConstructorExecutor

_executors["std::basic_string<char>"]         = StdStringExecutor
_executors["const std::basic_string<char>&"]  = StdStringRefExecutor
_executors["std::basic_string<char>&"]        = StdStringRefExecutor

_executors["PyObject*"]           = PyObjectExecutor

# add basic (builtin) executors
def _build_basic_executors():
    "NOT_RPYTHON"
    type_info = (
        (bool,            capi.c_call_b,   ("bool",)),
        # TODO: either signed or unsigned is correct for a given platform ...
        (rffi.CHAR,       capi.c_call_c,   ("char", "unsigned char", "signed char")),
        (rffi.SHORT,      capi.c_call_h,   ("short", "short int", "unsigned short", "unsigned short int")),
        (rffi.INT,        capi.c_call_i,   ("int", "internal_enum_type_t")),
        (rffi.UINT,       capi.c_call_l,   ("unsigned", "unsigned int")),
        (rffi.LONG,       capi.c_call_l,   ("long", "long int")),
        (rffi.ULONG,      capi.c_call_l,   ("unsigned long", "unsigned long int")),
        (rffi.LONGLONG,   capi.c_call_ll,  ("long long", "long long int", "Long64_t")),
        (rffi.ULONGLONG,  capi.c_call_ll,  ("unsigned long long", "unsigned long long int", "ULong64_t")),
        (rffi.FLOAT,      capi.c_call_f,   ("float",)),
        (rffi.DOUBLE,     capi.c_call_d,   ("double",)),
#        (rffi.LONGDOUBLE, capi.c_call_ld,  ("long double",)),
    )

    for c_type, stub, names in type_info:
        class BasicExecutor(ffitypes.typeid(c_type), NumericExecutorMixin, FunctionExecutor):
            _immutable_ = True
            c_stubcall  = staticmethod(stub)
        class BasicRefExecutor(ffitypes.typeid(c_type), NumericRefExecutorMixin, FunctionExecutor):
            def cffi_type(self, space):
                state = space.fromcache(ffitypes.State)
                return state.c_voidp
        for name in names:
            _executors[name]              = BasicExecutor
            _executors[name+'&']          = BasicRefExecutor
            _executors['const '+name+'&'] = BasicRefExecutor     # no copy needed for builtins
_build_basic_executors()

# create the pointer executors; all real work is in the PtrTypeExecutor, since
# all pointer types are of the same size
def _build_ptr_executors():
    "NOT_RPYTHON"
    ptr_info = (
        ('b', ("bool",)),     # really unsigned char, but this works ...
        ('h', ("short int", "short")),
        ('H', ("unsigned short int", "unsigned short")),
        ('i', ("int",)),
        ('I', ("unsigned int", "unsigned")),
        ('l', ("long int", "long")),
        ('L', ("unsigned long int", "unsigned long")),
        ('f', ("float",)),
        ('d', ("double",)),
    )

    for tcode, names in ptr_info:
        class PtrExecutor(PtrTypeExecutor):
            _immutable_fields_ = ['typecode']
            typecode = tcode
        for name in names:
            _executors[name+'*'] = PtrExecutor
_build_ptr_executors()

# add another set of aliased names
def _add_aliased_executors():
    "NOT_RPYTHON"
    aliases = (
        ("const char*",                     "char*"),

        ("std::basic_string<char>",         "string"),
        ("const std::basic_string<char>&",  "const string&"),
        ("std::basic_string<char>&",        "string&"),

        ("PyObject*",                       "_object*"),
    )

    for c_type, alias in aliases:
        _executors[alias] = _executors[c_type]
_add_aliased_executors()<|MERGE_RESOLUTION|>--- conflicted
+++ resolved
@@ -199,15 +199,10 @@
 class StdStringExecutor(InstancePtrExecutor):
 
     def execute(self, space, cppmethod, cppthis, num_args, args):
-<<<<<<< HEAD
-        cstr_result = capi.c_call_s(space, cppmethod, cppthis, num_args, args)
-        return space.newbytes(capi.charp2str_free(space, cstr_result))
-=======
         cstr, cstr_len = capi.c_call_s(space, cppmethod, cppthis, num_args, args)
         pystr = rffi.charpsize2str(cstr, cstr_len)
         capi.c_free(space, rffi.cast(rffi.VOIDP, cstr))
-        return space.wrap(pystr)
->>>>>>> f9d9b32a
+        return space.newbytes(pystr)
 
     def execute_libffi(self, space, cif_descr, funcaddr, buffer):
         from pypy.module.cppyy.interp_cppyy import FastCallNotPossible
