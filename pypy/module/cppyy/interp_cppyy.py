--- conflicted
+++ resolved
@@ -39,15 +39,11 @@
            raise OperationError(space.w_RuntimeError, space.wrap(str("could not load dictionary " + name)))
 
     except rdynload.DLOpenError as e:
-<<<<<<< HEAD
-        raise OperationError(space.w_RuntimeError, space.newtext(str(e.msg)))
-=======
         if hasattr(space, "fake"):      # FakeSpace fails e.msg (?!)
             errmsg = "failed to load cdll"
         else:
             errmsg = e.msg
-        raise OperationError(space.w_RuntimeError, space.wrap(str(errmsg)))
->>>>>>> f9d9b32a
+        raise OperationError(space.w_RuntimeError, space.newtext(str(errmsg)))
     return W_CPPLibrary(space, cdll)
 
 class State(object):
@@ -553,13 +549,9 @@
         # only get here if all overloads failed ...
         errmsg = 'none of the %d overloaded methods succeeded. Full details:' % len(self.functions)
         if hasattr(self.space, "fake"):     # FakeSpace fails errorstr (see below)
-<<<<<<< HEAD
             raise OperationError(self.space.w_TypeError, self.space.newtext(errmsg))
-=======
-            raise OperationError(self.space.w_TypeError, self.space.wrap(errmsg))
         w_exc_type = None
         all_same_type = True
->>>>>>> f9d9b32a
         for i in range(len(self.functions)):
             cppyyfunc = self.functions[i]
             try:
@@ -580,14 +572,10 @@
                 errmsg += '\n  '+cppyyfunc.signature()+' =>\n'
                 errmsg += '    Exception: '+str(e)
 
-<<<<<<< HEAD
-        raise OperationError(self.space.w_TypeError, self.space.newtext(errmsg))
-=======
         if all_same_type and w_exc_type is not None:
-            raise OperationError(w_exc_type, self.space.wrap(errmsg))
+            raise OperationError(w_exc_type, self.space.newtext(errmsg))
         else:
-            raise OperationError(self.space.w_TypeError, self.space.wrap(errmsg))
->>>>>>> f9d9b32a
+            raise OperationError(self.space.w_TypeError, self.space.newtext(errmsg))
 
     def signature(self):
         sig = self.functions[0].signature()
@@ -665,13 +653,8 @@
         self.converter = converter.get_converter(self.space, type_name, '')
         self.offset = offset
 
-<<<<<<< HEAD
-    def get_returntype(self):
-        return self.space.newtext(self.converter.name)
-=======
     def is_static(self):
         return self.space.w_False
->>>>>>> f9d9b32a
 
     def _get_offset(self, cppinstance):
         if cppinstance:
