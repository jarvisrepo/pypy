--- conflicted
+++ resolved
@@ -7,14 +7,8 @@
 
 from rpython.rtyper.lltypesystem import rffi, lltype, llmemory
 
-<<<<<<< HEAD
-from pypy.rlib import jit, rdynload, rweakref
-from pypy.rlib import jit_libffi, clibffi
-=======
 from rpython.rlib import jit, rdynload, rweakref
 from rpython.rlib import jit_libffi, clibffi
-from rpython.rlib.objectmodel import we_are_translated
->>>>>>> 330174bc
 
 from pypy.module.cppyy import converter, executor, helper
 
