# -*- coding: utf-8 -*-


class AppTestExc(object):
    def setup_class(cls):
        cls.w_file = cls.space.wrap(__file__)

    def test_baseexc(self):
        assert str(BaseException()) == ''
        assert repr(BaseException()) == 'BaseException()'
        raises(AttributeError, getattr, BaseException(), 'message')
        raises(AttributeError, getattr, BaseException(3), 'message')
        assert repr(BaseException(3)) == 'BaseException(3)'
        assert str(BaseException(3)) == '3'
        assert BaseException().args == ()
        assert BaseException(3).args == (3,)
        assert BaseException(3, "x").args == (3, "x")
        assert repr(BaseException(3, "x")) == "BaseException(3, 'x')"
        assert str(BaseException(3, "x")) == "(3, 'x')"
        raises(AttributeError, getattr, BaseException(3, "x"), 'message')
        x = BaseException()
        x.xyz = 3
        assert x.xyz == 3
        x.args = [42]
        assert x.args == (42,)
        assert str(x) == '42'
        raises(TypeError, 'x[0] == 42')
        x.message = "xyz"
        assert x.message == "xyz"
        del x.message
        assert not hasattr(x, "message")

    def test_kwargs(self):
        class X(Exception):
            def __init__(self, x=3):
                self.x = x

        x = X(x=8)
        assert x.x == 8

    def test_args(self):
        class X(Exception):
            def __init__(self, x=3):
                self.x = x

        assert X(8).args == (8,)
        assert X(x=8).args == ()

    def test_exc(self):
        assert issubclass(Exception, BaseException)
        assert isinstance(Exception(), Exception)
        assert isinstance(Exception(), BaseException)
        assert repr(Exception(3, "x")) == "Exception(3, 'x')"
        assert str(IOError("foo", "bar")) == "[Errno foo] bar"
        assert isinstance(IOError("foo", "bar"), IOError)
        assert str(IOError(1, 2)) == "[Errno 1] 2"

    def test_custom_class(self):
        class MyException(Exception):
            def __init__(self, x):
                self.x = x

            def __str__(self):
                return self.x

        assert issubclass(MyException, Exception)
        assert issubclass(MyException, BaseException)
        assert not issubclass(MyException, LookupError)
        assert str(MyException("x")) == "x"

    def test_unicode_translate_error(self):
        ut = UnicodeTranslateError("x", 1, 5, "bah")
        assert ut.object == 'x'
        assert ut.start == 1
        assert ut.end == 5
        assert ut.reason == 'bah'
        assert ut.args == ('x', 1, 5, 'bah')
        ut.object = 'y'
        assert ut.object == 'y'
        assert str(ut) == "can't translate characters in position 1-4: bah"
        ut.start = 4
        ut.object = '012345'
        assert str(ut) == "can't translate character '\\x34' in position 4: bah"
        ut.object = []
        assert ut.object == []

    def test_key_error(self):
        assert str(KeyError('s')) == "'s'"

    def test_environment_error(self):
        ee = EnvironmentError(3, "x", "y")
        assert str(ee) == "[Errno 3] x: 'y'"
        assert str(EnvironmentError(3, "x")) == "[Errno 3] x"
        assert ee.errno == 3
        assert ee.strerror == "x"
        assert ee.filename == "y"
        assert EnvironmentError(3, "x").filename is None
        e = EnvironmentError(1, "hello", "world")
        assert str(e) == "[Errno 1] hello: 'world'"

    def test_windows_error(self):
        try:
            WindowsError
        except NameError:
            skip('WindowsError not present')
        ee = WindowsError(None, "x", "y", 3)
        assert type(ee) is FileNotFoundError
        assert str(ee) == "[WinError 3] x: 'y'"
        # winerror=3 (ERROR_PATH_NOT_FOUND) maps to errno=2 (ENOENT)
        assert ee.winerror == 3
        assert ee.errno == 2
        assert str(WindowsError(3, "x")) == "[Errno 3] x"

    def test_syntax_error(self):
        s = SyntaxError()
        assert s.msg is None
        s = SyntaxError(3)
        assert str(s) == '3'
        assert str(SyntaxError("a", "b", 123)) == "a"
        assert str(SyntaxError("a", (1, 2, 3, 4))) == "a (line 2)"
        s = SyntaxError("a", (1, 2, 3, 4))
        assert s.msg == "a"
        assert s.filename == 1
        assert str(SyntaxError("msg", ("file.py", 2, 3, 4))) == "msg (file.py, line 2)"

    def test_system_exit(self):
        assert issubclass(SystemExit, BaseException)
        assert SystemExit().code is None
        assert SystemExit("x").code == "x"
        assert SystemExit(1, 2).code == (1, 2)

    def test_str_unicode(self):
        e = ValueError('àèì')
        assert str(e) == 'àèì'

    def test_unicode_decode_error(self):
        for mybytes in (b'y', bytearray(b'y')):
            ud = UnicodeDecodeError("x", mybytes, 1, 5, "bah")
            assert ud.encoding == 'x'
            assert ud.object == b'y'
            assert type(ud.object) is bytes
            assert ud.start == 1
            assert ud.end == 5
            assert ud.reason == 'bah'
            assert ud.args == ('x', b'y', 1, 5, 'bah')
            assert type(ud.args[1]) is type(mybytes)
            ud.object = b'z9'
            assert ud.object == b'z9'
            assert str(ud) == "'x' codec can't decode bytes in position 1-4: bah"
            ud.end = 2
            assert str(ud) == "'x' codec can't decode byte 0x39 in position 1: bah"

    def test_unicode_encode_error(self):
        ue = UnicodeEncodeError("x", "y", 1, 5, "bah")
        assert ue.encoding == 'x'
        assert ue.object == 'y'
        assert ue.start == 1
        assert ue.end == 5
        assert ue.reason == 'bah'
        assert ue.args == ('x', 'y', 1, 5, 'bah')
        ue.object = 'z9'
        assert ue.object == 'z9'
        assert str(ue) == "'x' codec can't encode characters in position 1-4: bah"
        ue.end = 2
        assert str(ue) == "'x' codec can't encode character '\\x39' in position 1: bah"
        ue.object = []
        assert ue.object == []
        raises(TypeError, UnicodeEncodeError, "x", b"y", 1, 5, "bah")

    def test_multiple_inheritance(self):
        class A(LookupError, ValueError):
            pass
        assert issubclass(A, A)
        assert issubclass(A, Exception)
        assert issubclass(A, LookupError)
        assert issubclass(A, ValueError)
        assert not issubclass(A, KeyError)
        a = A()
        assert isinstance(a, A)
        assert isinstance(a, Exception)
        assert isinstance(a, LookupError)
        assert isinstance(a, ValueError)
        assert not isinstance(a, KeyError)

        try:
            class B(UnicodeTranslateError, UnicodeEncodeError):
                pass
        except TypeError:
            pass
        else:
            fail("bah")

        class C(ValueError, IOError):
            pass
        c = C()
        assert isinstance(ValueError(), ValueError)
        assert isinstance(c, C)
        assert isinstance(c, Exception)
        assert isinstance(c, ValueError)
        assert isinstance(c, IOError)
        assert isinstance(c, EnvironmentError)
        assert not isinstance(c, KeyError)

    def test_doc_and_module(self):
        import builtins
        for name, e in builtins.__dict__.items():
            if isinstance(e, type) and issubclass(e, BaseException):
                assert e.__doc__, e
                assert e.__module__ == 'builtins', e
        assert 'run-time' in RuntimeError.__doc__

    def test_reduce(self):
        le = LookupError(1, 2, "a")
        assert le.__reduce__() == (LookupError, (1, 2, "a"))
        le.xyz = (1, 2)
        assert le.__reduce__() == (LookupError, (1, 2, "a"), {"xyz": (1, 2)})
        ee = EnvironmentError(1, 2, "a")
        assert ee.__reduce__() == (PermissionError, (1, 2, "a"))
        ee = ImportError("a", "b", "c", name="x", path="y")
        assert ee.__reduce__() == (ImportError, ("a", "b", "c"), {"name": "x", "path": "y"})

    def test_setstate(self):
        fw = FutureWarning()
        fw.__setstate__({"xyz": (1, 2)})
        assert fw.xyz == (1, 2)
        fw.__setstate__({'z': 1})
        assert fw.z == 1
        assert fw.xyz == (1, 2)

        i = ImportError()
        i.foo = "x"
        i.__setstate__({"name": "x", "path": "y", "bar": 1})
        assert i.foo == "x"
        assert i.name == "x"
        assert i.path == "y"
        assert i.bar == 1

    def test_unicode_error_uninitialized_str(self):
        assert str(UnicodeEncodeError.__new__(UnicodeEncodeError)) == ""
        assert str(UnicodeDecodeError.__new__(UnicodeDecodeError)) == ""
        assert str(UnicodeTranslateError.__new__(UnicodeTranslateError)) == ""

    def test_cause(self):
        e1 = TypeError()
        e2 = ValueError()
        assert e1.__cause__ is None
        e1.__cause__ = e2
        assert e1.__cause__ is e2
        e1.__cause__ = None
        raises(TypeError, setattr, e1, '__cause__', 1)
        raises((AttributeError, TypeError), delattr, e1, '__cause__')

    def test_context(self):
        e1 = TypeError()
        e2 = ValueError()
        assert e1.__context__ is None
        e1.__context__ = e2
        assert e1.__context__ is e2
        e1.__context__ = None
        raises(TypeError, setattr, e1, '__context__', 1)
        raises((AttributeError, TypeError), delattr, e1, '__context__')

    def test_traceback(self):
        assert ValueError().with_traceback(None).__traceback__ is None
        raises(TypeError, ValueError().with_traceback, 3)
        try:
            XXX
        except NameError as e:
            import sys
            tb = sys.exc_info()[2]
            assert e.with_traceback(tb) is e
            assert e.__traceback__ is tb

    def test_set_traceback(self):
        e = Exception()
        raises(TypeError, "e.__traceback__ = 42")

    def test_errno_ENOTDIR(self):
        # CPython issue #12802: "not a directory" errors are ENOTDIR
        # even on Windows
        import os
        import errno
        try:
            os.listdir(self.file)
        except OSError as e:
            assert e.errno == errno.ENOTDIR
        else:
            assert False, "Expected OSError"

    def test_nonascii_name(self):
        """
        class 日本(Exception):
            pass
        assert '日本' in repr(日本)
        class 日本2(SyntaxError):
            pass
        assert '日本2' in repr(日本2)
        """

    def test_stopiteration(self):
        assert StopIteration().value is None
        assert StopIteration(42).value == 42
        assert StopIteration(42, 5).value == 42

    def test_importerror(self):
        assert ImportError("message").name is None
        assert ImportError("message").path is None
        assert ImportError("message", name="x").name == "x"
        assert ImportError("message", path="y").path == "y"
        with raises(TypeError) as e:
            ImportError(invalid="z")
        assert "__init__() got an unexpected keyword argument 'invalid'" in str(e.value)
        assert ImportError("message").msg == "message"
        assert ImportError("message").args == ("message", )
        assert ImportError("message", "foo").msg is None
        assert ImportError("message", "foo").args == ("message", "foo")

    def test_importerror_reduce(self):
        d = {'name': 'a',
             'path': 'b',
            } 
        s = ImportError('c', **d).__reduce__()
        e = s[0](*s[1], **s[2])
        for k, v in d.items():
            assert getattr(e, k) == v

    def test_modulenotfounderror(self):
        assert ModuleNotFoundError("message").name is None
        assert ModuleNotFoundError("message").path is None
        assert ModuleNotFoundError("message", name="x").name == "x"
        assert ModuleNotFoundError("message", path="y").path == "y"
        raises(TypeError, ModuleNotFoundError, invalid="z")
        assert repr(ModuleNotFoundError('test')) == "ModuleNotFoundError('test')"

    def test_blockingioerror(self):
        args = ("a", "b", "c", "d", "e")
        for n in range(6):
            e = BlockingIOError(*args[:n])
            raises(AttributeError, getattr, e, 'characters_written')
        e = BlockingIOError("a", "b", 3)
        assert e.characters_written == 3
        e.characters_written = 5
        assert e.characters_written == 5
        del e.characters_written
        with raises(AttributeError):
            e.characters_written

    def test_errno_mapping(self):
        # The OSError constructor maps errnos to subclasses
        map_lines = """
        +-- BlockingIOError        EAGAIN, EALREADY, EWOULDBLOCK, EINPROGRESS
        +-- ChildProcessError                                          ECHILD
        +-- ConnectionError
            +-- BrokenPipeError                              EPIPE, ESHUTDOWN
            +-- ConnectionAbortedError                           ECONNABORTED
            +-- ConnectionRefusedError                           ECONNREFUSED
            +-- ConnectionResetError                               ECONNRESET
        +-- FileExistsError                                            EEXIST
        +-- FileNotFoundError                                          ENOENT
        +-- InterruptedError                                            EINTR
        +-- IsADirectoryError                                          EISDIR
        +-- NotADirectoryError                                        ENOTDIR
        +-- PermissionError                                     EACCES, EPERM
        +-- ProcessLookupError                                          ESRCH
        +-- TimeoutError                                            ETIMEDOUT
        """
        import errno, builtins
        map = {}
        for line in map_lines.splitlines():
            line = line.strip('+- ')
            if not line:
                continue
            excname, _, errnames = line.partition(' ')
            for errname in filter(None, errnames.strip().split(', ')):
                map[getattr(errno, errname)] = getattr(builtins, excname)
        e = OSError(errno.EEXIST, "Bad file descriptor")
        assert type(e) is FileExistsError
        # Exhaustive testing
        for errcode, exc in map.items():
            e = OSError(errcode, "Some message")
            assert type(e) is exc
        othercodes = set(errno.errorcode) - set(map)
        for errcode in othercodes:
            e = OSError(errcode, "Some message")
            assert type(e) is OSError

    def test_oserror_init_overriden(self):
        class SubOSErrorWithInit(OSError):
            def __init__(self, message, bar):
                self.bar = bar
                super().__init__(message)

        e = SubOSErrorWithInit("some message", "baz")
        assert e.bar == "baz"
        assert e.args == ("some message",)

        e = SubOSErrorWithInit("some message", bar="baz")
        assert e.bar == "baz"
        assert e.args == ("some message",)

    def test_oserror_new_overriden(self):
        class SubOSErrorWithNew(OSError):
            def __new__(cls, message, baz):
                self = super().__new__(cls, message)
                self.baz = baz
                return self

        e = SubOSErrorWithNew("some message", "baz")
        assert e.baz == "baz"
        assert e.args == ("some message",)

        e = SubOSErrorWithNew("some message", baz="baz")
        assert e.baz == "baz"
        assert e.args == ("some message",)
        assert e.filename is None
        assert e.filename2 is None

    def test_oserror_3_args(self):
        e = OSError(42, "bar", "baz")
        assert e.args == (42, "bar")
        assert e.filename == "baz"
        assert e.filename2 is None
        assert str(e) == "[Errno 42] bar: 'baz'"

    def test_oserror_5_args(self):
        # NB. argument 4 is only parsed on Windows
        e = OSError(42, "bar", "baz", None, "bok")
        assert e.args == (42, "bar")
        assert e.filename == "baz"
        assert e.filename2 == "bok"
        assert str(e) == "[Errno 42] bar: 'baz' -> 'bok'"

    def test_oserror_None(self):
        assert str(OSError()) == ""
        assert str(OSError(None)) == "None"
        assert str(OSError(None, None)) == "[Errno None] None"
        assert str(OSError(None, None, None, None)) == "[Errno None] None"

    # Check the heuristic for print & exec covers significant cases
    # As well as placing some limits on false positives
    def test_former_statements_refer_to_builtins(self):
        keywords = "print", "exec"
        def exec_(s): exec(s)
        # Cases where we want the custom error
        cases = [
            "{} foo",
            "{} {{1:foo}}",
            "if 1: {} foo",
            "if 1: {} {{1:foo}}",
            "if 1:\n    {} foo",
            "if 1:\n    {} {{1:foo}}",
        ]
        for keyword in keywords:
            custom_msg = "call to '{}'".format(keyword)
            for case in cases:
                source = case.format(keyword)
                exc = raises(SyntaxError, exec_, source)
                assert custom_msg in exc.value.msg
                # XXX the following line passes on CPython but not on
                # PyPy, but do we really care about this single special
                # case?
                #assert exc.value.args[0] == 'invalid syntax'

                source = source.replace("foo", "(foo.)")
                exc = raises(SyntaxError, exec_, source)
                assert (custom_msg not in exc.value.msg) == (
                    ('print (' in source or 'exec (' in source))

    def test_bug_print_heuristic_shadows_better_message(self):
        def exec_(s): exec(s)
        exc = raises(SyntaxError, exec_, "print [)")
        assert "closing parenthesis ')' does not match opening parenthesis '['" in exc.value.msg

    def test_print_suggestions(self):
        def exec_(s): exec(s)
        def check(s, error):
            exc = raises(SyntaxError, exec_, s)
            print(exc.value.msg)
            assert exc.value.msg == error

        check(
            "print 1",
            "Missing parentheses in call to 'print'. Did you mean print(1)?")
        check(
            "print 1, \t",
            "Missing parentheses in call to 'print'. Did you mean print(1, end=\" \")?")
        check(
            "print 'a'\n;\t ",
            "Missing parentheses in call to 'print'. Did you mean print('a')?")
        check(
            "print p;",
            "Missing parentheses in call to 'print'. Did you mean print(p)?")
        check("print %", "invalid syntax")
        check("print 1 1",
            "Missing parentheses in call to 'print'")

    def test_print_and_operators(self):
        with raises(TypeError) as excinfo:
            print >> 1, 5
        assert 'Did you mean "print(<message>, file=<output_stream>)"?' in str(excinfo.value)
        with raises(TypeError) as excinfo:
            print -1
        assert 'Did you mean "print(<-number>)"?' in str(excinfo.value)

    def test_importerror_kwarg_error(self):
        msg = "__init__() got an unexpected keyword argument 'invalid'"
        exc = raises(TypeError,
                     ImportError,
                     'test', invalid='keyword', another=True)
        assert str(exc.value) == "__init__() got 2 unexpected keyword arguments"

        exc = raises(TypeError, ImportError, 'test', invalid='keyword')
        assert str(exc.value) == msg

        exc = raises(TypeError,
                     ImportError,
                     'test', name='name', invalid='keyword')
        assert str(exc.value) == msg

        exc = raises(TypeError,
                     ImportError,
                     'test', path='path', invalid='keyword')
        assert str(exc.value) == msg


    def test_attribute_error_name_obj_attributes(self):
        exc = AttributeError("'a' not found", name="a", obj=7)
        assert exc.name == "a"
        assert exc.obj == 7

    def test_attribute_errorr_name_obj_attributes_are_filled(self):
        class A:
            pass
        a = A()
        with raises(AttributeError) as info:
            a.blub
        exc = info.value
        assert exc.name == "blub"
        assert exc.obj is a

    def test_name_error_name_attribute(self):
        exc = NameError("'a' not found", name="a")
        assert exc.name == "a"

    def test_name_error_name_attributes_are_filled(self):
        class A:
            pass
        a = A()
        with raises(NameError) as info:
            blub
        exc = info.value
        assert exc.name == "blub"

    def test_multiple_inheritance_bug(self):
        class OptionError(AttributeError, KeyError):
            pass # does not crash
        assert issubclass(OptionError, Exception)
        assert issubclass(OptionError, AttributeError)
        assert issubclass(OptionError, KeyError)
<<<<<<< HEAD
        assert issubclass(OptionError, LookupError)
=======
        assert issubclass(OptionError, LookupError)
        assert issubclass(OptionError, StandardError)
        OptionError() # check that instantiation works

    def test_multiple_inheritance_bug2(self):
        class E(EnvironmentError, KeyError): pass
        assert KeyError.__str__(E(6)) == '6'
        # harder
        class E2(KeyError, EnvironmentError): pass
        assert str(E2(6)) == '6'

    def test_keyerror_subclass(self):
        class E(KeyError):
            pass
        assert str(E(1)) == '1'
>>>>>>> 072404fb
<|MERGE_RESOLUTION|>--- conflicted
+++ resolved
@@ -557,11 +557,7 @@
         assert issubclass(OptionError, Exception)
         assert issubclass(OptionError, AttributeError)
         assert issubclass(OptionError, KeyError)
-<<<<<<< HEAD
         assert issubclass(OptionError, LookupError)
-=======
-        assert issubclass(OptionError, LookupError)
-        assert issubclass(OptionError, StandardError)
         OptionError() # check that instantiation works
 
     def test_multiple_inheritance_bug2(self):
@@ -570,9 +566,7 @@
         # harder
         class E2(KeyError, EnvironmentError): pass
         assert str(E2(6)) == '6'
-
     def test_keyerror_subclass(self):
         class E(KeyError):
             pass
-        assert str(E(1)) == '1'
->>>>>>> 072404fb
+        assert str(E(1)) == '1'