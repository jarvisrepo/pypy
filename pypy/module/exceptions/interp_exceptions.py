--- conflicted
+++ resolved
@@ -358,11 +358,7 @@
         space.realunicode_w(w_object)
         space.int_w(w_start)
         space.int_w(w_end)
-<<<<<<< HEAD
-        space.text_w(w_reason)
-=======
         space.realtext_w(w_reason)
->>>>>>> af154361
         # assign attributes
         self.w_object = w_object
         self.w_start = w_start
@@ -908,23 +904,15 @@
 
     def descr_init(self, space, w_encoding, w_object, w_start, w_end, w_reason):
         # typechecking
-<<<<<<< HEAD
         if space.isinstance_w(w_object, space.w_bytearray):
             w_bytes = space.newbytes(space.bufferstr_w(w_object))
         else:
             w_bytes = w_object
-        space.text_w(w_encoding)
+        space.realtext_w(w_encoding)
         space.bytes_w(w_bytes)
         space.int_w(w_start)
         space.int_w(w_end)
-        space.text_w(w_reason)
-=======
-        space.realtext_w(w_encoding)
-        space.realtext_w(w_object)
-        space.int_w(w_start)
-        space.int_w(w_end)
         space.realtext_w(w_reason)
->>>>>>> af154361
         # assign attributes
         self.w_encoding = w_encoding
         self.w_object = w_bytes
@@ -1013,19 +1001,11 @@
 
     def descr_init(self, space, w_encoding, w_object, w_start, w_end, w_reason):
         # typechecking
-<<<<<<< HEAD
-        space.text_w(w_encoding)
-        space.realunicode_w(w_object)
-        space.int_w(w_start)
-        space.int_w(w_end)
-        space.text_w(w_reason)
-=======
         space.realtext_w(w_encoding)
         space.realunicode_w(w_object)
         space.int_w(w_start)
         space.int_w(w_end)
         space.realtext_w(w_reason)
->>>>>>> af154361
         # assign attributes
         self.w_encoding = w_encoding
         self.w_object = w_object
