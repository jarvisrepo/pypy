--- conflicted
+++ resolved
@@ -64,11 +64,8 @@
       +-- ReferenceError
       +-- RuntimeError
       |    +-- NotImplementedError
-<<<<<<< HEAD
       |    +-- RecursionError
-=======
       +-- StopAsyncIteration
->>>>>>> 03dd29b0
       +-- SyntaxError
       |    +-- IndentationError
       |         +-- TabError
