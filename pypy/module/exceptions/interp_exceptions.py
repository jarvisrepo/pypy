
"""Python's standard exception class hierarchy.

Before Python 1.5, the standard exceptions were all simple string objects.
In Python 1.5, the standard exceptions were converted to classes organized
into a relatively flat hierarchy.  String-based standard exceptions were
optional, or used as a fallback if some problem occurred while importing
the exception module.  With Python 1.6, optional string-based standard
exceptions were removed (along with the -X command line flag).

The class exceptions were implemented in such a way as to be almost
completely backward compatible.  Some tricky uses of IOError could
potentially have broken, but by Python 1.6, all of these should have
been fixed.  As of Python 1.6, the class-based standard exceptions are
now implemented in C, and are guaranteed to exist in the Python
interpreter.

Here is a rundown of the class hierarchy.  The classes found here are
inserted into both the exceptions module and the `built-in' module.  It is
recommended that user defined class based exceptions be derived from the
`Exception' class, although this is currently not enforced.

BaseException
 +-- SystemExit
 +-- KeyboardInterrupt
 +-- GeneratorExit
 +-- Exception
      +-- StopIteration
      +-- ArithmeticError
      |    +-- FloatingPointError
      |    +-- OverflowError
      |    +-- ZeroDivisionError
      +-- AssertionError
      +-- AttributeError
      +-- BufferError
      +-- OSError
      |    = EnvironmentError
      |    = IOError
      |    = WindowsError (Windows)
      |    = VMSError (VMS)
      |    +-- BlockingIOError
      |    +-- ChildProcessError
      |    +-- ConnectionError
      |    |    +-- BrokenPipeError
      |    |    +-- ConnectionAbortedError
      |    |    +-- ConnectionRefusedError
      |    |    +-- ConnectionResetError
      |    +-- FileExistsError
      |    +-- FileNotFoundError
      |    +-- InterruptedError
      |    +-- IsADirectoryError
      |    +-- NotADirectoryError
      |    +-- PermissionError
      |    +-- ProcessLookupError
      |    +-- TimeoutError
      +-- EOFError
      +-- ImportError
      +-- LookupError
      |    +-- IndexError
      |    +-- KeyError
      +-- MemoryError
      +-- NameError
      |    +-- UnboundLocalError
      +-- ReferenceError
      +-- RuntimeError
      |    +-- NotImplementedError
      |    +-- RecursionError
      +-- StopAsyncIteration
      +-- SyntaxError
      |    +-- IndentationError
      |         +-- TabError
      +-- SystemError
      +-- TypeError
      +-- ValueError
      |    +-- UnicodeError
      |         +-- UnicodeDecodeError
      |         +-- UnicodeEncodeError
      |         +-- UnicodeTranslateError
      +-- Warning
           +-- DeprecationWarning
           +-- PendingDeprecationWarning
           +-- RuntimeWarning
           +-- SyntaxWarning
           +-- UserWarning
           +-- FutureWarning
           +-- ImportWarning
           +-- UnicodeWarning
           +-- BytesWarning
           +-- ResourceWarning
"""
import errno
from pypy.interpreter.baseobjspace import W_Root
from pypy.interpreter.typedef import (
    TypeDef, GetSetProperty, interp_attrproperty,
    descr_get_dict, descr_set_dict, descr_del_dict)
<<<<<<< HEAD
from pypy.interpreter.gateway import interp2app, unwrap_spec
=======
from pypy.interpreter.gateway import interp2app, unwrap_spec, WrappedDefault
>>>>>>> e2ea8e9f
from pypy.interpreter.error import OperationError, oefmt
from pypy.interpreter.pytraceback import PyTraceback, check_traceback
from rpython.rlib import rwin32, jit


def readwrite_attrproperty_w(name, cls):
    def fget(space, obj):
        return getattr(obj, name)

    def fset(space, obj, w_val):
        setattr(obj, name, w_val)
    return GetSetProperty(fget, fset, cls=cls)


class W_BaseException(W_Root):
    """Superclass representing the base of the exception hierarchy."""
    w_dict = None
    args_w = []
    w_cause = None
    w_context = None
    w_traceback = None
    suppress_context = False

    def __init__(self, space):
        pass

    def descr_init(self, space, args_w):
        self.args_w = args_w

    def descr_str(self, space):
        lgt = len(self.args_w)
        if lgt == 0:
            return space.newtext('')
        elif lgt == 1:
            return space.str(self.args_w[0])
        else:
            return space.str(space.newtuple(self.args_w))

    def descr_unicode(self, space):
        w_str = space.lookup(self, "__str__")
        w_base_type = space.gettypeobject(W_BaseException.typedef)
        w_base_str = w_base_type.dict_w["__str__"]
        if not space.is_w(w_str, w_base_str):
            w_as_str = space.get_and_call_function(w_str, self)
            return space.call_function(space.w_unicode, w_as_str)
        lgt = len(self.args_w)
        if lgt == 0:
            return space.newutf8("", 0)
        if lgt == 1:
            return space.call_function(space.w_unicode, self.args_w[0])
        else:
            w_tup = space.newtuple(self.args_w)
            return space.call_function(space.w_unicode, w_tup)

    def descr_repr(self, space):
        lgt = len(self.args_w)
        if lgt == 0:
            args_repr = b"()"
        elif lgt == 1:
            args_repr = (b"(" +
                space.utf8_w(space.repr(self.args_w[0])) +
                b")")
        else:
            args_repr = space.utf8_w(
                space.repr(space.newtuple(self.args_w)))
        clsname = self.getclass(space).getname(space)
        return space.newtext(clsname + args_repr)

    def __repr__(self):
        """representation for debugging purposes"""
        return '%s(%s)' % (self.__class__.__name__, self.args_w)

    def descr_getargs(self, space):
        return space.newtuple(self.args_w)

    def descr_setargs(self, space, w_newargs):
        self.args_w = space.fixedview(w_newargs)

    def descr_getcause(self, space):
        return self.w_cause

    def descr_setcause(self, space, w_newcause):
        if space.is_w(w_newcause, space.w_None):
            w_newcause = None
        elif not space.exception_is_valid_class_w(space.type(w_newcause)):
            raise oefmt(space.w_TypeError,
                        "exception cause must be None or derive from "
                        "BaseException")
        self.w_cause = w_newcause
        self.suppress_context = True

    def descr_getcontext(self, space):
        return self.w_context

    def descr_setcontext(self, space, w_newcontext):
        if not (space.is_w(w_newcontext, space.w_None) or
                space.exception_is_valid_class_w(space.type(w_newcontext))):
            raise oefmt(space.w_TypeError,
                        "exception context must be None or derive from "
                        "BaseException")
        self.w_context = w_newcontext

    def descr_gettraceback(self, space):
        tb = self.w_traceback
        if tb is not None and isinstance(tb, PyTraceback):
            # tb escapes to app level (see OperationError.get_traceback)
            tb.frame.mark_as_escaped()
        return tb

    def descr_getsuppresscontext(self, space):
        return space.newbool(self.suppress_context)

    def descr_setsuppresscontext(self, space, w_value):
        self.suppress_context = space.bool_w(w_value)

    def descr_settraceback(self, space, w_newtraceback):
        msg = '__traceback__ must be a traceback or None'
        if not space.is_w(w_newtraceback, space.w_None):
            w_newtraceback = check_traceback(space, w_newtraceback, msg)
        self.w_traceback = w_newtraceback

    def getdict(self, space):
        if self.w_dict is None:
            self.w_dict = space.newdict(instance=True)
        return self.w_dict

    def setdict(self, space, w_dict):
        if not space.isinstance_w(w_dict, space.w_dict):
            raise oefmt(space.w_TypeError,
                        "setting exceptions's dictionary to a non-dict")
        self.w_dict = w_dict

    def descr_reduce(self, space):
        lst = [self.getclass(space), space.newtuple(self.args_w)]
        if self.w_dict is not None and space.is_true(self.w_dict):
            lst = lst + [self.w_dict]
        return space.newtuple(lst)

    def descr_setstate(self, space, w_dict):
        w_olddict = self.getdict(space)
        space.call_method(w_olddict, 'update', w_dict)

    def descr_with_traceback(self, space, w_traceback):
        self.descr_settraceback(space, w_traceback)
        return self

    def _cleanup_(self):
        raise Exception("Prebuilt instances of (subclasses of) BaseException "
                        "must be avoided in Python 3.x.  They have mutable "
                        "attributes related to tracebacks, so whenever they "
                        "are raised in the actual program they will "
                        "accumulate more frames and never free them.")

def _new(cls, basecls=None):
    if basecls is None:
        basecls = cls
    def descr_new_base_exception(space, w_subtype, __args__):
        args_w, kwds_w = __args__.unpack()  # ignore kwds
        exc = space.allocate_instance(cls, w_subtype)
        basecls.__init__(exc, space)
        exc.args_w = args_w
        return exc
    descr_new_base_exception.func_name = 'descr_new_' + cls.__name__
    return interp2app(descr_new_base_exception)

W_BaseException.typedef = TypeDef(
    'BaseException',
    __doc__ = W_BaseException.__doc__,
    __new__ = _new(W_BaseException),
    __init__ = interp2app(W_BaseException.descr_init),
    __str__ = interp2app(W_BaseException.descr_str),
    __unicode__ = interp2app(W_BaseException.descr_unicode),
    __repr__ = interp2app(W_BaseException.descr_repr),
    __dict__ = GetSetProperty(descr_get_dict, descr_set_dict, descr_del_dict,
                              cls=W_BaseException),
    __reduce__ = interp2app(W_BaseException.descr_reduce),
    __setstate__ = interp2app(W_BaseException.descr_setstate),
    with_traceback = interp2app(W_BaseException.descr_with_traceback),
    args = GetSetProperty(W_BaseException.descr_getargs,
                          W_BaseException.descr_setargs),
    __cause__ = GetSetProperty(W_BaseException.descr_getcause,
                               W_BaseException.descr_setcause),
    __context__ = GetSetProperty(W_BaseException.descr_getcontext,
                                 W_BaseException.descr_setcontext),
    __suppress_context__  = GetSetProperty(
        W_BaseException.descr_getsuppresscontext,
        W_BaseException.descr_setsuppresscontext),
    __traceback__ = GetSetProperty(W_BaseException.descr_gettraceback,
                                   W_BaseException.descr_settraceback),
)

def _new_exception(name, base, docstring, **kwargs):
    # Create a subclass W_Exc of the class 'base'.  Note that there is
    # hackery going on on the typedef of W_Exc: when we make further
    # app-level subclasses, they inherit at interp-level from 'realbase'
    # instead of W_Exc.  This allows multiple inheritance to work (see
    # test_multiple_inheritance in test_exc.py).

    class W_Exc(base):
        __doc__ = docstring

    W_Exc.__name__ = 'W_' + name

    realbase = base.typedef.applevel_subclasses_base or base

    for k, v in kwargs.items():
        kwargs[k] = interp2app(v.__get__(None, realbase))
    W_Exc.typedef = TypeDef(
        name,
        base.typedef,
        __doc__ = W_Exc.__doc__,
        **kwargs
    )
    W_Exc.typedef.applevel_subclasses_base = realbase
    return W_Exc

W_Exception = _new_exception('Exception', W_BaseException,
                         """Common base class for all non-exit exceptions.""")

W_GeneratorExit = _new_exception('GeneratorExit', W_BaseException,
                          """Request that a generator exit.""")

W_BufferError = _new_exception('BufferError', W_Exception,
                         """Buffer error.""")

W_ValueError = _new_exception('ValueError', W_Exception,
                         """Inappropriate argument value (of correct type).""")


class W_ImportError(W_Exception):
    """Import can't find module, or can't find name in module."""
    w_name = None
    w_path = None
    w_msg = None

    @jit.unroll_safe
    def descr_init(self, space, __args__):
        args_w, kw_w = __args__.unpack()
        self.w_name = kw_w.pop('name', space.w_None)
        self.w_path = kw_w.pop('path', space.w_None)
        if kw_w:
            for keyword in __args__.keywords:
                if keyword in kw_w:
                    raise oefmt(
                        space.w_TypeError,
                        "'%s' is an invalid keyword argument for %T()",
                        keyword, self)
        if len(args_w) == 1:
            self.w_msg = args_w[0]
        else:
            self.w_msg = space.w_None
        W_Exception.descr_init(self, space, args_w)

    def descr_reduce(self, space):
        lst = [self.getclass(space), space.newtuple(self.args_w)]
        if self.w_dict is not None and space.is_true(self.w_dict):
            w_dict = space.call_method(self.w_dict, "copy")
        else:
            w_dict = space.newdict()
        if not space.is_w(self.w_name, space.w_None):
            space.setitem(w_dict, space.newtext("name"), self.w_name)
        if not space.is_w(self.w_path, space.w_None):
            space.setitem(w_dict, space.newtext("path"), self.w_path)
        if space.is_true(w_dict):
            lst = [lst[0], lst[1], w_dict]
        return space.newtuple(lst)

    def descr_setstate(self, space, w_dict):
        self.w_name = space.call_method(w_dict, "pop", space.newtext("name"), space.w_None)
        self.w_path = space.call_method(w_dict, "pop", space.newtext("path"), space.w_None)
        w_olddict = self.getdict(space)
        space.call_method(w_olddict, 'update', w_dict)


W_ImportError.typedef = TypeDef(
    'ImportError',
    W_Exception.typedef,
    __doc__ = W_ImportError.__doc__,
    __module__ = 'builtins',
    __new__ = _new(W_ImportError),
    __init__ = interp2app(W_ImportError.descr_init),
    __reduce__ = interp2app(W_ImportError.descr_reduce),
    __setstate__ = interp2app(W_ImportError.descr_setstate),
    name = readwrite_attrproperty_w('w_name', W_ImportError),
    path = readwrite_attrproperty_w('w_path', W_ImportError),
    msg = readwrite_attrproperty_w('w_msg', W_ImportError),
)


W_RuntimeError = _new_exception('RuntimeError', W_Exception,
                     """Unspecified run-time error.""")

W_UnicodeError = _new_exception('UnicodeError', W_ValueError,
                          """Unicode related error.""")

W_ModuleNotFoundError = _new_exception(
    'ModuleNotFoundError', W_ImportError, """Module not found."""
)


class W_UnicodeTranslateError(W_UnicodeError):
    """Unicode translation error."""
    w_object = None
    w_start = None
    w_end = None
    w_reason = None

    def descr_init(self, space, w_object, w_start, w_end, w_reason):
        # typechecking
        space.utf8_w(w_object)
        space.int_w(w_start)
        space.int_w(w_end)
        space.realtext_w(w_reason)
        # assign attributes
        self.w_object = w_object
        self.w_start = w_start
        self.w_end = w_end
        self.w_reason = w_reason
        W_BaseException.descr_init(self, space, [w_object, w_start,
                                                 w_end, w_reason])

    def descr_str(self, space):
        return space.appexec([self], r"""(self):
            if self.object is None:
                return ""
            if self.end == self.start + 1:
                badchar = ord(self.object[self.start])
                if badchar <= 0xff:
                    return "can't translate character '\\x%02x' in position %d: %s" % (badchar, self.start, self.reason)
                if badchar <= 0xffff:
                    return "can't translate character '\\u%04x' in position %d: %s"%(badchar, self.start, self.reason)
                return "can't translate character '\\U%08x' in position %d: %s"%(badchar, self.start, self.reason)
            return "can't translate characters in position %d-%d: %s" % (self.start, self.end - 1, self.reason)
        """)

W_UnicodeTranslateError.typedef = TypeDef(
    'UnicodeTranslateError',
    W_UnicodeError.typedef,
    __doc__ = W_UnicodeTranslateError.__doc__,
    __new__ = _new(W_UnicodeTranslateError),
    __init__ = interp2app(W_UnicodeTranslateError.descr_init),
    __str__ = interp2app(W_UnicodeTranslateError.descr_str),
    object = readwrite_attrproperty_w('w_object', W_UnicodeTranslateError),
    start  = readwrite_attrproperty_w('w_start', W_UnicodeTranslateError),
    end    = readwrite_attrproperty_w('w_end', W_UnicodeTranslateError),
    reason = readwrite_attrproperty_w('w_reason', W_UnicodeTranslateError),
)

W_LookupError = _new_exception('LookupError', W_Exception,
                               """Base class for lookup errors.""")

def key_error_str(self, space):
    if len(self.args_w) == 0:
        return space.newtext('')
    elif len(self.args_w) == 1:
        return space.repr(self.args_w[0])
    else:
        return space.str(space.newtuple(self.args_w))

W_KeyError = _new_exception('KeyError', W_LookupError,
                            """Mapping key not found.""",
                            __str__ = key_error_str)


class W_StopIteration(W_Exception):
    """Signal the end from iterator.__next__()."""
    def __init__(self, space):
        self.w_value = space.w_None
        W_Exception.__init__(self, space)

    def descr_init(self, space, args_w):
        if len(args_w) > 0:
            self.w_value = args_w[0]
        W_Exception.descr_init(self, space, args_w)

W_StopIteration.typedef = TypeDef(
    'StopIteration',
    W_Exception.typedef,
    __doc__ = W_StopIteration.__doc__,
    __module__ = 'builtins',
    __new__ = _new(W_StopIteration),
    __init__ = interp2app(W_StopIteration.descr_init),
    value = readwrite_attrproperty_w('w_value', W_StopIteration),
)


W_Warning = _new_exception('Warning', W_Exception,
                           """Base class for warning categories.""")

W_PendingDeprecationWarning = _new_exception('PendingDeprecationWarning',
                                             W_Warning,
       """Base class for warnings about features which will be deprecated in the future.""")

class W_OSError(W_Exception):
    """OS system call failed."""

    def __init__(self, space):
        self.w_errno = None
        self.w_winerror = None
        self.w_strerror = None
        self.w_filename = None
        self.w_filename2 = None
        self.written = -1  # only for BlockingIOError.
        W_BaseException.__init__(self, space)

    @staticmethod
    def _use_init(space, w_subtype):
        # When __init__ is defined in a OSError subclass, we want any
        # extraneous argument to __new__ to be ignored.  The only reasonable
        # solution, given __new__ takes a variable number of arguments,
        # is to defer arg parsing and initialization to __init__.
        #
        # But when __new__ is overriden as well, it should call our __new__
        # with the right arguments.
        #
        # (see http://bugs.python.org/issue12555#msg148829 )
        if space.is_w(w_subtype, space.w_OSError):
            return False
        if ((space.getattr(w_subtype, space.newtext('__init__')) !=
             space.getattr(space.w_OSError, space.newtext('__init__'))) and
            (space.getattr(w_subtype, space.newtext('__new__')) ==
             space.getattr(space.w_OSError, space.newtext('__new__')))):
            return True
        return False

    @staticmethod
    def _parse_init_args(space, args_w):
        if 2 <= len(args_w) <= 5:
            w_errno = args_w[0]
            w_strerror = args_w[1]
            w_filename = None
            w_winerror = None
            w_filename2 = None
            if len(args_w) > 2:
                w_filename = args_w[2]
                if len(args_w) > 3:
                    w_winerror = args_w[3]
                    if len(args_w) > 4:
                        w_filename2 = args_w[4]
            if rwin32.WIN32 and w_winerror:
                # Under Windows, if the winerror constructor argument is
                # an integer, the errno attribute is determined from the
                # Windows error code, and the errno argument is
                # ignored.
                # On other platforms, the winerror argument is
                # ignored, and the winerror attribute does not exist.
                try:
                    winerror = space.int_w(w_winerror)
                except OperationError:
                    w_winerror = None
                else:
                    w_errno = space.newint(
                        WINERROR_TO_ERRNO.get(winerror, DEFAULT_WIN32_ERRNO))
            return w_errno, w_winerror, w_strerror, w_filename, w_filename2
        return None, None, None, None, None

    @staticmethod
    def descr_new(space, w_subtype, __args__):
        args_w, kwds_w = __args__.unpack()
        w_errno = None
        w_winerror = None
        w_strerror = None
        w_filename = None
        w_filename2 = None
        if not W_OSError._use_init(space, w_subtype):
            if kwds_w:
                raise oefmt(space.w_TypeError,
                            "OSError does not take keyword arguments")
            (w_errno, w_winerror, w_strerror, w_filename, w_filename2
             ) = W_OSError._parse_init_args(space, args_w)
        if (not space.is_none(w_errno) and
            space.is_w(w_subtype, space.gettypeobject(W_OSError.typedef))):
            try:
                errno = space.int_w(w_errno)
            except OperationError:
                pass
            else:
                try:
                    subclass = ERRNO_MAP[errno]
                except KeyError:
                    pass
                else:
                    w_subtype = space.gettypeobject(subclass.typedef)
        exc = space.allocate_instance(W_OSError, w_subtype)
        W_OSError.__init__(exc, space)
        if not W_OSError._use_init(space, w_subtype):
            exc._init_error(space, args_w, w_errno, w_winerror, w_strerror,
                            w_filename, w_filename2)
        return exc

    def descr_init(self, space, __args__):
        args_w, kwds_w = __args__.unpack()
        if not W_OSError._use_init(space, space.type(self)):
            # Everything already done in OSError_new
            return
        if kwds_w:
            raise oefmt(space.w_TypeError,
                        "OSError does not take keyword arguments")
        (w_errno, w_winerror, w_strerror, w_filename, w_filename2
         ) = W_OSError._parse_init_args(space, args_w)
        self._init_error(space, args_w, w_errno, w_winerror, w_strerror,
                         w_filename, w_filename2)

    def _init_error(self, space, args_w, w_errno, w_winerror, w_strerror,
                    w_filename, w_filename2):
        W_BaseException.descr_init(self, space, args_w)
        self.w_errno = w_errno
        self.w_winerror = w_winerror
        self.w_strerror = w_strerror

        if not space.is_none(w_filename):
            if space.isinstance_w(
                    self, space.gettypeobject(W_BlockingIOError.typedef)):
                try:
                    self.written = space.int_w(w_filename)
                except OperationError:
                    self.w_filename = w_filename
            else:
                if not space.is_none(w_filename):
                    self.w_filename = w_filename
                if not space.is_none(w_filename2):
                    self.w_filename2 = w_filename2
                # filename is removed from the args tuple (for compatibility
                # purposes, see test_exceptions.py)
                self.args_w = [w_errno, w_strerror]

    # since we rebind args_w, we need special reduce, grump
    def descr_reduce(self, space):
        extra = []
        if self.w_filename:
            extra.append(self.w_filename)
            if self.w_filename2:
                extra.append(space.w_None)
                extra.append(self.w_filename2)
        lst = [self.getclass(space), space.newtuple(self.args_w + extra)]
        if self.w_dict is not None and space.is_true(self.w_dict):
            lst = lst + [self.w_dict]
        return space.newtuple(lst)

    def descr_str(self, space):
        if self.w_errno:
            errno = space.utf8_w(space.str(self.w_errno))
        else:
            errno = b""
        if self.w_strerror:
            strerror = space.utf8_w(space.str(self.w_strerror))
        else:
            strerror = b""
        if rwin32.WIN32 and self.w_winerror:
            winerror = space.utf8_w(space.str(self.w_winerror))
            # If available, winerror has the priority over errno
            if self.w_filename:
                if self.w_filename2:
                    return space.newtext(b"[WinError %s] %s: %s -> %s" % (
                        winerror, strerror,
                        space.utf8_w(space.repr(self.w_filename)),
                        space.utf8_w(space.repr(self.w_filename2))))
                return space.newtext(b"[WinError %s] %s: %s" % (
                    winerror, strerror,
                    space.utf8_w(space.repr(self.w_filename))))
            return space.newtext(b"[WinError %s] %s" % (
                winerror, strerror))
        if self.w_filename:
            if self.w_filename2:
                return space.newtext(b"[Errno %s] %s: %s -> %s" % (
                    errno, strerror,
                    space.utf8_w(space.repr(self.w_filename)),
                    space.utf8_w(space.repr(self.w_filename2))))
            return space.newtext(b"[Errno %s] %s: %s" % (
                errno, strerror,
                space.utf8_w(space.repr(self.w_filename))))
        if self.w_errno and self.w_strerror:
            return space.newtext(b"[Errno %s] %s" % (
                errno, strerror))
        return W_BaseException.descr_str(self, space)

    def descr_get_written(self, space):
        if self.written == -1:
            raise oefmt(space.w_AttributeError, "characters_written")
        return space.newint(self.written)

    def descr_set_written(self, space, w_written):
        self.written = space.int_w(w_written)


if hasattr(rwin32, 'build_winerror_to_errno'):
    WINERROR_TO_ERRNO, DEFAULT_WIN32_ERRNO = rwin32.build_winerror_to_errno()
else:
    WINERROR_TO_ERRNO, DEFAULT_WIN32_ERRNO = {}, 22 # EINVAL

if rwin32.WIN32:
    _winerror_property = dict(
        winerror = readwrite_attrproperty_w('w_winerror', W_OSError),
    )
else:
    _winerror_property = dict()


W_OSError.typedef = TypeDef(
    'OSError',
    W_Exception.typedef,
    __doc__ = W_OSError.__doc__,
    __new__ = interp2app(W_OSError.descr_new),
    __reduce__ = interp2app(W_OSError.descr_reduce),
    __init__ = interp2app(W_OSError.descr_init),
    __str__ = interp2app(W_OSError.descr_str),
    errno    = readwrite_attrproperty_w('w_errno',    W_OSError),
    strerror = readwrite_attrproperty_w('w_strerror', W_OSError),
    filename = readwrite_attrproperty_w('w_filename', W_OSError),
    filename2= readwrite_attrproperty_w('w_filename2',W_OSError),
    characters_written = GetSetProperty(W_OSError.descr_get_written,
                                        W_OSError.descr_set_written),
    **_winerror_property
    )

W_BlockingIOError = _new_exception(
    "BlockingIOError", W_OSError, "I/O operation would block")
W_ConnectionError = _new_exception(
    "ConnectionError", W_OSError, "Connection error.")
W_ChildProcessError = _new_exception(
    "ChildProcessError", W_OSError, "Child process error.")
W_BrokenPipeError = _new_exception(
    "BrokenPipeError", W_ConnectionError, "Broken pipe.")
W_ConnectionAbortedError = _new_exception(
    "ConnectionAbortedError", W_ConnectionError, "Connection aborted.")
W_ConnectionRefusedError = _new_exception(
    "ConnectionRefusedError", W_ConnectionError, "Connection refused.")
W_ConnectionResetError = _new_exception(
    "ConnectionResetError", W_ConnectionError, "Connection reset.")
W_FileExistsError = _new_exception(
    "FileExistsError", W_OSError, "File already exists.")
W_FileNotFoundError = _new_exception(
    "FileNotFoundError", W_OSError, "File not found.")
W_IsADirectoryError = _new_exception(
    "IsADirectoryError", W_OSError, "Operation doesn't work on directories.")
W_NotADirectoryError = _new_exception(
    "NotADirectoryError", W_OSError, "Operation only works on directories.")
W_InterruptedError = _new_exception(
    "InterruptedError", W_OSError, "Interrupted by signal.")
W_PermissionError = _new_exception(
    "PermissionError", W_OSError, "Not enough permissions.")
W_ProcessLookupError = _new_exception(
    "ProcessLookupError", W_OSError, "Process not found.")
W_TimeoutError = _new_exception(
    "TimeoutError", W_OSError, "Timeout expired.")


W_BytesWarning = _new_exception('BytesWarning', W_Warning,
                                """Mixing bytes and unicode""")

W_DeprecationWarning = _new_exception('DeprecationWarning', W_Warning,
                        """Base class for warnings about deprecated features.""")

W_ResourceWarning = _new_exception('ResourceWarning', W_Warning,
         """Base class for warnings about resource usage.""")

W_ArithmeticError = _new_exception('ArithmeticError', W_Exception,
                         """Base class for arithmetic errors.""")

W_FloatingPointError = _new_exception('FloatingPointError', W_ArithmeticError,
                                      """Floating point operation failed.""")

W_ReferenceError = _new_exception('ReferenceError', W_Exception,
                           """Weak ref proxy used after referent went away.""")

<<<<<<< HEAD
W_NameError = _new_exception('NameError', W_Exception,
                             """Name not found globally.""")


=======
class W_NameError(W_Exception):
    """Name not found globally."""
    name = None

    def __init__(self, space):
        pass

    @unwrap_spec(w_name=WrappedDefault(None))
    def descr_init(self, space, args_w, __kwonly__, w_name=None):
        self.args_w = args_w
        self.w_name = w_name


W_NameError.typedef = TypeDef('NameError', W_Exception.typedef,
    __doc__ = W_NameError.__doc__,
    __new__ = _new(W_NameError),
    __init__ = interp2app(W_NameError.descr_init),
    name = readwrite_attrproperty_w('w_name', W_NameError),
)

>>>>>>> e2ea8e9f
class W_SyntaxError(W_Exception):
    """Invalid syntax."""

    def __init__(self, space):
        self.w_filename = space.w_None
        self.w_lineno   = space.w_None
        self.w_offset   = space.w_None
        self.w_text     = space.w_None
        self.w_msg      = space.w_None
        self.w_print_file_and_line = space.w_None # what's that?
        self.w_lastlineno = space.w_None          # this is a pypy extension
        W_BaseException.__init__(self, space)

    def descr_init(self, space, args_w):
        if len(args_w) > 0:
            self.w_msg = args_w[0]
        if len(args_w) == 2:
            values_w = space.fixedview(args_w[1])
            if len(values_w) > 0:
                self.w_filename = values_w[0]
            if len(values_w) > 1:
                self.w_lineno = values_w[1]
            if len(values_w) > 2:
                self.w_offset = values_w[2]
            if len(values_w) > 3:
                self.w_text = values_w[3]
            if len(values_w) > 4:
                self.w_lastlineno = values_w[4]   # PyPy extension
                # kill the extra items from args_w to prevent undesired effects
                args_w = args_w[:]
                args_w[1] = space.newtuple(values_w[:4])
        W_BaseException.descr_init(self, space, args_w)
        if self.w_text and space.isinstance_w(self.w_text, space.w_unicode):
            self._report_missing_parentheses(space)

    def descr_str(self, space):
        return space.appexec([self], """(self):
            if type(self.msg) is not str:
                return str(self.msg)

            lineno = None
            buffer = self.msg
            have_filename = type(self.filename) is str
            if type(self.lineno) is int:
                if (type(self.lastlineno) is int and
                       self.lastlineno > self.lineno):
                    lineno = 'lines %d-%d' % (self.lineno, self.lastlineno)
                else:
                    lineno = 'line %d' % (self.lineno,)
            if have_filename:
                import os
                fname = os.path.basename(self.filename or "???")
                if lineno:
                    buffer = "%s (%s, %s)" % (self.msg, fname, lineno)
                else:
                    buffer ="%s (%s)" % (self.msg, fname)
            elif lineno:
                buffer = "%s (%s)" % (self.msg, lineno)
            return buffer
        """)

    def descr_repr(self, space):
        if (len(self.args_w) == 2
            and not space.is_w(self.w_lastlineno, space.w_None)
            and space.len_w(self.args_w[1]) == 4):
            # fake a 5-element tuple in the repr, suitable for calling
            # __init__ again
            values_w = space.fixedview(self.args_w[1])
            w_tuple = space.newtuple(values_w + [self.w_lastlineno])
            args_w = [self.args_w[0], w_tuple]
            args_repr = space.utf8_w(space.repr(space.newtuple(args_w)))
            clsname = self.getclass(space).getname(space)
            return space.newtext(clsname + args_repr)
        else:
            return W_Exception.descr_repr(self, space)

    # CPython Issue #21669: Custom error for 'print' & 'exec' as statements
    def _report_missing_parentheses(self, space):
        if not space.text_w(self.w_msg).startswith("Missing parentheses in call to "):
            # the parser identifies the correct places where the error should
            # be produced
            return
        text = space.utf8_w(self.w_text)
        if b'(' in text:
            # Use default error message for any line with an opening paren
            return
        # handle the simple statement case
        if self._check_for_legacy_statements(space, text, 0):
            return
        # Handle the one-line complex statement case
        pos = text.find(b':')
        if pos < 0:
            return
        # Check again, starting from just after the colon
        self._check_for_legacy_statements(space, text, pos+1)

    def _check_for_legacy_statements(self, space, text, start):
        # Ignore leading whitespace
        while start < len(text) and text[start] == b' ':
            start += 1
        # Checking against an empty or whitespace-only part of the string
        if start == len(text):
            return False
        if start > 0:
            text = text[start:]
        # Check for legacy print statements
        if text.startswith(b"print "):
            self._set_legacy_print_statement_msg(space, text)
            return True
        # Check for legacy exec statements
        if text.startswith(b"exec "):
            self.w_msg = space.newtext("Missing parentheses in call to 'exec'")
            return True
        return False

    def _set_legacy_print_statement_msg(self, space, text):
        text = text[len("print"):]
        text = text.strip()
        if text.endswith(";"):
            end = len(text) - 1
            assert end >= 0
            text = text[:end].strip()

        maybe_end = ""
        if text.endswith(","):
            maybe_end = " end=\" \""

        suggestion = "print(%s%s)" % (
                text, maybe_end)

        # try to see whether the suggestion would compile, otherwise discard it
        compiler = space.createcompiler()
        try:
            compiler.compile(suggestion, '?', 'eval', 0)
        except OperationError:
            pass
        else:
            self.w_msg = space.newtext(
                "Missing parentheses in call to 'print'. Did you mean %s?" % (
                    suggestion, ))


W_SyntaxError.typedef = TypeDef(
    'SyntaxError',
    W_Exception.typedef,
    __new__ = _new(W_SyntaxError),
    __init__ = interp2app(W_SyntaxError.descr_init),
    __str__ = interp2app(W_SyntaxError.descr_str),
    __repr__ = interp2app(W_SyntaxError.descr_repr),
    __doc__ = W_SyntaxError.__doc__,
    msg      = readwrite_attrproperty_w('w_msg', W_SyntaxError),
    filename = readwrite_attrproperty_w('w_filename', W_SyntaxError),
    lineno   = readwrite_attrproperty_w('w_lineno', W_SyntaxError),
    offset   = readwrite_attrproperty_w('w_offset', W_SyntaxError),
    text     = readwrite_attrproperty_w('w_text', W_SyntaxError),
    print_file_and_line = readwrite_attrproperty_w('w_print_file_and_line',
                                                   W_SyntaxError),
    lastlineno = readwrite_attrproperty_w('w_lastlineno', W_SyntaxError),
)

W_FutureWarning = _new_exception('FutureWarning', W_Warning,
    """Base class for warnings about constructs that will change semantically in the future.""")

class W_SystemExit(W_BaseException):
    """Request to exit from the interpreter."""

    def __init__(self, space):
        self.w_code = space.w_None
        W_BaseException.__init__(self, space)

    def descr_init(self, space, args_w):
        if len(args_w) == 1:
            self.w_code = args_w[0]
        elif len(args_w) > 1:
            self.w_code = space.newtuple(args_w)
        W_BaseException.descr_init(self, space, args_w)

W_SystemExit.typedef = TypeDef(
    'SystemExit',
    W_BaseException.typedef,
    __new__ = _new(W_SystemExit),
    __init__ = interp2app(W_SystemExit.descr_init),
    __doc__ = W_SystemExit.__doc__,
    code    = readwrite_attrproperty_w('w_code', W_SystemExit)
)

W_EOFError = _new_exception('EOFError', W_Exception,
                            """Read beyond end of file.""")

W_IndentationError = _new_exception('IndentationError', W_SyntaxError,
                                    """Improper indentation.""")

W_TabError = _new_exception('TabError', W_IndentationError,
                            """Improper mixture of spaces and tabs.""")

W_ZeroDivisionError = _new_exception('ZeroDivisionError', W_ArithmeticError,
            """Second argument to a division or modulo operation was zero.""")

W_SystemError = _new_exception('SystemError', W_Exception,
            """Internal error in the Python interpreter.

Please report this to the Python maintainer, along with the traceback,
the Python version, and the hardware/OS platform and version.""")

W_AssertionError = _new_exception('AssertionError', W_Exception,
                                  """Assertion failed.""")

W_StopAsyncIteration = _new_exception('StopAsyncIteration', W_Exception,
                                  """Signal the end from iterator.__anext__().""")

class W_UnicodeDecodeError(W_UnicodeError):
    """Unicode decoding error."""
    w_encoding = None
    w_object = None
    w_start = None
    w_end = None
    w_reason = None

    def descr_init(self, space, w_encoding, w_object, w_start, w_end, w_reason):
        # typechecking
        if space.isinstance_w(w_object, space.w_bytearray):
            w_bytes = space.newbytes(space.charbuf_w(w_object))
        else:
            w_bytes = w_object
        space.realtext_w(w_encoding)
        space.bytes_w(w_bytes)
        space.int_w(w_start)
        space.int_w(w_end)
        space.realtext_w(w_reason)
        # assign attributes
        self.w_encoding = w_encoding
        self.w_object = w_bytes
        self.w_start = w_start
        self.w_end = w_end
        self.w_reason = w_reason
        W_BaseException.descr_init(self, space, [w_encoding, w_object,
                                                 w_start, w_end, w_reason])

    def descr_str(self, space):
        return space.appexec([self], """(self):
            if self.object is None:
                return ""
            if self.end == self.start + 1:
                return "'%s' codec can't decode byte 0x%02x in position %d: %s"%(
                    self.encoding,
                    self.object[self.start], self.start, self.reason)
            return "'%s' codec can't decode bytes in position %d-%d: %s" % (
                self.encoding, self.start, self.end - 1, self.reason)
        """)

W_UnicodeDecodeError.typedef = TypeDef(
    'UnicodeDecodeError',
    W_UnicodeError.typedef,
    __doc__ = W_UnicodeDecodeError.__doc__,
    __new__ = _new(W_UnicodeDecodeError),
    __init__ = interp2app(W_UnicodeDecodeError.descr_init),
    __str__ = interp2app(W_UnicodeDecodeError.descr_str),
    encoding = readwrite_attrproperty_w('w_encoding', W_UnicodeDecodeError),
    object = readwrite_attrproperty_w('w_object', W_UnicodeDecodeError),
    start  = readwrite_attrproperty_w('w_start', W_UnicodeDecodeError),
    end    = readwrite_attrproperty_w('w_end', W_UnicodeDecodeError),
    reason = readwrite_attrproperty_w('w_reason', W_UnicodeDecodeError),
)

W_TypeError = _new_exception('TypeError', W_Exception,
                             """Inappropriate argument type.""")

W_IndexError = _new_exception('IndexError', W_LookupError,
                              """Sequence index out of range.""")

W_RuntimeWarning = _new_exception('RuntimeWarning', W_Warning,
                """Base class for warnings about dubious runtime behavior.""")

W_KeyboardInterrupt = _new_exception('KeyboardInterrupt', W_BaseException,
                                     """Program interrupted by user.""")

W_UserWarning = _new_exception('UserWarning', W_Warning,
                       """Base class for warnings generated by user code.""")

W_SyntaxWarning = _new_exception('SyntaxWarning', W_Warning,
                         """Base class for warnings about dubious syntax.""")

W_UnicodeWarning = _new_exception('UnicodeWarning', W_Warning,
            """Base class for warnings about Unicode related problems, mostly
related to conversion problems.""")

W_ImportWarning = _new_exception('ImportWarning', W_Warning,
    """Base class for warnings about probable mistakes in module imports""")

W_MemoryError = _new_exception('MemoryError', W_Exception,
                               """Out of memory.""")

W_UnboundLocalError = _new_exception('UnboundLocalError', W_NameError,
                        """Local name referenced but not bound to a value.""")

W_NotImplementedError = _new_exception('NotImplementedError', W_RuntimeError,
                        """Method or function hasn't been implemented yet.""")

W_RecursionError = _new_exception('RecursionError', W_RuntimeError,
                        """Recursion limit exceeded.""")

<<<<<<< HEAD
W_AttributeError = _new_exception('AttributeError', W_Exception,
                                  """Attribute not found.""")
=======

class W_AttributeError(W_Exception):
    """Attribute not found."""
    name = None
    obj = None

    def __init__(self, space):
        pass

    @unwrap_spec(w_name=WrappedDefault(None), w_obj=WrappedDefault(None))
    def descr_init(self, space, args_w, __kwonly__, w_obj=None, w_name=None):
        self.args_w = args_w
        self.w_name = w_name
        self.w_obj = w_obj


W_AttributeError.typedef = TypeDef('AttributeError', W_Exception.typedef,
    __doc__ = W_AttributeError.__doc__,
    __new__ = _new(W_AttributeError),
    __init__ = interp2app(W_AttributeError.descr_init),
    name = readwrite_attrproperty_w('w_name', W_AttributeError),
    obj = readwrite_attrproperty_w('w_obj', W_AttributeError),
)
>>>>>>> e2ea8e9f

W_OverflowError = _new_exception('OverflowError', W_ArithmeticError,
                                 """Result too large to be represented.""")

class W_UnicodeEncodeError(W_UnicodeError):
    """Unicode encoding error."""
    w_encoding = None
    w_object = None
    w_start = None
    w_end = None
    w_reason = None

    def descr_init(self, space, w_encoding, w_object, w_start, w_end, w_reason):
        # typechecking
        space.realtext_w(w_encoding)
        space.realutf8_w(w_object)
        space.int_w(w_start)
        space.int_w(w_end)
        space.realtext_w(w_reason)
        # assign attributes
        self.w_encoding = w_encoding
        self.w_object = w_object
        self.w_start = w_start
        self.w_end = w_end
        self.w_reason = w_reason
        W_BaseException.descr_init(self, space, [w_encoding, w_object,
                                                 w_start, w_end, w_reason])

    def descr_str(self, space):
        return space.appexec([self], r"""(self):
            if self.object is None:
                return ""
            if self.end == self.start + 1:
                badchar = ord(self.object[self.start])
                if badchar <= 0xff:
                    return "'%s' codec can't encode character '\\x%02x' in position %d: %s"%(
                        self.encoding, badchar, self.start, self.reason)
                if badchar <= 0xffff:
                    return "'%s' codec can't encode character '\\u%04x' in position %d: %s"%(
                        self.encoding, badchar, self.start, self.reason)
                return "'%s' codec can't encode character '\\U%08x' in position %d: %s"%(
                    self.encoding, badchar, self.start, self.reason)
            return "'%s' codec can't encode characters in position %d-%d: %s" % (
                self.encoding, self.start, self.end - 1, self.reason)
        """)

W_UnicodeEncodeError.typedef = TypeDef(
    'UnicodeEncodeError',
    W_UnicodeError.typedef,
    __doc__ = W_UnicodeEncodeError.__doc__,
    __new__ = _new(W_UnicodeEncodeError),
    __init__ = interp2app(W_UnicodeEncodeError.descr_init),
    __str__ = interp2app(W_UnicodeEncodeError.descr_str),
    encoding = readwrite_attrproperty_w('w_encoding', W_UnicodeEncodeError),
    object = readwrite_attrproperty_w('w_object', W_UnicodeEncodeError),
    start  = readwrite_attrproperty_w('w_start', W_UnicodeEncodeError),
    end    = readwrite_attrproperty_w('w_end', W_UnicodeEncodeError),
    reason = readwrite_attrproperty_w('w_reason', W_UnicodeEncodeError),
)

ERRNO_MAP = {
    errno.EAGAIN: W_BlockingIOError,
    errno.EALREADY: W_BlockingIOError,
    errno.EINPROGRESS: W_BlockingIOError,
    errno.EWOULDBLOCK: W_BlockingIOError,
    errno.EPIPE: W_BrokenPipeError,
    errno.ESHUTDOWN: W_BrokenPipeError,
    errno.ECHILD: W_ChildProcessError,
    errno.ECONNABORTED: W_ConnectionAbortedError,
    errno.ECONNREFUSED: W_ConnectionRefusedError,
    errno.ECONNRESET: W_ConnectionResetError,
    errno.EEXIST: W_FileExistsError,
    errno.ENOENT: W_FileNotFoundError,
    errno.EISDIR: W_IsADirectoryError,
    errno.ENOTDIR: W_NotADirectoryError,
    errno.EINTR: W_InterruptedError,
    errno.EACCES: W_PermissionError,
    errno.EPERM: W_PermissionError,
    errno.ESRCH: W_ProcessLookupError,
    errno.ETIMEDOUT: W_TimeoutError,
}<|MERGE_RESOLUTION|>--- conflicted
+++ resolved
@@ -93,11 +93,7 @@
 from pypy.interpreter.typedef import (
     TypeDef, GetSetProperty, interp_attrproperty,
     descr_get_dict, descr_set_dict, descr_del_dict)
-<<<<<<< HEAD
-from pypy.interpreter.gateway import interp2app, unwrap_spec
-=======
 from pypy.interpreter.gateway import interp2app, unwrap_spec, WrappedDefault
->>>>>>> e2ea8e9f
 from pypy.interpreter.error import OperationError, oefmt
 from pypy.interpreter.pytraceback import PyTraceback, check_traceback
 from rpython.rlib import rwin32, jit
@@ -763,12 +759,6 @@
 W_ReferenceError = _new_exception('ReferenceError', W_Exception,
                            """Weak ref proxy used after referent went away.""")
 
-<<<<<<< HEAD
-W_NameError = _new_exception('NameError', W_Exception,
-                             """Name not found globally.""")
-
-
-=======
 class W_NameError(W_Exception):
     """Name not found globally."""
     name = None
@@ -789,7 +779,6 @@
     name = readwrite_attrproperty_w('w_name', W_NameError),
 )
 
->>>>>>> e2ea8e9f
 class W_SyntaxError(W_Exception):
     """Invalid syntax."""
 
@@ -1091,10 +1080,6 @@
 W_RecursionError = _new_exception('RecursionError', W_RuntimeError,
                         """Recursion limit exceeded.""")
 
-<<<<<<< HEAD
-W_AttributeError = _new_exception('AttributeError', W_Exception,
-                                  """Attribute not found.""")
-=======
 
 class W_AttributeError(W_Exception):
     """Attribute not found."""
@@ -1118,7 +1103,6 @@
     name = readwrite_attrproperty_w('w_name', W_AttributeError),
     obj = readwrite_attrproperty_w('w_obj', W_AttributeError),
 )
->>>>>>> e2ea8e9f
 
 W_OverflowError = _new_exception('OverflowError', W_ArithmeticError,
                                  """Result too large to be represented.""")
