
"""Python's standard exception class hierarchy.

Before Python 1.5, the standard exceptions were all simple string objects.
In Python 1.5, the standard exceptions were converted to classes organized
into a relatively flat hierarchy.  String-based standard exceptions were
optional, or used as a fallback if some problem occurred while importing
the exception module.  With Python 1.6, optional string-based standard
exceptions were removed (along with the -X command line flag).

The class exceptions were implemented in such a way as to be almost
completely backward compatible.  Some tricky uses of IOError could
potentially have broken, but by Python 1.6, all of these should have
been fixed.  As of Python 1.6, the class-based standard exceptions are
now implemented in C, and are guaranteed to exist in the Python
interpreter.

Here is a rundown of the class hierarchy.  The classes found here are
inserted into both the exceptions module and the `built-in' module.  It is
recommended that user defined class based exceptions be derived from the
`Exception' class, although this is currently not enforced.

BaseException
 +-- SystemExit
 +-- KeyboardInterrupt
 +-- GeneratorExit
 +-- Exception
      +-- StopIteration
      +-- ArithmeticError
      |    +-- FloatingPointError
      |    +-- OverflowError
      |    +-- ZeroDivisionError
      +-- AssertionError
      +-- AttributeError
      +-- BufferError
      +-- OSError
      |    = EnvironmentError
      |    = IOError
      |    = WindowsError (Windows)
      |    = VMSError (VMS)
      |    +-- BlockingIOError
      |    +-- ChildProcessError
      |    +-- ConnectionError
      |    |    +-- BrokenPipeError
      |    |    +-- ConnectionAbortedError
      |    |    +-- ConnectionRefusedError
      |    |    +-- ConnectionResetError
      |    +-- FileExistsError
      |    +-- FileNotFoundError
      |    +-- InterruptedError
      |    +-- IsADirectoryError
      |    +-- NotADirectoryError
      |    +-- PermissionError
      |    +-- ProcessLookupError
      |    +-- TimeoutError
      +-- EOFError
      +-- ImportError
      +-- LookupError
      |    +-- IndexError
      |    +-- KeyError
      +-- MemoryError
      +-- NameError
      |    +-- UnboundLocalError
      +-- ReferenceError
      +-- RuntimeError
      |    +-- NotImplementedError
      |    +-- RecursionError
      +-- StopAsyncIteration
      +-- SyntaxError
      |    +-- IndentationError
      |         +-- TabError
      +-- SystemError
      +-- TypeError
      +-- ValueError
      |    +-- UnicodeError
      |         +-- UnicodeDecodeError
      |         +-- UnicodeEncodeError
      |         +-- UnicodeTranslateError
      +-- Warning
           +-- DeprecationWarning
           +-- PendingDeprecationWarning
           +-- RuntimeWarning
           +-- SyntaxWarning
           +-- UserWarning
           +-- FutureWarning
           +-- ImportWarning
           +-- UnicodeWarning
           +-- BytesWarning
           +-- ResourceWarning
"""
import errno
from pypy.interpreter.baseobjspace import W_Root
from pypy.interpreter.typedef import (
    TypeDef, GetSetProperty, interp_attrproperty,
    descr_get_dict, descr_set_dict, descr_del_dict)
from pypy.interpreter.gateway import interp2app, unwrap_spec, WrappedDefault
from pypy.interpreter.error import OperationError, oefmt
from pypy.interpreter.pytraceback import PyTraceback, check_traceback
from rpython.rlib import rwin32, jit


def readwrite_attrproperty_w(name, cls):
    def fget(space, obj):
        return getattr(obj, name)

    def fset(space, obj, w_val):
        setattr(obj, name, w_val)
    return GetSetProperty(fget, fset, cls=cls)


class W_BaseException(W_Root):
    """Superclass representing the base of the exception hierarchy."""
    w_dict = None
    args_w = []
    w_cause = None
    w_context = None
    w_traceback = None
    suppress_context = False

    def __init__(self, space):
        pass

    def descr_init(self, space, args_w):
        self.args_w = args_w

    def descr_str(self, space):
        lgt = len(self.args_w)
        if lgt == 0:
            return space.newtext('')
        elif lgt == 1:
            return space.str(self.args_w[0])
        else:
            return space.str(space.newtuple(self.args_w))

    def descr_unicode(self, space):
        w_str = space.lookup(self, "__str__")
        w_base_type = space.gettypeobject(W_BaseException.typedef)
        w_base_str = w_base_type.dict_w["__str__"]
        if not space.is_w(w_str, w_base_str):
            w_as_str = space.get_and_call_function(w_str, self)
            return space.call_function(space.w_unicode, w_as_str)
        lgt = len(self.args_w)
        if lgt == 0:
            return space.newutf8("", 0)
        if lgt == 1:
            return space.call_function(space.w_unicode, self.args_w[0])
        else:
            w_tup = space.newtuple(self.args_w)
            return space.call_function(space.w_unicode, w_tup)

    def descr_repr(self, space):
        lgt = len(self.args_w)
        if lgt == 0:
            args_repr = b"()"
        elif lgt == 1:
            args_repr = (b"(" +
                space.utf8_w(space.repr(self.args_w[0])) +
                b")")
        else:
            args_repr = space.utf8_w(
                space.repr(space.newtuple(self.args_w)))
        clsname = self.getclass(space).getname(space)
        return space.newtext(clsname + args_repr)

    def __repr__(self):
        """representation for debugging purposes"""
        return '%s(%s)' % (self.__class__.__name__, self.args_w)

    def descr_getargs(self, space):
        return space.newtuple(self.args_w)

    def descr_setargs(self, space, w_newargs):
        self.args_w = space.fixedview(w_newargs)

    def descr_getcause(self, space):
        return self.w_cause

    def descr_setcause(self, space, w_newcause):
        if space.is_w(w_newcause, space.w_None):
            w_newcause = None
        elif not space.exception_is_valid_class_w(space.type(w_newcause)):
            raise oefmt(space.w_TypeError,
                        "exception cause must be None or derive from "
                        "BaseException")
        self.w_cause = w_newcause
        self.suppress_context = True

    def descr_getcontext(self, space):
        return self.w_context

    def descr_setcontext(self, space, w_newcontext):
        if not (space.is_w(w_newcontext, space.w_None) or
                space.exception_is_valid_class_w(space.type(w_newcontext))):
            raise oefmt(space.w_TypeError,
                        "exception context must be None or derive from "
                        "BaseException")
        self.w_context = w_newcontext

    def descr_gettraceback(self, space):
        tb = self.w_traceback
        if tb is not None and isinstance(tb, PyTraceback):
            # tb escapes to app level (see OperationError.get_traceback)
            tb.frame.mark_as_escaped()
        return tb

    def descr_getsuppresscontext(self, space):
        return space.newbool(self.suppress_context)

    def descr_setsuppresscontext(self, space, w_value):
        self.suppress_context = space.bool_w(w_value)

    def descr_settraceback(self, space, w_newtraceback):
        msg = '__traceback__ must be a traceback or None'
        if not space.is_w(w_newtraceback, space.w_None):
            w_newtraceback = check_traceback(space, w_newtraceback, msg)
        self.w_traceback = w_newtraceback

    def getdict(self, space):
        if self.w_dict is None:
            self.w_dict = space.newdict(instance=True)
        return self.w_dict

    def setdict(self, space, w_dict):
        if not space.isinstance_w(w_dict, space.w_dict):
            raise oefmt(space.w_TypeError,
                        "setting exceptions's dictionary to a non-dict")
        self.w_dict = w_dict

    def descr_reduce(self, space):
        lst = [self.getclass(space), space.newtuple(self.args_w)]
        if self.w_dict is not None and space.is_true(self.w_dict):
            lst = lst + [self.w_dict]
        return space.newtuple(lst)

    def descr_setstate(self, space, w_dict):
        w_olddict = self.getdict(space)
        space.call_method(w_olddict, 'update', w_dict)

    def descr_with_traceback(self, space, w_traceback):
        self.descr_settraceback(space, w_traceback)
        return self

    def _cleanup_(self):
        raise Exception("Prebuilt instances of (subclasses of) BaseException "
                        "must be avoided in Python 3.x.  They have mutable "
                        "attributes related to tracebacks, so whenever they "
                        "are raised in the actual program they will "
                        "accumulate more frames and never free them.")

def _new(cls, basecls=None):
    if basecls is None:
        basecls = cls
    def descr_new_base_exception(space, w_subtype, __args__):
        args_w, kwds_w = __args__.unpack()  # ignore kwds
        exc = space.allocate_instance(cls, w_subtype)
        basecls.__init__(exc, space)
        exc.args_w = args_w
        return exc
    descr_new_base_exception.func_name = 'descr_new_' + cls.__name__
    return interp2app(descr_new_base_exception)

W_BaseException.typedef = TypeDef(
    'BaseException',
    __doc__ = W_BaseException.__doc__,
    __new__ = _new(W_BaseException),
    __init__ = interp2app(W_BaseException.descr_init),
    __str__ = interp2app(W_BaseException.descr_str),
    __unicode__ = interp2app(W_BaseException.descr_unicode),
    __repr__ = interp2app(W_BaseException.descr_repr),
    __dict__ = GetSetProperty(descr_get_dict, descr_set_dict, descr_del_dict,
                              cls=W_BaseException),
    __reduce__ = interp2app(W_BaseException.descr_reduce),
    __setstate__ = interp2app(W_BaseException.descr_setstate),
    with_traceback = interp2app(W_BaseException.descr_with_traceback),
    args = GetSetProperty(W_BaseException.descr_getargs,
                          W_BaseException.descr_setargs),
    __cause__ = GetSetProperty(W_BaseException.descr_getcause,
                               W_BaseException.descr_setcause),
    __context__ = GetSetProperty(W_BaseException.descr_getcontext,
                                 W_BaseException.descr_setcontext),
    __suppress_context__  = GetSetProperty(
        W_BaseException.descr_getsuppresscontext,
        W_BaseException.descr_setsuppresscontext),
    __traceback__ = GetSetProperty(W_BaseException.descr_gettraceback,
                                   W_BaseException.descr_settraceback),
)

def _new_exception(name, base, docstring, **kwargs):
    # Create a subclass W_Exc of the class 'base'.  Note that there is
    # hackery going on on the typedef of W_Exc: when we make further
    # app-level subclasses, they inherit at interp-level from 'realbase'
    # instead of W_Exc.  This allows multiple inheritance to work (see
    # test_multiple_inheritance in test_exc.py).

    class W_Exc(base):
        __doc__ = docstring

    W_Exc.__name__ = 'W_' + name

    realbase = base.typedef.applevel_subclasses_base or base

    for k, v in kwargs.items():
        kwargs[k] = interp2app(v.__get__(None, realbase))
    W_Exc.typedef = TypeDef(
        name,
        base.typedef,
        __rpython_level_class__=W_Exc,
        __doc__ = W_Exc.__doc__,
        **kwargs
    )
    W_Exc.typedef.applevel_subclasses_base = realbase
    return W_Exc

W_Exception = _new_exception('Exception', W_BaseException,
                         """Common base class for all non-exit exceptions.""")

W_GeneratorExit = _new_exception('GeneratorExit', W_BaseException,
                          """Request that a generator exit.""")

W_BufferError = _new_exception('BufferError', W_Exception,
                         """Buffer error.""")

W_ValueError = _new_exception('ValueError', W_Exception,
                         """Inappropriate argument value (of correct type).""")


class W_ImportError(W_Exception):
    """Import can't find module, or can't find name in module."""
    w_name = None
    w_path = None
    w_msg = None

    @jit.unroll_safe
    @unwrap_spec(w_name=WrappedDefault(None), w_path=WrappedDefault(None))
    def descr_init(self, space, args_w, __kwonly__, w_name=None, w_path=None):
        self.w_name = w_name
        self.w_path = w_path
        if len(args_w) == 1:
            self.w_msg = args_w[0]
        else:
            self.w_msg = space.w_None
        W_Exception.descr_init(self, space, args_w)

    def descr_reduce(self, space):
        lst = [self.getclass(space), space.newtuple(self.args_w)]
        if self.w_dict is not None and space.is_true(self.w_dict):
            w_dict = space.call_method(self.w_dict, "copy")
        else:
            w_dict = space.newdict()
        if not space.is_w(self.w_name, space.w_None):
            space.setitem(w_dict, space.newtext("name"), self.w_name)
        if not space.is_w(self.w_path, space.w_None):
            space.setitem(w_dict, space.newtext("path"), self.w_path)
        if space.is_true(w_dict):
            lst = [lst[0], lst[1], w_dict]
        return space.newtuple(lst)

    def descr_setstate(self, space, w_dict):
        self.w_name = space.call_method(w_dict, "pop", space.newtext("name"), space.w_None)
        self.w_path = space.call_method(w_dict, "pop", space.newtext("path"), space.w_None)
        w_olddict = self.getdict(space)
        space.call_method(w_olddict, 'update', w_dict)


W_ImportError.typedef = TypeDef(
    'ImportError',
    W_Exception.typedef,
    __doc__ = W_ImportError.__doc__,
    __module__ = 'builtins',
    __new__ = _new(W_ImportError),
    __init__ = interp2app(W_ImportError.descr_init),
    __reduce__ = interp2app(W_ImportError.descr_reduce),
    __setstate__ = interp2app(W_ImportError.descr_setstate),
    name = readwrite_attrproperty_w('w_name', W_ImportError),
    path = readwrite_attrproperty_w('w_path', W_ImportError),
    msg = readwrite_attrproperty_w('w_msg', W_ImportError),
)


W_RuntimeError = _new_exception('RuntimeError', W_Exception,
                     """Unspecified run-time error.""")

W_UnicodeError = _new_exception('UnicodeError', W_ValueError,
                          """Unicode related error.""")

W_ModuleNotFoundError = _new_exception(
    'ModuleNotFoundError', W_ImportError, """Module not found."""
)


class W_UnicodeTranslateError(W_UnicodeError):
    """Unicode translation error."""
    w_object = None
    w_start = None
    w_end = None
    w_reason = None

    def descr_init(self, space, w_object, w_start, w_end, w_reason):
        # typechecking
        space.utf8_w(w_object)
        space.int_w(w_start)
        space.int_w(w_end)
        space.realtext_w(w_reason)
        # assign attributes
        self.w_object = w_object
        self.w_start = w_start
        self.w_end = w_end
        self.w_reason = w_reason
        W_BaseException.descr_init(self, space, [w_object, w_start,
                                                 w_end, w_reason])

    def descr_str(self, space):
        return space.appexec([self], r"""(self):
            if self.object is None:
                return ""
            if self.end == self.start + 1:
                badchar = ord(self.object[self.start])
                if badchar <= 0xff:
                    return "can't translate character '\\x%02x' in position %d: %s" % (badchar, self.start, self.reason)
                if badchar <= 0xffff:
                    return "can't translate character '\\u%04x' in position %d: %s"%(badchar, self.start, self.reason)
                return "can't translate character '\\U%08x' in position %d: %s"%(badchar, self.start, self.reason)
            return "can't translate characters in position %d-%d: %s" % (self.start, self.end - 1, self.reason)
        """)

W_UnicodeTranslateError.typedef = TypeDef(
    'UnicodeTranslateError',
    W_UnicodeError.typedef,
    __doc__ = W_UnicodeTranslateError.__doc__,
    __new__ = _new(W_UnicodeTranslateError),
    __init__ = interp2app(W_UnicodeTranslateError.descr_init),
    __str__ = interp2app(W_UnicodeTranslateError.descr_str),
    object = readwrite_attrproperty_w('w_object', W_UnicodeTranslateError),
    start  = readwrite_attrproperty_w('w_start', W_UnicodeTranslateError),
    end    = readwrite_attrproperty_w('w_end', W_UnicodeTranslateError),
    reason = readwrite_attrproperty_w('w_reason', W_UnicodeTranslateError),
)

W_LookupError = _new_exception('LookupError', W_Exception,
                               """Base class for lookup errors.""")

def key_error_str(self, space):
    if len(self.args_w) == 0:
        return space.newtext('')
    elif len(self.args_w) == 1:
        return space.repr(self.args_w[0])
    else:
        return space.str(space.newtuple(self.args_w))

<<<<<<< HEAD
W_KeyError.typedef = TypeDef(
    'KeyError',
    W_LookupError.typedef,
    __doc__ = W_KeyError.__doc__,
    __module__ = 'builtins',
    __new__ = _new(W_KeyError),
    __str__ = interp2app(W_KeyError.key_error_str),
)
W_KeyError.typedef.applevel_subclasses_base = W_LookupError.typedef.applevel_subclasses_base


class W_StopIteration(W_Exception):
    """Signal the end from iterator.__next__()."""
    def __init__(self, space):
        self.w_value = space.w_None
        W_Exception.__init__(self, space)

    def descr_init(self, space, args_w):
        if len(args_w) > 0:
            self.w_value = args_w[0]
        W_Exception.descr_init(self, space, args_w)

W_StopIteration.typedef = TypeDef(
    'StopIteration',
    W_Exception.typedef,
    __doc__ = W_StopIteration.__doc__,
    __module__ = 'builtins',
    __new__ = _new(W_StopIteration),
    __init__ = interp2app(W_StopIteration.descr_init),
    value = readwrite_attrproperty_w('w_value', W_StopIteration),
)
=======
W_KeyError = _new_exception('KeyError', W_LookupError,
                            """Mapping key not found.""",
                            __str__ = key_error_str)
>>>>>>> 072404fb


W_Warning = _new_exception('Warning', W_Exception,
                           """Base class for warning categories.""")

W_PendingDeprecationWarning = _new_exception('PendingDeprecationWarning',
                                             W_Warning,
       """Base class for warnings about features which will be deprecated in the future.""")

class W_OSError(W_Exception):
    """OS system call failed."""

    def __init__(self, space):
        self.w_errno = None
        self.w_winerror = None
        self.w_strerror = None
        self.w_filename = None
        self.w_filename2 = None
        self.written = -1  # only for BlockingIOError.
        W_BaseException.__init__(self, space)

    @staticmethod
    def _use_init(space, w_subtype):
        # When __init__ is defined in a OSError subclass, we want any
        # extraneous argument to __new__ to be ignored.  The only reasonable
        # solution, given __new__ takes a variable number of arguments,
        # is to defer arg parsing and initialization to __init__.
        #
        # But when __new__ is overriden as well, it should call our __new__
        # with the right arguments.
        #
        # (see http://bugs.python.org/issue12555#msg148829 )
        if space.is_w(w_subtype, space.w_OSError):
            return False
        if ((space.getattr(w_subtype, space.newtext('__init__')) !=
             space.getattr(space.w_OSError, space.newtext('__init__'))) and
            (space.getattr(w_subtype, space.newtext('__new__')) ==
             space.getattr(space.w_OSError, space.newtext('__new__')))):
            return True
        return False

    @staticmethod
    def _parse_init_args(space, args_w):
        if 2 <= len(args_w) <= 5:
            w_errno = args_w[0]
            w_strerror = args_w[1]
            w_filename = None
            w_winerror = None
            w_filename2 = None
            if len(args_w) > 2:
                w_filename = args_w[2]
                if len(args_w) > 3:
                    w_winerror = args_w[3]
                    if len(args_w) > 4:
                        w_filename2 = args_w[4]
            if rwin32.WIN32 and w_winerror:
                # Under Windows, if the winerror constructor argument is
                # an integer, the errno attribute is determined from the
                # Windows error code, and the errno argument is
                # ignored.
                # On other platforms, the winerror argument is
                # ignored, and the winerror attribute does not exist.
                try:
                    winerror = space.int_w(w_winerror)
                except OperationError:
                    w_winerror = None
                else:
                    w_errno = space.newint(
                        WINERROR_TO_ERRNO.get(winerror, DEFAULT_WIN32_ERRNO))
            return w_errno, w_winerror, w_strerror, w_filename, w_filename2
        return None, None, None, None, None

    @staticmethod
    def descr_new(space, w_subtype, __args__):
        args_w, kwds_w = __args__.unpack()
        w_errno = None
        w_winerror = None
        w_strerror = None
        w_filename = None
        w_filename2 = None
        if not W_OSError._use_init(space, w_subtype):
            if kwds_w:
                raise oefmt(space.w_TypeError,
                            "OSError does not take keyword arguments")
            (w_errno, w_winerror, w_strerror, w_filename, w_filename2
             ) = W_OSError._parse_init_args(space, args_w)
        if (not space.is_none(w_errno) and
            space.is_w(w_subtype, space.gettypeobject(W_OSError.typedef))):
            try:
                errno = space.int_w(w_errno)
            except OperationError:
                pass
            else:
                try:
                    subclass = ERRNO_MAP[errno]
                except KeyError:
                    pass
                else:
                    w_subtype = space.gettypeobject(subclass.typedef)
        exc = space.allocate_instance(W_OSError, w_subtype)
        W_OSError.__init__(exc, space)
        if not W_OSError._use_init(space, w_subtype):
            exc._init_error(space, args_w, w_errno, w_winerror, w_strerror,
                            w_filename, w_filename2)
        return exc

    def descr_init(self, space, __args__):
        args_w, kwds_w = __args__.unpack()
        if not W_OSError._use_init(space, space.type(self)):
            # Everything already done in OSError_new
            return
        if kwds_w:
            raise oefmt(space.w_TypeError,
                        "OSError does not take keyword arguments")
        (w_errno, w_winerror, w_strerror, w_filename, w_filename2
         ) = W_OSError._parse_init_args(space, args_w)
        self._init_error(space, args_w, w_errno, w_winerror, w_strerror,
                         w_filename, w_filename2)

    def _init_error(self, space, args_w, w_errno, w_winerror, w_strerror,
                    w_filename, w_filename2):
        W_BaseException.descr_init(self, space, args_w)
        self.w_errno = w_errno
        self.w_winerror = w_winerror
        self.w_strerror = w_strerror

        if not space.is_none(w_filename):
            if space.isinstance_w(
                    self, space.gettypeobject(W_BlockingIOError.typedef)):
                try:
                    self.written = space.int_w(w_filename)
                except OperationError:
                    self.w_filename = w_filename
            else:
                if not space.is_none(w_filename):
                    self.w_filename = w_filename
                if not space.is_none(w_filename2):
                    self.w_filename2 = w_filename2
                # filename is removed from the args tuple (for compatibility
                # purposes, see test_exceptions.py)
                self.args_w = [w_errno, w_strerror]

    # since we rebind args_w, we need special reduce, grump
    def descr_reduce(self, space):
        extra = []
        if self.w_filename:
            extra.append(self.w_filename)
            if self.w_filename2:
                extra.append(space.w_None)
                extra.append(self.w_filename2)
        lst = [self.getclass(space), space.newtuple(self.args_w + extra)]
        if self.w_dict is not None and space.is_true(self.w_dict):
            lst = lst + [self.w_dict]
        return space.newtuple(lst)

    def descr_str(self, space):
        if self.w_errno:
            errno = space.utf8_w(space.str(self.w_errno))
        else:
            errno = b""
        if self.w_strerror:
            strerror = space.utf8_w(space.str(self.w_strerror))
        else:
            strerror = b""
        if rwin32.WIN32 and self.w_winerror:
            winerror = space.utf8_w(space.str(self.w_winerror))
            # If available, winerror has the priority over errno
            if self.w_filename:
                if self.w_filename2:
                    return space.newtext(b"[WinError %s] %s: %s -> %s" % (
                        winerror, strerror,
                        space.utf8_w(space.repr(self.w_filename)),
                        space.utf8_w(space.repr(self.w_filename2))))
                return space.newtext(b"[WinError %s] %s: %s" % (
                    winerror, strerror,
                    space.utf8_w(space.repr(self.w_filename))))
            return space.newtext(b"[WinError %s] %s" % (
                winerror, strerror))
        if self.w_filename:
            if self.w_filename2:
                return space.newtext(b"[Errno %s] %s: %s -> %s" % (
                    errno, strerror,
                    space.utf8_w(space.repr(self.w_filename)),
                    space.utf8_w(space.repr(self.w_filename2))))
            return space.newtext(b"[Errno %s] %s: %s" % (
                errno, strerror,
                space.utf8_w(space.repr(self.w_filename))))
        if self.w_errno and self.w_strerror:
            return space.newtext(b"[Errno %s] %s" % (
                errno, strerror))
        return W_BaseException.descr_str(self, space)

    def descr_get_written(self, space):
        if self.written == -1:
            raise oefmt(space.w_AttributeError, "characters_written")
        return space.newint(self.written)

    def descr_set_written(self, space, w_written):
        self.written = space.int_w(w_written)

    def descr_del_written(self, space):
        if self.written == -1:
            raise oefmt(space.w_AttributeError, "characters_written")
        self.written = -1


if hasattr(rwin32, 'build_winerror_to_errno'):
    WINERROR_TO_ERRNO, DEFAULT_WIN32_ERRNO = rwin32.build_winerror_to_errno()
else:
    WINERROR_TO_ERRNO, DEFAULT_WIN32_ERRNO = {}, 22 # EINVAL

if rwin32.WIN32:
    _winerror_property = dict(
        winerror = readwrite_attrproperty_w('w_winerror', W_OSError),
    )
else:
    _winerror_property = dict()


W_OSError.typedef = TypeDef(
    'OSError',
    W_Exception.typedef,
    __doc__ = W_OSError.__doc__,
    __new__ = interp2app(W_OSError.descr_new),
    __reduce__ = interp2app(W_OSError.descr_reduce),
    __init__ = interp2app(W_OSError.descr_init),
    __str__ = interp2app(W_OSError.descr_str),
    errno    = readwrite_attrproperty_w('w_errno',    W_OSError),
    strerror = readwrite_attrproperty_w('w_strerror', W_OSError),
    filename = readwrite_attrproperty_w('w_filename', W_OSError),
    filename2= readwrite_attrproperty_w('w_filename2',W_OSError),
    characters_written = GetSetProperty(W_OSError.descr_get_written,
                                        W_OSError.descr_set_written,
                                        W_OSError.descr_del_written),
    **_winerror_property
    )

W_BlockingIOError = _new_exception(
    "BlockingIOError", W_OSError, "I/O operation would block")
W_ConnectionError = _new_exception(
    "ConnectionError", W_OSError, "Connection error.")
W_ChildProcessError = _new_exception(
    "ChildProcessError", W_OSError, "Child process error.")
W_BrokenPipeError = _new_exception(
    "BrokenPipeError", W_ConnectionError, "Broken pipe.")
W_ConnectionAbortedError = _new_exception(
    "ConnectionAbortedError", W_ConnectionError, "Connection aborted.")
W_ConnectionRefusedError = _new_exception(
    "ConnectionRefusedError", W_ConnectionError, "Connection refused.")
W_ConnectionResetError = _new_exception(
    "ConnectionResetError", W_ConnectionError, "Connection reset.")
W_FileExistsError = _new_exception(
    "FileExistsError", W_OSError, "File already exists.")
W_FileNotFoundError = _new_exception(
    "FileNotFoundError", W_OSError, "File not found.")
W_IsADirectoryError = _new_exception(
    "IsADirectoryError", W_OSError, "Operation doesn't work on directories.")
W_NotADirectoryError = _new_exception(
    "NotADirectoryError", W_OSError, "Operation only works on directories.")
W_InterruptedError = _new_exception(
    "InterruptedError", W_OSError, "Interrupted by signal.")
W_PermissionError = _new_exception(
    "PermissionError", W_OSError, "Not enough permissions.")
W_ProcessLookupError = _new_exception(
    "ProcessLookupError", W_OSError, "Process not found.")
W_TimeoutError = _new_exception(
    "TimeoutError", W_OSError, "Timeout expired.")


W_BytesWarning = _new_exception('BytesWarning', W_Warning,
                                """Mixing bytes and unicode""")

W_DeprecationWarning = _new_exception('DeprecationWarning', W_Warning,
                        """Base class for warnings about deprecated features.""")

W_ResourceWarning = _new_exception('ResourceWarning', W_Warning,
         """Base class for warnings about resource usage.""")

W_ArithmeticError = _new_exception('ArithmeticError', W_Exception,
                         """Base class for arithmetic errors.""")

W_FloatingPointError = _new_exception('FloatingPointError', W_ArithmeticError,
                                      """Floating point operation failed.""")

W_ReferenceError = _new_exception('ReferenceError', W_Exception,
                           """Weak ref proxy used after referent went away.""")

class W_NameError(W_Exception):
    """Name not found globally."""
    name = None

    def __init__(self, space):
        pass

    @unwrap_spec(w_name=WrappedDefault(None))
    def descr_init(self, space, args_w, __kwonly__, w_name=None):
        self.args_w = args_w
        self.w_name = w_name


W_NameError.typedef = TypeDef('NameError', W_Exception.typedef,
    __doc__ = W_NameError.__doc__,
    __new__ = _new(W_NameError),
    __init__ = interp2app(W_NameError.descr_init),
    name = readwrite_attrproperty_w('w_name', W_NameError),
)

class W_SyntaxError(W_Exception):
    """Invalid syntax."""

    def __init__(self, space):
        self.w_filename = space.w_None
        self.w_lineno   = space.w_None
        self.w_offset   = space.w_None
        self.w_text     = space.w_None
        self.w_msg      = space.w_None
        self.w_print_file_and_line = space.w_None # what's that?
        self.w_lastlineno = space.w_None          # this is a pypy extension
        W_BaseException.__init__(self, space)

    def descr_init(self, space, args_w):
        if len(args_w) > 0:
            self.w_msg = args_w[0]
        if len(args_w) == 2:
            values_w = space.fixedview(args_w[1])
            if len(values_w) > 0:
                self.w_filename = values_w[0]
            if len(values_w) > 1:
                self.w_lineno = values_w[1]
            if len(values_w) > 2:
                self.w_offset = values_w[2]
            if len(values_w) > 3:
                self.w_text = values_w[3]
            if len(values_w) > 4:
                self.w_lastlineno = values_w[4]   # PyPy extension
                # kill the extra items from args_w to prevent undesired effects
                args_w = args_w[:]
                args_w[1] = space.newtuple(values_w[:4])
        W_BaseException.descr_init(self, space, args_w)
        if self.w_text and space.isinstance_w(self.w_text, space.w_unicode):
            self._report_missing_parentheses(space)

    def descr_str(self, space):
        return space.appexec([self], """(self):
            if type(self.msg) is not str:
                return str(self.msg)

            lineno = None
            buffer = self.msg
            have_filename = type(self.filename) is str
            if type(self.lineno) is int:
                if (type(self.lastlineno) is int and
                       self.lastlineno > self.lineno):
                    lineno = 'lines %d-%d' % (self.lineno, self.lastlineno)
                else:
                    lineno = 'line %d' % (self.lineno,)
            if have_filename:
                import os
                fname = os.path.basename(self.filename or "???")
                if lineno:
                    buffer = "%s (%s, %s)" % (self.msg, fname, lineno)
                else:
                    buffer ="%s (%s)" % (self.msg, fname)
            elif lineno:
                buffer = "%s (%s)" % (self.msg, lineno)
            return buffer
        """)

    def descr_repr(self, space):
        if (len(self.args_w) == 2
            and not space.is_w(self.w_lastlineno, space.w_None)
            and space.len_w(self.args_w[1]) == 4):
            # fake a 5-element tuple in the repr, suitable for calling
            # __init__ again
            values_w = space.fixedview(self.args_w[1])
            w_tuple = space.newtuple(values_w + [self.w_lastlineno])
            args_w = [self.args_w[0], w_tuple]
            args_repr = space.utf8_w(space.repr(space.newtuple(args_w)))
            clsname = self.getclass(space).getname(space)
            return space.newtext(clsname + args_repr)
        else:
            return W_Exception.descr_repr(self, space)

    # CPython Issue #21669: Custom error for 'print' & 'exec' as statements
    def _report_missing_parentheses(self, space):
        if not space.text_w(self.w_msg).startswith("Missing parentheses in call to "):
            # the parser identifies the correct places where the error should
            # be produced
            return
        text = space.utf8_w(self.w_text)
        if b'(' in text:
            # Use default error message for any line with an opening paren
            return
        # handle the simple statement case
        if self._check_for_legacy_statements(space, text, 0):
            return
        # Handle the one-line complex statement case
        pos = text.find(b':')
        if pos < 0:
            return
        # Check again, starting from just after the colon
        self._check_for_legacy_statements(space, text, pos+1)

    def _check_for_legacy_statements(self, space, text, start):
        # Ignore leading whitespace
        while start < len(text) and text[start] == b' ':
            start += 1
        # Checking against an empty or whitespace-only part of the string
        if start == len(text):
            return False
        if start > 0:
            text = text[start:]
        # Check for legacy print statements
        if text.startswith(b"print "):
            self._set_legacy_print_statement_msg(space, text)
            return True
        # Check for legacy exec statements
        if text.startswith(b"exec "):
            self.w_msg = space.newtext("Missing parentheses in call to 'exec'")
            return True
        return False

    def _set_legacy_print_statement_msg(self, space, text):
        text = text[len("print"):]
        text = text.strip()
        if text.endswith(";"):
            end = len(text) - 1
            assert end >= 0
            text = text[:end].strip()

        maybe_end = ""
        if text.endswith(","):
            maybe_end = " end=\" \""

        suggestion = "print(%s%s)" % (
                text, maybe_end)

        # try to see whether the suggestion would compile, otherwise discard it
        compiler = space.createcompiler()
        try:
            compiler.compile(suggestion, '?', 'eval', 0)
        except OperationError:
            pass
        else:
            self.w_msg = space.newtext(
                "Missing parentheses in call to 'print'. Did you mean %s?" % (
                    suggestion, ))


W_SyntaxError.typedef = TypeDef(
    'SyntaxError',
    W_Exception.typedef,
    __new__ = _new(W_SyntaxError),
    __init__ = interp2app(W_SyntaxError.descr_init),
    __str__ = interp2app(W_SyntaxError.descr_str),
    __repr__ = interp2app(W_SyntaxError.descr_repr),
    __doc__ = W_SyntaxError.__doc__,
    msg      = readwrite_attrproperty_w('w_msg', W_SyntaxError),
    filename = readwrite_attrproperty_w('w_filename', W_SyntaxError),
    lineno   = readwrite_attrproperty_w('w_lineno', W_SyntaxError),
    offset   = readwrite_attrproperty_w('w_offset', W_SyntaxError),
    text     = readwrite_attrproperty_w('w_text', W_SyntaxError),
    print_file_and_line = readwrite_attrproperty_w('w_print_file_and_line',
                                                   W_SyntaxError),
    lastlineno = readwrite_attrproperty_w('w_lastlineno', W_SyntaxError),
)

W_FutureWarning = _new_exception('FutureWarning', W_Warning,
    """Base class for warnings about constructs that will change semantically in the future.""")

class W_SystemExit(W_BaseException):
    """Request to exit from the interpreter."""

    def __init__(self, space):
        self.w_code = space.w_None
        W_BaseException.__init__(self, space)

    def descr_init(self, space, args_w):
        if len(args_w) == 1:
            self.w_code = args_w[0]
        elif len(args_w) > 1:
            self.w_code = space.newtuple(args_w)
        W_BaseException.descr_init(self, space, args_w)

W_SystemExit.typedef = TypeDef(
    'SystemExit',
    W_BaseException.typedef,
    __new__ = _new(W_SystemExit),
    __init__ = interp2app(W_SystemExit.descr_init),
    __doc__ = W_SystemExit.__doc__,
    code    = readwrite_attrproperty_w('w_code', W_SystemExit)
)

W_EOFError = _new_exception('EOFError', W_Exception,
                            """Read beyond end of file.""")

W_IndentationError = _new_exception('IndentationError', W_SyntaxError,
                                    """Improper indentation.""")

W_TabError = _new_exception('TabError', W_IndentationError,
                            """Improper mixture of spaces and tabs.""")

W_ZeroDivisionError = _new_exception('ZeroDivisionError', W_ArithmeticError,
            """Second argument to a division or modulo operation was zero.""")

W_SystemError = _new_exception('SystemError', W_Exception,
            """Internal error in the Python interpreter.

Please report this to the Python maintainer, along with the traceback,
the Python version, and the hardware/OS platform and version.""")

W_AssertionError = _new_exception('AssertionError', W_Exception,
                                  """Assertion failed.""")

W_StopAsyncIteration = _new_exception('StopAsyncIteration', W_Exception,
                                  """Signal the end from iterator.__anext__().""")

class W_UnicodeDecodeError(W_UnicodeError):
    """Unicode decoding error."""
    w_encoding = None
    w_object = None
    w_start = None
    w_end = None
    w_reason = None

    def descr_init(self, space, w_encoding, w_object, w_start, w_end, w_reason):
        # typechecking
        if space.isinstance_w(w_object, space.w_bytearray):
            w_bytes = space.newbytes(space.charbuf_w(w_object))
        else:
            w_bytes = w_object
        space.realtext_w(w_encoding)
        space.bytes_w(w_bytes)
        space.int_w(w_start)
        space.int_w(w_end)
        space.realtext_w(w_reason)
        # assign attributes
        self.w_encoding = w_encoding
        self.w_object = w_bytes
        self.w_start = w_start
        self.w_end = w_end
        self.w_reason = w_reason
        W_BaseException.descr_init(self, space, [w_encoding, w_object,
                                                 w_start, w_end, w_reason])

    def descr_str(self, space):
        return space.appexec([self], """(self):
            if self.object is None:
                return ""
            if self.end == self.start + 1:
                return "'%s' codec can't decode byte 0x%02x in position %d: %s"%(
                    self.encoding,
                    self.object[self.start], self.start, self.reason)
            return "'%s' codec can't decode bytes in position %d-%d: %s" % (
                self.encoding, self.start, self.end - 1, self.reason)
        """)

W_UnicodeDecodeError.typedef = TypeDef(
    'UnicodeDecodeError',
    W_UnicodeError.typedef,
    __doc__ = W_UnicodeDecodeError.__doc__,
    __new__ = _new(W_UnicodeDecodeError),
    __init__ = interp2app(W_UnicodeDecodeError.descr_init),
    __str__ = interp2app(W_UnicodeDecodeError.descr_str),
    encoding = readwrite_attrproperty_w('w_encoding', W_UnicodeDecodeError),
    object = readwrite_attrproperty_w('w_object', W_UnicodeDecodeError),
    start  = readwrite_attrproperty_w('w_start', W_UnicodeDecodeError),
    end    = readwrite_attrproperty_w('w_end', W_UnicodeDecodeError),
    reason = readwrite_attrproperty_w('w_reason', W_UnicodeDecodeError),
)

W_TypeError = _new_exception('TypeError', W_Exception,
                             """Inappropriate argument type.""")

W_IndexError = _new_exception('IndexError', W_LookupError,
                              """Sequence index out of range.""")

W_RuntimeWarning = _new_exception('RuntimeWarning', W_Warning,
                """Base class for warnings about dubious runtime behavior.""")

W_KeyboardInterrupt = _new_exception('KeyboardInterrupt', W_BaseException,
                                     """Program interrupted by user.""")

W_UserWarning = _new_exception('UserWarning', W_Warning,
                       """Base class for warnings generated by user code.""")

W_SyntaxWarning = _new_exception('SyntaxWarning', W_Warning,
                         """Base class for warnings about dubious syntax.""")

W_UnicodeWarning = _new_exception('UnicodeWarning', W_Warning,
            """Base class for warnings about Unicode related problems, mostly
related to conversion problems.""")

W_ImportWarning = _new_exception('ImportWarning', W_Warning,
    """Base class for warnings about probable mistakes in module imports""")

W_MemoryError = _new_exception('MemoryError', W_Exception,
                               """Out of memory.""")

W_UnboundLocalError = _new_exception('UnboundLocalError', W_NameError,
                        """Local name referenced but not bound to a value.""")

W_NotImplementedError = _new_exception('NotImplementedError', W_RuntimeError,
                        """Method or function hasn't been implemented yet.""")

W_RecursionError = _new_exception('RecursionError', W_RuntimeError,
                        """Recursion limit exceeded.""")


class W_AttributeError(W_Exception):
    """Attribute not found."""
    name = None
    obj = None

    def __init__(self, space):
        pass

    @unwrap_spec(w_name=WrappedDefault(None), w_obj=WrappedDefault(None))
    def descr_init(self, space, args_w, __kwonly__, w_obj=None, w_name=None):
        self.args_w = args_w
        self.w_name = w_name
        self.w_obj = w_obj


W_AttributeError.typedef = TypeDef('AttributeError', W_Exception.typedef,
    __doc__ = W_AttributeError.__doc__,
    __new__ = _new(W_AttributeError),
    __init__ = interp2app(W_AttributeError.descr_init),
    name = readwrite_attrproperty_w('w_name', W_AttributeError),
    obj = readwrite_attrproperty_w('w_obj', W_AttributeError),
)

W_OverflowError = _new_exception('OverflowError', W_ArithmeticError,
                                 """Result too large to be represented.""")

class W_UnicodeEncodeError(W_UnicodeError):
    """Unicode encoding error."""
    w_encoding = None
    w_object = None
    w_start = None
    w_end = None
    w_reason = None

    def descr_init(self, space, w_encoding, w_object, w_start, w_end, w_reason):
        # typechecking
        space.realtext_w(w_encoding)
        space.realutf8_w(w_object)
        space.int_w(w_start)
        space.int_w(w_end)
        space.realtext_w(w_reason)
        # assign attributes
        self.w_encoding = w_encoding
        self.w_object = w_object
        self.w_start = w_start
        self.w_end = w_end
        self.w_reason = w_reason
        W_BaseException.descr_init(self, space, [w_encoding, w_object,
                                                 w_start, w_end, w_reason])

    def descr_str(self, space):
        return space.appexec([self], r"""(self):
            if self.object is None:
                return ""
            if self.end == self.start + 1:
                badchar = ord(self.object[self.start])
                if badchar <= 0xff:
                    return "'%s' codec can't encode character '\\x%02x' in position %d: %s"%(
                        self.encoding, badchar, self.start, self.reason)
                if badchar <= 0xffff:
                    return "'%s' codec can't encode character '\\u%04x' in position %d: %s"%(
                        self.encoding, badchar, self.start, self.reason)
                return "'%s' codec can't encode character '\\U%08x' in position %d: %s"%(
                    self.encoding, badchar, self.start, self.reason)
            return "'%s' codec can't encode characters in position %d-%d: %s" % (
                self.encoding, self.start, self.end - 1, self.reason)
        """)

W_UnicodeEncodeError.typedef = TypeDef(
    'UnicodeEncodeError',
    W_UnicodeError.typedef,
    __doc__ = W_UnicodeEncodeError.__doc__,
    __new__ = _new(W_UnicodeEncodeError),
    __init__ = interp2app(W_UnicodeEncodeError.descr_init),
    __str__ = interp2app(W_UnicodeEncodeError.descr_str),
    encoding = readwrite_attrproperty_w('w_encoding', W_UnicodeEncodeError),
    object = readwrite_attrproperty_w('w_object', W_UnicodeEncodeError),
    start  = readwrite_attrproperty_w('w_start', W_UnicodeEncodeError),
    end    = readwrite_attrproperty_w('w_end', W_UnicodeEncodeError),
    reason = readwrite_attrproperty_w('w_reason', W_UnicodeEncodeError),
)

ERRNO_MAP = {
    errno.EAGAIN: W_BlockingIOError,
    errno.EALREADY: W_BlockingIOError,
    errno.EINPROGRESS: W_BlockingIOError,
    errno.EWOULDBLOCK: W_BlockingIOError,
    errno.EPIPE: W_BrokenPipeError,
    errno.ESHUTDOWN: W_BrokenPipeError,
    errno.ECHILD: W_ChildProcessError,
    errno.ECONNABORTED: W_ConnectionAbortedError,
    errno.ECONNREFUSED: W_ConnectionRefusedError,
    errno.ECONNRESET: W_ConnectionResetError,
    errno.EEXIST: W_FileExistsError,
    errno.ENOENT: W_FileNotFoundError,
    errno.EISDIR: W_IsADirectoryError,
    errno.ENOTDIR: W_NotADirectoryError,
    errno.EINTR: W_InterruptedError,
    errno.EACCES: W_PermissionError,
    errno.EPERM: W_PermissionError,
    errno.ESRCH: W_ProcessLookupError,
    errno.ETIMEDOUT: W_TimeoutError,
}<|MERGE_RESOLUTION|>--- conflicted
+++ resolved
@@ -447,16 +447,9 @@
     else:
         return space.str(space.newtuple(self.args_w))
 
-<<<<<<< HEAD
-W_KeyError.typedef = TypeDef(
-    'KeyError',
-    W_LookupError.typedef,
-    __doc__ = W_KeyError.__doc__,
-    __module__ = 'builtins',
-    __new__ = _new(W_KeyError),
-    __str__ = interp2app(W_KeyError.key_error_str),
-)
-W_KeyError.typedef.applevel_subclasses_base = W_LookupError.typedef.applevel_subclasses_base
+W_KeyError = _new_exception('KeyError', W_LookupError,
+                            """Mapping key not found.""",
+                            __str__ = key_error_str)
 
 
 class W_StopIteration(W_Exception):
@@ -479,11 +472,6 @@
     __init__ = interp2app(W_StopIteration.descr_init),
     value = readwrite_attrproperty_w('w_value', W_StopIteration),
 )
-=======
-W_KeyError = _new_exception('KeyError', W_LookupError,
-                            """Mapping key not found.""",
-                            __str__ = key_error_str)
->>>>>>> 072404fb
 
 
 W_Warning = _new_exception('Warning', W_Exception,
