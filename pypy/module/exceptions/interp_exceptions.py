--- conflicted
+++ resolved
@@ -217,12 +217,8 @@
     return interp2app(descr_new_base_exception)
 
 W_BaseException.typedef = TypeDef(
-    'exceptions.BaseException',
+    'BaseException',
     __doc__ = W_BaseException.__doc__,
-<<<<<<< HEAD
-    __module__ = 'builtins',
-=======
->>>>>>> 39828c70
     __new__ = _new(W_BaseException),
     __init__ = interp2app(W_BaseException.descr_init),
     __str__ = interp2app(W_BaseException.descr_str),
@@ -260,13 +256,9 @@
     for k, v in kwargs.items():
         kwargs[k] = interp2app(v.__get__(None, realbase))
     W_Exc.typedef = TypeDef(
-        'exceptions.' + name,
+        name,
         base.typedef,
         __doc__ = W_Exc.__doc__,
-<<<<<<< HEAD
-        __module__ = 'builtins',
-=======
->>>>>>> 39828c70
         **kwargs
     )
     W_Exc.typedef.applevel_subclasses_base = realbase
@@ -328,13 +320,9 @@
         """)
 
 W_UnicodeTranslateError.typedef = TypeDef(
-    'exceptions.UnicodeTranslateError',
+    'UnicodeTranslateError',
     W_UnicodeError.typedef,
     __doc__ = W_UnicodeTranslateError.__doc__,
-<<<<<<< HEAD
-    __module__ = 'builtins',
-=======
->>>>>>> 39828c70
     __new__ = _new(W_UnicodeTranslateError),
     __init__ = interp2app(W_UnicodeTranslateError.descr_init),
     __str__ = interp2app(W_UnicodeTranslateError.descr_str),
@@ -415,16 +403,9 @@
         return W_BaseException.descr_str(self, space)
 
 W_EnvironmentError.typedef = TypeDef(
-<<<<<<< HEAD
     'EnvironmentError',
     W_Exception.typedef,
     __doc__ = W_EnvironmentError.__doc__,
-    __module__ = 'builtins',
-=======
-    'exceptions.EnvironmentError',
-    W_StandardError.typedef,
-    __doc__ = W_EnvironmentError.__doc__,
->>>>>>> 39828c70
     __new__ = _new(W_EnvironmentError),
     __reduce__ = interp2app(W_EnvironmentError.descr_reduce),
     __init__ = interp2app(W_EnvironmentError.descr_init),
@@ -478,13 +459,9 @@
         _winerror_to_errno, _default_errno = {}, 22 # EINVAL
 
 W_WindowsError.typedef = TypeDef(
-    "exceptions.WindowsError",
+    "WindowsError",
     W_OSError.typedef,
     __doc__  = W_WindowsError.__doc__,
-<<<<<<< HEAD
-    __module__ = 'builtins',
-=======
->>>>>>> 39828c70
     __new__  = _new(W_WindowsError),
     __init__ = interp2app(W_WindowsError.descr_init),
     __str__  = interp2app(W_WindowsError.descr_str),
@@ -587,22 +564,13 @@
             return W_Exception.descr_repr(self, space)
 
 W_SyntaxError.typedef = TypeDef(
-<<<<<<< HEAD
     'SyntaxError',
     W_Exception.typedef,
-=======
-    'exceptions.SyntaxError',
-    W_StandardError.typedef,
->>>>>>> 39828c70
     __new__ = _new(W_SyntaxError),
     __init__ = interp2app(W_SyntaxError.descr_init),
     __str__ = interp2app(W_SyntaxError.descr_str),
     __repr__ = interp2app(W_SyntaxError.descr_repr),
     __doc__ = W_SyntaxError.__doc__,
-<<<<<<< HEAD
-    __module__ = 'builtins',
-=======
->>>>>>> 39828c70
     msg      = readwrite_attrproperty_w('w_msg', W_SyntaxError),
     filename = readwrite_attrproperty_w('w_filename', W_SyntaxError),
     lineno   = readwrite_attrproperty_w('w_lineno', W_SyntaxError),
@@ -631,15 +599,11 @@
         W_BaseException.descr_init(self, space, args_w)
 
 W_SystemExit.typedef = TypeDef(
-    'exceptions.SystemExit',
+    'SystemExit',
     W_BaseException.typedef,
     __new__ = _new(W_SystemExit),
     __init__ = interp2app(W_SystemExit.descr_init),
     __doc__ = W_SystemExit.__doc__,
-<<<<<<< HEAD
-    __module__ = 'builtins',
-=======
->>>>>>> 39828c70
     code    = readwrite_attrproperty_w('w_code', W_SystemExit)
 )
 
@@ -703,13 +667,9 @@
         """)
 
 W_UnicodeDecodeError.typedef = TypeDef(
-    'exceptions.UnicodeDecodeError',
+    'UnicodeDecodeError',
     W_UnicodeError.typedef,
     __doc__ = W_UnicodeDecodeError.__doc__,
-<<<<<<< HEAD
-    __module__ = 'builtins',
-=======
->>>>>>> 39828c70
     __new__ = _new(W_UnicodeDecodeError),
     __init__ = interp2app(W_UnicodeDecodeError.descr_init),
     __str__ = interp2app(W_UnicodeDecodeError.descr_str),
@@ -801,13 +761,9 @@
         """)
 
 W_UnicodeEncodeError.typedef = TypeDef(
-    'exceptions.UnicodeEncodeError',
+    'UnicodeEncodeError',
     W_UnicodeError.typedef,
     __doc__ = W_UnicodeEncodeError.__doc__,
-<<<<<<< HEAD
-    __module__ = 'builtins',
-=======
->>>>>>> 39828c70
     __new__ = _new(W_UnicodeEncodeError),
     __init__ = interp2app(W_UnicodeEncodeError.descr_init),
     __str__ = interp2app(W_UnicodeEncodeError.descr_str),
