--- conflicted
+++ resolved
@@ -6,9 +6,4 @@
 def crc32(space, data, oldcrc=0):
     "Compute the CRC-32 incrementally."
     crc = rzipfile.crc32(data, r_uint(oldcrc))
-<<<<<<< HEAD
-    return space.wrap(crc)
-=======
-    crc = rffi.cast(rffi.INT, crc)    # unsigned => 32-bit signed
-    return space.newint(intmask(crc))
->>>>>>> 4b4214e0
+    return space.newint(crc)