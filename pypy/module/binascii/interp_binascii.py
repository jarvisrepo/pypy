--- conflicted
+++ resolved
@@ -13,15 +13,11 @@
 
 def raise_Incomplete(space, msg):
     w_error = space.fromcache(Cache).w_incomplete
-<<<<<<< HEAD
-    raise OperationError(w_error, space.wrap(msg))
+    raise OperationError(w_error, space.newtext(msg))
 
 # a2b functions accept bytes and buffers, but also ASCII strings.
 class AsciiBufferUnwrapper(Unwrapper):
     def unwrap(self, space, w_value):
         if space.isinstance_w(w_value, space.w_unicode):
-            w_value = space.call_method(w_value, "encode", space.wrap("ascii"))
+            w_value = space.call_method(w_value, "encode", space.newtext("ascii"))
         return space.bufferstr_w(w_value)
-=======
-    raise OperationError(w_error, space.newtext(msg))
->>>>>>> 4b4214e0
