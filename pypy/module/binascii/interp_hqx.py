from pypy.interpreter.error import OperationError
from pypy.interpreter.gateway import unwrap_spec
from rpython.rlib.rstring import StringBuilder
from pypy.module.binascii.interp_binascii import raise_Error, raise_Incomplete
from pypy.module.binascii.interp_binascii import AsciiBufferUnwrapper
from rpython.rlib.rarithmetic import ovfcheck

# ____________________________________________________________

DONE = 0x7f
SKIP = 0x7e
FAIL = 0x7d

table_a2b_hqx = [
    #^@    ^A    ^B    ^C    ^D    ^E    ^F    ^G
    FAIL, FAIL, FAIL, FAIL, FAIL, FAIL, FAIL, FAIL,
    #\b    \t    \n    ^K    ^L    \r    ^N    ^O
    FAIL, FAIL, SKIP, FAIL, FAIL, SKIP, FAIL, FAIL,
    #^P    ^Q    ^R    ^S    ^T    ^U    ^V    ^W
    FAIL, FAIL, FAIL, FAIL, FAIL, FAIL, FAIL, FAIL,
    #^X    ^Y    ^Z    ^[    ^\    ^]    ^^    ^_
    FAIL, FAIL, FAIL, FAIL, FAIL, FAIL, FAIL, FAIL,
    #      !     "     #     $     %     &     '
    FAIL, 0x00, 0x01, 0x02, 0x03, 0x04, 0x05, 0x06,
    #(     )     *     +     ,     -     .     /
    0x07, 0x08, 0x09, 0x0A, 0x0B, 0x0C, FAIL, FAIL,
    #0     1     2     3     4     5     6     7
    0x0D, 0x0E, 0x0F, 0x10, 0x11, 0x12, 0x13, FAIL,
    #8     9     :     ;     <     =     >     ?
    0x14, 0x15, DONE, FAIL, FAIL, FAIL, FAIL, FAIL,
    #@     A     B     C     D     E     F     G
    0x16, 0x17, 0x18, 0x19, 0x1A, 0x1B, 0x1C, 0x1D,
    #H     I     J     K     L     M     N     O
    0x1E, 0x1F, 0x20, 0x21, 0x22, 0x23, 0x24, FAIL,
    #P     Q     R     S     T     U     V     W
    0x25, 0x26, 0x27, 0x28, 0x29, 0x2A, 0x2B, FAIL,
    #X     Y     Z     [     \     ]     ^     _
    0x2C, 0x2D, 0x2E, 0x2F, FAIL, FAIL, FAIL, FAIL,
    #`     a     b     c     d     e     f     g
    0x30, 0x31, 0x32, 0x33, 0x34, 0x35, 0x36, FAIL,
    #h     i     j     k     l     m     n     o
    0x37, 0x38, 0x39, 0x3A, 0x3B, 0x3C, FAIL, FAIL,
    #p     q     r     s     t     u     v     w
    0x3D, 0x3E, 0x3F, FAIL, FAIL, FAIL, FAIL, FAIL,
    #x     y     z     {     |     }     ~    ^?
    FAIL, FAIL, FAIL, FAIL, FAIL, FAIL, FAIL, FAIL,
    FAIL, FAIL, FAIL, FAIL, FAIL, FAIL, FAIL, FAIL,
    FAIL, FAIL, FAIL, FAIL, FAIL, FAIL, FAIL, FAIL,
    FAIL, FAIL, FAIL, FAIL, FAIL, FAIL, FAIL, FAIL,
    FAIL, FAIL, FAIL, FAIL, FAIL, FAIL, FAIL, FAIL,
    FAIL, FAIL, FAIL, FAIL, FAIL, FAIL, FAIL, FAIL,
    FAIL, FAIL, FAIL, FAIL, FAIL, FAIL, FAIL, FAIL,
    FAIL, FAIL, FAIL, FAIL, FAIL, FAIL, FAIL, FAIL,
    FAIL, FAIL, FAIL, FAIL, FAIL, FAIL, FAIL, FAIL,
    FAIL, FAIL, FAIL, FAIL, FAIL, FAIL, FAIL, FAIL,
    FAIL, FAIL, FAIL, FAIL, FAIL, FAIL, FAIL, FAIL,
    FAIL, FAIL, FAIL, FAIL, FAIL, FAIL, FAIL, FAIL,
    FAIL, FAIL, FAIL, FAIL, FAIL, FAIL, FAIL, FAIL,
    FAIL, FAIL, FAIL, FAIL, FAIL, FAIL, FAIL, FAIL,
    FAIL, FAIL, FAIL, FAIL, FAIL, FAIL, FAIL, FAIL,
    FAIL, FAIL, FAIL, FAIL, FAIL, FAIL, FAIL, FAIL,
    FAIL, FAIL, FAIL, FAIL, FAIL, FAIL, FAIL, FAIL,
]
table_a2b_hqx = ''.join(map(chr, table_a2b_hqx))

@unwrap_spec(ascii=AsciiBufferUnwrapper)
def a2b_hqx(space, ascii):
    """Decode .hqx coding.  Returns (bin, done)."""

    # overestimate the resulting length
    res = StringBuilder(len(ascii))
    done = 0
    pending_value = 0
    pending_bits = 0

    for c in ascii:
        n = ord(table_a2b_hqx[ord(c)])
        if n <= 0x3F:
            pending_value = (pending_value << 6) | n
            pending_bits += 6
            if pending_bits == 24:
                # flush
                res.append(chr(pending_value >> 16))
                res.append(chr((pending_value >> 8) & 0xff))
                res.append(chr(pending_value & 0xff))
                pending_value = 0
                pending_bits = 0
        elif n == FAIL:
            raise_Error(space, 'Illegal character')
        elif n == DONE:
            if pending_bits >= 8:
                res.append(chr(pending_value >> (pending_bits - 8)))
            if pending_bits >= 16:
                res.append(chr((pending_value >> (pending_bits - 16)) & 0xff))
            done = 1
            break
        #elif n == SKIP: pass
    else:
        if pending_bits > 0:
            raise_Incomplete(space, 'String has incomplete number of bytes')
    return space.newtuple([space.newbytes(res.build()), space.newint(done)])

# ____________________________________________________________

hqx_encoding = (
    '!"#$%&\'()*+,-012345689@ABCDEFGHIJKLMNPQRSTUVXYZ[`abcdefhijklmpqr')

@unwrap_spec(bin='bufferstr')
def b2a_hqx(space, bin):
    "Encode .hqx data."
    extra = (len(bin) + 2) // 3
    try:
        newlength = ovfcheck(len(bin) + extra)
    except OverflowError:
        raise OperationError(space.w_MemoryError, space.w_None)
    res = StringBuilder(newlength)
    leftchar = 0
    leftbits = 0
    for c in bin:
        # Shift into our buffer, and output any 6bits ready
        leftchar = (leftchar << 8) | ord(c)
        leftbits += 8
        res.append(hqx_encoding[(leftchar >> (leftbits-6)) & 0x3f])
        leftbits -= 6
        if leftbits >= 6:
            res.append(hqx_encoding[(leftchar >> (leftbits-6)) & 0x3f])
            leftbits -= 6
    # Output a possible runt byte
    if leftbits > 0:
        leftchar <<= (6 - leftbits)
        res.append(hqx_encoding[leftchar & 0x3f])
    return space.newbytes(res.build())

# ____________________________________________________________

@unwrap_spec(hexbin='bufferstr')
def rledecode_hqx(space, hexbin):
    "Decode hexbin RLE-coded string."

    # that's a guesstimation of the resulting length
    res = StringBuilder(len(hexbin))

    end = len(hexbin)
    i = 0
    lastpushed = -1
    while i < end:
        c = hexbin[i]
        i += 1
        if c != '\x90':
            res.append(c)
            lastpushed = ord(c)
        else:
            if i == end:
                raise_Incomplete(space, 'String ends with the RLE code \\x90')
            count = ord(hexbin[i]) - 1
            i += 1
            if count < 0:
                res.append('\x90')
                lastpushed = 0x90
            else:
                if lastpushed < 0:
                    raise_Error(space, 'String starts with the RLE code \\x90')
                res.append_multiple_char(chr(lastpushed), count)
    return space.newbytes(res.build())

# ____________________________________________________________

@unwrap_spec(data='bufferstr')
def rlecode_hqx(space, data):
    "Binhex RLE-code binary data."

    # that's a guesstimation of the resulting length
    res = StringBuilder(len(data))

    i = 0
    end = len(data)
    while i < end:
        c = data[i]
        res.append(c)
        if c == '\x90':
            # Escape it, and ignore repetitions (*).
            res.append('\x00')
        else:
            # Check how many following are the same
            inend = i + 1
            while inend < end and data[inend] == c and inend < i + 255:
                inend += 1
            if inend - i > 3:
                # More than 3 in a row. Output RLE.  For the case of more
                # than 255, see (*) below.
                res.append('\x90')
                res.append(chr(inend - i))
                i = inend
                continue
        i += 1
    # (*) Note that we put simplicity before compatness here, like CPython.
    # I am sure that if we tried harder to produce the smallest possible
    # string that rledecode_hqx() would expand back to 'data', there are
    # some programs somewhere that would start failing obscurely in rare
    # cases.
    return space.newbytes(res.build())

# ____________________________________________________________

crctab_hqx = [
        0x0000, 0x1021, 0x2042, 0x3063, 0x4084, 0x50a5, 0x60c6, 0x70e7,
        0x8108, 0x9129, 0xa14a, 0xb16b, 0xc18c, 0xd1ad, 0xe1ce, 0xf1ef,
        0x1231, 0x0210, 0x3273, 0x2252, 0x52b5, 0x4294, 0x72f7, 0x62d6,
        0x9339, 0x8318, 0xb37b, 0xa35a, 0xd3bd, 0xc39c, 0xf3ff, 0xe3de,
        0x2462, 0x3443, 0x0420, 0x1401, 0x64e6, 0x74c7, 0x44a4, 0x5485,
        0xa56a, 0xb54b, 0x8528, 0x9509, 0xe5ee, 0xf5cf, 0xc5ac, 0xd58d,
        0x3653, 0x2672, 0x1611, 0x0630, 0x76d7, 0x66f6, 0x5695, 0x46b4,
        0xb75b, 0xa77a, 0x9719, 0x8738, 0xf7df, 0xe7fe, 0xd79d, 0xc7bc,
        0x48c4, 0x58e5, 0x6886, 0x78a7, 0x0840, 0x1861, 0x2802, 0x3823,
        0xc9cc, 0xd9ed, 0xe98e, 0xf9af, 0x8948, 0x9969, 0xa90a, 0xb92b,
        0x5af5, 0x4ad4, 0x7ab7, 0x6a96, 0x1a71, 0x0a50, 0x3a33, 0x2a12,
        0xdbfd, 0xcbdc, 0xfbbf, 0xeb9e, 0x9b79, 0x8b58, 0xbb3b, 0xab1a,
        0x6ca6, 0x7c87, 0x4ce4, 0x5cc5, 0x2c22, 0x3c03, 0x0c60, 0x1c41,
        0xedae, 0xfd8f, 0xcdec, 0xddcd, 0xad2a, 0xbd0b, 0x8d68, 0x9d49,
        0x7e97, 0x6eb6, 0x5ed5, 0x4ef4, 0x3e13, 0x2e32, 0x1e51, 0x0e70,
        0xff9f, 0xefbe, 0xdfdd, 0xcffc, 0xbf1b, 0xaf3a, 0x9f59, 0x8f78,
        0x9188, 0x81a9, 0xb1ca, 0xa1eb, 0xd10c, 0xc12d, 0xf14e, 0xe16f,
        0x1080, 0x00a1, 0x30c2, 0x20e3, 0x5004, 0x4025, 0x7046, 0x6067,
        0x83b9, 0x9398, 0xa3fb, 0xb3da, 0xc33d, 0xd31c, 0xe37f, 0xf35e,
        0x02b1, 0x1290, 0x22f3, 0x32d2, 0x4235, 0x5214, 0x6277, 0x7256,
        0xb5ea, 0xa5cb, 0x95a8, 0x8589, 0xf56e, 0xe54f, 0xd52c, 0xc50d,
        0x34e2, 0x24c3, 0x14a0, 0x0481, 0x7466, 0x6447, 0x5424, 0x4405,
        0xa7db, 0xb7fa, 0x8799, 0x97b8, 0xe75f, 0xf77e, 0xc71d, 0xd73c,
        0x26d3, 0x36f2, 0x0691, 0x16b0, 0x6657, 0x7676, 0x4615, 0x5634,
        0xd94c, 0xc96d, 0xf90e, 0xe92f, 0x99c8, 0x89e9, 0xb98a, 0xa9ab,
        0x5844, 0x4865, 0x7806, 0x6827, 0x18c0, 0x08e1, 0x3882, 0x28a3,
        0xcb7d, 0xdb5c, 0xeb3f, 0xfb1e, 0x8bf9, 0x9bd8, 0xabbb, 0xbb9a,
        0x4a75, 0x5a54, 0x6a37, 0x7a16, 0x0af1, 0x1ad0, 0x2ab3, 0x3a92,
        0xfd2e, 0xed0f, 0xdd6c, 0xcd4d, 0xbdaa, 0xad8b, 0x9de8, 0x8dc9,
        0x7c26, 0x6c07, 0x5c64, 0x4c45, 0x3ca2, 0x2c83, 0x1ce0, 0x0cc1,
        0xef1f, 0xff3e, 0xcf5d, 0xdf7c, 0xaf9b, 0xbfba, 0x8fd9, 0x9ff8,
        0x6e17, 0x7e36, 0x4e55, 0x5e74, 0x2e93, 0x3eb2, 0x0ed1, 0x1ef0,
]

<<<<<<< HEAD
@unwrap_spec(data='bufferstr')
def crc_hqx(space, data, w_oldcrc):
    "Compute hqx CRC incrementally."

    # CPython converts the oldcrc argument to unsigned long, without overflow
    # checking. we do the mask with wrapped objects, to deal with huge
    # arguments
    crc = space.int_w(space.and_(w_oldcrc, space.newint(0xffff)))
=======
@unwrap_spec(data='bufferstr', oldcrc=int)
def crc_hqx(space, data, oldcrc):
    "Compute CRC-CCIT incrementally."
    crc = oldcrc
>>>>>>> e4d6c045
    for c in data:
        crc = ((crc << 8) & 0xff00) ^ crctab_hqx[((crc >> 8) & 0xff) ^ ord(c)]
    return space.newint(crc)<|MERGE_RESOLUTION|>--- conflicted
+++ resolved
@@ -237,21 +237,14 @@
         0x6e17, 0x7e36, 0x4e55, 0x5e74, 0x2e93, 0x3eb2, 0x0ed1, 0x1ef0,
 ]
 
-<<<<<<< HEAD
 @unwrap_spec(data='bufferstr')
 def crc_hqx(space, data, w_oldcrc):
-    "Compute hqx CRC incrementally."
+    "Compute CRC-CCIT incrementally."
 
     # CPython converts the oldcrc argument to unsigned long, without overflow
     # checking. we do the mask with wrapped objects, to deal with huge
     # arguments
     crc = space.int_w(space.and_(w_oldcrc, space.newint(0xffff)))
-=======
-@unwrap_spec(data='bufferstr', oldcrc=int)
-def crc_hqx(space, data, oldcrc):
-    "Compute CRC-CCIT incrementally."
-    crc = oldcrc
->>>>>>> e4d6c045
     for c in data:
         crc = ((crc << 8) & 0xff00) ^ crctab_hqx[((crc >> 8) & 0xff) ^ ord(c)]
     return space.newint(crc)