--- conflicted
+++ resolved
@@ -85,23 +85,16 @@
 
     @unwrap_spec(k=int)
     def getrandbits(self, space, k):
-<<<<<<< HEAD
         if k < 0:
             raise oefmt(space.w_ValueError,
                         "number of bits must be non-negative")
         if k == 0:
             return space.newint(0)
-=======
-        """ getrandbits(k) -> x.  Generates a long int with k random bits. """
-        if k <= 0:
-            raise oefmt(space.w_ValueError,
-                        "number of bits must be greater than zero")
         if k < 32: # XXX could go up to 63 bits, but let's start with this
             # fits an int, don't do the bytes-to-long-to-int dance
             r = self._rnd.genrand32()
             r >>= (32 - k)
             return space.newint(intmask(r))
->>>>>>> bed8a0d8
         bytes = ((k - 1) // 32 + 1) * 4
         bytesarray = rstring.StringBuilder(bytes)
         for i in range(0, bytes, 4):
