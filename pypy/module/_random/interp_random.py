--- conflicted
+++ resolved
@@ -2,11 +2,7 @@
 from pypy.interpreter.typedef import TypeDef
 from pypy.interpreter.gateway import interp2app, unwrap_spec
 from pypy.interpreter.baseobjspace import Wrappable
-<<<<<<< HEAD
-from pypy.rlib.rarithmetic import r_uint, r_longlong, intmask
-=======
 from pypy.rlib.rarithmetic import r_uint, intmask
->>>>>>> 457a2700
 from pypy.rlib import rbigint, rrandom, rstring
 
 import time
