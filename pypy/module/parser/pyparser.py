from pypy.interpreter.baseobjspace import W_Root
from pypy.interpreter.typedef import TypeDef
from pypy.interpreter.gateway import interp2app, unwrap_spec
from pypy.interpreter.error import OperationError
from pypy.interpreter.pyparser import pyparse, pygram, error
from pypy.interpreter.astcompiler.astbuilder import ast_from_node
from pypy.interpreter.astcompiler.codegen import compile_ast
from rpython.rlib.objectmodel import specialize


class W_STType(W_Root):
    def __init__(self, tree, mode, recursive_parser=None):
        self.tree = tree
        self.mode = mode
        self.recursive_parser = recursive_parser

    @specialize.arg(3)
    def _build_app_tree(self, space, node, seq_maker, with_lineno, with_column):
        if node.num_children():
            seq_w = [None]*(node.num_children() + 1)
            seq_w[0] = space.newint(node.type)
            for i in range(1, node.num_children() + 1):
                seq_w[i] = self._build_app_tree(space, node.get_child(i - 1),
                                                seq_maker, with_lineno,
                                                with_column)
        else:
            seq_w = [None]*(2 + with_lineno + with_column)
            seq_w[0] = space.newint(node.type)
            seq_w[1] = space.newtext(node.get_value())
            if with_lineno:
                seq_w[2] = space.newint(node.get_lineno())
            if with_column:
                seq_w[3] = space.newint(node.get_column())
        return seq_maker(seq_w)

    def descr_issuite(self, space):
        return space.newbool(self.tree.type == pygram.syms.file_input)

    def descr_isexpr(self, space):
        return space.newbool(self.tree.type == pygram.syms.eval_input)

    @unwrap_spec(line_info=bool, col_info=bool)
    def descr_totuple(self, space, line_info=False, col_info=False):
        return self._build_app_tree(space, self.tree, space.newtuple,
                                    line_info, col_info)

    @unwrap_spec(line_info=bool, col_info=bool)
    def descr_tolist(self, space, line_info=False, col_info=False):
        return self._build_app_tree(space, self.tree, space.newlist,
                                    line_info, col_info)

    @unwrap_spec(filename='str0')
    def descr_compile(self, space, filename="<syntax-tree>"):
        info = pyparse.CompileInfo(filename, self.mode)
        try:
            ast = ast_from_node(space, self.tree, info, self.recursive_parser)
            result = compile_ast(space, ast, info)
        except error.IndentationError as e:
            raise OperationError(space.w_IndentationError,
                                 e.wrap_info(space))
        except error.SyntaxError as e:
            raise OperationError(space.w_SyntaxError,
                                 e.wrap_info(space))
        return result

W_STType.typedef = TypeDef("parser.st",
    issuite=interp2app(W_STType.descr_issuite),
    isexpr=interp2app(W_STType.descr_isexpr),
    totuple=interp2app(W_STType.descr_totuple),
    tolist=interp2app(W_STType.descr_tolist),
    compile=interp2app(W_STType.descr_compile)
)


def parse_python(space, source, mode):
    info = pyparse.CompileInfo("<string>", mode)
    parser = pyparse.PythonParser(space)
    try:
        tree = parser.parse_source(source, info)
    except error.IndentationError as e:
        raise OperationError(space.w_IndentationError,
                             e.wrap_info(space))
    except error.SyntaxError as e:
        raise OperationError(space.w_SyntaxError,
                             e.wrap_info(space))
<<<<<<< HEAD
    return space.wrap(W_STType(tree, mode, recursive_parser=parser))
=======
    return W_STType(tree, mode)
>>>>>>> cc046c66


@unwrap_spec(source=str)
def suite(space, source):
    return parse_python(space, source, 'exec')


@unwrap_spec(source=str)
def expr(space, source):
    return parse_python(space, source, 'eval')


@unwrap_spec(w_st=W_STType)
def isexpr(space, w_st):
    return w_st.descr_isexpr(space)

@unwrap_spec(w_st=W_STType)
def issuite(space, w_st):
    return w_st.descr_issuite(space)

@unwrap_spec(w_st=W_STType)
def st2tuple(space, w_st, __args__):
    return space.call_args(space.getattr(w_st, space.newtext("totuple")), __args__)

@unwrap_spec(w_st=W_STType)
def st2list(space, w_st, __args__):
    return space.call_args(space.getattr(w_st, space.newtext("tolist")), __args__)

@unwrap_spec(w_st=W_STType)
def compilest(space, w_st, __args__):
    return space.call_args(space.getattr(w_st, space.newtext("compile")), __args__)<|MERGE_RESOLUTION|>--- conflicted
+++ resolved
@@ -83,11 +83,7 @@
     except error.SyntaxError as e:
         raise OperationError(space.w_SyntaxError,
                              e.wrap_info(space))
-<<<<<<< HEAD
-    return space.wrap(W_STType(tree, mode, recursive_parser=parser))
-=======
-    return W_STType(tree, mode)
->>>>>>> cc046c66
+    return W_STType(tree, mode, recursive_parser=parser)
 
 
 @unwrap_spec(source=str)
