--- conflicted
+++ resolved
@@ -90,13 +90,8 @@
                              e.find_sourceline_and_wrap_info(space, source))
     except error.SyntaxError as e:
         raise OperationError(space.w_SyntaxError,
-<<<<<<< HEAD
-                             e.wrap_info(space))
+                             e.find_sourceline_and_wrap_info(space, source))
     return W_STType(tree, mode, recursive_parser=parser)
-=======
-                             e.find_sourceline_and_wrap_info(space, source))
-    return W_STType(tree, mode)
->>>>>>> b8675d31
 
 
 @unwrap_spec(source='text')
