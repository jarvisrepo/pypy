import py
from pypy.interpreter.baseobjspace import W_Root
from pypy.interpreter.error import oefmt
from pypy.interpreter.gateway import interp2app, ObjSpace
from pypy.interpreter.typedef import TypeDef
from pypy.interpreter.executioncontext import AsyncAction, report_error
from rpython.rlib import jit, rgc
from rpython.rlib.rshrinklist import AbstractShrinkList
from rpython.rlib.objectmodel import specialize
from rpython.rlib.rweakref import dead_ref
import weakref


class WRefShrinkList(AbstractShrinkList):
    def must_keep(self, wref):
        return wref() is not None


class WeakrefLifeline(W_Root):
    typedef = None

    cached_weakref  = None
    cached_proxy    = None
    other_refs_weak = None
    has_callbacks   = False

    def __init__(self, space):
        self.space = space

    def append_wref_to(self, w_ref):
        if self.other_refs_weak is None:
            self.other_refs_weak = WRefShrinkList()
        self.other_refs_weak.append(weakref.ref(w_ref))

    @specialize.arg(1)
    def traverse(self, callback, arg=None):
        if self.cached_weakref is not None:
            arg = callback(self, self.cached_weakref, arg)
        if self.cached_proxy is not None:
            arg = callback(self, self.cached_proxy, arg)
        if self.other_refs_weak is not None:
            for ref_w_ref in self.other_refs_weak.items():
                arg = callback(self, ref_w_ref, arg)
        return arg

    def _clear_wref(self, wref, _):
        w_ref = wref()
        if w_ref is not None:
            w_ref.clear()

    def clear_all_weakrefs(self):
        """Clear all weakrefs.  This is called when an app-level object has
        a __del__, just before the app-level __del__ method is called.
        """
        self.traverse(WeakrefLifeline._clear_wref)
        # Note that for no particular reason other than convenience,
        # weakref callbacks are not invoked eagerly here.  They are
        # invoked by self.__del__() anyway.

    @jit.dont_look_inside
    def get_or_make_weakref(self, w_subtype, w_obj):
        space = self.space
        w_weakreftype = space.gettypeobject(W_Weakref.typedef)
        #
        if space.is_w(w_weakreftype, w_subtype):
            if self.cached_weakref is not None:
                w_cached = self.cached_weakref()
                if w_cached is not None:
                    return w_cached
            w_ref = W_Weakref(space, w_obj, None)
            self.cached_weakref = weakref.ref(w_ref)
        else:
            # subclass: cannot cache
            w_ref = W_Weakref.new(space, w_subtype, w_obj)
            self.append_wref_to(w_ref)
        return w_ref

    @jit.dont_look_inside
    def get_or_make_proxy(self, w_obj):
        space = self.space
        if self.cached_proxy is not None:
            w_cached = self.cached_proxy()
            if w_cached is not None:
                return w_cached
        w_proxy = W_Proxy.new(space, w_obj)
        self.cached_proxy = weakref.ref(w_proxy)
        return w_proxy

    def get_any_weakref(self, space):
        if self.cached_weakref is not None:
            w_ref = self.cached_weakref()
            if w_ref is not None:
                return w_ref
        if self.other_refs_weak is not None:
            w_weakreftype = space.gettypeobject(W_Weakref.typedef)
            for wref in self.other_refs_weak.items():
                w_ref = wref()
                if (w_ref is not None and space.isinstance_w(w_ref, w_weakreftype)):
                    return w_ref
        return space.w_None

    def enable_callbacks(self):
        if not self.has_callbacks:
            self.space.finalizer_queue.register_finalizer(self)
            self.has_callbacks = True

    @jit.dont_look_inside
    def make_weakref_with_callback(self, w_subtype, w_obj, w_callable):
        space = self.space
        w_ref = W_Weakref.new(space, w_subtype, w_obj, w_callable)
        self.append_wref_to(w_ref)
        self.enable_callbacks()
        return w_ref

    @jit.dont_look_inside
    def make_proxy_with_callback(self, w_obj, w_callable):
        space = self.space
        w_proxy = W_Proxy.new(space, w_obj, w_callable)
        self.append_wref_to(w_proxy)
        self.enable_callbacks()
        return w_proxy

    def _finalize_(self):
        """This is called at the end, if enable_callbacks() was invoked.
        It activates the callbacks.
        """
        if self.other_refs_weak is None:
            return
        #
        # If this is set, then we're in the 'gc.disable()' mode.  In that
        # case, don't invoke the callbacks now.
        if self.space.user_del_action.gc_disabled(self):
            return
        #
        items = self.other_refs_weak.items()
        self.other_refs_weak = None
        for i in range(len(items)-1, -1, -1):
            w_ref = items[i]()
            if w_ref is not None and w_ref.w_callable is not None:
                try:
                    w_ref.activate_callback()
                except Exception as e:
                    report_error(self.space, e,
                                 "weakref callback ", w_ref.w_callable)


# ____________________________________________________________


class W_WeakrefBase(W_Root):
    def __init__(self, space, w_obj, w_callable):
        assert w_callable is not space.w_None    # should be really None
        self.space = space
        assert w_obj is not None
        self.w_obj_weak = weakref.ref(w_obj)
        self.w_callable = w_callable

    @jit.dont_look_inside
    def dereference(self):
        w_obj = self.w_obj_weak()
        return w_obj

    def clear(self):
        self.w_obj_weak = dead_ref

    def activate_callback(self):
        self.space.call_function(self.w_callable, self)

    def descr__repr__(self, space):
        w_obj = self.dereference()
        if w_obj is None:
            state = '; dead'
        else:
            typename = space.type(w_obj).getname(space)
            objname = w_obj.getname(space)
            if objname and objname != '?':
                state = "; to '%s' (%s)" % (typename, objname)
            else:
                state = "; to '%s'" % (typename,)
        return self.getrepr(space, self.typedef.name, state)


class W_Weakref(W_WeakrefBase):
    def __init__(self, space, w_obj, w_callable):
        W_WeakrefBase.__init__(self, space, w_obj, w_callable)
        self.w_hash = None

    @staticmethod
    def new(space, w_subtype, w_obj, w_callable=None):
        w_ref = space.allocate_instance(W_Weakref, w_subtype)
        W_Weakref.__init__(w_ref, space, w_obj, w_callable)
        return w_ref

    def descr__init__weakref(self, space, w_obj, w_callable=None,
                             __args__=None):
        if __args__.arguments_w:
            raise oefmt(space.w_TypeError,
                        "__init__ expected at most 2 arguments")
        if __args__.keywords:
            raise oefmt(space.w_TypeError,
                        "ref() does not take keyword arguments")

    def descr_hash(self):
        if self.w_hash is not None:
            return self.w_hash
        w_obj = self.dereference()
        if w_obj is None:
            raise oefmt(self.space.w_TypeError, "weak object has gone away")
        self.w_hash = self.space.hash(w_obj)
        return self.w_hash

    def descr_call(self):
        w_obj = self.dereference()
        if w_obj is None:
            return self.space.w_None
        return w_obj

    def descr__eq__(self, space, w_ref2):
        if not isinstance(w_ref2, W_Weakref):
            return space.w_NotImplemented
        ref1 = self
        ref2 = w_ref2
        w_obj1 = ref1.dereference()
        w_obj2 = ref2.dereference()
        if w_obj1 is None or w_obj2 is None:
            return space.is_(ref1, ref2)
        return space.eq(w_obj1, w_obj2)

    def descr__ne__(self, space, w_ref2):
        return space.not_(space.eq(self, w_ref2))

def getlifeline(space, w_obj):
    lifeline = w_obj.getweakref()
    if lifeline is None:
        lifeline = WeakrefLifeline(space)
        w_obj.setweakref(space, lifeline)
    return lifeline

<<<<<<< HEAD
def getlifelinewithcallbacks(space, w_obj):
    lifeline = w_obj.getweakref()
    if not isinstance(lifeline, WeakrefLifelineWithCallbacks):  # or None
        oldlifeline = lifeline
        lifeline = WeakrefLifelineWithCallbacks(space, oldlifeline)
        w_obj.setweakref(space, lifeline)
    return lifeline


def get_or_make_weakref(space, w_subtype, w_obj):
    if space.config.translation.stm:
        # With stm, return a non-cached, non-recorded weakref.
        # Helpers like getweakrefcount() will fail; too bad for now.
        return W_Weakref.new(space, w_subtype, w_obj)
    return getlifeline(space, w_obj).get_or_make_weakref(w_subtype, w_obj)


def make_weakref_with_callback(space, w_subtype, w_obj, w_callable):
    lifeline = getlifelinewithcallbacks(space, w_obj)
    return lifeline.make_weakref_with_callback(w_subtype, w_obj, w_callable)

=======
>>>>>>> f317d70f

def descr__new__weakref(space, w_subtype, w_obj, w_callable=None,
                        __args__=None):
    if __args__.arguments_w:
        raise oefmt(space.w_TypeError, "__new__ expected at most 2 arguments")
    lifeline = getlifeline(space, w_obj)
    if space.is_none(w_callable):
        return lifeline.get_or_make_weakref(w_subtype, w_obj)
    else:
        return lifeline.make_weakref_with_callback(w_subtype, w_obj, w_callable)

W_Weakref.typedef = TypeDef("weakref",
    __doc__ = """A weak reference to an object 'obj'.  A 'callback' can be given,
which is called with 'obj' as an argument when it is about to be finalized.""",
    __new__ = interp2app(descr__new__weakref),
    __init__ = interp2app(W_Weakref.descr__init__weakref),
    __eq__ = interp2app(W_Weakref.descr__eq__),
    __ne__ = interp2app(W_Weakref.descr__ne__),
    __hash__ = interp2app(W_Weakref.descr_hash),
    __call__ = interp2app(W_Weakref.descr_call),
    __repr__ = interp2app(W_WeakrefBase.descr__repr__),
)


def _weakref_count(lifeline, wref, count):
    if wref() is not None:
        count += 1
    return count

def getweakrefcount(space, w_obj):
    """Return the number of weak references to 'obj'."""
    lifeline = w_obj.getweakref()
    if lifeline is None:
        return space.wrap(0)
    else:
        result = lifeline.traverse(_weakref_count, 0)
        return space.wrap(result)

def _get_weakrefs(lifeline, wref, result):
    w_ref = wref()
    if w_ref is not None:
        result.append(w_ref)
    return result

def getweakrefs(space, w_obj):
    """Return a list of all weak reference objects that point to 'obj'."""
    result = []
    lifeline = w_obj.getweakref()
    if lifeline is not None:
        lifeline.traverse(_get_weakrefs, result)
    return space.newlist(result)

#_________________________________________________________________
# Proxy

class W_Proxy(W_WeakrefBase):
    def descr__hash__(self, space):
        raise oefmt(space.w_TypeError, "unhashable type")

    @staticmethod
    def new(space, w_obj, w_callable=None):
        if space.is_true(space.callable(w_obj)):
            return W_CallableProxy(space, w_obj, w_callable)
        else:
            return W_Proxy(space, w_obj, w_callable)

class W_CallableProxy(W_Proxy):
    def descr__call__(self, space, __args__):
        w_obj = force(space, self)
        return space.call_args(w_obj, __args__)


<<<<<<< HEAD
def get_or_make_proxy(space, w_obj):
    if space.config.translation.stm:
        # With stm, return a non-cached, non-recorded proxy.
        # Helpers like getweakrefcount() will fail; too bad for now.
        return W_Proxy.new(space, w_obj)
    return getlifeline(space, w_obj).get_or_make_proxy(w_obj)


def make_proxy_with_callback(space, w_obj, w_callable):
    lifeline = getlifelinewithcallbacks(space, w_obj)
    return lifeline.make_proxy_with_callback(w_obj, w_callable)


=======
>>>>>>> f317d70f
def proxy(space, w_obj, w_callable=None):
    """Create a proxy object that weakly references 'obj'.
'callback', if given, is called with the proxy as an argument when 'obj'
is about to be finalized."""
    lifeline = getlifeline(space, w_obj)
    if space.is_none(w_callable):
        return lifeline.get_or_make_proxy(w_obj)
    else:
        return lifeline.make_proxy_with_callback(w_obj, w_callable)

def descr__new__proxy(space, w_subtype, w_obj, w_callable=None):
    raise oefmt(space.w_TypeError, "cannot create 'weakproxy' instances")

def descr__new__callableproxy(space, w_subtype, w_obj, w_callable=None):
    raise oefmt(space.w_TypeError,
                "cannot create 'weakcallableproxy' instances")


def force(space, proxy):
    if not isinstance(proxy, W_Proxy):
        return proxy
    w_obj = proxy.dereference()
    if w_obj is None:
        raise oefmt(space.w_ReferenceError,
                    "weakly referenced object no longer exists")
    return w_obj

proxy_typedef_dict = {}
callable_proxy_typedef_dict = {}
special_ops = {'repr': True, 'hash': True}

for opname, _, arity, special_methods in ObjSpace.MethodTable:
    if opname in special_ops or not special_methods:
        continue
    nonspaceargs =  ", ".join(["w_obj%s" % i for i in range(arity)])
    code = "def func(space, %s):\n    '''%s'''\n" % (nonspaceargs, opname)
    assert arity >= len(special_methods)
    forcing_count = len(special_methods)
    if opname.startswith('inplace_'):
        assert arity == 2
        forcing_count = arity
    for i in range(forcing_count):
        code += "    w_obj%s = force(space, w_obj%s)\n" % (i, i)
    code += "    return space.%s(%s)" % (opname, nonspaceargs)
    exec py.code.Source(code).compile()

    func.func_name = opname
    for special_method in special_methods:
        proxy_typedef_dict[special_method] = interp2app(func)
        callable_proxy_typedef_dict[special_method] = interp2app(func)

# __unicode__ is not yet a space operation
def proxy_unicode(space, w_obj):
    w_obj = force(space, w_obj)
    return space.call_method(w_obj, '__unicode__')
proxy_typedef_dict['__unicode__'] = interp2app(proxy_unicode)
callable_proxy_typedef_dict['__unicode__'] = interp2app(proxy_unicode)


W_Proxy.typedef = TypeDef("weakproxy",
    __new__ = interp2app(descr__new__proxy),
    __hash__ = interp2app(W_Proxy.descr__hash__),
    __repr__ = interp2app(W_WeakrefBase.descr__repr__),
    **proxy_typedef_dict)
W_Proxy.typedef.acceptable_as_base_class = False

W_CallableProxy.typedef = TypeDef("weakcallableproxy",
    __new__ = interp2app(descr__new__callableproxy),
    __hash__ = interp2app(W_Proxy.descr__hash__),
    __repr__ = interp2app(W_WeakrefBase.descr__repr__),
    __call__ = interp2app(W_CallableProxy.descr__call__),
    **callable_proxy_typedef_dict)
W_CallableProxy.typedef.acceptable_as_base_class = False<|MERGE_RESOLUTION|>--- conflicted
+++ resolved
@@ -61,6 +61,10 @@
     def get_or_make_weakref(self, w_subtype, w_obj):
         space = self.space
         w_weakreftype = space.gettypeobject(W_Weakref.typedef)
+        if space.config.translation.stm:
+            # With stm, return a non-cached, non-recorded weakref.
+            # Helpers like getweakrefcount() will fail; too bad for now.
+            return W_Weakref.new(space, w_subtype, w_obj)
         #
         if space.is_w(w_weakreftype, w_subtype):
             if self.cached_weakref is not None:
@@ -78,6 +82,10 @@
     @jit.dont_look_inside
     def get_or_make_proxy(self, w_obj):
         space = self.space
+        if space.config.translation.stm:
+            # With stm, return a non-cached, non-recorded proxy.
+            # Helpers like getweakrefcount() will fail; too bad for now.
+            return W_Proxy.new(space, w_obj)
         if self.cached_proxy is not None:
             w_cached = self.cached_proxy()
             if w_cached is not None:
@@ -236,30 +244,6 @@
         w_obj.setweakref(space, lifeline)
     return lifeline
 
-<<<<<<< HEAD
-def getlifelinewithcallbacks(space, w_obj):
-    lifeline = w_obj.getweakref()
-    if not isinstance(lifeline, WeakrefLifelineWithCallbacks):  # or None
-        oldlifeline = lifeline
-        lifeline = WeakrefLifelineWithCallbacks(space, oldlifeline)
-        w_obj.setweakref(space, lifeline)
-    return lifeline
-
-
-def get_or_make_weakref(space, w_subtype, w_obj):
-    if space.config.translation.stm:
-        # With stm, return a non-cached, non-recorded weakref.
-        # Helpers like getweakrefcount() will fail; too bad for now.
-        return W_Weakref.new(space, w_subtype, w_obj)
-    return getlifeline(space, w_obj).get_or_make_weakref(w_subtype, w_obj)
-
-
-def make_weakref_with_callback(space, w_subtype, w_obj, w_callable):
-    lifeline = getlifelinewithcallbacks(space, w_obj)
-    return lifeline.make_weakref_with_callback(w_subtype, w_obj, w_callable)
-
-=======
->>>>>>> f317d70f
 
 def descr__new__weakref(space, w_subtype, w_obj, w_callable=None,
                         __args__=None):
@@ -332,22 +316,6 @@
         return space.call_args(w_obj, __args__)
 
 
-<<<<<<< HEAD
-def get_or_make_proxy(space, w_obj):
-    if space.config.translation.stm:
-        # With stm, return a non-cached, non-recorded proxy.
-        # Helpers like getweakrefcount() will fail; too bad for now.
-        return W_Proxy.new(space, w_obj)
-    return getlifeline(space, w_obj).get_or_make_proxy(w_obj)
-
-
-def make_proxy_with_callback(space, w_obj, w_callable):
-    lifeline = getlifelinewithcallbacks(space, w_obj)
-    return lifeline.make_proxy_with_callback(w_obj, w_callable)
-
-
-=======
->>>>>>> f317d70f
 def proxy(space, w_obj, w_callable=None):
     """Create a proxy object that weakly references 'obj'.
 'callback', if given, is called with the proxy as an argument when 'obj'
