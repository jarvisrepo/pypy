--- conflicted
+++ resolved
@@ -53,14 +53,7 @@
 @unwrap_spec(filename='fsencode')
 def load_dynamic(space, w_modulename, filename, w_file=None):
     if not importing.has_so_extension(space):
-<<<<<<< HEAD
-        raise OperationError(space.w_ImportError, space.wrap(
-            "Not implemented"))
-=======
         raise oefmt(space.w_ImportError, "Not implemented")
-    importing.load_c_extension(space, filename, space.str_w(w_modulename))
-    return importing.check_sys_modules(space, w_modulename)
->>>>>>> b16377d3
 
     # the next line is mandatory to init cpyext
     space.getbuiltinmodule("cpyext")
@@ -74,7 +67,6 @@
     name = space.str0_w(w_name)
     if name not in space.builtin_modules:
         return
-<<<<<<< HEAD
     # force_init is needed to make reload actually reload instead of just
     # using the already-present module in sys.modules.
 
@@ -82,12 +74,6 @@
     # we want to reuse (and reinitialize) the existing module object
     reuse = space.finditem(space.sys.get('modules'), w_name) is not None
     return space.getbuiltinmodule(name, force_init=True, reuse=reuse)
-=======
-    if space.finditem(space.sys.get('modules'), w_name) is not None:
-        raise oefmt(space.w_ImportError,
-                    "cannot initialize a built-in module twice in PyPy")
-    return space.getbuiltinmodule(name)
->>>>>>> b16377d3
 
 def init_frozen(space, w_name):
     return None
