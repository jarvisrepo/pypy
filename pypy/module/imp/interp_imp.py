--- conflicted
+++ resolved
@@ -39,94 +39,19 @@
             # XXX I cannot find any more...
             raise wrap_streamerror(space, e)
     else:
-<<<<<<< HEAD
         w_iobase = space.interp_w(W_IOBase, w_file)
         # XXX: not all W_IOBase have a fileno method: in that case, we should
         # probably raise a TypeError?
         fd = space.int_w(space.call_method(w_iobase, 'fileno'))
         return streamio.fdopen_as_stream(fd, filemode)
-=======
-        return space.interp_w(W_File, w_file).stream
-
-def find_module(space, w_name, w_path=None):
-    name = space.str0_w(w_name)
-    if space.is_none(w_path):
-        w_path = None
-
-    find_info = importing.find_module(
-        space, name, w_name, name, w_path, use_loader=False)
-    if not find_info:
-        raise oefmt(space.w_ImportError, "No module named %s", name)
-
-    w_filename = space.newtext(find_info.filename)
-    stream = find_info.stream
-
-    if stream is not None:
-        fileobj = W_File(space)
-        fileobj.fdopenstream(
-            stream, stream.try_to_find_file_descriptor(),
-            find_info.filemode, w_filename)
-        w_fileobj = fileobj
-    else:
-        w_fileobj = space.w_None
-    w_import_info = space.newtuple(
-        [space.newtext(find_info.suffix),
-         space.newtext(find_info.filemode),
-         space.newint(find_info.modtype)])
-    return space.newtuple([w_fileobj, w_filename, w_import_info])
-
-def load_module(space, w_name, w_file, w_filename, w_info):
-    w_suffix, w_filemode, w_modtype = space.unpackiterable(w_info, 3)
-
-    filename = space.str0_w(w_filename)
-    filemode = space.text_w(w_filemode)
-    if space.is_w(w_file, space.w_None):
-        stream = None
-    else:
-        stream = get_file(space, w_file, filename, filemode)
-
-    find_info = importing.FindInfo(
-        space.int_w(w_modtype),
-        filename,
-        stream,
-        space.text_w(w_suffix),
-        filemode)
-    return importing.load_module(
-        space, w_name, find_info, reuse=True)
-
-def load_source(space, w_modulename, w_filename, w_file=None):
-    filename = space.str0_w(w_filename)
-
-    stream = get_file(space, w_file, filename, 'U')
-
-    w_mod = Module(space, w_modulename)
-    importing._prepare_module(space, w_mod, filename, None)
-
-    w_mod = importing.load_source_module(
-        space, w_modulename, w_mod,
-        filename, stream.readall(), stream.try_to_find_file_descriptor())
-    if space.is_none(w_file):
-        stream.close()
-    return w_mod
-
-@unwrap_spec(filename='str0', check_afterwards=int)
-def _run_compiled_module(space, w_modulename, filename, w_file, w_module,
-                         check_afterwards=False):
-    # the function 'imp._run_compiled_module' is a pypy-only extension
-    stream = get_file(space, w_file, filename, 'rb')
->>>>>>> c9895e52
 
 def create_dynamic(space, w_spec, w_file=None):
     if not importing.has_so_extension(space):
         raise oefmt(space.w_ImportError, "Not implemented")
-<<<<<<< HEAD
     w_modulename = space.getattr(w_spec, space.newtext("name"))
     w_path = space.getattr(w_spec, space.newtext("origin"))
     filename = space.fsencode_w(w_path)
-    importing.load_c_extension(space, filename, space.str_w(w_modulename))
-=======
     importing.load_c_extension(space, filename, space.text_w(w_modulename))
->>>>>>> c9895e52
     return importing.check_sys_modules(space, w_modulename)
 
 def create_builtin(space, w_spec):
