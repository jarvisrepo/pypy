--- conflicted
+++ resolved
@@ -49,16 +49,11 @@
 def create_dynamic(space, w_spec, w_file=None):
     if not importing.has_so_extension(space):
         raise oefmt(space.w_ImportError, "Not implemented")
-<<<<<<< HEAD
     w_modulename = space.getattr(w_spec, space.newtext("name"))
     w_path = space.getattr(w_spec, space.newtext("origin"))
     filename = space.fsencode_w(w_path)
-    importing.load_c_extension(space, filename, space.text_w(w_modulename))
-    return importing.check_sys_modules(space, w_modulename)
-=======
     return importing.load_c_extension(space, filename,
                                       space.text_w(w_modulename))
->>>>>>> 85b41c57
 
 def create_builtin(space, w_spec):
     w_name = space.getattr(w_spec, space.newtext("name"))
