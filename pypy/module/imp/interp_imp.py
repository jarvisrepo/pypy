from pypy.module.imp import importing
from rpython.rlib import streamio
from pypy.interpreter.error import oefmt
from pypy.interpreter.gateway import unwrap_spec
from pypy.interpreter.pycode import PyCode
from pypy.module._io.interp_iobase import W_IOBase
from pypy.interpreter.streamutil import wrap_streamerror


<<<<<<< HEAD
def extension_suffixes(space):
    suffixes_w = []
    if 1:   #if space.config.objspace.usemodules.cpyext:
        suffixes_w.append(space.wrap(importing.get_so_extension(space)))
=======
def get_suffixes(space):
    suffixes_w = []
    if importing.has_so_extension(space):
        suffixes_w.append(
            space.newtuple([space.newtext(importing.get_so_extension(space)),
                            space.newtext('rb'),
                            space.newtext(importing.C_EXTENSION)]))
    suffixes_w.extend([
        space.newtuple([space.newtext('.py'),
                        space.newtext('U'),
                        space.newtext(importing.PY_SOURCE)]),
        space.newtuple([space.newtext('.pyc'),
                        space.newtext('rb'),
                        space.newtext(importing.PY_COMPILED)]),
        ])
>>>>>>> 681e076a
    return space.newlist(suffixes_w)

def get_magic(space):
    x = importing.get_pyc_magic(space)
    a = x & 0xff
    x >>= 8
    b = x & 0xff
    x >>= 8
    c = x & 0xff
    x >>= 8
    d = x & 0xff
    return space.newbytes(chr(a) + chr(b) + chr(c) + chr(d))
<<<<<<< HEAD

def get_tag(space):
    """get_tag() -> string
    Return the magic tag for .pyc or .pyo files."""
    return space.wrap(importing.PYC_TAG)
=======
>>>>>>> 681e076a

def get_file(space, w_file, filename, filemode):
    if space.is_none(w_file):
        try:
            return streamio.open_file_as_stream(filename, filemode)
        except streamio.StreamErrors as e:
            # XXX this is not quite the correct place, but it will do for now.
            # XXX see the issue which I'm sure exists already but whose number
            # XXX I cannot find any more...
            raise wrap_streamerror(space, e)
    else:
        w_iobase = space.interp_w(W_IOBase, w_file)
        # XXX: not all W_IOBase have a fileno method: in that case, we should
        # probably raise a TypeError?
        fd = space.int_w(space.call_method(w_iobase, 'fileno'))
        return streamio.fdopen_as_stream(fd, filemode)

def create_dynamic(space, w_spec, w_file=None):
    if not importing.has_so_extension(space):
        raise oefmt(space.w_ImportError, "Not implemented")
    w_modulename = space.getattr(w_spec, space.wrap("name"))
    w_path = space.getattr(w_spec, space.wrap("origin"))
    filename = space.fsencode_w(w_path)
    importing.load_c_extension(space, filename, space.str_w(w_modulename))
    return importing.check_sys_modules(space, w_modulename)

def create_builtin(space, w_spec):
    w_name = space.getattr(w_spec, space.wrap("name"))
    name = space.str0_w(w_name)
    # force_init is needed to make reload actually reload instead of just
    # using the already-present module in sys.modules.

    # If the module is already in sys.modules, it must be a reload, so
    # we want to reuse (and reinitialize) the existing module object
    reuse = space.finditem(space.sys.get('modules'), w_name) is not None
    return space.getbuiltinmodule(name, force_init=True, reuse=reuse)

def exec_builtin(space, w_mod):
    return  # Until we really support ModuleDef

def init_frozen(space, w_name):
    return None

def is_builtin(space, w_name):
    name = space.str0_w(w_name)
    if name not in space.builtin_modules:
        return space.wrap(0)
    if space.finditem(space.sys.get('modules'), w_name) is not None:
        return space.wrap(-1)   # cannot be initialized again
    return space.wrap(1)

def is_frozen(space, w_name):
    return space.w_False

def get_frozen_object(space, w_name):
    raise oefmt(space.w_ImportError,
                "No such frozen object named %R", w_name)

def is_frozen_package(space, w_name):
    raise oefmt(space.w_ImportError,
                "No such frozen object named %R", w_name)

#__________________________________________________________________

def lock_held(space):
    if space.config.objspace.usemodules.thread:
        return space.wrap(importing.getimportlock(space).lock_held_by_anyone())
    else:
        return space.w_False

def acquire_lock(space):
    if space.config.objspace.usemodules.thread:
        importing.getimportlock(space).acquire_lock()

def release_lock(space):
    if space.config.objspace.usemodules.thread:
        importing.getimportlock(space).release_lock(silent_after_fork=False)

def reinit_lock(space):
    if space.config.objspace.usemodules.thread:
        importing.getimportlock(space).reinit_lock()

@unwrap_spec(pathname='fsencode')
def fix_co_filename(space, w_code, pathname):
    code_w = space.interp_w(PyCode, w_code)
    importing.update_code_filenames(space, code_w, pathname)

<|MERGE_RESOLUTION|>--- conflicted
+++ resolved
@@ -7,28 +7,10 @@
 from pypy.interpreter.streamutil import wrap_streamerror
 
 
-<<<<<<< HEAD
 def extension_suffixes(space):
     suffixes_w = []
     if 1:   #if space.config.objspace.usemodules.cpyext:
-        suffixes_w.append(space.wrap(importing.get_so_extension(space)))
-=======
-def get_suffixes(space):
-    suffixes_w = []
-    if importing.has_so_extension(space):
-        suffixes_w.append(
-            space.newtuple([space.newtext(importing.get_so_extension(space)),
-                            space.newtext('rb'),
-                            space.newtext(importing.C_EXTENSION)]))
-    suffixes_w.extend([
-        space.newtuple([space.newtext('.py'),
-                        space.newtext('U'),
-                        space.newtext(importing.PY_SOURCE)]),
-        space.newtuple([space.newtext('.pyc'),
-                        space.newtext('rb'),
-                        space.newtext(importing.PY_COMPILED)]),
-        ])
->>>>>>> 681e076a
+        suffixes_w.append(space.newtext(importing.get_so_extension(space)))
     return space.newlist(suffixes_w)
 
 def get_magic(space):
@@ -41,14 +23,11 @@
     x >>= 8
     d = x & 0xff
     return space.newbytes(chr(a) + chr(b) + chr(c) + chr(d))
-<<<<<<< HEAD
 
 def get_tag(space):
     """get_tag() -> string
     Return the magic tag for .pyc or .pyo files."""
-    return space.wrap(importing.PYC_TAG)
-=======
->>>>>>> 681e076a
+    return space.newtext(importing.PYC_TAG)
 
 def get_file(space, w_file, filename, filemode):
     if space.is_none(w_file):
@@ -69,14 +48,14 @@
 def create_dynamic(space, w_spec, w_file=None):
     if not importing.has_so_extension(space):
         raise oefmt(space.w_ImportError, "Not implemented")
-    w_modulename = space.getattr(w_spec, space.wrap("name"))
-    w_path = space.getattr(w_spec, space.wrap("origin"))
+    w_modulename = space.getattr(w_spec, space.newtext("name"))
+    w_path = space.getattr(w_spec, space.newtext("origin"))
     filename = space.fsencode_w(w_path)
     importing.load_c_extension(space, filename, space.str_w(w_modulename))
     return importing.check_sys_modules(space, w_modulename)
 
 def create_builtin(space, w_spec):
-    w_name = space.getattr(w_spec, space.wrap("name"))
+    w_name = space.getattr(w_spec, space.newtext("name"))
     name = space.str0_w(w_name)
     # force_init is needed to make reload actually reload instead of just
     # using the already-present module in sys.modules.
@@ -95,10 +74,10 @@
 def is_builtin(space, w_name):
     name = space.str0_w(w_name)
     if name not in space.builtin_modules:
-        return space.wrap(0)
+        return space.newint(0)
     if space.finditem(space.sys.get('modules'), w_name) is not None:
-        return space.wrap(-1)   # cannot be initialized again
-    return space.wrap(1)
+        return space.newint(-1)   # cannot be initialized again
+    return space.newint(1)
 
 def is_frozen(space, w_name):
     return space.w_False
@@ -115,7 +94,7 @@
 
 def lock_held(space):
     if space.config.objspace.usemodules.thread:
-        return space.wrap(importing.getimportlock(space).lock_held_by_anyone())
+        return space.newbool(importing.getimportlock(space).lock_held_by_anyone())
     else:
         return space.w_False
 
