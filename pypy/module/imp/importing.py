--- conflicted
+++ resolved
@@ -75,23 +75,6 @@
         pyfile = filepart + ".pyw"
         if file_exists(pyfile):
             return PY_SOURCE, ".pyw", "U"
-
-<<<<<<< HEAD
-    # The .py file does not exist, check the .pyc file
-    if space.config.objspace.usepycfiles:
-=======
-    # The .py file does not exist.  By default on PyPy, lonepycfiles
-    # is False: if a .py file does not exist, we don't even try to
-    # look for a lone .pyc file.
-    # The "imp" module does not respect this, and is allowed to find
-    # lone .pyc files.
-    # check the .pyc file
-    if space.config.objspace.lonepycfiles:
->>>>>>> 5d12d8d8
-        pycfile = filepart + ".pyc"
-        if file_exists(pycfile):
-            # existing .pyc file
-            return PY_COMPILED, ".pyc", "rb"
 
     if has_so_extension(space):
         so_extension = get_so_extension(space)
@@ -988,25 +971,11 @@
     """
     w = space.wrap
 
-<<<<<<< HEAD
-    if space.config.objspace.usepycfiles:
-        src_stat = os.fstat(fd)
-        cpathname = make_compiled_pathname(pathname)
-        mtime = int(src_stat[stat.ST_MTIME])
-        mode = src_stat[stat.ST_MODE]
-        stream = check_compiled_module(space, cpathname, mtime)
-    else:
-        cpathname = None
-        mtime = 0
-        mode = 0
-        stream = None
-=======
     src_stat = os.fstat(fd)
-    cpathname = pathname + 'c'
+    cpathname = make_compiled_pathname(pathname)
     mtime = int(src_stat[stat.ST_MTIME])
     mode = src_stat[stat.ST_MODE]
     stream = check_compiled_module(space, cpathname, mtime)
->>>>>>> 5d12d8d8
 
     if stream:
         # existing and up-to-date .pyc file
