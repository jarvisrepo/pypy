--- conflicted
+++ resolved
@@ -967,13 +967,8 @@
     w = space.wrap
 
     if space.config.objspace.usepycfiles:
-<<<<<<< HEAD
+        src_stat = os.fstat(fd)
         cpathname = make_compiled_pathname(pathname)
-        src_stat = os.stat(assert_str0(pathname))
-=======
-        src_stat = os.fstat(fd)
-        cpathname = pathname + 'c'
->>>>>>> c998ffe4
         mtime = int(src_stat[stat.ST_MTIME])
         mode = src_stat[stat.ST_MODE]
         stream = check_compiled_module(space, cpathname, mtime)
