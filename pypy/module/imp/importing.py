--- conflicted
+++ resolved
@@ -234,12 +234,7 @@
 def importhook(space, name, w_globals=None,
                w_locals=None, w_fromlist=None, level=0):
     modulename = name
-<<<<<<< HEAD
-    space.timer.start_name("importhook", modulename)
     if not modulename and level == 0:
-=======
-    if not modulename and level < 0:
->>>>>>> 3199bf26
         raise OperationError(
             space.w_ValueError,
             space.wrap("Empty module name"))
