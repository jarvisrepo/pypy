--- conflicted
+++ resolved
@@ -90,155 +90,6 @@
     assert check_sys_modules_w(space, modulename)
     return w_mod
 
-
-<<<<<<< HEAD
-=======
-@jit.dont_look_inside
-def absolute_import_with_lock(space, modulename, baselevel,
-                              fromlist_w, tentative):
-    lock = getimportlock(space)
-    lock.acquire_lock()
-    try:
-        return _absolute_import(space, modulename, baselevel,
-                                fromlist_w, tentative)
-    finally:
-        lock.release_lock(silent_after_fork=True)
-
-@jit.unroll_safe
-def absolute_import_try(space, modulename, baselevel, fromlist_w):
-    """ Only look up sys.modules, not actually try to load anything
-    """
-    w_path = None
-    last_dot = 0
-    if '.' not in modulename:
-        w_mod = check_sys_modules_w(space, modulename)
-        first = w_mod
-        if fromlist_w is not None and w_mod is not None:
-            w_path = try_getattr(space, w_mod, space.wrap('__path__'))
-    else:
-        level = 0
-        first = None
-        while last_dot >= 0:
-            last_dot = modulename.find('.', last_dot + 1)
-            if last_dot < 0:
-                w_mod = check_sys_modules_w(space, modulename)
-            else:
-                w_mod = check_sys_modules_w(space, modulename[:last_dot])
-            if w_mod is None or space.is_w(w_mod, space.w_None):
-                return None
-            if level == baselevel:
-                first = w_mod
-            if fromlist_w is not None:
-                w_path = try_getattr(space, w_mod, space.wrap('__path__'))
-            level += 1
-    if fromlist_w is not None:
-        if w_path is not None:
-            if len(fromlist_w) == 1 and space.eq_w(fromlist_w[0],
-                                                   space.wrap('*')):
-                w_all = try_getattr(space, w_mod, space.wrap('__all__'))
-                if w_all is not None:
-                    fromlist_w = space.fixedview(w_all)
-            else:
-                # this only runs if fromlist_w != ['*']
-                for w_name in fromlist_w:
-                    if try_getattr(space, w_mod, w_name) is None:
-                        return None
-        return w_mod
-    return first
-
-def _absolute_import(space, modulename, baselevel, fromlist_w, tentative):
-    w = space.wrap
-
-    if '/' in modulename or '\\' in modulename:
-        raise OperationError(space.w_ImportError, space.wrap(
-            "Import by filename is not supported."))
-
-    w_mod = None
-    parts = modulename.split('.')
-    prefix = []
-    w_path = None
-
-    first = None
-    level = 0
-
-    for part in parts:
-        w_mod = load_part(space, w_path, prefix, part, w_mod,
-                          tentative=tentative)
-        if w_mod is None:
-            return None
-
-        if baselevel == level:
-            first = w_mod
-            tentative = 0
-        prefix.append(part)
-        w_path = try_getattr(space, w_mod, w('__path__'))
-        level += 1
-
-    if fromlist_w is not None:
-        if w_path is not None:
-            if len(fromlist_w) == 1 and space.eq_w(fromlist_w[0],w('*')):
-                w_all = try_getattr(space, w_mod, w('__all__'))
-                if w_all is not None:
-                    fromlist_w = space.fixedview(w_all)
-            else:
-                # this only runs if fromlist_w != ['*']
-                for w_name in fromlist_w:
-                    if try_getattr(space, w_mod, w_name) is None:
-                        load_part(space, w_path, prefix, space.str0_w(w_name),
-                                  w_mod, tentative=1)
-        return w_mod
-    else:
-        return first
-
-def find_in_meta_path(space, w_modulename, w_path):
-    assert w_modulename is not None
-    if w_path is None:
-        w_path = space.w_None
-    for w_hook in space.unpackiterable(space.sys.get("meta_path")):
-        w_loader = space.call_method(w_hook, "find_module",
-                                     w_modulename, w_path)
-        if space.is_true(w_loader):
-            return w_loader
-
-def _getimporter(space, w_pathitem):
-    # the function 'imp._getimporter' is a pypy-only extension
-    w_path_importer_cache = space.sys.get("path_importer_cache")
-    w_importer = space.finditem(w_path_importer_cache, w_pathitem)
-    if w_importer is None:
-        space.setitem(w_path_importer_cache, w_pathitem, space.w_None)
-        for w_hook in space.unpackiterable(space.sys.get("path_hooks")):
-            try:
-                w_importer = space.call_function(w_hook, w_pathitem)
-            except OperationError, e:
-                if not e.match(space, space.w_ImportError):
-                    raise
-            else:
-                break
-        if w_importer is None:
-            try:
-                w_importer = space.call_function(
-                    space.gettypefor(W_NullImporter), w_pathitem
-                )
-            except OperationError, e:
-                if e.match(space, space.w_ImportError):
-                    return None
-                raise
-        if space.is_true(w_importer):
-            space.setitem(w_path_importer_cache, w_pathitem, w_importer)
-    return w_importer
-
-def find_in_path_hooks(space, w_modulename, w_pathitem):
-    w_importer = _getimporter(space, w_pathitem)
-    if w_importer is not None and space.is_true(w_importer):
-        try:
-            w_loader = space.call_method(w_importer, "find_module", w_modulename)
-        except OperationError, e:
-            if e.match(space, space.w_ImportError):
-                return None
-            raise
-        if space.is_true(w_loader):
-            return w_loader
->>>>>>> 0645e112
 
 class _WIN32Path(object):
     def __init__(self, path):
