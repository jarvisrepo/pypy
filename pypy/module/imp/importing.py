--- conflicted
+++ resolved
@@ -1093,9 +1093,6 @@
                               "Bad magic number in %s", cpathname)
     #print "loading pyc file:", cpathname
     code_w = read_compiled_module(space, cpathname, source)
-<<<<<<< HEAD
-    exec_code_module(space, w_mod, code_w, cpathname, cpathname, write_paths)
-=======
     try:
         optimize = space.sys.get_flag('optimize')
     except Exception:
@@ -1103,8 +1100,7 @@
     if optimize >= 2:
         code_w.remove_docstrings(space)
 
-    exec_code_module(space, w_mod, code_w)
->>>>>>> 467e9e1e
+    exec_code_module(space, w_mod, code_w, cpathname, cpathname, write_paths)
 
     return w_mod
 
