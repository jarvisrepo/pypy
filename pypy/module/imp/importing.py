--- conflicted
+++ resolved
@@ -129,167 +129,6 @@
     load_extension_module(space, filename, modulename)
     # NB. cpyext.api.load_extension_module() can also delegate to _cffi_backend
 
-<<<<<<< HEAD
-=======
-@jit.dont_look_inside
-def load_module(space, w_modulename, find_info, reuse=False):
-    """Like load_module() in CPython's import.c, this will normally
-    make a module object, store it in sys.modules, execute code in it,
-    and then fetch it again from sys.modules.  But this logic is not
-    used if we're calling a PEP302 loader.
-    """
-    if find_info is None:
-        return
-
-    if find_info.w_loader:
-        return space.call_method(find_info.w_loader, "load_module", w_modulename)
-
-    if find_info.modtype == C_BUILTIN:
-        return space.getbuiltinmodule(find_info.filename, force_init=True,
-                                      reuse=reuse)
-
-    if find_info.modtype in (PY_SOURCE, PY_COMPILED, C_EXTENSION, PKG_DIRECTORY):
-        w_mod = None
-        if reuse:
-            try:
-                w_mod = space.getitem(space.sys.get('modules'), w_modulename)
-            except OperationError as oe:
-                if not oe.match(space, space.w_KeyError):
-                    raise
-        if w_mod is None:
-            w_mod = Module(space, w_modulename)
-        if find_info.modtype == PKG_DIRECTORY:
-            pkgdir = find_info.filename
-        else:
-            pkgdir = None
-        _prepare_module(space, w_mod, find_info.filename, pkgdir)
-
-        try:
-            if find_info.modtype == PY_SOURCE:
-                return load_source_module(
-                    space, w_modulename, w_mod,
-                    find_info.filename, find_info.stream.readall(),
-                    find_info.stream.try_to_find_file_descriptor())
-            elif find_info.modtype == PY_COMPILED:
-                magic = _r_long(find_info.stream)
-                timestamp = _r_long(find_info.stream)
-                return load_compiled_module(space, w_modulename, w_mod, find_info.filename,
-                                     magic, timestamp, find_info.stream.readall())
-            elif find_info.modtype == PKG_DIRECTORY:
-                w_path = space.newlist([space.newtext(find_info.filename)])
-                space.setattr(w_mod, space.newtext('__path__'), w_path)
-                find_info = find_module(space, "__init__", None, "__init__",
-                                        w_path, use_loader=False)
-                if find_info is None:
-                    return w_mod
-                try:
-                    w_mod = load_module(space, w_modulename, find_info,
-                                        reuse=True)
-                finally:
-                    try:
-                        find_info.stream.close()
-                    except StreamErrors:
-                        pass
-                return w_mod
-            elif find_info.modtype == C_EXTENSION and has_so_extension(space):
-                load_c_extension(space, find_info.filename, space.text_w(w_modulename))
-                return check_sys_modules(space, w_modulename)
-        except OperationError:
-            w_mods = space.sys.get('modules')
-            space.call_method(w_mods, 'pop', w_modulename, space.w_None)
-            raise
-
-def load_part(space, w_path, prefix, partname, w_parent, tentative):
-    modulename = '.'.join(prefix + [partname])
-    w_modulename = space.newtext(modulename)
-    w_mod = check_sys_modules(space, w_modulename)
-
-    if w_mod is not None:
-        if not space.is_w(w_mod, space.w_None):
-            return w_mod
-    elif not prefix or w_path is not None:
-        find_info = find_module(
-            space, modulename, w_modulename, partname, w_path)
-
-        try:
-            if find_info:
-                w_mod = load_module(space, w_modulename, find_info)
-                if w_parent is not None:
-                    space.setattr(w_parent, space.newtext(partname), w_mod)
-                return w_mod
-        finally:
-            if find_info:
-                stream = find_info.stream
-                if stream:
-                    try:
-                        stream.close()
-                    except StreamErrors:
-                        pass
-
-    if tentative:
-        return None
-    else:
-        # ImportError
-        raise oefmt(space.w_ImportError, "No module named %s", modulename)
-
-@jit.dont_look_inside
-def reload(space, w_module):
-    """Reload the module.
-    The module must have been successfully imported before."""
-    if not space.is_w(space.type(w_module), space.type(space.sys)):
-        raise oefmt(space.w_TypeError, "reload() argument must be module")
-
-    w_modulename = space.getattr(w_module, space.newtext("__name__"))
-    modulename = space.str0_w(w_modulename)
-    if not space.is_w(check_sys_modules(space, w_modulename), w_module):
-        raise oefmt(space.w_ImportError,
-                    "reload(): module %s not in sys.modules", modulename)
-
-    try:
-        w_mod = space.reloading_modules[modulename]
-        # Due to a recursive reload, this module is already being reloaded.
-        return w_mod
-    except KeyError:
-        pass
-
-    space.reloading_modules[modulename] = w_module
-    try:
-        namepath = modulename.split('.')
-        subname = namepath[-1]
-        parent_name = '.'.join(namepath[:-1])
-        if parent_name:
-            w_parent = check_sys_modules_w(space, parent_name)
-            if w_parent is None:
-                raise oefmt(space.w_ImportError,
-                            "reload(): parent %s not in sys.modules",
-                            parent_name)
-            w_path = space.getattr(w_parent, space.newtext("__path__"))
-        else:
-            w_path = None
-
-        find_info = find_module(
-            space, modulename, w_modulename, subname, w_path)
-
-        if not find_info:
-            # ImportError
-            raise oefmt(space.w_ImportError, "No module named %s", modulename)
-
-        try:
-            try:
-                return load_module(space, w_modulename, find_info, reuse=True)
-            finally:
-                if find_info.stream:
-                    find_info.stream.close()
-        except:
-            # load_module probably removed name from modules because of
-            # the error.  Put back the original module object.
-            space.sys.setmodule(w_module)
-            raise
-    finally:
-        del space.reloading_modules[modulename]
-
-
->>>>>>> c9895e52
 # __________________________________________________________________
 #
 # import lock, to prevent two threads from running module-level code in
@@ -469,7 +308,6 @@
     if pathname[left:right] != '__pycache__':
         return None
 
-<<<<<<< HEAD
     # Now verify that the path component to the right of the last
     # slash has two dots in it.
     rightpart = pathname[right + 1:]
@@ -482,29 +320,6 @@
     # Too many dots?
     if rightpart[dot0 + dot1:].find('.') >= 0:
         return None
-=======
-    log_pyverbose(space, 1, "import %s # from %s\n" %
-                  (space.text_w(w_modulename), pathname))
-
-    src_stat = os.fstat(fd)
-    cpathname = pathname + 'c'
-    mtime = int(src_stat[stat.ST_MTIME])
-    mode = src_stat[stat.ST_MODE]
-    stream = check_compiled_module(space, cpathname, mtime)
-
-    if stream:
-        # existing and up-to-date .pyc file
-        try:
-            code_w = read_compiled_module(space, cpathname, stream.readall())
-        finally:
-            try:
-                stream.close()
-            except StreamErrors:
-                pass
-        space.setattr(w_mod, space.newtext('__file__'), space.newtext(cpathname))
-    else:
-        code_w = parse_source_module(space, pathname, source)
->>>>>>> c9895e52
 
     result = pathname[:left] + rightpart[:dot0] + 'py'
     return result
@@ -581,68 +396,4 @@
 
     exec_code_module(space, w_mod, code_w, cpathname, cpathname, write_paths)
 
-<<<<<<< HEAD
-    return w_mod
-=======
-def open_exclusive(space, cpathname, mode):
-    try:
-        os.unlink(cpathname)
-    except OSError:
-        pass
-
-    flags = (os.O_EXCL|os.O_CREAT|os.O_WRONLY|os.O_TRUNC|
-             streamio.O_BINARY)
-    fd = os.open(cpathname, flags, mode)
-    return streamio.fdopen_as_stream(fd, "wb")
-
-def write_compiled_module(space, co, cpathname, src_mode, src_mtime):
-    """
-    Write a compiled module to a file, placing the time of last
-    modification of its source into the header.
-    Errors are ignored, if a write error occurs an attempt is made to
-    remove the file.
-    """
-    w_marshal = space.getbuiltinmodule('marshal')
-    try:
-        w_str = space.call_method(w_marshal, 'dumps', co,
-                                  space.newint(MARSHAL_VERSION_FOR_PYC))
-        strbuf = space.text_w(w_str)
-    except OperationError as e:
-        if e.async(space):
-            raise
-        #print "Problem while marshalling %s, skipping" % cpathname
-        return
-    #
-    # Careful here: we must not crash nor leave behind something that looks
-    # too much like a valid pyc file but really isn't one.
-    #
-    mode = src_mode & ~0111
-    try:
-        stream = open_exclusive(space, cpathname, mode)
-    except (OSError, StreamErrors):
-        try:
-            os.unlink(cpathname)
-        except OSError:
-            pass
-        return
-
-    try:
-        try:
-            # will patch the header later; write zeroes until we are sure that
-            # the rest of the file is valid
-            _w_long(stream, 0)   # pyc_magic
-            _w_long(stream, 0)   # mtime
-            stream.write(strbuf)
-
-            # should be ok (XXX or should call os.fsync() to be sure?)
-            stream.seek(0, 0)
-            _w_long(stream, get_pyc_magic(space))
-            _w_long(stream, src_mtime)
-        finally:
-            stream.close()
-    except StreamErrors:
-        try:
-            os.unlink(cpathname)
-        except OSError:
-            pass
->>>>>>> c9895e52
+    return w_mod