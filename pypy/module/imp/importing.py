"""
Implementation of the interpreter-level default import logic.
"""

import sys, os, stat

from pypy.interpreter.module import Module, init_extra_module_attrs
from pypy.interpreter.gateway import interp2app, unwrap_spec
from pypy.interpreter.typedef import TypeDef, generic_new_descr
from pypy.interpreter.error import OperationError, oefmt
from pypy.interpreter.baseobjspace import W_Root, CannotHaveLock
from pypy.interpreter.eval import Code
from pypy.interpreter.pycode import PyCode
from rpython.rlib import streamio, jit
from rpython.rlib.streamio import StreamErrors
from rpython.rlib.objectmodel import we_are_translated, specialize
from rpython.rlib.signature import signature
from rpython.rlib import rposix_stat, types
from pypy.module.sys.version import PYPY_VERSION

_WIN32 = sys.platform == 'win32'

SO = '.pyd' if _WIN32 else '.so'
PREFIX = 'pypy3-'
DEFAULT_SOABI = '%s%d%d' % ((PREFIX,) + PYPY_VERSION[:2])

PYC_TAG = '%s%d%d' % ((PREFIX,) + PYPY_VERSION[:2])   # 'pypy3-XY'

# see also pypy_incremental_magic in interpreter/pycode.py for the magic
# version number stored inside pyc files.


@specialize.memo()
def get_so_extension(space):
    if space.config.objspace.soabi is not None:
        soabi = space.config.objspace.soabi
    else:
        soabi = DEFAULT_SOABI

    if not soabi:
        return SO

    if not space.config.translating:
        soabi += 'i'

    return '.' + soabi + SO

def log_pyverbose(space, level, message):
    if space.sys.w_initialdict is None:
        return # sys module not initialised, avoid recursion
    verbose = space.sys.get_flag('verbose')
    if verbose >= level:
        w_stderr = space.sys.get('stderr')
        space.call_method(w_stderr, "write", space.newtext(message))

def has_so_extension(space):
    return (space.config.objspace.usemodules.cpyext or
            space.config.objspace.usemodules._cffi_backend)

def check_sys_modules(space, w_modulename):
    return space.finditem(space.sys.get('modules'), w_modulename)

def check_sys_modules_w(space, modulename):
    return space.finditem_str(space.sys.get('modules'), modulename)

<<<<<<< HEAD

lib_pypy = os.path.join(os.path.dirname(__file__),
                        '..', '..', '..', 'lib_pypy')
=======
@jit.elidable
def _get_dot_position(str, n):
    # return the index in str of the '.' such that there are n '.'-separated
    # strings after it
    result = len(str)
    while n > 0 and result >= 0:
        n -= 1
        result = str.rfind('.', 0, result)
    return result

def _get_relative_name(space, modulename, level, w_globals):
    ctxt_w_package = space.finditem_str(w_globals, '__package__')
    ctxt_w_package = jit.promote(ctxt_w_package)
    level = jit.promote(level)

    ctxt_package = None
    if ctxt_w_package is not None and ctxt_w_package is not space.w_None:
        try:
            ctxt_package = space.text0_w(ctxt_w_package)
        except OperationError as e:
            if not e.match(space, space.w_TypeError):
                raise
            raise oefmt(space.w_ValueError, "__package__ set to non-string")

    if ctxt_package is not None:
        # __package__ is set, so use it
        if ctxt_package == '' and level < 0:
            return None, 0

        dot_position = _get_dot_position(ctxt_package, level - 1)
        if dot_position < 0:
            if len(ctxt_package) == 0:
                where = "in non-package"
            else:
                where = "beyond toplevel package"
            raise oefmt(space.w_ValueError,
                        "Attempted relative import %s", where)

        # Try to import parent package
        try:
            absolute_import(space, ctxt_package, 0, None, tentative=False)
        except OperationError as e:
            if not e.match(space, space.w_ImportError):
                raise
            if level > 0:
                raise oefmt(space.w_SystemError,
                            "Parent module '%s' not loaded, cannot perform "
                            "relative import", ctxt_package)
            else:
                msg = ("Parent module '%s' not found while handling absolute "
                       "import" % ctxt_package)
                space.warn(space.newtext(msg), space.w_RuntimeWarning)

        rel_modulename = ctxt_package[:dot_position]
        rel_level = rel_modulename.count('.') + 1
        if modulename:
            rel_modulename += '.' + modulename
    else:
        # __package__ not set, so figure it out and set it
        ctxt_w_name = space.finditem_str(w_globals, '__name__')
        ctxt_w_path = space.finditem_str(w_globals, '__path__')

        ctxt_w_name = jit.promote(ctxt_w_name)
        ctxt_name = None
        if ctxt_w_name is not None:
            try:
                ctxt_name = space.text0_w(ctxt_w_name)
            except OperationError as e:
                if not e.match(space, space.w_TypeError):
                    raise

        if not ctxt_name:
            return None, 0

        m = max(level - 1, 0)
        if ctxt_w_path is None:   # plain module
            m += 1
        dot_position = _get_dot_position(ctxt_name, m)
        if dot_position < 0:
            if level > 0:
                raise oefmt(space.w_ValueError,
                            "Attempted relative import in non-package")
            rel_modulename = ''
            rel_level = 0
        else:
            rel_modulename = ctxt_name[:dot_position]
            rel_level = rel_modulename.count('.') + 1

        if ctxt_w_path is not None:
            # __path__ is set, so __name__ is already the package name
            space.setitem(w_globals, space.newtext("__package__"), ctxt_w_name)
        else:
            # Normal module, so work out the package name if any
            last_dot_position = ctxt_name.rfind('.')
            if last_dot_position < 0:
                space.setitem(w_globals, space.newtext("__package__"), space.w_None)
            else:
                space.setitem(w_globals, space.newtext("__package__"),
                              space.newtext(ctxt_name[:last_dot_position]))

        if modulename:
            if rel_modulename:
                rel_modulename += '.' + modulename
            else:
                rel_modulename = modulename

    return rel_modulename, rel_level


@unwrap_spec(name='text0', level=int)
def importhook(space, name, w_globals=None,
               w_locals=None, w_fromlist=None, level=-1):
    modulename = name
    if not modulename and level < 0:
        raise oefmt(space.w_ValueError, "Empty module name")

    if w_fromlist is not None and not space.is_true(w_fromlist):
        w_fromlist = None

    rel_modulename = None
    if (level != 0 and w_globals is not None and
            space.isinstance_w(w_globals, space.w_dict)):
        rel_modulename, rel_level = _get_relative_name(space, modulename, level,
                                                       w_globals)
        if rel_modulename:
            # if no level was set, ignore import errors, and
            # fall back to absolute import at the end of the
            # function.
            if level == -1:
                # This check is a fast path to avoid redoing the
                # following absolute_import() in the common case
                w_mod = check_sys_modules_w(space, rel_modulename)
                if w_mod is not None and space.is_w(w_mod, space.w_None):
                    # if we already find space.w_None, it means that we
                    # already tried and failed and fell back to the
                    # end of this function.
                    w_mod = None
                else:
                    w_mod = absolute_import(space, rel_modulename, rel_level,
                                            w_fromlist, tentative=True)
            else:
                w_mod = absolute_import(space, rel_modulename, rel_level,
                                        w_fromlist, tentative=False)
            if w_mod is not None:
                return w_mod

    w_mod = absolute_import(space, modulename, 0, w_fromlist, tentative=0)
    if rel_modulename is not None:
        space.setitem(space.sys.get('modules'), space.newtext(rel_modulename), space.w_None)
    return w_mod
>>>>>>> f6342547

@unwrap_spec(modulename='str0', level=int)
def importhook(space, modulename, w_globals=None, w_locals=None, w_fromlist=None, level=0):
    # A minimal version, that can only import builtin and lib_pypy modules!
    assert w_locals is w_globals
    assert level == 0

    w_mod = check_sys_modules_w(space, modulename)
    if w_mod:
        return w_mod
    lock = getimportlock(space)
    try:
        lock.acquire_lock()

        if modulename in space.builtin_modules:
            return space.getbuiltinmodule(modulename)

        ec = space.getexecutioncontext()
        with open(os.path.join(lib_pypy, modulename + '.py')) as fp:
            source = fp.read()
        pathname = "<frozen %s>" % modulename
        code_w = ec.compiler.compile(source, pathname, 'exec', 0)
        w_mod = add_module(space, space.newtext(modulename))
        assert isinstance(w_mod, Module) # XXX why is that necessary?
        space.setitem(space.sys.get('modules'), w_mod.w_name, w_mod)
        space.setitem(w_mod.w_dict, space.newtext('__name__'), w_mod.w_name)
        code_w.exec_code(space, w_mod.w_dict, w_mod.w_dict)
        assert check_sys_modules_w(space, modulename)
    finally:
        lock.release_lock(silent_after_fork=True)
    return w_mod

<<<<<<< HEAD
=======
@jit.unroll_safe
def absolute_import_try(space, modulename, baselevel, w_fromlist):
    """ Only look up sys.modules, not actually try to load anything
    """
    w_path = None
    last_dot = 0
    if '.' not in modulename:
        w_mod = check_sys_modules_w(space, modulename)
        first = w_mod
        if w_fromlist is not None and w_mod is not None:
            w_path = try_getattr(space, w_mod, space.newtext('__path__'))
    else:
        level = 0
        first = None
        while last_dot >= 0:
            last_dot = modulename.find('.', last_dot + 1)
            if last_dot < 0:
                w_mod = check_sys_modules_w(space, modulename)
            else:
                w_mod = check_sys_modules_w(space, modulename[:last_dot])
            if w_mod is None or space.is_w(w_mod, space.w_None):
                return None
            if level == baselevel:
                first = w_mod
            if w_fromlist is not None:
                w_path = try_getattr(space, w_mod, space.newtext('__path__'))
            level += 1
    if w_fromlist is not None:
        # bit artificial code but important to not just unwrap w_fromlist
        # to get a better trace. if it is unwrapped, the immutability of the
        # tuple is lost
        length = space.len_w(w_fromlist)
        for i in range(length):
            w_name = space.getitem(w_fromlist, space.newint(i))
            if not space.isinstance_w(w_name, space.w_str):
                raise oefmt(space.w_TypeError,
                    "'fromlist' items must be str, not %T", w_name)
        if w_path is not None:
            if length == 1 and space.eq_w(
                    space.getitem(w_fromlist, space.newint(0)),
                    space.newtext('*')):
                w_all = try_getattr(space, w_mod, space.newtext('__all__'))
                if w_all is not None:
                    w_fromlist = w_all
                    length = space.len_w(w_fromlist)
                else:
                    w_fromlist = None
                    # "from x import *" with x already imported and no x.__all__
                    # always succeeds without doing more imports.  It will
                    # just copy everything from x.__dict__ as it is now.

            if w_fromlist is not None:
                for i in range(length):
                    w_name = space.getitem(w_fromlist, space.newint(i))
                    if try_getattr(space, w_mod, w_name) is None:
                        return None
        return w_mod
    return first

def _absolute_import(space, modulename, baselevel, w_fromlist, tentative):
    if '/' in modulename or '\\' in modulename:
        raise oefmt(space.w_ImportError,
                    "Import by filename is not supported.")

    w_mod = None
    parts = modulename.split('.')
    prefix = []
    w_path = None

    first = None
    level = 0

    for part in parts:
        w_mod = load_part(space, w_path, prefix, part, w_mod,
                          tentative=tentative)
        if w_mod is None:
            return None

        if baselevel == level:
            first = w_mod
            tentative = 0
        prefix.append(part)
        w_path = try_getattr(space, w_mod, space.newtext('__path__'))
        level += 1

    if w_fromlist is not None:
        if w_path is not None:
            length = space.len_w(w_fromlist)
            if length == 1 and space.eq_w(
                    space.getitem(w_fromlist, space.newint(0)),
                    space.newtext('*')):
                w_all = try_getattr(space, w_mod, space.newtext('__all__'))
                if w_all is not None:
                    w_fromlist = w_all
                    length = space.len_w(w_fromlist)
                else:
                    w_fromlist = None
            if w_fromlist is not None:
                for i in range(length):
                    w_name = space.getitem(w_fromlist, space.newint(i))
                    if try_getattr(space, w_mod, w_name) is None:
                        load_part(space, w_path, prefix, space.text0_w(w_name),
                                  w_mod, tentative=1)
        return w_mod
    else:
        return first

def find_in_meta_path(space, w_modulename, w_path):
    assert w_modulename is not None
    if w_path is None:
        w_path = space.w_None
    for w_hook in space.unpackiterable(space.sys.get("meta_path")):
        w_loader = space.call_method(w_hook, "find_module",
                                     w_modulename, w_path)
        if space.is_true(w_loader):
            return w_loader

def _getimporter(space, w_pathitem):
    # the function 'imp._getimporter' is a pypy-only extension
    w_path_importer_cache = space.sys.get("path_importer_cache")
    w_importer = space.finditem(w_path_importer_cache, w_pathitem)
    if w_importer is None:
        space.setitem(w_path_importer_cache, w_pathitem, space.w_None)
        for w_hook in space.unpackiterable(space.sys.get("path_hooks")):
            try:
                w_importer = space.call_function(w_hook, w_pathitem)
            except OperationError as e:
                if not e.match(space, space.w_ImportError):
                    raise
            else:
                break
        if w_importer is None:
            try:
                w_importer = space.call_function(
                    space.gettypefor(W_NullImporter), w_pathitem
                )
            except OperationError as e:
                if e.match(space, space.w_ImportError):
                    return None
                raise
        if space.is_true(w_importer):
            space.setitem(w_path_importer_cache, w_pathitem, w_importer)
    return w_importer

def find_in_path_hooks(space, w_modulename, w_pathitem):
    w_importer = _getimporter(space, w_pathitem)
    if w_importer is not None and space.is_true(w_importer):
        try:
            w_loader = space.call_method(w_importer, "find_module", w_modulename)
        except OperationError as e:
            if e.match(space, space.w_ImportError):
                return None
            raise
        if space.is_true(w_loader):
            return w_loader


class W_NullImporter(W_Root):
    def __init__(self, space):
        pass
>>>>>>> f6342547

class _WIN32Path(object):
    def __init__(self, path):
        self.path = path

    def as_unicode(self):
        return self.path

def _prepare_module(space, w_mod, filename, pkgdir):
    space.sys.setmodule(w_mod)
    space.setattr(w_mod, space.newtext('__file__'), space.newtext(filename))
    space.setattr(w_mod, space.newtext('__doc__'), space.w_None)
    if pkgdir is not None:
        space.setattr(w_mod, space.newtext('__path__'),
                      space.newlist([space.newtext(pkgdir)]))
    init_extra_module_attrs(space, w_mod)

def add_module(space, w_name):
    w_mod = check_sys_modules(space, w_name)
    if w_mod is None:
        w_mod = Module(space, w_name)
        init_extra_module_attrs(space, w_mod)
        space.sys.setmodule(w_mod)
    return w_mod

def load_c_extension(space, filename, modulename):
    from pypy.module.cpyext.api import load_extension_module
    log_pyverbose(space, 1, "import %s # from %s\n" %
                  (modulename, filename))
    load_extension_module(space, filename, modulename)
    # NB. cpyext.api.load_extension_module() can also delegate to _cffi_backend

<<<<<<< HEAD
=======
@jit.dont_look_inside
def load_module(space, w_modulename, find_info, reuse=False):
    """Like load_module() in CPython's import.c, this will normally
    make a module object, store it in sys.modules, execute code in it,
    and then fetch it again from sys.modules.  But this logic is not
    used if we're calling a PEP302 loader.
    """
    if find_info is None:
        return

    if find_info.w_loader:
        return space.call_method(find_info.w_loader, "load_module", w_modulename)

    if find_info.modtype == C_BUILTIN:
        return space.getbuiltinmodule(find_info.filename, force_init=True,
                                      reuse=reuse)

    if find_info.modtype in (PY_SOURCE, PY_COMPILED, C_EXTENSION, PKG_DIRECTORY):
        w_mod = None
        if reuse:
            try:
                w_mod = space.getitem(space.sys.get('modules'), w_modulename)
            except OperationError as oe:
                if not oe.match(space, space.w_KeyError):
                    raise
        if w_mod is None:
            w_mod = Module(space, w_modulename)
        if find_info.modtype == PKG_DIRECTORY:
            pkgdir = find_info.filename
        else:
            pkgdir = None
        _prepare_module(space, w_mod, find_info.filename, pkgdir)

        try:
            if find_info.modtype == PY_SOURCE:
                return load_source_module(
                    space, w_modulename, w_mod,
                    find_info.filename, find_info.stream.readall(),
                    find_info.stream.try_to_find_file_descriptor())
            elif find_info.modtype == PY_COMPILED:
                magic = _r_long(find_info.stream)
                timestamp = _r_long(find_info.stream)
                return load_compiled_module(space, w_modulename, w_mod, find_info.filename,
                                     magic, timestamp, find_info.stream.readall())
            elif find_info.modtype == PKG_DIRECTORY:
                w_path = space.newlist([space.newtext(find_info.filename)])
                space.setattr(w_mod, space.newtext('__path__'), w_path)
                find_info = find_module(space, "__init__", None, "__init__",
                                        w_path, use_loader=False)
                if find_info is None:
                    return w_mod
                try:
                    w_mod = load_module(space, w_modulename, find_info,
                                        reuse=True)
                finally:
                    try:
                        find_info.stream.close()
                    except StreamErrors:
                        pass
                return w_mod
            elif find_info.modtype == C_EXTENSION and has_so_extension(space):
                load_c_extension(space, find_info.filename, space.text_w(w_modulename))
                return check_sys_modules(space, w_modulename)
        except OperationError:
            w_mods = space.sys.get('modules')
            space.call_method(w_mods, 'pop', w_modulename, space.w_None)
            raise

def load_part(space, w_path, prefix, partname, w_parent, tentative):
    modulename = '.'.join(prefix + [partname])
    w_modulename = space.newtext(modulename)
    w_mod = check_sys_modules(space, w_modulename)

    if w_mod is not None:
        if not space.is_w(w_mod, space.w_None):
            return w_mod
    elif not prefix or w_path is not None:
        find_info = find_module(
            space, modulename, w_modulename, partname, w_path)

        try:
            if find_info:
                w_mod = load_module(space, w_modulename, find_info)
                if w_parent is not None:
                    space.setattr(w_parent, space.newtext(partname), w_mod)
                return w_mod
        finally:
            if find_info:
                stream = find_info.stream
                if stream:
                    try:
                        stream.close()
                    except StreamErrors:
                        pass

    if tentative:
        return None
    else:
        # ImportError
        raise oefmt(space.w_ImportError, "No module named %s", modulename)

@jit.dont_look_inside
def reload(space, w_module):
    """Reload the module.
    The module must have been successfully imported before."""
    if not space.is_w(space.type(w_module), space.type(space.sys)):
        raise oefmt(space.w_TypeError, "reload() argument must be module")

    w_modulename = space.getattr(w_module, space.newtext("__name__"))
    modulename = space.text0_w(w_modulename)
    if not space.is_w(check_sys_modules(space, w_modulename), w_module):
        raise oefmt(space.w_ImportError,
                    "reload(): module %s not in sys.modules", modulename)

    try:
        w_mod = space.reloading_modules[modulename]
        # Due to a recursive reload, this module is already being reloaded.
        return w_mod
    except KeyError:
        pass

    space.reloading_modules[modulename] = w_module
    try:
        namepath = modulename.split('.')
        subname = namepath[-1]
        parent_name = '.'.join(namepath[:-1])
        if parent_name:
            w_parent = check_sys_modules_w(space, parent_name)
            if w_parent is None:
                raise oefmt(space.w_ImportError,
                            "reload(): parent %s not in sys.modules",
                            parent_name)
            w_path = space.getattr(w_parent, space.newtext("__path__"))
        else:
            w_path = None

        find_info = find_module(
            space, modulename, w_modulename, subname, w_path)

        if not find_info:
            # ImportError
            raise oefmt(space.w_ImportError, "No module named %s", modulename)

        try:
            try:
                return load_module(space, w_modulename, find_info, reuse=True)
            finally:
                if find_info.stream:
                    find_info.stream.close()
        except:
            # load_module probably removed name from modules because of
            # the error.  Put back the original module object.
            space.sys.setmodule(w_module)
            raise
    finally:
        del space.reloading_modules[modulename]


>>>>>>> f6342547
# __________________________________________________________________
#
# import lock, to prevent two threads from running module-level code in
# parallel.  This behavior is more or less part of the language specs,
# as an attempt to avoid failure of 'from x import y' if module x is
# still being executed in another thread.

# This logic is tested in pypy.module.thread.test.test_import_lock.

class ImportRLock:

    def __init__(self, space):
        self.space = space
        self.lock = None
        self.lockowner = None
        self.lockcounter = 0

    def lock_held_by_someone_else(self):
        me = self.space.getexecutioncontext()   # used as thread ident
        return self.lockowner is not None and self.lockowner is not me

    def lock_held_by_anyone(self):
        return self.lockowner is not None

    def acquire_lock(self):
        # this function runs with the GIL acquired so there is no race
        # condition in the creation of the lock
        if self.lock is None:
            try:
                self.lock = self.space.allocate_lock()
            except CannotHaveLock:
                return
        me = self.space.getexecutioncontext()   # used as thread ident
        if self.lockowner is me:
            pass    # already acquired by the current thread
        else:
            self.lock.acquire(True)
            assert self.lockowner is None
            assert self.lockcounter == 0
            self.lockowner = me
        self.lockcounter += 1

    def release_lock(self, silent_after_fork):
        me = self.space.getexecutioncontext()   # used as thread ident
        if self.lockowner is not me:
            if self.lockowner is None and silent_after_fork:
                # Too bad.  This situation can occur if a fork() occurred
                # with the import lock held, and we're the child.
                return
            if self.lock is None:   # CannotHaveLock occurred
                return
            space = self.space
            raise oefmt(space.w_RuntimeError, "not holding the import lock")
        assert self.lockcounter > 0
        self.lockcounter -= 1
        if self.lockcounter == 0:
            self.lockowner = None
            self.lock.release()

    def reinit_lock(self):
        # Called after fork() to ensure that newly created child
        # processes do not share locks with the parent
        if self.lockcounter > 1:
            # Forked as a side effect of import
            self.lock = self.space.allocate_lock()
            me = self.space.getexecutioncontext()
            self.lock.acquire(True)
            # XXX: can the previous line fail?
            self.lockowner = me
            self.lockcounter -= 1
        else:
            self.lock = None
            self.lockowner = None
            self.lockcounter = 0

def getimportlock(space):
    return space.fromcache(ImportRLock)

# __________________________________________________________________
#
# .pyc file support

"""
   Magic word to reject .pyc files generated by other Python versions.
   It should change for each incompatible change to the bytecode.

   The value of CR and LF is incorporated so if you ever read or write
   a .pyc file in text mode the magic number will be wrong; also, the
   Apple MPW compiler swaps their values, botching string constants.

   CPython 2 uses values between 20121 - 62xxx
   CPython 3 uses values greater than 3000
   PyPy uses values under 3000

"""

# Depending on which opcodes are enabled, eg. CALL_METHOD we bump the version
# number by some constant
#
#     CPython + 0                  -- used by CPython without the -U option
#     CPython + 1                  -- used by CPython with the -U option
#     CPython + 7 = default_magic  -- used by PyPy (incompatible!)
#
from pypy.interpreter.pycode import default_magic
MARSHAL_VERSION_FOR_PYC = 4

def get_pyc_magic(space):
    return default_magic


def parse_source_module(space, pathname, source):
    """ Parse a source file and return the corresponding code object """
    ec = space.getexecutioncontext()
    pycode = ec.compiler.compile(source, pathname, 'exec', 0)
    return pycode

def exec_code_module(space, w_mod, code_w, pathname, cpathname,
                     write_paths=True):
    w_dict = space.getattr(w_mod, space.newtext('__dict__'))
    space.call_method(w_dict, 'setdefault',
                      space.newtext('__builtins__'),
                      space.builtin)
    if write_paths:
        if pathname is not None:
            w_pathname = get_sourcefile(space, pathname)
        else:
            w_pathname = space.wrap_fsdecoded(code_w.co_filename)
        if cpathname is not None:
            w_cpathname = space.wrap_fsdecoded(cpathname)
        else:
            w_cpathname = space.w_None
        space.setitem(w_dict, space.newtext("__file__"), w_pathname)
        space.setitem(w_dict, space.newtext("__cached__"), w_cpathname)
    code_w.exec_code(space, w_dict, w_dict)

def rightmost_sep(filename):
    "Like filename.rfind('/'), but also search for \\."
    index = filename.rfind(os.sep)
    if os.altsep is not None:
        index2 = filename.rfind(os.altsep)
        index = max(index, index2)
    return index

@signature(types.str0(), returns=types.str0())
def make_compiled_pathname(pathname):
    "Given the path to a .py file, return the path to its .pyc file."
    # foo.py -> __pycache__/foo.<tag>.pyc

    lastpos = rightmost_sep(pathname) + 1
    assert lastpos >= 0  # zero when slash, takes the full name
    fname = pathname[lastpos:]
    if lastpos > 0:
        # Windows: re-use the last separator character (/ or \\) when
        # appending the __pycache__ path.
        lastsep = pathname[lastpos-1]
    else:
        lastsep = os.sep
    ext = fname
    for i in range(len(fname)):
        if fname[i] == '.':
            ext = fname[:i + 1]

    result = (pathname[:lastpos] + "__pycache__" + lastsep +
              ext + PYC_TAG + '.pyc')
    return result

#@signature(types.str0(), returns=types.str0())
def make_source_pathname(pathname):
    "Given the path to a .pyc file, return the path to its .py file."
    # (...)/__pycache__/foo.<tag>.pyc -> (...)/foo.py

    right = rightmost_sep(pathname)
    if right < 0:
        return None
    left = rightmost_sep(pathname[:right]) + 1
    assert left >= 0
    if pathname[left:right] != '__pycache__':
        return None

    # Now verify that the path component to the right of the last
    # slash has two dots in it.
    rightpart = pathname[right + 1:]
    dot0 = rightpart.find('.') + 1
    if dot0 <= 0:
        return None
    dot1 = rightpart[dot0:].find('.') + 1
    if dot1 <= 0:
        return None
    # Too many dots?
    if rightpart[dot0 + dot1:].find('.') >= 0:
        return None

    result = pathname[:left] + rightpart[:dot0] + 'py'
    return result

def get_sourcefile(space, filename):
    start = len(filename) - 4
    stop = len(filename) - 1
    if not 0 <= start <= stop or filename[start:stop].lower() != ".py":
        return space.wrap_fsdecoded(filename)
    py = make_source_pathname(filename)
    if py is None:
        py = filename[:-1]
    try:
        st = os.stat(py)
    except OSError:
        pass
    else:
        if stat.S_ISREG(st.st_mode):
            return space.wrap_fsdecoded(py)
    return space.wrap_fsdecoded(filename)

def update_code_filenames(space, code_w, pathname, oldname=None):
    assert isinstance(code_w, PyCode)
    if oldname is None:
        oldname = code_w.co_filename
    elif code_w.co_filename != oldname:
        return

    code_w.co_filename = pathname
    constants = code_w.co_consts_w
    for const in constants:
        if const is not None and isinstance(const, PyCode):
            update_code_filenames(space, const, pathname, oldname)

def _get_long(s):
    a = ord(s[0])
    b = ord(s[1])
    c = ord(s[2])
    d = ord(s[3])
    if d >= 0x80:
        d -= 0x100
    return a | (b<<8) | (c<<16) | (d<<24)

def read_compiled_module(space, cpathname, strbuf):
    """ Read a code object from a file and check it for validity """

    w_marshal = space.getbuiltinmodule('marshal')
    w_code = space.call_method(w_marshal, 'loads', space.newbytes(strbuf))
    if not isinstance(w_code, Code):
        raise oefmt(space.w_ImportError, "Non-code object in %s", cpathname)
    return w_code

@jit.dont_look_inside
def load_compiled_module(space, w_modulename, w_mod, cpathname, magic,
                         timestamp, source, write_paths=True):
    """
    Load a module from a compiled file, execute it, and return its
    module object.
    """
    log_pyverbose(space, 1, "import %s # compiled from %s\n" %
                  (space.text_w(w_modulename), cpathname))

    if magic != get_pyc_magic(space):
        raise oefmt(space.w_ImportError, "Bad magic number in %s", cpathname)
    #print "loading pyc file:", cpathname
    code_w = read_compiled_module(space, cpathname, source)
    try:
        optimize = space.sys.get_flag('optimize')
    except RuntimeError:
        # during bootstrapping
        optimize = 0
    if optimize >= 2:
        code_w.remove_docstrings(space)

    exec_code_module(space, w_mod, code_w, cpathname, cpathname, write_paths)

    return w_mod<|MERGE_RESOLUTION|>--- conflicted
+++ resolved
@@ -63,164 +63,11 @@
 def check_sys_modules_w(space, modulename):
     return space.finditem_str(space.sys.get('modules'), modulename)
 
-<<<<<<< HEAD
 
 lib_pypy = os.path.join(os.path.dirname(__file__),
                         '..', '..', '..', 'lib_pypy')
-=======
-@jit.elidable
-def _get_dot_position(str, n):
-    # return the index in str of the '.' such that there are n '.'-separated
-    # strings after it
-    result = len(str)
-    while n > 0 and result >= 0:
-        n -= 1
-        result = str.rfind('.', 0, result)
-    return result
-
-def _get_relative_name(space, modulename, level, w_globals):
-    ctxt_w_package = space.finditem_str(w_globals, '__package__')
-    ctxt_w_package = jit.promote(ctxt_w_package)
-    level = jit.promote(level)
-
-    ctxt_package = None
-    if ctxt_w_package is not None and ctxt_w_package is not space.w_None:
-        try:
-            ctxt_package = space.text0_w(ctxt_w_package)
-        except OperationError as e:
-            if not e.match(space, space.w_TypeError):
-                raise
-            raise oefmt(space.w_ValueError, "__package__ set to non-string")
-
-    if ctxt_package is not None:
-        # __package__ is set, so use it
-        if ctxt_package == '' and level < 0:
-            return None, 0
-
-        dot_position = _get_dot_position(ctxt_package, level - 1)
-        if dot_position < 0:
-            if len(ctxt_package) == 0:
-                where = "in non-package"
-            else:
-                where = "beyond toplevel package"
-            raise oefmt(space.w_ValueError,
-                        "Attempted relative import %s", where)
-
-        # Try to import parent package
-        try:
-            absolute_import(space, ctxt_package, 0, None, tentative=False)
-        except OperationError as e:
-            if not e.match(space, space.w_ImportError):
-                raise
-            if level > 0:
-                raise oefmt(space.w_SystemError,
-                            "Parent module '%s' not loaded, cannot perform "
-                            "relative import", ctxt_package)
-            else:
-                msg = ("Parent module '%s' not found while handling absolute "
-                       "import" % ctxt_package)
-                space.warn(space.newtext(msg), space.w_RuntimeWarning)
-
-        rel_modulename = ctxt_package[:dot_position]
-        rel_level = rel_modulename.count('.') + 1
-        if modulename:
-            rel_modulename += '.' + modulename
-    else:
-        # __package__ not set, so figure it out and set it
-        ctxt_w_name = space.finditem_str(w_globals, '__name__')
-        ctxt_w_path = space.finditem_str(w_globals, '__path__')
-
-        ctxt_w_name = jit.promote(ctxt_w_name)
-        ctxt_name = None
-        if ctxt_w_name is not None:
-            try:
-                ctxt_name = space.text0_w(ctxt_w_name)
-            except OperationError as e:
-                if not e.match(space, space.w_TypeError):
-                    raise
-
-        if not ctxt_name:
-            return None, 0
-
-        m = max(level - 1, 0)
-        if ctxt_w_path is None:   # plain module
-            m += 1
-        dot_position = _get_dot_position(ctxt_name, m)
-        if dot_position < 0:
-            if level > 0:
-                raise oefmt(space.w_ValueError,
-                            "Attempted relative import in non-package")
-            rel_modulename = ''
-            rel_level = 0
-        else:
-            rel_modulename = ctxt_name[:dot_position]
-            rel_level = rel_modulename.count('.') + 1
-
-        if ctxt_w_path is not None:
-            # __path__ is set, so __name__ is already the package name
-            space.setitem(w_globals, space.newtext("__package__"), ctxt_w_name)
-        else:
-            # Normal module, so work out the package name if any
-            last_dot_position = ctxt_name.rfind('.')
-            if last_dot_position < 0:
-                space.setitem(w_globals, space.newtext("__package__"), space.w_None)
-            else:
-                space.setitem(w_globals, space.newtext("__package__"),
-                              space.newtext(ctxt_name[:last_dot_position]))
-
-        if modulename:
-            if rel_modulename:
-                rel_modulename += '.' + modulename
-            else:
-                rel_modulename = modulename
-
-    return rel_modulename, rel_level
-
-
-@unwrap_spec(name='text0', level=int)
-def importhook(space, name, w_globals=None,
-               w_locals=None, w_fromlist=None, level=-1):
-    modulename = name
-    if not modulename and level < 0:
-        raise oefmt(space.w_ValueError, "Empty module name")
-
-    if w_fromlist is not None and not space.is_true(w_fromlist):
-        w_fromlist = None
-
-    rel_modulename = None
-    if (level != 0 and w_globals is not None and
-            space.isinstance_w(w_globals, space.w_dict)):
-        rel_modulename, rel_level = _get_relative_name(space, modulename, level,
-                                                       w_globals)
-        if rel_modulename:
-            # if no level was set, ignore import errors, and
-            # fall back to absolute import at the end of the
-            # function.
-            if level == -1:
-                # This check is a fast path to avoid redoing the
-                # following absolute_import() in the common case
-                w_mod = check_sys_modules_w(space, rel_modulename)
-                if w_mod is not None and space.is_w(w_mod, space.w_None):
-                    # if we already find space.w_None, it means that we
-                    # already tried and failed and fell back to the
-                    # end of this function.
-                    w_mod = None
-                else:
-                    w_mod = absolute_import(space, rel_modulename, rel_level,
-                                            w_fromlist, tentative=True)
-            else:
-                w_mod = absolute_import(space, rel_modulename, rel_level,
-                                        w_fromlist, tentative=False)
-            if w_mod is not None:
-                return w_mod
-
-    w_mod = absolute_import(space, modulename, 0, w_fromlist, tentative=0)
-    if rel_modulename is not None:
-        space.setitem(space.sys.get('modules'), space.newtext(rel_modulename), space.w_None)
-    return w_mod
->>>>>>> f6342547
-
-@unwrap_spec(modulename='str0', level=int)
+
+@unwrap_spec(modulename='text0', level=int)
 def importhook(space, modulename, w_globals=None, w_locals=None, w_fromlist=None, level=0):
     # A minimal version, that can only import builtin and lib_pypy modules!
     assert w_locals is w_globals
@@ -251,169 +98,6 @@
         lock.release_lock(silent_after_fork=True)
     return w_mod
 
-<<<<<<< HEAD
-=======
-@jit.unroll_safe
-def absolute_import_try(space, modulename, baselevel, w_fromlist):
-    """ Only look up sys.modules, not actually try to load anything
-    """
-    w_path = None
-    last_dot = 0
-    if '.' not in modulename:
-        w_mod = check_sys_modules_w(space, modulename)
-        first = w_mod
-        if w_fromlist is not None and w_mod is not None:
-            w_path = try_getattr(space, w_mod, space.newtext('__path__'))
-    else:
-        level = 0
-        first = None
-        while last_dot >= 0:
-            last_dot = modulename.find('.', last_dot + 1)
-            if last_dot < 0:
-                w_mod = check_sys_modules_w(space, modulename)
-            else:
-                w_mod = check_sys_modules_w(space, modulename[:last_dot])
-            if w_mod is None or space.is_w(w_mod, space.w_None):
-                return None
-            if level == baselevel:
-                first = w_mod
-            if w_fromlist is not None:
-                w_path = try_getattr(space, w_mod, space.newtext('__path__'))
-            level += 1
-    if w_fromlist is not None:
-        # bit artificial code but important to not just unwrap w_fromlist
-        # to get a better trace. if it is unwrapped, the immutability of the
-        # tuple is lost
-        length = space.len_w(w_fromlist)
-        for i in range(length):
-            w_name = space.getitem(w_fromlist, space.newint(i))
-            if not space.isinstance_w(w_name, space.w_str):
-                raise oefmt(space.w_TypeError,
-                    "'fromlist' items must be str, not %T", w_name)
-        if w_path is not None:
-            if length == 1 and space.eq_w(
-                    space.getitem(w_fromlist, space.newint(0)),
-                    space.newtext('*')):
-                w_all = try_getattr(space, w_mod, space.newtext('__all__'))
-                if w_all is not None:
-                    w_fromlist = w_all
-                    length = space.len_w(w_fromlist)
-                else:
-                    w_fromlist = None
-                    # "from x import *" with x already imported and no x.__all__
-                    # always succeeds without doing more imports.  It will
-                    # just copy everything from x.__dict__ as it is now.
-
-            if w_fromlist is not None:
-                for i in range(length):
-                    w_name = space.getitem(w_fromlist, space.newint(i))
-                    if try_getattr(space, w_mod, w_name) is None:
-                        return None
-        return w_mod
-    return first
-
-def _absolute_import(space, modulename, baselevel, w_fromlist, tentative):
-    if '/' in modulename or '\\' in modulename:
-        raise oefmt(space.w_ImportError,
-                    "Import by filename is not supported.")
-
-    w_mod = None
-    parts = modulename.split('.')
-    prefix = []
-    w_path = None
-
-    first = None
-    level = 0
-
-    for part in parts:
-        w_mod = load_part(space, w_path, prefix, part, w_mod,
-                          tentative=tentative)
-        if w_mod is None:
-            return None
-
-        if baselevel == level:
-            first = w_mod
-            tentative = 0
-        prefix.append(part)
-        w_path = try_getattr(space, w_mod, space.newtext('__path__'))
-        level += 1
-
-    if w_fromlist is not None:
-        if w_path is not None:
-            length = space.len_w(w_fromlist)
-            if length == 1 and space.eq_w(
-                    space.getitem(w_fromlist, space.newint(0)),
-                    space.newtext('*')):
-                w_all = try_getattr(space, w_mod, space.newtext('__all__'))
-                if w_all is not None:
-                    w_fromlist = w_all
-                    length = space.len_w(w_fromlist)
-                else:
-                    w_fromlist = None
-            if w_fromlist is not None:
-                for i in range(length):
-                    w_name = space.getitem(w_fromlist, space.newint(i))
-                    if try_getattr(space, w_mod, w_name) is None:
-                        load_part(space, w_path, prefix, space.text0_w(w_name),
-                                  w_mod, tentative=1)
-        return w_mod
-    else:
-        return first
-
-def find_in_meta_path(space, w_modulename, w_path):
-    assert w_modulename is not None
-    if w_path is None:
-        w_path = space.w_None
-    for w_hook in space.unpackiterable(space.sys.get("meta_path")):
-        w_loader = space.call_method(w_hook, "find_module",
-                                     w_modulename, w_path)
-        if space.is_true(w_loader):
-            return w_loader
-
-def _getimporter(space, w_pathitem):
-    # the function 'imp._getimporter' is a pypy-only extension
-    w_path_importer_cache = space.sys.get("path_importer_cache")
-    w_importer = space.finditem(w_path_importer_cache, w_pathitem)
-    if w_importer is None:
-        space.setitem(w_path_importer_cache, w_pathitem, space.w_None)
-        for w_hook in space.unpackiterable(space.sys.get("path_hooks")):
-            try:
-                w_importer = space.call_function(w_hook, w_pathitem)
-            except OperationError as e:
-                if not e.match(space, space.w_ImportError):
-                    raise
-            else:
-                break
-        if w_importer is None:
-            try:
-                w_importer = space.call_function(
-                    space.gettypefor(W_NullImporter), w_pathitem
-                )
-            except OperationError as e:
-                if e.match(space, space.w_ImportError):
-                    return None
-                raise
-        if space.is_true(w_importer):
-            space.setitem(w_path_importer_cache, w_pathitem, w_importer)
-    return w_importer
-
-def find_in_path_hooks(space, w_modulename, w_pathitem):
-    w_importer = _getimporter(space, w_pathitem)
-    if w_importer is not None and space.is_true(w_importer):
-        try:
-            w_loader = space.call_method(w_importer, "find_module", w_modulename)
-        except OperationError as e:
-            if e.match(space, space.w_ImportError):
-                return None
-            raise
-        if space.is_true(w_loader):
-            return w_loader
-
-
-class W_NullImporter(W_Root):
-    def __init__(self, space):
-        pass
->>>>>>> f6342547
 
 class _WIN32Path(object):
     def __init__(self, path):
@@ -446,167 +130,6 @@
     load_extension_module(space, filename, modulename)
     # NB. cpyext.api.load_extension_module() can also delegate to _cffi_backend
 
-<<<<<<< HEAD
-=======
-@jit.dont_look_inside
-def load_module(space, w_modulename, find_info, reuse=False):
-    """Like load_module() in CPython's import.c, this will normally
-    make a module object, store it in sys.modules, execute code in it,
-    and then fetch it again from sys.modules.  But this logic is not
-    used if we're calling a PEP302 loader.
-    """
-    if find_info is None:
-        return
-
-    if find_info.w_loader:
-        return space.call_method(find_info.w_loader, "load_module", w_modulename)
-
-    if find_info.modtype == C_BUILTIN:
-        return space.getbuiltinmodule(find_info.filename, force_init=True,
-                                      reuse=reuse)
-
-    if find_info.modtype in (PY_SOURCE, PY_COMPILED, C_EXTENSION, PKG_DIRECTORY):
-        w_mod = None
-        if reuse:
-            try:
-                w_mod = space.getitem(space.sys.get('modules'), w_modulename)
-            except OperationError as oe:
-                if not oe.match(space, space.w_KeyError):
-                    raise
-        if w_mod is None:
-            w_mod = Module(space, w_modulename)
-        if find_info.modtype == PKG_DIRECTORY:
-            pkgdir = find_info.filename
-        else:
-            pkgdir = None
-        _prepare_module(space, w_mod, find_info.filename, pkgdir)
-
-        try:
-            if find_info.modtype == PY_SOURCE:
-                return load_source_module(
-                    space, w_modulename, w_mod,
-                    find_info.filename, find_info.stream.readall(),
-                    find_info.stream.try_to_find_file_descriptor())
-            elif find_info.modtype == PY_COMPILED:
-                magic = _r_long(find_info.stream)
-                timestamp = _r_long(find_info.stream)
-                return load_compiled_module(space, w_modulename, w_mod, find_info.filename,
-                                     magic, timestamp, find_info.stream.readall())
-            elif find_info.modtype == PKG_DIRECTORY:
-                w_path = space.newlist([space.newtext(find_info.filename)])
-                space.setattr(w_mod, space.newtext('__path__'), w_path)
-                find_info = find_module(space, "__init__", None, "__init__",
-                                        w_path, use_loader=False)
-                if find_info is None:
-                    return w_mod
-                try:
-                    w_mod = load_module(space, w_modulename, find_info,
-                                        reuse=True)
-                finally:
-                    try:
-                        find_info.stream.close()
-                    except StreamErrors:
-                        pass
-                return w_mod
-            elif find_info.modtype == C_EXTENSION and has_so_extension(space):
-                load_c_extension(space, find_info.filename, space.text_w(w_modulename))
-                return check_sys_modules(space, w_modulename)
-        except OperationError:
-            w_mods = space.sys.get('modules')
-            space.call_method(w_mods, 'pop', w_modulename, space.w_None)
-            raise
-
-def load_part(space, w_path, prefix, partname, w_parent, tentative):
-    modulename = '.'.join(prefix + [partname])
-    w_modulename = space.newtext(modulename)
-    w_mod = check_sys_modules(space, w_modulename)
-
-    if w_mod is not None:
-        if not space.is_w(w_mod, space.w_None):
-            return w_mod
-    elif not prefix or w_path is not None:
-        find_info = find_module(
-            space, modulename, w_modulename, partname, w_path)
-
-        try:
-            if find_info:
-                w_mod = load_module(space, w_modulename, find_info)
-                if w_parent is not None:
-                    space.setattr(w_parent, space.newtext(partname), w_mod)
-                return w_mod
-        finally:
-            if find_info:
-                stream = find_info.stream
-                if stream:
-                    try:
-                        stream.close()
-                    except StreamErrors:
-                        pass
-
-    if tentative:
-        return None
-    else:
-        # ImportError
-        raise oefmt(space.w_ImportError, "No module named %s", modulename)
-
-@jit.dont_look_inside
-def reload(space, w_module):
-    """Reload the module.
-    The module must have been successfully imported before."""
-    if not space.is_w(space.type(w_module), space.type(space.sys)):
-        raise oefmt(space.w_TypeError, "reload() argument must be module")
-
-    w_modulename = space.getattr(w_module, space.newtext("__name__"))
-    modulename = space.text0_w(w_modulename)
-    if not space.is_w(check_sys_modules(space, w_modulename), w_module):
-        raise oefmt(space.w_ImportError,
-                    "reload(): module %s not in sys.modules", modulename)
-
-    try:
-        w_mod = space.reloading_modules[modulename]
-        # Due to a recursive reload, this module is already being reloaded.
-        return w_mod
-    except KeyError:
-        pass
-
-    space.reloading_modules[modulename] = w_module
-    try:
-        namepath = modulename.split('.')
-        subname = namepath[-1]
-        parent_name = '.'.join(namepath[:-1])
-        if parent_name:
-            w_parent = check_sys_modules_w(space, parent_name)
-            if w_parent is None:
-                raise oefmt(space.w_ImportError,
-                            "reload(): parent %s not in sys.modules",
-                            parent_name)
-            w_path = space.getattr(w_parent, space.newtext("__path__"))
-        else:
-            w_path = None
-
-        find_info = find_module(
-            space, modulename, w_modulename, subname, w_path)
-
-        if not find_info:
-            # ImportError
-            raise oefmt(space.w_ImportError, "No module named %s", modulename)
-
-        try:
-            try:
-                return load_module(space, w_modulename, find_info, reuse=True)
-            finally:
-                if find_info.stream:
-                    find_info.stream.close()
-        except:
-            # load_module probably removed name from modules because of
-            # the error.  Put back the original module object.
-            space.sys.setmodule(w_module)
-            raise
-    finally:
-        del space.reloading_modules[modulename]
-
-
->>>>>>> f6342547
 # __________________________________________________________________
 #
 # import lock, to prevent two threads from running module-level code in
