"""
Implementation of the interpreter-level default import logic.
"""

import sys, os, stat

from pypy.interpreter.module import Module
from pypy.interpreter.gateway import interp2app, unwrap_spec
from pypy.interpreter.typedef import TypeDef, generic_new_descr
from pypy.interpreter.error import OperationError, operationerrfmt
from pypy.interpreter.baseobjspace import W_Root
from pypy.interpreter.eval import Code
from pypy.interpreter.pycode import PyCode
from rpython.rlib import streamio, jit
from rpython.rlib.streamio import StreamErrors
from rpython.rlib.objectmodel import we_are_translated, specialize
from rpython.rlib.signature import signature
from rpython.rlib import rposix, types
from pypy.module.sys.version import PYPY_VERSION

_WIN32 = sys.platform == 'win32'

SEARCH_ERROR = 0
PY_SOURCE = 1
PY_COMPILED = 2
C_EXTENSION = 3
# PY_RESOURCE = 4
PKG_DIRECTORY = 5
C_BUILTIN = 6
PY_FROZEN = 7
# PY_CODERESOURCE = 8
IMP_HOOK = 9

SO = '.pyd' if _WIN32 else '.so'
DEFAULT_SOABI = 'pypy-%d%d' % PYPY_VERSION[:2]

PYC_TAG = 'pypy-%d%d' % PYPY_VERSION[:2]

@specialize.memo()
def get_so_extension(space):
    if space.config.objspace.soabi is not None:
        soabi = space.config.objspace.soabi
    else:
        soabi = DEFAULT_SOABI

    if not soabi:
        return SO

    if not space.config.translating:
        soabi += 'i'

    return '.' + soabi + SO

def file_exists(path):
    """Tests whether the given path is an existing regular file."""
    return os.path.isfile(path) and case_ok(path)

def find_modtype(space, filepart):
    """Check which kind of module to import for the given filepart,
    which is a path without extension.  Returns PY_SOURCE, PY_COMPILED or
    SEARCH_ERROR.
    """
    # check the .py file
    pyfile = filepart + ".py"
    if file_exists(pyfile):
        return PY_SOURCE, ".py", "U"

    # on Windows, also check for a .pyw file
    if _WIN32:
        pyfile = filepart + ".pyw"
        if file_exists(pyfile):
            return PY_SOURCE, ".pyw", "U"

    # The .py file does not exist, check the .pyc file
    if space.config.objspace.usepycfiles:
        pycfile = filepart + ".pyc"
        if file_exists(pycfile):
            # existing .pyc file
            return PY_COMPILED, ".pyc", "rb"

    if space.config.objspace.usemodules.cpyext:
        so_extension = get_so_extension(space)
        pydfile = filepart + so_extension
        if file_exists(pydfile):
            return C_EXTENSION, so_extension, "rb"

    return SEARCH_ERROR, None, None

if sys.platform.startswith('linux') or 'freebsd' in sys.platform:
    def case_ok(filename):
        return True
else:
    # XXX that's slow
    def case_ok(filename):
        index = rightmost_sep(filename)
        if index < 0:
            directory = os.curdir
        else:
            directory = filename[:index+1]
            filename = filename[index+1:]
        try:
            return filename in os.listdir(directory)
        except OSError:
            return False

def try_getattr(space, w_obj, w_name):
    try:
        return space.getattr(w_obj, w_name)
    except OperationError:
        # ugh, but blame CPython :-/ this is supposed to emulate
        # hasattr, which eats all exceptions.
        return None

def check_sys_modules(space, w_modulename):
    return space.finditem(space.sys.get('modules'), w_modulename)

def check_sys_modules_w(space, modulename):
    return space.finditem_str(space.sys.get('modules'), modulename)

@jit.elidable
def _get_dot_position(str, n):
    # return the index in str of the '.' such that there are n '.'-separated
    # strings after it
    result = len(str)
    while n > 0 and result >= 0:
        n -= 1
        result = str.rfind('.', 0, result)
    return result

def _get_relative_name(space, modulename, level, w_globals):
    w = space.wrap
    ctxt_w_package = space.finditem_str(w_globals, '__package__')
    ctxt_w_package = jit.promote(ctxt_w_package)
    level = jit.promote(level)

    ctxt_package = None
    if ctxt_w_package is not None and ctxt_w_package is not space.w_None:
        try:
            ctxt_package = space.str0_w(ctxt_w_package)
        except OperationError, e:
            if not e.match(space, space.w_TypeError):
                raise
            raise OperationError(space.w_ValueError, space.wrap(
                "__package__ set to non-string"))

    if ctxt_package is not None:
        # __package__ is set, so use it
        if ctxt_package == '' and level < 0:
            return None, 0

        dot_position = _get_dot_position(ctxt_package, level - 1)
        if dot_position < 0:
            if len(ctxt_package) == 0:
                msg = "Attempted relative import in non-package"
            else:
                msg = "Attempted relative import beyond toplevel package"
            raise OperationError(space.w_ValueError, w(msg))

        # Try to import parent package
        try:
            absolute_import(space, ctxt_package, 0, None, tentative=False)
        except OperationError, e:
            if not e.match(space, space.w_ImportError):
                raise
            if level > 0:
                raise OperationError(space.w_SystemError, space.wrap(
                    "Parent module '%s' not loaded, "
                    "cannot perform relative import" % ctxt_package))
            else:
                msg = ("Parent module '%s' not found while handling absolute "
                       "import" % ctxt_package)
                space.warn(space.wrap(msg), space.w_RuntimeWarning)

        rel_modulename = ctxt_package[:dot_position]
        rel_level = rel_modulename.count('.') + 1
        if modulename:
            rel_modulename += '.' + modulename
    else:
        # __package__ not set, so figure it out and set it
        ctxt_w_name = space.finditem_str(w_globals, '__name__')
        ctxt_w_path = space.finditem_str(w_globals, '__path__')

        ctxt_w_name = jit.promote(ctxt_w_name)
        ctxt_name = None
        if ctxt_w_name is not None:
            try:
                ctxt_name = space.str0_w(ctxt_w_name)
            except OperationError, e:
                if not e.match(space, space.w_TypeError):
                    raise

        if not ctxt_name:
            return None, 0

        m = max(level - 1, 0)
        if ctxt_w_path is None:   # plain module
            m += 1
        dot_position = _get_dot_position(ctxt_name, m)
        if dot_position < 0:
            if level > 0:
                msg = "Attempted relative import in non-package"
                raise OperationError(space.w_ValueError, w(msg))
            rel_modulename = ''
            rel_level = 0
        else:
            rel_modulename = ctxt_name[:dot_position]
            rel_level = rel_modulename.count('.') + 1

        if ctxt_w_path is not None:
            # __path__ is set, so __name__ is already the package name
            space.setitem(w_globals, w("__package__"), ctxt_w_name)
        else:
            # Normal module, so work out the package name if any
            last_dot_position = ctxt_name.rfind('.')
            if last_dot_position < 0:
                space.setitem(w_globals, w("__package__"), space.w_None)
            else:
                space.setitem(w_globals, w("__package__"),
                              w(ctxt_name[:last_dot_position]))

        if modulename:
            if rel_modulename:
                rel_modulename += '.' + modulename
            else:
                rel_modulename = modulename

    return rel_modulename, rel_level


@unwrap_spec(name='str0', level=int)
def importhook(space, name, w_globals=None,
               w_locals=None, w_fromlist=None, level=-1):
    modulename = name
    if not modulename and level < 0:
        raise OperationError(
            space.w_ValueError,
            space.wrap("Empty module name"))
    w = space.wrap

    if w_fromlist is not None and space.is_true(w_fromlist):
        fromlist_w = space.fixedview(w_fromlist)
    else:
        fromlist_w = None

    rel_modulename = None
    if (level != 0 and
        w_globals is not None and
        space.isinstance_w(w_globals, space.w_dict)):

        rel_modulename, rel_level = _get_relative_name(space, modulename, level, w_globals)

        if rel_modulename:
            # if no level was set, ignore import errors, and
            # fall back to absolute import at the end of the
            # function.
            if level == -1:
                # This check is a fast path to avoid redoing the
                # following absolute_import() in the common case
                w_mod = check_sys_modules_w(space, rel_modulename)
                if w_mod is not None and space.is_w(w_mod, space.w_None):
                    # if we already find space.w_None, it means that we
                    # already tried and failed and fell back to the
                    # end of this function.
                    w_mod = None
                else:
                    w_mod = absolute_import(space, rel_modulename, rel_level,
                                            fromlist_w, tentative=True)
            else:
                w_mod = absolute_import(space, rel_modulename, rel_level,
                                        fromlist_w, tentative=False)
            if w_mod is not None:
                return w_mod

    w_mod = absolute_import(space, modulename, 0, fromlist_w, tentative=0)
    if rel_modulename is not None:
        space.setitem(space.sys.get('modules'), w(rel_modulename), space.w_None)
    return w_mod

def absolute_import(space, modulename, baselevel, fromlist_w, tentative):
    # Short path: check in sys.modules, but only if there is no conflict
    # on the import lock.  In the situation of 'import' statements
    # inside tight loops, this should be true, and absolute_import_try()
    # should be followed by the JIT and turned into not much code.  But
    # if the import lock is currently held by another thread, then we
    # have to wait, and so shouldn't use the fast path.
    if not getimportlock(space).lock_held_by_someone_else():
        w_mod = absolute_import_try(space, modulename, baselevel, fromlist_w)
        if w_mod is not None and not space.is_w(w_mod, space.w_None):
            return w_mod
    return absolute_import_with_lock(space, modulename, baselevel,
                                     fromlist_w, tentative)

@jit.dont_look_inside
def absolute_import_with_lock(space, modulename, baselevel,
                              fromlist_w, tentative):
    lock = getimportlock(space)
    lock.acquire_lock()
    try:
        return _absolute_import(space, modulename, baselevel,
                                fromlist_w, tentative)
    finally:
        lock.release_lock(silent_after_fork=True)

@jit.unroll_safe
def absolute_import_try(space, modulename, baselevel, fromlist_w):
    """ Only look up sys.modules, not actually try to load anything
    """
    w_path = None
    last_dot = 0
    if '.' not in modulename:
        w_mod = check_sys_modules_w(space, modulename)
        first = w_mod
        if fromlist_w is not None and w_mod is not None:
            w_path = try_getattr(space, w_mod, space.wrap('__path__'))
    else:
        level = 0
        first = None
        while last_dot >= 0:
            last_dot = modulename.find('.', last_dot + 1)
            if last_dot < 0:
                w_mod = check_sys_modules_w(space, modulename)
            else:
                w_mod = check_sys_modules_w(space, modulename[:last_dot])
            if w_mod is None or space.is_w(w_mod, space.w_None):
                return None
            if level == baselevel:
                first = w_mod
            if fromlist_w is not None:
                w_path = try_getattr(space, w_mod, space.wrap('__path__'))
            level += 1
    if fromlist_w is not None:
        if w_path is not None:
            if len(fromlist_w) == 1 and space.eq_w(fromlist_w[0],
                                                   space.wrap('*')):
                w_all = try_getattr(space, w_mod, space.wrap('__all__'))
                if w_all is not None:
                    fromlist_w = space.fixedview(w_all)
            for w_name in fromlist_w:
                if try_getattr(space, w_mod, w_name) is None:
                    return None
        return w_mod
    return first

def _absolute_import(space, modulename, baselevel, fromlist_w, tentative):
    w = space.wrap

    if '/' in modulename or '\\' in modulename:
        raise OperationError(space.w_ImportError, space.wrap(
            "Import by filename is not supported."))

    w_mod = None
    parts = modulename.split('.')
    prefix = []
    w_path = None

    first = None
    level = 0

    for part in parts:
        w_mod = load_part(space, w_path, prefix, part, w_mod,
                          tentative=tentative)
        if w_mod is None:
            return None

        if baselevel == level:
            first = w_mod
            tentative = 0
        prefix.append(part)
        w_path = try_getattr(space, w_mod, w('__path__'))
        level += 1

    if fromlist_w is not None:
        if w_path is not None:
            if len(fromlist_w) == 1 and space.eq_w(fromlist_w[0],w('*')):
                w_all = try_getattr(space, w_mod, w('__all__'))
                if w_all is not None:
                    fromlist_w = space.fixedview(w_all)
            for w_name in fromlist_w:
                if try_getattr(space, w_mod, w_name) is None:
                    load_part(space, w_path, prefix, space.str0_w(w_name),
                              w_mod, tentative=1)
        return w_mod
    else:
        return first

def find_in_meta_path(space, w_modulename, w_path):
    assert w_modulename is not None
    if w_path is None:
        w_path = space.w_None
    for w_hook in space.unpackiterable(space.sys.get("meta_path")):
        w_loader = space.call_method(w_hook, "find_module",
                                     w_modulename, w_path)
        if space.is_true(w_loader):
            return w_loader

def _getimporter(space, w_pathitem):
    # the function 'imp._getimporter' is a pypy-only extension
    w_path_importer_cache = space.sys.get("path_importer_cache")
    w_importer = space.finditem(w_path_importer_cache, w_pathitem)
    if w_importer is None:
        space.setitem(w_path_importer_cache, w_pathitem, space.w_None)
        for w_hook in space.unpackiterable(space.sys.get("path_hooks")):
            try:
                w_importer = space.call_function(w_hook, w_pathitem)
            except OperationError, e:
                if not e.match(space, space.w_ImportError):
                    raise
            else:
                break
        if w_importer is None:
            try:
                w_importer = space.call_function(
                    space.gettypefor(W_NullImporter), w_pathitem
                )
            except OperationError, e:
                if e.match(space, space.w_ImportError):
                    return None
                raise
        if space.is_true(w_importer):
            space.setitem(w_path_importer_cache, w_pathitem, w_importer)
    return w_importer

def find_in_path_hooks(space, w_modulename, w_pathitem):
    w_importer = _getimporter(space, w_pathitem)
    if w_importer is not None and space.is_true(w_importer):
        try:
            w_loader = space.call_method(w_importer, "find_module", w_modulename)
        except OperationError, e:
            if e.match(space, space.w_ImportError):
                return None
            raise
        if space.is_true(w_loader):
            return w_loader

class _WIN32Path(object):
    def __init__(self, path):
        self.path = path

    def as_unicode(self):
        return self.path

class W_NullImporter(W_Root):
    def __init__(self, space):
        pass

    def descr_init(self, space, w_path):
        self._descr_init(space, w_path, _WIN32)

    @specialize.arg(3)
    def _descr_init(self, space, w_path, win32):
        path = space.unicode0_w(w_path) if win32 else space.fsencode_w(w_path)
        if not path:
            raise OperationError(space.w_ImportError, space.wrap(
                "empty pathname"))

        # Directory should not exist
        try:
            st = rposix.stat(_WIN32Path(path) if win32 else path)
        except OSError:
            pass
        else:
            if stat.S_ISDIR(st.st_mode):
                raise OperationError(space.w_ImportError, space.wrap(
                    "existing directory"))

    def find_module_w(self, space, __args__):
        return space.wrap(None)

W_NullImporter.typedef = TypeDef(
    'imp.NullImporter',
    __new__=generic_new_descr(W_NullImporter),
    __init__=interp2app(W_NullImporter.descr_init),
    find_module=interp2app(W_NullImporter.find_module_w),
    )

class FindInfo:
    def __init__(self, modtype, filename, stream,
                 suffix="", filemode="", w_loader=None):
        self.modtype = modtype
        self.filename = filename
        self.stream = stream
        self.suffix = suffix
        self.filemode = filemode
        self.w_loader = w_loader

    @staticmethod
    def fromLoader(w_loader):
        return FindInfo(IMP_HOOK, '', None, w_loader=w_loader)

def find_module(space, modulename, w_modulename, partname, w_path,
                use_loader=True):
    # Examin importhooks (PEP302) before doing the import
    if use_loader:
        w_loader  = find_in_meta_path(space, w_modulename, w_path)
        if w_loader:
            return FindInfo.fromLoader(w_loader)

    # XXX Check for frozen modules?
    #     when w_path is a string

    delayed_builtin = None
    w_lib_extensions = None

    if w_path is None:
        # check the builtin modules
        if modulename in space.builtin_modules:
            delayed_builtin = FindInfo(C_BUILTIN, modulename, None)
            # a "real builtin module xx" shadows every file "xx.py" there
            # could possibly be; a "pseudo-extension module" does not, and
            # is only loaded at the point in sys.path where we find
            # '.../lib_pypy/__extensions__'.
            if modulename in space.MODULES_THAT_ALWAYS_SHADOW:
                return delayed_builtin
            w_lib_extensions = space.sys.get_state(space).w_lib_extensions
        w_path = space.sys.get('path')

    # XXX check frozen modules?
    #     when w_path is null

    if w_path is not None:
        for w_pathitem in space.unpackiterable(w_path):
            # sys.path_hooks import hook
            if (w_lib_extensions is not None and
                    space.eq_w(w_pathitem, w_lib_extensions)):
                return delayed_builtin
            if use_loader:
                w_loader = find_in_path_hooks(space, w_modulename, w_pathitem)
                if w_loader:
                    return FindInfo.fromLoader(w_loader)

            path = space.str0_w(w_pathitem)
            filepart = os.path.join(path, partname)
            if os.path.isdir(filepart) and case_ok(filepart):
                initfile = os.path.join(filepart, '__init__')
                modtype, _, _ = find_modtype(space, initfile)
                if modtype in (PY_SOURCE, PY_COMPILED):
                    return FindInfo(PKG_DIRECTORY, filepart, None)
                else:
                    msg = ("Not importing directory '%s' missing __init__.py" %
                           (filepart,))
                    space.warn(space.wrap(msg), space.w_ImportWarning)
            modtype, suffix, filemode = find_modtype(space, filepart)
            try:
                if modtype in (PY_SOURCE, PY_COMPILED, C_EXTENSION):
                    assert suffix is not None
                    filename = filepart + suffix
                    stream = streamio.open_file_as_stream(filename, filemode)
                    try:
                        return FindInfo(modtype, filename, stream, suffix, filemode)
                    except:
                        stream.close()
                        raise
            except StreamErrors:
                pass   # XXX! must not eat all exceptions, e.g.
                       # Out of file descriptors.

    # not found
    return delayed_builtin

def _prepare_module(space, w_mod, filename, pkgdir):
    w = space.wrap
    space.sys.setmodule(w_mod)
    space.setattr(w_mod, w('__file__'), space.wrap(filename))
    space.setattr(w_mod, w('__doc__'), space.w_None)
    if pkgdir is not None:
        space.setattr(w_mod, w('__path__'), space.newlist([w(pkgdir)]))

def add_module(space, w_name):
    w_mod = check_sys_modules(space, w_name)
    if w_mod is None:
        w_mod = space.wrap(Module(space, w_name))
        space.sys.setmodule(w_mod)
    return w_mod

def load_c_extension(space, filename, modulename):
    # the next line is mandatory to init cpyext
    space.getbuiltinmodule("cpyext")
    from pypy.module.cpyext.api import load_extension_module
    load_extension_module(space, filename, modulename)

@jit.dont_look_inside
def load_module(space, w_modulename, find_info, reuse=False):
    if find_info is None:
        return
    if find_info.w_loader:
        return space.call_method(find_info.w_loader, "load_module", w_modulename)

    if find_info.modtype == C_BUILTIN:
        return space.getbuiltinmodule(find_info.filename, force_init=True)

    if find_info.modtype in (PY_SOURCE, PY_COMPILED, C_EXTENSION, PKG_DIRECTORY):
        w_mod = None
        if reuse:
            try:
                w_mod = space.getitem(space.sys.get('modules'), w_modulename)
            except OperationError, oe:
                if not oe.match(space, space.w_KeyError):
                    raise
        if w_mod is None:
            w_mod = space.wrap(Module(space, w_modulename))
        if find_info.modtype == PKG_DIRECTORY:
            pkgdir = find_info.filename
        else:
            pkgdir = None
        _prepare_module(space, w_mod, find_info.filename, pkgdir)

        try:
            if find_info.modtype == PY_SOURCE:
                load_source_module(
                    space, w_modulename, w_mod, 
                    find_info.filename, find_info.stream.readall(),
                    find_info.stream.try_to_find_file_descriptor())
                return w_mod
            elif find_info.modtype == PY_COMPILED:
                magic = _r_long(find_info.stream)
                timestamp = _r_long(find_info.stream)
                load_compiled_module(space, w_modulename, w_mod, find_info.filename,
                                     magic, timestamp, find_info.stream.readall())
                return w_mod
            elif find_info.modtype == PKG_DIRECTORY:
                w_path = space.newlist([space.wrap(find_info.filename)])
                space.setattr(w_mod, space.wrap('__path__'), w_path)
                find_info = find_module(space, "__init__", None, "__init__",
                                        w_path, use_loader=False)
                if find_info is None:
                    return w_mod
                try:
                    load_module(space, w_modulename, find_info, reuse=True)
                finally:
                    find_info.stream.close()
                # fetch the module again, in case of "substitution"
                w_mod = check_sys_modules(space, w_modulename)
                return w_mod
            elif find_info.modtype == C_EXTENSION and space.config.objspace.usemodules.cpyext:
                load_c_extension(space, find_info.filename, space.str_w(w_modulename))
                return check_sys_modules(space, w_modulename)
        except OperationError:
            w_mods = space.sys.get('modules')
            space.call_method(w_mods, 'pop', w_modulename, space.w_None)
            raise

def load_part(space, w_path, prefix, partname, w_parent, tentative):
    w = space.wrap
    modulename = '.'.join(prefix + [partname])
    w_modulename = w(modulename)
    w_mod = check_sys_modules(space, w_modulename)

    if w_mod is not None:
        if not space.is_w(w_mod, space.w_None):
            return w_mod
    elif not prefix or w_path is not None:
        find_info = find_module(
            space, modulename, w_modulename, partname, w_path)

        try:
            if find_info:
                w_mod = load_module(space, w_modulename, find_info)
                try:
                    w_mod = space.getitem(space.sys.get("modules"),
                                          w_modulename)
                except OperationError, oe:
                    if not oe.match(space, space.w_KeyError):
                        raise
                    raise OperationError(space.w_ImportError, w_modulename)
                if w_parent is not None:
                    space.setattr(w_parent, space.wrap(partname), w_mod)
                return w_mod
        finally:
            if find_info:
                stream = find_info.stream
                if stream:
                    stream.close()

    if tentative:
        return None
    else:
        # ImportError
        msg = "No module named %s"
        raise operationerrfmt(space.w_ImportError, msg, modulename)

@jit.dont_look_inside
def reload(space, w_module):
    """Reload the module.
    The module must have been successfully imported before."""
    if not space.is_w(space.type(w_module), space.type(space.sys)):
        raise OperationError(
            space.w_TypeError,
            space.wrap("reload() argument must be module"))

    w_modulename = space.getattr(w_module, space.wrap("__name__"))
    modulename = space.str0_w(w_modulename)
    if not space.is_w(check_sys_modules(space, w_modulename), w_module):
        raise operationerrfmt(
            space.w_ImportError,
            "reload(): module %s not in sys.modules", modulename)

    try:
        w_mod = space.reloading_modules[modulename]
        # Due to a recursive reload, this module is already being reloaded.
        return w_mod
    except KeyError:
        pass

    space.reloading_modules[modulename] = w_module
    try:
        namepath = modulename.split('.')
        subname = namepath[-1]
        parent_name = '.'.join(namepath[:-1])
        if parent_name:
            w_parent = check_sys_modules_w(space, parent_name)
            if w_parent is None:
                raise operationerrfmt(
                    space.w_ImportError,
                    "reload(): parent %s not in sys.modules",
                    parent_name)
            w_path = space.getattr(w_parent, space.wrap("__path__"))
        else:
            w_path = None

        find_info = find_module(
            space, modulename, w_modulename, subname, w_path)

        if not find_info:
            # ImportError
            msg = "No module named %s"
            raise operationerrfmt(space.w_ImportError, msg, modulename)

        try:
            try:
                return load_module(space, w_modulename, find_info, reuse=True)
            finally:
                if find_info.stream:
                    find_info.stream.close()
        except:
            # load_module probably removed name from modules because of
            # the error.  Put back the original module object.
            space.sys.setmodule(w_module)
            raise
    finally:
        del space.reloading_modules[modulename]


# __________________________________________________________________
#
# import lock, to prevent two threads from running module-level code in
# parallel.  This behavior is more or less part of the language specs,
# as an attempt to avoid failure of 'from x import y' if module x is
# still being executed in another thread.

# This logic is tested in pypy.module.thread.test.test_import_lock.

class ImportRLock:

    def __init__(self, space):
        self.space = space
        self.lock = None
        self.lockowner = None
        self.lockcounter = 0

    def lock_held_by_someone_else(self):
        return self.lockowner is not None and not self.lock_held()

    def lock_held(self):
        me = self.space.getexecutioncontext()   # used as thread ident
        return self.lockowner is me

    def _can_have_lock(self):
        # hack: we can't have self.lock != None during translation,
        # because prebuilt lock objects are not allowed.  In this
        # special situation we just don't lock at all (translation is
        # not multithreaded anyway).
        if we_are_translated():
            return True     # we need a lock at run-time
        elif self.space.config.translating:
            assert self.lock is None
            return False
        else:
            return True     # in py.py

    def acquire_lock(self):
        # this function runs with the GIL acquired so there is no race
        # condition in the creation of the lock
        if self.lock is None:
            if not self._can_have_lock():
                return
            self.lock = self.space.allocate_lock()
        me = self.space.getexecutioncontext()   # used as thread ident
        if self.lockowner is me:
            pass    # already acquired by the current thread
        else:
            self.lock.acquire(True)
            assert self.lockowner is None
            assert self.lockcounter == 0
            self.lockowner = me
        self.lockcounter += 1

    def release_lock(self, silent_after_fork):
        me = self.space.getexecutioncontext()   # used as thread ident
        if self.lockowner is not me:
            if self.lockowner is None and silent_after_fork:
                # Too bad.  This situation can occur if a fork() occurred
                # with the import lock held, and we're the child.
                return
            if not self._can_have_lock():
                return
            space = self.space
            raise OperationError(space.w_RuntimeError,
                                 space.wrap("not holding the import lock"))
        assert self.lockcounter > 0
        self.lockcounter -= 1
        if self.lockcounter == 0:
            self.lockowner = None
            self.lock.release()

    def reinit_lock(self):
        # Called after fork() to ensure that newly created child
        # processes do not share locks with the parent
        if self.lockcounter > 1:
            # Forked as a side effect of import
            self.lock = self.space.allocate_lock()
            me = self.space.getexecutioncontext()
            self.lock.acquire(True)
            # XXX: can the previous line fail?
            self.lockowner = me
            self.lockcounter -= 1
        else:
            self.lock = None
            self.lockowner = None
            self.lockcounter = 0

def getimportlock(space):
    return space.fromcache(ImportRLock)

# __________________________________________________________________
#
# .pyc file support

"""
   Magic word to reject .pyc files generated by other Python versions.
   It should change for each incompatible change to the bytecode.

   The value of CR and LF is incorporated so if you ever read or write
   a .pyc file in text mode the magic number will be wrong; also, the
   Apple MPW compiler swaps their values, botching string constants.

   CPython 2 uses values between 20121 - 62xxx
   CPython 3 uses values greater than 3000
   PyPy uses values under 3000

"""

<<<<<<< HEAD
# Depending on which opcodes are enabled, eg. CALL_METHOD we bump the version
# number by some constant
=======
# picking a magic number is a mess.  So far it works because we
# have only one extra opcode which might or might not be present.
# CPython leaves a gap of 10 when it increases its own magic number.
# To avoid assigning exactly the same numbers as CPython, we can pick
# any number between CPython + 2 and CPython + 9.  Right now,
# default_magic = CPython + 7.
>>>>>>> 9b3183f5
#
#     CPython + 0                  -- used by CPython without the -U option
#     CPython + 1                  -- used by CPython with the -U option
#     CPython + 7 = default_magic  -- used by PyPy (incompatible!)
#
from pypy.interpreter.pycode import default_magic
MARSHAL_VERSION_FOR_PYC = 2

def get_pyc_magic(space):
    # XXX CPython testing hack: delegate to the real imp.get_magic
    if not we_are_translated():
        if '__pypy__' not in space.builtin_modules:
            import struct
            magic = __import__('imp').get_magic()
            return struct.unpack('<i', magic)[0]

    return default_magic


def parse_source_module(space, pathname, source):
    """ Parse a source file and return the corresponding code object """
    ec = space.getexecutioncontext()
    pycode = ec.compiler.compile(source, pathname, 'exec', 0)
    return pycode

def exec_code_module(space, w_mod, code_w, pathname, cpathname,
                     write_paths=True):
    w_dict = space.getattr(w_mod, space.wrap('__dict__'))
    space.call_method(w_dict, 'setdefault',
                      space.wrap('__builtins__'),
                      space.wrap(space.builtin))
    if write_paths:
        if pathname is not None:
            w_pathname = get_sourcefile(space, pathname)
        else:
            w_pathname = space.wrap(code_w.co_filename)
        space.setitem(w_dict, space.wrap("__file__"), w_pathname)
        space.setitem(w_dict, space.wrap("__cached__"), space.wrap(cpathname))
    code_w.exec_code(space, w_dict, w_dict)

def rightmost_sep(filename):
    "Like filename.rfind('/'), but also search for \\."
    index = filename.rfind(os.sep)
    if os.altsep is not None:
        index2 = filename.rfind(os.altsep)
        index = max(index, index2)
    return index

@signature(types.str0(), returns=types.str0())
def make_compiled_pathname(pathname):
    "Given the path to a .py file, return the path to its .pyc file."
    # foo.py -> __pycache__/foo.<tag>.pyc

    lastpos = rightmost_sep(pathname) + 1
    assert lastpos >= 0  # zero when slash, takes the full name
    fname = pathname[lastpos:]
    if lastpos > 0:
        # Windows: re-use the last separator character (/ or \\) when
        # appending the __pycache__ path.
        lastsep = pathname[lastpos-1]
    else:
        lastsep = os.sep
    ext = fname
    for i in range(len(fname)):
        if fname[i] == '.':
            ext = fname[:i + 1]
    
    result = (pathname[:lastpos] + "__pycache__" + lastsep +
              ext + PYC_TAG + '.pyc')
    return result

#@signature(types.str0(), returns=types.str0())
def make_source_pathname(pathname):
    "Given the path to a .pyc file, return the path to its .py file."
    # (...)/__pycache__/foo.<tag>.pyc -> (...)/foo.py

    right = rightmost_sep(pathname)
    if right < 0:
        return None
    left = rightmost_sep(pathname[:right]) + 1
    assert left >= 0
    if pathname[left:right] != '__pycache__':
        return None

    # Now verify that the path component to the right of the last
    # slash has two dots in it.
    rightpart = pathname[right + 1:]
    dot0 = rightpart.find('.') + 1
    if dot0 <= 0:
        return None
    dot1 = rightpart[dot0:].find('.') + 1
    if dot1 <= 0:
        return None
    # Too many dots?
    if rightpart[dot0 + dot1:].find('.') >= 0:
        return None

    result = pathname[:left] + rightpart[:dot0] + 'py'
    return result

def get_sourcefile(space, filename):
    start = len(filename) - 4
    stop = len(filename) - 1
    if not 0 <= start <= stop or filename[start:stop].lower() != ".py":
        return space.wrap(filename)
    py = make_source_pathname(filename)
    if py is None:
        py = filename[:-1]
    try:
        st = os.stat(py)
    except OSError:
        pass
    else:
        if stat.S_ISREG(st.st_mode):
            return space.wrap(py)
    return space.wrap(filename)

@jit.dont_look_inside
def load_source_module(space, w_modulename, w_mod, pathname, source, fd,
                       write_pyc=True):
    """
    Load a source module from a given file and return its module
    object.
    """
    w = space.wrap

    if space.config.objspace.usepycfiles:
        src_stat = os.fstat(fd)
        cpathname = make_compiled_pathname(pathname)
        mtime = int(src_stat[stat.ST_MTIME])
        mode = src_stat[stat.ST_MODE]
        stream = check_compiled_module(space, cpathname, mtime)
    else:
        cpathname = None
        mtime = 0
        mode = 0
        stream = None

    if stream:
        # existing and up-to-date .pyc file
        try:
            code_w = read_compiled_module(space, cpathname, stream.readall())
        finally:
            stream.close()
    else:
        code_w = parse_source_module(space, pathname, source)

        if space.config.objspace.usepycfiles and write_pyc:
            if not space.is_true(space.sys.get('dont_write_bytecode')):
                write_compiled_module(space, code_w, cpathname, mode, mtime)

    try:
        optimize = space.sys.get_flag('optimize')
    except RuntimeError:
        # during bootstrapping
        optimize = 0
    if optimize >= 2:
        code_w.remove_docstrings(space)

    update_code_filenames(space, code_w, pathname)
    exec_code_module(space, w_mod, code_w, pathname, cpathname)

    return w_mod

def update_code_filenames(space, code_w, pathname, oldname=None):
    assert isinstance(code_w, PyCode)
    if oldname is None:
        oldname = code_w.co_filename
    elif code_w.co_filename != oldname:
        return

    code_w.co_filename = pathname
    constants = code_w.co_consts_w
    for const in constants:
        if const is not None and isinstance(const, PyCode):
            update_code_filenames(space, const, pathname, oldname)

def _get_long(s):
    a = ord(s[0])
    b = ord(s[1])
    c = ord(s[2])
    d = ord(s[3])
    if d >= 0x80:
        d -= 0x100
    return a | (b<<8) | (c<<16) | (d<<24)

def _read_n(stream, n):
    buf = ''
    while len(buf) < n:
        data = stream.read(n - len(buf))
        if not data:
            raise streamio.StreamError("end of file")
        buf += data
    return buf

def _r_long(stream):
    s = _read_n(stream, 4)
    return _get_long(s)

def _w_long(stream, x):
    a = x & 0xff
    x >>= 8
    b = x & 0xff
    x >>= 8
    c = x & 0xff
    x >>= 8
    d = x & 0xff
    stream.write(chr(a) + chr(b) + chr(c) + chr(d))

def check_compiled_module(space, pycfilename, expected_mtime):
    """
    Check if a pyc file's magic number and mtime match.
    """
    stream = None
    try:
        stream = streamio.open_file_as_stream(pycfilename, "rb")
        magic = _r_long(stream)
        if magic != get_pyc_magic(space):
            stream.close()
            return None
        pyc_mtime = _r_long(stream)
        if pyc_mtime != expected_mtime:
            stream.close()
            return None
        return stream
    except StreamErrors:
        if stream:
            stream.close()
        return None    # XXX! must not eat all exceptions, e.g.
                       # Out of file descriptors.

def read_compiled_module(space, cpathname, strbuf):
    """ Read a code object from a file and check it for validity """

    w_marshal = space.getbuiltinmodule('marshal')
    w_code = space.call_method(w_marshal, 'loads', space.wrapbytes(strbuf))
    if not isinstance(w_code, Code):
        raise operationerrfmt(space.w_ImportError,
                              "Non-code object in %s", cpathname)
    return w_code

@jit.dont_look_inside
def load_compiled_module(space, w_modulename, w_mod, cpathname, magic,
                         timestamp, source, write_paths=True):
    """
    Load a module from a compiled file, execute it, and return its
    module object.
    """
    if magic != get_pyc_magic(space):
        raise operationerrfmt(space.w_ImportError,
                              "Bad magic number in %s", cpathname)
    #print "loading pyc file:", cpathname
    code_w = read_compiled_module(space, cpathname, source)
    try:
        optimize = space.sys.get_flag('optimize')
    except RuntimeError:
        # during bootstrapping
        optimize = 0
    if optimize >= 2:
        code_w.remove_docstrings(space)

    exec_code_module(space, w_mod, code_w, cpathname, cpathname, write_paths)

    return w_mod

def open_exclusive(space, cpathname, mode):
    try:
        os.unlink(cpathname)
    except OSError:
        pass

    flags = (os.O_EXCL|os.O_CREAT|os.O_WRONLY|os.O_TRUNC|
             streamio.O_BINARY)
    fd = os.open(cpathname, flags, mode)
    return streamio.fdopen_as_stream(fd, "wb")

def write_compiled_module(space, co, cpathname, src_mode, src_mtime):
    """
    Write a compiled module to a file, placing the time of last
    modification of its source into the header.
    Errors are ignored, if a write error occurs an attempt is made to
    remove the file.
    """
    # Ensure that the __pycache__ directory exists
    dirsep = rightmost_sep(cpathname)
    if dirsep < 0:
        return
    dirname = cpathname[:dirsep]
    mode = src_mode | 0333  # +wx
    try:
        os.mkdir(dirname, mode)
    except OSError:
        pass

    w_marshal = space.getbuiltinmodule('marshal')
    try:
        w_bytes = space.call_method(w_marshal, 'dumps', space.wrap(co),
                                    space.wrap(MARSHAL_VERSION_FOR_PYC))
        strbuf = space.bytes_w(w_bytes)
    except OperationError, e:
        if e.async(space):
            raise
        #print "Problem while marshalling %s, skipping" % cpathname
        return
    #
    # Careful here: we must not crash nor leave behind something that looks
    # too much like a valid pyc file but really isn't one.
    #
    mode = src_mode & ~0111
    try:
        stream = open_exclusive(space, cpathname, mode)
    except (OSError, StreamErrors):
        try:
            os.unlink(cpathname)
        except OSError:
            pass
        return

    try:
        try:
            # will patch the header later; write zeroes until we are sure that
            # the rest of the file is valid
            _w_long(stream, 0)   # pyc_magic
            _w_long(stream, 0)   # mtime
            stream.write(strbuf)

            # should be ok (XXX or should call os.fsync() to be sure?)
            stream.seek(0, 0)
            _w_long(stream, get_pyc_magic(space))
            _w_long(stream, src_mtime)
        finally:
            stream.close()
    except StreamErrors:
        try:
            os.unlink(cpathname)
        except OSError:
            pass<|MERGE_RESOLUTION|>--- conflicted
+++ resolved
@@ -849,17 +849,8 @@
 
 """
 
-<<<<<<< HEAD
 # Depending on which opcodes are enabled, eg. CALL_METHOD we bump the version
 # number by some constant
-=======
-# picking a magic number is a mess.  So far it works because we
-# have only one extra opcode which might or might not be present.
-# CPython leaves a gap of 10 when it increases its own magic number.
-# To avoid assigning exactly the same numbers as CPython, we can pick
-# any number between CPython + 2 and CPython + 9.  Right now,
-# default_magic = CPython + 7.
->>>>>>> 9b3183f5
 #
 #     CPython + 0                  -- used by CPython without the -U option
 #     CPython + 1                  -- used by CPython with the -U option
