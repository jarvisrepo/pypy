--- conflicted
+++ resolved
@@ -985,15 +985,10 @@
         try:
             code_w = read_compiled_module(space, cpathname, stream.readall())
         finally:
-<<<<<<< HEAD
-            stream.close()
-=======
             try:
                 stream.close()
             except StreamErrors:
                 pass
-        space.setattr(w_mod, w('__file__'), w(cpathname))
->>>>>>> 5de251f9
     else:
         code_w = parse_source_module(space, pathname, source)
 
