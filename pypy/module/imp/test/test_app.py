--- conflicted
+++ resolved
@@ -217,12 +217,6 @@
                     pass
             rmtree(dir_name, True)
 
-<<<<<<< HEAD
-    def test_get_tag(self):
-        import imp
-        import sys
-        assert imp.get_tag() == 'pypy-%d%d' % sys.pypy_version_info[0:2]
-=======
     def test_builtin_reimport(self):
         # from https://bugs.pypy.org/issue1514
         skip("fix me")
@@ -268,4 +262,8 @@
         assert marshal.loads == 42
 
         marshal.loads = old
->>>>>>> 4784b52e
+
+    def test_get_tag(self):
+        import imp
+        import sys
+        assert imp.get_tag() == 'pypy-%d%d' % sys.pypy_version_info[0:2]