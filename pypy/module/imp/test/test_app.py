--- conflicted
+++ resolved
@@ -79,26 +79,15 @@
         raises(TypeError, _imp.create_dynamic, FakeSpec(b'foo'))
 
     def test_suffixes(self):
-<<<<<<< HEAD
         import imp
         for suffix, mode, type in imp.get_suffixes():
-            if mode == imp.PY_SOURCE:
-                assert suffix == '.py'
-                assert type == 'r'
-            elif mode == imp.PY_COMPILED:
-                assert suffix in ('.pyc', '.pyo')
-                assert type == 'rb'
-            elif mode == imp.C_EXTENSION:
-=======
-        for suffix, mode, type in self.imp.get_suffixes():
-            if type == self.imp.PY_SOURCE:
+            if type == imp.PY_SOURCE:
                 assert suffix == '.py'
                 assert mode == 'U'
-            elif type == self.imp.PY_COMPILED:
+            elif type == imp.PY_COMPILED:
                 assert suffix in ('.pyc', '.pyo')
                 assert mode == 'rb'
-            elif type == self.imp.C_EXTENSION:
->>>>>>> 25c1221d
+            elif type == imp.C_EXTENSION:
                 assert suffix.endswith(('.pyd', '.so'))
                 assert mode == 'rb'
             else:
