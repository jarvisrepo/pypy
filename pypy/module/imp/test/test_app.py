from __future__ import with_statement
from pypy.tool.udir import udir


class AppTestImpModule:
<<<<<<< HEAD
    spaceconfig = dict(usemodules=('imp',))
=======
    spaceconfig = {
        "usemodules": ['imp', 'itertools', 'binascii', 'rctime'],
    }
>>>>>>> 8e908a10

    def setup_class(cls):
        cls.w_imp = cls.space.getbuiltinmodule('imp')
        cls.w_file_module = cls.space.wrap(__file__)
        latin1 = udir.join('latin1.py')
        latin1.write("# -*- coding: iso-8859-1 -*\n")
        fake_latin1 = udir.join('fake_latin1.py')
        fake_latin1.write("print('-*- coding: iso-8859-1 -*')")
        cls.w_udir = cls.space.wrap(str(udir))

    def w__py_file(self):
        f = open('@TEST.py', 'w')
        f.write('MARKER = 42\n')
        f.close()
        return '@TEST.py'

    def w__pyc_file(self):
        import marshal, imp
        co = compile("marker=42", "x.py", "exec")
        f = open('@TEST.pyc', 'wb')
        f.write(imp.get_magic())
        f.write(b'\x00\x00\x00\x00')
        marshal.dump(co, f)
        f.close()
        return '@TEST.pyc'

    def test_find_module(self):
        import os
        file, pathname, description = self.imp.find_module('cmd')
        assert file is not None
        file.close()
        assert os.path.exists(pathname)
        pathname = pathname.lower()
        assert pathname.endswith('.py') # even if .pyc is up-to-date
        assert description in self.imp.get_suffixes()

    def test_find_module_with_encoding(self):
        import sys
        sys.path.insert(0, self.udir)
        try:
            file, pathname, description = self.imp.find_module('latin1')
            assert file.encoding == 'iso-8859-1'
            #
            file, pathname, description = self.imp.find_module('fake_latin1')
            assert file.encoding == 'utf-8'
        finally:
            del sys.path[0]

    def test_load_dynamic(self):
        raises(ImportError, self.imp.load_dynamic, 'foo', 'bar')
        raises(ImportError, self.imp.load_dynamic, 'foo', 'bar',
               open(self.file_module))

    def test_suffixes(self):
        for suffix, mode, type in self.imp.get_suffixes():
            if mode == self.imp.PY_SOURCE:
                assert suffix == '.py'
                assert type == 'r'
            elif mode == self.imp.PY_COMPILED:
                assert suffix in ('.pyc', '.pyo')
                assert type == 'rb'
            elif mode == self.imp.C_EXTENSION:
                assert suffix.endswith(('.pyd', '.so'))
                assert type == 'rb'


    def test_obscure_functions(self):
        mod = self.imp.new_module('hi')
        assert mod.__name__ == 'hi'
        mod = self.imp.init_builtin('hello.world.this.is.never.a.builtin.module.name')
        assert mod is None
        mod = self.imp.init_frozen('hello.world.this.is.never.a.frozen.module.name')
        assert mod is None
        assert self.imp.is_builtin('sys')
        assert not self.imp.is_builtin('hello.world.this.is.never.a.builtin.module.name')
        assert not self.imp.is_frozen('hello.world.this.is.never.a.frozen.module.name')


    def test_load_module_py(self):
        fn = self._py_file()
        descr = ('.py', 'U', self.imp.PY_SOURCE)
        f = open(fn, 'U')
        mod = self.imp.load_module('test_imp_extra_AUTO1', f, fn, descr)
        f.close()
        assert mod.MARKER == 42
        import test_imp_extra_AUTO1
        assert mod is test_imp_extra_AUTO1

    def test_load_module_pyc_1(self):
        import os
        fn = self._pyc_file()
        try:
            descr = ('.pyc', 'rb', self.imp.PY_COMPILED)
            f = open(fn, 'rb')
            mod = self.imp.load_module('test_imp_extra_AUTO2', f, fn, descr)
            f.close()
            assert mod.marker == 42
            import test_imp_extra_AUTO2
            assert mod is test_imp_extra_AUTO2
        finally:
            os.unlink(fn)

    def test_load_source(self):
        fn = self._py_file()
        mod = self.imp.load_source('test_imp_extra_AUTO3', fn)
        assert mod.MARKER == 42
        import test_imp_extra_AUTO3
        assert mod is test_imp_extra_AUTO3

    def test_load_module_pyc_2(self):
        import os
        fn = self._pyc_file()
        try:
            mod = self.imp.load_compiled('test_imp_extra_AUTO4', fn)
            assert mod.marker == 42
            import test_imp_extra_AUTO4
            assert mod is test_imp_extra_AUTO4
        finally:
            os.unlink(fn)

    def test_load_broken_pyc(self):
        fn = self._py_file()
        try:
            self.imp.load_compiled('test_imp_extra_AUTO5', fn)
        except ImportError:
            pass
        else:
            raise Exception("expected an ImportError")

    def test_load_module_in_sys_modules(self):
        fn = self._py_file()
        f = open(fn, 'rb')
        descr = ('.py', 'U', self.imp.PY_SOURCE)
        mod = self.imp.load_module('test_imp_extra_AUTO6', f, fn, descr)
        f.close()
        f = open(fn, 'rb')
        mod2 = self.imp.load_module('test_imp_extra_AUTO6', f, fn, descr)
        f.close()
        assert mod2 is mod

    def test_nullimporter(self):
        import os
        importer = self.imp.NullImporter("path")
        assert importer.find_module(1, 2, 3, 4) is None
        raises(ImportError, self.imp.NullImporter, os.getcwd())

    def test_path_importer_cache(self):
        import os
        import sys

        lib_pypy = os.path.abspath(
            os.path.join(self.file_module, "..", "..", "..", "..", "..", "lib_pypy")
        )
        # Doesn't end up in there when run with -A
        assert sys.path_importer_cache.get(lib_pypy) is None

    def test_rewrite_pyc_check_code_name(self):
        # This one is adapted from cpython's Lib/test/test_import.py
        from os import chmod
        from os.path import join
        from sys import modules, path
        from shutil import rmtree
        from tempfile import mkdtemp
        code = b"""if 1:
            import sys
            code_filename = sys._getframe().f_code.co_filename
            module_filename = __file__
            constant = 1
            def func():
                pass
            func_filename = func.__code__.co_filename
            """

        module_name = "unlikely_module_name"
        dir_name = mkdtemp(prefix='pypy_test')
        file_name = join(dir_name, module_name + '.py')
        with open(file_name, "wb") as f:
            f.write(code)
        compiled_name = file_name + ("c" if __debug__ else "o")
        chmod(file_name, 0o777)

        # Setup
        sys_path = path[:]
        orig_module = modules.pop(module_name, None)
        assert modules.get(module_name) == None
        path.insert(0, dir_name)

        # Test
        import py_compile
        py_compile.compile(file_name, dfile="another_module.py")
        __import__(module_name, globals(), locals())
        mod = modules.get(module_name)

        try:
            # Ensure proper results
            assert mod != orig_module
            assert mod.module_filename == file_name
            assert mod.code_filename == file_name
            assert mod.func_filename == file_name
        finally:
            # TearDown
            path[:] = sys_path
            if orig_module is not None:
                modules[module_name] = orig_module
            else:
                try:
                    del modules[module_name]
                except KeyError:
                    pass
            rmtree(dir_name, True)

    def test_get_tag(self):
        import imp
        import sys
        assert imp.get_tag() == 'pypy-%d%d' % sys.pypy_version_info[0:2]<|MERGE_RESOLUTION|>--- conflicted
+++ resolved
@@ -3,13 +3,9 @@
 
 
 class AppTestImpModule:
-<<<<<<< HEAD
-    spaceconfig = dict(usemodules=('imp',))
-=======
     spaceconfig = {
         "usemodules": ['imp', 'itertools', 'binascii', 'rctime'],
     }
->>>>>>> 8e908a10
 
     def setup_class(cls):
         cls.w_imp = cls.space.getbuiltinmodule('imp')
