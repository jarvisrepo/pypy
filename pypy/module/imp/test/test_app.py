--- conflicted
+++ resolved
@@ -1,16 +1,12 @@
 from __future__ import with_statement
+from pypy.tool.udir import udir
+
 MARKER = 42
 
 class AppTestImpModule:
-    spaceconfig = dict(usemodules=('imp', 'itertools'))
+    spaceconfig = dict(usemodules=('imp'))
 
     def setup_class(cls):
-<<<<<<< HEAD
-        from pypy.tool.udir import udir
-        from pypy.conftest import gettestobjspace
-        cls.space = gettestobjspace(usemodules=('imp', 'itertools'))
-=======
->>>>>>> 0c0bd860
         cls.w_imp = cls.space.getbuiltinmodule('imp')
         cls.w_file_module = cls.space.wrap(__file__)
         latin1 = udir.join('latin1.py')
