import py
from pypy.interpreter.module import Module
from pypy.interpreter import gateway
from pypy.interpreter.error import OperationError
import pypy.interpreter.pycode
from pypy.tool.udir import udir
from pypy.rlib import streamio
from pypy.tool.option import make_config, make_objspace
import pytest
import sys, os
import tempfile, marshal

from pypy.module.imp import importing

from pypy import conftest

def setuppkg(pkgname, **entries):
    p = udir.join('impsubdir')
    if pkgname:
        p = p.join(*pkgname.split('.'))
    p.ensure(dir=1)
    f = p.join("__init__.py").open('w')
    print >> f, "# package"
    f.close()
    for filename, content in entries.items():
        filename += '.py'
        f = p.join(filename).open('w')
        print >> f, '#', filename
        print >> f, content
        f.close()
    return p

def setup_directory_structure(space):
    root = setuppkg("",
                    a = "imamodule = 1\ninpackage = 0",
                    b = "imamodule = 1\ninpackage = 0",
                    ambig = "imamodule = 1",
                    test_reload = "def test():\n    raise ValueError\n",
                    infinite_reload = "import infinite_reload; reload(infinite_reload)",
                    del_sys_module = "import sys\ndel sys.modules['del_sys_module']\n",
                    _md5 = "hello_world = 42\n",
                    gc = "should_never_be_seen = 42\n",
                    )
    root.ensure("notapackage", dir=1)    # empty, no __init__.py
    setuppkg("pkg",
             a          = "imamodule = 1\ninpackage = 1",
             relative_a = "import a",
             abs_b      = "import b",
             abs_x_y    = "import x.y",
             abs_sys    = "import sys",
             string     = "inpackage = 1",
             errno      = "",
             absolute   = "from __future__ import absolute_import\nimport string",
             relative_b = "from __future__ import absolute_import\nfrom . import string",
             relative_c = "from __future__ import absolute_import\nfrom .string import inpackage",
             relative_f = "from .imp import get_magic",
             relative_g = "import imp; from .imp import get_magic",
             )
    setuppkg("pkg.pkg1",
             __init__   = 'from . import a',
             a          = '',
             relative_d = "from __future__ import absolute_import\nfrom ..string import inpackage",
             relative_e = "from __future__ import absolute_import\nfrom .. import string",
             relative_g = "from .. import pkg1\nfrom ..pkg1 import b",
             b          = "insubpackage = 1",
             )
    setuppkg("pkg.pkg2", a='', b='')
    setuppkg("pkg_r", inpkg = "import x.y")
    setuppkg("pkg_r.x")
    setuppkg("x", y='')
    setuppkg("ambig", __init__ = "imapackage = 1")
    setuppkg("pkg_relative_a",
             __init__ = "import a",
             a        = "imamodule = 1\ninpackage = 1",
             )
    setuppkg("pkg_substituting",
             __init__ = "import sys, pkg_substituted\n"
                        "print 'TOTO', __name__\n"
                        "sys.modules[__name__] = pkg_substituted")
    setuppkg("pkg_substituted", mod='')
    setuppkg("evil_pkg",
             evil = "import sys\n"
                      "from evil_pkg import good\n"
                      "sys.modules['evil_pkg.evil'] = good",
             good = "a = 42")
    p = setuppkg("readonly", x='')
    p = setuppkg("pkg_univnewlines")
    p.join('__init__.py').write(
        'a=5\nb=6\rc="""hello\r\nworld"""\r', mode='wb')
    p.join('mod.py').write(
        'a=15\nb=16\rc="""foo\r\nbar"""\r', mode='wb')

    # create compiled/x.py and a corresponding pyc file
    p = setuppkg("compiled", x = "x = 84")
    if conftest.option.runappdirect:
        import marshal, stat, struct, os, imp
        code = py.code.Source(p.join("x.py").read()).compile()
        s3 = marshal.dumps(code)
        s2 = struct.pack("i", os.stat(str(p.join("x.py")))[stat.ST_MTIME])
        p.join("x.pyc").write(imp.get_magic() + s2 + s3, mode='wb')
    else:
        w = space.wrap
        w_modname = w("compiled.x")
        filename = str(p.join("x.py"))
        stream = streamio.open_file_as_stream(filename, "r")
        try:
            importing.load_source_module(
                space, w_modname, w(importing.Module(space, w_modname)),
                filename, stream.readall(),
                stream.try_to_find_file_descriptor())
        finally:
            stream.close()
        if space.config.objspace.usepycfiles:
            # also create a lone .pyc file
            p.join('lone.pyc').write(p.join('x.pyc').read(mode='rb'),
                                     mode='wb')

    # create a .pyw file
    p = setuppkg("windows", x = "x = 78")
    try:
        p.join('x.pyw').remove()
    except py.error.ENOENT:
        pass
    p.join('x.py').rename(p.join('x.pyw'))

    return str(root)


def _setup(space):
    dn = setup_directory_structure(space)
    return space.appexec([space.wrap(dn)], """
        (dn): 
            import sys
            path = list(sys.path)
            sys.path.insert(0, dn)
            return path, sys.modules.copy()
    """)

def _teardown(space, w_saved_modules):
    space.appexec([w_saved_modules], """
        ((saved_path, saved_modules)): 
            import sys
            sys.path[:] = saved_path
            sys.modules.clear()
            sys.modules.update(saved_modules)
    """)

class AppTestImport:
    spaceconfig = dict(usemodules=['itertools'])

    def setup_class(cls): # interpreter-level
<<<<<<< HEAD
=======
        cls.space = gettestobjspace(usemodules=['_md5'])
>>>>>>> 3d09e9a2
        cls.w_runappdirect = cls.space.wrap(conftest.option.runappdirect)
        cls.saved_modules = _setup(cls.space)
        #XXX Compile class

        
    def teardown_class(cls): # interpreter-level
        _teardown(cls.space, cls.saved_modules)

    def test_set_sys_modules_during_import(self):
        from evil_pkg import evil
        assert evil.a == 42

    def test_import_bare_dir_fails(self):
        def imp():
            import notapackage
        raises(ImportError, imp)

    def test_import_bare_dir_warns(self):
        def imp():
            import notapackage

        import warnings
        
        warnings.simplefilter('error', ImportWarning)
        try:
            raises(ImportWarning, imp)
        finally:
            warnings.simplefilter('default', ImportWarning)

    def test_import_sys(self):
        import sys

    def test_import_a(self):
        import sys
        import a
        assert a == sys.modules.get('a')

    def test_import_a_cache(self):
        import sys
        import a
        a0 = a
        import a
        assert a == a0

    def test_trailing_slash(self):
        import sys
        try:
            sys.path[0] += '/'
            import a
        finally:
            sys.path[0] = sys.path[0].rstrip('/')

    def test_import_pkg(self):
        import sys
        import pkg
        assert pkg == sys.modules.get('pkg')

    def test_import_dotted(self):
        import sys
        import pkg.a
        assert pkg == sys.modules.get('pkg')
        assert pkg.a == sys.modules.get('pkg.a')

    def test_import_keywords(self):
        __import__(name='sys', level=0)

    def test_import_by_filename(self):
        import pkg.a
        filename = pkg.a.__file__
        assert filename.endswith('.py')
        exc = raises(ImportError, __import__, filename[:-3])
        assert exc.value.message == "Import by filename is not supported."

    def test_import_badcase(self):
        def missing(name):
            try:
                __import__(name)
            except ImportError:
                pass
            else:
                raise Exception("import should not have succeeded: %r" %
                                (name,))
        missing("Sys")
        missing("SYS")
        missing("fuNCTionAl")
        missing("pKg")
        missing("pKg.a")
        missing("pkg.A")

    def test_import_dotted_cache(self):
        import sys
        import pkg.a
        assert pkg == sys.modules.get('pkg')
        assert pkg.a == sys.modules.get('pkg.a')
        pkg0 = pkg
        pkg_a0 = pkg.a
        import pkg.a
        assert pkg == pkg0
        assert pkg.a == pkg_a0

    def test_import_dotted2(self):
        import sys
        import pkg.pkg1.a
        assert pkg == sys.modules.get('pkg')
        assert pkg.pkg1 == sys.modules.get('pkg.pkg1')
        assert pkg.pkg1.a == sys.modules.get('pkg.pkg1.a')

    def test_import_ambig(self):
        import sys
        import ambig
        assert ambig == sys.modules.get('ambig')
        assert hasattr(ambig,'imapackage')

    def test_from_a(self):
        import sys
        from a import imamodule
        assert 'a' in sys.modules
        assert imamodule == 1

    def test_from_dotted(self):
        import sys
        from pkg.a import imamodule
        assert 'pkg' in sys.modules
        assert 'pkg.a' in sys.modules
        assert imamodule == 1

    def test_from_pkg_import_module(self):
        import sys
        from pkg import a
        assert 'pkg' in sys.modules
        assert 'pkg.a' in sys.modules
        pkg = sys.modules.get('pkg')
        assert a == pkg.a
        aa = sys.modules.get('pkg.a')
        assert a == aa

    def test_import_relative(self):
        from pkg import relative_a
        assert relative_a.a.inpackage ==1

    def test_import_relative_back_to_absolute(self):
        from pkg import abs_b
        assert abs_b.b.inpackage ==0
        import sys
        assert sys.modules.get('pkg.b') ==None

    def test_import_pkg_relative(self):
        import pkg_relative_a
        assert pkg_relative_a.a.inpackage ==1

    def test_import_relative_partial_success(self):
        def imp():
            import pkg_r.inpkg
        raises(ImportError, imp)

    def test_import_builtin_inpackage(self):
        def imp():
            import pkg.sys
        raises(ImportError,imp)

        import sys, pkg.abs_sys
        assert pkg.abs_sys.sys is sys

        import errno, pkg.errno
        assert pkg.errno is not errno

    def test_import_Globals_Are_None(self):
        import sys
        m = __import__('sys')
        assert sys == m
        n = __import__('sys', None, None, [''])
        assert sys == n
        o = __import__('sys', [], [], ['']) # CPython accepts this
        assert sys == o

    def test_import_relative_back_to_absolute2(self):
        from pkg import abs_x_y
        import sys
        assert abs_x_y.x.__name__ =='x'
        assert abs_x_y.x.y.__name__ =='x.y'
        # grrr XXX not needed probably...
        #self.assertEquals(sys.modules.get('pkg.x'),None)
        #self.assert_('pkg.x.y' not in sys.modules)

    def test_substituting_import(self):
        from pkg_substituting import mod
        assert mod.__name__ =='pkg_substituting.mod'

    def test_proper_failure_on_killed__path__(self):
        import pkg.pkg2.a
        del pkg.pkg2.__path__
        def imp_b():
            import pkg.pkg2.b
        raises(ImportError,imp_b)

    def test_pyc(self):
        import sys
        import compiled.x
        assert compiled.x == sys.modules.get('compiled.x')

    @pytest.mark.skipif("sys.platform != 'win32'")
    def test_pyw(self):
        import windows.x
        assert windows.x.__file__.endswith('x.pyw')

    def test_cannot_write_pyc(self):
        import sys, os
        p = os.path.join(sys.path[0], 'readonly')
        try:
            os.chmod(p, 0555)
        except:
            skip("cannot chmod() the test directory to read-only")
        try:
            import readonly.x    # cannot write x.pyc, but should not crash
        finally:
            os.chmod(p, 0775)

    def test__import__empty_string(self):
        raises(ValueError, __import__, "")

    def test_py_directory(self):
        import imp, os, sys
        source = os.path.join(sys.path[0], 'foo.py')
        os.mkdir(source)
        try:
            raises(ImportError, imp.find_module, 'foo')
        finally:
            os.rmdir(source)

    def test_invalid__name__(self):
        glob = {}
        exec "__name__ = None; import sys" in glob
        import sys
        assert glob['sys'] is sys

    def test_future_absolute_import(self):
        def imp():
            from pkg import absolute
            absolute.string.inpackage
        raises(AttributeError, imp)

    def test_future_relative_import_without_from_name(self):
        from pkg import relative_b
        assert relative_b.string.inpackage == 1

    def test_no_relative_import(self):
        def imp():
            from pkg import relative_f
        exc = raises(ImportError, imp)
        assert exc.value.message == "No module named pkg.imp"

    def test_no_relative_import_bug(self):
        def imp():
            from pkg import relative_g
        exc = raises(ImportError, imp)
        assert exc.value.message == "No module named pkg.imp"

    def test_future_relative_import_level_1(self):
        from pkg import relative_c
        assert relative_c.inpackage == 1
    
    def test_future_relative_import_level_2(self):
        from pkg.pkg1 import relative_d
        assert relative_d.inpackage == 1

    def test_future_relative_import_level_2_without_from_name(self):
        from pkg.pkg1 import relative_e
        assert relative_e.string.inpackage == 1

    def test_future_relative_import_level_3(self):
        from pkg.pkg1 import relative_g
        assert relative_g.b.insubpackage == 1
        import pkg.pkg1
        assert pkg.pkg1.__package__ == 'pkg.pkg1'

    def test_future_relative_import_error_when_in_non_package(self):
        exec """def imp():
                    from .string import inpackage
        """.rstrip()
        raises(ValueError, imp)

    def test_future_relative_import_error_when_in_non_package2(self):
        exec """def imp():
                    from .. import inpackage
        """.rstrip()
        raises(ValueError, imp)

    def test_relative_import_with___name__(self):
        import sys
        mydict = {'__name__': 'sys.foo'}
        res = __import__('', mydict, mydict, ('bar',), 1)
        assert res is sys

    def test_relative_import_with___name__and___path__(self):
        import sys
        import imp
        foo = imp.new_module('foo')
        sys.modules['sys.foo'] = foo
        mydict = {'__name__': 'sys.foo', '__path__': '/some/path'}
        res = __import__('', mydict, mydict, ('bar',), 1)
        assert res is foo

    def test_relative_import_pkg(self):
        import sys
        import imp
        pkg = imp.new_module('newpkg')
        sys.modules['newpkg'] = pkg
        mydict = {'__name__': 'newpkg.foo', '__path__': '/some/path'}
        res = __import__('', mydict, None, ['bar'], 2)
        assert res is pkg

    def test__package__(self):
        # Regression test for http://bugs.python.org/issue3221.
        def check_absolute():
            exec "from os import path" in ns
        def check_relative():
            exec "from . import a" in ns

        # Check both OK with __package__ and __name__ correct
        ns = dict(__package__='pkg', __name__='pkg.notarealmodule')
        check_absolute()
        check_relative()

        # Check both OK with only __name__ wrong
        ns = dict(__package__='pkg', __name__='notarealpkg.notarealmodule')
        check_absolute()
        check_relative()

        # Check relative fails with only __package__ wrong
        ns = dict(__package__='foo', __name__='pkg.notarealmodule')
        check_absolute() # XXX check warnings
        raises(SystemError, check_relative)

        # Check relative fails with __package__ and __name__ wrong
        ns = dict(__package__='foo', __name__='notarealpkg.notarealmodule')
        check_absolute() # XXX check warnings
        raises(SystemError, check_relative)

        # Check both fail with package set to a non-string
        ns = dict(__package__=object())
        raises(ValueError, check_absolute)
        raises(ValueError, check_relative)

    def test_universal_newlines(self):
        import pkg_univnewlines
        assert pkg_univnewlines.a == 5
        assert pkg_univnewlines.b == 6
        assert pkg_univnewlines.c == "hello\nworld"
        from pkg_univnewlines import mod
        assert mod.a == 15
        assert mod.b == 16
        assert mod.c == "foo\nbar"

    def test_reload(self):
        import test_reload
        try:
            test_reload.test()
        except ValueError:
            pass

        # If this test runs too quickly, test_reload.py's mtime
        # attribute will remain unchanged even if the file is rewritten.
        # Consequently, the file would not reload.  So, added a sleep()
        # delay to assure that a new, distinct timestamp is written.
        import time
        time.sleep(1)

        f = open(test_reload.__file__, "w")
        f.write("def test():\n    raise NotImplementedError\n")
        f.close()
        reload(test_reload)
        try:
            test_reload.test()
        except NotImplementedError:
            pass

        # Ensure that the file is closed
        # (on windows at least)
        import os
        os.unlink(test_reload.__file__)

    def test_reload_failing(self):
        import test_reload
        import time
        time.sleep(1)
        f = open(test_reload.__file__, "w")
        f.write("a = 10 // 0\n")
        f.close()

        # A failing reload should leave the previous module in sys.modules
        raises(ZeroDivisionError, reload, test_reload)
        import os, sys
        assert 'test_reload' in sys.modules
        assert test_reload.test
        os.unlink(test_reload.__file__)

    def test_reload_submodule(self):
        import pkg.a
        reload(pkg.a)

    def test_reload_builtin(self):
        import sys
        oldpath = sys.path
        try:
            del sys.setdefaultencoding
        except AttributeError:
            pass

        reload(sys)

        assert sys.path is oldpath
        assert 'setdefaultencoding' in dir(sys)

    def test_reload_infinite(self):
        import infinite_reload

    def test_explicitly_missing(self):
        import sys
        sys.modules['foobarbazmod'] = None
        try:
            import foobarbazmod
            assert False, "should have failed, got instead %r" % (
                foobarbazmod,)
        except ImportError:
            pass

    def test_del_from_sys_modules(self):
        try:
            import del_sys_module
        except ImportError:
            pass    # ok
        else:
            assert False, 'should not work'

    def test_shadow_builtin(self):
        if self.runappdirect: skip("hard to test: module is already imported")
        # 'import gc' is supposed to always find the built-in module;
        # like CPython, it is a built-in module, so it shadows everything,
        # even though there is a gc.py.
        import sys
        assert 'gc' not in sys.modules
        import gc
        assert not hasattr(gc, 'should_never_be_seen')
        assert '(built-in)' in repr(gc)
        del sys.modules['gc']

    def test_shadow_extension_1(self):
        if self.runappdirect: skip("hard to test: module is already imported")
        # 'import _md5' is supposed to find _md5.py if there is
        # one in sys.path.
        import sys
        assert '_md5' not in sys.modules
        import _md5
        assert hasattr(_md5, 'hello_world')
        assert not hasattr(_md5, 'count')
        assert '(built-in)' not in repr(_md5)
        del sys.modules['_md5']

    def test_shadow_extension_2(self):
        if self.runappdirect: skip("hard to test: module is already imported")
        # 'import _md5' is supposed to find the built-in module even
        # if there is also one in sys.path as long as it is *after* the
        # special entry '.../lib_pypy/__extensions__'.  (Note that for now
        # there is one in lib_pypy/_md5.py, which should not be seen
        # either; hence the (built-in) test below.)
        import sys
        assert '_md5' not in sys.modules
        sys.path.append(sys.path.pop(0))
        try:
            import _md5
            assert not hasattr(_md5, 'hello_world')
            assert hasattr(_md5, 'digest_size')
            assert '(built-in)' in repr(_md5)
        finally:
            sys.path.insert(0, sys.path.pop())
        del sys.modules['_md5']

    def test_invalid_pathname(self):
        import imp
        import pkg
        import os

        info = ('.py', 'r', imp.PY_SOURCE)
        pathname = os.path.join(os.path.dirname(pkg.__file__), 'a.py')
        
        module = imp.load_module('a', open(pathname),
                                 'invalid_path_name', ('.py', 'r', imp.PY_SOURCE))
        assert module.__name__ == 'a'
        assert module.__file__ == 'invalid_path_name'


class TestAbi:
    def test_abi_tag(self):
        space1 = make_objspace(make_config(None, soabi='TEST'))
        space2 = make_objspace(make_config(None, soabi=''))
        if sys.platform == 'win32':
            assert importing.get_so_extension(space1) == '.TESTi.pyd'
            assert importing.get_so_extension(space2) == '.pyd'
        else:
            assert importing.get_so_extension(space1) == '.TESTi.so'
            assert importing.get_so_extension(space2) == '.so'

def _getlong(data):
    x = marshal.dumps(data)
    return x[-4:]

def _testfile(magic, mtime, co=None):
    cpathname = str(udir.join('test.pyc'))
    f = file(cpathname, "wb")
    f.write(_getlong(magic))
    f.write(_getlong(mtime))
    if co:
        marshal.dump(co, f)
    f.close()
    return cpathname

def _testfilesource(source="x=42"):
    pathname = str(udir.join('test.py'))
    f = file(pathname, "wb")
    f.write(source)
    f.close()
    return pathname

class TestPycStuff:
    # ___________________ .pyc related stuff _________________

    def test_check_compiled_module(self):
        space = self.space
        mtime = 12345
        cpathname = _testfile(importing.get_pyc_magic(space), mtime)
        ret = importing.check_compiled_module(space,
                                              cpathname,
                                              mtime)
        assert ret is not None
        ret.close()

        # check for wrong mtime
        ret = importing.check_compiled_module(space,
                                              cpathname,
                                              mtime+1)
        assert ret is None

        # also check with expected mtime==0 (nothing special any more about 0)
        ret = importing.check_compiled_module(space,
                                              cpathname,
                                              0)
        assert ret is None
        os.remove(cpathname)

        # check for wrong version
        cpathname = _testfile(importing.get_pyc_magic(space)+1, mtime)
        ret = importing.check_compiled_module(space,
                                              cpathname,
                                              mtime)
        assert ret is None

        # check for empty .pyc file
        f = open(cpathname, 'wb')
        f.close()
        ret = importing.check_compiled_module(space,
                                              cpathname,
                                              mtime)
        assert ret is None
        os.remove(cpathname)

    def test_read_compiled_module(self):
        space = self.space
        mtime = 12345
        co = compile('x = 42', '?', 'exec')
        cpathname = _testfile(importing.get_pyc_magic(space), mtime, co)
        stream = streamio.open_file_as_stream(cpathname, "rb")
        try:
            stream.seek(8, 0)
            w_code = importing.read_compiled_module(
                    space, cpathname, stream.readall())
            pycode = space.interpclass_w(w_code)
        finally:
            stream.close()
        assert type(pycode) is pypy.interpreter.pycode.PyCode
        w_dic = space.newdict()
        pycode.exec_code(space, w_dic, w_dic)
        w_ret = space.getitem(w_dic, space.wrap('x'))
        ret = space.int_w(w_ret)
        assert ret == 42

    def test_load_compiled_module(self):
        space = self.space
        mtime = 12345
        co = compile('x = 42', '?', 'exec')
        cpathname = _testfile(importing.get_pyc_magic(space), mtime, co)
        w_modulename = space.wrap('somemodule')
        stream = streamio.open_file_as_stream(cpathname, "rb")
        try:
            w_mod = space.wrap(Module(space, w_modulename))
            magic = importing._r_long(stream)
            timestamp = importing._r_long(stream)
            w_ret = importing.load_compiled_module(space,
                                                   w_modulename,
                                                   w_mod,
                                                   cpathname,
                                                   magic,
                                                   timestamp,
                                                   stream.readall())
        finally:
            stream.close()
        assert w_mod is w_ret
        w_ret = space.getattr(w_mod, space.wrap('x'))
        ret = space.int_w(w_ret)
        assert ret == 42

    def test_parse_source_module(self):
        space = self.space
        pathname = _testfilesource()
        stream = streamio.open_file_as_stream(pathname, "r")
        try:
            w_ret = importing.parse_source_module(space,
                                                  pathname,
                                                  stream.readall())
        finally:
            stream.close()
        pycode = space.interpclass_w(w_ret)
        assert type(pycode) is pypy.interpreter.pycode.PyCode
        w_dic = space.newdict()
        pycode.exec_code(space, w_dic, w_dic)
        w_ret = space.getitem(w_dic, space.wrap('x'))
        ret = space.int_w(w_ret)
        assert ret == 42

    def test_long_writes(self):
        pathname = str(udir.join('test.dat'))
        stream = streamio.open_file_as_stream(pathname, "wb")
        try:
            importing._w_long(stream, 42)
            importing._w_long(stream, 12312)
            importing._w_long(stream, 128397198)
        finally:
            stream.close()
        stream = streamio.open_file_as_stream(pathname, "rb")
        try:
            res = importing._r_long(stream)
            assert res == 42
            res = importing._r_long(stream)
            assert res == 12312
            res = importing._r_long(stream)
            assert res == 128397198
        finally:
            stream.close()

    def test_load_source_module(self):
        space = self.space
        w_modulename = space.wrap('somemodule')
        w_mod = space.wrap(Module(space, w_modulename))
        pathname = _testfilesource()
        stream = streamio.open_file_as_stream(pathname, "r")
        try:
            w_ret = importing.load_source_module(
                space, w_modulename, w_mod,
                pathname, stream.readall(),
                stream.try_to_find_file_descriptor())
        finally:
            stream.close()
        assert w_mod is w_ret
        w_ret = space.getattr(w_mod, space.wrap('x'))
        ret = space.int_w(w_ret)
        assert ret == 42

        cpathname = udir.join('test.pyc')
        assert cpathname.check()
        cpathname.remove()

    def test_load_source_module_nowrite(self):
        space = self.space
        w_modulename = space.wrap('somemodule')
        w_mod = space.wrap(Module(space, w_modulename))
        pathname = _testfilesource()
        stream = streamio.open_file_as_stream(pathname, "r")
        try:
            w_ret = importing.load_source_module(
                space, w_modulename, w_mod,
                pathname, stream.readall(),
                stream.try_to_find_file_descriptor(),
                write_pyc=False)
        finally:
            stream.close()
        cpathname = udir.join('test.pyc')
        assert not cpathname.check()

    def test_load_source_module_dont_write_bytecode(self):
        space = self.space
        w_modulename = space.wrap('somemodule')
        w_mod = space.wrap(Module(space, w_modulename))
        pathname = _testfilesource()
        stream = streamio.open_file_as_stream(pathname, "r")
        try:
            space.setattr(space.sys, space.wrap('dont_write_bytecode'),
                          space.w_True)
            w_ret = importing.load_source_module(
                space, w_modulename, w_mod,
                pathname, stream.readall(),
                stream.try_to_find_file_descriptor())
        finally:
            space.setattr(space.sys, space.wrap('dont_write_bytecode'),
                          space.w_False)
            stream.close()
        cpathname = udir.join('test.pyc')
        assert not cpathname.check()

    def test_load_source_module_syntaxerror(self):
        # No .pyc file on SyntaxError
        space = self.space
        w_modulename = space.wrap('somemodule')
        w_mod = space.wrap(Module(space, w_modulename))
        pathname = _testfilesource(source="<Syntax Error>")
        stream = streamio.open_file_as_stream(pathname, "r")
        try:
            w_ret = importing.load_source_module(
                space, w_modulename, w_mod,
                pathname, stream.readall(),
                stream.try_to_find_file_descriptor())
        except OperationError:
            # OperationError("Syntax Error")
            pass
        stream.close()

        cpathname = udir.join('test.pyc')
        assert not cpathname.check()
        
    def test_load_source_module_importerror(self):
        # the .pyc file is created before executing the module
        space = self.space
        w_modulename = space.wrap('somemodule')
        w_mod = space.wrap(Module(space, w_modulename))
        pathname = _testfilesource(source="a = unknown_name")
        stream = streamio.open_file_as_stream(pathname, "r")
        try:
            w_ret = importing.load_source_module(
                space, w_modulename, w_mod,
                pathname, stream.readall(),
                stream.try_to_find_file_descriptor())
        except OperationError:
            # OperationError("NameError", "global name 'unknown_name' is not defined")
            pass
        stream.close()

        # And the .pyc has been generated
        cpathname = udir.join('test.pyc')
        assert cpathname.check()

    def test_write_compiled_module(self):
        space = self.space
        pathname = _testfilesource()
        os.chmod(pathname, 0777)
        stream = streamio.open_file_as_stream(pathname, "r")
        try:
            w_ret = importing.parse_source_module(space,
                                                  pathname,
                                                  stream.readall())
        finally:
            stream.close()
        pycode = space.interpclass_w(w_ret)
        assert type(pycode) is pypy.interpreter.pycode.PyCode

        cpathname = str(udir.join('cpathname.pyc'))
        mode = 0777
        mtime = 12345
        importing.write_compiled_module(space,
                                        pycode,
                                        cpathname,
                                        mode,
                                        mtime)

        # check
        ret = importing.check_compiled_module(space,
                                              cpathname,
                                              mtime)
        assert ret is not None
        ret.close()

        # Check that the executable bit was removed
        assert os.stat(cpathname).st_mode & 0111 == 0

        # read compiled module
        stream = streamio.open_file_as_stream(cpathname, "rb")
        try:
            stream.seek(8, 0)
            w_code = importing.read_compiled_module(space, cpathname,
                                                    stream.readall())
            pycode = space.interpclass_w(w_code)
        finally:
            stream.close()

        # check value of load
        w_dic = space.newdict()
        pycode.exec_code(space, w_dic, w_dic)
        w_ret = space.getitem(w_dic, space.wrap('x'))
        ret = space.int_w(w_ret)
        assert ret == 42

    def test_pyc_magic_changes(self):
        # test that the pyc files produced by a space are not reimportable
        # from another, if they differ in what opcodes they support
        allspaces = [self.space]
        for opcodename in self.space.config.objspace.opcodes.getpaths():
            key = 'objspace.opcodes.' + opcodename
            space2 = make_objspace(make_config(None, **{key: True}))
            allspaces.append(space2)
        for space1 in allspaces:
            for space2 in allspaces:
                if space1 is space2:
                    continue
                pathname = "whatever"
                mtime = 12345
                co = compile('x = 42', '?', 'exec')
                cpathname = _testfile(importing.get_pyc_magic(space1),
                                      mtime, co)
                w_modulename = space2.wrap('somemodule')
                stream = streamio.open_file_as_stream(cpathname, "rb")
                try:
                    w_mod = space2.wrap(Module(space2, w_modulename))
                    magic = importing._r_long(stream)
                    timestamp = importing._r_long(stream)
                    space2.raises_w(space2.w_ImportError,
                                    importing.load_compiled_module,
                                    space2,
                                    w_modulename,
                                    w_mod,
                                    cpathname,
                                    magic,
                                    timestamp,
                                    stream.readall())
                finally:
                    stream.close()


def test_PYTHONPATH_takes_precedence(space): 
    if sys.platform == "win32":
        py.test.skip("unresolved issues with win32 shell quoting rules")
    from pypy.interpreter.test.test_zpy import pypypath 
    extrapath = udir.ensure("pythonpath", dir=1) 
    extrapath.join("urllib.py").write("print 42\n")
    old = os.environ.get('PYTHONPATH', None)
    oldlang = os.environ.pop('LANG', None)
    try: 
        os.environ['PYTHONPATH'] = str(extrapath)
        output = py.process.cmdexec('''"%s" "%s" -c "import urllib"''' % 
                                 (sys.executable, pypypath) )
        assert output.strip() == '42' 
    finally: 
        if old: 
            os.environ['PYTHONPATH'] = old 
        if oldlang:
            os.environ['LANG'] = oldlang

class AppTestImportHooks(object):
    spaceconfig = dict(usemodules=('struct',))

    def setup_class(cls):
<<<<<<< HEAD
=======
        space = cls.space = gettestobjspace(usemodules=('struct', 'itertools'))
>>>>>>> 3d09e9a2
        mydir = os.path.dirname(__file__)
        cls.w_hooktest = cls.space.wrap(os.path.join(mydir, 'hooktest'))
        cls.space.appexec([cls.space.wrap(mydir)], """
            (mydir):
                import sys
                sys.path.append(mydir)
        """)

    def teardown_class(cls):
        cls.space.appexec([], """
            ():
                import sys
                sys.path.pop()
        """)

    def test_meta_path(self):
        tried_imports = []
        class Importer(object):
            def find_module(self, fullname, path=None):
                tried_imports.append((fullname, path))

        import sys, datetime
        del sys.modules["datetime"]

        sys.meta_path.append(Importer())
        try:
            import datetime
            assert len(tried_imports) == 1
            package_name = '.'.join(__name__.split('.')[:-1])
            if package_name:
                assert tried_imports[0][0] == package_name + ".datetime"
            else:
                assert tried_imports[0][0] == "datetime"
        finally:
            sys.meta_path.pop()

    def test_meta_path_block(self):
        class ImportBlocker(object):
            "Specified modules can't be imported, even if they are built-in"
            def __init__(self, *namestoblock):
                self.namestoblock = dict.fromkeys(namestoblock)
            def find_module(self, fullname, path=None):
                if fullname in self.namestoblock:
                    return self
            def load_module(self, fullname):
                raise ImportError, "blocked"

        import sys, imp
        modname = "errno" # an arbitrary harmless builtin module
        mod = None
        if modname in sys.modules:
            mod = sys.modules
            del sys.modules[modname]
        sys.meta_path.append(ImportBlocker(modname))
        try:
            raises(ImportError, __import__, modname)
            # the imp module doesn't use meta_path, and is not blocked
            # (until imp.get_loader is implemented, see PEP302)
            file, filename, stuff = imp.find_module(modname)
            imp.load_module(modname, file, filename, stuff)
        finally:
            sys.meta_path.pop()
            if mod:
                sys.modules[modname] = mod

    def test_path_hooks_leaking(self):
        class Importer(object):
            def find_module(self, fullname, path=None):
                if fullname == "a":
                    return self

            def load_module(self, name):
                sys.modules[name] = sys
                return sys
        
        def importer_for_path(path):
            if path == "xxx":
                return Importer()
            raise ImportError()
        import sys, imp
        try:
            sys.path_hooks.append(importer_for_path)
            sys.path.insert(0, "yyy")
            sys.path.insert(0, "xxx")
            import a
            try:
                import b
            except ImportError:
                pass
            assert isinstance(sys.path_importer_cache['yyy'],
                              imp.NullImporter)
        finally:
            sys.path.pop(0)
            sys.path.pop(0)
            sys.path_hooks.pop()

    def test_imp_wrapper(self):
        import sys, os, imp
        class ImpWrapper:

            def __init__(self, path=None):
                if path is not None and not os.path.isdir(path):
                    raise ImportError
                self.path = path

            def find_module(self, fullname, path=None):
                subname = fullname.split(".")[-1]
                if subname != fullname and self.path is None:
                    return None
                if self.path is None:
                    path = None
                else:
                    path = [self.path]
                try:
                    file, filename, stuff = imp.find_module(subname, path)
                except ImportError, e:
                    return None
                return ImpLoader(file, filename, stuff)

        class ImpLoader:

            def __init__(self, file, filename, stuff):
                self.file = file
                self.filename = filename
                self.stuff = stuff

            def load_module(self, fullname):
                mod = imp.load_module(fullname, self.file, self.filename, self.stuff)
                if self.file:
                    self.file.close()
                mod.__loader__ = self  # for introspection
                return mod

        i = ImpWrapper()
        sys.meta_path.append(i)
        sys.path_hooks.append(ImpWrapper)
        sys.path_importer_cache.clear()
        try:
            mnames = ("colorsys", "urlparse", "distutils.core", "compiler.misc")
            for mname in mnames:
                parent = mname.split(".")[0]
                for n in sys.modules.keys():
                    if n.startswith(parent):
                        del sys.modules[n]
            for mname in mnames:
                m = __import__(mname, globals(), locals(), ["__dummy__"])
                m.__loader__  # to make sure we actually handled the import
        finally:
            sys.meta_path.pop()
            sys.path_hooks.pop()

    def test_path_hooks_module(self):
        "Verify that non-sibling imports from module loaded by path hook works"

        import sys
        import hooktest

        hooktest.__path__.append(self.hooktest) # Avoid importing os at applevel

        sys.path_hooks.append(hooktest.Importer)

        try:
            import hooktest.foo
            def import_nonexisting():
                import hooktest.errno
            raises(ImportError, import_nonexisting)
        finally:
            sys.path_hooks.pop()

class AppTestPyPyExtension(object):
    spaceconfig = dict(usemodules=['imp', 'zipimport', '__pypy__'])

    def setup_class(cls):
        cls.w_udir = cls.space.wrap(str(udir))

    def test_run_compiled_module(self):
        # XXX minimal test only
        import imp, new
        module = new.module('foobar')
        raises(IOError, imp._run_compiled_module,
               'foobar', 'this_file_does_not_exist', None, module)

    def test_getimporter(self):
        import imp, os
        # an existing directory
        importer = imp._getimporter(self.udir)
        assert importer is None
        # an existing file
        path = os.path.join(self.udir, 'test_getimporter')
        open(path, 'w').close()
        importer = imp._getimporter(path)
        assert isinstance(importer, imp.NullImporter)
        # a non-existing path
        path = os.path.join(self.udir, 'does_not_exist_at_all')
        importer = imp._getimporter(path)
        assert isinstance(importer, imp.NullImporter)
        # a mostly-empty zip file
        path = os.path.join(self.udir, 'test_getimporter.zip')
        f = open(path, 'wb')
        f.write('PK\x03\x04\n\x00\x00\x00\x00\x00P\x9eN>\x00\x00\x00\x00\x00'
                '\x00\x00\x00\x00\x00\x00\x00\x05\x00\x15\x00emptyUT\t\x00'
                '\x03wyYMwyYMUx\x04\x00\xf4\x01d\x00PK\x01\x02\x17\x03\n\x00'
                '\x00\x00\x00\x00P\x9eN>\x00\x00\x00\x00\x00\x00\x00\x00\x00'
                '\x00\x00\x00\x05\x00\r\x00\x00\x00\x00\x00\x00\x00\x00\x00'
                '\xa4\x81\x00\x00\x00\x00emptyUT\x05\x00\x03wyYMUx\x00\x00PK'
                '\x05\x06\x00\x00\x00\x00\x01\x00\x01\x00@\x00\x00\x008\x00'
                '\x00\x00\x00\x00')
        f.close()
        importer = imp._getimporter(path)
        import zipimport
        assert isinstance(importer, zipimport.zipimporter)


class AppTestNoPycFile(object):
    spaceconfig = {
        "objspace.usepycfiles": False,
        "objspace.lonepycfiles": False
    }
    def setup_class(cls):
        usepycfiles = cls.spaceconfig['objspace.usepycfiles']
        lonepycfiles = cls.spaceconfig['objspace.lonepycfiles']
        cls.w_usepycfiles = cls.space.wrap(usepycfiles)
        cls.w_lonepycfiles = cls.space.wrap(lonepycfiles)
        cls.saved_modules = _setup(cls.space)

    def teardown_class(cls):
        _teardown(cls.space, cls.saved_modules)

    def test_import_possibly_from_pyc(self):
        from compiled import x
        if self.usepycfiles:
            assert x.__file__.endswith('x.pyc')
        else:
            assert x.__file__.endswith('x.py')
        try:
            from compiled import lone
        except ImportError:
            assert not self.lonepycfiles, "should have found 'lone.pyc'"
        else:
            assert self.lonepycfiles, "should not have found 'lone.pyc'"
            assert lone.__file__.endswith('lone.pyc')

class AppTestNoLonePycFile(AppTestNoPycFile):
    spaceconfig = {
        "objspace.usepycfiles": True,
        "objspace.lonepycfiles": False
    }

class AppTestLonePycFile(AppTestNoPycFile):
    spaceconfig = {
        "objspace.usepycfiles": True,
        "objspace.lonepycfiles": True
    }


class AppTestMultithreadedImp(object):
    spaceconfig = dict(usemodules=['thread', 'time'])

    def setup_class(cls):
        #if not conftest.option.runappdirect:
        #    py.test.skip("meant as an -A test")
        tmpfile = udir.join('test_multithreaded_imp.py')
        tmpfile.write('''if 1:
            x = 666
            import time
            for i in range(1000): time.sleep(0.001)
            x = 42
        ''')
        cls.w_tmppath = cls.space.wrap(str(udir))

    def test_multithreaded_import(self):
        import sys, thread, time
        oldpath = sys.path[:]
        try:
            sys.path.insert(0, self.tmppath)
            got = []

            def check():
                import test_multithreaded_imp
                got.append(getattr(test_multithreaded_imp, 'x', '?'))

            for i in range(5):
                thread.start_new_thread(check, ())

            for n in range(100):
                for i in range(105): time.sleep(0.001)
                if len(got) == 5:
                    break
            else:
                raise AssertionError("got %r so far but still waiting" %
                                     (got,))

            assert got == [42] * 5, got

        finally:
            sys.path[:] = oldpath<|MERGE_RESOLUTION|>--- conflicted
+++ resolved
@@ -146,13 +146,9 @@
     """)
 
 class AppTestImport:
-    spaceconfig = dict(usemodules=['itertools'])
+    spaceconfig = dict(usemodules=['_md5'])
 
     def setup_class(cls): # interpreter-level
-<<<<<<< HEAD
-=======
-        cls.space = gettestobjspace(usemodules=['_md5'])
->>>>>>> 3d09e9a2
         cls.w_runappdirect = cls.space.wrap(conftest.option.runappdirect)
         cls.saved_modules = _setup(cls.space)
         #XXX Compile class
@@ -1007,13 +1003,9 @@
             os.environ['LANG'] = oldlang
 
 class AppTestImportHooks(object):
-    spaceconfig = dict(usemodules=('struct',))
+    spaceconfig = dict(usemodules=('struct', 'itertools'))
 
     def setup_class(cls):
-<<<<<<< HEAD
-=======
-        space = cls.space = gettestobjspace(usemodules=('struct', 'itertools'))
->>>>>>> 3d09e9a2
         mydir = os.path.dirname(__file__)
         cls.w_hooktest = cls.space.wrap(os.path.join(mydir, 'hooktest'))
         cls.space.appexec([cls.space.wrap(mydir)], """
