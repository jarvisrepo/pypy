import py
from pypy.interpreter.module import Module
from pypy.interpreter import gateway
from pypy.interpreter.error import OperationError
import pypy.interpreter.pycode
from pypy.tool.udir import udir
from pypy.rlib import streamio
from pypy.conftest import gettestobjspace
import pytest
import sys, os
import tempfile, marshal

from pypy.module.imp import importing

from pypy import conftest

def setuppkg(pkgname, **entries):
    p = udir.join('impsubdir')
    if pkgname:
        p = p.join(*pkgname.split('.'))
    p.ensure(dir=1)
    f = p.join("__init__.py").open('w')
    print >> f, "# package"
    f.close()
    for filename, content in entries.items():
        filename += '.py'
        f = p.join(filename).open('w')
        print >> f, '#', filename
        print >> f, content
        f.close()
    return p

def setup_directory_structure(space):
    root = setuppkg("",
                    a = "imamodule = 1\ninpackage = 0",
                    b = "imamodule = 1\ninpackage = 0",
                    ambig = "imamodule = 1",
                    test_reload = "def test():\n    raise ValueError\n",
                    infinite_reload = "import infinite_reload; reload(infinite_reload)",
                    del_sys_module = "import sys\ndel sys.modules['del_sys_module']\n",
                    itertools = "hello_world = 42\n",
                    gc = "should_never_be_seen = 42\n",
                    )
    root.ensure("notapackage", dir=1)    # empty, no __init__.py
    setuppkg("pkg",
             a          = "imamodule = 1\ninpackage = 1",
             relative_a = "import a",
             abs_b      = "import b",
             abs_x_y    = "import x.y",
             abs_sys    = "import sys",
             string     = "inpackage = 1",
             errno      = "",
             absolute   = "from __future__ import absolute_import\nimport string",
             relative_b = "from __future__ import absolute_import\nfrom . import string",
             relative_c = "from __future__ import absolute_import\nfrom .string import inpackage",
             relative_f = "from .imp import get_magic",
             relative_g = "import imp; from .imp import get_magic",
             )
    setuppkg("pkg.pkg1",
             __init__   = 'from . import a',
             a          = '',
             relative_d = "from __future__ import absolute_import\nfrom ..string import inpackage",
             relative_e = "from __future__ import absolute_import\nfrom .. import string",
             relative_g = "from .. import pkg1\nfrom ..pkg1 import b",
             b          = "insubpackage = 1",
             )
    setuppkg("pkg.pkg2", a='', b='')
    setuppkg("pkg_r", inpkg = "import x.y")
    setuppkg("pkg_r.x")
    setuppkg("x", y='')
    setuppkg("ambig", __init__ = "imapackage = 1")
    setuppkg("pkg_relative_a",
             __init__ = "import a",
             a        = "imamodule = 1\ninpackage = 1",
             )
    setuppkg("pkg_substituting",
             __init__ = "import sys, pkg_substituted\n"
                        "print 'TOTO', __name__\n"
                        "sys.modules[__name__] = pkg_substituted")
    setuppkg("pkg_substituted", mod='')
    setuppkg("evil_pkg",
             evil = "import sys\n"
                      "from evil_pkg import good\n"
                      "sys.modules['evil_pkg.evil'] = good",
             good = "a = 42")
    p = setuppkg("readonly", x='')
    p = setuppkg("pkg_univnewlines")
    p.join('__init__.py').write(
        'a=5\nb=6\rc="""hello\r\nworld"""\r', mode='wb')
    p.join('mod.py').write(
        'a=15\nb=16\rc="""foo\r\nbar"""\r', mode='wb')

    # create compiled/x.py and a corresponding pyc file
    p = setuppkg("compiled", x = "x = 84")
    if conftest.option.runappdirect:
        import marshal, stat, struct, os, imp
        code = py.code.Source(p.join("x.py").read()).compile()
        s3 = marshal.dumps(code)
        s2 = struct.pack("i", os.stat(str(p.join("x.py")))[stat.ST_MTIME])
        p.join("x.pyc").write(imp.get_magic() + s2 + s3, mode='wb')
    else:
        w = space.wrap
        w_modname = w("compiled.x")
        filename = str(p.join("x.py"))
        stream = streamio.open_file_as_stream(filename, "r")
        try:
            importing.load_source_module(space,
                                         w_modname,
                                         w(importing.Module(space, w_modname)),
                                         filename,
                                         stream.readall())
        finally:
            stream.close()
        if space.config.objspace.usepycfiles:
            # also create a lone .pyc file
            p.join('lone.pyc').write(p.join('x.pyc').read(mode='rb'),
                                     mode='wb')

    # create a .pyw file
    p = setuppkg("windows", x = "x = 78")
    try:
        p.join('x.pyw').remove()
    except py.error.ENOENT:
        pass
    p.join('x.py').rename(p.join('x.pyw'))

    return str(root)


def _setup(space):
    dn = setup_directory_structure(space)
    return space.appexec([space.wrap(dn)], """
        (dn): 
            import sys
            path = list(sys.path)
            sys.path.insert(0, dn)
            return path, sys.modules.copy()
    """)

def _teardown(space, w_saved_modules):
    space.appexec([w_saved_modules], """
        (path_and_modules):
            saved_path, saved_modules = path_and_modules
            import sys
            sys.path[:] = saved_path
            sys.modules.clear()
            sys.modules.update(saved_modules)
    """)

class AppTestImport:

    def setup_class(cls): # interpreter-level
        cls.space = gettestobjspace(usemodules=['itertools'])
        cls.w_runappdirect = cls.space.wrap(conftest.option.runappdirect)
        cls.saved_modules = _setup(cls.space)
        #XXX Compile class

        
    def teardown_class(cls): # interpreter-level
        _teardown(cls.space, cls.saved_modules)

    def test_set_sys_modules_during_import(self):
        from evil_pkg import evil
        assert evil.a == 42

    def test_import_bare_dir_fails(self):
        def imp():
            import notapackage
        raises(ImportError, imp)

    def test_import_bare_dir_warns(self):
        def imp():
            import notapackage

        import warnings
        
        warnings.simplefilter('error', ImportWarning)
        try:
            raises(ImportWarning, imp)
        finally:
            warnings.simplefilter('default', ImportWarning)

    def test_import_sys(self):
        import sys

    def test_import_a(self):
        import sys
        import a
        assert a == sys.modules.get('a')

    def test_import_a_cache(self):
        import sys
        import a
        a0 = a
        import a
        assert a == a0

    def test_trailing_slash(self):
        import sys
        try:
            sys.path[0] += '/'
            import a
        finally:
            sys.path[0] = sys.path[0].rstrip('/')

    def test_import_pkg(self):
        import sys
        import pkg
        assert pkg == sys.modules.get('pkg')

    def test_import_dotted(self):
        import sys
        import pkg.a
        assert pkg == sys.modules.get('pkg')
        assert pkg.a == sys.modules.get('pkg.a')

    def test_import_keywords(self):
        __import__(name='sys', level=0)

    def test_import_by_filename(self):
        import pkg.a
        filename = pkg.a.__file__
        assert filename.endswith('.py')
        exc = raises(ImportError, __import__, filename[:-3])
        assert exc.value.message == "Import by filename is not supported."

    def test_import_badcase(self):
        def missing(name):
            try:
                __import__(name)
            except ImportError:
                pass
            else:
                raise Exception("import should not have succeeded: %r" %
                                (name,))
        missing("Sys")
        missing("SYS")
        missing("fuNCTionAl")
        missing("pKg")
        missing("pKg.a")
        missing("pkg.A")

    def test_import_dotted_cache(self):
        import sys
        import pkg.a
        assert pkg == sys.modules.get('pkg')
        assert pkg.a == sys.modules.get('pkg.a')
        pkg0 = pkg
        pkg_a0 = pkg.a
        import pkg.a
        assert pkg == pkg0
        assert pkg.a == pkg_a0

    def test_import_dotted2(self):
        import sys
        import pkg.pkg1.a
        assert pkg == sys.modules.get('pkg')
        assert pkg.pkg1 == sys.modules.get('pkg.pkg1')
        assert pkg.pkg1.a == sys.modules.get('pkg.pkg1.a')

    def test_import_ambig(self):
        import sys
        import ambig
        assert ambig == sys.modules.get('ambig')
        assert hasattr(ambig,'imapackage')

    def test_from_a(self):
        import sys
        from a import imamodule
        assert 'a' in sys.modules
        assert imamodule == 1

    def test_from_dotted(self):
        import sys
        from pkg.a import imamodule
        assert 'pkg' in sys.modules
        assert 'pkg.a' in sys.modules
        assert imamodule == 1

    def test_from_pkg_import_module(self):
        import sys
        from pkg import a
        assert 'pkg' in sys.modules
        assert 'pkg.a' in sys.modules
        pkg = sys.modules.get('pkg')
        assert a == pkg.a
        aa = sys.modules.get('pkg.a')
        assert a == aa

    def test_import_relative(self):
        from pkg import relative_a
        assert relative_a.a.inpackage ==1

    def test_import_relative_back_to_absolute(self):
        from pkg import abs_b
        assert abs_b.b.inpackage ==0
        import sys
        assert sys.modules.get('pkg.b') ==None

    def test_import_pkg_relative(self):
        import pkg_relative_a
        assert pkg_relative_a.a.inpackage ==1

    def test_import_relative_partial_success(self):
        def imp():
            import pkg_r.inpkg
        raises(ImportError, imp)

    def test_import_builtin_inpackage(self):
        def imp():
            import pkg.sys
        raises(ImportError,imp)

        import sys, pkg.abs_sys
        assert pkg.abs_sys.sys is sys

        import errno, pkg.errno
        assert pkg.errno is not errno

    def test_import_Globals_Are_None(self):
        import sys
        m = __import__('sys')
        assert sys == m
        n = __import__('sys', None, None, [''])
        assert sys == n
        o = __import__('sys', [], [], ['']) # CPython accepts this
        assert sys == o

    def test_import_relative_back_to_absolute2(self):
        from pkg import abs_x_y
        import sys
        assert abs_x_y.x.__name__ =='x'
        assert abs_x_y.x.y.__name__ =='x.y'
        # grrr XXX not needed probably...
        #self.assertEquals(sys.modules.get('pkg.x'),None)
        #self.assert_('pkg.x.y' not in sys.modules)

    def test_substituting_import(self):
        from pkg_substituting import mod
        assert mod.__name__ =='pkg_substituting.mod'

    def test_proper_failure_on_killed__path__(self):
        import pkg.pkg2.a
        del pkg.pkg2.__path__
        def imp_b():
            import pkg.pkg2.b
        raises(ImportError,imp_b)

    def test_pyc(self):
        import sys
        import compiled.x
        assert compiled.x == sys.modules.get('compiled.x')

    @pytest.mark.skipif("sys.platform != 'win32'")
    def test_pyw(self):
        import windows.x
        assert windows.x.__file__.endswith('x.pyw')

    def test_cannot_write_pyc(self):
        import sys, os
        p = os.path.join(sys.path[-1], 'readonly')
        try:
            os.chmod(p, 0555)
        except:
            skip("cannot chmod() the test directory to read-only")
        try:
            import readonly.x    # cannot write x.pyc, but should not crash
        finally:
            os.chmod(p, 0775)

    def test__import__empty_string(self):
        raises(ValueError, __import__, "")

    def test_invalid__name__(self):
        glob = {}
        exec "__name__ = None; import sys" in glob
        import sys
        assert glob['sys'] is sys

    def test_future_absolute_import(self):
        def imp():
            from pkg import absolute
            absolute.string.inpackage
        raises(AttributeError, imp)

    def test_future_relative_import_without_from_name(self):
        from pkg import relative_b
        assert relative_b.string.inpackage == 1

    def test_no_relative_import(self):
        def imp():
            from pkg import relative_f
        exc = raises(ImportError, imp)
        assert exc.value.message == "No module named pkg.imp"

    def test_no_relative_import_bug(self):
        def imp():
            from pkg import relative_g
        exc = raises(ImportError, imp)
        assert exc.value.message == "No module named pkg.imp"

    def test_future_relative_import_level_1(self):
        from pkg import relative_c
        assert relative_c.inpackage == 1
    
    def test_future_relative_import_level_2(self):
        from pkg.pkg1 import relative_d
        assert relative_d.inpackage == 1

    def test_future_relative_import_level_2_without_from_name(self):
        from pkg.pkg1 import relative_e
        assert relative_e.string.inpackage == 1

    def test_future_relative_import_level_3(self):
        from pkg.pkg1 import relative_g
        assert relative_g.b.insubpackage == 1
        import pkg.pkg1
        assert pkg.pkg1.__package__ == 'pkg.pkg1'

    def test_future_relative_import_error_when_in_non_package(self):
        exec """def imp():
                    from .string import inpackage
        """.rstrip()
        raises(ValueError, imp)

    def test_future_relative_import_error_when_in_non_package2(self):
        exec """def imp():
                    from .. import inpackage
        """.rstrip()
        raises(ValueError, imp)

    def test_relative_import_with___name__(self):
        import sys
        mydict = {'__name__': 'sys.foo'}
        res = __import__('', mydict, mydict, ('bar',), 1)
        assert res is sys

    def test_relative_import_with___name__and___path__(self):
        import sys
        import imp
        foo = imp.new_module('foo')
        sys.modules['sys.foo'] = foo
        mydict = {'__name__': 'sys.foo', '__path__': '/some/path'}
        res = __import__('', mydict, mydict, ('bar',), 1)
        assert res is foo

    def test_relative_import_pkg(self):
        import sys
        import imp
        pkg = imp.new_module('newpkg')
        sys.modules['newpkg'] = pkg
        mydict = {'__name__': 'newpkg.foo', '__path__': '/some/path'}
        res = __import__('', mydict, None, ['bar'], 2)
        assert res is pkg

    def test__package__(self):
        # Regression test for http://bugs.python.org/issue3221.
        def check_absolute():
            exec "from os import path" in ns
        def check_relative():
            exec "from . import a" in ns

        # Check both OK with __package__ and __name__ correct
        ns = dict(__package__='pkg', __name__='pkg.notarealmodule')
        check_absolute()
        check_relative()

        # Check both OK with only __name__ wrong
        ns = dict(__package__='pkg', __name__='notarealpkg.notarealmodule')
        check_absolute()
        check_relative()

        # Check relative fails with only __package__ wrong
        ns = dict(__package__='foo', __name__='pkg.notarealmodule')
        check_absolute() # XXX check warnings
        raises(SystemError, check_relative)

        # Check relative fails with __package__ and __name__ wrong
        ns = dict(__package__='foo', __name__='notarealpkg.notarealmodule')
        check_absolute() # XXX check warnings
        raises(SystemError, check_relative)

        # Check both fail with package set to a non-string
        ns = dict(__package__=object())
        raises(ValueError, check_absolute)
        raises(ValueError, check_relative)

    def test_universal_newlines(self):
        import pkg_univnewlines
        assert pkg_univnewlines.a == 5
        assert pkg_univnewlines.b == 6
        assert pkg_univnewlines.c == "hello\nworld"
        from pkg_univnewlines import mod
        assert mod.a == 15
        assert mod.b == 16
        assert mod.c == "foo\nbar"

    def test_reload(self):
        import test_reload
        try:
            test_reload.test()
        except ValueError:
            pass

        # If this test runs too quickly, test_reload.py's mtime
        # attribute will remain unchanged even if the file is rewritten.
        # Consequently, the file would not reload.  So, added a sleep()
        # delay to assure that a new, distinct timestamp is written.
        import time
        time.sleep(1)

        f = open(test_reload.__file__, "w")
        f.write("def test():\n    raise NotImplementedError\n")
        f.close()
        reload(test_reload)
        try:
            test_reload.test()
        except NotImplementedError:
            pass

        # Ensure that the file is closed
        # (on windows at least)
        import os
        os.unlink(test_reload.__file__)

    def test_reload_failing(self):
        import test_reload
        import time
        time.sleep(1)
        f = open(test_reload.__file__, "w")
        f.write("a = 10 // 0\n")
        f.close()

        # A failing reload should leave the previous module in sys.modules
        raises(ZeroDivisionError, reload, test_reload)
        import os, sys
        assert 'test_reload' in sys.modules
        assert test_reload.test
        os.unlink(test_reload.__file__)

    def test_reload_submodule(self):
        import pkg.a
        reload(pkg.a)

    def test_reload_builtin(self):
        import sys
        oldpath = sys.path
        try:
            del sys.setdefaultencoding
        except AttributeError:
            pass

        reload(sys)

        assert sys.path is oldpath
        assert 'setdefaultencoding' in dir(sys)

    def test_reload_infinite(self):
        import infinite_reload

    def test_explicitly_missing(self):
        import sys
        sys.modules['foobarbazmod'] = None
        try:
            import foobarbazmod
            assert False, "should have failed, got instead %r" % (
                foobarbazmod,)
        except ImportError:
            pass

    def test_del_from_sys_modules(self):
        try:
            import del_sys_module
        except ImportError:
            pass    # ok
        else:
            assert False, 'should not work'

<<<<<<< HEAD
    def test_cache_from_source(self):
        import imp
        assert imp.cache_from_source('a/b/c.py') == 'a/b/c.pyc'
=======
    def test_shadow_builtin(self):
        if self.runappdirect: skip("hard to test: module is already imported")
        # 'import gc' is supposed to always find the built-in module;
        # like CPython, it is a built-in module, so it shadows everything,
        # even though there is a gc.py.
        import sys
        assert 'gc' not in sys.modules
        import gc
        assert not hasattr(gc, 'should_never_be_seen')
        assert '(built-in)' in repr(gc)
        del sys.modules['gc']

    def test_shadow_extension_1(self):
        if self.runappdirect: skip("hard to test: module is already imported")
        # 'import itertools' is supposed to find itertools.py if there is
        # one in sys.path.
        import sys
        assert 'itertools' not in sys.modules
        import itertools
        assert hasattr(itertools, 'hello_world')
        assert not hasattr(itertools, 'count')
        assert '(built-in)' not in repr(itertools)
        del sys.modules['itertools']

    def test_shadow_extension_2(self):
        if self.runappdirect: skip("hard to test: module is already imported")
        # 'import itertools' is supposed to find the built-in module even
        # if there is also one in sys.path as long as it is *after* the
        # special entry '.../lib_pypy/__extensions__'.  (Note that for now
        # there is one in lib_pypy/itertools.py, which should not be seen
        # either; hence the (built-in) test below.)
        import sys
        assert 'itertools' not in sys.modules
        sys.path.append(sys.path.pop(0))
        try:
            import itertools
            assert not hasattr(itertools, 'hello_world')
            assert hasattr(itertools, 'izip')
            assert '(built-in)' in repr(itertools)
        finally:
            sys.path.insert(0, sys.path.pop())
        del sys.modules['itertools']

>>>>>>> 10dfa7f9

class TestAbi:
    def test_abi_tag(self):
        space1 = gettestobjspace(soabi='TEST')
        space2 = gettestobjspace(soabi='')
        if sys.platform == 'win32':
            assert importing.get_so_extension(space1) == '.TESTi.pyd'
            assert importing.get_so_extension(space2) == '.pyd'
        else:
            assert importing.get_so_extension(space1) == '.TESTi.so'
            assert importing.get_so_extension(space2) == '.so'

def _getlong(data):
    x = marshal.dumps(data)
    return x[-4:]

def _testfile(magic, mtime, co=None):
    cpathname = str(udir.join('test.pyc'))
    f = file(cpathname, "wb")
    f.write(_getlong(magic))
    f.write(_getlong(mtime))
    if co:
        marshal.dump(co, f)
    f.close()
    return cpathname

def _testfilesource(source="x=42"):
    pathname = str(udir.join('test.py'))
    f = file(pathname, "wb")
    f.write(source)
    f.close()
    return pathname

class TestPycStuff:
    # ___________________ .pyc related stuff _________________

    def test_check_compiled_module(self):
        space = self.space
        mtime = 12345
        cpathname = _testfile(importing.get_pyc_magic(space), mtime)
        ret = importing.check_compiled_module(space,
                                              cpathname,
                                              mtime)
        assert ret is not None
        ret.close()

        # check for wrong mtime
        ret = importing.check_compiled_module(space,
                                              cpathname,
                                              mtime+1)
        assert ret is None

        # also check with expected mtime==0 (nothing special any more about 0)
        ret = importing.check_compiled_module(space,
                                              cpathname,
                                              0)
        assert ret is None
        os.remove(cpathname)

        # check for wrong version
        cpathname = _testfile(importing.get_pyc_magic(space)+1, mtime)
        ret = importing.check_compiled_module(space,
                                              cpathname,
                                              mtime)
        assert ret is None

        # check for empty .pyc file
        f = open(cpathname, 'wb')
        f.close()
        ret = importing.check_compiled_module(space,
                                              cpathname,
                                              mtime)
        assert ret is None
        os.remove(cpathname)

    def test_read_compiled_module(self):
        space = self.space
        mtime = 12345
        co = compile('x = 42', '?', 'exec')
        cpathname = _testfile(importing.get_pyc_magic(space), mtime, co)
        stream = streamio.open_file_as_stream(cpathname, "rb")
        try:
            stream.seek(8, 0)
            w_code = importing.read_compiled_module(
                    space, cpathname, stream.readall())
            pycode = space.interpclass_w(w_code)
        finally:
            stream.close()
        assert type(pycode) is pypy.interpreter.pycode.PyCode
        w_dic = space.newdict()
        pycode.exec_code(space, w_dic, w_dic)
        w_ret = space.getitem(w_dic, space.wrap('x'))
        ret = space.int_w(w_ret)
        assert ret == 42

    def test_load_compiled_module(self):
        space = self.space
        mtime = 12345
        co = compile('x = 42', '?', 'exec')
        cpathname = _testfile(importing.get_pyc_magic(space), mtime, co)
        w_modulename = space.wrap('somemodule')
        stream = streamio.open_file_as_stream(cpathname, "rb")
        try:
            w_mod = space.wrap(Module(space, w_modulename))
            magic = importing._r_long(stream)
            timestamp = importing._r_long(stream)
            w_ret = importing.load_compiled_module(space,
                                                   w_modulename,
                                                   w_mod,
                                                   cpathname,
                                                   magic,
                                                   timestamp,
                                                   stream.readall())
        finally:
            stream.close()
        assert w_mod is w_ret
        w_ret = space.getattr(w_mod, space.wrap('x'))
        ret = space.int_w(w_ret)
        assert ret == 42

    def test_parse_source_module(self):
        space = self.space
        pathname = _testfilesource()
        stream = streamio.open_file_as_stream(pathname, "r")
        try:
            w_ret = importing.parse_source_module(space,
                                                  pathname,
                                                  stream.readall())
        finally:
            stream.close()
        pycode = space.interpclass_w(w_ret)
        assert type(pycode) is pypy.interpreter.pycode.PyCode
        w_dic = space.newdict()
        pycode.exec_code(space, w_dic, w_dic)
        w_ret = space.getitem(w_dic, space.wrap('x'))
        ret = space.int_w(w_ret)
        assert ret == 42

    def test_long_writes(self):
        pathname = str(udir.join('test.dat'))
        stream = streamio.open_file_as_stream(pathname, "wb")
        try:
            importing._w_long(stream, 42)
            importing._w_long(stream, 12312)
            importing._w_long(stream, 128397198)
        finally:
            stream.close()
        stream = streamio.open_file_as_stream(pathname, "rb")
        try:
            res = importing._r_long(stream)
            assert res == 42
            res = importing._r_long(stream)
            assert res == 12312
            res = importing._r_long(stream)
            assert res == 128397198
        finally:
            stream.close()

    def test_load_source_module(self):
        space = self.space
        w_modulename = space.wrap('somemodule')
        w_mod = space.wrap(Module(space, w_modulename))
        pathname = _testfilesource()
        stream = streamio.open_file_as_stream(pathname, "r")
        try:
            w_ret = importing.load_source_module(space,
                                                 w_modulename,
                                                 w_mod,
                                                 pathname,
                                                 stream.readall())
        finally:
            stream.close()
        assert w_mod is w_ret
        w_ret = space.getattr(w_mod, space.wrap('x'))
        ret = space.int_w(w_ret)
        assert ret == 42

        cpathname = udir.join('test.pyc')
        assert cpathname.check()
        cpathname.remove()

    def test_load_source_module_nowrite(self):
        space = self.space
        w_modulename = space.wrap('somemodule')
        w_mod = space.wrap(Module(space, w_modulename))
        pathname = _testfilesource()
        stream = streamio.open_file_as_stream(pathname, "r")
        try:
            w_ret = importing.load_source_module(space,
                                                 w_modulename,
                                                 w_mod,
                                                 pathname,
                                                 stream.readall(),
                                                 write_pyc=False)
        finally:
            stream.close()
        cpathname = udir.join('test.pyc')
        assert not cpathname.check()

    def test_load_source_module_dont_write_bytecode(self):
        space = self.space
        w_modulename = space.wrap('somemodule')
        w_mod = space.wrap(Module(space, w_modulename))
        pathname = _testfilesource()
        stream = streamio.open_file_as_stream(pathname, "r")
        try:
            space.setattr(space.sys, space.wrap('dont_write_bytecode'),
                          space.w_True)
            w_ret = importing.load_source_module(space,
                                                 w_modulename,
                                                 w_mod,
                                                 pathname,
                                                 stream.readall())
        finally:
            space.setattr(space.sys, space.wrap('dont_write_bytecode'),
                          space.w_False)
            stream.close()
        cpathname = udir.join('test.pyc')
        assert not cpathname.check()

    def test_load_source_module_syntaxerror(self):
        # No .pyc file on SyntaxError
        space = self.space
        w_modulename = space.wrap('somemodule')
        w_mod = space.wrap(Module(space, w_modulename))
        pathname = _testfilesource(source="<Syntax Error>")
        stream = streamio.open_file_as_stream(pathname, "r")
        try:
            w_ret = importing.load_source_module(space,
                                                 w_modulename,
                                                 w_mod,
                                                 pathname,
                                                 stream.readall())
        except OperationError:
            # OperationError("Syntax Error")
            pass
        stream.close()

        cpathname = udir.join('test.pyc')
        assert not cpathname.check()
        
    def test_load_source_module_importerror(self):
        # the .pyc file is created before executing the module
        space = self.space
        w_modulename = space.wrap('somemodule')
        w_mod = space.wrap(Module(space, w_modulename))
        pathname = _testfilesource(source="a = unknown_name")
        stream = streamio.open_file_as_stream(pathname, "r")
        try:
            w_ret = importing.load_source_module(space,
                                                 w_modulename,
                                                 w_mod,
                                                 pathname,
                                                 stream.readall())
        except OperationError:
            # OperationError("NameError", "global name 'unknown_name' is not defined")
            pass
        stream.close()

        # And the .pyc has been generated
        cpathname = udir.join('test.pyc')
        assert cpathname.check()

    def test_write_compiled_module(self):
        space = self.space
        pathname = _testfilesource()
        os.chmod(pathname, 0777)
        stream = streamio.open_file_as_stream(pathname, "r")
        try:
            w_ret = importing.parse_source_module(space,
                                                  pathname,
                                                  stream.readall())
        finally:
            stream.close()
        pycode = space.interpclass_w(w_ret)
        assert type(pycode) is pypy.interpreter.pycode.PyCode

        cpathname = str(udir.join('cpathname.pyc'))
        mode = 0777
        mtime = 12345
        importing.write_compiled_module(space,
                                        pycode,
                                        cpathname,
                                        mode,
                                        mtime)

        # check
        ret = importing.check_compiled_module(space,
                                              cpathname,
                                              mtime)
        assert ret is not None
        ret.close()

        # Check that the executable bit was removed
        assert os.stat(cpathname).st_mode & 0111 == 0

        # read compiled module
        stream = streamio.open_file_as_stream(cpathname, "rb")
        try:
            stream.seek(8, 0)
            w_code = importing.read_compiled_module(space, cpathname,
                                                    stream.readall())
            pycode = space.interpclass_w(w_code)
        finally:
            stream.close()

        # check value of load
        w_dic = space.newdict()
        pycode.exec_code(space, w_dic, w_dic)
        w_ret = space.getitem(w_dic, space.wrap('x'))
        ret = space.int_w(w_ret)
        assert ret == 42

    def test_pyc_magic_changes(self):
        # test that the pyc files produced by a space are not reimportable
        # from another, if they differ in what opcodes they support
        allspaces = [self.space]
        for opcodename in self.space.config.objspace.opcodes.getpaths():
            key = 'objspace.opcodes.' + opcodename
            space2 = gettestobjspace(**{key: True})
            allspaces.append(space2)
        for space1 in allspaces:
            for space2 in allspaces:
                if space1 is space2:
                    continue
                pathname = "whatever"
                mtime = 12345
                co = compile('x = 42', '?', 'exec')
                cpathname = _testfile(importing.get_pyc_magic(space1),
                                      mtime, co)
                w_modulename = space2.wrap('somemodule')
                stream = streamio.open_file_as_stream(cpathname, "rb")
                try:
                    w_mod = space2.wrap(Module(space2, w_modulename))
                    magic = importing._r_long(stream)
                    timestamp = importing._r_long(stream)
                    space2.raises_w(space2.w_ImportError,
                                    importing.load_compiled_module,
                                    space2,
                                    w_modulename,
                                    w_mod,
                                    cpathname,
                                    magic,
                                    timestamp,
                                    stream.readall())
                finally:
                    stream.close()


def test_PYTHONPATH_takes_precedence(space): 
    if sys.platform == "win32":
        py.test.skip("unresolved issues with win32 shell quoting rules")
    from pypy.interpreter.test.test_zpy import pypypath 
    extrapath = udir.ensure("pythonpath", dir=1) 
    extrapath.join("urllib.py").write("print 42\n")
    old = os.environ.get('PYTHONPATH', None)
    oldlang = os.environ.pop('LANG', None)
    try: 
        os.environ['PYTHONPATH'] = str(extrapath)
        output = py.process.cmdexec('''"%s" "%s" -c "import urllib"''' % 
                                 (sys.executable, pypypath) )
        assert output.strip() == '42' 
    finally: 
        if old: 
            os.environ['PYTHONPATH'] = old 
        if oldlang:
            os.environ['LANG'] = oldlang

class AppTestImportHooks(object):
    def test_meta_path(self):
        tried_imports = []
        class Importer(object):
            def find_module(self, fullname, path=None):
                tried_imports.append((fullname, path))

        import sys, datetime
        del sys.modules["datetime"]

        sys.meta_path.append(Importer())
        try:
            import datetime
            assert len(tried_imports) == 1
            package_name = '.'.join(__name__.split('.')[:-1])
            if package_name:
                assert tried_imports[0][0] == package_name + ".datetime"
            else:
                assert tried_imports[0][0] == "datetime"
        finally:
            sys.meta_path.pop()

    def test_meta_path_block(self):
        class ImportBlocker(object):
            "Specified modules can't be imported, even if they are built-in"
            def __init__(self, *namestoblock):
                self.namestoblock = dict.fromkeys(namestoblock)
            def find_module(self, fullname, path=None):
                if fullname in self.namestoblock:
                    return self
            def load_module(self, fullname):
                raise ImportError, "blocked"

        import sys, imp
        modname = "errno" # an arbitrary harmless builtin module
        mod = None
        if modname in sys.modules:
            mod = sys.modules
            del sys.modules[modname]
        sys.meta_path.append(ImportBlocker(modname))
        try:
            raises(ImportError, __import__, modname)
            # the imp module doesn't use meta_path, and is not blocked
            # (until imp.get_loader is implemented, see PEP302)
            file, filename, stuff = imp.find_module(modname)
            imp.load_module(modname, file, filename, stuff)
        finally:
            sys.meta_path.pop()
            if mod:
                sys.modules[modname] = mod

    def test_path_hooks_leaking(self):
        class Importer(object):
            def find_module(self, fullname, path=None):
                if fullname == "a":
                    return self

            def load_module(self, name):
                sys.modules[name] = sys
                return sys
        
        def importer_for_path(path):
            if path == "xxx":
                return Importer()
            raise ImportError()
        import sys, imp
        try:
            sys.path_hooks.append(importer_for_path)
            sys.path.insert(0, "yyy")
            sys.path.insert(0, "xxx")
            import a
            try:
                import b
            except ImportError:
                pass
            assert isinstance(sys.path_importer_cache['yyy'],
                              imp.NullImporter)
        finally:
            sys.path.pop(0)
            sys.path.pop(0)
            sys.path_hooks.pop()

    def test_imp_wrapper(self):
        import sys, os, imp
        class ImpWrapper:

            def __init__(self, path=None):
                if path is not None and not os.path.isdir(path):
                    raise ImportError
                self.path = path

            def find_module(self, fullname, path=None):
                subname = fullname.split(".")[-1]
                if subname != fullname and self.path is None:
                    return None
                if self.path is None:
                    path = None
                else:
                    path = [self.path]
                try:
                    file, filename, stuff = imp.find_module(subname, path)
                except ImportError, e:
                    return None
                return ImpLoader(file, filename, stuff)

        class ImpLoader:

            def __init__(self, file, filename, stuff):
                self.file = file
                self.filename = filename
                self.stuff = stuff

            def load_module(self, fullname):
                mod = imp.load_module(fullname, self.file, self.filename, self.stuff)
                if self.file:
                    self.file.close()
                mod.__loader__ = self  # for introspection
                return mod

        i = ImpWrapper()
        sys.meta_path.append(i)
        sys.path_hooks.append(ImpWrapper)
        sys.path_importer_cache.clear()
        try:
            mnames = ("colorsys", "urlparse", "distutils.core", "compiler.misc")
            for mname in mnames:
                parent = mname.split(".")[0]
                for n in sys.modules.keys():
                    if n.startswith(parent):
                        del sys.modules[n]
            for mname in mnames:
                m = __import__(mname, globals(), locals(), ["__dummy__"])
                m.__loader__  # to make sure we actually handled the import
        finally:
            sys.meta_path.pop()
            sys.path_hooks.pop()


class AppTestPyPyExtension(object):
    def setup_class(cls):
        cls.space = gettestobjspace(usemodules=['imp', 'zipimport',
                                                '__pypy__'])
        cls.w_udir = cls.space.wrap(str(udir))

    def test_run_compiled_module(self):
        # XXX minimal test only
        import imp, new
        module = new.module('foobar')
        raises(IOError, imp._run_compiled_module,
               'foobar', 'this_file_does_not_exist', None, module)

    def test_getimporter(self):
        import imp, os
        # an existing directory
        importer = imp._getimporter(self.udir)
        assert importer is None
        # an existing file
        path = os.path.join(self.udir, 'test_getimporter')
        open(path, 'w').close()
        importer = imp._getimporter(path)
        assert isinstance(importer, imp.NullImporter)
        # a non-existing path
        path = os.path.join(self.udir, 'does_not_exist_at_all')
        importer = imp._getimporter(path)
        assert isinstance(importer, imp.NullImporter)
        # a mostly-empty zip file
        path = os.path.join(self.udir, 'test_getimporter.zip')
        f = open(path, 'wb')
        f.write('PK\x03\x04\n\x00\x00\x00\x00\x00P\x9eN>\x00\x00\x00\x00\x00'
                '\x00\x00\x00\x00\x00\x00\x00\x05\x00\x15\x00emptyUT\t\x00'
                '\x03wyYMwyYMUx\x04\x00\xf4\x01d\x00PK\x01\x02\x17\x03\n\x00'
                '\x00\x00\x00\x00P\x9eN>\x00\x00\x00\x00\x00\x00\x00\x00\x00'
                '\x00\x00\x00\x05\x00\r\x00\x00\x00\x00\x00\x00\x00\x00\x00'
                '\xa4\x81\x00\x00\x00\x00emptyUT\x05\x00\x03wyYMUx\x00\x00PK'
                '\x05\x06\x00\x00\x00\x00\x01\x00\x01\x00@\x00\x00\x008\x00'
                '\x00\x00\x00\x00')
        f.close()
        importer = imp._getimporter(path)
        import zipimport
        assert isinstance(importer, zipimport.zipimporter)


class AppTestNoPycFile(object):
    spaceconfig = {
        "objspace.usepycfiles": False,
        "objspace.lonepycfiles": False
    }
    def setup_class(cls):
        usepycfiles = cls.spaceconfig['objspace.usepycfiles']
        lonepycfiles = cls.spaceconfig['objspace.lonepycfiles']
        cls.w_usepycfiles = cls.space.wrap(usepycfiles)
        cls.w_lonepycfiles = cls.space.wrap(lonepycfiles)
        cls.saved_modules = _setup(cls.space)

    def teardown_class(cls):
        _teardown(cls.space, cls.saved_modules)

    def test_import_possibly_from_pyc(self):
        from compiled import x
        if self.usepycfiles:
            assert x.__file__.endswith('x.pyc')
        else:
            assert x.__file__.endswith('x.py')
        try:
            from compiled import lone
        except ImportError:
            assert not self.lonepycfiles, "should have found 'lone.pyc'"
        else:
            assert self.lonepycfiles, "should not have found 'lone.pyc'"
            assert lone.__file__.endswith('lone.pyc')

class AppTestNoLonePycFile(AppTestNoPycFile):
    spaceconfig = {
        "objspace.usepycfiles": True,
        "objspace.lonepycfiles": False
    }

class AppTestLonePycFile(AppTestNoPycFile):
    spaceconfig = {
        "objspace.usepycfiles": True,
        "objspace.lonepycfiles": True
    }<|MERGE_RESOLUTION|>--- conflicted
+++ resolved
@@ -576,11 +576,10 @@
         else:
             assert False, 'should not work'
 
-<<<<<<< HEAD
     def test_cache_from_source(self):
         import imp
         assert imp.cache_from_source('a/b/c.py') == 'a/b/c.pyc'
-=======
+
     def test_shadow_builtin(self):
         if self.runappdirect: skip("hard to test: module is already imported")
         # 'import gc' is supposed to always find the built-in module;
@@ -624,7 +623,6 @@
             sys.path.insert(0, sys.path.pop())
         del sys.modules['itertools']
 
->>>>>>> 10dfa7f9
 
 class TestAbi:
     def test_abi_tag(self):
