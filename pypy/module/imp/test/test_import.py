# coding: utf-8
import py
from pypy.interpreter.module import Module
from pypy.interpreter import gateway
from pypy.interpreter.error import OperationError
from pypy.interpreter.pycode import PyCode
from pypy.module.imp.test.support import BaseImportTest
from rpython.tool.udir import udir
from rpython.rlib import streamio
from pypy.tool.option import make_config
from pypy.tool.pytest.objspace import maketestobjspace
import pytest
import sys, os
import tempfile, marshal

from pypy.module.imp import importing

from pypy import conftest

def setuppkg(pkgname, **entries):
    p = udir.join('impsubdir')
    if pkgname:
        p = p.join(*pkgname.split('.'))
    p.ensure(dir=1)
    f = p.join("__init__.py").open('w')
    print >> f, "# package"
    f.close()
    for filename, content in entries.items():
        filename += '.py'
        f = p.join(filename).open('w')
        print >> f, '#', filename
        print >> f, content
        f.close()
    return p

def setup_directory_structure(cls):
    space = cls.space
    root = setuppkg("",
                    a = "imamodule = 1\ninpackage = 0",
                    ambig = "imamodule = 1",
                    test_reload = "def test():\n    raise ValueError\n",
                    infinite_reload = "import infinite_reload, imp; imp.reload(infinite_reload)",
                    del_sys_module = "import sys\ndel sys.modules['del_sys_module']\n",
                    itertools = "hello_world = 42\n",
                    gc = "should_never_be_seen = 42\n",
                    )
    root.ensure("notapackage", dir=1)    # empty, no __init__.py
    setuppkg("pkg",
             a          = "imamodule = 1\ninpackage = 1",
             b          = "imamodule = 1\ninpackage = 1",
             relative_a = "import a",
             abs_b      = "import b",
             abs_x_y    = "import x.y",
             abs_sys    = "import sys",
             struct     = "inpackage = 1",
             errno      = "",
             absolute   = "from __future__ import absolute_import\nimport struct",
             relative_b = "from __future__ import absolute_import\nfrom . import struct",
             relative_c = "from __future__ import absolute_import\nfrom .struct import inpackage",
             relative_f = "from .imp import get_magic",
             relative_g = "import imp; from .imp import get_magic",
             inpackage  = "inpackage = 1",
             function_a = "g = {'__name__': 'pkg.a'}; __import__('inpackage', g); print(g)",
             function_b = "g = {'__name__': 'not.a'}; __import__('inpackage', g); print(g)",
             )
    setuppkg("pkg.pkg1",
             __init__   = 'from . import a',
             a          = '',
             relative_d = "from __future__ import absolute_import\nfrom ..struct import inpackage",
             relative_e = "from __future__ import absolute_import\nfrom .. import struct",
             relative_g = "from .. import pkg1\nfrom ..pkg1 import b",
             b          = "insubpackage = 1",
             )
    setuppkg("pkg.pkg2", a='', b='')
    setuppkg("pkg_r", inpkg = "import x.y")
    setuppkg("pkg_r.x", y='')
    setuppkg("x")
    setuppkg("ambig", __init__ = "imapackage = 1")
    setuppkg("pkg_relative_a",
             __init__ = "import a",
             a        = "imamodule = 1\ninpackage = 1",
             )
    setuppkg("pkg_substituting",
             __init__ = "import sys, pkg_substituted\n"
                        "print('TOTO', __name__)\n"
                        "sys.modules[__name__] = pkg_substituted")
    setuppkg("pkg_substituted", mod='')
    setuppkg("evil_pkg",
             evil = "import sys\n"
                      "from evil_pkg import good\n"
                      "sys.modules['evil_pkg.evil'] = good",
             good = "a = 42")
    p = setuppkg("readonly", x='')
    p = setuppkg("pkg_univnewlines")
    p.join('__init__.py').write(
        'a=5\nb=6\rc="""hello\r\nworld"""\r', mode='wb')
    p.join('mod.py').write(
        'a=15\nb=16\rc="""foo\r\nbar"""\r', mode='wb')
    p = setuppkg("encoded",
             # actually a line 2, setuppkg() sets up a line1
             line2 = "# encoding: iso-8859-1\n",
             bad = "# encoding: uft-8\n")

    fsenc = sys.getfilesystemencoding()
    # covers utf-8 and Windows ANSI code pages one non-space symbol from
    # every page (http://en.wikipedia.org/wiki/Code_page)
    known_locales = {
        'utf-8' : b'\xc3\xa4',
        'cp1250' : b'\x8C',
        'cp1251' : b'\xc0',
        'cp1252' : b'\xc0',
        'cp1253' : b'\xc1',
        'cp1254' : b'\xc0',
        'cp1255' : b'\xe0',
        'cp1256' : b'\xe0',
        'cp1257' : b'\xc0',
        'cp1258' : b'\xc0',
        }

    if sys.platform == 'darwin':
        # Mac OS X uses the Normal Form D decomposition
        # http://developer.apple.com/mac/library/qa/qa2001/qa1173.html
        special_char = b'a\xcc\x88'
    else:
        special_char = known_locales.get(fsenc)

    if special_char:
        p.join(special_char + '.py').write('pass')
        cls.w_special_char = space.wrap(special_char.decode(fsenc))
    else:
        cls.w_special_char = space.w_None

    # create compiled/x.py and a corresponding pyc file
    p = setuppkg("compiled", x = "x = 84")
    if conftest.option.runappdirect:
        import marshal, stat, struct, os, imp
        code = py.code.Source(p.join("x.py").read()).compile()
        s3 = marshal.dumps(code)
        s2 = struct.pack("i", os.stat(str(p.join("x.py")))[stat.ST_MTIME])
        p.join("x.pyc").write(imp.get_magic() + s2 + s3, mode='wb')
    else:
        w = space.wrap
        w_modname = w("compiled.x")
        filename = str(p.join("x.py"))
        pycname = importing.make_compiled_pathname("x.py")
        stream = streamio.open_file_as_stream(filename, "r")
        try:
            importing.load_source_module(
                space, w_modname, w(importing.Module(space, w_modname)),
                filename, stream.readall(),
                stream.try_to_find_file_descriptor())
        finally:
            stream.close()
        if space.config.objspace.usepycfiles:
            # also create a lone .pyc file
            p.join('lone.pyc').write(p.join(pycname).read(mode='rb'),
                                     mode='wb')

    # create a .pyw file
    p = setuppkg("windows", x = "x = 78")
    try:
        p.join('x.pyw').remove()
    except py.error.ENOENT:
        pass
    p.join('x.py').rename(p.join('x.pyw'))

    return str(root)


def _setup(cls):
    space = cls.space
    dn = setup_directory_structure(cls)
    return _setup_path(space, dn)

def _setup_path(space, path):
    return space.appexec([space.wrap(path)], """
        (dn): 
            import sys
            path = list(sys.path)
            sys.path.insert(0, dn)
            return path, sys.modules.copy()
    """)

def _teardown(space, w_saved_modules):
    space.appexec([w_saved_modules], """
        (path_and_modules):
            saved_path, saved_modules = path_and_modules
            import sys
            sys.path[:] = saved_path
            sys.modules.clear()
            sys.modules.update(saved_modules)
    """)


class AppTestImport(BaseImportTest):
    spaceconfig = {
        "usemodules": ['rctime'],
    }

    def setup_class(cls):
        BaseImportTest.setup_class.im_func(cls)
        cls.w_runappdirect = cls.space.wrap(conftest.option.runappdirect)
        cls.w_saved_modules = _setup(cls)
        #XXX Compile class

    def teardown_class(cls):
        _teardown(cls.space, cls.w_saved_modules)

    def w_exec_(self, cmd, ns):
        exec(cmd, ns)

    def test_file_and_cached(self):
        import compiled.x
        assert "__pycache__" not in compiled.x.__file__
        assert compiled.x.__file__.endswith(".py")
        assert "__pycache__" in compiled.x.__cached__
        assert compiled.x.__cached__.endswith(".pyc")

    def test_set_sys_modules_during_import(self):
        from evil_pkg import evil
        assert evil.a == 42

    def test_import_bare_dir_fails(self):
        def imp():
            import notapackage
        raises(ImportError, imp)

    def test_import_bare_dir_warns(self):
        def imp():
            import notapackage

        import _warnings
        def simplefilter(action, category):
            _warnings.filters.insert(0, (action, None, category, None, 0))
            
        simplefilter('error', ImportWarning)
        try:
            raises(ImportWarning, imp)
        finally:
            simplefilter('default', ImportWarning)

    def test_import_sys(self):
        import sys

    def test_import_a(self):
        import sys
        import a
        assert a == sys.modules.get('a')

    def test_import_a_cache(self):
        import sys
        import a
        a0 = a
        import a
        assert a == a0

    def test_trailing_slash(self):
        import sys
        try:
            sys.path[0] += '/'
            import a
        finally:
            sys.path[0] = sys.path[0].rstrip('/')

    def test_import_pkg(self):
        import sys
        import pkg
        assert pkg == sys.modules.get('pkg')

    def test_import_dotted(self):
        import sys
        import pkg.a
        assert pkg == sys.modules.get('pkg')
        assert pkg.a == sys.modules.get('pkg.a')

    def test_import_keywords(self):
        __import__(name='sys', level=0)

    def test_import_by_filename(self):
        import pkg.a
        filename = pkg.a.__file__
        assert filename.endswith('.py')
        exc = raises(ImportError, __import__, filename[:-3])
        assert exc.value.args[0] == "Import by filename is not supported."

    def test_import_badcase(self):
        def missing(name):
            try:
                __import__(name)
            except ImportError:
                pass
            else:
                raise Exception("import should not have succeeded: %r" %
                                (name,))
        missing("Sys")
        missing("SYS")
        missing("fuNCTionAl")
        missing("pKg")
        missing("pKg.a")
        missing("pkg.A")

    def test_import_dotted_cache(self):
        import sys
        import pkg.a
        assert pkg == sys.modules.get('pkg')
        assert pkg.a == sys.modules.get('pkg.a')
        pkg0 = pkg
        pkg_a0 = pkg.a
        import pkg.a
        assert pkg == pkg0
        assert pkg.a == pkg_a0

    def test_import_dotted2(self):
        import sys
        import pkg.pkg1.a
        assert pkg == sys.modules.get('pkg')
        assert pkg.pkg1 == sys.modules.get('pkg.pkg1')
        assert pkg.pkg1.a == sys.modules.get('pkg.pkg1.a')

    def test_import_ambig(self):
        import sys
        import ambig
        assert ambig == sys.modules.get('ambig')
        assert hasattr(ambig,'imapackage')

    def test_from_a(self):
        import sys
        from a import imamodule
        assert 'a' in sys.modules
        assert imamodule == 1

    def test_from_dotted(self):
        import sys
        from pkg.a import imamodule
        assert 'pkg' in sys.modules
        assert 'pkg.a' in sys.modules
        assert imamodule == 1

    def test_from_pkg_import_module(self):
        import sys
        from pkg import a
        assert 'pkg' in sys.modules
        assert 'pkg.a' in sys.modules
        pkg = sys.modules.get('pkg')
        assert a == pkg.a
        aa = sys.modules.get('pkg.a')
        assert a == aa

    def test_import_absolute(self):
        from pkg import relative_a
        assert relative_a.a.inpackage == 0

    def test_import_absolute_dont_default_to_relative(self):
        def imp():
            from pkg import abs_b
        raises(ImportError, imp)

    def test_import_pkg_absolute(self):
        import pkg_relative_a
        assert pkg_relative_a.a.inpackage == 0

    def test_import_absolute_partial_success(self):
        def imp():
            import pkg_r.inpkg
        raises(ImportError, imp)

    def test_import_builtin_inpackage(self):
        def imp():
            import pkg.sys
        raises(ImportError,imp)

        import sys, pkg.abs_sys
        assert pkg.abs_sys.sys is sys

        import errno, pkg.errno
        assert pkg.errno is not errno

    def test_import_Globals_Are_None(self):
        import sys
        m = __import__('sys')
        assert sys == m
        n = __import__('sys', None, None, [''])
        assert sys == n
        o = __import__('sys', [], [], ['']) # CPython accepts this
        assert sys == o

    def test_substituting_import(self):
        from pkg_substituting import mod
        assert mod.__name__ =='pkg_substituting.mod'

    def test_proper_failure_on_killed__path__(self):
        import pkg.pkg2.a
        del pkg.pkg2.__path__
        def imp_b():
            import pkg.pkg2.b
        raises(ImportError,imp_b)

    def test_pyc(self):
        import sys
        import compiled.x
        assert compiled.x == sys.modules.get('compiled.x')

    @pytest.mark.skipif("sys.platform != 'win32'")
    def test_pyw(self):
        import windows.x
        assert windows.x.__file__.endswith('x.pyw')

    def test_cannot_write_pyc(self):
        import sys, os
        p = os.path.join(sys.path[0], 'readonly')
        try:
            os.chmod(p, 0o555)
        except:
            skip("cannot chmod() the test directory to read-only")
        try:
            import readonly.x    # cannot write x.pyc, but should not crash
        finally:
            os.chmod(p, 0o775)
        assert "__pycache__" in readonly.x.__cached__

    def test__import__empty_string(self):
        raises(ValueError, __import__, "")

    def test_py_directory(self):
        import imp, os, sys
        source = os.path.join(sys.path[0], 'foo.py')
        os.mkdir(source)
        try:
            raises(ImportError, imp.find_module, 'foo')
        finally:
            os.rmdir(source)

    def test_invalid__name__(self):
        glob = {}
        exec("__name__ = None; import sys", glob)
        import sys
        assert glob['sys'] is sys

    def test_future_absolute_import(self):
        def imp():
            from pkg import absolute
            assert hasattr(absolute.struct, 'pack')
        imp()

    def test_future_relative_import_without_from_name(self):
        from pkg import relative_b
        assert relative_b.struct.inpackage == 1

    def test_no_relative_import(self):
        def imp():
            from pkg import relative_f
        exc = raises(ImportError, imp)
        assert exc.value.args[0] == "No module named pkg.imp"

    def test_no_relative_import_bug(self):
        def imp():
            from pkg import relative_g
        exc = raises(ImportError, imp)
        assert exc.value.args[0] == "No module named pkg.imp"

    def test_import_msg(self):
        def imp():
            import pkg.i_am_not_here.neither_am_i
        exc = raises(ImportError, imp)
        assert exc.value.args[0] == "No module named pkg.i_am_not_here"

    def test_future_relative_import_level_1(self):
        from pkg import relative_c
        assert relative_c.inpackage == 1
    
    def test_future_relative_import_level_2(self):
        from pkg.pkg1 import relative_d
        assert relative_d.inpackage == 1

    def test_future_relative_import_level_2_without_from_name(self):
        from pkg.pkg1 import relative_e
        assert relative_e.struct.inpackage == 1

    def test_future_relative_import_level_3(self):
        from pkg.pkg1 import relative_g
        assert relative_g.b.insubpackage == 1
        import pkg.pkg1
        assert pkg.pkg1.__package__ == 'pkg.pkg1'

    def test_future_relative_import_error_when_in_non_package(self):
        ns = {'__name__': __name__}
        exec("""def imp():
                    print('__name__ =', __name__)
                    from .struct import inpackage
        """, ns)
        raises(ValueError, ns['imp'])

    def test_future_relative_import_error_when_in_non_package2(self):
        ns = {'__name__': __name__}
        exec("""def imp():
                    from .. import inpackage
        """, ns)
        raises(ValueError, ns['imp'])

    def test_relative_import_with___name__(self):
        import sys
        mydict = {'__name__': 'sys.foo'}
        res = __import__('', mydict, mydict, ('bar',), 1)
        assert res is sys

    def test_relative_import_with___name__and___path__(self):
        import sys
        import imp
        foo = imp.new_module('foo')
        sys.modules['sys.foo'] = foo
        mydict = {'__name__': 'sys.foo', '__path__': '/some/path'}
        res = __import__('', mydict, mydict, ('bar',), 1)
        assert res is foo

    def test_relative_import_pkg(self):
        import sys
        import imp
        pkg = imp.new_module('newpkg')
        sys.modules['newpkg'] = pkg
        mydict = {'__name__': 'newpkg.foo', '__path__': '/some/path'}
        res = __import__('', mydict, None, ['bar'], 2)
        assert res is pkg

    def test__package__(self):
        # Regression test for http://bugs.python.org/issue3221.
        def check_absolute():
            self.exec_("from os import path", ns)
        def check_relative():
            self.exec_("from . import a", ns)

        import pkg

        # Check both OK with __package__ and __name__ correct
        ns = dict(__package__='pkg', __name__='pkg.notarealmodule')
        check_absolute()
        check_relative()

        # Check both OK with only __name__ wrong
        ns = dict(__package__='pkg', __name__='notarealpkg.notarealmodule')
        check_absolute()
        check_relative()

        # Check relative fails with only __package__ wrong
        ns = dict(__package__='foo', __name__='pkg.notarealmodule')
        check_absolute() # XXX check warnings
        raises(SystemError, check_relative)

        # Check relative fails with __package__ and __name__ wrong
        ns = dict(__package__='foo', __name__='notarealpkg.notarealmodule')
        check_absolute() # XXX check warnings
        raises(SystemError, check_relative)

        # Check relative fails when __package__ set to a non-string
        ns = dict(__package__=object())
        check_absolute()
        raises(ValueError, check_relative)

    def test_import_function(self):
        # More tests for __import__
        import sys
        if sys.version < '3.3':
            from pkg import function_a
            assert function_a.g['__package__'] == 'pkg'
            raises(ImportError, "from pkg import function_b")
        else:
            raises(ImportError, "from pkg import function_a")

    def test_universal_newlines(self):
        import pkg_univnewlines
        assert pkg_univnewlines.a == 5
        assert pkg_univnewlines.b == 6
        assert pkg_univnewlines.c == "hello\nworld"
        from pkg_univnewlines import mod
        assert mod.a == 15
        assert mod.b == 16
        assert mod.c == "foo\nbar"

    def test_reload(self):
        import test_reload, imp
        try:
            test_reload.test()
        except ValueError:
            pass

        # If this test runs too quickly, test_reload.py's mtime
        # attribute will remain unchanged even if the file is rewritten.
        # Consequently, the file would not reload.  So, added a sleep()
        # delay to assure that a new, distinct timestamp is written.
        import time
        time.sleep(1)

        with open(test_reload.__file__, "w") as f:
            f.write("def test():\n    raise NotImplementedError\n")
        imp.reload(test_reload)
        try:
            test_reload.test()
        except NotImplementedError:
            pass

        # Ensure that the file is closed
        # (on windows at least)
        import os
        os.unlink(test_reload.__file__)

        # restore it for later tests
        with open(test_reload.__file__, "w") as f:
            f.write("def test():\n    raise ValueError\n")

    def test_reload_failing(self):
        import test_reload
        import time, imp
        time.sleep(1)
        f = open(test_reload.__file__, "w")
        f.write("a = 10 // 0\n")
        f.close()

        # A failing reload should leave the previous module in sys.modules
        raises(ZeroDivisionError, imp.reload, test_reload)
        import os, sys
        assert 'test_reload' in sys.modules
        assert test_reload.test
        os.unlink(test_reload.__file__)

    def test_reload_submodule(self):
        import pkg.a, imp
        imp.reload(pkg.a)

    def test_reload_builtin(self):
        import sys, imp
        oldpath = sys.path
        try:
            del sys.settrace
        except AttributeError:
            pass

        imp.reload(sys)

        assert sys.path is oldpath
        assert 'settrace' in dir(sys)

    def test_reload_builtin_doesnt_clear(self):
        import imp
        import sys
        sys.foobar = "baz"
        imp.reload(sys)
        assert sys.foobar == "baz"

    def test_reimport_builtin_simple_case_1(self):
        import sys, time
        del time.tzset
        del sys.modules['time']
        import time
        assert hasattr(time, 'tzset')

    def test_reimport_builtin_simple_case_2(self):
        skip("fix me")
        import sys, time
        time.foo = "bar"
        del sys.modules['time']
        import time
        assert not hasattr(time, 'foo')

    def test_reimport_builtin(self):
        skip("fix me")
        import imp, sys, time
        oldpath = sys.path
        time.tzset = "<test_reimport_builtin removed this>"

        del sys.modules['time']
        import time as time1
        assert sys.modules['time'] is time1

        assert time.tzset == "<test_reimport_builtin removed this>"

        imp.reload(time1)   # don't leave a broken time.tzset behind
        import time
        assert time.tzset != "<test_reimport_builtin removed this>"

    def test_reload_infinite(self):
        import infinite_reload

    def test_explicitly_missing(self):
        import sys
        sys.modules['foobarbazmod'] = None
        try:
            import foobarbazmod
            assert False, "should have failed, got instead %r" % (
                foobarbazmod,)
        except ImportError:
            pass

    def test_del_from_sys_modules(self):
        try:
            import del_sys_module
        except ImportError:
            pass    # ok
        else:
            assert False, 'should not work'

    def test_cache_from_source(self):
        import imp
        pycfile = imp.cache_from_source('a/b/c.py')
        assert pycfile.startswith('a/b/__pycache__/c.pypy-')
        assert pycfile.endswith('.pyc')
        assert imp.source_from_cache('a/b/__pycache__/c.pypy-17.pyc'
                                     ) == 'a/b/c.py'
        raises(ValueError, imp.source_from_cache, 'a/b/c.py')

    def test_shadow_builtin(self):
        if self.runappdirect: skip("hard to test: module is already imported")
        # 'import gc' is supposed to always find the built-in module;
        # like CPython, it is a built-in module, so it shadows everything,
        # even though there is a gc.py.
        import sys
        assert 'gc' not in sys.modules
        import gc
        assert not hasattr(gc, 'should_never_be_seen')
        assert '(built-in)' in repr(gc)
        del sys.modules['gc']

    def test_shadow_extension_1(self):
        if self.runappdirect: skip("hard to test: module is already imported")
        import sys
        sys.modules.pop('itertools', None)
        import itertools
        assert hasattr(itertools, 'hello_world')
        assert not hasattr(itertools, 'count')
        assert '(built-in)' not in repr(itertools)
        del sys.modules['itertools']

    def test_shadow_extension_2(self):
        if self.runappdirect: skip("hard to test: module is already imported")
        # 'import _md5' is supposed to find the built-in module even
        # if there is also one in sys.path as long as it is *after* the
        # special entry '.../lib_pypy/__extensions__'.  (Note that for now
        # there is one in lib_pypy/_md5.py, which should not be seen
        # either; hence the (built-in) test below.)
        import sys
        sys.modules.pop('itertools', None)
        sys.path.append(sys.path.pop(0))
        try:
            import itertools
            assert not hasattr(itertools, 'hello_world')
            assert hasattr(itertools, 'islice')
            assert '(built-in)' in repr(itertools)
        finally:
            sys.path.insert(0, sys.path.pop())
        del sys.modules['itertools']

    def test_invalid_pathname(self):
        import imp
        import pkg
        import os

        info = ('.py', 'r', imp.PY_SOURCE)
        pathname = os.path.join(os.path.dirname(pkg.__file__), 'a.py')
        
        module = imp.load_module('a', open(pathname),
                                 'invalid_path_name', ('.py', 'r', imp.PY_SOURCE))
        assert module.__name__ == 'a'
        assert module.__file__ == 'invalid_path_name'

<<<<<<< HEAD
    def test_source_encoding(self):
        import imp
        import encoded
        fd = imp.find_module('line2', encoded.__path__)[0]
        assert fd.encoding == 'iso-8859-1'
        assert fd.tell() == 0

    def test_bad_source_encoding(self):
        import imp
        import encoded
        raises(SyntaxError, imp.find_module, 'bad', encoded.__path__)

    def test_find_module_fsdecode(self):
        import sys
        name = self.special_char
        if not name:
            skip("can't run this test with %s as filesystem encoding"
                 % sys.getfilesystemencoding())
        import imp
        import encoded
        f, filename, _ = imp.find_module(name, encoded.__path__)
        assert f is not None
        assert filename[:-3].endswith(name)

    def test_unencodable(self):
        if not self.testfn_unencodable:
            skip("need an unencodable filename")
        import imp
        import os
        name = self.testfn_unencodable
        os.mkdir(name)
        try:
            raises(ImportError, imp.NullImporter, name)
        finally:
            os.rmdir(name)
=======
    def test_crash_load_module(self):
        import imp
        raises(ValueError, imp.load_module, "", "", "", [1, 2, 3, 4])
>>>>>>> 9506e316


class TestAbi:
    def test_abi_tag(self):
        space1 = maketestobjspace(make_config(None, soabi='TEST'))
        space2 = maketestobjspace(make_config(None, soabi=''))
        if sys.platform == 'win32':
            assert importing.get_so_extension(space1) == '.TESTi.pyd'
            assert importing.get_so_extension(space2) == '.pyd'
        else:
            assert importing.get_so_extension(space1) == '.TESTi.so'
            assert importing.get_so_extension(space2) == '.so'

def _getlong(data):
    x = marshal.dumps(data)
    return x[-4:]

def _testfile(space, magic, mtime, co=None):
    cpathname = str(udir.join('test.pyc'))
    f = file(cpathname, "wb")
    f.write(_getlong(magic))
    f.write(_getlong(mtime))
    if co:
        # marshal the code object with the PyPy marshal impl
        pyco = PyCode._from_code(space, co)
        w_marshal = space.getbuiltinmodule('marshal')
        w_marshaled_code = space.call_method(w_marshal, 'dumps', pyco)
        marshaled_code = space.bytes_w(w_marshaled_code)
        f.write(marshaled_code)
    f.close()
    return cpathname

def _testfilesource(source="x=42"):
    pathname = str(udir.join('test.py'))
    f = file(pathname, "wb")
    f.write(source)
    f.close()
    return pathname

class TestPycStuff:
    # ___________________ .pyc related stuff _________________

    def test_check_compiled_module(self):
        space = self.space
        mtime = 12345
        cpathname = _testfile(space, importing.get_pyc_magic(space), mtime)
        ret = importing.check_compiled_module(space,
                                              cpathname,
                                              mtime)
        assert ret is not None
        ret.close()

        # check for wrong mtime
        ret = importing.check_compiled_module(space,
                                              cpathname,
                                              mtime+1)
        assert ret is None

        # also check with expected mtime==0 (nothing special any more about 0)
        ret = importing.check_compiled_module(space,
                                              cpathname,
                                              0)
        assert ret is None
        os.remove(cpathname)

        # check for wrong version
        cpathname = _testfile(space, importing.get_pyc_magic(space)+1, mtime)
        ret = importing.check_compiled_module(space,
                                              cpathname,
                                              mtime)
        assert ret is None

        # check for empty .pyc file
        f = open(cpathname, 'wb')
        f.close()
        ret = importing.check_compiled_module(space,
                                              cpathname,
                                              mtime)
        assert ret is None
        os.remove(cpathname)

    def test_read_compiled_module(self):
        space = self.space
        mtime = 12345
        co = compile('x = 42', '?', 'exec')
        cpathname = _testfile(space, importing.get_pyc_magic(space), mtime, co)
        stream = streamio.open_file_as_stream(cpathname, "rb")
        try:
            stream.seek(8, 0)
            w_code = importing.read_compiled_module(
                    space, cpathname, stream.readall())
            pycode = w_code
        finally:
            stream.close()
        assert type(pycode) is PyCode
        w_dic = space.newdict()
        pycode.exec_code(space, w_dic, w_dic)
        w_ret = space.getitem(w_dic, space.wrap('x'))
        ret = space.int_w(w_ret)
        assert ret == 42

    def test_load_compiled_module(self):
        space = self.space
        mtime = 12345
        co = compile('x = 42', '?', 'exec')
        cpathname = _testfile(space, importing.get_pyc_magic(space), mtime, co)
        w_modulename = space.wrap('somemodule')
        stream = streamio.open_file_as_stream(cpathname, "rb")
        try:
            w_mod = space.wrap(Module(space, w_modulename))
            magic = importing._r_long(stream)
            timestamp = importing._r_long(stream)
            w_ret = importing.load_compiled_module(space,
                                                   w_modulename,
                                                   w_mod,
                                                   cpathname,
                                                   magic,
                                                   timestamp,
                                                   stream.readall())
        finally:
            stream.close()
        assert w_mod is w_ret
        w_ret = space.getattr(w_mod, space.wrap('x'))
        ret = space.int_w(w_ret)
        assert ret == 42

    def test_load_compiled_module_nopathname(self):
        space = self.space
        mtime = 12345
        co = compile('x = 42', '?', 'exec')
        cpathname = _testfile(space, importing.get_pyc_magic(space), mtime, co)
        w_modulename = space.wrap('somemodule')
        stream = streamio.open_file_as_stream(cpathname, "rb")
        try:
            w_mod = space.wrap(Module(space, w_modulename))
            magic = importing._r_long(stream)
            timestamp = importing._r_long(stream)
            w_ret = importing.load_compiled_module(space,
                                                   w_modulename,
                                                   w_mod,
                                                   None,
                                                   magic,
                                                   timestamp,
                                                   stream.readall())
        finally:
            stream.close()
        filename = space.getattr(w_ret, space.wrap('__file__'))
        assert space.str_w(filename) == u'?'

    def test_parse_source_module(self):
        space = self.space
        pathname = _testfilesource()
        stream = streamio.open_file_as_stream(pathname, "r")
        try:
            w_ret = importing.parse_source_module(space,
                                                  pathname,
                                                  stream.readall())
        finally:
            stream.close()
        pycode = w_ret
        assert type(pycode) is PyCode
        w_dic = space.newdict()
        pycode.exec_code(space, w_dic, w_dic)
        w_ret = space.getitem(w_dic, space.wrap('x'))
        ret = space.int_w(w_ret)
        assert ret == 42

    def test_long_writes(self):
        pathname = str(udir.join('test.dat'))
        stream = streamio.open_file_as_stream(pathname, "wb")
        try:
            importing._w_long(stream, 42)
            importing._w_long(stream, 12312)
            importing._w_long(stream, 128397198)
        finally:
            stream.close()
        stream = streamio.open_file_as_stream(pathname, "rb")
        try:
            res = importing._r_long(stream)
            assert res == 42
            res = importing._r_long(stream)
            assert res == 12312
            res = importing._r_long(stream)
            assert res == 128397198
        finally:
            stream.close()

    def test_load_source_module(self):
        space = self.space
        w_modulename = space.wrap('somemodule')
        w_mod = space.wrap(Module(space, w_modulename))
        pathname = _testfilesource()
        stream = streamio.open_file_as_stream(pathname, "r")
        try:
            w_ret = importing.load_source_module(
                space, w_modulename, w_mod,
                pathname, stream.readall(),
                stream.try_to_find_file_descriptor())
        finally:
            stream.close()
        assert w_mod is w_ret
        w_ret = space.getattr(w_mod, space.wrap('x'))
        ret = space.int_w(w_ret)
        assert ret == 42

        cpathname = udir.join('test.pyc')
        assert cpathname.check()
        cpathname.remove()

    def test_load_source_module_nowrite(self):
        space = self.space
        w_modulename = space.wrap('somemodule')
        w_mod = space.wrap(Module(space, w_modulename))
        pathname = _testfilesource()
        stream = streamio.open_file_as_stream(pathname, "r")
        try:
            w_ret = importing.load_source_module(
                space, w_modulename, w_mod,
                pathname, stream.readall(),
                stream.try_to_find_file_descriptor(),
                write_pyc=False)
        finally:
            stream.close()
        cpathname = udir.join('test.pyc')
        assert not cpathname.check()

    def test_load_source_module_dont_write_bytecode(self):
        space = self.space
        w_modulename = space.wrap('somemodule')
        w_mod = space.wrap(Module(space, w_modulename))
        pathname = _testfilesource()
        stream = streamio.open_file_as_stream(pathname, "r")
        try:
            space.setattr(space.sys, space.wrap('dont_write_bytecode'),
                          space.w_True)
            w_ret = importing.load_source_module(
                space, w_modulename, w_mod,
                pathname, stream.readall(),
                stream.try_to_find_file_descriptor())
        finally:
            space.setattr(space.sys, space.wrap('dont_write_bytecode'),
                          space.w_False)
            stream.close()
        cpathname = udir.join('test.pyc')
        assert not cpathname.check()

    def test_load_source_module_syntaxerror(self):
        # No .pyc file on SyntaxError
        space = self.space
        w_modulename = space.wrap('somemodule')
        w_mod = space.wrap(Module(space, w_modulename))
        pathname = _testfilesource(source="<Syntax Error>")
        stream = streamio.open_file_as_stream(pathname, "r")
        try:
            w_ret = importing.load_source_module(
                space, w_modulename, w_mod,
                pathname, stream.readall(),
                stream.try_to_find_file_descriptor())
        except OperationError:
            # OperationError("Syntax Error")
            pass
        stream.close()

        cpathname = udir.join('test.pyc')
        assert not cpathname.check()
        
    def test_load_source_module_importerror(self):
        # the .pyc file is created before executing the module
        space = self.space
        w_modulename = space.wrap('somemodule')
        w_mod = space.wrap(Module(space, w_modulename))
        pathname = _testfilesource(source="a = unknown_name")
        stream = streamio.open_file_as_stream(pathname, "r")
        try:
            w_ret = importing.load_source_module(
                space, w_modulename, w_mod,
                pathname, stream.readall(),
                stream.try_to_find_file_descriptor())
        except OperationError:
            # OperationError("NameError", "global name 'unknown_name' is not defined")
            pass
        stream.close()

        # And the .pyc has been generated
        cpathname = udir.join(importing.make_compiled_pathname('test.py'))
        assert cpathname.check()

    def test_write_compiled_module(self):
        space = self.space
        pathname = _testfilesource()
        os.chmod(pathname, 0777)
        stream = streamio.open_file_as_stream(pathname, "r")
        try:
            w_ret = importing.parse_source_module(space,
                                                  pathname,
                                                  stream.readall())
        finally:
            stream.close()
        pycode = w_ret
        assert type(pycode) is PyCode

        cpathname = str(udir.join('cpathname.pyc'))
        mode = 0777
        mtime = 12345
        importing.write_compiled_module(space,
                                        pycode,
                                        cpathname,
                                        mode,
                                        mtime)

        # check
        ret = importing.check_compiled_module(space,
                                              cpathname,
                                              mtime)
        assert ret is not None
        ret.close()

        # Check that the executable bit was removed
        assert os.stat(cpathname).st_mode & 0111 == 0

        # read compiled module
        stream = streamio.open_file_as_stream(cpathname, "rb")
        try:
            stream.seek(8, 0)
            w_code = importing.read_compiled_module(space, cpathname,
                                                    stream.readall())
            pycode = w_code
        finally:
            stream.close()

        # check value of load
        w_dic = space.newdict()
        pycode.exec_code(space, w_dic, w_dic)
        w_ret = space.getitem(w_dic, space.wrap('x'))
        ret = space.int_w(w_ret)
        assert ret == 42

    def test_pyc_magic_changes(self):
        # test that the pyc files produced by a space are not reimportable
        # from another, if they differ in what opcodes they support
        allspaces = [self.space]
        for opcodename in self.space.config.objspace.opcodes.getpaths():
            key = 'objspace.opcodes.' + opcodename
            space2 = maketestobjspace(make_config(None, **{key: True}))
            allspaces.append(space2)
        for space1 in allspaces:
            for space2 in allspaces:
                if space1 is space2:
                    continue
                pathname = "whatever"
                mtime = 12345
                co = compile('x = 42', '?', 'exec')
                cpathname = _testfile(space1, importing.get_pyc_magic(space1),
                                      mtime, co)
                w_modulename = space2.wrap('somemodule')
                stream = streamio.open_file_as_stream(cpathname, "rb")
                try:
                    w_mod = space2.wrap(Module(space2, w_modulename))
                    magic = importing._r_long(stream)
                    timestamp = importing._r_long(stream)
                    space2.raises_w(space2.w_ImportError,
                                    importing.load_compiled_module,
                                    space2,
                                    w_modulename,
                                    w_mod,
                                    cpathname,
                                    magic,
                                    timestamp,
                                    stream.readall())
                finally:
                    stream.close()

    def test_annotation(self):
        from rpython.annotator.annrpython import RPythonAnnotator
        from rpython.annotator import model as annmodel
        def f():
            return importing.make_compiled_pathname('abc/foo.py')
        a = RPythonAnnotator()
        s = a.build_types(f, [])
        assert isinstance(s, annmodel.SomeString)
        assert s.no_nul


def test_PYTHONPATH_takes_precedence(space): 
    if sys.platform == "win32":
        py.test.skip("unresolved issues with win32 shell quoting rules")
    from pypy.interpreter.test.test_zpy import pypypath 
    extrapath = udir.ensure("pythonpath", dir=1) 
    extrapath.join("urllib.py").write("print(42)\n")
    old = os.environ.get('PYTHONPATH', None)
    oldlang = os.environ.pop('LANG', None)
    try:
        os.environ['PYTHONPATH'] = str(extrapath)
        output = py.process.cmdexec('''"%s" "%s" -c "import urllib"''' %
                                 (sys.executable, pypypath))
        assert output.strip() == '42'
    finally:
        if old:
            os.environ['PYTHONPATH'] = old
        if oldlang:
            os.environ['LANG'] = oldlang


class AppTestImportHooks(object):
    spaceconfig = {
        "usemodules": ['struct', 'itertools', 'rctime'],
    }

    def setup_class(cls):
        mydir = os.path.dirname(__file__)
        cls.w_hooktest = cls.space.wrap(os.path.join(mydir, 'hooktest'))
        cls.w_saved_modules = _setup_path(cls.space, mydir)
        cls.space.appexec([], """
            ():
                # Obscure: manually bootstrap the utf-8/latin1 codecs
                # for TextIOs opened by imp.find_module. It's not
                # otherwise loaded by the test infrastructure but would
                # have been by app_main
                import encodings.utf_8
                import encodings.latin_1
        """)

    def teardown_class(cls):
        _teardown(cls.space, cls.w_saved_modules)

    def test_meta_path(self):
        tried_imports = []
        class Importer(object):
            def find_module(self, fullname, path=None):
                tried_imports.append((fullname, path))

        import sys, math
        del sys.modules["math"]

        sys.meta_path.append(Importer())
        try:
            import math
            assert len(tried_imports) == 1
            package_name = '.'.join(__name__.split('.')[:-1])
            if package_name:
                assert tried_imports[0][0] == package_name + ".math"
            else:
                assert tried_imports[0][0] == "math"
        finally:
            sys.meta_path.pop()

    def test_meta_path_block(self):
        class ImportBlocker(object):
            "Specified modules can't be imported, even if they are built-in"
            def __init__(self, *namestoblock):
                self.namestoblock = dict.fromkeys(namestoblock)
            def find_module(self, fullname, path=None):
                if fullname in self.namestoblock:
                    return self
            def load_module(self, fullname):
                raise ImportError("blocked")

        import sys, imp
        modname = "errno" # an arbitrary harmless builtin module
        mod = None
        if modname in sys.modules:
            mod = sys.modules
            del sys.modules[modname]
        sys.meta_path.append(ImportBlocker(modname))
        try:
            raises(ImportError, __import__, modname)
            # the imp module doesn't use meta_path, and is not blocked
            # (until imp.get_loader is implemented, see PEP302)
            file, filename, stuff = imp.find_module(modname)
            imp.load_module(modname, file, filename, stuff)
        finally:
            sys.meta_path.pop()
            if mod:
                sys.modules[modname] = mod

    def test_path_hooks_leaking(self):
        class Importer(object):
            def find_module(self, fullname, path=None):
                if fullname == "a":
                    return self

            def load_module(self, name):
                sys.modules[name] = sys
                return sys
        
        def importer_for_path(path):
            if path == "xxx":
                return Importer()
            raise ImportError()
        import sys, imp
        try:
            sys.path_hooks.append(importer_for_path)
            sys.path.insert(0, "yyy")
            sys.path.insert(0, "xxx")
            import a
            try:
                import b
            except ImportError:
                pass
            assert isinstance(sys.path_importer_cache['yyy'],
                              imp.NullImporter)
        finally:
            sys.path.pop(0)
            sys.path.pop(0)
            sys.path_hooks.pop()

    def test_imp_wrapper(self):
        import sys, os, imp
        class ImpWrapper:

            def __init__(self, path=None):
                if path is not None and not os.path.isdir(path):
                    raise ImportError
                self.path = path

            def find_module(self, fullname, path=None):
                subname = fullname.split(".")[-1]
                if subname != fullname and self.path is None:
                    return None
                if self.path is None:
                    path = None
                else:
                    path = [self.path]
                try:
                    file, filename, stuff = imp.find_module(subname, path)
                except ImportError:
                    return None
                return ImpLoader(file, filename, stuff)

        class ImpLoader:

            def __init__(self, file, filename, stuff):
                self.file = file
                self.filename = filename
                self.stuff = stuff

            def load_module(self, fullname):
                mod = imp.load_module(fullname, self.file, self.filename, self.stuff)
                if self.file:
                    self.file.close()
                mod.__loader__ = self  # for introspection
                return mod

        i = ImpWrapper()
        sys.meta_path.append(i)
        sys.path_hooks.append(ImpWrapper)
        sys.path_importer_cache.clear()
        try:
            mnames = ("colorsys", "html.parser")
            for mname in mnames:
                parent = mname.split(".")[0]
                for n in sys.modules.keys():
                    if n.startswith(parent):
                        del sys.modules[n]
            for mname in mnames:
                m = __import__(mname, globals(), locals(), ["__dummy__"])
                m.__loader__  # to make sure we actually handled the import
        finally:
            sys.meta_path.pop()
            sys.path_hooks.pop()

    def test_path_hooks_module(self):
        "Verify that non-sibling imports from module loaded by path hook works"

        import sys
        import hooktest

        hooktest.__path__.append(self.hooktest) # Avoid importing os at applevel

        sys.path_hooks.append(hooktest.Importer)

        try:
            import hooktest.foo
            def import_nonexisting():
                import hooktest.errno
            raises(ImportError, import_nonexisting)
        finally:
            sys.path_hooks.pop()

class AppTestPyPyExtension(object):
    spaceconfig = dict(usemodules=['imp', 'zipimport', '__pypy__'])

    def setup_class(cls):
        cls.w_udir = cls.space.wrap(str(udir))

    def test_run_compiled_module(self):
        # XXX minimal test only
        import imp, types
        module = types.ModuleType('foobar')
        raises(IOError, imp._run_compiled_module,
               'foobar', 'this_file_does_not_exist', None, module)

    def test_getimporter(self):
        import imp, os
        # an existing directory
        importer = imp._getimporter(self.udir)
        assert importer is None
        # an existing file
        path = os.path.join(self.udir, 'test_getimporter')
        open(path, 'w').close()
        importer = imp._getimporter(path)
        assert isinstance(importer, imp.NullImporter)
        # a non-existing path
        path = os.path.join(self.udir, 'does_not_exist_at_all')
        importer = imp._getimporter(path)
        assert isinstance(importer, imp.NullImporter)
        # a mostly-empty zip file
        path = os.path.join(self.udir, 'test_getimporter.zip')
        f = open(path, 'wb')
        f.write(b'PK\x03\x04\n\x00\x00\x00\x00\x00P\x9eN>\x00\x00\x00\x00\x00'
                b'\x00\x00\x00\x00\x00\x00\x00\x05\x00\x15\x00emptyUT\t\x00'
                b'\x03wyYMwyYMUx\x04\x00\xf4\x01d\x00PK\x01\x02\x17\x03\n\x00'
                b'\x00\x00\x00\x00P\x9eN>\x00\x00\x00\x00\x00\x00\x00\x00\x00'
                b'\x00\x00\x00\x05\x00\r\x00\x00\x00\x00\x00\x00\x00\x00\x00'
                b'\xa4\x81\x00\x00\x00\x00emptyUT\x05\x00\x03wyYMUx\x00\x00PK'
                b'\x05\x06\x00\x00\x00\x00\x01\x00\x01\x00@\x00\x00\x008\x00'
                b'\x00\x00\x00\x00')
        f.close()
        importer = imp._getimporter(path)
        import zipimport
        assert isinstance(importer, zipimport.zipimporter)


class AppTestNoPycFile(object):
    spaceconfig = {
        "objspace.usepycfiles": False,
    }
    def setup_class(cls):
        usepycfiles = cls.spaceconfig['objspace.usepycfiles']
        cls.w_usepycfiles = cls.space.wrap(usepycfiles)
        cls.saved_modules = _setup(cls)

    def teardown_class(cls):
        _teardown(cls.space, cls.saved_modules)

    def test_import_possibly_from_pyc(self):
        from compiled import x
        assert x.__file__.endswith('.py')
        try:
            from compiled import lone
        except ImportError:
            assert not self.usepycfiles
        else:
            assert lone.__cached__.endswith('.pyc')

class AppTestNoLonePycFile(AppTestNoPycFile):
    spaceconfig = {
        "objspace.usepycfiles": True,
    }


class AppTestMultithreadedImp(object):
    spaceconfig = dict(usemodules=['thread', 'rctime'])

    def setup_class(cls):
        #if not conftest.option.runappdirect:
        #    py.test.skip("meant as an -A test")
        tmpfile = udir.join('test_multithreaded_imp.py')
        tmpfile.write('''if 1:
            x = 666
            import time
            for i in range(1000): time.sleep(0.001)
            x = 42
        ''')
        cls.w_tmppath = cls.space.wrap(str(udir))

    def test_multithreaded_import(self):
        import sys, _thread, time
        oldpath = sys.path[:]
        try:
            sys.path.insert(0, self.tmppath)
            got = []

            def check():
                import test_multithreaded_imp
                got.append(getattr(test_multithreaded_imp, 'x', '?'))

            for i in range(5):
                _thread.start_new_thread(check, ())

            for n in range(100):
                for i in range(105): time.sleep(0.001)
                if len(got) == 5:
                    break
            else:
                raise AssertionError("got %r so far but still waiting" %
                                     (got,))

            assert got == [42] * 5, got

        finally:
            sys.path[:] = oldpath<|MERGE_RESOLUTION|>--- conflicted
+++ resolved
@@ -760,7 +760,10 @@
         assert module.__name__ == 'a'
         assert module.__file__ == 'invalid_path_name'
 
-<<<<<<< HEAD
+    def test_crash_load_module(self):
+        import imp
+        raises(ValueError, imp.load_module, "", "", "", [1, 2, 3, 4])
+
     def test_source_encoding(self):
         import imp
         import encoded
@@ -796,11 +799,6 @@
             raises(ImportError, imp.NullImporter, name)
         finally:
             os.rmdir(name)
-=======
-    def test_crash_load_module(self):
-        import imp
-        raises(ValueError, imp.load_module, "", "", "", [1, 2, 3, 4])
->>>>>>> 9506e316
 
 
 class TestAbi:
