--- conflicted
+++ resolved
@@ -669,11 +669,7 @@
 
         assert time.tzname == "<test_reimport_builtin removed this>"
 
-<<<<<<< HEAD
-        imp.reload(time1)   # don't leave a broken time.tzset behind
-=======
-        reload(time1)   # don't leave a broken time.tzname behind
->>>>>>> 35dd2b0b
+        imp.reload(time1)   # don't leave a broken time.tzname behind
         import time
         assert time.tzname != "<test_reimport_builtin removed this>"
 
