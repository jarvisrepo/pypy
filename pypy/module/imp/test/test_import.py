# coding: utf-8
import py
from pypy.interpreter.module import Module
from pypy.interpreter import gateway
from pypy.interpreter.error import OperationError
from pypy.interpreter.pycode import PyCode
from pypy.module.imp.test.support import BaseImportTest
from rpython.tool.udir import udir
from rpython.rlib import streamio
from pypy.tool.option import make_config
from pypy.tool.pytest.objspace import maketestobjspace
import pytest
import sys, os
import tempfile, marshal

from pypy.module.imp import importing

from pypy import conftest

def setuppkg(pkgname, **entries):
    p = udir.join('impsubdir')
    if pkgname:
        p = p.join(*pkgname.split('.'))
    p.ensure(dir=1)
    f = p.join("__init__.py").open('w')
    print >> f, "# package"
    f.close()
    for filename, content in entries.items():
        filename += '.py'
        f = p.join(filename).open('w')
        print >> f, '#', filename
        print >> f, content
        f.close()
    return p

def setup_directory_structure(cls):
    space = cls.space
    root = setuppkg("",
                    a = "imamodule = 1\ninpackage = 0",
                    ambig = "imamodule = 1",
                    test_reload = "def test():\n    raise ValueError\n",
                    infinite_reload = "import infinite_reload, imp; imp.reload(infinite_reload)",
                    del_sys_module = "import sys\ndel sys.modules['del_sys_module']\n",
                    itertools = "hello_world = 42\n",
                    gc = "should_never_be_seen = 42\n",
                    )
    root.ensure("notapackage", dir=1)    # empty, no __init__.py
    setuppkg("pkg",
             a          = "imamodule = 1\ninpackage = 1",
             b          = "imamodule = 1\ninpackage = 1",
             relative_a = "import a",
             abs_b      = "import b",
             abs_x_y    = "import x.y",
             abs_sys    = "import sys",
             struct     = "inpackage = 1",
             errno      = "",
             absolute   = "from __future__ import absolute_import\nimport struct",
             relative_b = "from __future__ import absolute_import\nfrom . import struct",
             relative_c = "from __future__ import absolute_import\nfrom .struct import inpackage",
             relative_f = "from .imp import get_magic",
             relative_g = "import imp; from .imp import get_magic",
             inpackage  = "inpackage = 1",
             function_a = "g = {'__name__': 'pkg.a'}; __import__('inpackage', g); print(g)",
             function_b = "g = {'__name__': 'not.a'}; __import__('inpackage', g); print(g)",
             )
    setuppkg("pkg.pkg1",
             __init__   = 'from . import a',
             a          = '',
             relative_d = "from __future__ import absolute_import\nfrom ..struct import inpackage",
             relative_e = "from __future__ import absolute_import\nfrom .. import struct",
             relative_g = "from .. import pkg1\nfrom ..pkg1 import b",
             b          = "insubpackage = 1",
             )
    setuppkg("pkg.pkg2", a='', b='')
    setuppkg("pkg_r", inpkg = "import x.y")
    setuppkg("pkg_r.x", y='')
    setuppkg("x")
    setuppkg("ambig", __init__ = "imapackage = 1")
    setuppkg("pkg_relative_a",
             __init__ = "import a",
             a        = "imamodule = 1\ninpackage = 1",
             )
    setuppkg("pkg_substituting",
             __init__ = "import sys, pkg_substituted\n"
                        "print('TOTO', __name__)\n"
                        "sys.modules[__name__] = pkg_substituted")
    setuppkg("pkg_substituted", mod='')
    setuppkg("evil_pkg",
             evil = "import sys\n"
                      "from evil_pkg import good\n"
                      "sys.modules['evil_pkg.evil'] = good",
             good = "a = 42")
    p = setuppkg("readonly", x='')
    p = setuppkg("pkg_univnewlines")
    p.join('__init__.py').write(
        'a=5\nb=6\rc="""hello\r\nworld"""\r', mode='wb')
    p.join('mod.py').write(
        'a=15\nb=16\rc="""foo\r\nbar"""\r', mode='wb')
    p = setuppkg("encoded",
             # actually a line 2, setuppkg() sets up a line1
             line2 = "# encoding: iso-8859-1\n",
             bad = "# encoding: uft-8\n")

    fsenc = sys.getfilesystemencoding()
    # covers utf-8 and Windows ANSI code pages one non-space symbol from
    # every page (http://en.wikipedia.org/wiki/Code_page)
    known_locales = {
        'utf-8' : b'\xc3\xa4',
        'cp1250' : b'\x8C',
        'cp1251' : b'\xc0',
        'cp1252' : b'\xc0',
        'cp1253' : b'\xc1',
        'cp1254' : b'\xc0',
        'cp1255' : b'\xe0',
        'cp1256' : b'\xe0',
        'cp1257' : b'\xc0',
        'cp1258' : b'\xc0',
        }

    if sys.platform == 'darwin':
        # Mac OS X uses the Normal Form D decomposition
        # http://developer.apple.com/mac/library/qa/qa2001/qa1173.html
        special_char = b'a\xcc\x88'
    else:
        special_char = known_locales.get(fsenc)

    if special_char:
        p.join(special_char + '.py').write('pass')
        cls.w_special_char = space.wrap(special_char.decode(fsenc))
    else:
        cls.w_special_char = space.w_None

    # create compiled/x.py and a corresponding pyc file
    p = setuppkg("compiled", x = "x = 84")
    if conftest.option.runappdirect:
        import marshal, stat, struct, os, imp
        code = py.code.Source(p.join("x.py").read()).compile()
        s3 = marshal.dumps(code)
        s2 = struct.pack("i", os.stat(str(p.join("x.py")))[stat.ST_MTIME])
        p.join("x.pyc").write(imp.get_magic() + s2 + s3, mode='wb')
    else:
        w = space.wrap
        w_modname = w("compiled.x")
        filename = str(p.join("x.py"))
        pycname = importing.make_compiled_pathname("x.py")
        stream = streamio.open_file_as_stream(filename, "r")
        try:
            importing.load_source_module(
                space, w_modname, w(importing.Module(space, w_modname)),
                filename, stream.readall(),
                stream.try_to_find_file_descriptor())
        finally:
            stream.close()
        if space.config.objspace.usepycfiles:
            # also create a lone .pyc file
            p.join('lone.pyc').write(p.join(pycname).read(mode='rb'),
                                     mode='wb')

    # create a .pyw file
    p = setuppkg("windows", x = "x = 78")
    try:
        p.join('x.pyw').remove()
    except py.error.ENOENT:
        pass
    p.join('x.py').rename(p.join('x.pyw'))

    return str(root)


def _setup(cls):
    space = cls.space
    dn = setup_directory_structure(cls)
    return _setup_path(space, dn)

def _setup_path(space, path):
    return space.appexec([space.wrap(path)], """
        (dn): 
            import sys
            path = list(sys.path)
            sys.path.insert(0, dn)
            return path, sys.modules.copy()
    """)

def _teardown(space, w_saved_modules):
    space.appexec([w_saved_modules], """
        (path_and_modules):
            saved_path, saved_modules = path_and_modules
            import sys
            sys.path[:] = saved_path
            sys.modules.clear()
            sys.modules.update(saved_modules)
    """)


class AppTestImport(BaseImportTest):
    spaceconfig = {
        "usemodules": ['rctime'],
    }

    def setup_class(cls):
        BaseImportTest.setup_class.im_func(cls)
        cls.w_runappdirect = cls.space.wrap(conftest.option.runappdirect)
        cls.w_saved_modules = _setup(cls)
        #XXX Compile class

    def teardown_class(cls):
        _teardown(cls.space, cls.w_saved_modules)

    def w_exec_(self, cmd, ns):
        exec(cmd, ns)

    def test_file_and_cached(self):
        import compiled.x
        assert "__pycache__" not in compiled.x.__file__
        assert compiled.x.__file__.endswith(".py")
        assert "__pycache__" in compiled.x.__cached__
        assert compiled.x.__cached__.endswith(".pyc")

    def test_set_sys_modules_during_import(self):
        from evil_pkg import evil
        assert evil.a == 42

    def test_import_bare_dir_fails(self):
        def imp():
            import notapackage
        raises(ImportError, imp)

    def test_import_bare_dir_warns(self):
        def imp():
            import notapackage

        import _warnings
        def simplefilter(action, category):
            _warnings.filters.insert(0, (action, None, category, None, 0))
        simplefilter('error', ImportWarning)
        try:
            raises(ImportWarning, imp)
        finally:
            simplefilter('default', ImportWarning)

    def test_import_sys(self):
        import sys

    def test_import_a(self):
        import sys
        import a
        assert a == sys.modules.get('a')

    def test_import_a_cache(self):
        import sys
        import a
        a0 = a
        import a
        assert a == a0

    def test_trailing_slash(self):
        import sys
        try:
            sys.path[0] += '/'
            import a
        finally:
            sys.path[0] = sys.path[0].rstrip('/')

    def test_import_pkg(self):
        import sys
        import pkg
        assert pkg == sys.modules.get('pkg')

    def test_import_dotted(self):
        import sys
        import pkg.a
        assert pkg == sys.modules.get('pkg')
        assert pkg.a == sys.modules.get('pkg.a')

    def test_import_keywords(self):
        __import__(name='sys', level=0)

    def test_import_by_filename(self):
        import pkg.a
        filename = pkg.a.__file__
        assert filename.endswith('.py')
        exc = raises(ImportError, __import__, filename[:-3])
        assert exc.value.args[0] == "Import by filename is not supported."

    def test_import_badcase(self):
        def missing(name):
            try:
                __import__(name)
            except ImportError:
                pass
            else:
                raise Exception("import should not have succeeded: %r" %
                                (name,))
        missing("Sys")
        missing("SYS")
        missing("fuNCTionAl")
        missing("pKg")
        missing("pKg.a")
        missing("pkg.A")

    def test_import_dotted_cache(self):
        import sys
        import pkg.a
        assert pkg == sys.modules.get('pkg')
        assert pkg.a == sys.modules.get('pkg.a')
        pkg0 = pkg
        pkg_a0 = pkg.a
        import pkg.a
        assert pkg == pkg0
        assert pkg.a == pkg_a0

    def test_import_dotted2(self):
        import sys
        import pkg.pkg1.a
        assert pkg == sys.modules.get('pkg')
        assert pkg.pkg1 == sys.modules.get('pkg.pkg1')
        assert pkg.pkg1.a == sys.modules.get('pkg.pkg1.a')

    def test_import_ambig(self):
        import sys
        import ambig
        assert ambig == sys.modules.get('ambig')
        assert hasattr(ambig,'imapackage')

    def test_from_a(self):
        import sys
        from a import imamodule
        assert 'a' in sys.modules
        assert imamodule == 1

    def test_from_dotted(self):
        import sys
        from pkg.a import imamodule
        assert 'pkg' in sys.modules
        assert 'pkg.a' in sys.modules
        assert imamodule == 1

    def test_from_pkg_import_module(self):
        import sys
        from pkg import a
        assert 'pkg' in sys.modules
        assert 'pkg.a' in sys.modules
        pkg = sys.modules.get('pkg')
        assert a == pkg.a
        aa = sys.modules.get('pkg.a')
        assert a == aa

    def test_import_absolute(self):
        from pkg import relative_a
        assert relative_a.a.inpackage == 0

    def test_import_absolute_dont_default_to_relative(self):
        def imp():
            from pkg import abs_b
        raises(ImportError, imp)

    def test_import_pkg_absolute(self):
        import pkg_relative_a
        assert pkg_relative_a.a.inpackage == 0

    def test_import_absolute_partial_success(self):
        def imp():
            import pkg_r.inpkg
        raises(ImportError, imp)

    def test_import_builtin_inpackage(self):
        def imp():
            import pkg.sys
        raises(ImportError,imp)

        import sys, pkg.abs_sys
        assert pkg.abs_sys.sys is sys

        import errno, pkg.errno
        assert pkg.errno is not errno

    def test_import_Globals_Are_None(self):
        import sys
        m = __import__('sys')
        assert sys == m
        n = __import__('sys', None, None, [''])
        assert sys == n
        o = __import__('sys', [], [], ['']) # CPython accepts this
        assert sys == o

    def test_substituting_import(self):
        from pkg_substituting import mod
        assert mod.__name__ =='pkg_substituting.mod'

    def test_proper_failure_on_killed__path__(self):
        import pkg.pkg2.a
        del pkg.pkg2.__path__
        def imp_b():
            import pkg.pkg2.b
        raises(ImportError,imp_b)

    def test_pyc(self):
        import sys
        import compiled.x
        assert compiled.x == sys.modules.get('compiled.x')

    @pytest.mark.skipif("sys.platform != 'win32'")
    def test_pyw(self):
        import windows.x
        assert windows.x.__file__.endswith('x.pyw')

    def test_cannot_write_pyc(self):
        import sys, os
        p = os.path.join(sys.path[0], 'readonly')
        try:
            os.chmod(p, 0o555)
        except:
            skip("cannot chmod() the test directory to read-only")
        try:
            import readonly.x    # cannot write x.pyc, but should not crash
        finally:
            os.chmod(p, 0o775)
        assert "__pycache__" in readonly.x.__cached__

    def test__import__empty_string(self):
        raises(ValueError, __import__, "")

    def test_py_directory(self):
        import imp, os, sys
        source = os.path.join(sys.path[0], 'foo.py')
        os.mkdir(source)
        try:
            raises(ImportError, imp.find_module, 'foo')
        finally:
            os.rmdir(source)

    def test_invalid__name__(self):
        glob = {}
        exec("__name__ = None; import sys", glob)
        import sys
        assert glob['sys'] is sys

    def test_future_absolute_import(self):
        def imp():
            from pkg import absolute
            assert hasattr(absolute.struct, 'pack')
        imp()

    def test_future_relative_import_without_from_name(self):
        from pkg import relative_b
        assert relative_b.struct.inpackage == 1

    def test_no_relative_import(self):
        def imp():
            from pkg import relative_f
        exc = raises(ImportError, imp)
        assert exc.value.args[0] == "No module named pkg.imp"

    def test_no_relative_import_bug(self):
        def imp():
            from pkg import relative_g
        exc = raises(ImportError, imp)
        assert exc.value.args[0] == "No module named pkg.imp"

    def test_import_msg(self):
        def imp():
            import pkg.i_am_not_here.neither_am_i
        exc = raises(ImportError, imp)
        assert exc.value.args[0] == "No module named pkg.i_am_not_here"

    def test_future_relative_import_level_1(self):
        from pkg import relative_c
        assert relative_c.inpackage == 1

    def test_future_relative_import_level_2(self):
        from pkg.pkg1 import relative_d
        assert relative_d.inpackage == 1

    def test_future_relative_import_level_2_without_from_name(self):
        from pkg.pkg1 import relative_e
        assert relative_e.struct.inpackage == 1

    def test_future_relative_import_level_3(self):
        from pkg.pkg1 import relative_g
        assert relative_g.b.insubpackage == 1
        import pkg.pkg1
        assert pkg.pkg1.__package__ == 'pkg.pkg1'

    def test_future_relative_import_error_when_in_non_package(self):
        ns = {'__name__': __name__}
        exec("""def imp():
                    print('__name__ =', __name__)
                    from .struct import inpackage
        """, ns)
        raises(ValueError, ns['imp'])

    def test_future_relative_import_error_when_in_non_package2(self):
        ns = {'__name__': __name__}
        exec("""def imp():
                    from .. import inpackage
        """, ns)
        raises(ValueError, ns['imp'])

    def test_relative_import_with___name__(self):
        import sys
        mydict = {'__name__': 'sys.foo'}
        res = __import__('', mydict, mydict, ('bar',), 1)
        assert res is sys

    def test_relative_import_with___name__and___path__(self):
        import sys
        import imp
        foo = imp.new_module('foo')
        sys.modules['sys.foo'] = foo
        mydict = {'__name__': 'sys.foo', '__path__': '/some/path'}
        res = __import__('', mydict, mydict, ('bar',), 1)
        assert res is foo

    def test_relative_import_pkg(self):
        import sys
        import imp
        pkg = imp.new_module('newpkg')
        sys.modules['newpkg'] = pkg
        mydict = {'__name__': 'newpkg.foo', '__path__': '/some/path'}
        res = __import__('', mydict, None, ['bar'], 2)
        assert res is pkg

    def test__package__(self):
        # Regression test for http://bugs.python.org/issue3221.
        def check_absolute():
            self.exec_("from os import path", ns)
        def check_relative():
            self.exec_("from . import a", ns)

        import pkg

        # Check both OK with __package__ and __name__ correct
        ns = dict(__package__='pkg', __name__='pkg.notarealmodule')
        check_absolute()
        check_relative()

        # Check both OK with only __name__ wrong
        ns = dict(__package__='pkg', __name__='notarealpkg.notarealmodule')
        check_absolute()
        check_relative()

        # Check relative fails with only __package__ wrong
        ns = dict(__package__='foo', __name__='pkg.notarealmodule')
        check_absolute() # XXX check warnings
        raises(SystemError, check_relative)

        # Check relative fails with __package__ and __name__ wrong
        ns = dict(__package__='foo', __name__='notarealpkg.notarealmodule')
        check_absolute() # XXX check warnings
        raises(SystemError, check_relative)

        # Check relative fails when __package__ set to a non-string
        ns = dict(__package__=object())
        check_absolute()
        raises(ValueError, check_relative)

    def test_import_function(self):
        # More tests for __import__
        import sys
        if sys.version < '3.3':
            from pkg import function_a
            assert function_a.g['__package__'] == 'pkg'
            raises(ImportError, "from pkg import function_b")
        else:
            raises(ImportError, "from pkg import function_a")

    def test_universal_newlines(self):
        import pkg_univnewlines
        assert pkg_univnewlines.a == 5
        assert pkg_univnewlines.b == 6
        assert pkg_univnewlines.c == "hello\nworld"
        from pkg_univnewlines import mod
        assert mod.a == 15
        assert mod.b == 16
        assert mod.c == "foo\nbar"

    def test_reload(self):
        import test_reload, imp
        try:
            test_reload.test()
        except ValueError:
            pass

        # If this test runs too quickly, test_reload.py's mtime
        # attribute will remain unchanged even if the file is rewritten.
        # Consequently, the file would not reload.  So, added a sleep()
        # delay to assure that a new, distinct timestamp is written.
        import time
        time.sleep(1)

        with open(test_reload.__file__, "w") as f:
            f.write("def test():\n    raise NotImplementedError\n")
        imp.reload(test_reload)
        try:
            test_reload.test()
        except NotImplementedError:
            pass

        # Ensure that the file is closed
        # (on windows at least)
        import os
        os.unlink(test_reload.__file__)

        # restore it for later tests
        with open(test_reload.__file__, "w") as f:
            f.write("def test():\n    raise ValueError\n")

    def test_reload_failing(self):
        import test_reload
        import time, imp
        time.sleep(1)
        f = open(test_reload.__file__, "w")
        f.write("a = 10 // 0\n")
        f.close()

        # A failing reload should leave the previous module in sys.modules
        raises(ZeroDivisionError, imp.reload, test_reload)
        import os, sys
        assert 'test_reload' in sys.modules
        assert test_reload.test
        os.unlink(test_reload.__file__)

    def test_reload_submodule(self):
        import pkg.a, imp
        imp.reload(pkg.a)

    def test_reload_builtin(self):
        import sys, imp
        oldpath = sys.path
        try:
            del sys.settrace
        except AttributeError:
            pass

        imp.reload(sys)

        assert sys.path is oldpath
        assert 'settrace' in dir(sys)

    def test_reload_builtin_doesnt_clear(self):
        import imp
        import sys
        sys.foobar = "baz"
        imp.reload(sys)
        assert sys.foobar == "baz"

    def test_reimport_builtin_simple_case_1(self):
        import sys, time
        del time.clock
        del sys.modules['time']
        import time
        assert hasattr(time, 'clock')

    def test_reimport_builtin_simple_case_2(self):
        import sys, time
        time.foo = "bar"
        del sys.modules['time']
        import time
        assert not hasattr(time, 'foo')

    def test_reimport_builtin(self):
<<<<<<< HEAD
        import imp, sys, time
        skip("fix me")
=======
        import sys, time
>>>>>>> f668afce
        oldpath = sys.path
        time.tzset = "<test_reimport_builtin removed this>"

        del sys.modules['time']
        import time as time1
        assert sys.modules['time'] is time1

        assert time.tzset == "<test_reimport_builtin removed this>"

        imp.reload(time1)   # don't leave a broken time.tzset behind
        import time
        assert time.tzset != "<test_reimport_builtin removed this>"

    def test_reload_infinite(self):
        import infinite_reload

    def test_explicitly_missing(self):
        import sys
        sys.modules['foobarbazmod'] = None
        try:
            import foobarbazmod
            assert False, "should have failed, got instead %r" % (
                foobarbazmod,)
        except ImportError:
            pass

    def test_del_from_sys_modules(self):
        try:
            import del_sys_module
        except ImportError:
            pass    # ok
        else:
            assert False, 'should not work'

    def test_cache_from_source(self):
        import imp
        pycfile = imp.cache_from_source('a/b/c.py')
        assert pycfile.startswith('a/b/__pycache__/c.pypy-')
        assert pycfile.endswith('.pyc')
        assert imp.source_from_cache('a/b/__pycache__/c.pypy-17.pyc'
                                     ) == 'a/b/c.py'
        raises(ValueError, imp.source_from_cache, 'a/b/c.py')

    def test_shadow_builtin(self):
        if self.runappdirect: skip("hard to test: module is already imported")
        # 'import gc' is supposed to always find the built-in module;
        # like CPython, it is a built-in module, so it shadows everything,
        # even though there is a gc.py.
        import sys
        assert 'gc' not in sys.modules
        import gc
        assert not hasattr(gc, 'should_never_be_seen')
        assert '(built-in)' in repr(gc)
        del sys.modules['gc']

    def test_shadow_extension_1(self):
        if self.runappdirect: skip("hard to test: module is already imported")
        import sys
        sys.modules.pop('itertools', None)
        import itertools
        assert hasattr(itertools, 'hello_world')
        assert not hasattr(itertools, 'count')
        assert '(built-in)' not in repr(itertools)
        del sys.modules['itertools']

    def test_shadow_extension_2(self):
        if self.runappdirect: skip("hard to test: module is already imported")
        # 'import _md5' is supposed to find the built-in module even
        # if there is also one in sys.path as long as it is *after* the
        # special entry '.../lib_pypy/__extensions__'.  (Note that for now
        # there is one in lib_pypy/_md5.py, which should not be seen
        # either; hence the (built-in) test below.)
        import sys
        sys.modules.pop('itertools', None)
        sys.path.append(sys.path.pop(0))
        try:
            import itertools
            assert not hasattr(itertools, 'hello_world')
            assert hasattr(itertools, 'islice')
            assert '(built-in)' in repr(itertools)
        finally:
            sys.path.insert(0, sys.path.pop())
        del sys.modules['itertools']

    def test_invalid_pathname(self):
        import imp
        import pkg
        import os
        pathname = os.path.join(os.path.dirname(pkg.__file__), 'a.py')
        module = imp.load_module('a', open(pathname),
                                 'invalid_path_name', ('.py', 'r', imp.PY_SOURCE))
        assert module.__name__ == 'a'
        assert module.__file__ == 'invalid_path_name'

    def test_crash_load_module(self):
        import imp
        raises(ValueError, imp.load_module, "", "", "", [1, 2, 3, 4])

    def test_source_encoding(self):
        import imp
        import encoded
        fd = imp.find_module('line2', encoded.__path__)[0]
        assert fd.encoding == 'iso-8859-1'
        assert fd.tell() == 0

    def test_bad_source_encoding(self):
        import imp
        import encoded
        raises(SyntaxError, imp.find_module, 'bad', encoded.__path__)

    def test_find_module_fsdecode(self):
        import sys
        name = self.special_char
        if not name:
            skip("can't run this test with %s as filesystem encoding"
                 % sys.getfilesystemencoding())
        import imp
        import encoded
        f, filename, _ = imp.find_module(name, encoded.__path__)
        assert f is not None
        assert filename[:-3].endswith(name)

    def test_unencodable(self):
        if not self.testfn_unencodable:
            skip("need an unencodable filename")
        import imp
        import os
        name = self.testfn_unencodable
        os.mkdir(name)
        try:
            raises(ImportError, imp.NullImporter, name)
        finally:
            os.rmdir(name)


class TestAbi:
    def test_abi_tag(self):
        space1 = maketestobjspace(make_config(None, soabi='TEST'))
        space2 = maketestobjspace(make_config(None, soabi=''))
        if sys.platform == 'win32':
            assert importing.get_so_extension(space1) == '.TESTi.pyd'
            assert importing.get_so_extension(space2) == '.pyd'
        else:
            assert importing.get_so_extension(space1) == '.TESTi.so'
            assert importing.get_so_extension(space2) == '.so'

def _getlong(data):
    x = marshal.dumps(data)
    return x[-4:]

def _testfile(space, magic, mtime, co=None):
    cpathname = str(udir.join('test.pyc'))
    f = file(cpathname, "wb")
    f.write(_getlong(magic))
    f.write(_getlong(mtime))
    if co:
        # marshal the code object with the PyPy marshal impl
        pyco = PyCode._from_code(space, co)
        w_marshal = space.getbuiltinmodule('marshal')
        w_marshaled_code = space.call_method(w_marshal, 'dumps', pyco)
        marshaled_code = space.bytes_w(w_marshaled_code)
        f.write(marshaled_code)
    f.close()
    return cpathname

def _testfilesource(source="x=42"):
    pathname = str(udir.join('test.py'))
    f = file(pathname, "wb")
    f.write(source)
    f.close()
    return pathname

class TestPycStuff:
    # ___________________ .pyc related stuff _________________

    def test_check_compiled_module(self):
        space = self.space
        mtime = 12345
        cpathname = _testfile(space, importing.get_pyc_magic(space), mtime)
        ret = importing.check_compiled_module(space,
                                              cpathname,
                                              mtime)
        assert ret is not None
        ret.close()

        # check for wrong mtime
        ret = importing.check_compiled_module(space,
                                              cpathname,
                                              mtime+1)
        assert ret is None

        # also check with expected mtime==0 (nothing special any more about 0)
        ret = importing.check_compiled_module(space,
                                              cpathname,
                                              0)
        assert ret is None
        os.remove(cpathname)

        # check for wrong version
        cpathname = _testfile(space, importing.get_pyc_magic(space)+1, mtime)
        ret = importing.check_compiled_module(space,
                                              cpathname,
                                              mtime)
        assert ret is None

        # check for empty .pyc file
        f = open(cpathname, 'wb')
        f.close()
        ret = importing.check_compiled_module(space,
                                              cpathname,
                                              mtime)
        assert ret is None
        os.remove(cpathname)

    def test_read_compiled_module(self):
        space = self.space
        mtime = 12345
        co = compile('x = 42', '?', 'exec')
        cpathname = _testfile(space, importing.get_pyc_magic(space), mtime, co)
        stream = streamio.open_file_as_stream(cpathname, "rb")
        try:
            stream.seek(8, 0)
            w_code = importing.read_compiled_module(
                    space, cpathname, stream.readall())
            pycode = w_code
        finally:
            stream.close()
        assert type(pycode) is PyCode
        w_dic = space.newdict()
        pycode.exec_code(space, w_dic, w_dic)
        w_ret = space.getitem(w_dic, space.wrap('x'))
        ret = space.int_w(w_ret)
        assert ret == 42

    def test_load_compiled_module(self):
        space = self.space
        mtime = 12345
        co = compile('x = 42', '?', 'exec')
        cpathname = _testfile(space, importing.get_pyc_magic(space), mtime, co)
        w_modulename = space.wrap('somemodule')
        stream = streamio.open_file_as_stream(cpathname, "rb")
        try:
            w_mod = space.wrap(Module(space, w_modulename))
            magic = importing._r_long(stream)
            timestamp = importing._r_long(stream)
            w_ret = importing.load_compiled_module(space,
                                                   w_modulename,
                                                   w_mod,
                                                   cpathname,
                                                   magic,
                                                   timestamp,
                                                   stream.readall())
        finally:
            stream.close()
        assert w_mod is w_ret
        w_ret = space.getattr(w_mod, space.wrap('x'))
        ret = space.int_w(w_ret)
        assert ret == 42

    def test_load_compiled_module_nopathname(self):
        space = self.space
        mtime = 12345
        co = compile('x = 42', '?', 'exec')
        cpathname = _testfile(space, importing.get_pyc_magic(space), mtime, co)
        w_modulename = space.wrap('somemodule')
        stream = streamio.open_file_as_stream(cpathname, "rb")
        try:
            w_mod = space.wrap(Module(space, w_modulename))
            magic = importing._r_long(stream)
            timestamp = importing._r_long(stream)
            w_ret = importing.load_compiled_module(space,
                                                   w_modulename,
                                                   w_mod,
                                                   None,
                                                   magic,
                                                   timestamp,
                                                   stream.readall())
        finally:
            stream.close()
        filename = space.getattr(w_ret, space.wrap('__file__'))
        assert space.str_w(filename) == u'?'

    def test_parse_source_module(self):
        space = self.space
        pathname = _testfilesource()
        stream = streamio.open_file_as_stream(pathname, "r")
        try:
            w_ret = importing.parse_source_module(space,
                                                  pathname,
                                                  stream.readall())
        finally:
            stream.close()
        pycode = w_ret
        assert type(pycode) is PyCode
        w_dic = space.newdict()
        pycode.exec_code(space, w_dic, w_dic)
        w_ret = space.getitem(w_dic, space.wrap('x'))
        ret = space.int_w(w_ret)
        assert ret == 42

    def test_long_writes(self):
        pathname = str(udir.join('test.dat'))
        stream = streamio.open_file_as_stream(pathname, "wb")
        try:
            importing._w_long(stream, 42)
            importing._w_long(stream, 12312)
            importing._w_long(stream, 128397198)
        finally:
            stream.close()
        stream = streamio.open_file_as_stream(pathname, "rb")
        try:
            res = importing._r_long(stream)
            assert res == 42
            res = importing._r_long(stream)
            assert res == 12312
            res = importing._r_long(stream)
            assert res == 128397198
        finally:
            stream.close()

    def test_load_source_module(self):
        space = self.space
        w_modulename = space.wrap('somemodule')
        w_mod = space.wrap(Module(space, w_modulename))
        pathname = _testfilesource()
        stream = streamio.open_file_as_stream(pathname, "r")
        try:
            w_ret = importing.load_source_module(
                space, w_modulename, w_mod,
                pathname, stream.readall(),
                stream.try_to_find_file_descriptor())
        finally:
            stream.close()
        assert w_mod is w_ret
        w_ret = space.getattr(w_mod, space.wrap('x'))
        ret = space.int_w(w_ret)
        assert ret == 42

        cpathname = udir.join('test.pyc')
        assert cpathname.check()
        cpathname.remove()

    def test_load_source_module_nowrite(self):
        space = self.space
        w_modulename = space.wrap('somemodule')
        w_mod = space.wrap(Module(space, w_modulename))
        pathname = _testfilesource()
        stream = streamio.open_file_as_stream(pathname, "r")
        try:
            w_ret = importing.load_source_module(
                space, w_modulename, w_mod,
                pathname, stream.readall(),
                stream.try_to_find_file_descriptor(),
                write_pyc=False)
        finally:
            stream.close()
        cpathname = udir.join('test.pyc')
        assert not cpathname.check()

    def test_load_source_module_dont_write_bytecode(self):
        space = self.space
        w_modulename = space.wrap('somemodule')
        w_mod = space.wrap(Module(space, w_modulename))
        pathname = _testfilesource()
        stream = streamio.open_file_as_stream(pathname, "r")
        try:
            space.setattr(space.sys, space.wrap('dont_write_bytecode'),
                          space.w_True)
            w_ret = importing.load_source_module(
                space, w_modulename, w_mod,
                pathname, stream.readall(),
                stream.try_to_find_file_descriptor())
        finally:
            space.setattr(space.sys, space.wrap('dont_write_bytecode'),
                          space.w_False)
            stream.close()
        cpathname = udir.join('test.pyc')
        assert not cpathname.check()

    def test_load_source_module_syntaxerror(self):
        # No .pyc file on SyntaxError
        space = self.space
        w_modulename = space.wrap('somemodule')
        w_mod = space.wrap(Module(space, w_modulename))
        pathname = _testfilesource(source="<Syntax Error>")
        stream = streamio.open_file_as_stream(pathname, "r")
        try:
            w_ret = importing.load_source_module(
                space, w_modulename, w_mod,
                pathname, stream.readall(),
                stream.try_to_find_file_descriptor())
        except OperationError:
            # OperationError("Syntax Error")
            pass
        stream.close()

        cpathname = udir.join('test.pyc')
        assert not cpathname.check()
        
    def test_load_source_module_importerror(self):
        # the .pyc file is created before executing the module
        space = self.space
        w_modulename = space.wrap('somemodule')
        w_mod = space.wrap(Module(space, w_modulename))
        pathname = _testfilesource(source="a = unknown_name")
        stream = streamio.open_file_as_stream(pathname, "r")
        try:
            w_ret = importing.load_source_module(
                space, w_modulename, w_mod,
                pathname, stream.readall(),
                stream.try_to_find_file_descriptor())
        except OperationError:
            # OperationError("NameError", "global name 'unknown_name' is not defined")
            pass
        stream.close()

        # And the .pyc has been generated
        cpathname = udir.join(importing.make_compiled_pathname('test.py'))
        assert cpathname.check()

    def test_write_compiled_module(self):
        space = self.space
        pathname = _testfilesource()
        os.chmod(pathname, 0777)
        stream = streamio.open_file_as_stream(pathname, "r")
        try:
            w_ret = importing.parse_source_module(space,
                                                  pathname,
                                                  stream.readall())
        finally:
            stream.close()
        pycode = w_ret
        assert type(pycode) is PyCode

        cpathname = str(udir.join('cpathname.pyc'))
        mode = 0777
        mtime = 12345
        importing.write_compiled_module(space,
                                        pycode,
                                        cpathname,
                                        mode,
                                        mtime)

        # check
        ret = importing.check_compiled_module(space,
                                              cpathname,
                                              mtime)
        assert ret is not None
        ret.close()

        # Check that the executable bit was removed
        assert os.stat(cpathname).st_mode & 0111 == 0

        # read compiled module
        stream = streamio.open_file_as_stream(cpathname, "rb")
        try:
            stream.seek(8, 0)
            w_code = importing.read_compiled_module(space, cpathname,
                                                    stream.readall())
            pycode = w_code
        finally:
            stream.close()

        # check value of load
        w_dic = space.newdict()
        pycode.exec_code(space, w_dic, w_dic)
        w_ret = space.getitem(w_dic, space.wrap('x'))
        ret = space.int_w(w_ret)
        assert ret == 42

    def test_pyc_magic_changes(self):
        py.test.skip("For now, PyPy generates only one kind of .pyc files")
        # test that the pyc files produced by a space are not reimportable
        # from another, if they differ in what opcodes they support
        allspaces = [self.space]
        for opcodename in self.space.config.objspace.opcodes.getpaths():
            key = 'objspace.opcodes.' + opcodename
            space2 = maketestobjspace(make_config(None, **{key: True}))
            allspaces.append(space2)
        for space1 in allspaces:
            for space2 in allspaces:
                if space1 is space2:
                    continue
                pathname = "whatever"
                mtime = 12345
                co = compile('x = 42', '?', 'exec')
                cpathname = _testfile(space1, importing.get_pyc_magic(space1),
                                      mtime, co)
                w_modulename = space2.wrap('somemodule')
                stream = streamio.open_file_as_stream(cpathname, "rb")
                try:
                    w_mod = space2.wrap(Module(space2, w_modulename))
                    magic = importing._r_long(stream)
                    timestamp = importing._r_long(stream)
                    space2.raises_w(space2.w_ImportError,
                                    importing.load_compiled_module,
                                    space2,
                                    w_modulename,
                                    w_mod,
                                    cpathname,
                                    magic,
                                    timestamp,
                                    stream.readall())
                finally:
                    stream.close()

    def test_annotation(self):
        from rpython.annotator.annrpython import RPythonAnnotator
        from rpython.annotator import model as annmodel
        def f():
            return importing.make_compiled_pathname('abc/foo.py')
        a = RPythonAnnotator()
        s = a.build_types(f, [])
        assert isinstance(s, annmodel.SomeString)
        assert s.no_nul


def test_PYTHONPATH_takes_precedence(space): 
    if sys.platform == "win32":
        py.test.skip("unresolved issues with win32 shell quoting rules")
    from pypy.interpreter.test.test_zpy import pypypath 
    extrapath = udir.ensure("pythonpath", dir=1) 
    extrapath.join("urllib.py").write("print(42)\n")
    old = os.environ.get('PYTHONPATH', None)
    oldlang = os.environ.pop('LANG', None)
    try:
        os.environ['PYTHONPATH'] = str(extrapath)
        output = py.process.cmdexec('''"%s" "%s" -c "import urllib"''' %
                                 (sys.executable, pypypath))
        assert output.strip() == '42'
    finally:
        if old:
            os.environ['PYTHONPATH'] = old
        if oldlang:
            os.environ['LANG'] = oldlang


class AppTestImportHooks(object):
    spaceconfig = {
        "usemodules": ['struct', 'itertools', 'rctime'],
    }

    def setup_class(cls):
        mydir = os.path.dirname(__file__)
        cls.w_hooktest = cls.space.wrap(os.path.join(mydir, 'hooktest'))
        cls.w_saved_modules = _setup_path(cls.space, mydir)
        cls.space.appexec([], """
            ():
                # Obscure: manually bootstrap the utf-8/latin1 codecs
                # for TextIOs opened by imp.find_module. It's not
                # otherwise loaded by the test infrastructure but would
                # have been by app_main
                import encodings.utf_8
                import encodings.latin_1
        """)

    def teardown_class(cls):
        _teardown(cls.space, cls.w_saved_modules)

    def test_meta_path(self):
        tried_imports = []
        class Importer(object):
            def find_module(self, fullname, path=None):
                tried_imports.append((fullname, path))

        import sys, math
        del sys.modules["math"]

        sys.meta_path.append(Importer())
        try:
            import math
            assert len(tried_imports) == 1
            package_name = '.'.join(__name__.split('.')[:-1])
            if package_name:
                assert tried_imports[0][0] == package_name + ".math"
            else:
                assert tried_imports[0][0] == "math"
        finally:
            sys.meta_path.pop()

    def test_meta_path_block(self):
        class ImportBlocker(object):
            "Specified modules can't be imported, even if they are built-in"
            def __init__(self, *namestoblock):
                self.namestoblock = dict.fromkeys(namestoblock)
            def find_module(self, fullname, path=None):
                if fullname in self.namestoblock:
                    return self
            def load_module(self, fullname):
                raise ImportError("blocked")

        import sys, imp
        modname = "errno" # an arbitrary harmless builtin module
        mod = None
        if modname in sys.modules:
            mod = sys.modules
            del sys.modules[modname]
        sys.meta_path.append(ImportBlocker(modname))
        try:
            raises(ImportError, __import__, modname)
            # the imp module doesn't use meta_path, and is not blocked
            # (until imp.get_loader is implemented, see PEP302)
            file, filename, stuff = imp.find_module(modname)
            imp.load_module(modname, file, filename, stuff)
        finally:
            sys.meta_path.pop()
            if mod:
                sys.modules[modname] = mod

    def test_path_hooks_leaking(self):
        class Importer(object):
            def find_module(self, fullname, path=None):
                if fullname == "a":
                    return self

            def load_module(self, name):
                sys.modules[name] = sys
                return sys

        def importer_for_path(path):
            if path == "xxx":
                return Importer()
            raise ImportError()
        import sys, imp
        try:
            sys.path_hooks.append(importer_for_path)
            sys.path.insert(0, "yyy")
            sys.path.insert(0, "xxx")
            import a
            try:
                import b
            except ImportError:
                pass
            assert isinstance(sys.path_importer_cache['yyy'],
                              imp.NullImporter)
        finally:
            sys.path.pop(0)
            sys.path.pop(0)
            sys.path_hooks.pop()

    def test_imp_wrapper(self):
        import sys, os, imp
        class ImpWrapper:

            def __init__(self, path=None):
                if path is not None and not os.path.isdir(path):
                    raise ImportError
                self.path = path

            def find_module(self, fullname, path=None):
                subname = fullname.split(".")[-1]
                if subname != fullname and self.path is None:
                    return None
                if self.path is None:
                    path = None
                else:
                    path = [self.path]
                try:
                    file, filename, stuff = imp.find_module(subname, path)
                except ImportError:
                    return None
                return ImpLoader(file, filename, stuff)

        class ImpLoader:

            def __init__(self, file, filename, stuff):
                self.file = file
                self.filename = filename
                self.stuff = stuff

            def load_module(self, fullname):
                mod = imp.load_module(fullname, self.file, self.filename, self.stuff)
                if self.file:
                    self.file.close()
                mod.__loader__ = self  # for introspection
                return mod

        i = ImpWrapper()
        sys.meta_path.append(i)
        sys.path_hooks.append(ImpWrapper)
        sys.path_importer_cache.clear()
        try:
            mnames = ("colorsys", "html.parser")
            for mname in mnames:
                parent = mname.split(".")[0]
                for n in sys.modules.keys():
                    if n.startswith(parent):
                        del sys.modules[n]
            for mname in mnames:
                m = __import__(mname, globals(), locals(), ["__dummy__"])
                m.__loader__  # to make sure we actually handled the import
        finally:
            sys.meta_path.pop()
            sys.path_hooks.pop()

    def test_path_hooks_module(self):
        "Verify that non-sibling imports from module loaded by path hook works"

        import sys
        import hooktest

        hooktest.__path__.append(self.hooktest) # Avoid importing os at applevel

        sys.path_hooks.append(hooktest.Importer)

        try:
            import hooktest.foo
            def import_nonexisting():
                import hooktest.errno
            raises(ImportError, import_nonexisting)
        finally:
            sys.path_hooks.pop()

class AppTestPyPyExtension(object):
    spaceconfig = dict(usemodules=['imp', 'zipimport', '__pypy__'])

    def setup_class(cls):
        cls.w_udir = cls.space.wrap(str(udir))

    def test_run_compiled_module(self):
        # XXX minimal test only
        import imp, types
        module = types.ModuleType('foobar')
        raises(IOError, imp._run_compiled_module,
               'foobar', 'this_file_does_not_exist', None, module)

    def test_getimporter(self):
        import imp, os
        # an existing directory
        importer = imp._getimporter(self.udir)
        assert importer is None
        # an existing file
        path = os.path.join(self.udir, 'test_getimporter')
        open(path, 'w').close()
        importer = imp._getimporter(path)
        assert isinstance(importer, imp.NullImporter)
        # a non-existing path
        path = os.path.join(self.udir, 'does_not_exist_at_all')
        importer = imp._getimporter(path)
        assert isinstance(importer, imp.NullImporter)
        # a mostly-empty zip file
        path = os.path.join(self.udir, 'test_getimporter.zip')
        f = open(path, 'wb')
        f.write(b'PK\x03\x04\n\x00\x00\x00\x00\x00P\x9eN>\x00\x00\x00\x00\x00'
                b'\x00\x00\x00\x00\x00\x00\x00\x05\x00\x15\x00emptyUT\t\x00'
                b'\x03wyYMwyYMUx\x04\x00\xf4\x01d\x00PK\x01\x02\x17\x03\n\x00'
                b'\x00\x00\x00\x00P\x9eN>\x00\x00\x00\x00\x00\x00\x00\x00\x00'
                b'\x00\x00\x00\x05\x00\r\x00\x00\x00\x00\x00\x00\x00\x00\x00'
                b'\xa4\x81\x00\x00\x00\x00emptyUT\x05\x00\x03wyYMUx\x00\x00PK'
                b'\x05\x06\x00\x00\x00\x00\x01\x00\x01\x00@\x00\x00\x008\x00'
                b'\x00\x00\x00\x00')
        f.close()
        importer = imp._getimporter(path)
        import zipimport
        assert isinstance(importer, zipimport.zipimporter)


class AppTestNoPycFile(object):
    spaceconfig = {
        "objspace.usepycfiles": False,
    }
    def setup_class(cls):
        usepycfiles = cls.spaceconfig['objspace.usepycfiles']
        cls.w_usepycfiles = cls.space.wrap(usepycfiles)
        cls.saved_modules = _setup(cls)

    def teardown_class(cls):
        _teardown(cls.space, cls.saved_modules)

    def test_import_possibly_from_pyc(self):
        from compiled import x
        assert x.__file__.endswith('.py')
        try:
            from compiled import lone
        except ImportError:
            assert not self.usepycfiles
        else:
            assert lone.__cached__.endswith('.pyc')

class AppTestNoLonePycFile(AppTestNoPycFile):
    spaceconfig = {
        "objspace.usepycfiles": True,
    }


class AppTestMultithreadedImp(object):
    spaceconfig = dict(usemodules=['thread', 'rctime'])

    def setup_class(cls):
        #if not conftest.option.runappdirect:
        #    py.test.skip("meant as an -A test")
        tmpfile = udir.join('test_multithreaded_imp.py')
        tmpfile.write('''if 1:
            x = 666
            import time
            for i in range(1000): time.sleep(0.001)
            x = 42
        ''')
        cls.w_tmppath = cls.space.wrap(str(udir))

    def test_multithreaded_import(self):
        import sys, _thread, time
        oldpath = sys.path[:]
        try:
            sys.path.insert(0, self.tmppath)
            got = []

            def check():
                import test_multithreaded_imp
                got.append(getattr(test_multithreaded_imp, 'x', '?'))

            for i in range(5):
                _thread.start_new_thread(check, ())

            for n in range(100):
                for i in range(105): time.sleep(0.001)
                if len(got) == 5:
                    break
            else:
                raise AssertionError("got %r so far but still waiting" %
                                     (got,))

            assert got == [42] * 5, got

        finally:
            sys.path[:] = oldpath<|MERGE_RESOLUTION|>--- conflicted
+++ resolved
@@ -659,12 +659,7 @@
         assert not hasattr(time, 'foo')
 
     def test_reimport_builtin(self):
-<<<<<<< HEAD
         import imp, sys, time
-        skip("fix me")
-=======
-        import sys, time
->>>>>>> f668afce
         oldpath = sys.path
         time.tzset = "<test_reimport_builtin removed this>"
 
