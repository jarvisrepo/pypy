# coding: utf-8
import py
from pypy.interpreter.module import Module
from pypy.interpreter import gateway
from pypy.interpreter.error import OperationError
from pypy.interpreter.pycode import PyCode
from pypy.module.imp.test.support import BaseImportTest
from rpython.tool.udir import udir
from rpython.rlib import streamio
from pypy.tool.option import make_config
from pypy.tool.pytest.objspace import maketestobjspace
import pytest
import sys, os
import tempfile, marshal

from pypy.module.imp import importing

from pypy import conftest


def _read_n(stream, n):
    buf = ''
    while len(buf) < n:
        data = stream.read(n - len(buf))
        if not data:
            raise streamio.StreamError("end of file")
        buf += data
    return buf

def _r_long(stream):
    s = _read_n(stream, 4)
    return importing._get_long(s)

def _w_long(stream, x):
    a = x & 0xff
    x >>= 8
    b = x & 0xff
    x >>= 8
    c = x & 0xff
    x >>= 8
    d = x & 0xff
    stream.write(chr(a) + chr(b) + chr(c) + chr(d))

def setuppkg(pkgname, **entries):
    p = udir.join('impsubdir')
    if pkgname:
        p = p.join(*pkgname.split('.'))
    p.ensure(dir=1)
    f = p.join("__init__.py").open('w')
    print >> f, "# package"
    f.close()
    for filename, content in entries.items():
        filename += '.py'
        f = p.join(filename).open('w')
        print >> f, '#', filename
        print >> f, content
        f.close()
    return p

def setup_directory_structure(cls):
    space = cls.space
    root = setuppkg("",
                    a = "imamodule = 1\ninpackage = 0",
                    ambig = "imamodule = 1",
                    test_reload = "def test():\n    raise ValueError\n",
                    infinite_reload = "import infinite_reload, imp; imp.reload(infinite_reload)",
                    del_sys_module = "import sys\ndel sys.modules['del_sys_module']\n",
                    itertools = "hello_world = 42\n",
                    gc = "should_never_be_seen = 42\n",
                    )
    root.ensure("packagenamespace", dir=1)    # empty, no __init__.py
    setuppkg("pkg",
             a          = "imamodule = 1\ninpackage = 1",
             b          = "imamodule = 1\ninpackage = 1",
             relative_a = "import a",
             abs_b      = "import b",
             abs_x_y    = "import x.y",
             abs_sys    = "import sys",
             struct     = "inpackage = 1",
             errno      = "",
             absolute   = "from __future__ import absolute_import\nimport struct",
             relative_b = "from __future__ import absolute_import\nfrom . import struct",
             relative_c = "from __future__ import absolute_import\nfrom .struct import inpackage",
             relative_f = "from .imp import get_magic",
             relative_g = "import imp; from .imp import get_magic",
             inpackage  = "inpackage = 1",
             function_a = "g = {'__name__': 'pkg.a'}; __import__('inpackage', g); print(g)",
             function_b = "g = {'__name__': 'not.a'}; __import__('inpackage', g); print(g)",
             )
    setuppkg("pkg.pkg1",
             __init__   = 'from . import a',
             a          = '',
             relative_d = "from __future__ import absolute_import\nfrom ..struct import inpackage",
             relative_e = "from __future__ import absolute_import\nfrom .. import struct",
             relative_g = "from .. import pkg1\nfrom ..pkg1 import b",
             b          = "insubpackage = 1",
             )
    setuppkg("pkg.pkg2", a='', b='')
    setuppkg("pkg.withall",
             __init__  = "__all__ = ['foobar']",
             foobar    = "found = 123")
    setuppkg("pkg.withoutall",
             __init__  = "",
             foobar    = "found = 123")
    setuppkg("pkg.bogusall",
             __init__  = "__all__ = 42")
    setuppkg("pkg_r", inpkg = "import x.y")
    setuppkg("pkg_r.x", y='')
    setuppkg("x")
    setuppkg("ambig", __init__ = "imapackage = 1")
    setuppkg("pkg_relative_a",
             __init__ = "import a",
             a        = "imamodule = 1\ninpackage = 1",
             )
    setuppkg("evil_pkg",
             evil = "import sys\n"
                      "from evil_pkg import good\n"
                      "sys.modules['evil_pkg.evil'] = good",
             good = "a = 42")
    p = setuppkg("readonly", x='')
    p = setuppkg("pkg_univnewlines")
    p.join('__init__.py').write(
        'a=5\nb=6\rc="""hello\r\nworld"""\r', mode='wb')
    p.join('mod.py').write(
        'a=15\nb=16\rc="""foo\r\nbar"""\r', mode='wb')
    setuppkg("test_bytecode",
             a = '',
             b = '',
             c = '')
    p = setuppkg("encoded",
             # actually a line 2, setuppkg() sets up a line1
             line2 = "# encoding: iso-8859-1\n",
             bad = "# encoding: uft-8\n")

    fsenc = sys.getfilesystemencoding()
    # covers utf-8 and Windows ANSI code pages one non-space symbol from
    # every page (http://en.wikipedia.org/wiki/Code_page)
    known_locales = {
        'utf-8' : b'\xc3\xa4',
        'cp1250' : b'\x8C',
        'cp1251' : b'\xc0',
        'cp1252' : b'\xc0',
        'cp1253' : b'\xc1',
        'cp1254' : b'\xc0',
        'cp1255' : b'\xe0',
        'cp1256' : b'\xe0',
        'cp1257' : b'\xc0',
        'cp1258' : b'\xc0',
        }

    if sys.platform == 'darwin':
        # Mac OS X uses the Normal Form D decomposition
        # http://developer.apple.com/mac/library/qa/qa2001/qa1173.html
        special_char = b'a\xcc\x88'
    else:
        special_char = known_locales.get(fsenc)

    if special_char:
        p.join(special_char + '.py').write('pass')
        cls.w_special_char = space.wrap(special_char.decode(fsenc))
    else:
        cls.w_special_char = space.w_None

<<<<<<< HEAD
=======
    # create compiled/x.py and a corresponding pyc file
    p = setuppkg("compiled", x = "x = 84")
    if conftest.option.runappdirect:
        import marshal, stat, struct, os, imp
        code = py.code.Source(p.join("x.py").read()).compile()
        s3 = marshal.dumps(code)
        s2 = struct.pack("i", os.stat(str(p.join("x.py")))[stat.ST_MTIME])
        p.join("x.pyc").write(imp.get_magic() + s2 + s3, mode='wb')
    else:
        w = space.wrap
        w_modname = w("compiled.x")
        filename = str(p.join("x.py"))
        pycname = importing.make_compiled_pathname("x.py")
        stream = streamio.open_file_as_stream(filename, "r")
        try:
            importing.load_source_module(
                space, w_modname, w(importing.Module(space, w_modname)),
                filename, stream.readall(),
                stream.try_to_find_file_descriptor())
        finally:
            stream.close()
        if not space.config.translation.sandbox:
            # also create a lone .pyc file
            p.join('lone.pyc').write(p.join(pycname).read(mode='rb'),
                                     mode='wb')

>>>>>>> 91f21394
    # create a .pyw file
    p = setuppkg("windows", x = "x = 78")
    try:
        p.join('x.pyw').remove()
    except py.error.ENOENT:
        pass
    p.join('x.py').rename(p.join('x.pyw'))

    return str(root)


def _setup(cls):
    space = cls.space
    dn = setup_directory_structure(cls)
    return _setup_path(space, dn)

def _setup_path(space, path):
    return space.appexec([space.wrap(path)], """
        (dn): 
            import sys
            path = list(sys.path)
            sys.path.insert(0, dn)
            return path, sys.modules.copy()
    """)

def _teardown(space, w_saved_modules):
    p = udir.join('impsubdir')
    if p.check():
        p.remove()
    space.appexec([w_saved_modules], """
        (path_and_modules):
            saved_path, saved_modules = path_and_modules
            import sys
            sys.path[:] = saved_path
            sys.modules.clear()
            sys.modules.update(saved_modules)
    """)


class AppTestImport(BaseImportTest):
    spaceconfig = {
        "usemodules": ['time', 'struct'],
    }

    def setup_class(cls):
        BaseImportTest.setup_class.im_func(cls)
        cls.w_runappdirect = cls.space.wrap(conftest.option.runappdirect)
        cls.w_saved_modules = _setup(cls)
        #XXX Compile class

    def teardown_class(cls):
        return
        _teardown(cls.space, cls.w_saved_modules)

    def w_exec_(self, cmd, ns):
        exec(cmd, ns)

    def test_set_sys_modules_during_import(self):
        from evil_pkg import evil
        assert evil.a == 42

    def test_import_namespace_package(self):
        import packagenamespace

    def test_import_sys(self):
        import sys

    def test_import_a(self):
        import sys
        import a
        assert a == sys.modules.get('a')

    def test_import_a_cache(self):
        import sys
        import a
        a0 = a
        import a
        assert a == a0

    def test_trailing_slash(self):
        import sys
        try:
            sys.path[0] += '/'
            import a
        finally:
            sys.path[0] = sys.path[0].rstrip('/')

    def test_import_pkg(self):
        import sys
        import pkg
        assert pkg == sys.modules.get('pkg')

    def test_import_dotted(self):
        import sys
        import pkg.a
        assert pkg == sys.modules.get('pkg')
        assert pkg.a == sys.modules.get('pkg.a')

    def test_import_keywords(self):
        __import__(name='sys', level=0)

    def test_import_by_filename(self):
        import pkg.a
        filename = pkg.a.__file__
        assert filename.endswith('.py')
        exc = raises(ImportError, __import__, filename[:-3])
        assert exc.value.args[0].startswith("No module named ")

    def test_import_badcase(self):
        def missing(name):
            try:
                __import__(name)
            except ImportError:
                pass
            else:
                raise Exception("import should not have succeeded: %r" %
                                (name,))
        missing("Sys")
        missing("SYS")
        missing("fuNCTionAl")
        missing("pKg")
        missing("pKg.a")
        missing("pkg.A")

    def test_import_dotted_cache(self):
        import sys
        import pkg.a
        assert pkg == sys.modules.get('pkg')
        assert pkg.a == sys.modules.get('pkg.a')
        pkg0 = pkg
        pkg_a0 = pkg.a
        import pkg.a
        assert pkg == pkg0
        assert pkg.a == pkg_a0

    def test_import_dotted2(self):
        import sys
        import pkg.pkg1.a
        assert pkg == sys.modules.get('pkg')
        assert pkg.pkg1 == sys.modules.get('pkg.pkg1')
        assert pkg.pkg1.a == sys.modules.get('pkg.pkg1.a')

    def test_import_ambig(self):
        import sys
        import ambig
        assert ambig == sys.modules.get('ambig')
        assert hasattr(ambig,'imapackage')

    def test_from_a(self):
        import sys
        from a import imamodule
        assert 'a' in sys.modules
        assert imamodule == 1

    def test_from_dotted(self):
        import sys
        from pkg.a import imamodule
        assert 'pkg' in sys.modules
        assert 'pkg.a' in sys.modules
        assert imamodule == 1

    def test_from_pkg_import_module(self):
        import sys
        from pkg import a
        assert 'pkg' in sys.modules
        assert 'pkg.a' in sys.modules
        pkg = sys.modules.get('pkg')
        assert a == pkg.a
        aa = sys.modules.get('pkg.a')
        assert a == aa

    def test_import_absolute(self):
        from pkg import relative_a
        assert relative_a.a.inpackage == 0

    def test_import_absolute_dont_default_to_relative(self):
        def imp():
            from pkg import abs_b
        raises(ImportError, imp)

    def test_import_pkg_absolute(self):
        import pkg_relative_a
        assert pkg_relative_a.a.inpackage == 0

    def test_import_absolute_partial_success(self):
        def imp():
            import pkg_r.inpkg
        raises(ImportError, imp)

    def test_import_builtin_inpackage(self):
        def imp():
            import pkg.sys
        raises(ImportError,imp)

        import sys, pkg.abs_sys
        assert pkg.abs_sys.sys is sys

        import errno, pkg.errno
        assert pkg.errno is not errno

    def test_import_Globals_Are_None(self):
        import sys
        m = __import__('sys')
        assert sys == m
        n = __import__('sys', None, None, [''])
        assert sys == n
        o = __import__('sys', [], [], ['']) # CPython accepts this
        assert sys == o

    def test_proper_failure_on_killed__path__(self):
        import pkg.pkg2.a
        del pkg.pkg2.__path__
        def imp_b():
            import pkg.pkg2.b
        raises(ImportError,imp_b)

    @pytest.mark.skipif("sys.platform != 'win32'")
    def test_pyw(self):
        import windows.x
        assert windows.x.__file__.endswith('x.pyw')

    def test_cannot_write_pyc(self):
        import sys, os
        p = os.path.join(sys.path[0], 'readonly')
        try:
            os.chmod(p, 0o555)
        except:
            skip("cannot chmod() the test directory to read-only")
        try:
            import readonly.x    # cannot write x.pyc, but should not crash
        finally:
            os.chmod(p, 0o775)
        assert "__pycache__" in readonly.x.__cached__

    def test__import__empty_string(self):
        raises(ValueError, __import__, "")

    def test_py_directory(self):
        import imp, os, sys
        source = os.path.join(sys.path[0], 'foo.py')
        os.mkdir(source)
        try:
            raises(ImportError, imp.find_module, 'foo')
        finally:
            os.rmdir(source)

    def test_invalid__name__(self):
        glob = {}
        exec("__name__ = None; import sys", glob)
        import sys
        assert glob['sys'] is sys

    def test_future_absolute_import(self):
        def imp():
            from pkg import absolute
            assert hasattr(absolute.struct, 'pack')
        imp()

    def test_future_relative_import_without_from_name(self):
        from pkg import relative_b
        assert relative_b.struct.inpackage == 1

    def test_no_relative_import(self):
        def imp():
            from pkg import relative_f
        exc = raises(ImportError, imp)
        assert exc.value.args[0] == "No module named 'pkg.imp'"

    def test_no_relative_import_bug(self):
        def imp():
            from pkg import relative_g
        exc = raises(ImportError, imp)
        assert exc.value.args[0] == "No module named 'pkg.imp'"

    def test_import_msg(self):
        def imp():
            import pkg.i_am_not_here.neither_am_i
        exc = raises(ImportError, imp)
        assert exc.value.args[0] == "No module named 'pkg.i_am_not_here'"

    def test_future_relative_import_level_1(self):
        from pkg import relative_c
        assert relative_c.inpackage == 1

    def test_future_relative_import_level_2(self):
        from pkg.pkg1 import relative_d
        assert relative_d.inpackage == 1

    def test_future_relative_import_level_2_without_from_name(self):
        from pkg.pkg1 import relative_e
        assert relative_e.struct.inpackage == 1

    def test_future_relative_import_level_3(self):
        from pkg.pkg1 import relative_g
        assert relative_g.b.insubpackage == 1
        import pkg.pkg1
        assert pkg.pkg1.__package__ == 'pkg.pkg1'

    def test_future_relative_import_error_when_in_non_package(self):
        ns = {'__name__': __name__}
        exec("""def imp():
                    print('__name__ =', __name__)
                    from .struct import inpackage
        """, ns)
        raises(SystemError, ns['imp'])

    def test_future_relative_import_error_when_in_non_package2(self):
        ns = {'__name__': __name__}
        exec("""def imp():
                    from .. import inpackage
        """, ns)
        raises(SystemError, ns['imp'])

    def test_relative_import_with___name__(self):
        import sys
        mydict = {'__name__': 'sys.foo'}
        res = __import__('', mydict, mydict, ('bar',), 1)
        assert res is sys

    def test_relative_import_with___name__and___path__(self):
        import sys
        import imp
        foo = imp.new_module('foo')
        sys.modules['sys.foo'] = foo
        mydict = {'__name__': 'sys.foo', '__path__': '/some/path'}
        res = __import__('', mydict, mydict, ('bar',), 1)
        assert res is foo

    def test_relative_import_pkg(self):
        import sys
        import imp
        pkg = imp.new_module('newpkg')
        sys.modules['newpkg'] = pkg
        sys.modules['newpkg.foo'] = imp.new_module('newpkg.foo')
        mydict = {'__name__': 'newpkg.foo', '__path__': '/some/path'}
        res = __import__('', mydict, None, ['bar'], 2)
        assert res is pkg

    def test__package__(self):
        # Regression test for http://bugs.python.org/issue3221.
        def check_absolute():
            self.exec_("from os import path", ns)
        def check_relative():
            self.exec_("from . import a", ns)

        import pkg

        # Check both OK with __package__ and __name__ correct
        ns = dict(__package__='pkg', __name__='pkg.notarealmodule')
        check_absolute()
        check_relative()

        # Check both OK with only __name__ wrong
        ns = dict(__package__='pkg', __name__='notarealpkg.notarealmodule')
        check_absolute()
        check_relative()

        # Check relative fails with only __package__ wrong
        ns = dict(__package__='foo', __name__='pkg.notarealmodule')
        check_absolute() # XXX check warnings
        raises(SystemError, check_relative)

        # Check relative fails with __package__ and __name__ wrong
        ns = dict(__package__='foo', __name__='notarealpkg.notarealmodule')
        check_absolute() # XXX check warnings
        raises(SystemError, check_relative)

        # Check relative fails when __package__ set to a non-string
        ns = dict(__package__=object())
        check_absolute()
        raises(TypeError, check_relative)

    def test_import_function(self):
        # More tests for __import__
        import sys
        if sys.version < '3.3':
            from pkg import function_a
            assert function_a.g['__package__'] == 'pkg'
            raises(ImportError, "from pkg import function_b")
        else:
            raises(ImportError, "from pkg import function_a")

    def test_universal_newlines(self):
        import pkg_univnewlines
        assert pkg_univnewlines.a == 5
        assert pkg_univnewlines.b == 6
        assert pkg_univnewlines.c == "hello\nworld"
        from pkg_univnewlines import mod
        assert mod.a == 15
        assert mod.b == 16
        assert mod.c == "foo\nbar"

    def test_reload(self):
        import test_reload, imp
        try:
            test_reload.test()
        except ValueError:
            pass

        # If this test runs too quickly, test_reload.py's mtime
        # attribute will remain unchanged even if the file is rewritten.
        # Consequently, the file would not reload.  So, added a sleep()
        # delay to assure that a new, distinct timestamp is written.
        import time
        time.sleep(1)

        with open(test_reload.__file__, "w") as f:
            f.write("def test():\n    raise NotImplementedError\n")
        imp.reload(test_reload)
        try:
            test_reload.test()
        except NotImplementedError:
            pass

        # Ensure that the file is closed
        # (on windows at least)
        import os
        os.unlink(test_reload.__file__)

        # restore it for later tests
        with open(test_reload.__file__, "w") as f:
            f.write("def test():\n    raise ValueError\n")

    def test_reload_failing(self):
        import test_reload
        import time, imp
        time.sleep(1)
        f = open(test_reload.__file__, "w")
        f.write("a = 10 // 0\n")
        f.close()

        # A failing reload should leave the previous module in sys.modules
        raises(ZeroDivisionError, imp.reload, test_reload)
        import os, sys
        assert 'test_reload' in sys.modules
        assert test_reload.test
        os.unlink(test_reload.__file__)

    def test_reload_submodule(self):
        import pkg.a, imp
        imp.reload(pkg.a)

    def test_reload_builtin(self):
        import sys, imp
        oldpath = sys.path
        try:
            del sys.settrace
        except AttributeError:
            pass

        imp.reload(sys)

        assert sys.path is oldpath
        assert 'settrace' in dir(sys)

    def test_reload_builtin_doesnt_clear(self):
        import imp
        import sys
        sys.foobar = "baz"
        imp.reload(sys)
        assert sys.foobar == "baz"

    def test_reimport_builtin_simple_case_1(self):
        import sys, time
        del time.clock
        del sys.modules['time']
        import time
        assert hasattr(time, 'clock')

    def test_reimport_builtin_simple_case_2(self):
        import sys, time
        time.foo = "bar"
        del sys.modules['time']
        import time
        assert not hasattr(time, 'foo')

    def test_reimport_builtin(self):
        import imp, sys, time
        oldpath = sys.path
        time.tzname = "<test_reimport_builtin removed this>"

        del sys.modules['time']
        import time as time1
        assert sys.modules['time'] is time1

        assert time.tzname == "<test_reimport_builtin removed this>"

        imp.reload(time1)   # don't leave a broken time.tzname behind
        import time
        assert time.tzname != "<test_reimport_builtin removed this>"

    def test_reload_infinite(self):
        import infinite_reload

    def test_explicitly_missing(self):
        import sys
        sys.modules['foobarbazmod'] = None
        try:
            import foobarbazmod
            assert False, "should have failed, got instead %r" % (
                foobarbazmod,)
        except ImportError:
            pass

    def test_del_from_sys_modules(self):
        try:
            import del_sys_module
        except KeyError:
            pass    # ok
        else:
            assert False, 'should not work'

    def test_cache_from_source(self):
        import imp
        pycfile = imp.cache_from_source('a/b/c.py')
        assert pycfile.startswith('a/b/__pycache__/c.pypy3-')
        assert pycfile.endswith('.pyc')
        assert imp.source_from_cache('a/b/__pycache__/c.pypy3-17.pyc'
                                     ) == 'a/b/c.py'
        raises(ValueError, imp.source_from_cache, 'a/b/c.py')

    def test_shadow_builtin(self):
        if self.runappdirect: skip("hard to test: module is already imported")
        # 'import gc' is supposed to always find the built-in module;
        # like CPython, it is a built-in module, so it shadows everything,
        # even though there is a gc.py.
        import sys
        assert 'gc' not in sys.modules
        import gc
        assert not hasattr(gc, 'should_never_be_seen')
        assert '(built-in)' in repr(gc)
        del sys.modules['gc']

    def test_shadow_extension_1(self):
        if self.runappdirect: skip("hard to test: module is already imported")
        import sys
        sys.modules.pop('itertools', None)
        import itertools
        assert hasattr(itertools, 'hello_world')
        assert not hasattr(itertools, 'count')
        assert '(built-in)' not in repr(itertools)
        del sys.modules['itertools']

    def test_shadow_extension_2(self):
        if self.runappdirect: skip("hard to test: module is already imported")
        # 'import _md5' is supposed to find the built-in module even
        # if there is also one in sys.path as long as it is *after* the
        # special entry '.../lib_pypy/__extensions__'.  (Note that for now
        # there is one in lib_pypy/_md5.py, which should not be seen
        # either; hence the (built-in) test below.)
        import sys
        sys.modules.pop('itertools', None)
        sys.path.append(sys.path.pop(0))
        try:
            import itertools
            assert not hasattr(itertools, 'hello_world')
            assert hasattr(itertools, 'islice')
            assert '(built-in)' in repr(itertools)
        finally:
            sys.path.insert(0, sys.path.pop())
        del sys.modules['itertools']

    def test_invalid_pathname(self):
        skip("This test fails on CPython 3.3, but passes on CPython 3.4+")
        import imp
        import pkg
        import os
        pathname = os.path.join(os.path.dirname(pkg.__file__), 'a.py')
        module = imp.load_module('a', open(pathname),
                                 'invalid_path_name', ('.py', 'r', imp.PY_SOURCE))
        assert module.__name__ == 'a'
        assert module.__file__ == 'invalid_path_name'

    def test_crash_load_module(self):
        import imp
        raises(ValueError, imp.load_module, "", "", "", [1, 2, 3, 4])

    def test_import_star_finds_submodules_with___all__(self):
        for case in ["not-imported-yet", "already-imported"]:
            d = {}
            exec("from pkg.withall import *", d)
            assert d["foobar"].found == 123

    def test_import_star_does_not_find_submodules_without___all__(self):
        for case in ["not-imported-yet", "already-imported"]:
            d = {}
            exec("from pkg.withoutall import *", d)
            assert "foobar" not in d
        import pkg.withoutall.foobar     # <- import it here only
        for case in ["not-imported-yet", "already-imported"]:
            d = {}
            exec("from pkg.withoutall import *", d)
            assert d["foobar"].found == 123

    def test_import_star_with_bogus___all__(self):
        for case in ["not-imported-yet", "already-imported"]:
            try:
                exec("from pkg.bogusall import *", {})
            except TypeError:
                pass    # 'int' object does not support indexing
            else:
                raise AssertionError("should have failed")

    def test_source_encoding(self):
        import imp
        import encoded
        fd = imp.find_module('line2', encoded.__path__)[0]
        assert fd.encoding == 'iso-8859-1'
        assert fd.tell() == 0

    def test_bad_source_encoding(self):
        import imp
        import encoded
        raises(SyntaxError, imp.find_module, 'bad', encoded.__path__)

    def test_find_module_fsdecode(self):
        import sys
        name = self.special_char
        if not name:
            skip("can't run this test with %s as filesystem encoding"
                 % sys.getfilesystemencoding())
        import imp
        import encoded
        f, filename, _ = imp.find_module(name, encoded.__path__)
        assert f is not None
        assert filename[:-3].endswith(name)

    def test_unencodable(self):
        if not self.testfn_unencodable:
            skip("need an unencodable filename")
        import imp
        import os
        name = self.testfn_unencodable
        os.mkdir(name)
        try:
            raises(ImportError, imp.NullImporter, name)
        finally:
            os.rmdir(name)


class TestAbi:
    def test_abi_tag(self):
        space1 = maketestobjspace(make_config(None, soabi='TEST'))
        space2 = maketestobjspace(make_config(None, soabi=''))
        if sys.platform == 'win32':
            assert importing.get_so_extension(space1) == '.TESTi.pyd'
            assert importing.get_so_extension(space2) == '.pyd'
        else:
            assert importing.get_so_extension(space1) == '.TESTi.so'
            assert importing.get_so_extension(space2) == '.so'

def _getlong(data):
    x = marshal.dumps(data)
    return x[-4:]

def _testfile(space, magic, mtime, co=None):
    cpathname = str(udir.join('test.pyc'))
    f = file(cpathname, "wb")
    f.write(_getlong(magic))
    f.write(_getlong(mtime))
    if co:
        # marshal the code object with the PyPy marshal impl
        pyco = PyCode._from_code(space, co)
        w_marshal = space.getbuiltinmodule('marshal')
        w_marshaled_code = space.call_method(w_marshal, 'dumps', pyco)
        marshaled_code = space.bytes_w(w_marshaled_code)
        f.write(marshaled_code)
    f.close()
    return cpathname

def _testfilesource(source="x=42"):
    pathname = str(udir.join('test.py'))
    f = file(pathname, "wb")
    f.write(source)
    f.close()
    return pathname

class TestPycStuff:
    # ___________________ .pyc related stuff _________________

    def test_read_compiled_module(self):
        space = self.space
        mtime = 12345
        co = compile('x = 42', '?', 'exec')
        cpathname = _testfile(space, importing.get_pyc_magic(space), mtime, co)
        stream = streamio.open_file_as_stream(cpathname, "rb")
        try:
            stream.seek(8, 0)
            w_code = importing.read_compiled_module(
                    space, cpathname, stream.readall())
            pycode = w_code
        finally:
            stream.close()
        assert type(pycode) is PyCode
        w_dic = space.newdict()
        pycode.exec_code(space, w_dic, w_dic)
        w_ret = space.getitem(w_dic, space.wrap('x'))
        ret = space.int_w(w_ret)
        assert ret == 42

    def test_load_compiled_module(self):
        space = self.space
        mtime = 12345
        co = compile('x = 42', '?', 'exec')
        cpathname = _testfile(space, importing.get_pyc_magic(space), mtime, co)
        w_modulename = space.wrap('somemodule')
        stream = streamio.open_file_as_stream(cpathname, "rb")
        try:
            w_mod = space.wrap(Module(space, w_modulename))
            magic = _r_long(stream)
            timestamp = _r_long(stream)
            w_ret = importing.load_compiled_module(space,
                                                   w_modulename,
                                                   w_mod,
                                                   cpathname,
                                                   magic,
                                                   timestamp,
                                                   stream.readall())
        finally:
            stream.close()
        assert w_mod is w_ret
        w_ret = space.getattr(w_mod, space.wrap('x'))
        ret = space.int_w(w_ret)
        assert ret == 42

    def test_load_compiled_module_nopathname(self):
        space = self.space
        mtime = 12345
        co = compile('x = 42', '?', 'exec')
        cpathname = _testfile(space, importing.get_pyc_magic(space), mtime, co)
        w_modulename = space.wrap('somemodule')
        stream = streamio.open_file_as_stream(cpathname, "rb")
        try:
            w_mod = space.wrap(Module(space, w_modulename))
            magic = _r_long(stream)
            timestamp = _r_long(stream)
            w_ret = importing.load_compiled_module(space,
                                                   w_modulename,
                                                   w_mod,
                                                   None,
                                                   magic,
                                                   timestamp,
                                                   stream.readall())
        finally:
            stream.close()
        filename = space.getattr(w_ret, space.wrap('__file__'))
        assert space.str_w(filename) == u'?'

    def test_parse_source_module(self):
        space = self.space
        pathname = _testfilesource()
        stream = streamio.open_file_as_stream(pathname, "r")
        try:
            w_ret = importing.parse_source_module(space,
                                                  pathname,
                                                  stream.readall())
        finally:
            stream.close()
        pycode = w_ret
        assert type(pycode) is PyCode
        w_dic = space.newdict()
        pycode.exec_code(space, w_dic, w_dic)
        w_ret = space.getitem(w_dic, space.wrap('x'))
        ret = space.int_w(w_ret)
        assert ret == 42

    def test_long_writes(self):
        pathname = str(udir.join('test.dat'))
        stream = streamio.open_file_as_stream(pathname, "wb")
        try:
            _w_long(stream, 42)
            _w_long(stream, 12312)
            _w_long(stream, 128397198)
        finally:
            stream.close()
        stream = streamio.open_file_as_stream(pathname, "rb")
        try:
            res = _r_long(stream)
            assert res == 42
            res = _r_long(stream)
            assert res == 12312
            res = _r_long(stream)
            assert res == 128397198
        finally:
            stream.close()

    def test_pyc_magic_changes(self):
        py.test.skip("For now, PyPy generates only one kind of .pyc files")
        # test that the pyc files produced by a space are not reimportable
        # from another, if they differ in what opcodes they support
        allspaces = [self.space]
        for opcodename in self.space.config.objspace.opcodes.getpaths():
            key = 'objspace.opcodes.' + opcodename
            space2 = maketestobjspace(make_config(None, **{key: True}))
            allspaces.append(space2)
        for space1 in allspaces:
            for space2 in allspaces:
                if space1 is space2:
                    continue
                pathname = "whatever"
                mtime = 12345
                co = compile('x = 42', '?', 'exec')
                cpathname = _testfile(space1, importing.get_pyc_magic(space1),
                                      mtime, co)
                w_modulename = space2.wrap('somemodule')
                stream = streamio.open_file_as_stream(cpathname, "rb")
                try:
                    w_mod = space2.wrap(Module(space2, w_modulename))
                    magic = _r_long(stream)
                    timestamp = _r_long(stream)
                    space2.raises_w(space2.w_ImportError,
                                    importing.load_compiled_module,
                                    space2,
                                    w_modulename,
                                    w_mod,
                                    cpathname,
                                    magic,
                                    timestamp,
                                    stream.readall())
                finally:
                    stream.close()

    def test_annotation(self):
        from rpython.annotator.annrpython import RPythonAnnotator
        from rpython.annotator import model as annmodel
        def f():
            return importing.make_compiled_pathname('abc/foo.py')
        a = RPythonAnnotator()
        s = a.build_types(f, [])
        assert isinstance(s, annmodel.SomeString)
        assert s.no_nul


def test_PYTHONPATH_takes_precedence(space): 
    if sys.platform == "win32":
        py.test.skip("unresolved issues with win32 shell quoting rules")
    from pypy.interpreter.test.test_zpy import pypypath 
    extrapath = udir.ensure("pythonpath", dir=1) 
    extrapath.join("sched.py").write("print(42)\n")
    old = os.environ.get('PYTHONPATH', None)
    oldlang = os.environ.pop('LANG', None)
    try:
        os.environ['PYTHONPATH'] = str(extrapath)
        output = py.process.cmdexec('''"%s" "%s" -c "import sched"''' %
                                 (sys.executable, pypypath))
        assert output.strip() == '42'
    finally:
        if old:
            os.environ['PYTHONPATH'] = old
        if oldlang:
            os.environ['LANG'] = oldlang


class AppTestImportHooks(object):
    spaceconfig = {
        "usemodules": ['struct', 'itertools', 'time'],
    }

    def setup_class(cls):
        mydir = os.path.dirname(__file__)
        cls.w_hooktest = cls.space.wrap(os.path.join(mydir, 'hooktest'))
        cls.w_saved_modules = _setup_path(cls.space, mydir)
        cls.space.appexec([], """
            ():
                # Obscure: manually bootstrap the utf-8/latin1 codecs
                # for TextIOs opened by imp.find_module. It's not
                # otherwise loaded by the test infrastructure but would
                # have been by app_main
                import encodings.utf_8
                import encodings.latin_1
        """)

    def teardown_class(cls):
        _teardown(cls.space, cls.w_saved_modules)

    def w_exec_(self, cmd, ns):
        exec(cmd, ns)

    def test_meta_path(self):
        tried_imports = []
        class Importer(object):
            def find_module(self, fullname, path=None):
                tried_imports.append((fullname, path))

        import sys, math
        del sys.modules["math"]

        sys.meta_path.insert(0, Importer())
        try:
            import math
            assert len(tried_imports) == 1
            package_name = '.'.join(__name__.split('.')[:-1])
            if package_name:
                assert tried_imports[0][0] == package_name + ".math"
            else:
                assert tried_imports[0][0] == "math"
        finally:
            sys.meta_path.pop(0)

    def test_meta_path_block(self):
        class ImportBlocker(object):
            "Specified modules can't be imported, even if they are built-in"
            def __init__(self, *namestoblock):
                self.namestoblock = dict.fromkeys(namestoblock)
            def find_module(self, fullname, path=None):
                if fullname in self.namestoblock:
                    return self
            def load_module(self, fullname):
                raise ImportError("blocked")

        import sys, imp
        modname = "errno" # an arbitrary harmless builtin module
        mod = None
        if modname in sys.modules:
            mod = sys.modules
            del sys.modules[modname]
        sys.meta_path.insert(0, ImportBlocker(modname))
        try:
            raises(ImportError, __import__, modname)
            # the imp module doesn't use meta_path, and is not blocked
            # (until imp.get_loader is implemented, see PEP302)
            file, filename, stuff = imp.find_module(modname)
            imp.load_module(modname, file, filename, stuff)
        finally:
            sys.meta_path.pop(0)
            if mod:
                sys.modules[modname] = mod

    def test_path_hooks_leaking(self):
        class Importer(object):
            def find_module(self, fullname, path=None):
                if fullname == "a":
                    return self

            def load_module(self, name):
                sys.modules[name] = sys
                return sys

        def importer_for_path(path):
            if path == "xxx":
                return Importer()
            raise ImportError()
        import sys, imp
        try:
            sys.path_hooks.append(importer_for_path)
            sys.path.insert(0, "yyy")
            sys.path.insert(0, "xxx")
            import a
            try:
                import b
            except ImportError:
                pass
            assert sys.path_importer_cache['yyy'] is None
        finally:
            sys.path.pop(0)
            sys.path.pop(0)
            sys.path_hooks.pop()

    def test_imp_wrapper(self):
        import sys, os, imp
        class ImpWrapper:

            def __init__(self, path=None):
                if path is not None and not os.path.isdir(path):
                    raise ImportError
                self.path = path

            def find_module(self, fullname, path=None):
                subname = fullname.split(".")[-1]
                if subname != fullname and self.path is None:
                    return None
                if self.path is None:
                    path = None
                else:
                    path = [self.path]
                try:
                    file, filename, stuff = imp.find_module(subname, path)
                except ImportError:
                    return None
                return ImpLoader(file, filename, stuff)

        class ImpLoader:

            def __init__(self, file, filename, stuff):
                self.file = file
                self.filename = filename
                self.stuff = stuff

            def load_module(self, fullname):
                mod = imp.load_module(fullname, self.file, self.filename, self.stuff)
                if self.file:
                    self.file.close()
                mod.__loader__ = self  # for introspection
                return mod

        i = ImpWrapper()
        sys.meta_path.append(i)
        sys.path_hooks.append(ImpWrapper)
        sys.path_importer_cache.clear()
        try:
            mnames = ("colorsys", "html.parser")
            for mname in mnames:
                parent = mname.split(".")[0]
                for n in sys.modules.keys():
                    if n.startswith(parent):
                        del sys.modules[n]
            for mname in mnames:
                m = __import__(mname, globals(), locals(), ["__dummy__"])
                m.__loader__  # to make sure we actually handled the import
        finally:
            sys.meta_path.pop()
            sys.path_hooks.pop()

    def test_path_hooks_module(self):
        "Verify that non-sibling imports from module loaded by path hook works"

        import sys
        import hooktest

        hooktest.__path__.append(self.hooktest) # Avoid importing os at applevel

        sys.path_hooks.append(hooktest.Importer)

        try:
            import hooktest.foo
            def import_nonexisting():
                import hooktest.errno
            raises(ImportError, import_nonexisting)
        finally:
            sys.path_hooks.pop()

    def test_meta_path_import_error_1(self):
        # as far as I can tell, the problem is that in CPython, if you
        # use an import hook that doesn't update sys.modules, then the
        # import succeeds; but at the same time, you can have the same
        # result without an import hook (see test_del_from_sys_modules)
        # and then the import fails.  This looks like even more mess
        # to replicate, so we ignore it until someone really hits this
        # case...
        skip("looks like an inconsistency in CPython")

        class ImportHook(object):
            def find_module(self, fullname, path=None):
                assert not fullname.endswith('*')
                if fullname == 'meta_path_pseudo_module':
                    return self
            def load_module(self, fullname):
                assert fullname == 'meta_path_pseudo_module'
                # we "forget" to update sys.modules
                return new.module('meta_path_pseudo_module')

        import sys, new
        sys.meta_path.append(ImportHook())
        try:
            import meta_path_pseudo_module
        finally:
            sys.meta_path.pop()

    def test_meta_path_import_star_2(self):
        class ImportHook(object):
            def find_module(self, fullname, path=None):
                if fullname.startswith('meta_path_2_pseudo_module'):
                    return self
            def load_module(self, fullname):
                assert fullname == 'meta_path_2_pseudo_module'
                m = types.ModuleType('meta_path_2_pseudo_module')
                m.__path__ = ['/some/random/dir']
                sys.modules['meta_path_2_pseudo_module'] = m
                return m

        import sys, types
        sys.meta_path.append(ImportHook())
        try:
            self.exec_("from meta_path_2_pseudo_module import *", {})
        finally:
            sys.meta_path.pop()


<<<<<<< HEAD
class AppTestNoPycFile(object):
=======
class AppTestPyPyExtension(object):
    spaceconfig = dict(usemodules=['imp', 'zipimport', '__pypy__'])

    def setup_class(cls):
        cls.w_udir = cls.space.wrap(str(udir))

    def test_run_compiled_module(self):
        # XXX minimal test only
        import imp, types
        module = types.ModuleType('foobar')
        raises(IOError, imp._run_compiled_module,
               'foobar', 'this_file_does_not_exist', None, module)

    def test_getimporter(self):
        import imp, os
        # an existing directory
        importer = imp._getimporter(self.udir)
        assert importer is None
        # an existing file
        path = os.path.join(self.udir, 'test_getimporter')
        open(path, 'w').close()
        importer = imp._getimporter(path)
        assert isinstance(importer, imp.NullImporter)
        # a non-existing path
        path = os.path.join(self.udir, 'does_not_exist_at_all')
        importer = imp._getimporter(path)
        assert isinstance(importer, imp.NullImporter)
        # a mostly-empty zip file
        path = os.path.join(self.udir, 'test_getimporter.zip')
        f = open(path, 'wb')
        f.write(b'PK\x03\x04\n\x00\x00\x00\x00\x00P\x9eN>\x00\x00\x00\x00\x00'
                b'\x00\x00\x00\x00\x00\x00\x00\x05\x00\x15\x00emptyUT\t\x00'
                b'\x03wyYMwyYMUx\x04\x00\xf4\x01d\x00PK\x01\x02\x17\x03\n\x00'
                b'\x00\x00\x00\x00P\x9eN>\x00\x00\x00\x00\x00\x00\x00\x00\x00'
                b'\x00\x00\x00\x05\x00\r\x00\x00\x00\x00\x00\x00\x00\x00\x00'
                b'\xa4\x81\x00\x00\x00\x00emptyUT\x05\x00\x03wyYMUx\x00\x00PK'
                b'\x05\x06\x00\x00\x00\x00\x01\x00\x01\x00@\x00\x00\x008\x00'
                b'\x00\x00\x00\x00')
        f.close()
        importer = imp._getimporter(path)
        import zipimport
        assert isinstance(importer, zipimport.zipimporter)


class AppTestWriteBytecode(object):
>>>>>>> 91f21394
    spaceconfig = {
        "translation.sandbox": False
    }

    def setup_class(cls):
        cls.saved_modules = _setup(cls)
        sandbox = cls.spaceconfig['translation.sandbox']
        cls.w_sandbox = cls.space.wrap(sandbox)

    def teardown_class(cls):
        _teardown(cls.space, cls.saved_modules)
        cls.space.appexec([], """
            ():
                import sys
                sys.dont_write_bytecode = False
        """)

    def test_default(self):
        import os.path
        from test_bytecode import a
        assert a.__file__.endswith('a.py')
        assert os.path.exists(a.__cached__) == (not self.sandbox)

    def test_write_bytecode(self):
        import os.path
        import sys
        sys.dont_write_bytecode = False
        from test_bytecode import b
        assert b.__file__.endswith('b.py')
        assert os.path.exists(b.__cached__)

    def test_dont_write_bytecode(self):
        import os.path
        import sys
        sys.dont_write_bytecode = True
        from test_bytecode import c
        assert c.__file__.endswith('c.py')
        assert not os.path.exists(c.__cached__)


class AppTestWriteBytecodeSandbox(AppTestWriteBytecode):
    spaceconfig = {
        "translation.sandbox": True
    }


class AppTestNoLonePycFile(object):
    def setup_class(cls):
        cls.saved_modules = _setup(cls)

    def teardown_class(cls):
        _teardown(cls.space, cls.saved_modules)

    def test_import_possibly_from_pyc(self):
        from compiled import x
        assert x.__file__.endswith('.py')
        try:
            from compiled import lone
        except ImportError:
            pass
        else:
            assert lone.__cached__.endswith('.pyc')


class AppTestMultithreadedImp(object):
    spaceconfig = dict(usemodules=['thread', 'time'])

    def setup_class(cls):
        #if not conftest.option.runappdirect:
        #    py.test.skip("meant as an -A test")
        tmpfile = udir.join('test_multithreaded_imp.py')
        tmpfile.write('''if 1:
            x = 666
            import time
            for i in range(1000): time.sleep(0.001)
            x = 42
        ''')
        cls.w_tmppath = cls.space.wrap(str(udir))

    def test_multithreaded_import(self):
        import sys, _thread, time
        oldpath = sys.path[:]
        try:
            sys.path.insert(0, self.tmppath)
            got = []

            def check():
                import test_multithreaded_imp
                got.append(getattr(test_multithreaded_imp, 'x', '?'))

            for i in range(5):
                _thread.start_new_thread(check, ())

            for n in range(100):
                for i in range(105): time.sleep(0.001)
                if len(got) == 5:
                    break
            else:
                raise AssertionError("got %r so far but still waiting" %
                                     (got,))

            assert got == [42] * 5, got

        finally:
            sys.path[:] = oldpath<|MERGE_RESOLUTION|>--- conflicted
+++ resolved
@@ -161,35 +161,6 @@
     else:
         cls.w_special_char = space.w_None
 
-<<<<<<< HEAD
-=======
-    # create compiled/x.py and a corresponding pyc file
-    p = setuppkg("compiled", x = "x = 84")
-    if conftest.option.runappdirect:
-        import marshal, stat, struct, os, imp
-        code = py.code.Source(p.join("x.py").read()).compile()
-        s3 = marshal.dumps(code)
-        s2 = struct.pack("i", os.stat(str(p.join("x.py")))[stat.ST_MTIME])
-        p.join("x.pyc").write(imp.get_magic() + s2 + s3, mode='wb')
-    else:
-        w = space.wrap
-        w_modname = w("compiled.x")
-        filename = str(p.join("x.py"))
-        pycname = importing.make_compiled_pathname("x.py")
-        stream = streamio.open_file_as_stream(filename, "r")
-        try:
-            importing.load_source_module(
-                space, w_modname, w(importing.Module(space, w_modname)),
-                filename, stream.readall(),
-                stream.try_to_find_file_descriptor())
-        finally:
-            stream.close()
-        if not space.config.translation.sandbox:
-            # also create a lone .pyc file
-            p.join('lone.pyc').write(p.join(pycname).read(mode='rb'),
-                                     mode='wb')
-
->>>>>>> 91f21394
     # create a .pyw file
     p = setuppkg("windows", x = "x = 78")
     try:
@@ -1268,55 +1239,7 @@
             sys.meta_path.pop()
 
 
-<<<<<<< HEAD
-class AppTestNoPycFile(object):
-=======
-class AppTestPyPyExtension(object):
-    spaceconfig = dict(usemodules=['imp', 'zipimport', '__pypy__'])
-
-    def setup_class(cls):
-        cls.w_udir = cls.space.wrap(str(udir))
-
-    def test_run_compiled_module(self):
-        # XXX minimal test only
-        import imp, types
-        module = types.ModuleType('foobar')
-        raises(IOError, imp._run_compiled_module,
-               'foobar', 'this_file_does_not_exist', None, module)
-
-    def test_getimporter(self):
-        import imp, os
-        # an existing directory
-        importer = imp._getimporter(self.udir)
-        assert importer is None
-        # an existing file
-        path = os.path.join(self.udir, 'test_getimporter')
-        open(path, 'w').close()
-        importer = imp._getimporter(path)
-        assert isinstance(importer, imp.NullImporter)
-        # a non-existing path
-        path = os.path.join(self.udir, 'does_not_exist_at_all')
-        importer = imp._getimporter(path)
-        assert isinstance(importer, imp.NullImporter)
-        # a mostly-empty zip file
-        path = os.path.join(self.udir, 'test_getimporter.zip')
-        f = open(path, 'wb')
-        f.write(b'PK\x03\x04\n\x00\x00\x00\x00\x00P\x9eN>\x00\x00\x00\x00\x00'
-                b'\x00\x00\x00\x00\x00\x00\x00\x05\x00\x15\x00emptyUT\t\x00'
-                b'\x03wyYMwyYMUx\x04\x00\xf4\x01d\x00PK\x01\x02\x17\x03\n\x00'
-                b'\x00\x00\x00\x00P\x9eN>\x00\x00\x00\x00\x00\x00\x00\x00\x00'
-                b'\x00\x00\x00\x05\x00\r\x00\x00\x00\x00\x00\x00\x00\x00\x00'
-                b'\xa4\x81\x00\x00\x00\x00emptyUT\x05\x00\x03wyYMUx\x00\x00PK'
-                b'\x05\x06\x00\x00\x00\x00\x01\x00\x01\x00@\x00\x00\x008\x00'
-                b'\x00\x00\x00\x00')
-        f.close()
-        importer = imp._getimporter(path)
-        import zipimport
-        assert isinstance(importer, zipimport.zipimporter)
-
-
 class AppTestWriteBytecode(object):
->>>>>>> 91f21394
     spaceconfig = {
         "translation.sandbox": False
     }
@@ -1361,24 +1284,6 @@
     spaceconfig = {
         "translation.sandbox": True
     }
-
-
-class AppTestNoLonePycFile(object):
-    def setup_class(cls):
-        cls.saved_modules = _setup(cls)
-
-    def teardown_class(cls):
-        _teardown(cls.space, cls.saved_modules)
-
-    def test_import_possibly_from_pyc(self):
-        from compiled import x
-        assert x.__file__.endswith('.py')
-        try:
-            from compiled import lone
-        except ImportError:
-            pass
-        else:
-            assert lone.__cached__.endswith('.pyc')
 
 
 class AppTestMultithreadedImp(object):
