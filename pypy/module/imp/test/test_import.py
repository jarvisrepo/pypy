--- conflicted
+++ resolved
@@ -986,8 +986,6 @@
         assert isinstance(s, annmodel.SomeString)
         assert s.no_nul
 
-<<<<<<< HEAD
-=======
     def test_pyc_magic_changes2(self):
         from pypy.tool import stdlib_opcode
         from pypy.interpreter.pycode import default_magic
@@ -1002,7 +1000,6 @@
         assert default_magic == 0xa0d00f0
 
 
->>>>>>> 9a44f9ff
 
 def test_PYTHONPATH_takes_precedence(space):
     if sys.platform == "win32":
