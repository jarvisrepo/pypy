# coding: utf-8
import py
from pypy.interpreter.module import Module
from pypy.interpreter import gateway
from pypy.interpreter.error import OperationError
from pypy.interpreter.pycode import PyCode
from pypy.module.imp.test.support import BaseImportTest
from rpython.tool.udir import udir
from rpython.rlib import streamio
from pypy.tool.option import make_config
from pypy.tool.pytest.objspace import maketestobjspace
import pytest
import sys, os
import tempfile, marshal

from pypy.module.imp import importing

from pypy import conftest

def setuppkg(pkgname, **entries):
    p = udir.join('impsubdir')
    if pkgname:
        p = p.join(*pkgname.split('.'))
    p.ensure(dir=1)
    f = p.join("__init__.py").open('w')
    print >> f, "# package"
    f.close()
    for filename, content in entries.items():
        filename += '.py'
        f = p.join(filename).open('w')
        print >> f, '#', filename
        print >> f, content
        f.close()
    return p

def setup_directory_structure(cls):
    space = cls.space
    root = setuppkg("",
                    a = "imamodule = 1\ninpackage = 0",
                    ambig = "imamodule = 1",
                    test_reload = "def test():\n    raise ValueError\n",
                    infinite_reload = "import infinite_reload, imp; imp.reload(infinite_reload)",
                    del_sys_module = "import sys\ndel sys.modules['del_sys_module']\n",
                    _md5 = "hello_world = 42\n",
                    gc = "should_never_be_seen = 42\n",
                    )
    root.ensure("notapackage", dir=1)    # empty, no __init__.py
    setuppkg("pkg",
             a          = "imamodule = 1\ninpackage = 1",
             b          = "imamodule = 1\ninpackage = 1",
             relative_a = "import a",
             abs_b      = "import b",
             abs_x_y    = "import x.y",
             abs_sys    = "import sys",
             struct     = "inpackage = 1",
             errno      = "",
             absolute   = "from __future__ import absolute_import\nimport struct",
             relative_b = "from __future__ import absolute_import\nfrom . import struct",
             relative_c = "from __future__ import absolute_import\nfrom .struct import inpackage",
             relative_f = "from .imp import get_magic",
             relative_g = "import imp; from .imp import get_magic",
             inpackage  = "inpackage = 1",
             function_a = "g = {'__name__': 'pkg.a'}; __import__('inpackage', g); print(g)",
             function_b = "g = {'__name__': 'not.a'}; __import__('inpackage', g); print(g)",
             )
    setuppkg("pkg.pkg1",
             __init__   = 'from . import a',
             a          = '',
             relative_d = "from __future__ import absolute_import\nfrom ..struct import inpackage",
             relative_e = "from __future__ import absolute_import\nfrom .. import struct",
             relative_g = "from .. import pkg1\nfrom ..pkg1 import b",
             b          = "insubpackage = 1",
             )
    setuppkg("pkg.pkg2", a='', b='')
    setuppkg("pkg.withall",
             __init__  = "__all__ = ['foobar']",
             foobar    = "found = 123")
    setuppkg("pkg.withoutall",
             __init__  = "",
             foobar    = "found = 123")
    setuppkg("pkg.bogusall",
             __init__  = "__all__ = 42")
    setuppkg("pkg_r", inpkg = "import x.y")
    setuppkg("pkg_r.x", y='')
    setuppkg("x")
    setuppkg("ambig", __init__ = "imapackage = 1")
    setuppkg("pkg_relative_a",
             __init__ = "import a",
             a        = "imamodule = 1\ninpackage = 1",
             )
    setuppkg("pkg_substituting",
             __init__ = "import sys, pkg_substituted\n"
                        "print('TOTO', __name__)\n"
                        "sys.modules[__name__] = pkg_substituted")
    setuppkg("pkg_substituted", mod='')
    setuppkg("evil_pkg",
             evil = "import sys\n"
                      "from evil_pkg import good\n"
                      "sys.modules['evil_pkg.evil'] = good",
             good = "a = 42")
    p = setuppkg("readonly", x='')
    p = setuppkg("pkg_univnewlines")
    p.join('__init__.py').write(
        'a=5\nb=6\rc="""hello\r\nworld"""\r', mode='wb')
    p.join('mod.py').write(
        'a=15\nb=16\rc="""foo\r\nbar"""\r', mode='wb')
    setuppkg("test_bytecode",
             a = '',
             b = '',
             c = '')
    p = setuppkg("encoded",
             # actually a line 2, setuppkg() sets up a line1
             line2 = "# encoding: iso-8859-1\n",
             bad = "# encoding: uft-8\n")

    fsenc = sys.getfilesystemencoding()
    # covers utf-8 and Windows ANSI code pages one non-space symbol from
    # every page (http://en.wikipedia.org/wiki/Code_page)
    known_locales = {
        'utf-8' : b'\xc3\xa4',
        'cp1250' : b'\x8C',
        'cp1251' : b'\xc0',
        'cp1252' : b'\xc0',
        'cp1253' : b'\xc1',
        'cp1254' : b'\xc0',
        'cp1255' : b'\xe0',
        'cp1256' : b'\xe0',
        'cp1257' : b'\xc0',
        'cp1258' : b'\xc0',
        }

    if sys.platform == 'darwin':
        # Mac OS X uses the Normal Form D decomposition
        # http://developer.apple.com/mac/library/qa/qa2001/qa1173.html
        special_char = b'a\xcc\x88'
    else:
        special_char = known_locales.get(fsenc)

    if special_char:
        p.join(special_char + '.py').write('pass')
        cls.w_special_char = space.wrap(special_char.decode(fsenc))
    else:
        cls.w_special_char = space.w_None

    # create compiled/x.py and a corresponding pyc file
    p = setuppkg("compiled", x = "x = 84")
    if conftest.option.runappdirect:
        import marshal, stat, struct, os, imp
        code = py.code.Source(p.join("x.py").read()).compile()
        s3 = marshal.dumps(code)
        s2 = struct.pack("i", os.stat(str(p.join("x.py")))[stat.ST_MTIME])
        p.join("x.pyc").write(imp.get_magic() + s2 + s3, mode='wb')
    else:
        w = space.wrap
        w_modname = w("compiled.x")
        filename = str(p.join("x.py"))
        pycname = importing.make_compiled_pathname("x.py")
        stream = streamio.open_file_as_stream(filename, "r")
        try:
            importing.load_source_module(
                space, w_modname, w(importing.Module(space, w_modname)),
                filename, stream.readall(),
                stream.try_to_find_file_descriptor())
        finally:
            stream.close()
        if not space.config.translation.sandbox:
            # also create a lone .pyc file
            p.join('lone.pyc').write(p.join(pycname).read(mode='rb'),
                                     mode='wb')

    # create a .pyw file
    p = setuppkg("windows", x = "x = 78")
    try:
        p.join('x.pyw').remove()
    except py.error.ENOENT:
        pass
    p.join('x.py').rename(p.join('x.pyw'))

    return str(root)


def _setup(cls):
    space = cls.space
    dn = setup_directory_structure(cls)
    return _setup_path(space, dn)

def _setup_path(space, path):
    return space.appexec([space.wrap(path)], """
        (dn): 
            import sys
            path = list(sys.path)
            sys.path.insert(0, dn)
            return path, sys.modules.copy()
    """)

def _teardown(space, w_saved_modules):
    p = udir.join('impsubdir')
    if p.check():
        p.remove()
    space.appexec([w_saved_modules], """
        (path_and_modules):
            saved_path, saved_modules = path_and_modules
            import sys
            sys.path[:] = saved_path
            sys.modules.clear()
            sys.modules.update(saved_modules)
    """)


class AppTestImport(BaseImportTest):
    spaceconfig = {
        "usemodules": ['_md5', 'time', 'struct'],
    }

    def setup_class(cls):
        BaseImportTest.setup_class.im_func(cls)
        cls.w_runappdirect = cls.space.wrap(conftest.option.runappdirect)
        cls.w_saved_modules = _setup(cls)
        #XXX Compile class

    def teardown_class(cls):
        _teardown(cls.space, cls.w_saved_modules)

    def w_exec_(self, cmd, ns):
        exec(cmd, ns)

    def test_file_and_cached(self):
        import compiled.x
        assert "__pycache__" not in compiled.x.__file__
        assert compiled.x.__file__.endswith(".py")
        assert "__pycache__" in compiled.x.__cached__
        assert compiled.x.__cached__.endswith(".pyc")

    def test_set_sys_modules_during_import(self):
        from evil_pkg import evil
        assert evil.a == 42

    def test_import_bare_dir_fails(self):
        def imp():
            import notapackage
        raises(ImportError, imp)

    def test_import_bare_dir_warns(self):
        def imp():
            import notapackage

        import _warnings
        def simplefilter(action, category):
            _warnings.filters.insert(0, (action, None, category, None, 0))
        simplefilter('error', ImportWarning)
        try:
            raises(ImportWarning, imp)
        finally:
            simplefilter('default', ImportWarning)

    def test_import_sys(self):
        import sys

    def test_import_a(self):
        import sys
        import a
        assert a == sys.modules.get('a')

    def test_import_a_cache(self):
        import sys
        import a
        a0 = a
        import a
        assert a == a0

    def test_trailing_slash(self):
        import sys
        try:
            sys.path[0] += '/'
            import a
        finally:
            sys.path[0] = sys.path[0].rstrip('/')

    def test_import_pkg(self):
        import sys
        import pkg
        assert pkg == sys.modules.get('pkg')

    def test_import_dotted(self):
        import sys
        import pkg.a
        assert pkg == sys.modules.get('pkg')
        assert pkg.a == sys.modules.get('pkg.a')

    def test_import_keywords(self):
        __import__(name='sys', level=0)

    def test_import_by_filename(self):
        import pkg.a
        filename = pkg.a.__file__
        assert filename.endswith('.py')
        exc = raises(ImportError, __import__, filename[:-3])
        assert exc.value.args[0] == "Import by filename is not supported."

    def test_import_badcase(self):
        def missing(name):
            try:
                __import__(name)
            except ImportError:
                pass
            else:
                raise Exception("import should not have succeeded: %r" %
                                (name,))
        missing("Sys")
        missing("SYS")
        missing("fuNCTionAl")
        missing("pKg")
        missing("pKg.a")
        missing("pkg.A")

    def test_import_dotted_cache(self):
        import sys
        import pkg.a
        assert pkg == sys.modules.get('pkg')
        assert pkg.a == sys.modules.get('pkg.a')
        pkg0 = pkg
        pkg_a0 = pkg.a
        import pkg.a
        assert pkg == pkg0
        assert pkg.a == pkg_a0

    def test_import_dotted2(self):
        import sys
        import pkg.pkg1.a
        assert pkg == sys.modules.get('pkg')
        assert pkg.pkg1 == sys.modules.get('pkg.pkg1')
        assert pkg.pkg1.a == sys.modules.get('pkg.pkg1.a')

    def test_import_ambig(self):
        import sys
        import ambig
        assert ambig == sys.modules.get('ambig')
        assert hasattr(ambig,'imapackage')

    def test_from_a(self):
        import sys
        from a import imamodule
        assert 'a' in sys.modules
        assert imamodule == 1

    def test_from_dotted(self):
        import sys
        from pkg.a import imamodule
        assert 'pkg' in sys.modules
        assert 'pkg.a' in sys.modules
        assert imamodule == 1

    def test_from_pkg_import_module(self):
        import sys
        from pkg import a
        assert 'pkg' in sys.modules
        assert 'pkg.a' in sys.modules
        pkg = sys.modules.get('pkg')
        assert a == pkg.a
        aa = sys.modules.get('pkg.a')
        assert a == aa

    def test_import_absolute(self):
        from pkg import relative_a
        assert relative_a.a.inpackage == 0

    def test_import_absolute_dont_default_to_relative(self):
        def imp():
            from pkg import abs_b
        raises(ImportError, imp)

    def test_import_pkg_absolute(self):
        import pkg_relative_a
        assert pkg_relative_a.a.inpackage == 0

    def test_import_absolute_partial_success(self):
        def imp():
            import pkg_r.inpkg
        raises(ImportError, imp)

    def test_import_builtin_inpackage(self):
        def imp():
            import pkg.sys
        raises(ImportError,imp)

        import sys, pkg.abs_sys
        assert pkg.abs_sys.sys is sys

        import errno, pkg.errno
        assert pkg.errno is not errno

    def test_import_Globals_Are_None(self):
        import sys
        m = __import__('sys')
        assert sys == m
        n = __import__('sys', None, None, [''])
        assert sys == n
        o = __import__('sys', [], [], ['']) # CPython accepts this
        assert sys == o

    def test_substituting_import(self):
        from pkg_substituting import mod
        assert mod.__name__ =='pkg_substituting.mod'

    def test_proper_failure_on_killed__path__(self):
        import pkg.pkg2.a
        del pkg.pkg2.__path__
        def imp_b():
            import pkg.pkg2.b
        raises(ImportError,imp_b)

    def test_pyc(self):
        import sys
        import compiled.x
        assert compiled.x == sys.modules.get('compiled.x')

    @pytest.mark.skipif("sys.platform != 'win32'")
    def test_pyw(self):
        import windows.x
        assert windows.x.__file__.endswith('x.pyw')

    def test_cannot_write_pyc(self):
        import sys, os
        p = os.path.join(sys.path[0], 'readonly')
        try:
            os.chmod(p, 0o555)
        except:
            skip("cannot chmod() the test directory to read-only")
        try:
            import readonly.x    # cannot write x.pyc, but should not crash
        finally:
            os.chmod(p, 0o775)
        assert "__pycache__" in readonly.x.__cached__

    def test__import__empty_string(self):
        raises(ValueError, __import__, "")

    def test_py_directory(self):
        import imp, os, sys
        source = os.path.join(sys.path[0], 'foo.py')
        os.mkdir(source)
        try:
            raises(ImportError, imp.find_module, 'foo')
        finally:
            os.rmdir(source)

    def test_invalid__name__(self):
        glob = {}
        exec("__name__ = None; import sys", glob)
        import sys
        assert glob['sys'] is sys

    def test_future_absolute_import(self):
        def imp():
            from pkg import absolute
            assert hasattr(absolute.struct, 'pack')
        imp()

    def test_future_relative_import_without_from_name(self):
        from pkg import relative_b
        assert relative_b.struct.inpackage == 1

    def test_no_relative_import(self):
        def imp():
            from pkg import relative_f
        exc = raises(ImportError, imp)
        assert exc.value.args[0] == "No module named pkg.imp"

    def test_no_relative_import_bug(self):
        def imp():
            from pkg import relative_g
        exc = raises(ImportError, imp)
        assert exc.value.args[0] == "No module named pkg.imp"

    def test_import_msg(self):
        def imp():
            import pkg.i_am_not_here.neither_am_i
        exc = raises(ImportError, imp)
        assert exc.value.args[0] == "No module named pkg.i_am_not_here"

    def test_future_relative_import_level_1(self):
        from pkg import relative_c
        assert relative_c.inpackage == 1

    def test_future_relative_import_level_2(self):
        from pkg.pkg1 import relative_d
        assert relative_d.inpackage == 1

    def test_future_relative_import_level_2_without_from_name(self):
        from pkg.pkg1 import relative_e
        assert relative_e.struct.inpackage == 1

    def test_future_relative_import_level_3(self):
        from pkg.pkg1 import relative_g
        assert relative_g.b.insubpackage == 1
        import pkg.pkg1
        assert pkg.pkg1.__package__ == 'pkg.pkg1'

    def test_future_relative_import_error_when_in_non_package(self):
        ns = {'__name__': __name__}
        exec("""def imp():
                    print('__name__ =', __name__)
                    from .struct import inpackage
        """, ns)
        raises(ValueError, ns['imp'])

    def test_future_relative_import_error_when_in_non_package2(self):
        ns = {'__name__': __name__}
        exec("""def imp():
                    from .. import inpackage
        """, ns)
        raises(ValueError, ns['imp'])

    def test_relative_import_with___name__(self):
        import sys
        mydict = {'__name__': 'sys.foo'}
        res = __import__('', mydict, mydict, ('bar',), 1)
        assert res is sys

    def test_relative_import_with___name__and___path__(self):
        import sys
        import imp
        foo = imp.new_module('foo')
        sys.modules['sys.foo'] = foo
        mydict = {'__name__': 'sys.foo', '__path__': '/some/path'}
        res = __import__('', mydict, mydict, ('bar',), 1)
        assert res is foo

    def test_relative_import_pkg(self):
        import sys
        import imp
        pkg = imp.new_module('newpkg')
        sys.modules['newpkg'] = pkg
        mydict = {'__name__': 'newpkg.foo', '__path__': '/some/path'}
        res = __import__('', mydict, None, ['bar'], 2)
        assert res is pkg

    def test__package__(self):
        # Regression test for http://bugs.python.org/issue3221.
        def check_absolute():
            self.exec_("from os import path", ns)
        def check_relative():
            self.exec_("from . import a", ns)

        import pkg

        # Check both OK with __package__ and __name__ correct
        ns = dict(__package__='pkg', __name__='pkg.notarealmodule')
        check_absolute()
        check_relative()

        # Check both OK with only __name__ wrong
        ns = dict(__package__='pkg', __name__='notarealpkg.notarealmodule')
        check_absolute()
        check_relative()

        # Check relative fails with only __package__ wrong
        ns = dict(__package__='foo', __name__='pkg.notarealmodule')
        check_absolute() # XXX check warnings
        raises(SystemError, check_relative)

        # Check relative fails with __package__ and __name__ wrong
        ns = dict(__package__='foo', __name__='notarealpkg.notarealmodule')
        check_absolute() # XXX check warnings
        raises(SystemError, check_relative)

        # Check relative fails when __package__ set to a non-string
        ns = dict(__package__=object())
        check_absolute()
        raises(ValueError, check_relative)

    def test_import_function(self):
        # More tests for __import__
        import sys
        if sys.version < '3.3':
            from pkg import function_a
            assert function_a.g['__package__'] == 'pkg'
            raises(ImportError, "from pkg import function_b")
        else:
            raises(ImportError, "from pkg import function_a")

    def test_universal_newlines(self):
        import pkg_univnewlines
        assert pkg_univnewlines.a == 5
        assert pkg_univnewlines.b == 6
        assert pkg_univnewlines.c == "hello\nworld"
        from pkg_univnewlines import mod
        assert mod.a == 15
        assert mod.b == 16
        assert mod.c == "foo\nbar"

    def test_reload(self):
        import test_reload, imp
        try:
            test_reload.test()
        except ValueError:
            pass

        # If this test runs too quickly, test_reload.py's mtime
        # attribute will remain unchanged even if the file is rewritten.
        # Consequently, the file would not reload.  So, added a sleep()
        # delay to assure that a new, distinct timestamp is written.
        import time
        time.sleep(1)

        with open(test_reload.__file__, "w") as f:
            f.write("def test():\n    raise NotImplementedError\n")
        imp.reload(test_reload)
        try:
            test_reload.test()
        except NotImplementedError:
            pass

        # Ensure that the file is closed
        # (on windows at least)
        import os
        os.unlink(test_reload.__file__)

        # restore it for later tests
        with open(test_reload.__file__, "w") as f:
            f.write("def test():\n    raise ValueError\n")

    def test_reload_failing(self):
        import test_reload
        import time, imp
        time.sleep(1)
        f = open(test_reload.__file__, "w")
        f.write("a = 10 // 0\n")
        f.close()

        # A failing reload should leave the previous module in sys.modules
        raises(ZeroDivisionError, imp.reload, test_reload)
        import os, sys
        assert 'test_reload' in sys.modules
        assert test_reload.test
        os.unlink(test_reload.__file__)

    def test_reload_submodule(self):
        import pkg.a, imp
        imp.reload(pkg.a)

    def test_reload_builtin(self):
        import sys, imp
        oldpath = sys.path
        try:
            del sys.settrace
        except AttributeError:
            pass

        imp.reload(sys)

        assert sys.path is oldpath
        assert 'settrace' in dir(sys)

    def test_reload_builtin_doesnt_clear(self):
        import imp
        import sys
        sys.foobar = "baz"
        imp.reload(sys)
        assert sys.foobar == "baz"

    def test_reimport_builtin_simple_case_1(self):
        import sys, time
        del time.clock
        del sys.modules['time']
        import time
        assert hasattr(time, 'clock')

    def test_reimport_builtin_simple_case_2(self):
        import sys, time
        time.foo = "bar"
        del sys.modules['time']
        import time
        assert not hasattr(time, 'foo')

    def test_reimport_builtin(self):
        import imp, sys, time
        oldpath = sys.path
        time.tzname = "<test_reimport_builtin removed this>"

        del sys.modules['time']
        import time as time1
        assert sys.modules['time'] is time1

        assert time.tzname == "<test_reimport_builtin removed this>"

        imp.reload(time1)   # don't leave a broken time.tzname behind
        import time
        assert time.tzname != "<test_reimport_builtin removed this>"

    def test_reload_infinite(self):
        import infinite_reload

    def test_explicitly_missing(self):
        import sys
        sys.modules['foobarbazmod'] = None
        try:
            import foobarbazmod
            assert False, "should have failed, got instead %r" % (
                foobarbazmod,)
        except ImportError:
            pass

    def test_del_from_sys_modules(self):
        try:
            import del_sys_module
        except ImportError:
            pass    # ok
        else:
            assert False, 'should not work'

    def test_cache_from_source(self):
        import imp
        pycfile = imp.cache_from_source('a/b/c.py')
        assert pycfile.startswith('a/b/__pycache__/c.pypy3-')
        assert pycfile.endswith('.pyc')
        assert imp.source_from_cache('a/b/__pycache__/c.pypy3-17.pyc'
                                     ) == 'a/b/c.py'
        raises(ValueError, imp.source_from_cache, 'a/b/c.py')

    def test_shadow_builtin(self):
        if self.runappdirect: skip("hard to test: module is already imported")
        # 'import gc' is supposed to always find the built-in module;
        # like CPython, it is a built-in module, so it shadows everything,
        # even though there is a gc.py.
        import sys
        assert 'gc' not in sys.modules
        import gc
        assert not hasattr(gc, 'should_never_be_seen')
        assert '(built-in)' in repr(gc)
        del sys.modules['gc']

    def test_shadow_extension_1(self):
        if self.runappdirect: skip("hard to test: module is already imported")
        # 'import _md5' is supposed to find _md5.py if there is
        # one in sys.path.
        import sys
        assert '_md5' not in sys.modules
<<<<<<< HEAD
        import _md5
        assert hasattr(_md5, 'hello_world')
        assert not hasattr(_md5, 'md5')
        assert '(built-in)' not in repr(_md5)
        del sys.modules['_md5']
=======
        try:
            import _md5
            assert hasattr(_md5, 'hello_world')
            assert not hasattr(_md5, 'digest_size')
            assert '(built-in)' not in repr(_md5)
        finally:
            sys.modules.pop('_md5', None)
>>>>>>> 59a25f7a

    def test_shadow_extension_2(self):
        if self.runappdirect: skip("hard to test: module is already imported")
        # 'import _md5' is supposed to find the built-in module even
        # if there is also one in sys.path as long as it is *after* the
        # special entry '.../lib_pypy/__extensions__'.  (Note that for now
        # there is one in lib_pypy/_md5.py, which should not be seen
        # either; hence the (built-in) test below.)
        import sys
        assert '_md5' not in sys.modules
        sys.path.append(sys.path.pop(0))
        try:
            import _md5
            assert not hasattr(_md5, 'hello_world')
            assert hasattr(_md5, 'md5')
            assert '(built-in)' in repr(_md5)
        finally:
            sys.path.insert(0, sys.path.pop())
            sys.modules.pop('_md5', None)

    def test_invalid_pathname(self):
        import imp
        import pkg
        import os
        pathname = os.path.join(os.path.dirname(pkg.__file__), 'a.py')
        module = imp.load_module('a', open(pathname),
                                 'invalid_path_name', ('.py', 'r', imp.PY_SOURCE))
        assert module.__name__ == 'a'
        assert module.__file__ == 'invalid_path_name'

    def test_crash_load_module(self):
        import imp
        raises(ValueError, imp.load_module, "", "", "", [1, 2, 3, 4])

    def test_import_star_finds_submodules_with___all__(self):
        for case in ["not-imported-yet", "already-imported"]:
            d = {}
            exec("from pkg.withall import *", d)
            assert d["foobar"].found == 123

    def test_import_star_does_not_find_submodules_without___all__(self):
        for case in ["not-imported-yet", "already-imported"]:
            d = {}
            exec("from pkg.withoutall import *", d)
            assert "foobar" not in d
        import pkg.withoutall.foobar     # <- import it here only
        for case in ["not-imported-yet", "already-imported"]:
            d = {}
            exec("from pkg.withoutall import *", d)
            assert d["foobar"].found == 123

    def test_import_star_with_bogus___all__(self):
        for case in ["not-imported-yet", "already-imported"]:
            try:
                exec("from pkg.bogusall import *", {})
            except TypeError:
                pass    # 'int' object does not support indexing
            else:
                raise AssertionError("should have failed")

    def test_source_encoding(self):
        import imp
        import encoded
        fd = imp.find_module('line2', encoded.__path__)[0]
        assert fd.encoding == 'iso-8859-1'
        assert fd.tell() == 0

    def test_bad_source_encoding(self):
        import imp
        import encoded
        raises(SyntaxError, imp.find_module, 'bad', encoded.__path__)

    def test_find_module_fsdecode(self):
        import sys
        name = self.special_char
        if not name:
            skip("can't run this test with %s as filesystem encoding"
                 % sys.getfilesystemencoding())
        import imp
        import encoded
        f, filename, _ = imp.find_module(name, encoded.__path__)
        assert f is not None
        assert filename[:-3].endswith(name)

    def test_unencodable(self):
        if not self.testfn_unencodable:
            skip("need an unencodable filename")
        import imp
        import os
        name = self.testfn_unencodable
        os.mkdir(name)
        try:
            raises(ImportError, imp.NullImporter, name)
        finally:
            os.rmdir(name)


class TestAbi:
    def test_abi_tag(self):
        space1 = maketestobjspace(make_config(None, soabi='TEST'))
        space2 = maketestobjspace(make_config(None, soabi=''))
        if sys.platform == 'win32':
            assert importing.get_so_extension(space1) == '.TESTi.pyd'
            assert importing.get_so_extension(space2) == '.pyd'
        else:
            assert importing.get_so_extension(space1) == '.TESTi.so'
            assert importing.get_so_extension(space2) == '.so'

def _getlong(data):
    x = marshal.dumps(data)
    return x[-4:]

def _testfile(space, magic, mtime, co=None):
    cpathname = str(udir.join('test.pyc'))
    f = file(cpathname, "wb")
    f.write(_getlong(magic))
    f.write(_getlong(mtime))
    if co:
        # marshal the code object with the PyPy marshal impl
        pyco = PyCode._from_code(space, co)
        w_marshal = space.getbuiltinmodule('marshal')
        w_marshaled_code = space.call_method(w_marshal, 'dumps', pyco)
        marshaled_code = space.bytes_w(w_marshaled_code)
        f.write(marshaled_code)
    f.close()
    return cpathname

def _testfilesource(source="x=42"):
    pathname = str(udir.join('test.py'))
    f = file(pathname, "wb")
    f.write(source)
    f.close()
    return pathname

class TestPycStuff:
    # ___________________ .pyc related stuff _________________

    def test_check_compiled_module(self):
        space = self.space
        mtime = 12345
        cpathname = _testfile(space, importing.get_pyc_magic(space), mtime)
        ret = importing.check_compiled_module(space,
                                              cpathname,
                                              mtime)
        assert ret is not None
        ret.close()

        # check for wrong mtime
        ret = importing.check_compiled_module(space,
                                              cpathname,
                                              mtime+1)
        assert ret is None

        # also check with expected mtime==0 (nothing special any more about 0)
        ret = importing.check_compiled_module(space,
                                              cpathname,
                                              0)
        assert ret is None
        os.remove(cpathname)

        # check for wrong version
        cpathname = _testfile(space, importing.get_pyc_magic(space)+1, mtime)
        ret = importing.check_compiled_module(space,
                                              cpathname,
                                              mtime)
        assert ret is None

        # check for empty .pyc file
        f = open(cpathname, 'wb')
        f.close()
        ret = importing.check_compiled_module(space,
                                              cpathname,
                                              mtime)
        assert ret is None
        os.remove(cpathname)

    def test_read_compiled_module(self):
        space = self.space
        mtime = 12345
        co = compile('x = 42', '?', 'exec')
        cpathname = _testfile(space, importing.get_pyc_magic(space), mtime, co)
        stream = streamio.open_file_as_stream(cpathname, "rb")
        try:
            stream.seek(8, 0)
            w_code = importing.read_compiled_module(
                    space, cpathname, stream.readall())
            pycode = w_code
        finally:
            stream.close()
        assert type(pycode) is PyCode
        w_dic = space.newdict()
        pycode.exec_code(space, w_dic, w_dic)
        w_ret = space.getitem(w_dic, space.wrap('x'))
        ret = space.int_w(w_ret)
        assert ret == 42

    def test_load_compiled_module(self):
        space = self.space
        mtime = 12345
        co = compile('x = 42', '?', 'exec')
        cpathname = _testfile(space, importing.get_pyc_magic(space), mtime, co)
        w_modulename = space.wrap('somemodule')
        stream = streamio.open_file_as_stream(cpathname, "rb")
        try:
            w_mod = space.wrap(Module(space, w_modulename))
            magic = importing._r_long(stream)
            timestamp = importing._r_long(stream)
            w_ret = importing.load_compiled_module(space,
                                                   w_modulename,
                                                   w_mod,
                                                   cpathname,
                                                   magic,
                                                   timestamp,
                                                   stream.readall())
        finally:
            stream.close()
        assert w_mod is w_ret
        w_ret = space.getattr(w_mod, space.wrap('x'))
        ret = space.int_w(w_ret)
        assert ret == 42

    def test_load_compiled_module_nopathname(self):
        space = self.space
        mtime = 12345
        co = compile('x = 42', '?', 'exec')
        cpathname = _testfile(space, importing.get_pyc_magic(space), mtime, co)
        w_modulename = space.wrap('somemodule')
        stream = streamio.open_file_as_stream(cpathname, "rb")
        try:
            w_mod = space.wrap(Module(space, w_modulename))
            magic = importing._r_long(stream)
            timestamp = importing._r_long(stream)
            w_ret = importing.load_compiled_module(space,
                                                   w_modulename,
                                                   w_mod,
                                                   None,
                                                   magic,
                                                   timestamp,
                                                   stream.readall())
        finally:
            stream.close()
        filename = space.getattr(w_ret, space.wrap('__file__'))
        assert space.str_w(filename) == u'?'

    def test_parse_source_module(self):
        space = self.space
        pathname = _testfilesource()
        stream = streamio.open_file_as_stream(pathname, "r")
        try:
            w_ret = importing.parse_source_module(space,
                                                  pathname,
                                                  stream.readall())
        finally:
            stream.close()
        pycode = w_ret
        assert type(pycode) is PyCode
        w_dic = space.newdict()
        pycode.exec_code(space, w_dic, w_dic)
        w_ret = space.getitem(w_dic, space.wrap('x'))
        ret = space.int_w(w_ret)
        assert ret == 42

    def test_long_writes(self):
        pathname = str(udir.join('test.dat'))
        stream = streamio.open_file_as_stream(pathname, "wb")
        try:
            importing._w_long(stream, 42)
            importing._w_long(stream, 12312)
            importing._w_long(stream, 128397198)
        finally:
            stream.close()
        stream = streamio.open_file_as_stream(pathname, "rb")
        try:
            res = importing._r_long(stream)
            assert res == 42
            res = importing._r_long(stream)
            assert res == 12312
            res = importing._r_long(stream)
            assert res == 128397198
        finally:
            stream.close()

    def test_load_source_module(self):
        space = self.space
        w_modulename = space.wrap('somemodule')
        w_mod = space.wrap(Module(space, w_modulename))
        pathname = _testfilesource()
        stream = streamio.open_file_as_stream(pathname, "r")
        try:
            w_ret = importing.load_source_module(
                space, w_modulename, w_mod,
                pathname, stream.readall(),
                stream.try_to_find_file_descriptor())
        finally:
            stream.close()
        assert w_mod is w_ret
        w_ret = space.getattr(w_mod, space.wrap('x'))
        ret = space.int_w(w_ret)
        assert ret == 42

        cpathname = udir.join('test.pyc')
        assert cpathname.check()
        cpathname.remove()

    def test_load_source_module_nowrite(self):
        space = self.space
        w_modulename = space.wrap('somemodule')
        w_mod = space.wrap(Module(space, w_modulename))
        pathname = _testfilesource()
        stream = streamio.open_file_as_stream(pathname, "r")
        try:
            w_ret = importing.load_source_module(
                space, w_modulename, w_mod,
                pathname, stream.readall(),
                stream.try_to_find_file_descriptor(),
                write_pyc=False)
        finally:
            stream.close()
        cpathname = udir.join('test.pyc')
        assert not cpathname.check()

    def test_load_source_module_dont_write_bytecode(self):
        space = self.space
        w_modulename = space.wrap('somemodule')
        w_mod = space.wrap(Module(space, w_modulename))
        pathname = _testfilesource()
        stream = streamio.open_file_as_stream(pathname, "r")
        try:
            space.setattr(space.sys, space.wrap('dont_write_bytecode'),
                          space.w_True)
            w_ret = importing.load_source_module(
                space, w_modulename, w_mod,
                pathname, stream.readall(),
                stream.try_to_find_file_descriptor())
        finally:
            space.setattr(space.sys, space.wrap('dont_write_bytecode'),
                          space.w_False)
            stream.close()
        cpathname = udir.join('test.pyc')
        assert not cpathname.check()

    def test_load_source_module_syntaxerror(self):
        # No .pyc file on SyntaxError
        space = self.space
        w_modulename = space.wrap('somemodule')
        w_mod = space.wrap(Module(space, w_modulename))
        pathname = _testfilesource(source="<Syntax Error>")
        stream = streamio.open_file_as_stream(pathname, "r")
        try:
            w_ret = importing.load_source_module(
                space, w_modulename, w_mod,
                pathname, stream.readall(),
                stream.try_to_find_file_descriptor())
        except OperationError:
            # OperationError("Syntax Error")
            pass
        stream.close()

        cpathname = udir.join('test.pyc')
        assert not cpathname.check()
        
    def test_load_source_module_importerror(self):
        # the .pyc file is created before executing the module
        space = self.space
        w_modulename = space.wrap('somemodule')
        w_mod = space.wrap(Module(space, w_modulename))
        pathname = _testfilesource(source="a = unknown_name")
        stream = streamio.open_file_as_stream(pathname, "r")
        try:
            w_ret = importing.load_source_module(
                space, w_modulename, w_mod,
                pathname, stream.readall(),
                stream.try_to_find_file_descriptor())
        except OperationError:
            # OperationError("NameError", "global name 'unknown_name' is not defined")
            pass
        stream.close()

        # And the .pyc has been generated
        cpathname = udir.join(importing.make_compiled_pathname('test.py'))
        assert cpathname.check()

    def test_write_compiled_module(self):
        space = self.space
        pathname = _testfilesource()
        os.chmod(pathname, 0777)
        stream = streamio.open_file_as_stream(pathname, "r")
        try:
            w_ret = importing.parse_source_module(space,
                                                  pathname,
                                                  stream.readall())
        finally:
            stream.close()
        pycode = w_ret
        assert type(pycode) is PyCode

        cpathname = str(udir.join('cpathname.pyc'))
        mode = 0777
        mtime = 12345
        importing.write_compiled_module(space,
                                        pycode,
                                        cpathname,
                                        mode,
                                        mtime)

        # check
        ret = importing.check_compiled_module(space,
                                              cpathname,
                                              mtime)
        assert ret is not None
        ret.close()

        # Check that the executable bit was removed
        assert os.stat(cpathname).st_mode & 0111 == 0

        # read compiled module
        stream = streamio.open_file_as_stream(cpathname, "rb")
        try:
            stream.seek(8, 0)
            w_code = importing.read_compiled_module(space, cpathname,
                                                    stream.readall())
            pycode = w_code
        finally:
            stream.close()

        # check value of load
        w_dic = space.newdict()
        pycode.exec_code(space, w_dic, w_dic)
        w_ret = space.getitem(w_dic, space.wrap('x'))
        ret = space.int_w(w_ret)
        assert ret == 42

    def test_pyc_magic_changes(self):
        py.test.skip("For now, PyPy generates only one kind of .pyc files")
        # test that the pyc files produced by a space are not reimportable
        # from another, if they differ in what opcodes they support
        allspaces = [self.space]
        for opcodename in self.space.config.objspace.opcodes.getpaths():
            key = 'objspace.opcodes.' + opcodename
            space2 = maketestobjspace(make_config(None, **{key: True}))
            allspaces.append(space2)
        for space1 in allspaces:
            for space2 in allspaces:
                if space1 is space2:
                    continue
                pathname = "whatever"
                mtime = 12345
                co = compile('x = 42', '?', 'exec')
                cpathname = _testfile(space1, importing.get_pyc_magic(space1),
                                      mtime, co)
                w_modulename = space2.wrap('somemodule')
                stream = streamio.open_file_as_stream(cpathname, "rb")
                try:
                    w_mod = space2.wrap(Module(space2, w_modulename))
                    magic = importing._r_long(stream)
                    timestamp = importing._r_long(stream)
                    space2.raises_w(space2.w_ImportError,
                                    importing.load_compiled_module,
                                    space2,
                                    w_modulename,
                                    w_mod,
                                    cpathname,
                                    magic,
                                    timestamp,
                                    stream.readall())
                finally:
                    stream.close()

    def test_annotation(self):
        from rpython.annotator.annrpython import RPythonAnnotator
        from rpython.annotator import model as annmodel
        def f():
            return importing.make_compiled_pathname('abc/foo.py')
        a = RPythonAnnotator()
        s = a.build_types(f, [])
        assert isinstance(s, annmodel.SomeString)
        assert s.no_nul


def test_PYTHONPATH_takes_precedence(space): 
    if sys.platform == "win32":
        py.test.skip("unresolved issues with win32 shell quoting rules")
    from pypy.interpreter.test.test_zpy import pypypath 
    extrapath = udir.ensure("pythonpath", dir=1) 
    extrapath.join("sched.py").write("print(42)\n")
    old = os.environ.get('PYTHONPATH', None)
    oldlang = os.environ.pop('LANG', None)
    try:
        os.environ['PYTHONPATH'] = str(extrapath)
        output = py.process.cmdexec('''"%s" "%s" -c "import sched"''' %
                                 (sys.executable, pypypath))
        assert output.strip() == '42'
    finally:
        if old:
            os.environ['PYTHONPATH'] = old
        if oldlang:
            os.environ['LANG'] = oldlang


class AppTestImportHooks(object):
    spaceconfig = {
        "usemodules": ['struct', 'itertools', 'time'],
    }

    def setup_class(cls):
        mydir = os.path.dirname(__file__)
        cls.w_hooktest = cls.space.wrap(os.path.join(mydir, 'hooktest'))
        cls.w_saved_modules = _setup_path(cls.space, mydir)
        cls.space.appexec([], """
            ():
                # Obscure: manually bootstrap the utf-8/latin1 codecs
                # for TextIOs opened by imp.find_module. It's not
                # otherwise loaded by the test infrastructure but would
                # have been by app_main
                import encodings.utf_8
                import encodings.latin_1
        """)

    def teardown_class(cls):
        _teardown(cls.space, cls.w_saved_modules)

    def w_exec_(self, cmd, ns):
        exec(cmd, ns)

    def test_meta_path(self):
        tried_imports = []
        class Importer(object):
            def find_module(self, fullname, path=None):
                tried_imports.append((fullname, path))

        import sys, math
        del sys.modules["math"]

        sys.meta_path.append(Importer())
        try:
            import math
            assert len(tried_imports) == 1
            package_name = '.'.join(__name__.split('.')[:-1])
            if package_name:
                assert tried_imports[0][0] == package_name + ".math"
            else:
                assert tried_imports[0][0] == "math"
        finally:
            sys.meta_path.pop()

    def test_meta_path_block(self):
        class ImportBlocker(object):
            "Specified modules can't be imported, even if they are built-in"
            def __init__(self, *namestoblock):
                self.namestoblock = dict.fromkeys(namestoblock)
            def find_module(self, fullname, path=None):
                if fullname in self.namestoblock:
                    return self
            def load_module(self, fullname):
                raise ImportError("blocked")

        import sys, imp
        modname = "errno" # an arbitrary harmless builtin module
        mod = None
        if modname in sys.modules:
            mod = sys.modules
            del sys.modules[modname]
        sys.meta_path.append(ImportBlocker(modname))
        try:
            raises(ImportError, __import__, modname)
            # the imp module doesn't use meta_path, and is not blocked
            # (until imp.get_loader is implemented, see PEP302)
            file, filename, stuff = imp.find_module(modname)
            imp.load_module(modname, file, filename, stuff)
        finally:
            sys.meta_path.pop()
            if mod:
                sys.modules[modname] = mod

    def test_path_hooks_leaking(self):
        class Importer(object):
            def find_module(self, fullname, path=None):
                if fullname == "a":
                    return self

            def load_module(self, name):
                sys.modules[name] = sys
                return sys

        def importer_for_path(path):
            if path == "xxx":
                return Importer()
            raise ImportError()
        import sys, imp
        try:
            sys.path_hooks.append(importer_for_path)
            sys.path.insert(0, "yyy")
            sys.path.insert(0, "xxx")
            import a
            try:
                import b
            except ImportError:
                pass
            assert isinstance(sys.path_importer_cache['yyy'],
                              imp.NullImporter)
        finally:
            sys.path.pop(0)
            sys.path.pop(0)
            sys.path_hooks.pop()

    def test_imp_wrapper(self):
        import sys, os, imp
        class ImpWrapper:

            def __init__(self, path=None):
                if path is not None and not os.path.isdir(path):
                    raise ImportError
                self.path = path

            def find_module(self, fullname, path=None):
                subname = fullname.split(".")[-1]
                if subname != fullname and self.path is None:
                    return None
                if self.path is None:
                    path = None
                else:
                    path = [self.path]
                try:
                    file, filename, stuff = imp.find_module(subname, path)
                except ImportError:
                    return None
                return ImpLoader(file, filename, stuff)

        class ImpLoader:

            def __init__(self, file, filename, stuff):
                self.file = file
                self.filename = filename
                self.stuff = stuff

            def load_module(self, fullname):
                mod = imp.load_module(fullname, self.file, self.filename, self.stuff)
                if self.file:
                    self.file.close()
                mod.__loader__ = self  # for introspection
                return mod

        i = ImpWrapper()
        sys.meta_path.append(i)
        sys.path_hooks.append(ImpWrapper)
        sys.path_importer_cache.clear()
        try:
            mnames = ("colorsys", "html.parser")
            for mname in mnames:
                parent = mname.split(".")[0]
                for n in sys.modules.keys():
                    if n.startswith(parent):
                        del sys.modules[n]
            for mname in mnames:
                m = __import__(mname, globals(), locals(), ["__dummy__"])
                m.__loader__  # to make sure we actually handled the import
        finally:
            sys.meta_path.pop()
            sys.path_hooks.pop()

    def test_path_hooks_module(self):
        "Verify that non-sibling imports from module loaded by path hook works"

        import sys
        import hooktest

        hooktest.__path__.append(self.hooktest) # Avoid importing os at applevel

        sys.path_hooks.append(hooktest.Importer)

        try:
            import hooktest.foo
            def import_nonexisting():
                import hooktest.errno
            raises(ImportError, import_nonexisting)
        finally:
            sys.path_hooks.pop()

    def test_meta_path_import_error_1(self):
        # as far as I can tell, the problem is that in CPython, if you
        # use an import hook that doesn't update sys.modules, then the
        # import succeeds; but at the same time, you can have the same
        # result without an import hook (see test_del_from_sys_modules)
        # and then the import fails.  This looks like even more mess
        # to replicate, so we ignore it until someone really hits this
        # case...
        skip("looks like an inconsistency in CPython")

        class ImportHook(object):
            def find_module(self, fullname, path=None):
                assert not fullname.endswith('*')
                if fullname == 'meta_path_pseudo_module':
                    return self
            def load_module(self, fullname):
                assert fullname == 'meta_path_pseudo_module'
                # we "forget" to update sys.modules
                return new.module('meta_path_pseudo_module')

        import sys, new
        sys.meta_path.append(ImportHook())
        try:
            import meta_path_pseudo_module
        finally:
            sys.meta_path.pop()

    def test_meta_path_import_star_2(self):
        class ImportHook(object):
            def find_module(self, fullname, path=None):
                if fullname.startswith('meta_path_2_pseudo_module'):
                    return self
            def load_module(self, fullname):
                assert fullname == 'meta_path_2_pseudo_module'
                m = types.ModuleType('meta_path_2_pseudo_module')
                m.__path__ = ['/some/random/dir']
                sys.modules['meta_path_2_pseudo_module'] = m
                return m

        import sys, types
        sys.meta_path.append(ImportHook())
        try:
            self.exec_("from meta_path_2_pseudo_module import *", {})
        finally:
            sys.meta_path.pop()


class AppTestPyPyExtension(object):
    spaceconfig = dict(usemodules=['imp', 'zipimport', '__pypy__'])

    def setup_class(cls):
        cls.w_udir = cls.space.wrap(str(udir))

    def test_run_compiled_module(self):
        # XXX minimal test only
        import imp, types
        module = types.ModuleType('foobar')
        raises(IOError, imp._run_compiled_module,
               'foobar', 'this_file_does_not_exist', None, module)

    def test_getimporter(self):
        import imp, os
        # an existing directory
        importer = imp._getimporter(self.udir)
        assert importer is None
        # an existing file
        path = os.path.join(self.udir, 'test_getimporter')
        open(path, 'w').close()
        importer = imp._getimporter(path)
        assert isinstance(importer, imp.NullImporter)
        # a non-existing path
        path = os.path.join(self.udir, 'does_not_exist_at_all')
        importer = imp._getimporter(path)
        assert isinstance(importer, imp.NullImporter)
        # a mostly-empty zip file
        path = os.path.join(self.udir, 'test_getimporter.zip')
        f = open(path, 'wb')
        f.write(b'PK\x03\x04\n\x00\x00\x00\x00\x00P\x9eN>\x00\x00\x00\x00\x00'
                b'\x00\x00\x00\x00\x00\x00\x00\x05\x00\x15\x00emptyUT\t\x00'
                b'\x03wyYMwyYMUx\x04\x00\xf4\x01d\x00PK\x01\x02\x17\x03\n\x00'
                b'\x00\x00\x00\x00P\x9eN>\x00\x00\x00\x00\x00\x00\x00\x00\x00'
                b'\x00\x00\x00\x05\x00\r\x00\x00\x00\x00\x00\x00\x00\x00\x00'
                b'\xa4\x81\x00\x00\x00\x00emptyUT\x05\x00\x03wyYMUx\x00\x00PK'
                b'\x05\x06\x00\x00\x00\x00\x01\x00\x01\x00@\x00\x00\x008\x00'
                b'\x00\x00\x00\x00')
        f.close()
        importer = imp._getimporter(path)
        import zipimport
        assert isinstance(importer, zipimport.zipimporter)


class AppTestWriteBytecode(object):
    spaceconfig = {
        "translation.sandbox": False
    }

    def setup_class(cls):
        cls.saved_modules = _setup(cls)
        sandbox = cls.spaceconfig['translation.sandbox']
        cls.w_sandbox = cls.space.wrap(sandbox)

    def teardown_class(cls):
        _teardown(cls.space, cls.saved_modules)
        cls.space.appexec([], """
            ():
                import sys
                sys.dont_write_bytecode = False
        """)

    def test_default(self):
        import os.path
        from test_bytecode import a
        assert a.__file__.endswith('a.py')
        assert os.path.exists(a.__cached__) == (not self.sandbox)

    def test_write_bytecode(self):
        import os.path
        import sys
        sys.dont_write_bytecode = False
        from test_bytecode import b
        assert b.__file__.endswith('b.py')
        assert os.path.exists(b.__cached__)

    def test_dont_write_bytecode(self):
        import os.path
        import sys
        sys.dont_write_bytecode = True
        from test_bytecode import c
        assert c.__file__.endswith('c.py')
        assert not os.path.exists(c.__cached__)


class AppTestWriteBytecodeSandbox(AppTestWriteBytecode):
    spaceconfig = {
        "translation.sandbox": True
    }


class AppTestNoLonePycFile(object):
    def setup_class(cls):
        cls.saved_modules = _setup(cls)

    def teardown_class(cls):
        _teardown(cls.space, cls.saved_modules)

    def test_import_possibly_from_pyc(self):
        from compiled import x
        assert x.__file__.endswith('.py')
        try:
            from compiled import lone
        except ImportError:
            pass
        else:
            assert lone.__cached__.endswith('.pyc')


class AppTestMultithreadedImp(object):
    spaceconfig = dict(usemodules=['thread', 'time'])

    def setup_class(cls):
        #if not conftest.option.runappdirect:
        #    py.test.skip("meant as an -A test")
        tmpfile = udir.join('test_multithreaded_imp.py')
        tmpfile.write('''if 1:
            x = 666
            import time
            for i in range(1000): time.sleep(0.001)
            x = 42
        ''')
        cls.w_tmppath = cls.space.wrap(str(udir))

    def test_multithreaded_import(self):
        import sys, _thread, time
        oldpath = sys.path[:]
        try:
            sys.path.insert(0, self.tmppath)
            got = []

            def check():
                import test_multithreaded_imp
                got.append(getattr(test_multithreaded_imp, 'x', '?'))

            for i in range(5):
                _thread.start_new_thread(check, ())

            for n in range(100):
                for i in range(105): time.sleep(0.001)
                if len(got) == 5:
                    break
            else:
                raise AssertionError("got %r so far but still waiting" %
                                     (got,))

            assert got == [42] * 5, got

        finally:
            sys.path[:] = oldpath<|MERGE_RESOLUTION|>--- conflicted
+++ resolved
@@ -736,21 +736,13 @@
         # one in sys.path.
         import sys
         assert '_md5' not in sys.modules
-<<<<<<< HEAD
-        import _md5
-        assert hasattr(_md5, 'hello_world')
-        assert not hasattr(_md5, 'md5')
-        assert '(built-in)' not in repr(_md5)
-        del sys.modules['_md5']
-=======
         try:
             import _md5
             assert hasattr(_md5, 'hello_world')
-            assert not hasattr(_md5, 'digest_size')
+            assert not hasattr(_md5, 'md5')
             assert '(built-in)' not in repr(_md5)
         finally:
             sys.modules.pop('_md5', None)
->>>>>>> 59a25f7a
 
     def test_shadow_extension_2(self):
         if self.runappdirect: skip("hard to test: module is already imported")
