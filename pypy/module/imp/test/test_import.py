# coding: utf-8
import py
from pypy.interpreter.module import Module
from pypy.interpreter import gateway
from pypy.interpreter.error import OperationError
from pypy.interpreter.pycode import PyCode
from pypy.module.imp.test.support import BaseImportTest
from rpython.tool.udir import udir
from rpython.rlib import streamio
from pypy.tool.option import make_config
from pypy.tool.pytest.objspace import maketestobjspace
import pytest
import sys, os
import tempfile, marshal

from pypy.module.imp import importing

from pypy import conftest

def setuppkg(pkgname, **entries):
    p = udir.join('impsubdir')
    if pkgname:
        p = p.join(*pkgname.split('.'))
    p.ensure(dir=1)
    f = p.join("__init__.py").open('w')
    print >> f, "# package"
    f.close()
    for filename, content in entries.items():
        filename += '.py'
        f = p.join(filename).open('w')
        print >> f, '#', filename
        print >> f, content
        f.close()
    return p

def setup_directory_structure(cls):
    space = cls.space
    root = setuppkg("",
                    a = "imamodule = 1\ninpackage = 0",
                    ambig = "imamodule = 1",
                    test_reload = "def test():\n    raise ValueError\n",
                    infinite_reload = "import infinite_reload, imp; imp.reload(infinite_reload)",
                    del_sys_module = "import sys\ndel sys.modules['del_sys_module']\n",
                    itertools = "hello_world = 42\n",
                    gc = "should_never_be_seen = 42\n",
                    )
    root.ensure("notapackage", dir=1)    # empty, no __init__.py
    setuppkg("pkg",
             a          = "imamodule = 1\ninpackage = 1",
             b          = "imamodule = 1\ninpackage = 1",
             relative_a = "import a",
             abs_b      = "import b",
             abs_x_y    = "import x.y",
             abs_sys    = "import sys",
             struct     = "inpackage = 1",
             errno      = "",
             absolute   = "from __future__ import absolute_import\nimport struct",
             relative_b = "from __future__ import absolute_import\nfrom . import struct",
             relative_c = "from __future__ import absolute_import\nfrom .struct import inpackage",
             relative_f = "from .imp import get_magic",
             relative_g = "import imp; from .imp import get_magic",
             inpackage  = "inpackage = 1",
             function_a = "g = {'__name__': 'pkg.a'}; __import__('inpackage', g); print(g)",
             function_b = "g = {'__name__': 'not.a'}; __import__('inpackage', g); print(g)",
             )
    setuppkg("pkg.pkg1",
             __init__   = 'from . import a',
             a          = '',
             relative_d = "from __future__ import absolute_import\nfrom ..struct import inpackage",
             relative_e = "from __future__ import absolute_import\nfrom .. import struct",
             relative_g = "from .. import pkg1\nfrom ..pkg1 import b",
             b          = "insubpackage = 1",
             )
    setuppkg("pkg.pkg2", a='', b='')
    setuppkg("pkg_r", inpkg = "import x.y")
    setuppkg("pkg_r.x", y='')
    setuppkg("x")
    setuppkg("ambig", __init__ = "imapackage = 1")
    setuppkg("pkg_relative_a",
             __init__ = "import a",
             a        = "imamodule = 1\ninpackage = 1",
             )
    setuppkg("pkg_substituting",
             __init__ = "import sys, pkg_substituted\n"
                        "print('TOTO', __name__)\n"
                        "sys.modules[__name__] = pkg_substituted")
    setuppkg("pkg_substituted", mod='')
    setuppkg("evil_pkg",
             evil = "import sys\n"
                      "from evil_pkg import good\n"
                      "sys.modules['evil_pkg.evil'] = good",
             good = "a = 42")
    p = setuppkg("readonly", x='')
    p = setuppkg("pkg_univnewlines")
    p.join('__init__.py').write(
        'a=5\nb=6\rc="""hello\r\nworld"""\r', mode='wb')
    p.join('mod.py').write(
        'a=15\nb=16\rc="""foo\r\nbar"""\r', mode='wb')
    p = setuppkg("encoded",
             # actually a line 2, setuppkg() sets up a line1
             line2 = "# encoding: iso-8859-1\n",
             bad = "# encoding: uft-8\n")

    fsenc = sys.getfilesystemencoding()
    # covers utf-8 and Windows ANSI code pages one non-space symbol from
    # every page (http://en.wikipedia.org/wiki/Code_page)
    known_locales = {
        'utf-8' : b'\xc3\xa4',
        'cp1250' : b'\x8C',
        'cp1251' : b'\xc0',
        'cp1252' : b'\xc0',
        'cp1253' : b'\xc1',
        'cp1254' : b'\xc0',
        'cp1255' : b'\xe0',
        'cp1256' : b'\xe0',
        'cp1257' : b'\xc0',
        'cp1258' : b'\xc0',
        }

    if sys.platform == 'darwin':
        # Mac OS X uses the Normal Form D decomposition
        # http://developer.apple.com/mac/library/qa/qa2001/qa1173.html
        special_char = b'a\xcc\x88'
    else:
        special_char = known_locales.get(fsenc)

    if special_char:
        p.join(special_char + '.py').write('pass')
        cls.w_special_char = space.wrap(special_char.decode(fsenc))
    else:
        cls.w_special_char = space.w_None

    # create compiled/x.py and a corresponding pyc file
    p = setuppkg("compiled", x = "x = 84")
    if conftest.option.runappdirect:
        import marshal, stat, struct, os, imp
        code = py.code.Source(p.join("x.py").read()).compile()
        s3 = marshal.dumps(code)
        s2 = struct.pack("i", os.stat(str(p.join("x.py")))[stat.ST_MTIME])
        p.join("x.pyc").write(imp.get_magic() + s2 + s3, mode='wb')
    else:
        w = space.wrap
        w_modname = w("compiled.x")
        filename = str(p.join("x.py"))
        pycname = importing.make_compiled_pathname("x.py")
        stream = streamio.open_file_as_stream(filename, "r")
        try:
            importing.load_source_module(
                space, w_modname, w(importing.Module(space, w_modname)),
                filename, stream.readall(),
                stream.try_to_find_file_descriptor())
        finally:
            stream.close()
        if space.config.objspace.usepycfiles:
            # also create a lone .pyc file
            p.join('lone.pyc').write(p.join(pycname).read(mode='rb'),
                                     mode='wb')

    # create a .pyw file
    p = setuppkg("windows", x = "x = 78")
    try:
        p.join('x.pyw').remove()
    except py.error.ENOENT:
        pass
    p.join('x.py').rename(p.join('x.pyw'))

    return str(root)


def _setup(cls):
    space = cls.space
    dn = setup_directory_structure(cls)
    return _setup_path(space, dn)

def _setup_path(space, path):
    return space.appexec([space.wrap(path)], """
        (dn): 
            import sys
            path = list(sys.path)
            sys.path.insert(0, dn)
            return path, sys.modules.copy()
    """)

def _teardown(space, w_saved_modules):
    space.appexec([w_saved_modules], """
        (path_and_modules):
            saved_path, saved_modules = path_and_modules
            import sys
            sys.path[:] = saved_path
            sys.modules.clear()
            sys.modules.update(saved_modules)
    """)


class AppTestImport(BaseImportTest):
    spaceconfig = {
<<<<<<< HEAD
        "usemodules": ['rctime'],
=======
        "usemodules": ['_md5', 'time'],
>>>>>>> c816e18a
    }

    def setup_class(cls):
        BaseImportTest.setup_class.im_func(cls)
        cls.w_runappdirect = cls.space.wrap(conftest.option.runappdirect)
        cls.w_saved_modules = _setup(cls)
        #XXX Compile class

    def teardown_class(cls):
        _teardown(cls.space, cls.w_saved_modules)

    def w_exec_(self, cmd, ns):
        exec(cmd, ns)

    def test_file_and_cached(self):
        import compiled.x
        assert "__pycache__" not in compiled.x.__file__
        assert compiled.x.__file__.endswith(".py")
        assert "__pycache__" in compiled.x.__cached__
        assert compiled.x.__cached__.endswith(".pyc")

    def test_set_sys_modules_during_import(self):
        from evil_pkg import evil
        assert evil.a == 42

    def test_import_bare_dir_fails(self):
        def imp():
            import notapackage
        raises(ImportError, imp)

    def test_import_bare_dir_warns(self):
        def imp():
            import notapackage

        import _warnings
        def simplefilter(action, category):
            _warnings.filters.insert(0, (action, None, category, None, 0))
        simplefilter('error', ImportWarning)
        try:
            raises(ImportWarning, imp)
        finally:
            simplefilter('default', ImportWarning)

    def test_import_sys(self):
        import sys

    def test_import_a(self):
        import sys
        import a
        assert a == sys.modules.get('a')

    def test_import_a_cache(self):
        import sys
        import a
        a0 = a
        import a
        assert a == a0

    def test_trailing_slash(self):
        import sys
        try:
            sys.path[0] += '/'
            import a
        finally:
            sys.path[0] = sys.path[0].rstrip('/')

    def test_import_pkg(self):
        import sys
        import pkg
        assert pkg == sys.modules.get('pkg')

    def test_import_dotted(self):
        import sys
        import pkg.a
        assert pkg == sys.modules.get('pkg')
        assert pkg.a == sys.modules.get('pkg.a')

    def test_import_keywords(self):
        __import__(name='sys', level=0)

    def test_import_by_filename(self):
        import pkg.a
        filename = pkg.a.__file__
        assert filename.endswith('.py')
        exc = raises(ImportError, __import__, filename[:-3])
        assert exc.value.args[0] == "Import by filename is not supported."

    def test_import_badcase(self):
        def missing(name):
            try:
                __import__(name)
            except ImportError:
                pass
            else:
                raise Exception("import should not have succeeded: %r" %
                                (name,))
        missing("Sys")
        missing("SYS")
        missing("fuNCTionAl")
        missing("pKg")
        missing("pKg.a")
        missing("pkg.A")

    def test_import_dotted_cache(self):
        import sys
        import pkg.a
        assert pkg == sys.modules.get('pkg')
        assert pkg.a == sys.modules.get('pkg.a')
        pkg0 = pkg
        pkg_a0 = pkg.a
        import pkg.a
        assert pkg == pkg0
        assert pkg.a == pkg_a0

    def test_import_dotted2(self):
        import sys
        import pkg.pkg1.a
        assert pkg == sys.modules.get('pkg')
        assert pkg.pkg1 == sys.modules.get('pkg.pkg1')
        assert pkg.pkg1.a == sys.modules.get('pkg.pkg1.a')

    def test_import_ambig(self):
        import sys
        import ambig
        assert ambig == sys.modules.get('ambig')
        assert hasattr(ambig,'imapackage')

    def test_from_a(self):
        import sys
        from a import imamodule
        assert 'a' in sys.modules
        assert imamodule == 1

    def test_from_dotted(self):
        import sys
        from pkg.a import imamodule
        assert 'pkg' in sys.modules
        assert 'pkg.a' in sys.modules
        assert imamodule == 1

    def test_from_pkg_import_module(self):
        import sys
        from pkg import a
        assert 'pkg' in sys.modules
        assert 'pkg.a' in sys.modules
        pkg = sys.modules.get('pkg')
        assert a == pkg.a
        aa = sys.modules.get('pkg.a')
        assert a == aa

    def test_import_absolute(self):
        from pkg import relative_a
        assert relative_a.a.inpackage == 0

    def test_import_absolute_dont_default_to_relative(self):
        def imp():
            from pkg import abs_b
        raises(ImportError, imp)

    def test_import_pkg_absolute(self):
        import pkg_relative_a
        assert pkg_relative_a.a.inpackage == 0

    def test_import_absolute_partial_success(self):
        def imp():
            import pkg_r.inpkg
        raises(ImportError, imp)

    def test_import_builtin_inpackage(self):
        def imp():
            import pkg.sys
        raises(ImportError,imp)

        import sys, pkg.abs_sys
        assert pkg.abs_sys.sys is sys

        import errno, pkg.errno
        assert pkg.errno is not errno

    def test_import_Globals_Are_None(self):
        import sys
        m = __import__('sys')
        assert sys == m
        n = __import__('sys', None, None, [''])
        assert sys == n
        o = __import__('sys', [], [], ['']) # CPython accepts this
        assert sys == o

    def test_substituting_import(self):
        from pkg_substituting import mod
        assert mod.__name__ =='pkg_substituting.mod'

    def test_proper_failure_on_killed__path__(self):
        import pkg.pkg2.a
        del pkg.pkg2.__path__
        def imp_b():
            import pkg.pkg2.b
        raises(ImportError,imp_b)

    def test_pyc(self):
        import sys
        import compiled.x
        assert compiled.x == sys.modules.get('compiled.x')

    @pytest.mark.skipif("sys.platform != 'win32'")
    def test_pyw(self):
        import windows.x
        assert windows.x.__file__.endswith('x.pyw')

    def test_cannot_write_pyc(self):
        import sys, os
        p = os.path.join(sys.path[0], 'readonly')
        try:
            os.chmod(p, 0o555)
        except:
            skip("cannot chmod() the test directory to read-only")
        try:
            import readonly.x    # cannot write x.pyc, but should not crash
        finally:
            os.chmod(p, 0o775)
        assert "__pycache__" in readonly.x.__cached__

    def test__import__empty_string(self):
        raises(ValueError, __import__, "")

    def test_py_directory(self):
        import imp, os, sys
        source = os.path.join(sys.path[0], 'foo.py')
        os.mkdir(source)
        try:
            raises(ImportError, imp.find_module, 'foo')
        finally:
            os.rmdir(source)

    def test_invalid__name__(self):
        glob = {}
        exec("__name__ = None; import sys", glob)
        import sys
        assert glob['sys'] is sys

    def test_future_absolute_import(self):
        def imp():
            from pkg import absolute
            assert hasattr(absolute.struct, 'pack')
        imp()

    def test_future_relative_import_without_from_name(self):
        from pkg import relative_b
        assert relative_b.struct.inpackage == 1

    def test_no_relative_import(self):
        def imp():
            from pkg import relative_f
        exc = raises(ImportError, imp)
        assert exc.value.args[0] == "No module named pkg.imp"

    def test_no_relative_import_bug(self):
        def imp():
            from pkg import relative_g
        exc = raises(ImportError, imp)
        assert exc.value.args[0] == "No module named pkg.imp"

    def test_import_msg(self):
        def imp():
            import pkg.i_am_not_here.neither_am_i
        exc = raises(ImportError, imp)
        assert exc.value.args[0] == "No module named pkg.i_am_not_here"

    def test_future_relative_import_level_1(self):
        from pkg import relative_c
        assert relative_c.inpackage == 1

    def test_future_relative_import_level_2(self):
        from pkg.pkg1 import relative_d
        assert relative_d.inpackage == 1

    def test_future_relative_import_level_2_without_from_name(self):
        from pkg.pkg1 import relative_e
        assert relative_e.struct.inpackage == 1

    def test_future_relative_import_level_3(self):
        from pkg.pkg1 import relative_g
        assert relative_g.b.insubpackage == 1
        import pkg.pkg1
        assert pkg.pkg1.__package__ == 'pkg.pkg1'

    def test_future_relative_import_error_when_in_non_package(self):
        ns = {'__name__': __name__}
        exec("""def imp():
                    print('__name__ =', __name__)
                    from .struct import inpackage
        """, ns)
        raises(ValueError, ns['imp'])

    def test_future_relative_import_error_when_in_non_package2(self):
        ns = {'__name__': __name__}
        exec("""def imp():
                    from .. import inpackage
        """, ns)
        raises(ValueError, ns['imp'])

    def test_relative_import_with___name__(self):
        import sys
        mydict = {'__name__': 'sys.foo'}
        res = __import__('', mydict, mydict, ('bar',), 1)
        assert res is sys

    def test_relative_import_with___name__and___path__(self):
        import sys
        import imp
        foo = imp.new_module('foo')
        sys.modules['sys.foo'] = foo
        mydict = {'__name__': 'sys.foo', '__path__': '/some/path'}
        res = __import__('', mydict, mydict, ('bar',), 1)
        assert res is foo

    def test_relative_import_pkg(self):
        import sys
        import imp
        pkg = imp.new_module('newpkg')
        sys.modules['newpkg'] = pkg
        mydict = {'__name__': 'newpkg.foo', '__path__': '/some/path'}
        res = __import__('', mydict, None, ['bar'], 2)
        assert res is pkg

    def test__package__(self):
        # Regression test for http://bugs.python.org/issue3221.
        def check_absolute():
            self.exec_("from os import path", ns)
        def check_relative():
            self.exec_("from . import a", ns)

        import pkg

        # Check both OK with __package__ and __name__ correct
        ns = dict(__package__='pkg', __name__='pkg.notarealmodule')
        check_absolute()
        check_relative()

        # Check both OK with only __name__ wrong
        ns = dict(__package__='pkg', __name__='notarealpkg.notarealmodule')
        check_absolute()
        check_relative()

        # Check relative fails with only __package__ wrong
        ns = dict(__package__='foo', __name__='pkg.notarealmodule')
        check_absolute() # XXX check warnings
        raises(SystemError, check_relative)

        # Check relative fails with __package__ and __name__ wrong
        ns = dict(__package__='foo', __name__='notarealpkg.notarealmodule')
        check_absolute() # XXX check warnings
        raises(SystemError, check_relative)

        # Check relative fails when __package__ set to a non-string
        ns = dict(__package__=object())
        check_absolute()
        raises(ValueError, check_relative)

    def test_import_function(self):
        # More tests for __import__
        import sys
        if sys.version < '3.3':
            from pkg import function_a
            assert function_a.g['__package__'] == 'pkg'
            raises(ImportError, "from pkg import function_b")
        else:
            raises(ImportError, "from pkg import function_a")

    def test_universal_newlines(self):
        import pkg_univnewlines
        assert pkg_univnewlines.a == 5
        assert pkg_univnewlines.b == 6
        assert pkg_univnewlines.c == "hello\nworld"
        from pkg_univnewlines import mod
        assert mod.a == 15
        assert mod.b == 16
        assert mod.c == "foo\nbar"

    def test_reload(self):
        import test_reload, imp
        try:
            test_reload.test()
        except ValueError:
            pass

        # If this test runs too quickly, test_reload.py's mtime
        # attribute will remain unchanged even if the file is rewritten.
        # Consequently, the file would not reload.  So, added a sleep()
        # delay to assure that a new, distinct timestamp is written.
        import time
        time.sleep(1)

        with open(test_reload.__file__, "w") as f:
            f.write("def test():\n    raise NotImplementedError\n")
        imp.reload(test_reload)
        try:
            test_reload.test()
        except NotImplementedError:
            pass

        # Ensure that the file is closed
        # (on windows at least)
        import os
        os.unlink(test_reload.__file__)

        # restore it for later tests
        with open(test_reload.__file__, "w") as f:
            f.write("def test():\n    raise ValueError\n")

    def test_reload_failing(self):
        import test_reload
        import time, imp
        time.sleep(1)
        f = open(test_reload.__file__, "w")
        f.write("a = 10 // 0\n")
        f.close()

        # A failing reload should leave the previous module in sys.modules
        raises(ZeroDivisionError, imp.reload, test_reload)
        import os, sys
        assert 'test_reload' in sys.modules
        assert test_reload.test
        os.unlink(test_reload.__file__)

    def test_reload_submodule(self):
        import pkg.a, imp
        imp.reload(pkg.a)

    def test_reload_builtin(self):
        import sys, imp
        oldpath = sys.path
        try:
            del sys.settrace
        except AttributeError:
            pass

        imp.reload(sys)

        assert sys.path is oldpath
        assert 'settrace' in dir(sys)

    def test_reload_builtin_doesnt_clear(self):
        import imp
        import sys
        sys.foobar = "baz"
        imp.reload(sys)
        assert sys.foobar == "baz"

    def test_reimport_builtin_simple_case_1(self):
        import sys, time
        del time.clock
        del sys.modules['time']
        import time
        assert hasattr(time, 'clock')

    def test_reimport_builtin_simple_case_2(self):
        import sys, time
        time.foo = "bar"
        del sys.modules['time']
        import time
        assert not hasattr(time, 'foo')

    def test_reimport_builtin(self):
        import imp, sys, time
        oldpath = sys.path
        time.tzname = "<test_reimport_builtin removed this>"

        del sys.modules['time']
        import time as time1
        assert sys.modules['time'] is time1

        assert time.tzname == "<test_reimport_builtin removed this>"

        imp.reload(time1)   # don't leave a broken time.tzname behind
        import time
        assert time.tzname != "<test_reimport_builtin removed this>"

    def test_reload_infinite(self):
        import infinite_reload

    def test_explicitly_missing(self):
        import sys
        sys.modules['foobarbazmod'] = None
        try:
            import foobarbazmod
            assert False, "should have failed, got instead %r" % (
                foobarbazmod,)
        except ImportError:
            pass

    def test_del_from_sys_modules(self):
        try:
            import del_sys_module
        except ImportError:
            pass    # ok
        else:
            assert False, 'should not work'

    def test_cache_from_source(self):
        import imp
        pycfile = imp.cache_from_source('a/b/c.py')
        assert pycfile.startswith('a/b/__pycache__/c.pypy3-')
        assert pycfile.endswith('.pyc')
        assert imp.source_from_cache('a/b/__pycache__/c.pypy3-17.pyc'
                                     ) == 'a/b/c.py'
        raises(ValueError, imp.source_from_cache, 'a/b/c.py')

    def test_shadow_builtin(self):
        if self.runappdirect: skip("hard to test: module is already imported")
        # 'import gc' is supposed to always find the built-in module;
        # like CPython, it is a built-in module, so it shadows everything,
        # even though there is a gc.py.
        import sys
        assert 'gc' not in sys.modules
        import gc
        assert not hasattr(gc, 'should_never_be_seen')
        assert '(built-in)' in repr(gc)
        del sys.modules['gc']

    def test_shadow_extension_1(self):
        if self.runappdirect: skip("hard to test: module is already imported")
        import sys
        sys.modules.pop('itertools', None)
        import itertools
        assert hasattr(itertools, 'hello_world')
        assert not hasattr(itertools, 'count')
        assert '(built-in)' not in repr(itertools)
        del sys.modules['itertools']

    def test_shadow_extension_2(self):
        if self.runappdirect: skip("hard to test: module is already imported")
        # 'import _md5' is supposed to find the built-in module even
        # if there is also one in sys.path as long as it is *after* the
        # special entry '.../lib_pypy/__extensions__'.  (Note that for now
        # there is one in lib_pypy/_md5.py, which should not be seen
        # either; hence the (built-in) test below.)
        import sys
        sys.modules.pop('itertools', None)
        sys.path.append(sys.path.pop(0))
        try:
            import itertools
            assert not hasattr(itertools, 'hello_world')
            assert hasattr(itertools, 'islice')
            assert '(built-in)' in repr(itertools)
        finally:
            sys.path.insert(0, sys.path.pop())
        del sys.modules['itertools']

    def test_invalid_pathname(self):
        import imp
        import pkg
        import os
        pathname = os.path.join(os.path.dirname(pkg.__file__), 'a.py')
        module = imp.load_module('a', open(pathname),
                                 'invalid_path_name', ('.py', 'r', imp.PY_SOURCE))
        assert module.__name__ == 'a'
        assert module.__file__ == 'invalid_path_name'

    def test_crash_load_module(self):
        import imp
        raises(ValueError, imp.load_module, "", "", "", [1, 2, 3, 4])

    def test_source_encoding(self):
        import imp
        import encoded
        fd = imp.find_module('line2', encoded.__path__)[0]
        assert fd.encoding == 'iso-8859-1'
        assert fd.tell() == 0

    def test_bad_source_encoding(self):
        import imp
        import encoded
        raises(SyntaxError, imp.find_module, 'bad', encoded.__path__)

    def test_find_module_fsdecode(self):
        import sys
        name = self.special_char
        if not name:
            skip("can't run this test with %s as filesystem encoding"
                 % sys.getfilesystemencoding())
        import imp
        import encoded
        f, filename, _ = imp.find_module(name, encoded.__path__)
        assert f is not None
        assert filename[:-3].endswith(name)

    def test_unencodable(self):
        if not self.testfn_unencodable:
            skip("need an unencodable filename")
        import imp
        import os
        name = self.testfn_unencodable
        os.mkdir(name)
        try:
            raises(ImportError, imp.NullImporter, name)
        finally:
            os.rmdir(name)


class TestAbi:
    def test_abi_tag(self):
        space1 = maketestobjspace(make_config(None, soabi='TEST'))
        space2 = maketestobjspace(make_config(None, soabi=''))
        if sys.platform == 'win32':
            assert importing.get_so_extension(space1) == '.TESTi.pyd'
            assert importing.get_so_extension(space2) == '.pyd'
        else:
            assert importing.get_so_extension(space1) == '.TESTi.so'
            assert importing.get_so_extension(space2) == '.so'

def _getlong(data):
    x = marshal.dumps(data)
    return x[-4:]

def _testfile(space, magic, mtime, co=None):
    cpathname = str(udir.join('test.pyc'))
    f = file(cpathname, "wb")
    f.write(_getlong(magic))
    f.write(_getlong(mtime))
    if co:
        # marshal the code object with the PyPy marshal impl
        pyco = PyCode._from_code(space, co)
        w_marshal = space.getbuiltinmodule('marshal')
        w_marshaled_code = space.call_method(w_marshal, 'dumps', pyco)
        marshaled_code = space.bytes_w(w_marshaled_code)
        f.write(marshaled_code)
    f.close()
    return cpathname

def _testfilesource(source="x=42"):
    pathname = str(udir.join('test.py'))
    f = file(pathname, "wb")
    f.write(source)
    f.close()
    return pathname

class TestPycStuff:
    # ___________________ .pyc related stuff _________________

    def test_check_compiled_module(self):
        space = self.space
        mtime = 12345
        cpathname = _testfile(space, importing.get_pyc_magic(space), mtime)
        ret = importing.check_compiled_module(space,
                                              cpathname,
                                              mtime)
        assert ret is not None
        ret.close()

        # check for wrong mtime
        ret = importing.check_compiled_module(space,
                                              cpathname,
                                              mtime+1)
        assert ret is None

        # also check with expected mtime==0 (nothing special any more about 0)
        ret = importing.check_compiled_module(space,
                                              cpathname,
                                              0)
        assert ret is None
        os.remove(cpathname)

        # check for wrong version
        cpathname = _testfile(space, importing.get_pyc_magic(space)+1, mtime)
        ret = importing.check_compiled_module(space,
                                              cpathname,
                                              mtime)
        assert ret is None

        # check for empty .pyc file
        f = open(cpathname, 'wb')
        f.close()
        ret = importing.check_compiled_module(space,
                                              cpathname,
                                              mtime)
        assert ret is None
        os.remove(cpathname)

    def test_read_compiled_module(self):
        space = self.space
        mtime = 12345
        co = compile('x = 42', '?', 'exec')
        cpathname = _testfile(space, importing.get_pyc_magic(space), mtime, co)
        stream = streamio.open_file_as_stream(cpathname, "rb")
        try:
            stream.seek(8, 0)
            w_code = importing.read_compiled_module(
                    space, cpathname, stream.readall())
            pycode = w_code
        finally:
            stream.close()
        assert type(pycode) is PyCode
        w_dic = space.newdict()
        pycode.exec_code(space, w_dic, w_dic)
        w_ret = space.getitem(w_dic, space.wrap('x'))
        ret = space.int_w(w_ret)
        assert ret == 42

    def test_load_compiled_module(self):
        space = self.space
        mtime = 12345
        co = compile('x = 42', '?', 'exec')
        cpathname = _testfile(space, importing.get_pyc_magic(space), mtime, co)
        w_modulename = space.wrap('somemodule')
        stream = streamio.open_file_as_stream(cpathname, "rb")
        try:
            w_mod = space.wrap(Module(space, w_modulename))
            magic = importing._r_long(stream)
            timestamp = importing._r_long(stream)
            w_ret = importing.load_compiled_module(space,
                                                   w_modulename,
                                                   w_mod,
                                                   cpathname,
                                                   magic,
                                                   timestamp,
                                                   stream.readall())
        finally:
            stream.close()
        assert w_mod is w_ret
        w_ret = space.getattr(w_mod, space.wrap('x'))
        ret = space.int_w(w_ret)
        assert ret == 42

    def test_load_compiled_module_nopathname(self):
        space = self.space
        mtime = 12345
        co = compile('x = 42', '?', 'exec')
        cpathname = _testfile(space, importing.get_pyc_magic(space), mtime, co)
        w_modulename = space.wrap('somemodule')
        stream = streamio.open_file_as_stream(cpathname, "rb")
        try:
            w_mod = space.wrap(Module(space, w_modulename))
            magic = importing._r_long(stream)
            timestamp = importing._r_long(stream)
            w_ret = importing.load_compiled_module(space,
                                                   w_modulename,
                                                   w_mod,
                                                   None,
                                                   magic,
                                                   timestamp,
                                                   stream.readall())
        finally:
            stream.close()
        filename = space.getattr(w_ret, space.wrap('__file__'))
        assert space.str_w(filename) == u'?'

    def test_parse_source_module(self):
        space = self.space
        pathname = _testfilesource()
        stream = streamio.open_file_as_stream(pathname, "r")
        try:
            w_ret = importing.parse_source_module(space,
                                                  pathname,
                                                  stream.readall())
        finally:
            stream.close()
        pycode = w_ret
        assert type(pycode) is PyCode
        w_dic = space.newdict()
        pycode.exec_code(space, w_dic, w_dic)
        w_ret = space.getitem(w_dic, space.wrap('x'))
        ret = space.int_w(w_ret)
        assert ret == 42

    def test_long_writes(self):
        pathname = str(udir.join('test.dat'))
        stream = streamio.open_file_as_stream(pathname, "wb")
        try:
            importing._w_long(stream, 42)
            importing._w_long(stream, 12312)
            importing._w_long(stream, 128397198)
        finally:
            stream.close()
        stream = streamio.open_file_as_stream(pathname, "rb")
        try:
            res = importing._r_long(stream)
            assert res == 42
            res = importing._r_long(stream)
            assert res == 12312
            res = importing._r_long(stream)
            assert res == 128397198
        finally:
            stream.close()

    def test_load_source_module(self):
        space = self.space
        w_modulename = space.wrap('somemodule')
        w_mod = space.wrap(Module(space, w_modulename))
        pathname = _testfilesource()
        stream = streamio.open_file_as_stream(pathname, "r")
        try:
            w_ret = importing.load_source_module(
                space, w_modulename, w_mod,
                pathname, stream.readall(),
                stream.try_to_find_file_descriptor())
        finally:
            stream.close()
        assert w_mod is w_ret
        w_ret = space.getattr(w_mod, space.wrap('x'))
        ret = space.int_w(w_ret)
        assert ret == 42

        cpathname = udir.join('test.pyc')
        assert cpathname.check()
        cpathname.remove()

    def test_load_source_module_nowrite(self):
        space = self.space
        w_modulename = space.wrap('somemodule')
        w_mod = space.wrap(Module(space, w_modulename))
        pathname = _testfilesource()
        stream = streamio.open_file_as_stream(pathname, "r")
        try:
            w_ret = importing.load_source_module(
                space, w_modulename, w_mod,
                pathname, stream.readall(),
                stream.try_to_find_file_descriptor(),
                write_pyc=False)
        finally:
            stream.close()
        cpathname = udir.join('test.pyc')
        assert not cpathname.check()

    def test_load_source_module_dont_write_bytecode(self):
        space = self.space
        w_modulename = space.wrap('somemodule')
        w_mod = space.wrap(Module(space, w_modulename))
        pathname = _testfilesource()
        stream = streamio.open_file_as_stream(pathname, "r")
        try:
            space.setattr(space.sys, space.wrap('dont_write_bytecode'),
                          space.w_True)
            w_ret = importing.load_source_module(
                space, w_modulename, w_mod,
                pathname, stream.readall(),
                stream.try_to_find_file_descriptor())
        finally:
            space.setattr(space.sys, space.wrap('dont_write_bytecode'),
                          space.w_False)
            stream.close()
        cpathname = udir.join('test.pyc')
        assert not cpathname.check()

    def test_load_source_module_syntaxerror(self):
        # No .pyc file on SyntaxError
        space = self.space
        w_modulename = space.wrap('somemodule')
        w_mod = space.wrap(Module(space, w_modulename))
        pathname = _testfilesource(source="<Syntax Error>")
        stream = streamio.open_file_as_stream(pathname, "r")
        try:
            w_ret = importing.load_source_module(
                space, w_modulename, w_mod,
                pathname, stream.readall(),
                stream.try_to_find_file_descriptor())
        except OperationError:
            # OperationError("Syntax Error")
            pass
        stream.close()

        cpathname = udir.join('test.pyc')
        assert not cpathname.check()
        
    def test_load_source_module_importerror(self):
        # the .pyc file is created before executing the module
        space = self.space
        w_modulename = space.wrap('somemodule')
        w_mod = space.wrap(Module(space, w_modulename))
        pathname = _testfilesource(source="a = unknown_name")
        stream = streamio.open_file_as_stream(pathname, "r")
        try:
            w_ret = importing.load_source_module(
                space, w_modulename, w_mod,
                pathname, stream.readall(),
                stream.try_to_find_file_descriptor())
        except OperationError:
            # OperationError("NameError", "global name 'unknown_name' is not defined")
            pass
        stream.close()

        # And the .pyc has been generated
        cpathname = udir.join(importing.make_compiled_pathname('test.py'))
        assert cpathname.check()

    def test_write_compiled_module(self):
        space = self.space
        pathname = _testfilesource()
        os.chmod(pathname, 0777)
        stream = streamio.open_file_as_stream(pathname, "r")
        try:
            w_ret = importing.parse_source_module(space,
                                                  pathname,
                                                  stream.readall())
        finally:
            stream.close()
        pycode = w_ret
        assert type(pycode) is PyCode

        cpathname = str(udir.join('cpathname.pyc'))
        mode = 0777
        mtime = 12345
        importing.write_compiled_module(space,
                                        pycode,
                                        cpathname,
                                        mode,
                                        mtime)

        # check
        ret = importing.check_compiled_module(space,
                                              cpathname,
                                              mtime)
        assert ret is not None
        ret.close()

        # Check that the executable bit was removed
        assert os.stat(cpathname).st_mode & 0111 == 0

        # read compiled module
        stream = streamio.open_file_as_stream(cpathname, "rb")
        try:
            stream.seek(8, 0)
            w_code = importing.read_compiled_module(space, cpathname,
                                                    stream.readall())
            pycode = w_code
        finally:
            stream.close()

        # check value of load
        w_dic = space.newdict()
        pycode.exec_code(space, w_dic, w_dic)
        w_ret = space.getitem(w_dic, space.wrap('x'))
        ret = space.int_w(w_ret)
        assert ret == 42

    def test_pyc_magic_changes(self):
        py.test.skip("For now, PyPy generates only one kind of .pyc files")
        # test that the pyc files produced by a space are not reimportable
        # from another, if they differ in what opcodes they support
        allspaces = [self.space]
        for opcodename in self.space.config.objspace.opcodes.getpaths():
            key = 'objspace.opcodes.' + opcodename
            space2 = maketestobjspace(make_config(None, **{key: True}))
            allspaces.append(space2)
        for space1 in allspaces:
            for space2 in allspaces:
                if space1 is space2:
                    continue
                pathname = "whatever"
                mtime = 12345
                co = compile('x = 42', '?', 'exec')
                cpathname = _testfile(space1, importing.get_pyc_magic(space1),
                                      mtime, co)
                w_modulename = space2.wrap('somemodule')
                stream = streamio.open_file_as_stream(cpathname, "rb")
                try:
                    w_mod = space2.wrap(Module(space2, w_modulename))
                    magic = importing._r_long(stream)
                    timestamp = importing._r_long(stream)
                    space2.raises_w(space2.w_ImportError,
                                    importing.load_compiled_module,
                                    space2,
                                    w_modulename,
                                    w_mod,
                                    cpathname,
                                    magic,
                                    timestamp,
                                    stream.readall())
                finally:
                    stream.close()

    def test_annotation(self):
        from rpython.annotator.annrpython import RPythonAnnotator
        from rpython.annotator import model as annmodel
        def f():
            return importing.make_compiled_pathname('abc/foo.py')
        a = RPythonAnnotator()
        s = a.build_types(f, [])
        assert isinstance(s, annmodel.SomeString)
        assert s.no_nul


def test_PYTHONPATH_takes_precedence(space): 
    if sys.platform == "win32":
        py.test.skip("unresolved issues with win32 shell quoting rules")
    from pypy.interpreter.test.test_zpy import pypypath 
    extrapath = udir.ensure("pythonpath", dir=1) 
    extrapath.join("urllib.py").write("print(42)\n")
    old = os.environ.get('PYTHONPATH', None)
    oldlang = os.environ.pop('LANG', None)
    try:
        os.environ['PYTHONPATH'] = str(extrapath)
        output = py.process.cmdexec('''"%s" "%s" -c "import urllib"''' %
                                 (sys.executable, pypypath))
        assert output.strip() == '42'
    finally:
        if old:
            os.environ['PYTHONPATH'] = old
        if oldlang:
            os.environ['LANG'] = oldlang


class AppTestImportHooks(object):
    spaceconfig = {
        "usemodules": ['struct', 'itertools', 'time'],
    }

    def setup_class(cls):
        mydir = os.path.dirname(__file__)
        cls.w_hooktest = cls.space.wrap(os.path.join(mydir, 'hooktest'))
        cls.w_saved_modules = _setup_path(cls.space, mydir)
        cls.space.appexec([], """
            ():
                # Obscure: manually bootstrap the utf-8/latin1 codecs
                # for TextIOs opened by imp.find_module. It's not
                # otherwise loaded by the test infrastructure but would
                # have been by app_main
                import encodings.utf_8
                import encodings.latin_1
        """)

    def teardown_class(cls):
        _teardown(cls.space, cls.w_saved_modules)

    def test_meta_path(self):
        tried_imports = []
        class Importer(object):
            def find_module(self, fullname, path=None):
                tried_imports.append((fullname, path))

        import sys, math
        del sys.modules["math"]

        sys.meta_path.append(Importer())
        try:
            import math
            assert len(tried_imports) == 1
            package_name = '.'.join(__name__.split('.')[:-1])
            if package_name:
                assert tried_imports[0][0] == package_name + ".math"
            else:
                assert tried_imports[0][0] == "math"
        finally:
            sys.meta_path.pop()

    def test_meta_path_block(self):
        class ImportBlocker(object):
            "Specified modules can't be imported, even if they are built-in"
            def __init__(self, *namestoblock):
                self.namestoblock = dict.fromkeys(namestoblock)
            def find_module(self, fullname, path=None):
                if fullname in self.namestoblock:
                    return self
            def load_module(self, fullname):
                raise ImportError("blocked")

        import sys, imp
        modname = "errno" # an arbitrary harmless builtin module
        mod = None
        if modname in sys.modules:
            mod = sys.modules
            del sys.modules[modname]
        sys.meta_path.append(ImportBlocker(modname))
        try:
            raises(ImportError, __import__, modname)
            # the imp module doesn't use meta_path, and is not blocked
            # (until imp.get_loader is implemented, see PEP302)
            file, filename, stuff = imp.find_module(modname)
            imp.load_module(modname, file, filename, stuff)
        finally:
            sys.meta_path.pop()
            if mod:
                sys.modules[modname] = mod

    def test_path_hooks_leaking(self):
        class Importer(object):
            def find_module(self, fullname, path=None):
                if fullname == "a":
                    return self

            def load_module(self, name):
                sys.modules[name] = sys
                return sys

        def importer_for_path(path):
            if path == "xxx":
                return Importer()
            raise ImportError()
        import sys, imp
        try:
            sys.path_hooks.append(importer_for_path)
            sys.path.insert(0, "yyy")
            sys.path.insert(0, "xxx")
            import a
            try:
                import b
            except ImportError:
                pass
            assert isinstance(sys.path_importer_cache['yyy'],
                              imp.NullImporter)
        finally:
            sys.path.pop(0)
            sys.path.pop(0)
            sys.path_hooks.pop()

    def test_imp_wrapper(self):
        import sys, os, imp
        class ImpWrapper:

            def __init__(self, path=None):
                if path is not None and not os.path.isdir(path):
                    raise ImportError
                self.path = path

            def find_module(self, fullname, path=None):
                subname = fullname.split(".")[-1]
                if subname != fullname and self.path is None:
                    return None
                if self.path is None:
                    path = None
                else:
                    path = [self.path]
                try:
                    file, filename, stuff = imp.find_module(subname, path)
                except ImportError:
                    return None
                return ImpLoader(file, filename, stuff)

        class ImpLoader:

            def __init__(self, file, filename, stuff):
                self.file = file
                self.filename = filename
                self.stuff = stuff

            def load_module(self, fullname):
                mod = imp.load_module(fullname, self.file, self.filename, self.stuff)
                if self.file:
                    self.file.close()
                mod.__loader__ = self  # for introspection
                return mod

        i = ImpWrapper()
        sys.meta_path.append(i)
        sys.path_hooks.append(ImpWrapper)
        sys.path_importer_cache.clear()
        try:
            mnames = ("colorsys", "html.parser")
            for mname in mnames:
                parent = mname.split(".")[0]
                for n in sys.modules.keys():
                    if n.startswith(parent):
                        del sys.modules[n]
            for mname in mnames:
                m = __import__(mname, globals(), locals(), ["__dummy__"])
                m.__loader__  # to make sure we actually handled the import
        finally:
            sys.meta_path.pop()
            sys.path_hooks.pop()

    def test_path_hooks_module(self):
        "Verify that non-sibling imports from module loaded by path hook works"

        import sys
        import hooktest

        hooktest.__path__.append(self.hooktest) # Avoid importing os at applevel

        sys.path_hooks.append(hooktest.Importer)

        try:
            import hooktest.foo
            def import_nonexisting():
                import hooktest.errno
            raises(ImportError, import_nonexisting)
        finally:
            sys.path_hooks.pop()

class AppTestPyPyExtension(object):
    spaceconfig = dict(usemodules=['imp', 'zipimport', '__pypy__'])

    def setup_class(cls):
        cls.w_udir = cls.space.wrap(str(udir))

    def test_run_compiled_module(self):
        # XXX minimal test only
        import imp, types
        module = types.ModuleType('foobar')
        raises(IOError, imp._run_compiled_module,
               'foobar', 'this_file_does_not_exist', None, module)

    def test_getimporter(self):
        import imp, os
        # an existing directory
        importer = imp._getimporter(self.udir)
        assert importer is None
        # an existing file
        path = os.path.join(self.udir, 'test_getimporter')
        open(path, 'w').close()
        importer = imp._getimporter(path)
        assert isinstance(importer, imp.NullImporter)
        # a non-existing path
        path = os.path.join(self.udir, 'does_not_exist_at_all')
        importer = imp._getimporter(path)
        assert isinstance(importer, imp.NullImporter)
        # a mostly-empty zip file
        path = os.path.join(self.udir, 'test_getimporter.zip')
        f = open(path, 'wb')
        f.write(b'PK\x03\x04\n\x00\x00\x00\x00\x00P\x9eN>\x00\x00\x00\x00\x00'
                b'\x00\x00\x00\x00\x00\x00\x00\x05\x00\x15\x00emptyUT\t\x00'
                b'\x03wyYMwyYMUx\x04\x00\xf4\x01d\x00PK\x01\x02\x17\x03\n\x00'
                b'\x00\x00\x00\x00P\x9eN>\x00\x00\x00\x00\x00\x00\x00\x00\x00'
                b'\x00\x00\x00\x05\x00\r\x00\x00\x00\x00\x00\x00\x00\x00\x00'
                b'\xa4\x81\x00\x00\x00\x00emptyUT\x05\x00\x03wyYMUx\x00\x00PK'
                b'\x05\x06\x00\x00\x00\x00\x01\x00\x01\x00@\x00\x00\x008\x00'
                b'\x00\x00\x00\x00')
        f.close()
        importer = imp._getimporter(path)
        import zipimport
        assert isinstance(importer, zipimport.zipimporter)


class AppTestNoPycFile(object):
    spaceconfig = {
        "objspace.usepycfiles": False,
    }
    def setup_class(cls):
        usepycfiles = cls.spaceconfig['objspace.usepycfiles']
        cls.w_usepycfiles = cls.space.wrap(usepycfiles)
        cls.saved_modules = _setup(cls)

    def teardown_class(cls):
        _teardown(cls.space, cls.saved_modules)

    def test_import_possibly_from_pyc(self):
        from compiled import x
        assert x.__file__.endswith('.py')
        try:
            from compiled import lone
        except ImportError:
            assert not self.usepycfiles
        else:
            assert lone.__cached__.endswith('.pyc')

class AppTestNoLonePycFile(AppTestNoPycFile):
    spaceconfig = {
        "objspace.usepycfiles": True,
    }


class AppTestMultithreadedImp(object):
    spaceconfig = dict(usemodules=['thread', 'time'])

    def setup_class(cls):
        #if not conftest.option.runappdirect:
        #    py.test.skip("meant as an -A test")
        tmpfile = udir.join('test_multithreaded_imp.py')
        tmpfile.write('''if 1:
            x = 666
            import time
            for i in range(1000): time.sleep(0.001)
            x = 42
        ''')
        cls.w_tmppath = cls.space.wrap(str(udir))

    def test_multithreaded_import(self):
        import sys, _thread, time
        oldpath = sys.path[:]
        try:
            sys.path.insert(0, self.tmppath)
            got = []

            def check():
                import test_multithreaded_imp
                got.append(getattr(test_multithreaded_imp, 'x', '?'))

            for i in range(5):
                _thread.start_new_thread(check, ())

            for n in range(100):
                for i in range(105): time.sleep(0.001)
                if len(got) == 5:
                    break
            else:
                raise AssertionError("got %r so far but still waiting" %
                                     (got,))

            assert got == [42] * 5, got

        finally:
            sys.path[:] = oldpath<|MERGE_RESOLUTION|>--- conflicted
+++ resolved
@@ -194,11 +194,7 @@
 
 class AppTestImport(BaseImportTest):
     spaceconfig = {
-<<<<<<< HEAD
-        "usemodules": ['rctime'],
-=======
-        "usemodules": ['_md5', 'time'],
->>>>>>> c816e18a
+        "usemodules": ['time'],
     }
 
     def setup_class(cls):
