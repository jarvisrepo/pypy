--- conflicted
+++ resolved
@@ -1216,11 +1216,7 @@
         py.test.skip("unresolved issues with win32 shell quoting rules")
     from pypy.interpreter.test.test_zpy import pypypath 
     extrapath = udir.ensure("pythonpath", dir=1) 
-<<<<<<< HEAD
-    extrapath.join("urllib.py").write("print(42)\n")
-=======
-    extrapath.join("sched.py").write("print 42\n")
->>>>>>> bb374776
+    extrapath.join("sched.py").write("print(42)\n")
     old = os.environ.get('PYTHONPATH', None)
     oldlang = os.environ.pop('LANG', None)
     try:
