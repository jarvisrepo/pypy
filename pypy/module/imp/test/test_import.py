# coding: utf-8
import py
from pypy.interpreter.module import Module
from pypy.interpreter import gateway
from pypy.interpreter.error import OperationError
from pypy.interpreter.pycode import PyCode
from pypy.module.imp.test.support import BaseImportTest
from rpython.tool.udir import udir
from rpython.rlib import streamio
from pypy.tool.option import make_config
from pypy.tool.pytest.objspace import maketestobjspace
import pytest
import sys, os
import tempfile, marshal

from pypy.module.imp import importing

from pypy import conftest

def setuppkg(pkgname, **entries):
    p = udir.join('impsubdir')
    if pkgname:
        p = p.join(*pkgname.split('.'))
    p.ensure(dir=1)
    f = p.join("__init__.py").open('w')
    print >> f, "# package"
    f.close()
    for filename, content in entries.items():
        filename += '.py'
        f = p.join(filename).open('w')
        print >> f, '#', filename
        print >> f, content
        f.close()
    return p

def setup_directory_structure(cls):
    space = cls.space
    root = setuppkg("",
                    a = "imamodule = 1\ninpackage = 0",
                    ambig = "imamodule = 1",
                    test_reload = "def test():\n    raise ValueError\n",
                    infinite_reload = "import infinite_reload, imp; imp.reload(infinite_reload)",
                    del_sys_module = "import sys\ndel sys.modules['del_sys_module']\n",
                    itertools = "hello_world = 42\n",
                    gc = "should_never_be_seen = 42\n",
                    )
    root.ensure("notapackage", dir=1)    # empty, no __init__.py
    setuppkg("pkg",
             a          = "imamodule = 1\ninpackage = 1",
             b          = "imamodule = 1\ninpackage = 1",
             relative_a = "import a",
             abs_b      = "import b",
             abs_x_y    = "import x.y",
             abs_sys    = "import sys",
             struct     = "inpackage = 1",
             errno      = "",
             absolute   = "from __future__ import absolute_import\nimport struct",
             relative_b = "from __future__ import absolute_import\nfrom . import struct",
             relative_c = "from __future__ import absolute_import\nfrom .struct import inpackage",
             relative_f = "from .imp import get_magic",
             relative_g = "import imp; from .imp import get_magic",
             inpackage  = "inpackage = 1",
             function_a = "g = {'__name__': 'pkg.a'}; __import__('inpackage', g); print(g)",
             function_b = "g = {'__name__': 'not.a'}; __import__('inpackage', g); print(g)",
             )
    setuppkg("pkg.pkg1",
             __init__   = 'from . import a',
             a          = '',
             relative_d = "from __future__ import absolute_import\nfrom ..struct import inpackage",
             relative_e = "from __future__ import absolute_import\nfrom .. import struct",
             relative_g = "from .. import pkg1\nfrom ..pkg1 import b",
             b          = "insubpackage = 1",
             )
    setuppkg("pkg.pkg2", a='', b='')
    setuppkg("pkg_r", inpkg = "import x.y")
    setuppkg("pkg_r.x", y='')
    setuppkg("x")
    setuppkg("ambig", __init__ = "imapackage = 1")
    setuppkg("pkg_relative_a",
             __init__ = "import a",
             a        = "imamodule = 1\ninpackage = 1",
             )
    setuppkg("pkg_substituting",
             __init__ = "import sys, pkg_substituted\n"
                        "print('TOTO', __name__)\n"
                        "sys.modules[__name__] = pkg_substituted")
    setuppkg("pkg_substituted", mod='')
    setuppkg("evil_pkg",
             evil = "import sys\n"
                      "from evil_pkg import good\n"
                      "sys.modules['evil_pkg.evil'] = good",
             good = "a = 42")
    p = setuppkg("readonly", x='')
    p = setuppkg("pkg_univnewlines")
    p.join('__init__.py').write(
        'a=5\nb=6\rc="""hello\r\nworld"""\r', mode='wb')
    p.join('mod.py').write(
        'a=15\nb=16\rc="""foo\r\nbar"""\r', mode='wb')
    p = setuppkg("encoded",
             # actually a line 2, setuppkg() sets up a line1
             line2 = "# encoding: iso-8859-1\n",
             bad = "# encoding: uft-8\n")

    fsenc = sys.getfilesystemencoding()
    # covers utf-8 and Windows ANSI code pages one non-space symbol from
    # every page (http://en.wikipedia.org/wiki/Code_page)
    known_locales = {
        'utf-8' : b'\xc3\xa4',
        'cp1250' : b'\x8C',
        'cp1251' : b'\xc0',
        'cp1252' : b'\xc0',
        'cp1253' : b'\xc1',
        'cp1254' : b'\xc0',
        'cp1255' : b'\xe0',
        'cp1256' : b'\xe0',
        'cp1257' : b'\xc0',
        'cp1258' : b'\xc0',
        }

    if sys.platform == 'darwin':
        # Mac OS X uses the Normal Form D decomposition
        # http://developer.apple.com/mac/library/qa/qa2001/qa1173.html
        special_char = b'a\xcc\x88'
    else:
        special_char = known_locales.get(fsenc)

    if special_char:
        p.join(special_char + '.py').write('pass')
        cls.w_special_char = space.wrap(special_char.decode(fsenc))
    else:
        cls.w_special_char = space.w_None

    # create compiled/x.py and a corresponding pyc file
    p = setuppkg("compiled", x = "x = 84")
    if conftest.option.runappdirect:
        import marshal, stat, struct, os, imp
        code = py.code.Source(p.join("x.py").read()).compile()
        s3 = marshal.dumps(code)
        s2 = struct.pack("i", os.stat(str(p.join("x.py")))[stat.ST_MTIME])
        p.join("x.pyc").write(imp.get_magic() + s2 + s3, mode='wb')
    else:
        w = space.wrap
        w_modname = w("compiled.x")
        filename = str(p.join("x.py"))
        pycname = importing.make_compiled_pathname("x.py")
        stream = streamio.open_file_as_stream(filename, "r")
        try:
            importing.load_source_module(
                space, w_modname, w(importing.Module(space, w_modname)),
                filename, stream.readall(),
                stream.try_to_find_file_descriptor())
        finally:
            stream.close()
        if space.config.objspace.usepycfiles:
            # also create a lone .pyc file
            p.join('lone.pyc').write(p.join(pycname).read(mode='rb'),
                                     mode='wb')

    # create a .pyw file
    p = setuppkg("windows", x = "x = 78")
    try:
        p.join('x.pyw').remove()
    except py.error.ENOENT:
        pass
    p.join('x.py').rename(p.join('x.pyw'))

    return str(root)


def _setup(cls):
    space = cls.space
    dn = setup_directory_structure(cls)
    return _setup_path(space, dn)

def _setup_path(space, path):
    return space.appexec([space.wrap(path)], """
        (dn): 
            import sys
            path = list(sys.path)
            sys.path.insert(0, dn)
            return path, sys.modules.copy()
    """)

def _teardown(space, w_saved_modules):
    space.appexec([w_saved_modules], """
        (path_and_modules):
            saved_path, saved_modules = path_and_modules
            import sys
            sys.path[:] = saved_path
            sys.modules.clear()
            sys.modules.update(saved_modules)
    """)


class AppTestImport(BaseImportTest):
    spaceconfig = {
        "usemodules": ['rctime'],
    }

    def setup_class(cls):
        BaseImportTest.setup_class.im_func(cls)
        cls.w_runappdirect = cls.space.wrap(conftest.option.runappdirect)
        cls.w_saved_modules = _setup(cls)
        #XXX Compile class

    def teardown_class(cls):
        _teardown(cls.space, cls.w_saved_modules)

    def w_exec_(self, cmd, ns):
        exec(cmd, ns)

    def test_file_and_cached(self):
        import compiled.x
        assert "__pycache__" not in compiled.x.__file__
        assert compiled.x.__file__.endswith(".py")
        assert "__pycache__" in compiled.x.__cached__
        assert compiled.x.__cached__.endswith(".pyc")

    def test_set_sys_modules_during_import(self):
        from evil_pkg import evil
        assert evil.a == 42

    def test_import_bare_dir_fails(self):
        def imp():
            import notapackage
        raises(ImportError, imp)

    def test_import_bare_dir_warns(self):
        def imp():
            import notapackage

        import _warnings
        def simplefilter(action, category):
            _warnings.filters.insert(0, (action, None, category, None, 0))
        simplefilter('error', ImportWarning)
        try:
            raises(ImportWarning, imp)
        finally:
            simplefilter('default', ImportWarning)

    def test_import_sys(self):
        import sys

    def test_import_a(self):
        import sys
        import a
        assert a == sys.modules.get('a')

    def test_import_a_cache(self):
        import sys
        import a
        a0 = a
        import a
        assert a == a0

    def test_trailing_slash(self):
        import sys
        try:
            sys.path[0] += '/'
            import a
        finally:
            sys.path[0] = sys.path[0].rstrip('/')

    def test_import_pkg(self):
        import sys
        import pkg
        assert pkg == sys.modules.get('pkg')

    def test_import_dotted(self):
        import sys
        import pkg.a
        assert pkg == sys.modules.get('pkg')
        assert pkg.a == sys.modules.get('pkg.a')

    def test_import_keywords(self):
        __import__(name='sys', level=0)

    def test_import_by_filename(self):
        import pkg.a
        filename = pkg.a.__file__
        assert filename.endswith('.py')
        exc = raises(ImportError, __import__, filename[:-3])
        assert exc.value.args[0] == "Import by filename is not supported."

    def test_import_badcase(self):
        def missing(name):
            try:
                __import__(name)
            except ImportError:
                pass
            else:
                raise Exception("import should not have succeeded: %r" %
                                (name,))
        missing("Sys")
        missing("SYS")
        missing("fuNCTionAl")
        missing("pKg")
        missing("pKg.a")
        missing("pkg.A")

    def test_import_dotted_cache(self):
        import sys
        import pkg.a
        assert pkg == sys.modules.get('pkg')
        assert pkg.a == sys.modules.get('pkg.a')
        pkg0 = pkg
        pkg_a0 = pkg.a
        import pkg.a
        assert pkg == pkg0
        assert pkg.a == pkg_a0

    def test_import_dotted2(self):
        import sys
        import pkg.pkg1.a
        assert pkg == sys.modules.get('pkg')
        assert pkg.pkg1 == sys.modules.get('pkg.pkg1')
        assert pkg.pkg1.a == sys.modules.get('pkg.pkg1.a')

    def test_import_ambig(self):
        import sys
        import ambig
        assert ambig == sys.modules.get('ambig')
        assert hasattr(ambig,'imapackage')

    def test_from_a(self):
        import sys
        from a import imamodule
        assert 'a' in sys.modules
        assert imamodule == 1

    def test_from_dotted(self):
        import sys
        from pkg.a import imamodule
        assert 'pkg' in sys.modules
        assert 'pkg.a' in sys.modules
        assert imamodule == 1

    def test_from_pkg_import_module(self):
        import sys
        from pkg import a
        assert 'pkg' in sys.modules
        assert 'pkg.a' in sys.modules
        pkg = sys.modules.get('pkg')
        assert a == pkg.a
        aa = sys.modules.get('pkg.a')
        assert a == aa

    def test_import_absolute(self):
        from pkg import relative_a
        assert relative_a.a.inpackage == 0

    def test_import_absolute_dont_default_to_relative(self):
        def imp():
            from pkg import abs_b
        raises(ImportError, imp)

    def test_import_pkg_absolute(self):
        import pkg_relative_a
        assert pkg_relative_a.a.inpackage == 0

    def test_import_absolute_partial_success(self):
        def imp():
            import pkg_r.inpkg
        raises(ImportError, imp)

    def test_import_builtin_inpackage(self):
        def imp():
            import pkg.sys
        raises(ImportError,imp)

        import sys, pkg.abs_sys
        assert pkg.abs_sys.sys is sys

        import errno, pkg.errno
        assert pkg.errno is not errno

    def test_import_Globals_Are_None(self):
        import sys
        m = __import__('sys')
        assert sys == m
        n = __import__('sys', None, None, [''])
        assert sys == n
        o = __import__('sys', [], [], ['']) # CPython accepts this
        assert sys == o

    def test_substituting_import(self):
        from pkg_substituting import mod
        assert mod.__name__ =='pkg_substituting.mod'

    def test_proper_failure_on_killed__path__(self):
        import pkg.pkg2.a
        del pkg.pkg2.__path__
        def imp_b():
            import pkg.pkg2.b
        raises(ImportError,imp_b)

    def test_pyc(self):
        import sys
        import compiled.x
        assert compiled.x == sys.modules.get('compiled.x')

    @pytest.mark.skipif("sys.platform != 'win32'")
    def test_pyw(self):
        import windows.x
        assert windows.x.__file__.endswith('x.pyw')

    def test_cannot_write_pyc(self):
        import sys, os
        p = os.path.join(sys.path[0], 'readonly')
        try:
            os.chmod(p, 0o555)
        except:
            skip("cannot chmod() the test directory to read-only")
        try:
            import readonly.x    # cannot write x.pyc, but should not crash
        finally:
            os.chmod(p, 0o775)
        assert "__pycache__" in readonly.x.__cached__

    def test__import__empty_string(self):
        raises(ValueError, __import__, "")

    def test_py_directory(self):
        import imp, os, sys
        source = os.path.join(sys.path[0], 'foo.py')
        os.mkdir(source)
        try:
            raises(ImportError, imp.find_module, 'foo')
        finally:
            os.rmdir(source)

    def test_invalid__name__(self):
        glob = {}
        exec("__name__ = None; import sys", glob)
        import sys
        assert glob['sys'] is sys

    def test_future_absolute_import(self):
        def imp():
            from pkg import absolute
            assert hasattr(absolute.struct, 'pack')
        imp()

    def test_future_relative_import_without_from_name(self):
        from pkg import relative_b
        assert relative_b.struct.inpackage == 1

    def test_no_relative_import(self):
        def imp():
            from pkg import relative_f
        exc = raises(ImportError, imp)
        assert exc.value.args[0] == "No module named pkg.imp"

    def test_no_relative_import_bug(self):
        def imp():
            from pkg import relative_g
        exc = raises(ImportError, imp)
        assert exc.value.args[0] == "No module named pkg.imp"

    def test_import_msg(self):
        def imp():
            import pkg.i_am_not_here.neither_am_i
        exc = raises(ImportError, imp)
        assert exc.value.args[0] == "No module named pkg.i_am_not_here"

    def test_future_relative_import_level_1(self):
        from pkg import relative_c
        assert relative_c.inpackage == 1

    def test_future_relative_import_level_2(self):
        from pkg.pkg1 import relative_d
        assert relative_d.inpackage == 1

    def test_future_relative_import_level_2_without_from_name(self):
        from pkg.pkg1 import relative_e
        assert relative_e.struct.inpackage == 1

    def test_future_relative_import_level_3(self):
        from pkg.pkg1 import relative_g
        assert relative_g.b.insubpackage == 1
        import pkg.pkg1
        assert pkg.pkg1.__package__ == 'pkg.pkg1'

    def test_future_relative_import_error_when_in_non_package(self):
        ns = {'__name__': __name__}
        exec("""def imp():
                    print('__name__ =', __name__)
                    from .struct import inpackage
        """, ns)
        raises(ValueError, ns['imp'])

    def test_future_relative_import_error_when_in_non_package2(self):
        ns = {'__name__': __name__}
        exec("""def imp():
                    from .. import inpackage
        """, ns)
        raises(ValueError, ns['imp'])

    def test_relative_import_with___name__(self):
        import sys
        mydict = {'__name__': 'sys.foo'}
        res = __import__('', mydict, mydict, ('bar',), 1)
        assert res is sys

    def test_relative_import_with___name__and___path__(self):
        import sys
        import imp
        foo = imp.new_module('foo')
        sys.modules['sys.foo'] = foo
        mydict = {'__name__': 'sys.foo', '__path__': '/some/path'}
        res = __import__('', mydict, mydict, ('bar',), 1)
        assert res is foo

    def test_relative_import_pkg(self):
        import sys
        import imp
        pkg = imp.new_module('newpkg')
        sys.modules['newpkg'] = pkg
        mydict = {'__name__': 'newpkg.foo', '__path__': '/some/path'}
        res = __import__('', mydict, None, ['bar'], 2)
        assert res is pkg

    def test__package__(self):
        # Regression test for http://bugs.python.org/issue3221.
        def check_absolute():
            self.exec_("from os import path", ns)
        def check_relative():
            self.exec_("from . import a", ns)

        import pkg

        # Check both OK with __package__ and __name__ correct
        ns = dict(__package__='pkg', __name__='pkg.notarealmodule')
        check_absolute()
        check_relative()

        # Check both OK with only __name__ wrong
        ns = dict(__package__='pkg', __name__='notarealpkg.notarealmodule')
        check_absolute()
        check_relative()

        # Check relative fails with only __package__ wrong
        ns = dict(__package__='foo', __name__='pkg.notarealmodule')
        check_absolute() # XXX check warnings
        raises(SystemError, check_relative)

        # Check relative fails with __package__ and __name__ wrong
        ns = dict(__package__='foo', __name__='notarealpkg.notarealmodule')
        check_absolute() # XXX check warnings
        raises(SystemError, check_relative)

        # Check relative fails when __package__ set to a non-string
        ns = dict(__package__=object())
        check_absolute()
        raises(ValueError, check_relative)

    def test_import_function(self):
        # More tests for __import__
        import sys
        if sys.version < '3.3':
            from pkg import function_a
            assert function_a.g['__package__'] == 'pkg'
            raises(ImportError, "from pkg import function_b")
        else:
            raises(ImportError, "from pkg import function_a")

    def test_universal_newlines(self):
        import pkg_univnewlines
        assert pkg_univnewlines.a == 5
        assert pkg_univnewlines.b == 6
        assert pkg_univnewlines.c == "hello\nworld"
        from pkg_univnewlines import mod
        assert mod.a == 15
        assert mod.b == 16
        assert mod.c == "foo\nbar"

    def test_reload(self):
        import test_reload, imp
        try:
            test_reload.test()
        except ValueError:
            pass

        # If this test runs too quickly, test_reload.py's mtime
        # attribute will remain unchanged even if the file is rewritten.
        # Consequently, the file would not reload.  So, added a sleep()
        # delay to assure that a new, distinct timestamp is written.
        import time
        time.sleep(1)

        with open(test_reload.__file__, "w") as f:
            f.write("def test():\n    raise NotImplementedError\n")
        imp.reload(test_reload)
        try:
            test_reload.test()
        except NotImplementedError:
            pass

        # Ensure that the file is closed
        # (on windows at least)
        import os
        os.unlink(test_reload.__file__)

        # restore it for later tests
        with open(test_reload.__file__, "w") as f:
            f.write("def test():\n    raise ValueError\n")

    def test_reload_failing(self):
        import test_reload
        import time, imp
        time.sleep(1)
        f = open(test_reload.__file__, "w")
        f.write("a = 10 // 0\n")
        f.close()

        # A failing reload should leave the previous module in sys.modules
        raises(ZeroDivisionError, imp.reload, test_reload)
        import os, sys
        assert 'test_reload' in sys.modules
        assert test_reload.test
        os.unlink(test_reload.__file__)

    def test_reload_submodule(self):
        import pkg.a, imp
        imp.reload(pkg.a)

    def test_reload_builtin(self):
        import sys, imp
        oldpath = sys.path
        try:
            del sys.settrace
        except AttributeError:
            pass

        imp.reload(sys)

        assert sys.path is oldpath
        assert 'settrace' in dir(sys)

    def test_reload_builtin_doesnt_clear(self):
        import imp
        import sys
        sys.foobar = "baz"
        imp.reload(sys)
        assert sys.foobar == "baz"

    def test_reimport_builtin_simple_case_1(self):
        import sys, time
        del time.clock
        del sys.modules['time']
        import time
        assert hasattr(time, 'clock')

    def test_reimport_builtin_simple_case_2(self):
        skip("fix me")
        import sys, time
        time.foo = "bar"
        del sys.modules['time']
        import time
        assert not hasattr(time, 'foo')

    def test_reimport_builtin(self):
<<<<<<< HEAD
        import imp, sys, time
=======
        skip("fix me")
        import sys, time
>>>>>>> b53b3fb8
        oldpath = sys.path
        time.tzset = "<test_reimport_builtin removed this>"

        del sys.modules['time']
        import time as time1
        assert sys.modules['time'] is time1

        assert time.tzset == "<test_reimport_builtin removed this>"

        imp.reload(time1)   # don't leave a broken time.tzset behind
        import time
        assert time.tzset != "<test_reimport_builtin removed this>"

    def test_reload_infinite(self):
        import infinite_reload

    def test_explicitly_missing(self):
        import sys
        sys.modules['foobarbazmod'] = None
        try:
            import foobarbazmod
            assert False, "should have failed, got instead %r" % (
                foobarbazmod,)
        except ImportError:
            pass

    def test_del_from_sys_modules(self):
        try:
            import del_sys_module
        except ImportError:
            pass    # ok
        else:
            assert False, 'should not work'

    def test_cache_from_source(self):
        import imp
        pycfile = imp.cache_from_source('a/b/c.py')
        assert pycfile.startswith('a/b/__pycache__/c.pypy-')
        assert pycfile.endswith('.pyc')
        assert imp.source_from_cache('a/b/__pycache__/c.pypy-17.pyc'
                                     ) == 'a/b/c.py'
        raises(ValueError, imp.source_from_cache, 'a/b/c.py')

    def test_shadow_builtin(self):
        if self.runappdirect: skip("hard to test: module is already imported")
        # 'import gc' is supposed to always find the built-in module;
        # like CPython, it is a built-in module, so it shadows everything,
        # even though there is a gc.py.
        import sys
        assert 'gc' not in sys.modules
        import gc
        assert not hasattr(gc, 'should_never_be_seen')
        assert '(built-in)' in repr(gc)
        del sys.modules['gc']

    def test_shadow_extension_1(self):
        if self.runappdirect: skip("hard to test: module is already imported")
        import sys
        sys.modules.pop('itertools', None)
        import itertools
        assert hasattr(itertools, 'hello_world')
        assert not hasattr(itertools, 'count')
        assert '(built-in)' not in repr(itertools)
        del sys.modules['itertools']

    def test_shadow_extension_2(self):
        if self.runappdirect: skip("hard to test: module is already imported")
        # 'import _md5' is supposed to find the built-in module even
        # if there is also one in sys.path as long as it is *after* the
        # special entry '.../lib_pypy/__extensions__'.  (Note that for now
        # there is one in lib_pypy/_md5.py, which should not be seen
        # either; hence the (built-in) test below.)
        import sys
        sys.modules.pop('itertools', None)
        sys.path.append(sys.path.pop(0))
        try:
            import itertools
            assert not hasattr(itertools, 'hello_world')
            assert hasattr(itertools, 'islice')
            assert '(built-in)' in repr(itertools)
        finally:
            sys.path.insert(0, sys.path.pop())
        del sys.modules['itertools']

    def test_invalid_pathname(self):
        import imp
        import pkg
        import os
        pathname = os.path.join(os.path.dirname(pkg.__file__), 'a.py')
        module = imp.load_module('a', open(pathname),
                                 'invalid_path_name', ('.py', 'r', imp.PY_SOURCE))
        assert module.__name__ == 'a'
        assert module.__file__ == 'invalid_path_name'

    def test_crash_load_module(self):
        import imp
        raises(ValueError, imp.load_module, "", "", "", [1, 2, 3, 4])

    def test_source_encoding(self):
        import imp
        import encoded
        fd = imp.find_module('line2', encoded.__path__)[0]
        assert fd.encoding == 'iso-8859-1'
        assert fd.tell() == 0

    def test_bad_source_encoding(self):
        import imp
        import encoded
        raises(SyntaxError, imp.find_module, 'bad', encoded.__path__)

    def test_find_module_fsdecode(self):
        import sys
        name = self.special_char
        if not name:
            skip("can't run this test with %s as filesystem encoding"
                 % sys.getfilesystemencoding())
        import imp
        import encoded
        f, filename, _ = imp.find_module(name, encoded.__path__)
        assert f is not None
        assert filename[:-3].endswith(name)

    def test_unencodable(self):
        if not self.testfn_unencodable:
            skip("need an unencodable filename")
        import imp
        import os
        name = self.testfn_unencodable
        os.mkdir(name)
        try:
            raises(ImportError, imp.NullImporter, name)
        finally:
            os.rmdir(name)


class TestAbi:
    def test_abi_tag(self):
        space1 = maketestobjspace(make_config(None, soabi='TEST'))
        space2 = maketestobjspace(make_config(None, soabi=''))
        if sys.platform == 'win32':
            assert importing.get_so_extension(space1) == '.TESTi.pyd'
            assert importing.get_so_extension(space2) == '.pyd'
        else:
            assert importing.get_so_extension(space1) == '.TESTi.so'
            assert importing.get_so_extension(space2) == '.so'

def _getlong(data):
    x = marshal.dumps(data)
    return x[-4:]

def _testfile(space, magic, mtime, co=None):
    cpathname = str(udir.join('test.pyc'))
    f = file(cpathname, "wb")
    f.write(_getlong(magic))
    f.write(_getlong(mtime))
    if co:
        # marshal the code object with the PyPy marshal impl
        pyco = PyCode._from_code(space, co)
        w_marshal = space.getbuiltinmodule('marshal')
        w_marshaled_code = space.call_method(w_marshal, 'dumps', pyco)
        marshaled_code = space.bytes_w(w_marshaled_code)
        f.write(marshaled_code)
    f.close()
    return cpathname

def _testfilesource(source="x=42"):
    pathname = str(udir.join('test.py'))
    f = file(pathname, "wb")
    f.write(source)
    f.close()
    return pathname

class TestPycStuff:
    # ___________________ .pyc related stuff _________________

    def test_check_compiled_module(self):
        space = self.space
        mtime = 12345
        cpathname = _testfile(space, importing.get_pyc_magic(space), mtime)
        ret = importing.check_compiled_module(space,
                                              cpathname,
                                              mtime)
        assert ret is not None
        ret.close()

        # check for wrong mtime
        ret = importing.check_compiled_module(space,
                                              cpathname,
                                              mtime+1)
        assert ret is None

        # also check with expected mtime==0 (nothing special any more about 0)
        ret = importing.check_compiled_module(space,
                                              cpathname,
                                              0)
        assert ret is None
        os.remove(cpathname)

        # check for wrong version
        cpathname = _testfile(space, importing.get_pyc_magic(space)+1, mtime)
        ret = importing.check_compiled_module(space,
                                              cpathname,
                                              mtime)
        assert ret is None

        # check for empty .pyc file
        f = open(cpathname, 'wb')
        f.close()
        ret = importing.check_compiled_module(space,
                                              cpathname,
                                              mtime)
        assert ret is None
        os.remove(cpathname)

    def test_read_compiled_module(self):
        space = self.space
        mtime = 12345
        co = compile('x = 42', '?', 'exec')
        cpathname = _testfile(space, importing.get_pyc_magic(space), mtime, co)
        stream = streamio.open_file_as_stream(cpathname, "rb")
        try:
            stream.seek(8, 0)
            w_code = importing.read_compiled_module(
                    space, cpathname, stream.readall())
            pycode = w_code
        finally:
            stream.close()
        assert type(pycode) is PyCode
        w_dic = space.newdict()
        pycode.exec_code(space, w_dic, w_dic)
        w_ret = space.getitem(w_dic, space.wrap('x'))
        ret = space.int_w(w_ret)
        assert ret == 42

    def test_load_compiled_module(self):
        space = self.space
        mtime = 12345
        co = compile('x = 42', '?', 'exec')
        cpathname = _testfile(space, importing.get_pyc_magic(space), mtime, co)
        w_modulename = space.wrap('somemodule')
        stream = streamio.open_file_as_stream(cpathname, "rb")
        try:
            w_mod = space.wrap(Module(space, w_modulename))
            magic = importing._r_long(stream)
            timestamp = importing._r_long(stream)
            w_ret = importing.load_compiled_module(space,
                                                   w_modulename,
                                                   w_mod,
                                                   cpathname,
                                                   magic,
                                                   timestamp,
                                                   stream.readall())
        finally:
            stream.close()
        assert w_mod is w_ret
        w_ret = space.getattr(w_mod, space.wrap('x'))
        ret = space.int_w(w_ret)
        assert ret == 42

    def test_load_compiled_module_nopathname(self):
        space = self.space
        mtime = 12345
        co = compile('x = 42', '?', 'exec')
        cpathname = _testfile(space, importing.get_pyc_magic(space), mtime, co)
        w_modulename = space.wrap('somemodule')
        stream = streamio.open_file_as_stream(cpathname, "rb")
        try:
            w_mod = space.wrap(Module(space, w_modulename))
            magic = importing._r_long(stream)
            timestamp = importing._r_long(stream)
            w_ret = importing.load_compiled_module(space,
                                                   w_modulename,
                                                   w_mod,
                                                   None,
                                                   magic,
                                                   timestamp,
                                                   stream.readall())
        finally:
            stream.close()
        filename = space.getattr(w_ret, space.wrap('__file__'))
        assert space.str_w(filename) == u'?'

    def test_parse_source_module(self):
        space = self.space
        pathname = _testfilesource()
        stream = streamio.open_file_as_stream(pathname, "r")
        try:
            w_ret = importing.parse_source_module(space,
                                                  pathname,
                                                  stream.readall())
        finally:
            stream.close()
        pycode = w_ret
        assert type(pycode) is PyCode
        w_dic = space.newdict()
        pycode.exec_code(space, w_dic, w_dic)
        w_ret = space.getitem(w_dic, space.wrap('x'))
        ret = space.int_w(w_ret)
        assert ret == 42

    def test_long_writes(self):
        pathname = str(udir.join('test.dat'))
        stream = streamio.open_file_as_stream(pathname, "wb")
        try:
            importing._w_long(stream, 42)
            importing._w_long(stream, 12312)
            importing._w_long(stream, 128397198)
        finally:
            stream.close()
        stream = streamio.open_file_as_stream(pathname, "rb")
        try:
            res = importing._r_long(stream)
            assert res == 42
            res = importing._r_long(stream)
            assert res == 12312
            res = importing._r_long(stream)
            assert res == 128397198
        finally:
            stream.close()

    def test_load_source_module(self):
        space = self.space
        w_modulename = space.wrap('somemodule')
        w_mod = space.wrap(Module(space, w_modulename))
        pathname = _testfilesource()
        stream = streamio.open_file_as_stream(pathname, "r")
        try:
            w_ret = importing.load_source_module(
                space, w_modulename, w_mod,
                pathname, stream.readall(),
                stream.try_to_find_file_descriptor())
        finally:
            stream.close()
        assert w_mod is w_ret
        w_ret = space.getattr(w_mod, space.wrap('x'))
        ret = space.int_w(w_ret)
        assert ret == 42

        cpathname = udir.join('test.pyc')
        assert cpathname.check()
        cpathname.remove()

    def test_load_source_module_nowrite(self):
        space = self.space
        w_modulename = space.wrap('somemodule')
        w_mod = space.wrap(Module(space, w_modulename))
        pathname = _testfilesource()
        stream = streamio.open_file_as_stream(pathname, "r")
        try:
            w_ret = importing.load_source_module(
                space, w_modulename, w_mod,
                pathname, stream.readall(),
                stream.try_to_find_file_descriptor(),
                write_pyc=False)
        finally:
            stream.close()
        cpathname = udir.join('test.pyc')
        assert not cpathname.check()

    def test_load_source_module_dont_write_bytecode(self):
        space = self.space
        w_modulename = space.wrap('somemodule')
        w_mod = space.wrap(Module(space, w_modulename))
        pathname = _testfilesource()
        stream = streamio.open_file_as_stream(pathname, "r")
        try:
            space.setattr(space.sys, space.wrap('dont_write_bytecode'),
                          space.w_True)
            w_ret = importing.load_source_module(
                space, w_modulename, w_mod,
                pathname, stream.readall(),
                stream.try_to_find_file_descriptor())
        finally:
            space.setattr(space.sys, space.wrap('dont_write_bytecode'),
                          space.w_False)
            stream.close()
        cpathname = udir.join('test.pyc')
        assert not cpathname.check()

    def test_load_source_module_syntaxerror(self):
        # No .pyc file on SyntaxError
        space = self.space
        w_modulename = space.wrap('somemodule')
        w_mod = space.wrap(Module(space, w_modulename))
        pathname = _testfilesource(source="<Syntax Error>")
        stream = streamio.open_file_as_stream(pathname, "r")
        try:
            w_ret = importing.load_source_module(
                space, w_modulename, w_mod,
                pathname, stream.readall(),
                stream.try_to_find_file_descriptor())
        except OperationError:
            # OperationError("Syntax Error")
            pass
        stream.close()

        cpathname = udir.join('test.pyc')
        assert not cpathname.check()
        
    def test_load_source_module_importerror(self):
        # the .pyc file is created before executing the module
        space = self.space
        w_modulename = space.wrap('somemodule')
        w_mod = space.wrap(Module(space, w_modulename))
        pathname = _testfilesource(source="a = unknown_name")
        stream = streamio.open_file_as_stream(pathname, "r")
        try:
            w_ret = importing.load_source_module(
                space, w_modulename, w_mod,
                pathname, stream.readall(),
                stream.try_to_find_file_descriptor())
        except OperationError:
            # OperationError("NameError", "global name 'unknown_name' is not defined")
            pass
        stream.close()

        # And the .pyc has been generated
        cpathname = udir.join(importing.make_compiled_pathname('test.py'))
        assert cpathname.check()

    def test_write_compiled_module(self):
        space = self.space
        pathname = _testfilesource()
        os.chmod(pathname, 0777)
        stream = streamio.open_file_as_stream(pathname, "r")
        try:
            w_ret = importing.parse_source_module(space,
                                                  pathname,
                                                  stream.readall())
        finally:
            stream.close()
        pycode = w_ret
        assert type(pycode) is PyCode

        cpathname = str(udir.join('cpathname.pyc'))
        mode = 0777
        mtime = 12345
        importing.write_compiled_module(space,
                                        pycode,
                                        cpathname,
                                        mode,
                                        mtime)

        # check
        ret = importing.check_compiled_module(space,
                                              cpathname,
                                              mtime)
        assert ret is not None
        ret.close()

        # Check that the executable bit was removed
        assert os.stat(cpathname).st_mode & 0111 == 0

        # read compiled module
        stream = streamio.open_file_as_stream(cpathname, "rb")
        try:
            stream.seek(8, 0)
            w_code = importing.read_compiled_module(space, cpathname,
                                                    stream.readall())
            pycode = w_code
        finally:
            stream.close()

        # check value of load
        w_dic = space.newdict()
        pycode.exec_code(space, w_dic, w_dic)
        w_ret = space.getitem(w_dic, space.wrap('x'))
        ret = space.int_w(w_ret)
        assert ret == 42

    def test_pyc_magic_changes(self):
        py.test.skip("For now, PyPy generates only one kind of .pyc files")
        # test that the pyc files produced by a space are not reimportable
        # from another, if they differ in what opcodes they support
        allspaces = [self.space]
        for opcodename in self.space.config.objspace.opcodes.getpaths():
            key = 'objspace.opcodes.' + opcodename
            space2 = maketestobjspace(make_config(None, **{key: True}))
            allspaces.append(space2)
        for space1 in allspaces:
            for space2 in allspaces:
                if space1 is space2:
                    continue
                pathname = "whatever"
                mtime = 12345
                co = compile('x = 42', '?', 'exec')
                cpathname = _testfile(space1, importing.get_pyc_magic(space1),
                                      mtime, co)
                w_modulename = space2.wrap('somemodule')
                stream = streamio.open_file_as_stream(cpathname, "rb")
                try:
                    w_mod = space2.wrap(Module(space2, w_modulename))
                    magic = importing._r_long(stream)
                    timestamp = importing._r_long(stream)
                    space2.raises_w(space2.w_ImportError,
                                    importing.load_compiled_module,
                                    space2,
                                    w_modulename,
                                    w_mod,
                                    cpathname,
                                    magic,
                                    timestamp,
                                    stream.readall())
                finally:
                    stream.close()

    def test_annotation(self):
        from rpython.annotator.annrpython import RPythonAnnotator
        from rpython.annotator import model as annmodel
        def f():
            return importing.make_compiled_pathname('abc/foo.py')
        a = RPythonAnnotator()
        s = a.build_types(f, [])
        assert isinstance(s, annmodel.SomeString)
        assert s.no_nul


def test_PYTHONPATH_takes_precedence(space): 
    if sys.platform == "win32":
        py.test.skip("unresolved issues with win32 shell quoting rules")
    from pypy.interpreter.test.test_zpy import pypypath 
    extrapath = udir.ensure("pythonpath", dir=1) 
    extrapath.join("urllib.py").write("print(42)\n")
    old = os.environ.get('PYTHONPATH', None)
    oldlang = os.environ.pop('LANG', None)
    try:
        os.environ['PYTHONPATH'] = str(extrapath)
        output = py.process.cmdexec('''"%s" "%s" -c "import urllib"''' %
                                 (sys.executable, pypypath))
        assert output.strip() == '42'
    finally:
        if old:
            os.environ['PYTHONPATH'] = old
        if oldlang:
            os.environ['LANG'] = oldlang


class AppTestImportHooks(object):
    spaceconfig = {
        "usemodules": ['struct', 'itertools', 'rctime'],
    }

    def setup_class(cls):
        mydir = os.path.dirname(__file__)
        cls.w_hooktest = cls.space.wrap(os.path.join(mydir, 'hooktest'))
        cls.w_saved_modules = _setup_path(cls.space, mydir)
        cls.space.appexec([], """
            ():
                # Obscure: manually bootstrap the utf-8/latin1 codecs
                # for TextIOs opened by imp.find_module. It's not
                # otherwise loaded by the test infrastructure but would
                # have been by app_main
                import encodings.utf_8
                import encodings.latin_1
        """)

    def teardown_class(cls):
        _teardown(cls.space, cls.w_saved_modules)

    def test_meta_path(self):
        tried_imports = []
        class Importer(object):
            def find_module(self, fullname, path=None):
                tried_imports.append((fullname, path))

        import sys, math
        del sys.modules["math"]

        sys.meta_path.append(Importer())
        try:
            import math
            assert len(tried_imports) == 1
            package_name = '.'.join(__name__.split('.')[:-1])
            if package_name:
                assert tried_imports[0][0] == package_name + ".math"
            else:
                assert tried_imports[0][0] == "math"
        finally:
            sys.meta_path.pop()

    def test_meta_path_block(self):
        class ImportBlocker(object):
            "Specified modules can't be imported, even if they are built-in"
            def __init__(self, *namestoblock):
                self.namestoblock = dict.fromkeys(namestoblock)
            def find_module(self, fullname, path=None):
                if fullname in self.namestoblock:
                    return self
            def load_module(self, fullname):
                raise ImportError("blocked")

        import sys, imp
        modname = "errno" # an arbitrary harmless builtin module
        mod = None
        if modname in sys.modules:
            mod = sys.modules
            del sys.modules[modname]
        sys.meta_path.append(ImportBlocker(modname))
        try:
            raises(ImportError, __import__, modname)
            # the imp module doesn't use meta_path, and is not blocked
            # (until imp.get_loader is implemented, see PEP302)
            file, filename, stuff = imp.find_module(modname)
            imp.load_module(modname, file, filename, stuff)
        finally:
            sys.meta_path.pop()
            if mod:
                sys.modules[modname] = mod

    def test_path_hooks_leaking(self):
        class Importer(object):
            def find_module(self, fullname, path=None):
                if fullname == "a":
                    return self

            def load_module(self, name):
                sys.modules[name] = sys
                return sys

        def importer_for_path(path):
            if path == "xxx":
                return Importer()
            raise ImportError()
        import sys, imp
        try:
            sys.path_hooks.append(importer_for_path)
            sys.path.insert(0, "yyy")
            sys.path.insert(0, "xxx")
            import a
            try:
                import b
            except ImportError:
                pass
            assert isinstance(sys.path_importer_cache['yyy'],
                              imp.NullImporter)
        finally:
            sys.path.pop(0)
            sys.path.pop(0)
            sys.path_hooks.pop()

    def test_imp_wrapper(self):
        import sys, os, imp
        class ImpWrapper:

            def __init__(self, path=None):
                if path is not None and not os.path.isdir(path):
                    raise ImportError
                self.path = path

            def find_module(self, fullname, path=None):
                subname = fullname.split(".")[-1]
                if subname != fullname and self.path is None:
                    return None
                if self.path is None:
                    path = None
                else:
                    path = [self.path]
                try:
                    file, filename, stuff = imp.find_module(subname, path)
                except ImportError:
                    return None
                return ImpLoader(file, filename, stuff)

        class ImpLoader:

            def __init__(self, file, filename, stuff):
                self.file = file
                self.filename = filename
                self.stuff = stuff

            def load_module(self, fullname):
                mod = imp.load_module(fullname, self.file, self.filename, self.stuff)
                if self.file:
                    self.file.close()
                mod.__loader__ = self  # for introspection
                return mod

        i = ImpWrapper()
        sys.meta_path.append(i)
        sys.path_hooks.append(ImpWrapper)
        sys.path_importer_cache.clear()
        try:
            mnames = ("colorsys", "html.parser")
            for mname in mnames:
                parent = mname.split(".")[0]
                for n in sys.modules.keys():
                    if n.startswith(parent):
                        del sys.modules[n]
            for mname in mnames:
                m = __import__(mname, globals(), locals(), ["__dummy__"])
                m.__loader__  # to make sure we actually handled the import
        finally:
            sys.meta_path.pop()
            sys.path_hooks.pop()

    def test_path_hooks_module(self):
        "Verify that non-sibling imports from module loaded by path hook works"

        import sys
        import hooktest

        hooktest.__path__.append(self.hooktest) # Avoid importing os at applevel

        sys.path_hooks.append(hooktest.Importer)

        try:
            import hooktest.foo
            def import_nonexisting():
                import hooktest.errno
            raises(ImportError, import_nonexisting)
        finally:
            sys.path_hooks.pop()

class AppTestPyPyExtension(object):
    spaceconfig = dict(usemodules=['imp', 'zipimport', '__pypy__'])

    def setup_class(cls):
        cls.w_udir = cls.space.wrap(str(udir))

    def test_run_compiled_module(self):
        # XXX minimal test only
        import imp, types
        module = types.ModuleType('foobar')
        raises(IOError, imp._run_compiled_module,
               'foobar', 'this_file_does_not_exist', None, module)

    def test_getimporter(self):
        import imp, os
        # an existing directory
        importer = imp._getimporter(self.udir)
        assert importer is None
        # an existing file
        path = os.path.join(self.udir, 'test_getimporter')
        open(path, 'w').close()
        importer = imp._getimporter(path)
        assert isinstance(importer, imp.NullImporter)
        # a non-existing path
        path = os.path.join(self.udir, 'does_not_exist_at_all')
        importer = imp._getimporter(path)
        assert isinstance(importer, imp.NullImporter)
        # a mostly-empty zip file
        path = os.path.join(self.udir, 'test_getimporter.zip')
        f = open(path, 'wb')
        f.write(b'PK\x03\x04\n\x00\x00\x00\x00\x00P\x9eN>\x00\x00\x00\x00\x00'
                b'\x00\x00\x00\x00\x00\x00\x00\x05\x00\x15\x00emptyUT\t\x00'
                b'\x03wyYMwyYMUx\x04\x00\xf4\x01d\x00PK\x01\x02\x17\x03\n\x00'
                b'\x00\x00\x00\x00P\x9eN>\x00\x00\x00\x00\x00\x00\x00\x00\x00'
                b'\x00\x00\x00\x05\x00\r\x00\x00\x00\x00\x00\x00\x00\x00\x00'
                b'\xa4\x81\x00\x00\x00\x00emptyUT\x05\x00\x03wyYMUx\x00\x00PK'
                b'\x05\x06\x00\x00\x00\x00\x01\x00\x01\x00@\x00\x00\x008\x00'
                b'\x00\x00\x00\x00')
        f.close()
        importer = imp._getimporter(path)
        import zipimport
        assert isinstance(importer, zipimport.zipimporter)


class AppTestNoPycFile(object):
    spaceconfig = {
        "objspace.usepycfiles": False,
    }
    def setup_class(cls):
        usepycfiles = cls.spaceconfig['objspace.usepycfiles']
        cls.w_usepycfiles = cls.space.wrap(usepycfiles)
        cls.saved_modules = _setup(cls)

    def teardown_class(cls):
        _teardown(cls.space, cls.saved_modules)

    def test_import_possibly_from_pyc(self):
        from compiled import x
        assert x.__file__.endswith('.py')
        try:
            from compiled import lone
        except ImportError:
            assert not self.usepycfiles
        else:
            assert lone.__cached__.endswith('.pyc')

class AppTestNoLonePycFile(AppTestNoPycFile):
    spaceconfig = {
        "objspace.usepycfiles": True,
    }


class AppTestMultithreadedImp(object):
    spaceconfig = dict(usemodules=['thread', 'rctime'])

    def setup_class(cls):
        #if not conftest.option.runappdirect:
        #    py.test.skip("meant as an -A test")
        tmpfile = udir.join('test_multithreaded_imp.py')
        tmpfile.write('''if 1:
            x = 666
            import time
            for i in range(1000): time.sleep(0.001)
            x = 42
        ''')
        cls.w_tmppath = cls.space.wrap(str(udir))

    def test_multithreaded_import(self):
        import sys, _thread, time
        oldpath = sys.path[:]
        try:
            sys.path.insert(0, self.tmppath)
            got = []

            def check():
                import test_multithreaded_imp
                got.append(getattr(test_multithreaded_imp, 'x', '?'))

            for i in range(5):
                _thread.start_new_thread(check, ())

            for n in range(100):
                for i in range(105): time.sleep(0.001)
                if len(got) == 5:
                    break
            else:
                raise AssertionError("got %r so far but still waiting" %
                                     (got,))

            assert got == [42] * 5, got

        finally:
            sys.path[:] = oldpath<|MERGE_RESOLUTION|>--- conflicted
+++ resolved
@@ -660,12 +660,8 @@
         assert not hasattr(time, 'foo')
 
     def test_reimport_builtin(self):
-<<<<<<< HEAD
         import imp, sys, time
-=======
         skip("fix me")
-        import sys, time
->>>>>>> b53b3fb8
         oldpath = sys.path
         time.tzset = "<test_reimport_builtin removed this>"
 
