# coding: utf-8
import py
from pypy.interpreter.module import Module
from pypy.interpreter import gateway
from pypy.interpreter.error import OperationError
from pypy.interpreter.pycode import PyCode
from pypy.interpreter.test.test_fsencode import BaseFSEncodeTest
from rpython.tool.udir import udir
from rpython.rlib import streamio
from pypy.tool.option import make_config
from pypy.tool.pytest.objspace import maketestobjspace
import pytest
import sys, os
import tempfile, marshal

from pypy.module.imp import importing

from pypy import conftest


def _read_n(stream, n):
    buf = ''
    while len(buf) < n:
        data = stream.read(n - len(buf))
        if not data:
            raise streamio.StreamError("end of file")
        buf += data
    return buf

def _r_long(stream):
    s = _read_n(stream, 4)
    return importing._get_long(s)

def _w_long(stream, x):
    a = x & 0xff
    x >>= 8
    b = x & 0xff
    x >>= 8
    c = x & 0xff
    x >>= 8
    d = x & 0xff
    stream.write(chr(a) + chr(b) + chr(c) + chr(d))

def setuppkg(pkgname, **entries):
    p = udir.join('impsubdir')
    if pkgname:
        p = p.join(*pkgname.split('.'))
    p.ensure(dir=1)
    with p.join("__init__.py").open('w') as f:
        print >> f, "# package"
    for filename, content in entries.items():
        filename += '.py'
        with p.join(filename).open('w') as f:
            print >> f, '#', filename
            print >> f, content
    return p

def setup_directory_structure(cls):
    space = cls.space
    root = setuppkg("",
                    a = "imamodule = 1\ninpackage = 0",
                    ambig = "imamodule = 1",
                    test_reload = "def test():\n    raise ValueError\n",
                    infinite_reload = "import infinite_reload, imp; imp.reload(infinite_reload)",
                    del_sys_module = "import sys\ndel sys.modules['del_sys_module']\n",
                    gc = "should_never_be_seen = 42\n",
                    )
    root.ensure("packagenamespace", dir=1)    # empty, no __init__.py
    setuppkg("pkg",
             a          = "imamodule = 1\ninpackage = 1",
             b          = "imamodule = 1\ninpackage = 1",
             relative_a = "import a",
             abs_b      = "import b",
             abs_x_y    = "import x.y",
             abs_sys    = "import sys",
             struct     = "inpackage = 1",
             errno      = "",
             # Python 3 note: this __future__ has no effect any more,
             # kept around for testing and to avoid increasing the diff
             # with PyPy2
             absolute   = "from __future__ import absolute_import\nimport struct",
             relative_b = "from __future__ import absolute_import\nfrom . import struct",
             relative_c = "from __future__ import absolute_import\nfrom .struct import inpackage",
             relative_f = "from .imp import get_magic",
             relative_g = "import imp; from .imp import get_magic",
             inpackage  = "inpackage = 1",
             function_a = "g = {'__name__': 'pkg.a'}; __import__('inpackage', g); print(g)",
             function_b = "g = {'__name__': 'not.a'}; __import__('inpackage', g); print(g)",
             )
    setuppkg("pkg.pkg1",
             __init__   = 'from . import a',
             a          = '',
             relative_d = "from __future__ import absolute_import\nfrom ..struct import inpackage",
             relative_e = "from __future__ import absolute_import\nfrom .. import struct",
             relative_g = "from .. import pkg1\nfrom ..pkg1 import b",
             b          = "insubpackage = 1",
             )
    setuppkg("pkg.pkg2", a='', b='')
    setuppkg("pkg.withall",
             __init__  = "__all__ = ['foobar', 'barbaz']",
             foobar    = "found = 123",
             barbaz    = "other = 543")
    setuppkg("pkg.withoutall",
             __init__  = "globals()[''] = 456",
             foobar    = "found = 123\n")
    setuppkg("pkg.bogusall",
             __init__  = "__all__ = 42")
    setuppkg("pkg_r", inpkg = "import x.y")
    setuppkg("pkg_r.x", y='')
    setuppkg("x")
    setuppkg("ambig", __init__ = "imapackage = 1")
    setuppkg("pkg_relative_a",
             __init__ = "import a",
             a        = "imamodule = 1\ninpackage = 1",
             )
    setuppkg("evil_pkg",
             evil = "import sys\n"
                      "from evil_pkg import good\n"
                      "sys.modules['evil_pkg.evil'] = good",
             good = "a = 42")
    p = setuppkg("readonly", x='')
    p = setuppkg("pkg_univnewlines")
    p.join('__init__.py').write(
        'a=5\nb=6\rc="""hello\r\nworld"""\r', mode='wb')
    p.join('mod.py').write(
        'a=15\nb=16\rc="""foo\r\nbar"""\r', mode='wb')
    setuppkg("verbose1pkg", verbosemod='a = 1729')
    setuppkg("verbose2pkg", verbosemod='a = 1729')
    setuppkg("verbose0pkg", verbosemod='a = 1729')
    setuppkg("test_bytecode",
             a = '',
             b = '',
             c = '')
    setuppkg('circular',
             circ1="from . import circ2",
             circ2="from . import circ1")

    p = setuppkg("encoded",
             # actually a line 2, setuppkg() sets up a line1
             line2 = "# encoding: iso-8859-1\n",
             bad = "# encoding: uft-8\n")

    special_char = getattr(cls, 'special_char', None)
    if special_char is not None:
        special_char = special_char.encode(sys.getfilesystemencoding())
        p.join(special_char + '.py').write('pass')

    # create a .pyw file
    p = setuppkg("windows", x = "x = 78")
    try:
        p.join('x.pyw').remove()
    except py.error.ENOENT:
        pass
    p.join('x.py').rename(p.join('x.pyw'))

    if hasattr(p, "mksymlinkto"):
        p = root.join("devnullpkg")
        p.ensure(dir=True)
        p.join("__init__.py").mksymlinkto(os.devnull)

    return str(root)


def _setup(cls):
    space = cls.space
    dn = setup_directory_structure(cls)
    return _setup_path(space, dn)

def _setup_path(space, path):
    return space.appexec([space.wrap(path)], """
        (dn):
            import sys
            path = list(sys.path)
            sys.path.insert(0, dn)
            return path, sys.modules.copy()
    """)

def _teardown(space, w_saved_modules):
    p = udir.join('impsubdir')
    if p.check():
        p.remove()
    space.appexec([w_saved_modules], """
        (path_and_modules):
            saved_path, saved_modules = path_and_modules
            import sys
            sys.path[:] = saved_path
            sys.modules.clear()
            sys.modules.update(saved_modules)
    """)


class AppTestImport(BaseFSEncodeTest):
    spaceconfig = {
        "usemodules": ['_md5', 'time', 'struct'],
    }

    def setup_class(cls):
        BaseFSEncodeTest.setup_class.im_func(cls)
        cls.w_runappdirect = cls.space.wrap(conftest.option.runappdirect)
        cls.w_saved_modules = _setup(cls)
        #XXX Compile class

    def teardown_class(cls):
        return
        _teardown(cls.space, cls.w_saved_modules)

    def w_exec_(self, cmd, ns):
        exec(cmd, ns)

    def test_set_sys_modules_during_import(self):
        from evil_pkg import evil
        assert evil.a == 42

    def test_import_namespace_package(self):
        import packagenamespace

    def test_import_sys(self):
        import sys

    def test_import_a(self):
        import sys
        import a
        assert a == sys.modules.get('a')

    def test_import_a_cache(self):
        import sys
        import a
        a0 = a
        import a
        assert a == a0

    def test_trailing_slash(self):
        import sys
        try:
            sys.path[0] += '/'
            import a
        finally:
            sys.path[0] = sys.path[0].rstrip('/')

    def test_import_pkg(self):
        import sys
        import pkg
        assert pkg == sys.modules.get('pkg')

    def test_import_dotted(self):
        import sys
        import pkg.a
        assert pkg == sys.modules.get('pkg')
        assert pkg.a == sys.modules.get('pkg.a')

    def test_import_keywords(self):
        __import__(name='sys', level=0)

    def test_import_nonutf8_encodable(self):
        exc = raises(ImportError, __import__, '\ud800')
        assert exc.value.args[0].startswith("No module named ")

    def test_import_by_filename(self):
        import pkg.a
        filename = pkg.a.__file__
        assert filename.endswith('.py')
        exc = raises(ImportError, __import__, filename[:-3])
        assert exc.value.args[0].startswith("No module named ")

    def test_import_badcase(self):
        def missing(name):
            try:
                __import__(name)
            except ImportError:
                pass
            else:
                raise Exception("import should not have succeeded: %r" %
                                (name,))
        missing("Sys")
        missing("SYS")
        missing("fuNCTionAl")
        missing("pKg")
        missing("pKg.a")
        missing("pkg.A")

    def test_import_dotted_cache(self):
        import sys
        import pkg.a
        assert pkg == sys.modules.get('pkg')
        assert pkg.a == sys.modules.get('pkg.a')
        pkg0 = pkg
        pkg_a0 = pkg.a
        import pkg.a
        assert pkg == pkg0
        assert pkg.a == pkg_a0

    def test_import_dotted2(self):
        import sys
        import pkg.pkg1.a
        assert pkg == sys.modules.get('pkg')
        assert pkg.pkg1 == sys.modules.get('pkg.pkg1')
        assert pkg.pkg1.a == sys.modules.get('pkg.pkg1.a')

    def test_import_ambig(self):
        import sys
        import ambig
        assert ambig == sys.modules.get('ambig')
        assert hasattr(ambig,'imapackage')

    def test_from_a(self):
        import sys
        from a import imamodule
        assert 'a' in sys.modules
        assert imamodule == 1

    def test_from_dotted(self):
        import sys
        from pkg.a import imamodule
        assert 'pkg' in sys.modules
        assert 'pkg.a' in sys.modules
        assert imamodule == 1

    def test_from_pkg_import_module(self):
        import sys
        from pkg import a
        assert 'pkg' in sys.modules
        assert 'pkg.a' in sys.modules
        pkg = sys.modules.get('pkg')
        assert a == pkg.a
        aa = sys.modules.get('pkg.a')
        assert a == aa

    def test_import_absolute(self):
        from pkg import relative_a
        assert relative_a.a.inpackage == 0

    def test_import_absolute_dont_default_to_relative(self):
        def imp():
            from pkg import abs_b
        raises(ImportError, imp)

    def test_import_pkg_absolute(self):
        import pkg_relative_a
        assert pkg_relative_a.a.inpackage == 0

    def test_import_absolute_partial_success(self):
        def imp():
            import pkg_r.inpkg
        raises(ImportError, imp)

    def test_import_builtin_inpackage(self):
        def imp():
            import pkg.sys
        raises(ImportError,imp)

        import sys, pkg.abs_sys
        assert pkg.abs_sys.sys is sys

        import errno, pkg.errno
        assert pkg.errno is not errno

    def test_import_Globals_Are_None(self):
        import sys
        m = __import__('sys')
        assert sys == m
        n = __import__('sys', None, None, [''])
        assert sys == n
        o = __import__('sys', [], [], ['']) # CPython accepts this
        assert sys == o

<<<<<<< HEAD
    def test_import_fromlist_must_not_contain_bytes(self):
        raises(TypeError, __import__, 'encodings', None, None, [b'xxx'])
=======
    def test_import_fromlist_must_not_contain_unicodes(self):
        import sys
        ver = sys.version_info
        exc = raises(TypeError, __import__, 'encodings', None, None, [u'xxx'])
        if ver > (2, 7, 12):
            assert 'must be str' in exc.value.message
        exc = raises(TypeError, __import__, 'encodings', None, None, [123])
        if ver > (2, 7, 12):
            assert 'must be str' in exc.value.message
        # issue 2524
        raises(ImportError, __import__, 'xxxbadmodule', fromlist=[u'xx'])
        mod = __import__('collections', fromlist=[u'defaultdict'])
        assert mod is not None


    def test_import_relative_back_to_absolute2(self):
        from pkg import abs_x_y
        import sys
        assert abs_x_y.x.__name__ =='x'
        assert abs_x_y.x.y.__name__ =='x.y'
        # grrr XXX not needed probably...
        #self.assertEquals(sys.modules.get('pkg.x'),None)
        #self.assert_('pkg.x.y' not in sys.modules)

    def test_substituting_import(self):
        from pkg_substituting import mod
        assert mod.__name__ =='pkg_substituting.mod'
>>>>>>> f2fb7016

    def test_proper_failure_on_killed__path__(self):
        import pkg.pkg2.a
        del pkg.pkg2.__path__
        def imp_b():
            import pkg.pkg2.b
        raises(ImportError,imp_b)

    @pytest.mark.skipif("sys.platform != 'win32'")
    def test_pyw(self):
        import windows.x
        assert windows.x.__file__.endswith('x.pyw')

    def test_cannot_write_pyc(self):
        import sys, os
        p = os.path.join(sys.path[0], 'readonly')
        try:
            os.chmod(p, 0o555)
        except:
            skip("cannot chmod() the test directory to read-only")
        try:
            import readonly.x    # cannot write x.pyc, but should not crash
        finally:
            os.chmod(p, 0o775)
        assert "__pycache__" in readonly.x.__cached__

    def test__import__empty_string(self):
        raises(ValueError, __import__, "")

    def test_py_directory(self):
        import imp, os, sys
        source = os.path.join(sys.path[0], 'foo.py')
        os.mkdir(source)
        try:
            raises(ImportError, imp.find_module, 'foo')
        finally:
            os.rmdir(source)

    def test_invalid__name__(self):
        glob = {}
        exec("__name__ = None; import sys", glob)
        import sys
        assert glob['sys'] is sys

    def test_future_absolute_import(self):
        def imp():
            from pkg import absolute
            assert hasattr(absolute.struct, 'pack')
        imp()

    def test_future_relative_import_without_from_name(self):
        from pkg import relative_b
        assert relative_b.struct.inpackage == 1

    def test_no_relative_import(self):
        def imp():
            from pkg import relative_f
        exc = raises(ImportError, imp)
        assert exc.value.args[0] == "No module named 'pkg.imp'"

    def test_no_relative_import_bug(self):
        def imp():
            from pkg import relative_g
        exc = raises(ImportError, imp)
        assert exc.value.args[0] == "No module named 'pkg.imp'"

    def test_import_msg(self):
        def imp():
            import pkg.i_am_not_here.neither_am_i
        exc = raises(ImportError, imp)
        assert exc.value.args[0] == "No module named 'pkg.i_am_not_here'"

    def test_future_relative_import_level_1(self):
        from pkg import relative_c
        assert relative_c.inpackage == 1

    def test_future_relative_import_level_2(self):
        from pkg.pkg1 import relative_d
        assert relative_d.inpackage == 1

    def test_future_relative_import_level_2_without_from_name(self):
        from pkg.pkg1 import relative_e
        assert relative_e.struct.inpackage == 1

    def test_future_relative_import_level_3(self):
        from pkg.pkg1 import relative_g
        assert relative_g.b.insubpackage == 1
        import pkg.pkg1
        assert pkg.pkg1.__package__ == 'pkg.pkg1'

    def test_future_relative_import_error_when_in_non_package(self):
        ns = {'__name__': __name__}
        exec("""def imp():
                    print('__name__ =', __name__)
                    from .struct import inpackage
        """, ns)
        raises(SystemError, ns['imp'])

    def test_future_relative_import_error_when_in_non_package2(self):
        ns = {'__name__': __name__}
        exec("""def imp():
                    from .. import inpackage
        """, ns)
        raises(SystemError, ns['imp'])

    def test_relative_import_with___name__(self):
        import sys
        mydict = {'__name__': 'sys.foo'}
        res = __import__('', mydict, mydict, ('bar',), 1)
        assert res is sys

    def test_relative_import_with___name__and___path__(self):
        import sys
        import imp
        foo = imp.new_module('foo')
        sys.modules['sys.foo'] = foo
        mydict = {'__name__': 'sys.foo', '__path__': '/some/path'}
        res = __import__('', mydict, mydict, ('bar',), 1)
        assert res is foo

    def test_relative_import_pkg(self):
        import sys
        import imp
        pkg = imp.new_module('newpkg')
        sys.modules['newpkg'] = pkg
        sys.modules['newpkg.foo'] = imp.new_module('newpkg.foo')
        mydict = {'__name__': 'newpkg.foo', '__path__': '/some/path'}
        res = __import__('', mydict, None, ['bar'], 2)
        assert res is pkg

    def test__package__(self):
        # Regression test for http://bugs.python.org/issue3221.
        def check_absolute():
            self.exec_("from os import path", ns)
        def check_relative():
            self.exec_("from . import a", ns)

        import pkg

        # Check both OK with __package__ and __name__ correct
        ns = dict(__package__='pkg', __name__='pkg.notarealmodule')
        check_absolute()
        check_relative()

        # Check both OK with only __name__ wrong
        ns = dict(__package__='pkg', __name__='notarealpkg.notarealmodule')
        check_absolute()
        check_relative()

        # Check relative fails with only __package__ wrong
        ns = dict(__package__='foo', __name__='pkg.notarealmodule')
        check_absolute() # XXX check warnings
        raises(SystemError, check_relative)

        # Check relative fails with __package__ and __name__ wrong
        ns = dict(__package__='foo', __name__='notarealpkg.notarealmodule')
        check_absolute() # XXX check warnings
        raises(SystemError, check_relative)

        # Check relative fails when __package__ set to a non-string
        ns = dict(__package__=object())
        check_absolute()
        raises(TypeError, check_relative)

    def test_relative_circular(self):
        import circular.circ1  # doesn't fail

    def test_import_function(self):
        # More tests for __import__
        import sys
        if sys.version < '3.3':
            from pkg import function_a
            assert function_a.g['__package__'] == 'pkg'
            raises(ImportError, "from pkg import function_b")
        else:
            raises(ImportError, "from pkg import function_a")

    def test_universal_newlines(self):
        import pkg_univnewlines
        assert pkg_univnewlines.a == 5
        assert pkg_univnewlines.b == 6
        assert pkg_univnewlines.c == "hello\nworld"
        from pkg_univnewlines import mod
        assert mod.a == 15
        assert mod.b == 16
        assert mod.c == "foo\nbar"

    def test_reload(self):
        import test_reload, imp
        try:
            test_reload.test()
        except ValueError:
            pass

        # If this test runs too quickly, test_reload.py's mtime
        # attribute will remain unchanged even if the file is rewritten.
        # Consequently, the file would not reload.  So, added a sleep()
        # delay to assure that a new, distinct timestamp is written.
        import time
        time.sleep(1)

        with open(test_reload.__file__, "w") as f:
            f.write("def test():\n    raise NotImplementedError\n")
        imp.reload(test_reload)
        try:
            test_reload.test()
        except NotImplementedError:
            pass

        # Ensure that the file is closed
        # (on windows at least)
        import os
        os.unlink(test_reload.__file__)

        # restore it for later tests
        with open(test_reload.__file__, "w") as f:
            f.write("def test():\n    raise ValueError\n")

    def test_reload_failing(self):
        import test_reload
        import time, imp
        time.sleep(1)
        with open(test_reload.__file__, "w") as f:
            f.write("a = 10 // 0\n")

        # A failing reload should leave the previous module in sys.modules
        raises(ZeroDivisionError, imp.reload, test_reload)
        import os, sys
        assert 'test_reload' in sys.modules
        assert test_reload.test
        os.unlink(test_reload.__file__)

    def test_reload_submodule(self):
        import pkg.a, imp
        imp.reload(pkg.a)

    def test_reload_builtin_doesnt_clear(self):
        import imp
        import sys
        sys.foobar = "baz"
        try:
            imp.reload(sys)
            assert sys.foobar == "baz"
        finally:
            del sys.foobar

    def test_reimport_builtin_simple_case_1(self):
        import sys, time
        del time.clock
        del sys.modules['time']
        import time
        assert hasattr(time, 'clock')

    def test_reimport_builtin_simple_case_2(self):
        import sys, time
        time.foo = "bar"
        del sys.modules['time']
        import time
        assert not hasattr(time, 'foo')

    def test_reimport_builtin(self):
        import imp, sys, time
        old_sleep = time.sleep
        time.sleep = "<test_reimport_builtin removed this>"

        del sys.modules['time']
        import time as time1
        assert sys.modules['time'] is time1

        assert time.sleep == "<test_reimport_builtin removed this>"

        imp.reload(time1)   # don't leave a broken time.sleep behind
        import time
        assert time.sleep is old_sleep

    def test_reload_infinite(self):
        import infinite_reload

    def test_explicitly_missing(self):
        import sys
        sys.modules['foobarbazmod'] = None
        try:
            import foobarbazmod
            assert False, "should have failed, got instead %r" % (
                foobarbazmod,)
        except ImportError:
            pass

    def test_del_from_sys_modules(self):
        try:
            import del_sys_module
        except KeyError:
            pass    # ok
        else:
            assert False, 'should not work'

    def test_cache_from_source(self):
        import imp, sys
        tag = sys.implementation.cache_tag
        pycfile = imp.cache_from_source('a/b/c.py')
        assert pycfile == 'a/b/__pycache__/c.%s.pyc' % tag
        assert imp.source_from_cache('a/b/__pycache__/c.%s.pyc' % tag
                                     ) == 'a/b/c.py'
        raises(ValueError, imp.source_from_cache, 'a/b/c.py')

    def test_invalid_pathname(self):
        import imp
        import pkg
        import os
        pathname = os.path.join(os.path.dirname(pkg.__file__), 'a.py')
        with open(pathname) as fid:
            module = imp.load_module('a', fid,
                                 'invalid_path_name', ('.py', 'r', imp.PY_SOURCE))
        assert module.__name__ == 'a'
        assert module.__file__ == 'invalid_path_name'

    def test_crash_load_module(self):
        import imp
        raises(ValueError, imp.load_module, "", "", "", [1, 2, 3, 4])

    def test_import_star_finds_submodules_with___all__(self):
        for case in ["not-imported-yet", "already-imported"]:
            d = {}
            exec("from pkg.withall import *", d)
            assert d["foobar"].found == 123
            assert d["barbaz"].other == 543

    def test_import_star_does_not_find_submodules_without___all__(self):
        for case in ["not-imported-yet", "already-imported"]:
            d = {}
            exec("from pkg.withoutall import *", d)
            assert "foobar" not in d
        import pkg.withoutall.foobar     # <- import it here only
        for case in ["not-imported-yet", "already-imported"]:
            d = {}
            exec("from pkg.withoutall import *", d)
            assert d["foobar"].found == 123

    def test_import_star_empty_string(self):
        for case in ["not-imported-yet", "already-imported"]:
            d = {}
            exec "from pkg.withoutall import *" in d
            assert "" in d


    def test_import_star_with_bogus___all__(self):
        for case in ["not-imported-yet", "already-imported"]:
            try:
                exec("from pkg.bogusall import *", {})
            except TypeError:
                pass    # 'int' object does not support indexing
            else:
                raise AssertionError("should have failed")

    def test_verbose_flag_0(self):
        output = []
        class StdErr(object):
            def write(self, line):
                output.append(line)

        import sys, imp
        sys.stderr = StdErr()
        try:
            import verbose0pkg.verbosemod
        finally:
            imp.reload(sys)
        assert not output

    def test_source_encoding(self):
        import imp
        import encoded
        fd = imp.find_module('line2', encoded.__path__)[0]
        assert fd.encoding == 'iso-8859-1'
        assert fd.tell() == 0

    def test_bad_source_encoding(self):
        import imp
        import encoded
        raises(SyntaxError, imp.find_module, 'bad', encoded.__path__)

    def test_find_module_fsdecode(self):
        name = self.special_char
        if not name:
            import sys
            skip("can't run this test with %s as filesystem encoding"
                 % sys.getfilesystemencoding())
        import imp
        import encoded
        f, filename, _ = imp.find_module(name, encoded.__path__)
        assert f is not None
        assert filename[:-3].endswith(name)

    def test_unencodable(self):
        if not self.testfn_unencodable:
            skip("need an unencodable filename")
        import imp
        import os
        name = self.testfn_unencodable
        os.mkdir(name)
        try:
            raises(ImportError, imp.NullImporter, name)
        finally:
            os.rmdir(name)

    @pytest.mark.skipif(not hasattr(py.path.local, "mksymlinkto"), reason="requires symlinks")
    def test_dev_null_init_file(self):
        import devnullpkg


class TestAbi:
    def test_abi_tag(self):
        space1 = maketestobjspace(make_config(None, soabi='footest'))
        space2 = maketestobjspace(make_config(None, soabi=''))
        assert importing.get_so_extension(space1).startswith('.footest')
        if sys.platform == 'win32':
            assert importing.get_so_extension(space2) == '.pyd'
        else:
            assert importing.get_so_extension(space2) == '.so'

def _getlong(data):
    x = marshal.dumps(data)
    return x[-4:]

def _testfile(space, magic, mtime, co=None):
    cpathname = str(udir.join('test.pyc'))
    f = file(cpathname, "wb")
    f.write(_getlong(magic))
    f.write(_getlong(mtime))
    if co:
        # marshal the code object with the PyPy marshal impl
        pyco = PyCode._from_code(space, co)
        w_marshal = space.getbuiltinmodule('marshal')
        w_marshaled_code = space.call_method(w_marshal, 'dumps', pyco)
        marshaled_code = space.bytes_w(w_marshaled_code)
        f.write(marshaled_code)
    f.close()
    return cpathname

def _testfilesource(source="x=42"):
    pathname = str(udir.join('test.py'))
    f = file(pathname, "wb")
    f.write(source)
    f.close()
    return pathname

class TestPycStuff:
    # ___________________ .pyc related stuff _________________

    def test_read_compiled_module(self):
        space = self.space
        mtime = 12345
        co = compile('x = 42', '?', 'exec')
        cpathname = _testfile(space, importing.get_pyc_magic(space), mtime, co)
        stream = streamio.open_file_as_stream(cpathname, "rb")
        try:
            stream.seek(8, 0)
            w_code = importing.read_compiled_module(
                    space, cpathname, stream.readall())
            pycode = w_code
        finally:
            stream.close()
        assert type(pycode) is PyCode
        w_dic = space.newdict()
        pycode.exec_code(space, w_dic, w_dic)
        w_ret = space.getitem(w_dic, space.wrap('x'))
        ret = space.int_w(w_ret)
        assert ret == 42

    def test_load_compiled_module(self):
        space = self.space
        mtime = 12345
        co = compile('x = 42', '?', 'exec')
        cpathname = _testfile(space, importing.get_pyc_magic(space), mtime, co)
        w_modulename = space.wrap('somemodule')
        stream = streamio.open_file_as_stream(cpathname, "rb")
        try:
            w_mod = space.wrap(Module(space, w_modulename))
            magic = _r_long(stream)
            timestamp = _r_long(stream)
            w_ret = importing.load_compiled_module(space,
                                                   w_modulename,
                                                   w_mod,
                                                   cpathname,
                                                   magic,
                                                   timestamp,
                                                   stream.readall())
        finally:
            stream.close()
        assert w_mod is w_ret
        w_ret = space.getattr(w_mod, space.wrap('x'))
        ret = space.int_w(w_ret)
        assert ret == 42

    def test_load_compiled_module_nopathname(self):
        space = self.space
        mtime = 12345
        co = compile('x = 42', '?', 'exec')
        cpathname = _testfile(space, importing.get_pyc_magic(space), mtime, co)
        w_modulename = space.wrap('somemodule')
        stream = streamio.open_file_as_stream(cpathname, "rb")
        try:
            w_mod = space.wrap(Module(space, w_modulename))
            magic = _r_long(stream)
            timestamp = _r_long(stream)
            w_ret = importing.load_compiled_module(space,
                                                   w_modulename,
                                                   w_mod,
                                                   None,
                                                   magic,
                                                   timestamp,
                                                   stream.readall())
        finally:
            stream.close()
        filename = space.getattr(w_ret, space.wrap('__file__'))
        assert space.str_w(filename) == u'?'

    def test_parse_source_module(self):
        space = self.space
        pathname = _testfilesource()
        stream = streamio.open_file_as_stream(pathname, "r")
        try:
            w_ret = importing.parse_source_module(space,
                                                  pathname,
                                                  stream.readall())
        finally:
            stream.close()
        pycode = w_ret
        assert type(pycode) is PyCode
        w_dic = space.newdict()
        pycode.exec_code(space, w_dic, w_dic)
        w_ret = space.getitem(w_dic, space.wrap('x'))
        ret = space.int_w(w_ret)
        assert ret == 42

    def test_long_writes(self):
        pathname = str(udir.join('test.dat'))
        stream = streamio.open_file_as_stream(pathname, "wb")
        try:
            _w_long(stream, 42)
            _w_long(stream, 12312)
            _w_long(stream, 128397198)
        finally:
            stream.close()
        stream = streamio.open_file_as_stream(pathname, "rb")
        try:
            res = _r_long(stream)
            assert res == 42
            res = _r_long(stream)
            assert res == 12312
            res = _r_long(stream)
            assert res == 128397198
        finally:
            stream.close()

    def test_pyc_magic_changes(self):
        # skipped: for now, PyPy generates only one kind of .pyc file
        # per version.  Different versions should differ in
        # sys.implementation.cache_tag, which means that they'll look up
        # different .pyc files anyway.  See test_get_tag() in test_app.py.
        py.test.skip("For now, PyPy generates only one kind of .pyc files")
        # test that the pyc files produced by a space are not reimportable
        # from another, if they differ in what opcodes they support
        allspaces = [self.space]
        for opcodename in self.space.config.objspace.opcodes.getpaths():
            key = 'objspace.opcodes.' + opcodename
            space2 = maketestobjspace(make_config(None, **{key: True}))
            allspaces.append(space2)
        for space1 in allspaces:
            for space2 in allspaces:
                if space1 is space2:
                    continue
                pathname = "whatever"
                mtime = 12345
                co = compile('x = 42', '?', 'exec')
                cpathname = _testfile(space1, importing.get_pyc_magic(space1),
                                      mtime, co)
                w_modulename = space2.wrap('somemodule')
                stream = streamio.open_file_as_stream(cpathname, "rb")
                try:
                    w_mod = space2.wrap(Module(space2, w_modulename))
                    magic = _r_long(stream)
                    timestamp = _r_long(stream)
                    space2.raises_w(space2.w_ImportError,
                                    importing.load_compiled_module,
                                    space2,
                                    w_modulename,
                                    w_mod,
                                    cpathname,
                                    magic,
                                    timestamp,
                                    stream.readall())
                finally:
                    stream.close()

    def test_annotation(self):
        from rpython.annotator.annrpython import RPythonAnnotator
        from rpython.annotator import model as annmodel
        def f():
            return importing.make_compiled_pathname('abc/foo.py')
        a = RPythonAnnotator()
        s = a.build_types(f, [])
        assert isinstance(s, annmodel.SomeString)
        assert s.no_nul


def test_PYTHONPATH_takes_precedence(space):
    if sys.platform == "win32":
        py.test.skip("unresolved issues with win32 shell quoting rules")
    from pypy.interpreter.test.test_zpy import pypypath
    extrapath = udir.ensure("pythonpath", dir=1)
    extrapath.join("sched.py").write("print(42)\n")
    old = os.environ.get('PYTHONPATH', None)
    oldlang = os.environ.pop('LANG', None)
    try:
        os.environ['PYTHONPATH'] = str(extrapath)
        output = py.process.cmdexec('''"%s" "%s" -c "import sched"''' %
                                 (sys.executable, pypypath))
        assert output.strip() == '42'
    finally:
        if old:
            os.environ['PYTHONPATH'] = old
        if oldlang:
            os.environ['LANG'] = oldlang


class AppTestImportHooks(object):
    spaceconfig = {
        "usemodules": ['struct', 'itertools', 'time'],
    }

    def setup_class(cls):
        mydir = os.path.dirname(__file__)
        cls.w_hooktest = cls.space.wrap(os.path.join(mydir, 'hooktest'))
        cls.w_saved_modules = _setup_path(cls.space, mydir)
        cls.space.appexec([], """
            ():
                # Obscure: manually bootstrap the utf-8/latin1 codecs
                # for TextIOs opened by imp.find_module. It's not
                # otherwise loaded by the test infrastructure but would
                # have been by app_main
                import encodings.utf_8
                import encodings.latin_1
        """)

    def teardown_class(cls):
        _teardown(cls.space, cls.w_saved_modules)

    def w_exec_(self, cmd, ns):
        exec(cmd, ns)

    def test_meta_path(self):
        tried_imports = []
        class Importer(object):
            def find_module(self, fullname, path=None):
                tried_imports.append((fullname, path))

        import sys, math
        del sys.modules["math"]

        sys.meta_path.insert(0, Importer())
        try:
            import math
            # the above line may trigger extra imports, like _operator
            # from app_math.py.  The first one should be 'math'.
            assert len(tried_imports) >= 1
            package_name = '.'.join(__name__.split('.')[:-1])
            if package_name:
                assert tried_imports[0][0] == package_name + ".math"
            else:
                assert tried_imports[0][0] == "math"
        finally:
            sys.meta_path.pop(0)

    def test_meta_path_block(self):
        class ImportBlocker(object):
            "Specified modules can't be imported, even if they are built-in"
            def __init__(self, *namestoblock):
                self.namestoblock = dict.fromkeys(namestoblock)
            def find_module(self, fullname, path=None):
                if fullname in self.namestoblock:
                    return self
            def load_module(self, fullname):
                raise ImportError("blocked")

        import sys, imp
        modname = "errno" # an arbitrary harmless builtin module
        mod = None
        if modname in sys.modules:
            mod = sys.modules
            del sys.modules[modname]
        sys.meta_path.insert(0, ImportBlocker(modname))
        try:
            raises(ImportError, __import__, modname)
            # the imp module doesn't use meta_path, and is not blocked
            # (until imp.get_loader is implemented, see PEP302)
            file, filename, stuff = imp.find_module(modname)
            imp.load_module(modname, file, filename, stuff)
        finally:
            sys.meta_path.pop(0)
            if mod:
                sys.modules[modname] = mod

    def test_path_hooks_leaking(self):
        class Importer(object):
            def find_module(self, fullname, path=None):
                if fullname == "a":
                    return self

            def load_module(self, name):
                sys.modules[name] = sys
                return sys

        def importer_for_path(path):
            if path == "xxx":
                return Importer()
            raise ImportError()
        import sys, imp
        try:
            sys.path_hooks.append(importer_for_path)
            sys.path.insert(0, "yyy")
            sys.path.insert(0, "xxx")
            import a
            try:
                import b
            except ImportError:
                pass
            assert sys.path_importer_cache['yyy'] is None
        finally:
            sys.path.pop(0)
            sys.path.pop(0)
            sys.path_hooks.pop()

    def test_imp_wrapper(self):
        import sys, os, imp
        class ImpWrapper:

            def __init__(self, path=None):
                if path is not None and not os.path.isdir(path):
                    raise ImportError
                self.path = path

            def find_module(self, fullname, path=None):
                subname = fullname.split(".")[-1]
                if subname != fullname and self.path is None:
                    return None
                if self.path is None:
                    path = None
                else:
                    path = [self.path]
                try:
                    file, filename, stuff = imp.find_module(subname, path)
                except ImportError:
                    return None
                return ImpLoader(file, filename, stuff)

        class ImpLoader:

            def __init__(self, file, filename, stuff):
                self.file = file
                self.filename = filename
                self.stuff = stuff

            def load_module(self, fullname):
                mod = imp.load_module(fullname, self.file, self.filename, self.stuff)
                if self.file:
                    self.file.close()
                mod.__loader__ = self  # for introspection
                return mod

        i = ImpWrapper()
        sys.meta_path.append(i)
        sys.path_hooks.append(ImpWrapper)
        sys.path_importer_cache.clear()
        try:
            mnames = ("colorsys", "html.parser")
            for mname in mnames:
                parent = mname.split(".")[0]
                for n in sys.modules.keys():
                    if n.startswith(parent):
                        del sys.modules[n]
            for mname in mnames:
                m = __import__(mname, globals(), locals(), ["__dummy__"])
                m.__loader__  # to make sure we actually handled the import
        finally:
            sys.meta_path.pop()
            sys.path_hooks.pop()

    def test_path_hooks_module(self):
        "Verify that non-sibling imports from module loaded by path hook works"

        import sys
        import hooktest

        hooktest.__path__.append(self.hooktest) # Avoid importing os at applevel

        sys.path_hooks.append(hooktest.Importer)

        try:
            import hooktest.foo
            def import_nonexisting():
                import hooktest.errno
            raises(ImportError, import_nonexisting)
        finally:
            sys.path_hooks.pop()

    def test_meta_path_import_error_1(self):
        # check that we get a KeyError somewhere inside
        # <frozen importlib._bootstrap>, like CPython 3.5

        class ImportHook(object):
            def find_module(self, fullname, path=None):
                assert not fullname.endswith('*')
                if fullname == 'meta_path_pseudo_module':
                    return self
            def load_module(self, fullname):
                assert fullname == 'meta_path_pseudo_module'
                # we "forget" to update sys.modules
                return types.ModuleType('meta_path_pseudo_module')

        import sys, types
        sys.meta_path.append(ImportHook())
        try:
            raises(KeyError, "import meta_path_pseudo_module")
        finally:
            sys.meta_path.pop()

    def test_meta_path_import_star_2(self):
        class ImportHook(object):
            def find_module(self, fullname, path=None):
                if fullname.startswith('meta_path_2_pseudo_module'):
                    return self
            def load_module(self, fullname):
                assert fullname == 'meta_path_2_pseudo_module'
                m = types.ModuleType('meta_path_2_pseudo_module')
                m.__path__ = ['/some/random/dir']
                sys.modules['meta_path_2_pseudo_module'] = m
                return m

        import sys, types
        sys.meta_path.append(ImportHook())
        try:
            self.exec_("from meta_path_2_pseudo_module import *", {})
        finally:
            sys.meta_path.pop()


class AppTestWriteBytecode(object):
    spaceconfig = {
        "translation.sandbox": False
    }

    def setup_class(cls):
        cls.w_saved_modules = _setup(cls)
        sandbox = cls.spaceconfig['translation.sandbox']
        cls.w_sandbox = cls.space.wrap(sandbox)

    def teardown_class(cls):
        _teardown(cls.space, cls.w_saved_modules)
        cls.space.appexec([], """
            ():
                import sys
                sys.dont_write_bytecode = False
        """)

    def test_default(self):
        import os.path
        from test_bytecode import a
        assert a.__file__.endswith('a.py')
        assert os.path.exists(a.__cached__) == (not self.sandbox)

    def test_write_bytecode(self):
        import os.path
        import sys
        sys.dont_write_bytecode = False
        from test_bytecode import b
        assert b.__file__.endswith('b.py')
        assert os.path.exists(b.__cached__)

    def test_dont_write_bytecode(self):
        import os.path
        import sys
        sys.dont_write_bytecode = True
        from test_bytecode import c
        assert c.__file__.endswith('c.py')
        assert not os.path.exists(c.__cached__)


@pytest.mark.skipif('config.option.runappdirect')
class AppTestWriteBytecodeSandbox(AppTestWriteBytecode):
    spaceconfig = {
        "translation.sandbox": True
    }<|MERGE_RESOLUTION|>--- conflicted
+++ resolved
@@ -363,38 +363,8 @@
         o = __import__('sys', [], [], ['']) # CPython accepts this
         assert sys == o
 
-<<<<<<< HEAD
     def test_import_fromlist_must_not_contain_bytes(self):
         raises(TypeError, __import__, 'encodings', None, None, [b'xxx'])
-=======
-    def test_import_fromlist_must_not_contain_unicodes(self):
-        import sys
-        ver = sys.version_info
-        exc = raises(TypeError, __import__, 'encodings', None, None, [u'xxx'])
-        if ver > (2, 7, 12):
-            assert 'must be str' in exc.value.message
-        exc = raises(TypeError, __import__, 'encodings', None, None, [123])
-        if ver > (2, 7, 12):
-            assert 'must be str' in exc.value.message
-        # issue 2524
-        raises(ImportError, __import__, 'xxxbadmodule', fromlist=[u'xx'])
-        mod = __import__('collections', fromlist=[u'defaultdict'])
-        assert mod is not None
-
-
-    def test_import_relative_back_to_absolute2(self):
-        from pkg import abs_x_y
-        import sys
-        assert abs_x_y.x.__name__ =='x'
-        assert abs_x_y.x.y.__name__ =='x.y'
-        # grrr XXX not needed probably...
-        #self.assertEquals(sys.modules.get('pkg.x'),None)
-        #self.assert_('pkg.x.y' not in sys.modules)
-
-    def test_substituting_import(self):
-        from pkg_substituting import mod
-        assert mod.__name__ =='pkg_substituting.mod'
->>>>>>> f2fb7016
 
     def test_proper_failure_on_killed__path__(self):
         import pkg.pkg2.a
@@ -736,7 +706,7 @@
     def test_import_star_empty_string(self):
         for case in ["not-imported-yet", "already-imported"]:
             d = {}
-            exec "from pkg.withoutall import *" in d
+            exec("from pkg.withoutall import *", d)
             assert "" in d
 
 
