import py
from pypy.interpreter.module import Module
from pypy.interpreter import gateway
from pypy.interpreter.error import OperationError
from pypy.interpreter.pycode import PyCode
from pypy.tool.udir import udir
from pypy.rlib import streamio
from pypy.conftest import gettestobjspace
import pytest
import sys, os
import tempfile, marshal

from pypy.module.imp import importing

from pypy import conftest

def setuppkg(pkgname, **entries):
    p = udir.join('impsubdir')
    if pkgname:
        p = p.join(*pkgname.split('.'))
    p.ensure(dir=1)
    f = p.join("__init__.py").open('w')
    print >> f, "# package"
    f.close()
    for filename, content in entries.items():
        filename += '.py'
        f = p.join(filename).open('w')
        print >> f, '#', filename
        print >> f, content
        f.close()
    return p

def setup_directory_structure(space):
    root = setuppkg("",
                    a = "imamodule = 1\ninpackage = 0",
                    b = "imamodule = 1\ninpackage = 0",
                    ambig = "imamodule = 1",
                    test_reload = "def test():\n    raise ValueError\n",
                    infinite_reload = "import infinite_reload; reload(infinite_reload)",
                    del_sys_module = "import sys\ndel sys.modules['del_sys_module']\n",
                    _md5 = "hello_world = 42\n",
                    gc = "should_never_be_seen = 42\n",
                    )
    root.ensure("notapackage", dir=1)    # empty, no __init__.py
    setuppkg("pkg",
             a          = "imamodule = 1\ninpackage = 1",
             relative_a = "import a",
             abs_b      = "import b",
             abs_x_y    = "import x.y",
             abs_sys    = "import sys",
             struct     = "inpackage = 1",
             errno      = "",
             absolute   = "from __future__ import absolute_import\nimport struct",
             relative_b = "from __future__ import absolute_import\nfrom . import struct",
             relative_c = "from __future__ import absolute_import\nfrom .struct import inpackage",
             relative_f = "from .imp import get_magic",
             relative_g = "import imp; from .imp import get_magic",
             )
    setuppkg("pkg.pkg1",
             __init__   = 'from . import a',
             a          = '',
             relative_d = "from __future__ import absolute_import\nfrom ..struct import inpackage",
             relative_e = "from __future__ import absolute_import\nfrom .. import struct",
             relative_g = "from .. import pkg1\nfrom ..pkg1 import b",
             b          = "insubpackage = 1",
             )
    setuppkg("pkg.pkg2", a='', b='')
    setuppkg("pkg_r", inpkg = "import x.y")
    setuppkg("pkg_r.x")
    setuppkg("x", y='')
    setuppkg("ambig", __init__ = "imapackage = 1")
    setuppkg("pkg_relative_a",
             __init__ = "import a",
             a        = "imamodule = 1\ninpackage = 1",
             )
    setuppkg("pkg_substituting",
             __init__ = "import sys, pkg_substituted\n"
                        "print('TOTO', __name__)\n"
                        "sys.modules[__name__] = pkg_substituted")
    setuppkg("pkg_substituted", mod='')
    setuppkg("evil_pkg",
             evil = "import sys\n"
                      "from evil_pkg import good\n"
                      "sys.modules['evil_pkg.evil'] = good",
             good = "a = 42")
    p = setuppkg("readonly", x='')
    p = setuppkg("pkg_univnewlines")
    p.join('__init__.py').write(
        'a=5\nb=6\rc="""hello\r\nworld"""\r', mode='wb')
    p.join('mod.py').write(
        'a=15\nb=16\rc="""foo\r\nbar"""\r', mode='wb')

    # create compiled/x.py and a corresponding pyc file
    p = setuppkg("compiled", x = "x = 84")
    if conftest.option.runappdirect:
        import marshal, stat, struct, os, imp
        code = py.code.Source(p.join("x.py").read()).compile()
        s3 = marshal.dumps(code)
        s2 = struct.pack("i", os.stat(str(p.join("x.py")))[stat.ST_MTIME])
        p.join("x.pyc").write(imp.get_magic() + s2 + s3, mode='wb')
    else:
        w = space.wrap
        w_modname = w("compiled.x")
        filename = str(p.join("x.py"))
        pycname = importing.make_compiled_pathname("x.py")
        stream = streamio.open_file_as_stream(filename, "r")
        try:
            importing.load_source_module(
                space, w_modname, w(importing.Module(space, w_modname)),
                filename, stream.readall(),
                stream.try_to_find_file_descriptor())
        finally:
            stream.close()
        if space.config.objspace.usepycfiles:
            # also create a lone .pyc file
            p.join('lone.pyc').write(p.join(pycname).read(mode='rb'),
                                     mode='wb')

    # create a .pyw file
    p = setuppkg("windows", x = "x = 78")
    try:
        p.join('x.pyw').remove()
    except py.error.ENOENT:
        pass
    p.join('x.py').rename(p.join('x.pyw'))

    return str(root)


def _setup(space):
    dn = setup_directory_structure(space)
    return space.appexec([space.wrap(dn)], """
        (dn): 
            import sys
            path = list(sys.path)
            sys.path.insert(0, dn)
            return path, sys.modules.copy()
    """)

def _teardown(space, w_saved_modules):
    space.appexec([w_saved_modules], """
        (path_and_modules):
            saved_path, saved_modules = path_and_modules
            import sys
            sys.path[:] = saved_path
            sys.modules.clear()
            sys.modules.update(saved_modules)
    """)

class AppTestImport:

    def setup_class(cls): # interpreter-level
        cls.space = gettestobjspace(usemodules=['_md5'])
        cls.w_runappdirect = cls.space.wrap(conftest.option.runappdirect)
        cls.saved_modules = _setup(cls.space)
        #XXX Compile class

        
    def teardown_class(cls): # interpreter-level
        _teardown(cls.space, cls.saved_modules)

    def w_exec_(self, cmd, ns):
        exec(cmd, ns)

    def test_file_and_cached(self):
        import compiled.x
        assert "__pycache__" not in compiled.x.__file__
        assert compiled.x.__file__.endswith(".py")
        assert "__pycache__" in compiled.x.__cached__
        assert compiled.x.__cached__.endswith(".pyc")

    def test_set_sys_modules_during_import(self):
        from evil_pkg import evil
        assert evil.a == 42

    def test_import_bare_dir_fails(self):
        def imp():
            import notapackage
        raises(ImportError, imp)

    def test_import_bare_dir_warns(self):
        def imp():
            import notapackage

        import _warnings
        def simplefilter(action, category):
            _warnings.filters.insert(0, (action, None, category, None, 0))
            
        simplefilter('error', ImportWarning)
        try:
            raises(ImportWarning, imp)
        finally:
            simplefilter('default', ImportWarning)

    def test_import_sys(self):
        import sys

    def test_import_a(self):
        import sys
        import a
        assert a == sys.modules.get('a')

    def test_import_a_cache(self):
        import sys
        import a
        a0 = a
        import a
        assert a == a0

    def test_trailing_slash(self):
        import sys
        try:
            sys.path[0] += '/'
            import a
        finally:
            sys.path[0] = sys.path[0].rstrip('/')

    def test_import_pkg(self):
        import sys
        import pkg
        assert pkg == sys.modules.get('pkg')

    def test_import_dotted(self):
        import sys
        import pkg.a
        assert pkg == sys.modules.get('pkg')
        assert pkg.a == sys.modules.get('pkg.a')

    def test_import_keywords(self):
        __import__(name='sys', level=0)

    def test_import_by_filename(self):
        import pkg.a
        filename = pkg.a.__file__
        assert filename.endswith('.py')
        exc = raises(ImportError, __import__, filename[:-3])
        assert exc.value.message == "Import by filename is not supported."

    def test_import_badcase(self):
        def missing(name):
            try:
                __import__(name)
            except ImportError:
                pass
            else:
                raise Exception("import should not have succeeded: %r" %
                                (name,))
        missing("Sys")
        missing("SYS")
        missing("fuNCTionAl")
        missing("pKg")
        missing("pKg.a")
        missing("pkg.A")

    def test_import_dotted_cache(self):
        import sys
        import pkg.a
        assert pkg == sys.modules.get('pkg')
        assert pkg.a == sys.modules.get('pkg.a')
        pkg0 = pkg
        pkg_a0 = pkg.a
        import pkg.a
        assert pkg == pkg0
        assert pkg.a == pkg_a0

    def test_import_dotted2(self):
        import sys
        import pkg.pkg1.a
        assert pkg == sys.modules.get('pkg')
        assert pkg.pkg1 == sys.modules.get('pkg.pkg1')
        assert pkg.pkg1.a == sys.modules.get('pkg.pkg1.a')

    def test_import_ambig(self):
        import sys
        import ambig
        assert ambig == sys.modules.get('ambig')
        assert hasattr(ambig,'imapackage')

    def test_from_a(self):
        import sys
        from a import imamodule
        assert 'a' in sys.modules
        assert imamodule == 1

    def test_from_dotted(self):
        import sys
        from pkg.a import imamodule
        assert 'pkg' in sys.modules
        assert 'pkg.a' in sys.modules
        assert imamodule == 1

    def test_from_pkg_import_module(self):
        import sys
        from pkg import a
        assert 'pkg' in sys.modules
        assert 'pkg.a' in sys.modules
        pkg = sys.modules.get('pkg')
        assert a == pkg.a
        aa = sys.modules.get('pkg.a')
        assert a == aa

    def test_import_relative(self):
        from pkg import relative_a
        assert relative_a.a.inpackage ==1

    def test_import_relative_back_to_absolute(self):
        from pkg import abs_b
        assert abs_b.b.inpackage ==0
        import sys
        assert sys.modules.get('pkg.b') ==None

    def test_import_pkg_relative(self):
        import pkg_relative_a
        assert pkg_relative_a.a.inpackage ==1

    def test_import_relative_partial_success(self):
        def imp():
            import pkg_r.inpkg
        raises(ImportError, imp)

    def test_import_builtin_inpackage(self):
        def imp():
            import pkg.sys
        raises(ImportError,imp)

        import sys, pkg.abs_sys
        assert pkg.abs_sys.sys is sys

        import errno, pkg.errno
        assert pkg.errno is not errno

    def test_import_Globals_Are_None(self):
        import sys
        m = __import__('sys')
        assert sys == m
        n = __import__('sys', None, None, [''])
        assert sys == n
        o = __import__('sys', [], [], ['']) # CPython accepts this
        assert sys == o

    def test_import_relative_back_to_absolute2(self):
        from pkg import abs_x_y
        import sys
        assert abs_x_y.x.__name__ =='x'
        assert abs_x_y.x.y.__name__ =='x.y'
        # grrr XXX not needed probably...
        #self.assertEquals(sys.modules.get('pkg.x'),None)
        #self.assert_('pkg.x.y' not in sys.modules)

    def test_substituting_import(self):
        from pkg_substituting import mod
        assert mod.__name__ =='pkg_substituting.mod'

    def test_proper_failure_on_killed__path__(self):
        import pkg.pkg2.a
        del pkg.pkg2.__path__
        def imp_b():
            import pkg.pkg2.b
        raises(ImportError,imp_b)

    def test_pyc(self):
        import sys
        import compiled.x
        assert compiled.x == sys.modules.get('compiled.x')

    @pytest.mark.skipif("sys.platform != 'win32'")
    def test_pyw(self):
        import windows.x
        assert windows.x.__file__.endswith('x.pyw')

    def test_cannot_write_pyc(self):
        import sys, os
        p = os.path.join(sys.path[0], 'readonly')
        try:
            os.chmod(p, 0o555)
        except:
            skip("cannot chmod() the test directory to read-only")
        try:
            import readonly.x    # cannot write x.pyc, but should not crash
        finally:
            os.chmod(p, 0o775)
        assert "__pycache__" in readonly.x.__cached__

    def test__import__empty_string(self):
        raises(ValueError, __import__, "")

    def test_py_directory(self):
        import imp, os, sys
        source = os.path.join(sys.path[0], 'foo.py')
        os.mkdir(source)
        try:
            raises(ImportError, imp.find_module, 'foo')
        finally:
            os.rmdir(source)

    def test_invalid__name__(self):
        glob = {}
        exec("__name__ = None; import sys", glob)
        import sys
        assert glob['sys'] is sys

    def test_future_absolute_import(self):
        def imp():
            from pkg import absolute
            assert hasattr(absolute.struct, 'pack')
        imp()

    def test_future_relative_import_without_from_name(self):
        from pkg import relative_b
        assert relative_b.struct.inpackage == 1

    def test_no_relative_import(self):
        def imp():
            from pkg import relative_f
        exc = raises(ImportError, imp)
        assert exc.value.message == "No module named pkg.imp"

    def test_no_relative_import_bug(self):
        def imp():
            from pkg import relative_g
        exc = raises(ImportError, imp)
        assert exc.value.message == "No module named pkg.imp"

    def test_future_relative_import_level_1(self):
        from pkg import relative_c
        assert relative_c.inpackage == 1
    
    def test_future_relative_import_level_2(self):
        from pkg.pkg1 import relative_d
        assert relative_d.inpackage == 1

    def test_future_relative_import_level_2_without_from_name(self):
        from pkg.pkg1 import relative_e
        assert relative_e.struct.inpackage == 1

    def test_future_relative_import_level_3(self):
        from pkg.pkg1 import relative_g
        assert relative_g.b.insubpackage == 1
        import pkg.pkg1
        assert pkg.pkg1.__package__ == 'pkg.pkg1'

    def test_future_relative_import_error_when_in_non_package(self):
        ns = {'__name__': __name__}
        exec("""def imp():
                    print('__name__ =', __name__)
                    from .struct import inpackage
        """, ns)
        raises(ValueError, ns['imp'])

    def test_future_relative_import_error_when_in_non_package2(self):
        ns = {'__name__': __name__}
        exec("""def imp():
                    from .. import inpackage
        """, ns)
        raises(ValueError, ns['imp'])

    def test_relative_import_with___name__(self):
        import sys
        mydict = {'__name__': 'sys.foo'}
        res = __import__('', mydict, mydict, ('bar',), 1)
        assert res is sys

    def test_relative_import_with___name__and___path__(self):
        import sys
        import imp
        foo = imp.new_module('foo')
        sys.modules['sys.foo'] = foo
        mydict = {'__name__': 'sys.foo', '__path__': '/some/path'}
        res = __import__('', mydict, mydict, ('bar',), 1)
        assert res is foo

    def test_relative_import_pkg(self):
        import sys
        import imp
        pkg = imp.new_module('newpkg')
        sys.modules['newpkg'] = pkg
        mydict = {'__name__': 'newpkg.foo', '__path__': '/some/path'}
        res = __import__('', mydict, None, ['bar'], 2)
        assert res is pkg

    def test__package__(self):
        # Regression test for http://bugs.python.org/issue3221.
        def check_absolute():
            self.exec_("from os import path", ns)
        def check_relative():
            self.exec_("from . import a", ns)

        # Check both OK with __package__ and __name__ correct
        ns = dict(__package__='pkg', __name__='pkg.notarealmodule')
        check_absolute()
        check_relative()

        # Check both OK with only __name__ wrong
        ns = dict(__package__='pkg', __name__='notarealpkg.notarealmodule')
        check_absolute()
        check_relative()

        # Check relative fails with only __package__ wrong
        ns = dict(__package__='foo', __name__='pkg.notarealmodule')
        check_absolute() # XXX check warnings
        raises(SystemError, check_relative)

        # Check relative fails with __package__ and __name__ wrong
        ns = dict(__package__='foo', __name__='notarealpkg.notarealmodule')
        check_absolute() # XXX check warnings
        raises(SystemError, check_relative)

        # Check both fail with package set to a non-string
        ns = dict(__package__=object())
        raises(ValueError, check_absolute)
        raises(ValueError, check_relative)

    def test_universal_newlines(self):
        import pkg_univnewlines
        assert pkg_univnewlines.a == 5
        assert pkg_univnewlines.b == 6
        assert pkg_univnewlines.c == "hello\nworld"
        from pkg_univnewlines import mod
        assert mod.a == 15
        assert mod.b == 16
        assert mod.c == "foo\nbar"

    def test_reload(self):
        import test_reload
        try:
            test_reload.test()
        except ValueError:
            pass

        # If this test runs too quickly, test_reload.py's mtime
        # attribute will remain unchanged even if the file is rewritten.
        # Consequently, the file would not reload.  So, added a sleep()
        # delay to assure that a new, distinct timestamp is written.
        import time
        time.sleep(1)

        f = open(test_reload.__file__, "w")
        f.write("def test():\n    raise NotImplementedError\n")
        f.close()
        reload(test_reload)
        try:
            test_reload.test()
        except NotImplementedError:
            pass

        # Ensure that the file is closed
        # (on windows at least)
        import os
        os.unlink(test_reload.__file__)

    def test_reload_failing(self):
        import test_reload
        import time
        time.sleep(1)
        f = open(test_reload.__file__, "w")
        f.write("a = 10 // 0\n")
        f.close()

        # A failing reload should leave the previous module in sys.modules
        raises(ZeroDivisionError, reload, test_reload)
        import os, sys
        assert 'test_reload' in sys.modules
        assert test_reload.test
        os.unlink(test_reload.__file__)

    def test_reload_submodule(self):
        import pkg.a
        reload(pkg.a)

    def test_reload_builtin(self):
        import sys
        oldpath = sys.path
        try:
            del sys.settrace
        except AttributeError:
            pass

        reload(sys)

        assert sys.path is oldpath
        assert 'settrace' in dir(sys)

    def test_reload_infinite(self):
        import infinite_reload

    def test_explicitly_missing(self):
        import sys
        sys.modules['foobarbazmod'] = None
        try:
            import foobarbazmod
            assert False, "should have failed, got instead %r" % (
                foobarbazmod,)
        except ImportError:
            pass

    def test_del_from_sys_modules(self):
        try:
            import del_sys_module
        except ImportError:
            pass    # ok
        else:
            assert False, 'should not work'

    def test_cache_from_source(self):
        import imp
        pycfile = imp.cache_from_source('a/b/c.py')
        assert pycfile.startswith('a/b/__pycache__/c.pypy-')
        assert pycfile.endswith('.pyc')
        assert imp.source_from_cache('a/b/__pycache__/c.pypy-17.pyc'
                                     ) == 'a/b/c.py'
        raises(ValueError, imp.source_from_cache, 'a/b/c.py')

    def test_shadow_builtin(self):
        if self.runappdirect: skip("hard to test: module is already imported")
        # 'import gc' is supposed to always find the built-in module;
        # like CPython, it is a built-in module, so it shadows everything,
        # even though there is a gc.py.
        import sys
        assert 'gc' not in sys.modules
        import gc
        assert not hasattr(gc, 'should_never_be_seen')
        assert '(built-in)' in repr(gc)
        del sys.modules['gc']

    def test_shadow_extension_1(self):
        if self.runappdirect: skip("hard to test: module is already imported")
        # 'import _md5' is supposed to find _md5.py if there is
        # one in sys.path.
        import sys
<<<<<<< HEAD
        sys.modules.pop('itertools', None)
        import itertools
        assert hasattr(itertools, 'hello_world')
        assert not hasattr(itertools, 'count')
        assert '(built-in)' not in repr(itertools)
        del sys.modules['itertools']
=======
        assert '_md5' not in sys.modules
        import _md5
        assert hasattr(_md5, 'hello_world')
        assert not hasattr(_md5, 'count')
        assert '(built-in)' not in repr(_md5)
        del sys.modules['_md5']
>>>>>>> c13a5fd9

    def test_shadow_extension_2(self):
        if self.runappdirect: skip("hard to test: module is already imported")
        # 'import _md5' is supposed to find the built-in module even
        # if there is also one in sys.path as long as it is *after* the
<<<<<<< HEAD
        # special entry '.../lib_pypy/__extensions__'.
        import sys
        sys.modules.pop('itertools', None)
        sys.path.append(sys.path.pop(0))
        try:
            import itertools
            assert not hasattr(itertools, 'hello_world')
            assert hasattr(itertools, 'islice')
            assert '(built-in)' in repr(itertools)
=======
        # special entry '.../lib_pypy/__extensions__'.  (Note that for now
        # there is one in lib_pypy/_md5.py, which should not be seen
        # either; hence the (built-in) test below.)
        import sys
        assert '_md5' not in sys.modules
        sys.path.append(sys.path.pop(0))
        try:
            import _md5
            assert not hasattr(_md5, 'hello_world')
            assert hasattr(_md5, 'digest_size')
            assert '(built-in)' in repr(_md5)
>>>>>>> c13a5fd9
        finally:
            sys.path.insert(0, sys.path.pop())
        del sys.modules['_md5']

    def test_invalid_pathname(self):
        import imp
        import pkg
        import os

        info = ('.py', 'r', imp.PY_SOURCE)
        pathname = os.path.join(os.path.dirname(pkg.__file__), 'a.py')
        
        module = imp.load_module('a', open(pathname),
                                 'invalid_path_name', ('.py', 'r', imp.PY_SOURCE))
        assert module.__name__ == 'a'
        assert module.__file__ == 'invalid_path_name'


class TestAbi:
    def test_abi_tag(self):
        space1 = gettestobjspace(soabi='TEST')
        space2 = gettestobjspace(soabi='')
        if sys.platform == 'win32':
            assert importing.get_so_extension(space1) == '.TESTi.pyd'
            assert importing.get_so_extension(space2) == '.pyd'
        else:
            assert importing.get_so_extension(space1) == '.TESTi.so'
            assert importing.get_so_extension(space2) == '.so'

def _getlong(data):
    x = marshal.dumps(data)
    return x[-4:]

def _testfile(space, magic, mtime, co=None):
    cpathname = str(udir.join('test.pyc'))
    f = file(cpathname, "wb")
    f.write(_getlong(magic))
    f.write(_getlong(mtime))
    if co:
        # marshal the code object with the PyPy marshal impl
        pyco = PyCode._from_code(space, co)
        w_marshal = space.getbuiltinmodule('marshal')
        w_marshaled_code = space.call_method(w_marshal, 'dumps', pyco)
        marshaled_code = space.bytes_w(w_marshaled_code)
        f.write(marshaled_code)
    f.close()
    return cpathname

def _testfilesource(source="x=42"):
    pathname = str(udir.join('test.py'))
    f = file(pathname, "wb")
    f.write(source)
    f.close()
    return pathname

class TestPycStuff:
    # ___________________ .pyc related stuff _________________

    def test_check_compiled_module(self):
        space = self.space
        mtime = 12345
        cpathname = _testfile(space, importing.get_pyc_magic(space), mtime)
        ret = importing.check_compiled_module(space,
                                              cpathname,
                                              mtime)
        assert ret is not None
        ret.close()

        # check for wrong mtime
        ret = importing.check_compiled_module(space,
                                              cpathname,
                                              mtime+1)
        assert ret is None

        # also check with expected mtime==0 (nothing special any more about 0)
        ret = importing.check_compiled_module(space,
                                              cpathname,
                                              0)
        assert ret is None
        os.remove(cpathname)

        # check for wrong version
        cpathname = _testfile(space, importing.get_pyc_magic(space)+1, mtime)
        ret = importing.check_compiled_module(space,
                                              cpathname,
                                              mtime)
        assert ret is None

        # check for empty .pyc file
        f = open(cpathname, 'wb')
        f.close()
        ret = importing.check_compiled_module(space,
                                              cpathname,
                                              mtime)
        assert ret is None
        os.remove(cpathname)

    def test_read_compiled_module(self):
        space = self.space
        mtime = 12345
        co = compile('x = 42', '?', 'exec')
        cpathname = _testfile(space, importing.get_pyc_magic(space), mtime, co)
        stream = streamio.open_file_as_stream(cpathname, "rb")
        try:
            stream.seek(8, 0)
            w_code = importing.read_compiled_module(
                    space, cpathname, stream.readall())
            pycode = space.interpclass_w(w_code)
        finally:
            stream.close()
        assert type(pycode) is PyCode
        w_dic = space.newdict()
        pycode.exec_code(space, w_dic, w_dic)
        w_ret = space.getitem(w_dic, space.wrap('x'))
        ret = space.int_w(w_ret)
        assert ret == 42

    def test_load_compiled_module(self):
        space = self.space
        mtime = 12345
        co = compile('x = 42', '?', 'exec')
        cpathname = _testfile(space, importing.get_pyc_magic(space), mtime, co)
        w_modulename = space.wrap('somemodule')
        stream = streamio.open_file_as_stream(cpathname, "rb")
        try:
            w_mod = space.wrap(Module(space, w_modulename))
            magic = importing._r_long(stream)
            timestamp = importing._r_long(stream)
            w_ret = importing.load_compiled_module(space,
                                                   w_modulename,
                                                   w_mod,
                                                   cpathname,
                                                   magic,
                                                   timestamp,
                                                   stream.readall())
        finally:
            stream.close()
        assert w_mod is w_ret
        w_ret = space.getattr(w_mod, space.wrap('x'))
        ret = space.int_w(w_ret)
        assert ret == 42

    def test_load_compiled_module_nopathname(self):
        space = self.space
        mtime = 12345
        co = compile('x = 42', '?', 'exec')
        cpathname = _testfile(space, importing.get_pyc_magic(space), mtime, co)
        w_modulename = space.wrap('somemodule')
        stream = streamio.open_file_as_stream(cpathname, "rb")
        try:
            w_mod = space.wrap(Module(space, w_modulename))
            magic = importing._r_long(stream)
            timestamp = importing._r_long(stream)
            w_ret = importing.load_compiled_module(space,
                                                   w_modulename,
                                                   w_mod,
                                                   None,
                                                   magic,
                                                   timestamp,
                                                   stream.readall())
        finally:
            stream.close()
        filename = space.getattr(w_ret, space.wrap('__file__'))
        assert space.str_w(filename) == u'?'

    def test_parse_source_module(self):
        space = self.space
        pathname = _testfilesource()
        stream = streamio.open_file_as_stream(pathname, "r")
        try:
            w_ret = importing.parse_source_module(space,
                                                  pathname,
                                                  stream.readall())
        finally:
            stream.close()
        pycode = space.interpclass_w(w_ret)
        assert type(pycode) is PyCode
        w_dic = space.newdict()
        pycode.exec_code(space, w_dic, w_dic)
        w_ret = space.getitem(w_dic, space.wrap('x'))
        ret = space.int_w(w_ret)
        assert ret == 42

    def test_long_writes(self):
        pathname = str(udir.join('test.dat'))
        stream = streamio.open_file_as_stream(pathname, "wb")
        try:
            importing._w_long(stream, 42)
            importing._w_long(stream, 12312)
            importing._w_long(stream, 128397198)
        finally:
            stream.close()
        stream = streamio.open_file_as_stream(pathname, "rb")
        try:
            res = importing._r_long(stream)
            assert res == 42
            res = importing._r_long(stream)
            assert res == 12312
            res = importing._r_long(stream)
            assert res == 128397198
        finally:
            stream.close()

    def test_load_source_module(self):
        space = self.space
        w_modulename = space.wrap('somemodule')
        w_mod = space.wrap(Module(space, w_modulename))
        pathname = _testfilesource()
        stream = streamio.open_file_as_stream(pathname, "r")
        try:
            w_ret = importing.load_source_module(
                space, w_modulename, w_mod,
                pathname, stream.readall(),
                stream.try_to_find_file_descriptor())
        finally:
            stream.close()
        assert w_mod is w_ret
        w_ret = space.getattr(w_mod, space.wrap('x'))
        ret = space.int_w(w_ret)
        assert ret == 42

        cpathname = udir.join('test.pyc')
        assert cpathname.check()
        cpathname.remove()

    def test_load_source_module_nowrite(self):
        space = self.space
        w_modulename = space.wrap('somemodule')
        w_mod = space.wrap(Module(space, w_modulename))
        pathname = _testfilesource()
        stream = streamio.open_file_as_stream(pathname, "r")
        try:
            w_ret = importing.load_source_module(
                space, w_modulename, w_mod,
                pathname, stream.readall(),
                stream.try_to_find_file_descriptor(),
                write_pyc=False)
        finally:
            stream.close()
        cpathname = udir.join('test.pyc')
        assert not cpathname.check()

    def test_load_source_module_dont_write_bytecode(self):
        space = self.space
        w_modulename = space.wrap('somemodule')
        w_mod = space.wrap(Module(space, w_modulename))
        pathname = _testfilesource()
        stream = streamio.open_file_as_stream(pathname, "r")
        try:
            space.setattr(space.sys, space.wrap('dont_write_bytecode'),
                          space.w_True)
            w_ret = importing.load_source_module(
                space, w_modulename, w_mod,
                pathname, stream.readall(),
                stream.try_to_find_file_descriptor())
        finally:
            space.setattr(space.sys, space.wrap('dont_write_bytecode'),
                          space.w_False)
            stream.close()
        cpathname = udir.join('test.pyc')
        assert not cpathname.check()

    def test_load_source_module_syntaxerror(self):
        # No .pyc file on SyntaxError
        space = self.space
        w_modulename = space.wrap('somemodule')
        w_mod = space.wrap(Module(space, w_modulename))
        pathname = _testfilesource(source="<Syntax Error>")
        stream = streamio.open_file_as_stream(pathname, "r")
        try:
            w_ret = importing.load_source_module(
                space, w_modulename, w_mod,
                pathname, stream.readall(),
                stream.try_to_find_file_descriptor())
        except OperationError:
            # OperationError("Syntax Error")
            pass
        stream.close()

        cpathname = udir.join('test.pyc')
        assert not cpathname.check()
        
    def test_load_source_module_importerror(self):
        # the .pyc file is created before executing the module
        space = self.space
        w_modulename = space.wrap('somemodule')
        w_mod = space.wrap(Module(space, w_modulename))
        pathname = _testfilesource(source="a = unknown_name")
        stream = streamio.open_file_as_stream(pathname, "r")
        try:
            w_ret = importing.load_source_module(
                space, w_modulename, w_mod,
                pathname, stream.readall(),
                stream.try_to_find_file_descriptor())
        except OperationError:
            # OperationError("NameError", "global name 'unknown_name' is not defined")
            pass
        stream.close()

        # And the .pyc has been generated
        cpathname = udir.join(importing.make_compiled_pathname('test.py'))
        assert cpathname.check()

    def test_write_compiled_module(self):
        space = self.space
        pathname = _testfilesource()
        os.chmod(pathname, 0777)
        stream = streamio.open_file_as_stream(pathname, "r")
        try:
            w_ret = importing.parse_source_module(space,
                                                  pathname,
                                                  stream.readall())
        finally:
            stream.close()
        pycode = space.interpclass_w(w_ret)
        assert type(pycode) is PyCode

        cpathname = str(udir.join('cpathname.pyc'))
        mode = 0777
        mtime = 12345
        importing.write_compiled_module(space,
                                        pycode,
                                        cpathname,
                                        mode,
                                        mtime)

        # check
        ret = importing.check_compiled_module(space,
                                              cpathname,
                                              mtime)
        assert ret is not None
        ret.close()

        # Check that the executable bit was removed
        assert os.stat(cpathname).st_mode & 0111 == 0

        # read compiled module
        stream = streamio.open_file_as_stream(cpathname, "rb")
        try:
            stream.seek(8, 0)
            w_code = importing.read_compiled_module(space, cpathname,
                                                    stream.readall())
            pycode = space.interpclass_w(w_code)
        finally:
            stream.close()

        # check value of load
        w_dic = space.newdict()
        pycode.exec_code(space, w_dic, w_dic)
        w_ret = space.getitem(w_dic, space.wrap('x'))
        ret = space.int_w(w_ret)
        assert ret == 42

    def test_pyc_magic_changes(self):
        # test that the pyc files produced by a space are not reimportable
        # from another, if they differ in what opcodes they support
        allspaces = [self.space]
        for opcodename in self.space.config.objspace.opcodes.getpaths():
            key = 'objspace.opcodes.' + opcodename
            space2 = gettestobjspace(**{key: True})
            allspaces.append(space2)
        for space1 in allspaces:
            for space2 in allspaces:
                if space1 is space2:
                    continue
                pathname = "whatever"
                mtime = 12345
                co = compile('x = 42', '?', 'exec')
                cpathname = _testfile(space1, importing.get_pyc_magic(space1),
                                      mtime, co)
                w_modulename = space2.wrap('somemodule')
                stream = streamio.open_file_as_stream(cpathname, "rb")
                try:
                    w_mod = space2.wrap(Module(space2, w_modulename))
                    magic = importing._r_long(stream)
                    timestamp = importing._r_long(stream)
                    space2.raises_w(space2.w_ImportError,
                                    importing.load_compiled_module,
                                    space2,
                                    w_modulename,
                                    w_mod,
                                    cpathname,
                                    magic,
                                    timestamp,
                                    stream.readall())
                finally:
                    stream.close()

    def test_annotation(self):
        from pypy.annotation.annrpython import RPythonAnnotator
        from pypy.annotation import model as annmodel
        def f():
            return importing.make_compiled_pathname('abc/foo.py')
        a = RPythonAnnotator()
        s = a.build_types(f, [])
        assert isinstance(s, annmodel.SomeString)
        assert s.no_nul


def test_PYTHONPATH_takes_precedence(space): 
    if sys.platform == "win32":
        py.test.skip("unresolved issues with win32 shell quoting rules")
    from pypy.interpreter.test.test_zpy import pypypath 
    extrapath = udir.ensure("pythonpath", dir=1) 
    extrapath.join("urllib.py").write("print(42)\n")
    old = os.environ.get('PYTHONPATH', None)
    oldlang = os.environ.pop('LANG', None)
    try: 
        os.environ['PYTHONPATH'] = str(extrapath)
        output = py.process.cmdexec('''"%s" "%s" -c "import urllib"''' % 
                                 (sys.executable, pypypath) )
        assert output.strip() == '42' 
    finally: 
        if old: 
            os.environ['PYTHONPATH'] = old 
        if oldlang:
            os.environ['LANG'] = oldlang

class AppTestImportHooks(object):

    def setup_class(cls):
        space = cls.space = gettestobjspace(usemodules=('struct', 'itertools'))
        mydir = os.path.dirname(__file__)
        cls.w_hooktest = space.wrap(os.path.join(mydir, 'hooktest'))
        space.appexec([space.wrap(mydir)], """
            (mydir):
                import sys
                sys.path.append(mydir)
        """)

    def teardown_class(cls):
        cls.space.appexec([], """
            ():
                import sys
                sys.path.pop()
        """)

    def test_meta_path(self):
        tried_imports = []
        class Importer(object):
            def find_module(self, fullname, path=None):
                tried_imports.append((fullname, path))

        import sys, math
        del sys.modules["math"]

        sys.meta_path.append(Importer())
        try:
            import math
            assert len(tried_imports) == 1
            package_name = '.'.join(__name__.split('.')[:-1])
            if package_name:
                assert tried_imports[0][0] == package_name + ".math"
            else:
                assert tried_imports[0][0] == "math"
        finally:
            sys.meta_path.pop()

    def test_meta_path_block(self):
        class ImportBlocker(object):
            "Specified modules can't be imported, even if they are built-in"
            def __init__(self, *namestoblock):
                self.namestoblock = dict.fromkeys(namestoblock)
            def find_module(self, fullname, path=None):
                if fullname in self.namestoblock:
                    return self
            def load_module(self, fullname):
                raise ImportError("blocked")

        import sys, imp
        modname = "errno" # an arbitrary harmless builtin module
        mod = None
        if modname in sys.modules:
            mod = sys.modules
            del sys.modules[modname]
        sys.meta_path.append(ImportBlocker(modname))
        try:
            raises(ImportError, __import__, modname)
            # the imp module doesn't use meta_path, and is not blocked
            # (until imp.get_loader is implemented, see PEP302)
            file, filename, stuff = imp.find_module(modname)
            imp.load_module(modname, file, filename, stuff)
        finally:
            sys.meta_path.pop()
            if mod:
                sys.modules[modname] = mod

    def test_path_hooks_leaking(self):
        class Importer(object):
            def find_module(self, fullname, path=None):
                if fullname == "a":
                    return self

            def load_module(self, name):
                sys.modules[name] = sys
                return sys
        
        def importer_for_path(path):
            if path == "xxx":
                return Importer()
            raise ImportError()
        import sys, imp
        try:
            sys.path_hooks.append(importer_for_path)
            sys.path.insert(0, "yyy")
            sys.path.insert(0, "xxx")
            import a
            try:
                import b
            except ImportError:
                pass
            assert isinstance(sys.path_importer_cache['yyy'],
                              imp.NullImporter)
        finally:
            sys.path.pop(0)
            sys.path.pop(0)
            sys.path_hooks.pop()

    def test_imp_wrapper(self):
        import sys, os, imp
        class ImpWrapper:

            def __init__(self, path=None):
                if path is not None and not os.path.isdir(path):
                    raise ImportError
                self.path = path

            def find_module(self, fullname, path=None):
                subname = fullname.split(".")[-1]
                if subname != fullname and self.path is None:
                    return None
                if self.path is None:
                    path = None
                else:
                    path = [self.path]
                try:
                    file, filename, stuff = imp.find_module(subname, path)
                except ImportError:
                    return None
                return ImpLoader(file, filename, stuff)

        class ImpLoader:

            def __init__(self, file, filename, stuff):
                self.file = file
                self.filename = filename
                self.stuff = stuff

            def load_module(self, fullname):
                mod = imp.load_module(fullname, self.file, self.filename, self.stuff)
                if self.file:
                    self.file.close()
                mod.__loader__ = self  # for introspection
                return mod

        i = ImpWrapper()
        sys.meta_path.append(i)
        sys.path_hooks.append(ImpWrapper)
        sys.path_importer_cache.clear()
        try:
            mnames = ("colorsys", "html.parser")
            for mname in mnames:
                parent = mname.split(".")[0]
                for n in sys.modules.keys():
                    if n.startswith(parent):
                        del sys.modules[n]
            for mname in mnames:
                m = __import__(mname, globals(), locals(), ["__dummy__"])
                m.__loader__  # to make sure we actually handled the import
        finally:
            sys.meta_path.pop()
            sys.path_hooks.pop()

    def test_path_hooks_module(self):
        "Verify that non-sibling imports from module loaded by path hook works"

        import sys
        import hooktest

        hooktest.__path__.append(self.hooktest) # Avoid importing os at applevel

        sys.path_hooks.append(hooktest.Importer)

        try:
            import hooktest.foo
            def import_nonexisting():
                import hooktest.errno
            raises(ImportError, import_nonexisting)
        finally:
            sys.path_hooks.pop()

class AppTestPyPyExtension(object):
    def setup_class(cls):
        cls.space = gettestobjspace(usemodules=['imp', 'zipimport',
                                                '__pypy__'])
        cls.w_udir = cls.space.wrap(str(udir))

    def test_run_compiled_module(self):
        # XXX minimal test only
        import imp, types
        module = types.ModuleType('foobar')
        raises(IOError, imp._run_compiled_module,
               'foobar', 'this_file_does_not_exist', None, module)

    def test_getimporter(self):
        import imp, os
        # an existing directory
        importer = imp._getimporter(self.udir)
        assert importer is None
        # an existing file
        path = os.path.join(self.udir, 'test_getimporter')
        open(path, 'w').close()
        importer = imp._getimporter(path)
        assert isinstance(importer, imp.NullImporter)
        # a non-existing path
        path = os.path.join(self.udir, 'does_not_exist_at_all')
        importer = imp._getimporter(path)
        assert isinstance(importer, imp.NullImporter)
        # a mostly-empty zip file
        path = os.path.join(self.udir, 'test_getimporter.zip')
        f = open(path, 'wb')
        f.write(b'PK\x03\x04\n\x00\x00\x00\x00\x00P\x9eN>\x00\x00\x00\x00\x00'
                b'\x00\x00\x00\x00\x00\x00\x00\x05\x00\x15\x00emptyUT\t\x00'
                b'\x03wyYMwyYMUx\x04\x00\xf4\x01d\x00PK\x01\x02\x17\x03\n\x00'
                b'\x00\x00\x00\x00P\x9eN>\x00\x00\x00\x00\x00\x00\x00\x00\x00'
                b'\x00\x00\x00\x05\x00\r\x00\x00\x00\x00\x00\x00\x00\x00\x00'
                b'\xa4\x81\x00\x00\x00\x00emptyUT\x05\x00\x03wyYMUx\x00\x00PK'
                b'\x05\x06\x00\x00\x00\x00\x01\x00\x01\x00@\x00\x00\x008\x00'
                b'\x00\x00\x00\x00')
        f.close()
        importer = imp._getimporter(path)
        import zipimport
        assert isinstance(importer, zipimport.zipimporter)


class AppTestNoPycFile(object):
    spaceconfig = {
        "objspace.usepycfiles": False,
        "objspace.lonepycfiles": False
    }
    def setup_class(cls):
        usepycfiles = cls.spaceconfig['objspace.usepycfiles']
        lonepycfiles = cls.spaceconfig['objspace.lonepycfiles']
        cls.w_usepycfiles = cls.space.wrap(usepycfiles)
        cls.w_lonepycfiles = cls.space.wrap(lonepycfiles)
        cls.saved_modules = _setup(cls.space)

    def teardown_class(cls):
        _teardown(cls.space, cls.saved_modules)

    def test_import_possibly_from_pyc(self):
        from compiled import x
        assert x.__file__.endswith('.py')
        try:
            from compiled import lone
        except ImportError:
            assert not self.lonepycfiles, "should have found 'lone.pyc'"
        else:
            assert self.lonepycfiles, "should not have found 'lone.pyc'"
            assert lone.__cached__.endswith('.pyc')

class AppTestNoLonePycFile(AppTestNoPycFile):
    spaceconfig = {
        "objspace.usepycfiles": True,
        "objspace.lonepycfiles": False
    }

class AppTestLonePycFile(AppTestNoPycFile):
    spaceconfig = {
        "objspace.usepycfiles": True,
        "objspace.lonepycfiles": True
    }


class AppTestMultithreadedImp(object):
    def setup_class(cls):
        #if not conftest.option.runappdirect:
        #    py.test.skip("meant as an -A test")
        cls.space = gettestobjspace(usemodules=['thread', 'time'])
        tmpfile = udir.join('test_multithreaded_imp.py')
        tmpfile.write('''if 1:
            x = 666
            import time
            for i in range(1000): time.sleep(0.001)
            x = 42
        ''')
        cls.w_tmppath = cls.space.wrap(str(udir))

    def test_multithreaded_import(self):
        import sys, _thread, time
        oldpath = sys.path[:]
        try:
            sys.path.insert(0, self.tmppath)
            got = []

            def check():
                import test_multithreaded_imp
                got.append(getattr(test_multithreaded_imp, 'x', '?'))

            for i in range(5):
                _thread.start_new_thread(check, ())

            for n in range(100):
                for i in range(105): time.sleep(0.001)
                if len(got) == 5:
                    break
            else:
                raise AssertionError("got %r so far but still waiting" %
                                     (got,))

            assert got == [42] * 5, got

        finally:
            sys.path[:] = oldpath<|MERGE_RESOLUTION|>--- conflicted
+++ resolved
@@ -38,7 +38,7 @@
                     test_reload = "def test():\n    raise ValueError\n",
                     infinite_reload = "import infinite_reload; reload(infinite_reload)",
                     del_sys_module = "import sys\ndel sys.modules['del_sys_module']\n",
-                    _md5 = "hello_world = 42\n",
+                    itertools = "hello_world = 42\n",
                     gc = "should_never_be_seen = 42\n",
                     )
     root.ensure("notapackage", dir=1)    # empty, no __init__.py
@@ -150,7 +150,7 @@
 class AppTestImport:
 
     def setup_class(cls): # interpreter-level
-        cls.space = gettestobjspace(usemodules=['_md5'])
+        cls.space = gettestobjspace(usemodules=['itertools'])
         cls.w_runappdirect = cls.space.wrap(conftest.option.runappdirect)
         cls.saved_modules = _setup(cls.space)
         #XXX Compile class
@@ -624,31 +624,21 @@
 
     def test_shadow_extension_1(self):
         if self.runappdirect: skip("hard to test: module is already imported")
-        # 'import _md5' is supposed to find _md5.py if there is
-        # one in sys.path.
-        import sys
-<<<<<<< HEAD
+        import sys
         sys.modules.pop('itertools', None)
         import itertools
         assert hasattr(itertools, 'hello_world')
         assert not hasattr(itertools, 'count')
         assert '(built-in)' not in repr(itertools)
         del sys.modules['itertools']
-=======
-        assert '_md5' not in sys.modules
-        import _md5
-        assert hasattr(_md5, 'hello_world')
-        assert not hasattr(_md5, 'count')
-        assert '(built-in)' not in repr(_md5)
-        del sys.modules['_md5']
->>>>>>> c13a5fd9
 
     def test_shadow_extension_2(self):
         if self.runappdirect: skip("hard to test: module is already imported")
         # 'import _md5' is supposed to find the built-in module even
         # if there is also one in sys.path as long as it is *after* the
-<<<<<<< HEAD
-        # special entry '.../lib_pypy/__extensions__'.
+        # special entry '.../lib_pypy/__extensions__'.  (Note that for now
+        # there is one in lib_pypy/_md5.py, which should not be seen
+        # either; hence the (built-in) test below.)
         import sys
         sys.modules.pop('itertools', None)
         sys.path.append(sys.path.pop(0))
@@ -657,22 +647,9 @@
             assert not hasattr(itertools, 'hello_world')
             assert hasattr(itertools, 'islice')
             assert '(built-in)' in repr(itertools)
-=======
-        # special entry '.../lib_pypy/__extensions__'.  (Note that for now
-        # there is one in lib_pypy/_md5.py, which should not be seen
-        # either; hence the (built-in) test below.)
-        import sys
-        assert '_md5' not in sys.modules
-        sys.path.append(sys.path.pop(0))
-        try:
-            import _md5
-            assert not hasattr(_md5, 'hello_world')
-            assert hasattr(_md5, 'digest_size')
-            assert '(built-in)' in repr(_md5)
->>>>>>> c13a5fd9
         finally:
             sys.path.insert(0, sys.path.pop())
-        del sys.modules['_md5']
+        del sys.modules['itertools']
 
     def test_invalid_pathname(self):
         import imp
