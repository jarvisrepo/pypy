import py, os, sys
from pytest import raises
from .support import setup_make, soext

currpath = py.path.local(__file__).dirpath()
test_dct = str(currpath.join("datatypesDict"))+soext

def setup_module(mod):
    setup_make("datatypes")


class AppTestDATATYPES:
    spaceconfig = dict(usemodules=['_cppyy', '_rawffi', 'itertools'])

    def setup_class(cls):
        cls.w_test_dct  = cls.space.newtext(test_dct)
        cls.w_datatypes = cls.space.appexec([], """():
            import ctypes, _cppyy
            _cppyy._post_import_startup()
            return ctypes.CDLL(%r, ctypes.RTLD_GLOBAL)""" % (test_dct, ))
        cls.w_N = cls.space.appexec([], """():
            import _cppyy
            return _cppyy.gbl.N""")
        cls.w_has_byte = cls.space.appexec([], """():
            import _cppyy
            return 201402 < _cppyy.gbl.gInterpreter.ProcessLine("__cplusplus;")""")

    def test01_instance_data_read_access(self):
        """Read access to instance public data and verify values"""

        import sys
        import _cppyy as cppyy

        if sys.hexversion >= 0x3000000:
            pyunicode = str
        else:
            pyunicode = unicode

        CppyyTestData = cppyy.gbl.CppyyTestData

        c = CppyyTestData()
        assert isinstance(c, CppyyTestData)

        # reading boolean type
        assert c.m_bool == False
        assert not c.get_bool(); assert not c.get_bool_cr(); assert not c.get_bool_r()

        # reading char types
<<<<<<< HEAD
        assert c.m_char  == b'a'
        assert c.m_schar == b'b'
        assert c.m_uchar == b'c'
=======
        assert c.m_char  == 'a'
        assert c.m_schar == 'b'
        assert c.m_uchar == 'c'
        assert type(c.m_wchar) == pyunicode
        assert c.m_wchar == u'D'
        assert type(c.m_char16) == pyunicode
        assert c.m_char16 == u'\u00df'
        assert type(c.m_char32) == pyunicode
        assert c.m_char32 == u'\u00df'
>>>>>>> a741833b

        # reading integer types
        assert c.m_int8    == - 9; assert c.get_int8_cr()    == - 9; assert c.get_int8_r()    == - 9
        assert c.m_uint8   ==   9; assert c.get_uint8_cr()   ==   9; assert c.get_uint8_r()   ==   9
        if self.has_byte:
            assert c.m_byte == ord('d'); assert c.get_byte_cr() == ord('d'); assert c.get_byte_r() == ord('d')
        assert c.m_short   == -11; assert c.get_short_cr()   == -11; assert c.get_short_r()   == -11
        assert c.m_ushort  ==  11; assert c.get_ushort_cr()  ==  11; assert c.get_ushort_r()  ==  11
        assert c.m_int     == -22; assert c.get_int_cr()     == -22; assert c.get_int_r()     == -22
        assert c.m_uint    ==  22; assert c.get_uint_cr()    ==  22; assert c.get_uint_r()    ==  22
        assert c.m_long    == -33; assert c.get_long_cr()    == -33; assert c.get_long_r()    == -33
        assert c.m_ulong   ==  33; assert c.get_ulong_cr()   ==  33; assert c.get_ulong_r()   ==  33
        assert c.m_llong   == -44; assert c.get_llong_cr()   == -44; assert c.get_llong_r()   == -44
        assert c.m_ullong  ==  44; assert c.get_ullong_cr()  ==  44; assert c.get_ullong_r()  ==  44
        assert c.m_long64  == -55; assert c.get_long64_cr()  == -55; assert c.get_long64_r()  == -55
        assert c.m_ulong64 ==  55; assert c.get_ulong64_cr() ==  55; assert c.get_ulong64_r() ==  55

        # reading floating point types
        assert round(c.m_float          + 66.,  5) == 0
        assert round(c.get_float_cr()   + 66.,  5) == 0
        assert round(c.get_float_r()    + 66.,  5) == 0
        assert round(c.m_double         + 77., 11) == 0
        assert round(c.get_double_cr()  + 77., 11) == 0
        assert round(c.get_double_r()   + 77., 11) == 0
        assert round(c.m_ldouble        + 88., 24) == 0
        assert round(c.get_ldouble_cr() + 88., 24) == 0
        assert round(c.get_ldouble_r()  + 88., 24) == 0
        assert round(c.get_ldouble_def()  -1., 24) == 0
        assert round(c.get_ldouble_def(2) -2., 24) == 0

        # complex<double> type
        assert type(c.get_complex()) == complex
        assert round(c.get_complex().real    -  99., 11) == 0
        assert round(c.get_complex().imag    - 101., 11) == 0
        assert repr(c.get_complex()) == '(99+101j)'
        assert round(c.get_complex_cr().real -  99., 11) == 0
        assert round(c.get_complex_cr().imag - 101., 11) == 0
        assert round(c.get_complex_r().real  -  99., 11) == 0
        assert round(c.get_complex_r().imag  - 101., 11) == 0
        assert complex(cppyy.gbl.std.complex['double'](1, 2)) == complex(1, 2)
        assert repr(cppyy.gbl.std.complex['double'](1, 2)) == '(1+2j)'

        # complex<int> retains C++ type in all cases (but includes pythonization to
        # resemble Python's complex more closely
        assert type(c.get_icomplex()) == cppyy.gbl.std.complex[int]
        assert round(c.get_icomplex().real    - 121., 11) == 0
        assert round(c.get_icomplex().imag    - 141., 11) == 0
        assert repr(c.get_icomplex()) == '(121+141j)'
        assert round(c.get_icomplex_cr().real - 121., 11) == 0
        assert round(c.get_icomplex_cr().imag - 141., 11) == 0
        assert type(c.get_icomplex_r()) == cppyy.gbl.std.complex[int]
        assert round(c.get_icomplex_r().real  - 121., 11) == 0
        assert round(c.get_icomplex_r().imag  - 141., 11) == 0
        assert complex(cppyy.gbl.std.complex['int'](1, 2)) == complex(1, 2)

        # reading of enum types
        assert c.m_enum == CppyyTestData.kNothing
        assert c.m_enum == c.kNothing

        # reading of boolean array
        for i in range(self.N):
            assert c.m_bool_array[i]        ==   bool(i%2)
            assert c.get_bool_array()[i]    ==   bool(i%2)
            assert c.m_bool_array2[i]       ==   bool((i+1)%2)
            assert c.get_bool_array2()[i]   ==   bool((i+1)%2)

        # reading of integer array types
        names = ['schar', 'uchar', 'short', 'ushort',    'int', 'uint',    'long',  'ulong']
        alpha = [ (1, 2), (1, 2), (-1, -2),   (3, 4), (-5, -6), (7, 8), (-9, -10), (11, 12)]
        if self.has_byte: names.append('byte'); alpha.append((3,4))

        for j in range(self.N):
            assert getattr(c, 'm_%s_array'    % names[i])[i]   == alpha[i][0]*i
            assert getattr(c, 'get_%s_array'  % names[i])()[i] == alpha[i][0]*i
            assert getattr(c, 'm_%s_array2'   % names[i])[i]   == alpha[i][1]*i
            assert getattr(c, 'get_%s_array2' % names[i])()[i] == alpha[i][1]*i

        # reading of floating point array types
        for k in range(self.N):
            assert round(c.m_float_array[k]   + 13.*k, 5) == 0
            assert round(c.m_float_array2[k]  + 14.*k, 5) == 0
            assert round(c.m_double_array[k]  + 15.*k, 8) == 0
            assert round(c.m_double_array2[k] + 16.*k, 8) == 0

        # out-of-bounds checks
        raises(IndexError, c.m_schar_array.__getitem__,  self.N)
        raises(IndexError, c.m_uchar_array.__getitem__,  self.N)
        if self.has_byte:
            raises(IndexError, c.m_byte_array.__getitem__,   self.N)
        raises(IndexError, c.m_short_array.__getitem__,  self.N)
        raises(IndexError, c.m_ushort_array.__getitem__, self.N)
        raises(IndexError, c.m_int_array.__getitem__,    self.N)
        raises(IndexError, c.m_uint_array.__getitem__,   self.N)
        raises(IndexError, c.m_long_array.__getitem__,   self.N)
        raises(IndexError, c.m_ulong_array.__getitem__,  self.N)
        raises(IndexError, c.m_float_array.__getitem__,  self.N)
        raises(IndexError, c.m_double_array.__getitem__, self.N)

        # can not access an instance member on the class
        raises(AttributeError, getattr, CppyyTestData, 'm_bool')
        raises(AttributeError, getattr, CppyyTestData, 'm_int')

        assert not hasattr(CppyyTestData, 'm_bool')
        assert not hasattr(CppyyTestData, 'm_int')

        c.__destruct__()

    def test02_instance_data_write_access(self):
        """Test write access to instance public data and verify values"""

        import sys
        import _cppyy as cppyy

        if sys.hexversion >= 0x3000000:
            pyunicode = str
        else:
            pyunicode = unicode

        CppyyTestData = cppyy.gbl.CppyyTestData

        c = CppyyTestData()
        assert isinstance(c, CppyyTestData)

        # boolean types through functions
        c.set_bool(True);  assert c.get_bool() == True
        c.set_bool(0);     assert c.get_bool() == False

        # boolean types through data members
        c.m_bool = True;   assert c.get_bool() == True
        c.set_bool(True);  assert c.m_bool     == True
        c.m_bool = 0;      assert c.get_bool() == False
        c.set_bool(0);     assert c.m_bool     == False

        raises(ValueError, c.set_bool, 10)

        # char types through functions
<<<<<<< HEAD
        c.set_char('c');   assert c.get_char()  == b'c'
        c.set_char(b'b');  assert c.get_char()  == b'b'
        c.set_uchar('e');  assert c.get_uchar() == b'e'
        c.set_uchar(b'd'); assert c.get_uchar() == b'd'

        # char types through data members
        c.m_char = 'b';    assert c.get_char()  == b'b'
        c.m_char = 40;     assert c.get_char()  == str.encode(chr(40))
        c.set_char('c');   assert c.m_char      == b'c'
        c.set_char(41);    assert c.m_char      == str.encode(chr(41))
        c.m_uchar = 'd';   assert c.get_uchar() == b'd'
        c.m_uchar = 42;    assert c.get_uchar() == str.encode(chr(42))
        c.set_uchar('e');  assert c.m_uchar     == b'e'
        c.set_uchar(43);   assert c.m_uchar     == str.encode(chr(43))

        raises(ValueError, 'c.set_char("string")')
        raises(ValueError, 'c.set_char(500)')
        raises(ValueError, 'c.set_uchar("string")')
        raises(ValueError, 'c.set_uchar(-1)')
=======
        c.set_char('c');   assert c.get_char()  == 'c'
        c.set_uchar('e');  assert c.get_uchar() == 'e'
        c.set_wchar(u'F'); assert c.get_wchar() == u'F'
        assert type(c.get_wchar()) == pyunicode
        c.set_char16(u'\u00f2');     assert c.get_char16() == u'\u00f2'
        c.set_char32(u'\U0001f31c'); assert c.get_char32() == u'\U0001f31c'

        # char types through data members
        c.m_char = 'b';    assert c.get_char()  ==     'b'
        c.m_char = 40;     assert c.get_char()  == chr(40)
        c.set_char('c');   assert c.m_char      ==     'c'
        c.set_char(41);    assert c.m_char      == chr(41)
        c.m_uchar = 'd';   assert c.get_uchar() ==     'd'
        c.m_uchar = 42;    assert c.get_uchar() == chr(42)
        c.set_uchar('e');  assert c.m_uchar     ==     'e'
        c.set_uchar(43);   assert c.m_uchar     == chr(43)
        c.m_wchar = u'G';  assert c.get_wchar() ==    u'G'
        c.set_wchar(u'H'); assert c.m_wchar     ==    u'H'
        c.m_char16 = u'\u00f3';  assert c.get_char16() == u'\u00f3'
        c.set_char16(u'\u00f4'); assert c.m_char16     == u'\u00f4'
        c.m_char32 = u'\U0001f31d';  assert c.get_char32() == u'\U0001f31d'
        c.set_char32(u'\U0001f31e'); assert c.m_char32     == u'\U0001f31e'

        raises(ValueError, c.set_char,   "string")
        raises(ValueError, c.set_char,   500)
        raises(ValueError, c.set_uchar,  "string")
        raises(ValueError, c.set_uchar,  -1)
        raises(ValueError, c.set_wchar,  "string")
        raises(ValueError, c.set_char16, "string")
        raises(ValueError, c.set_char32, "string")
>>>>>>> a741833b

        # integer types
        names = ['int8', 'uint8', 'short', 'ushort', 'int', 'uint', 'long', 'ulong', 'llong', 'ullong']
        if self.has_byte: names.append('byte')

        for i in range(len(names)):
            setattr(c, 'm_'+names[i], i)
            assert eval('c.get_%s()' % names[i]) == i

        for i in range(len(names)):
            getattr(c, 'set_'+names[i])(2*i)
            assert eval('c.m_%s' % names[i]) == 2*i

        for i in range(len(names)):
            getattr(c, 'set_'+names[i]+'_cr')(3*i)
            assert eval('c.m_%s' % names[i]) == 3*i

        # float types through functions
        c.set_float(0.123);   assert round(c.get_float()   - 0.123, 5) == 0
        c.set_double(0.456);  assert round(c.get_double()  - 0.456, 8) == 0
        c.set_ldouble(0.789); assert round(c.get_ldouble() - 0.789, 8) == 0

        # float types through data members
        c.m_float = 0.123;       assert round(c.get_float()   - 0.123, 5) == 0
        c.set_float(0.234);      assert round(c.m_float       - 0.234, 5) == 0
        c.set_float_cr(0.456);   assert round(c.m_float       - 0.456, 5) == 0
        c.m_double = 0.678;      assert round(c.get_double()  - 0.678, 8) == 0
        c.set_double(0.890);     assert round(c.m_double      - 0.890, 8) == 0
        c.set_double_cr(0.012);  assert round(c.m_double      - 0.012, 8) == 0
        c.m_ldouble = 0.876;     assert round(c.get_ldouble() - 0.876, 8) == 0
        c.set_ldouble(0.098);    assert round(c.m_ldouble     - 0.098, 8) == 0
        c.set_ldouble_cr(0.210); assert round(c.m_ldouble     - 0.210, 8) == 0

        # arrays; there will be pointer copies, so destroy the current ones
        c.destroy_arrays()

        # integer arrays
        names = ['uchar', 'short', 'ushort', 'int', 'uint', 'long', 'ulong']
        if self.has_byte: names.append('byte')

        import array
        a = range(self.N)
        atypes = ['B', 'h', 'H', 'i', 'I', 'l', 'L']
        if self.has_byte: atypes.append('B')
        for j in range(len(names)):
            b = array.array(atypes[j], a)
            setattr(c, 'm_'+names[j]+'_array', b)     # buffer copies
            for i in range(self.N):
                assert eval('c.m_%s_array[i]' % names[j]) == b[i]

            setattr(c, 'm_'+names[j]+'_array2', b)    # pointer copies
            assert 3 < self.N
            b[3] = 28
            for i in range(self.N):
                assert eval('c.m_%s_array2[i]' % names[j]) == b[i]

        # can not write to constant data
        assert c.m_const_int == 17
        raises(TypeError, setattr, c, 'm_const_int', 71)

        c.__destruct__()

    def test03_array_passing(self):
        """Test passing of array arguments"""

        import _cppyy as cppyy, array, sys
        CppyyTestData = cppyy.gbl.CppyyTestData

        c = CppyyTestData()
        assert isinstance(c, CppyyTestData)

        a = range(self.N)
        # test arrays in mixed order, to give overload resolution a workout
        for t in ['d', 'i', 'f', 'H', 'I', 'h', 'L', 'l']:
            b = array.array(t, a)

            # typed passing
            ca = c.pass_array(b)
            assert type(ca[0]) == type(b[0])
            assert len(b) == self.N
            for i in range(self.N):
                assert ca[i] == b[i]

            # void* passing
            ca = eval('c.pass_void_array_%s(b)' % t)
            assert type(ca[0]) == type(b[0])
            assert len(b) == self.N
            for i in range(self.N):
                assert ca[i] == b[i]

        # NULL/nullptr passing (will use short*)
        assert not c.pass_array(0)
        raises(Exception, c.pass_array(0).__getitem__, 0)    # raises SegfaultException
        assert raises(TypeError, c.pass_array, None)
        assert not c.pass_array(cppyy.nullptr)
        raises(Exception, c.pass_array(cppyy.nullptr).__getitem__, 0) # id. id.

        c.__destruct__()

    def test04_class_read_access(self):
        """Test read access to class public data and verify values"""

        import sys
        import _cppyy as cppyy

        if sys.hexversion >= 0x3000000:
            pylong = int
            pyunicode = str
        else:
            pylong = long
            pyunicode = unicode

        CppyyTestData = cppyy.gbl.CppyyTestData

        c = CppyyTestData()
        assert isinstance(c, CppyyTestData)

        # char types
<<<<<<< HEAD
        assert CppyyTestData.s_char    == b'c'
        assert c.s_char                == b'c'
        assert c.s_uchar               == b'u'
        assert CppyyTestData.s_uchar   == b'u'
=======
        assert CppyyTestData.s_char     == 'c'
        assert c.s_char                 == 'c'
        assert CppyyTestData.s_uchar    == 'u'
        assert c.s_uchar                == 'u'
        assert CppyyTestData.s_wchar    == u'U'
        assert c.s_wchar                == u'U'
        assert CppyyTestData.s_char16   == u'\u6c29'
        assert c.s_char16               == u'\u6c29'
        assert CppyyTestData.s_char32   == u'\U0001f34b'
        assert c.s_char32               == u'\U0001f34b'

        assert type(c.s_wchar)              == pyunicode
        assert type(CppyyTestData.s_wchar)  == pyunicode
        assert type(c.s_char16)             == pyunicode
        assert type(CppyyTestData.s_char16) == pyunicode
        assert type(c.s_char32)             == pyunicode
        assert type(CppyyTestData.s_char32) == pyunicode
>>>>>>> a741833b

        # integer types
        if self.has_byte:
            assert CppyyTestData.s_byte == ord('b')
            assert c.s_byte             == ord('b')
        assert CppyyTestData.s_int8     == - 87
        assert c.s_int8                 == - 87
        assert CppyyTestData.s_uint8    ==   87
        assert c.s_uint8                ==   87
        assert CppyyTestData.s_short    == -101
        assert c.s_short                == -101
        assert c.s_ushort               ==  255
        assert CppyyTestData.s_ushort   ==  255
        assert CppyyTestData.s_int      == -202
        assert c.s_int                  == -202
        assert c.s_uint                 ==  202
        assert CppyyTestData.s_uint     ==  202
        assert CppyyTestData.s_long     == -pylong(303)
        assert c.s_long                 == -pylong(303)
        assert c.s_ulong                ==  pylong(303)
        assert CppyyTestData.s_ulong    ==  pylong(303)
        assert CppyyTestData.s_llong    == -pylong(404)
        assert c.s_llong                == -pylong(404)
        assert c.s_ullong               ==  pylong(404)
        assert CppyyTestData.s_ullong   ==  pylong(404)

        # floating point types
        assert round(CppyyTestData.s_float   + 606., 5) == 0
        assert round(c.s_float               + 606., 5) == 0
        assert round(CppyyTestData.s_double  + 707., 8) == 0
        assert round(c.s_double              + 707., 8) == 0
        assert round(CppyyTestData.s_ldouble + 808., 8) == 0
        assert round(c.s_ldouble             + 808., 8) == 0

        c.__destruct__()

    def test05_class_data_write_access(self):
        """Test write access to class public data and verify values"""

        import sys
        import _cppyy as cppyy

        if sys.hexversion >= 0x3000000:
            pylong = int
        else:
            pylong = long

        CppyyTestData = cppyy.gbl.CppyyTestData

        c = CppyyTestData()
        assert isinstance(c, CppyyTestData)

        # char types
        CppyyTestData.s_char           =  'a'
        assert c.s_char               == b'a'
        c.s_char                       =  'b'
        assert CppyyTestData.s_char   == b'b'
        CppyyTestData.s_uchar          =  'c'
        assert c.s_uchar              == b'c'
        c.s_uchar                      =  'd'
        assert CppyyTestData.s_uchar  == b'd'
        raises(ValueError, setattr, CppyyTestData, 's_uchar', -1)
        raises(ValueError, setattr, c,             's_uchar', -1)
        CppyyTestData.s_wchar            = u'K'
        assert c.s_wchar                == u'K'
        c.s_wchar                        = u'L'
        assert CppyyTestData.s_wchar    == u'L'
        CppyyTestData.s_char16           = u'\u00df'
        assert c.s_char16               == u'\u00df'
        c.s_char16                       = u'\u00ef'
        assert CppyyTestData.s_char16   == u'\u00ef'
        CppyyTestData.s_char32           = u'\u00df'
        assert c.s_char32               == u'\u00df'
        c.s_char32                       = u'\u00ef'
        assert CppyyTestData.s_char32   == u'\u00ef'

        # integer types
        if self.has_byte:
            c.s_byte                     =   66
            assert CppyyTestData.s_byte ==   66
            CppyyTestData.s_byte         =   66
            assert c.s_byte             ==   66
        c.s_short                        = -102
        assert CppyyTestData.s_short    == -102
        CppyyTestData.s_short            = -203
        assert c.s_short                == -203
        c.s_ushort                       =  127
        assert CppyyTestData.s_ushort   ==  127
        CppyyTestData.s_ushort           =  227
        assert c.s_ushort               ==  227
        CppyyTestData.s_int              = -234
        assert c.s_int                  == -234
        c.s_int                          = -321
        assert CppyyTestData.s_int      == -321
        CppyyTestData.s_uint             = 1234
        assert c.s_uint                 == 1234
        c.s_uint                         = 4321
        assert CppyyTestData.s_uint     == 4321
        raises(ValueError, setattr, c,             's_uint', -1)
        raises(ValueError, setattr, CppyyTestData, 's_uint', -1)
        CppyyTestData.s_long             = -pylong(87)
        assert c.s_long                 == -pylong(87)
        c.s_long                         = pylong(876)
        assert CppyyTestData.s_long     == pylong(876)
        CppyyTestData.s_ulong            = pylong(876)
        assert c.s_ulong                == pylong(876)
        c.s_ulong                        = pylong(678)
        assert CppyyTestData.s_ulong    == pylong(678)
        raises(ValueError, setattr, CppyyTestData, 's_ulong', -1)
        raises(ValueError, setattr, c,             's_ulong', -1)

        # floating point types
        CppyyTestData.s_float                      = -3.1415
        assert round(c.s_float, 5)                == -3.1415
        c.s_float                                  =  3.1415
        assert round(CppyyTestData.s_float, 5)    ==  3.1415
        import math
        c.s_double                                 = -math.pi
        assert CppyyTestData.s_double             == -math.pi
        CppyyTestData.s_double                     =  math.pi
        assert c.s_double                         ==  math.pi
        c.s_ldouble                                = -math.pi
        assert CppyyTestData.s_ldouble            == -math.pi
        CppyyTestData.s_ldouble                    =  math.pi
        assert c.s_ldouble                        ==  math.pi

        c.__destruct__()

    def test06_range_access(self):
        """Test the ranges of integer types"""

        import _cppyy as cppyy, sys
        CppyyTestData = cppyy.gbl.CppyyTestData

        c = CppyyTestData()
        assert isinstance(c, CppyyTestData)

        # TODO: should these be TypeErrors, or should char/bool raise
        #       ValueErrors? In any case, consistency is needed ...
        raises(ValueError, setattr, c, 'm_uint',  -1)
        raises(ValueError, setattr, c, 'm_ulong', -1)

        c.__destruct__()

    def test07_type_conversions(self):
        """Test conversions between builtin types"""

        import _cppyy as cppyy, sys
        CppyyTestData = cppyy.gbl.CppyyTestData

        c = CppyyTestData()
        assert isinstance(c, CppyyTestData)

        c.m_double = -1
        assert round(c.m_double + 1.0, 8) == 0

        raises(TypeError, setattr, c.m_double,  'c')
        raises(TypeError, setattr, c.m_int,     -1.)
        raises(TypeError, setattr, c.m_int,      1.)

        c.__destruct__()

    def test08_global_builtin_type(self):
        """Test access to a global builtin type"""

        import _cppyy as cppyy
        gbl = cppyy.gbl

        assert gbl.g_int == gbl.get_global_int()

        gbl.set_global_int(32)
        assert gbl.get_global_int() == 32
        assert gbl.g_int == 32

        gbl.g_int = 22
        assert gbl.get_global_int() == 22
        assert gbl.g_int == 22

    def test09_global_ptr(self):
        """Test access of global objects through a pointer"""

        import _cppyy as cppyy
        gbl = cppyy.gbl

        with raises(ReferenceError):
            gbl.g_pod.m_int

        c = gbl.CppyyTestPod()
        c.m_int = 42
        c.m_double = 3.14

        gbl.set_global_pod(c)
        assert gbl.is_global_pod(c)
        assert gbl.g_pod.m_int == 42
        assert gbl.g_pod.m_double == 3.14

        d = gbl.get_global_pod()
        assert gbl.is_global_pod(d)
        assert c == d
        assert id(c) == id(d)

        e = gbl.CppyyTestPod()
        e.m_int = 43
        e.m_double = 2.14

        gbl.g_pod = e
        assert gbl.is_global_pod(e)
        assert gbl.g_pod.m_int == 43
        assert gbl.g_pod.m_double == 2.14

    def test10_enum(self):
        """Test access to enums"""

        import _cppyy as cppyy
        gbl = cppyy.gbl

        CppyyTestData = cppyy.gbl.CppyyTestData

        c = CppyyTestData()
        assert isinstance(c, CppyyTestData)

        # test that the enum is accessible as a type
        assert CppyyTestData.EWhat

        assert CppyyTestData.kNothing   ==   6
        assert CppyyTestData.kSomething == 111
        assert CppyyTestData.kLots      ==  42

        assert CppyyTestData.EWhat(CppyyTestData.kNothing) == CppyyTestData.kNothing
        assert CppyyTestData.EWhat(6) == CppyyTestData.kNothing
        # TODO: only allow instantiations with correct values (C++11)

        assert c.get_enum() == CppyyTestData.kNothing
        assert c.m_enum == CppyyTestData.kNothing

        c.m_enum = CppyyTestData.kSomething
        assert c.get_enum() == CppyyTestData.kSomething
        assert c.m_enum == CppyyTestData.kSomething

        c.set_enum(CppyyTestData.kLots)
        assert c.get_enum() == CppyyTestData.kLots
        assert c.m_enum == CppyyTestData.kLots

        assert c.s_enum == CppyyTestData.s_enum
        assert c.s_enum == CppyyTestData.kNothing
        assert CppyyTestData.s_enum == CppyyTestData.kNothing

        c.s_enum = CppyyTestData.kSomething
        assert c.s_enum == CppyyTestData.s_enum
        assert c.s_enum == CppyyTestData.kSomething
        assert CppyyTestData.s_enum == CppyyTestData.kSomething

        # global enums
        assert gbl.EFruit          # test type accessible
        assert gbl.kApple  == 78
        assert gbl.kBanana == 29
        assert gbl.kCitrus == 34

        assert gbl.EnumSpace.E
        assert gbl.EnumSpace.EnumClass.E1 == -1   # anonymous
        assert gbl.EnumSpace.EnumClass.E2 == -1   # named type

        # typedef enum
        assert gbl.EnumSpace.letter_code
        assert gbl.EnumSpace.AA == 1
        assert gbl.EnumSpace.BB == 2

    def test11_string_passing(self):
        """Test passing/returning of a const char*"""

        import _cppyy as cppyy
        CppyyTestData = cppyy.gbl.CppyyTestData

        c = CppyyTestData()
        assert c.get_valid_string('aap') == 'aap'
        #assert c.get_invalid_string() == ''

    def test12_copy_constructor(self):
        """Test copy constructor"""

        import _cppyy as cppyy
        FourVector = cppyy.gbl.FourVector

        t1 = FourVector(1., 2., 3., -4.)
        t2 = FourVector(0., 0., 0.,  0.)
        t3 = FourVector(t1)

        assert t1 == t3
        assert t1 != t2

        for i in range(4):
            assert t1[i] == t3[i]

    def test13_object_returns(self):
        """Test access to and return of PODs"""

        import _cppyy as cppyy

        c = cppyy.gbl.CppyyTestData()

        assert c.m_pod.m_int == 888
        assert c.m_pod.m_double == 3.14

        pod = c.get_pod_val()
        assert pod.m_int == 888
        assert pod.m_double == 3.14

        assert c.get_pod_val_ptr().m_int == 888
        assert c.get_pod_val_ptr().m_double == 3.14
        c.get_pod_val_ptr().m_int = 777
        assert c.get_pod_val_ptr().m_int == 777

        assert c.get_pod_val_ref().m_int == 777
        assert c.get_pod_val_ref().m_double == 3.14
        c.get_pod_val_ref().m_int = 666
        assert c.get_pod_val_ref().m_int == 666

        assert c.get_pod_ptrref().m_int == 666
        assert c.get_pod_ptrref().m_double == 3.14

    def test14_object_arguments(self):
        """Test setting and returning of a POD through arguments"""

        import _cppyy as cppyy

        c = cppyy.gbl.CppyyTestData()
        assert c.m_pod.m_int == 888
        assert c.m_pod.m_double == 3.14

        p = cppyy.gbl.CppyyTestPod()
        p.m_int = 123
        assert p.m_int == 123
        p.m_double = 321.
        assert p.m_double == 321.

        c.set_pod_val(p)
        assert c.m_pod.m_int == 123
        assert c.m_pod.m_double == 321.

        c = cppyy.gbl.CppyyTestData()
        c.set_pod_ptr_in(p)
        assert c.m_pod.m_int == 123
        assert c.m_pod.m_double == 321.

        c = cppyy.gbl.CppyyTestData()
        c.set_pod_ptr_out(p)
        assert p.m_int == 888
        assert p.m_double == 3.14

        p.m_int = 555
        p.m_double = 666.

        c = cppyy.gbl.CppyyTestData()
        c.set_pod_ref(p)
        assert c.m_pod.m_int == 555
        assert c.m_pod.m_double == 666.

        c = cppyy.gbl.CppyyTestData()
        c.set_pod_ptrptr_in(p)
        assert c.m_pod.m_int == 555
        assert c.m_pod.m_double == 666.
        assert p.m_int == 555
        assert p.m_double == 666.

        c = cppyy.gbl.CppyyTestData()
        c.set_pod_void_ptrptr_in(p)
        assert c.m_pod.m_int == 555
        assert c.m_pod.m_double == 666.
        assert p.m_int == 555
        assert p.m_double == 666.

        c = cppyy.gbl.CppyyTestData()
        c.set_pod_ptrptr_out(p)
        assert c.m_pod.m_int == 888
        assert c.m_pod.m_double == 3.14
        assert p.m_int == 888
        assert p.m_double == 3.14

        p.m_int = 777
        p.m_double = 888.

        c = cppyy.gbl.CppyyTestData()
        c.set_pod_void_ptrptr_out(p)
        assert c.m_pod.m_int == 888
        assert c.m_pod.m_double == 3.14
        assert p.m_int == 888
        assert p.m_double == 3.14

    def test15_nullptr_passing(self):
        """Integer 0 ('NULL') and nullptr allowed to pass through instance*"""

        import _cppyy as cppyy

        for o in (0, cppyy.nullptr):
            c = cppyy.gbl.CppyyTestData()
            assert c.m_pod.m_int == 888
            assert c.m_pod.m_double == 3.14
            assert not not c.m_ppod

            c.set_pod_ptr(o)
            assert not c.m_ppod
            assert not c.get_pod_ptr()

    def test16_respect_privacy(self):
        """Test that privacy settings are respected"""

        import _cppyy as cppyy
        CppyyTestData = cppyy.gbl.CppyyTestData

        c = CppyyTestData()
        assert isinstance(c, CppyyTestData)

        raises(AttributeError, getattr, c, 'm_owns_arrays')

        c.__destruct__()

    def test17_object_and_pointer_comparisons(self):
        """Verify object and pointer comparisons"""

        import _cppyy as cppyy
        gbl = cppyy.gbl

        c1 = cppyy.bind_object(0, gbl.CppyyTestData)
        assert c1 == None
        assert None == c1

        c2 = cppyy.bind_object(0, gbl.CppyyTestData)
        assert c1 == c2
        assert c2 == c1

        # FourVector overrides operator==
        l1 = cppyy.bind_object(0, gbl.FourVector)
        assert l1 == None
        assert None == l1

        assert c1 != l1
        assert l1 != c1

        l2 = cppyy.bind_object(0, gbl.FourVector)
        assert l1 == l2
        assert l2 == l1

        l3 = gbl.FourVector(1, 2, 3, 4)
        l4 = gbl.FourVector(1, 2, 3, 4)
        l5 = gbl.FourVector(4, 3, 2, 1)
        assert l3 == l4
        assert l4 == l3

        assert l3 != None                 # like this to ensure __ne__ is called
        assert None != l3                 # id.
        assert l3 != l5
        assert l5 != l3

    def test18_object_validity(self):
        """Test object validity checking"""

        from _cppyy import gbl

        d = gbl.CppyyTestPod()

        assert d
        assert not not d

        d2 = gbl.get_null_pod()

        assert not d2

    def test19_buffer_reshaping(self):
        """Test usage of buffer sizing"""

        import _cppyy as cppyy
        CppyyTestData = cppyy.gbl.CppyyTestData

        c = CppyyTestData()
        byte_array_names = []
        if self.has_byte:
            byte_array_names = ['get_byte_array', 'get_byte_array2']
        for func in ['get_bool_array',   'get_bool_array2',
                     'get_uchar_array',  'get_uchar_array2',
                     'get_ushort_array', 'get_ushort_array2',
                     'get_int_array',    'get_int_array2',
                     'get_uint_array',   'get_uint_array2',
                     'get_long_array',   'get_long_array2',
                     'get_ulong_array',  'get_ulong_array2']+\
                     byte_array_names:
            arr = getattr(c, func)()
            arr.reshape((self.N,))
            assert len(arr) == self.N

            raises(TypeError, arr.reshape, (1, 2))
            assert len(arr) == self.N

            raises(TypeError, arr.reshape, 2*self.N)
            assert len(arr) == self.N

            l = list(arr)
            for i in range(self.N):
                assert arr[i] == l[i]

    def test20_voidp(self):
        """Test usage of void* data"""

        import _cppyy as cppyy
        CppyyTestData = cppyy.gbl.CppyyTestData

        c = CppyyTestData()

        assert not cppyy.nullptr

        assert c.s_voidp                is cppyy.nullptr
        assert CppyyTestData.s_voidp    is cppyy.nullptr

        assert c.m_voidp                is cppyy.nullptr
        assert c.get_voidp()            is cppyy.nullptr

        c2 = CppyyTestData()
        assert c2.m_voidp               is cppyy.nullptr
        c.set_voidp(c2.m_voidp)
        assert c.m_voidp                is cppyy.nullptr
        c.set_voidp(c2.get_voidp())
        assert c.m_voidp                is cppyy.nullptr
        c.set_voidp(cppyy.nullptr)
        assert c.m_voidp                is cppyy.nullptr

        c.set_voidp(c2)
        def address_equality_test(a, b):
            assert cppyy.addressof(a) == cppyy.addressof(b)
            b2 = cppyy.bind_object(a, CppyyTestData)
            assert b is b2    # memory regulator recycles
            b3 = cppyy.bind_object(cppyy.addressof(a), CppyyTestData)
            assert b is b3    # likewise

        address_equality_test(c.m_voidp, c2)
        address_equality_test(c.get_voidp(), c2)

        def null_test(null):
            c.m_voidp = null
            assert c.m_voidp is cppyy.nullptr
        map(null_test, [0, cppyy.nullptr])

        c.m_voidp = c2
        address_equality_test(c.m_voidp,     c2)
        address_equality_test(c.get_voidp(), c2)

        c.s_voidp = c2
        address_equality_test(c.s_voidp, c2)

    def test21_byte_arrays(self):
        """Usage of unsigned char* as byte array and std::byte*"""

        import _cppyy as cppyy
        import array, ctypes

        buf = b'123456789'
        total = 0
        for c in buf:
            try:
                total += ord(c)        # p2
            except TypeError:
                total += c             # p3

        def run(self, f, buf, total):

            # The following create a unique type for fixed-size C arrays: ctypes.c_char_Array_9
            # and neither inherits from a non-sized type nor implements the buffer interface.
            # As such, it can't be handled. TODO?
            #pbuf = ctypes.create_string_buffer(len(buf), buf)
            #assert f(pbuf, len(buf)) == total

            pbuf = array.array('B', buf)
            assert f(pbuf, len(buf)) == total

            pbuf = (ctypes.c_ubyte * len(buf)).from_buffer_copy(buf)
            assert f(pbuf, len(buf)) == total

            pbuf = ctypes.cast(buf, ctypes.POINTER(ctypes.c_ubyte * len(buf)))[0]
            assert f(pbuf, len(buf)) == total

        run(self, cppyy.gbl.sum_uc_data, buf, total)

        if self.has_byte:
            run(self, cppyy.gbl.sum_byte_data, buf, total)

    def test22_function_pointers(self):
        """Function pointer passing"""

        import os

        # TODO: currently crashes if fast path disabled
        try:
            if os.environ['CPPYY_DISABLE_FASTPATH']:
                return
        except KeyError:
            pass

        import _cppyy as cppyy

        f1 = cppyy.gbl.sum_of_int1
        f2 = cppyy.gbl.sum_of_double
        f3 = cppyy.gbl.call_double_double

        assert 5 == f1(2, 3)
        assert 5. == f2(5., 0.)

        raises(TypeError, f3, f1, 2, 3)

        assert 5. == f3(f2, 5., 0.)<|MERGE_RESOLUTION|>--- conflicted
+++ resolved
@@ -46,21 +46,15 @@
         assert not c.get_bool(); assert not c.get_bool_cr(); assert not c.get_bool_r()
 
         # reading char types
-<<<<<<< HEAD
         assert c.m_char  == b'a'
         assert c.m_schar == b'b'
         assert c.m_uchar == b'c'
-=======
-        assert c.m_char  == 'a'
-        assert c.m_schar == 'b'
-        assert c.m_uchar == 'c'
         assert type(c.m_wchar) == pyunicode
         assert c.m_wchar == u'D'
         assert type(c.m_char16) == pyunicode
         assert c.m_char16 == u'\u00df'
         assert type(c.m_char32) == pyunicode
         assert c.m_char32 == u'\u00df'
->>>>>>> a741833b
 
         # reading integer types
         assert c.m_int8    == - 9; assert c.get_int8_cr()    == - 9; assert c.get_int8_r()    == - 9
@@ -197,11 +191,12 @@
         raises(ValueError, c.set_bool, 10)
 
         # char types through functions
-<<<<<<< HEAD
         c.set_char('c');   assert c.get_char()  == b'c'
         c.set_char(b'b');  assert c.get_char()  == b'b'
         c.set_uchar('e');  assert c.get_uchar() == b'e'
         c.set_uchar(b'd'); assert c.get_uchar() == b'd'
+        c.set_char16(u'\u00f2');     assert c.get_char16() == u'\u00f2'
+        c.set_char32(u'\U0001f31c'); assert c.get_char32() == u'\U0001f31c'
 
         # char types through data members
         c.m_char = 'b';    assert c.get_char()  == b'b'
@@ -212,28 +207,6 @@
         c.m_uchar = 42;    assert c.get_uchar() == str.encode(chr(42))
         c.set_uchar('e');  assert c.m_uchar     == b'e'
         c.set_uchar(43);   assert c.m_uchar     == str.encode(chr(43))
-
-        raises(ValueError, 'c.set_char("string")')
-        raises(ValueError, 'c.set_char(500)')
-        raises(ValueError, 'c.set_uchar("string")')
-        raises(ValueError, 'c.set_uchar(-1)')
-=======
-        c.set_char('c');   assert c.get_char()  == 'c'
-        c.set_uchar('e');  assert c.get_uchar() == 'e'
-        c.set_wchar(u'F'); assert c.get_wchar() == u'F'
-        assert type(c.get_wchar()) == pyunicode
-        c.set_char16(u'\u00f2');     assert c.get_char16() == u'\u00f2'
-        c.set_char32(u'\U0001f31c'); assert c.get_char32() == u'\U0001f31c'
-
-        # char types through data members
-        c.m_char = 'b';    assert c.get_char()  ==     'b'
-        c.m_char = 40;     assert c.get_char()  == chr(40)
-        c.set_char('c');   assert c.m_char      ==     'c'
-        c.set_char(41);    assert c.m_char      == chr(41)
-        c.m_uchar = 'd';   assert c.get_uchar() ==     'd'
-        c.m_uchar = 42;    assert c.get_uchar() == chr(42)
-        c.set_uchar('e');  assert c.m_uchar     ==     'e'
-        c.set_uchar(43);   assert c.m_uchar     == chr(43)
         c.m_wchar = u'G';  assert c.get_wchar() ==    u'G'
         c.set_wchar(u'H'); assert c.m_wchar     ==    u'H'
         c.m_char16 = u'\u00f3';  assert c.get_char16() == u'\u00f3'
@@ -248,7 +221,6 @@
         raises(ValueError, c.set_wchar,  "string")
         raises(ValueError, c.set_char16, "string")
         raises(ValueError, c.set_char32, "string")
->>>>>>> a741833b
 
         # integer types
         names = ['int8', 'uint8', 'short', 'ushort', 'int', 'uint', 'long', 'ulong', 'llong', 'ullong']
@@ -367,15 +339,10 @@
         assert isinstance(c, CppyyTestData)
 
         # char types
-<<<<<<< HEAD
         assert CppyyTestData.s_char    == b'c'
         assert c.s_char                == b'c'
         assert c.s_uchar               == b'u'
         assert CppyyTestData.s_uchar   == b'u'
-=======
-        assert CppyyTestData.s_char     == 'c'
-        assert c.s_char                 == 'c'
-        assert CppyyTestData.s_uchar    == 'u'
         assert c.s_uchar                == 'u'
         assert CppyyTestData.s_wchar    == u'U'
         assert c.s_wchar                == u'U'
@@ -390,7 +357,6 @@
         assert type(CppyyTestData.s_char16) == pyunicode
         assert type(c.s_char32)             == pyunicode
         assert type(CppyyTestData.s_char32) == pyunicode
->>>>>>> a741833b
 
         # integer types
         if self.has_byte:
