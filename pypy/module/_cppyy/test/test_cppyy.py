--- conflicted
+++ resolved
@@ -56,13 +56,9 @@
 
         res = t.get_overload("staticAddOneToInt")(1)
         assert res == 2
-<<<<<<< HEAD
-        res = t.get_overload("staticAddOneToInt").call(None, 1, 2)
-=======
         res = t.get_overload("staticAddOneToInt")(pylong(1))
         assert res == 2
         res = t.get_overload("staticAddOneToInt")(1, 2)
->>>>>>> 658e3bda
         assert res == 4
         res = t.get_overload("staticAddOneToInt")(-1)
         assert res == 0
