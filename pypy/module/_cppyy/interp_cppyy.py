--- conflicted
+++ resolved
@@ -517,11 +517,7 @@
         if asking_for_bound:
             return MethodWithProps(space, self, w_obj)
         else:
-<<<<<<< HEAD
             return self   # unbound methods don't exist in Python 3
-=======
-            return MethodWithProps(space, self, None, w_cls)
->>>>>>> 58037cec
 
     @unwrap_spec(args_w='args_w')
     def call_args(self, args_w):
