import sys

from pypy.interpreter.error import oefmt
from pypy.interpreter.argument import Arguments
from pypy.objspace.std.unicodeobject import W_UnicodeObject

from rpython.rtyper.lltypesystem import rffi, lltype
from rpython.rlib import jit_libffi

from pypy.module._rawffi.interp_rawffi import letter2tp
from pypy.module._cppyy import helper, capi, ffitypes, lowlevelviews

# Executor objects are used to dispatch C++ methods. They are defined by their
# return type only: arguments are converted by Converter objects, and Executors
# only deal with arrays of memory that are either passed to a stub or libffi.
# No argument checking or conversions are done.
#
# If a libffi function is not implemented, FastCallNotPossible is raised. If a
# stub function is missing (e.g. if no reflection info is available for the
# return type), an app-level TypeError is raised.
#
# Executor instances are created by get_executor(<return type name>), see
# below. The name given should be qualified in case there is a specialised,
# exact match for the qualified type.


NULL = lltype.nullptr(jit_libffi.FFI_TYPE_P.TO)

class Executor(object):
    def __init__(self, space, extra):
        pass

    def cffi_type(self, space):
        from pypy.module._cppyy.interp_cppyy import FastCallNotPossible
        raise FastCallNotPossible

    def execute(self, space, cppmethod, cppthis, num_args, args):
        raise oefmt(space.w_TypeError,
                    "return type not available or supported")

    def execute_libffi(self, space, cif_descr, funcaddr, buf):
        from pypy.module._cppyy.interp_cppyy import FastCallNotPossible
        raise FastCallNotPossible


class PtrTypeExecutor(Executor):
    _immutable_fields_ = ['typecode']
    typecode = 'P'

    def cffi_type(self, space):
        state = space.fromcache(ffitypes.State)
        return state.c_voidp

    def execute(self, space, cppmethod, cppthis, num_args, args):
        if hasattr(space, "fake"):
            raise NotImplementedError
        address = capi.c_call_r(space, cppmethod, cppthis, num_args, args)
        ipv = rffi.cast(rffi.UINTPTR_T, address)
        if ipv == rffi.cast(rffi.UINTPTR_T, 0):
            from pypy.module._cppyy import interp_cppyy
            return interp_cppyy.get_nullptr(space)
        shape = letter2tp(space, self.typecode)
        return lowlevelviews.W_LowLevelView(space, shape, sys.maxint/shape.size, ipv)


class VoidExecutor(Executor):
    def cffi_type(self, space):
        state = space.fromcache(ffitypes.State)
        return state.c_void

    def execute(self, space, cppmethod, cppthis, num_args, args):
        capi.c_call_v(space, cppmethod, cppthis, num_args, args)
        return space.w_None

    def execute_libffi(self, space, cif_descr, funcaddr, buf):
        jit_libffi.jit_ffi_call(cif_descr, funcaddr, buf)
        return space.w_None


class NumericExecutorMixin(object):
    _mixin_ = True

    def execute(self, space, cppmethod, cppthis, num_args, args):
        result = self.c_stubcall(space, cppmethod, cppthis, num_args, args)
        return self._wrap_object(space, rffi.cast(self.c_type, result))

    def execute_libffi(self, space, cif_descr, funcaddr, buf):
        jit_libffi.jit_ffi_call(cif_descr, funcaddr, buf)
        result = rffi.ptradd(buf, cif_descr.exchange_result)
        return self._wrap_object(space, rffi.cast(self.c_ptrtype, result)[0])

class NumericRefExecutorMixin(object):
    _mixin_ = True

    def __init__(self, space, extra):
        Executor.__init__(self, space, extra)
        self.do_assign = False
        self.w_item = space.w_None

    def set_item(self, space, w_item):
        self.w_item = w_item
        self.do_assign = True

    def _wrap_reference(self, space, rffiptr):
        if self.do_assign:
            rffiptr[0] = rffi.cast(self.c_type, self._unwrap_object(space, self.w_item))
            self.do_assign = False
        return self._wrap_object(space, rffiptr[0])    # all paths, for rtyper

    def execute(self, space, cppmethod, cppthis, num_args, args):
        result = capi.c_call_r(space, cppmethod, cppthis, num_args, args)
        return self._wrap_reference(space, rffi.cast(self.c_ptrtype, result))

    def execute_libffi(self, space, cif_descr, funcaddr, buf):
        jit_libffi.jit_ffi_call(cif_descr, funcaddr, buf)
        result = rffi.ptradd(buf, cif_descr.exchange_result)
        return self._wrap_reference(space,
            rffi.cast(self.c_ptrtype, rffi.cast(rffi.VOIDPP, result)[0]))

class LongDoubleExecutorMixin(object):
    # Note: not really supported, but returns normal double
    _mixin_ = True

    def execute(self, space, cppmethod, cppthis, num_args, args):
        result = self.c_stubcall(space, cppmethod, cppthis, num_args, args)
        return space.newfloat(result)

    def execute_libffi(self, space, cif_descr, funcaddr, buf):
        from pypy.module._cppyy.interp_cppyy import FastCallNotPossible
        raise FastCallNotPossible

class LongDoubleExecutor(ffitypes.typeid(rffi.LONGDOUBLE), LongDoubleExecutorMixin, Executor):
    _immutable_ = True
    c_stubcall  = staticmethod(capi.c_call_ld)

class LongDoubleRefExecutorMixin(NumericRefExecutorMixin):
    # Note: not really supported, but returns normal double
    _mixin_ = True

    def _wrap_reference(self, space, rffiptr):
        if self.do_assign:
            capi.c_double2longdouble(space, space.float_w(self.w_item), rffiptr)
            self.do_assign = False
            return self.w_item
        return space.newfloat(capi.c_longdouble2double(space, rffiptr))

    def execute(self, space, cppmethod, cppthis, num_args, args):
        result = capi.c_call_r(space, cppmethod, cppthis, num_args, args)
        return self._wrap_reference(space, rffi.cast(self.c_ptrtype, result))

    def execute_libffi(self, space, cif_descr, funcaddr, buf):
        jit_libffi.jit_ffi_call(cif_descr, funcaddr, buf)
        result = rffi.ptradd(buf, cif_descr.exchange_result)
        return self._wrap_reference(space,
            rffi.cast(self.c_ptrtype, rffi.cast(rffi.VOIDPP, result)[0]))

class LongDoubleRefExecutor(ffitypes.typeid(rffi.LONGDOUBLE), LongDoubleRefExecutorMixin, Executor):
    def cffi_type(self, space):
        state = space.fromcache(ffitypes.State)
        return state.c_voidp


class CStringExecutor(Executor):
    def execute(self, space, cppmethod, cppthis, num_args, args):
        vptr = capi.c_call_r(space, cppmethod, cppthis, num_args, args)
        ccp = rffi.cast(rffi.CCHARP, vptr)
        if ccp == rffi.cast(rffi.CCHARP, 0):
            return space.newbytes("")
<<<<<<< HEAD
        result = rffi.charp2str(ccpresult)   # TODO: make it a choice to free
        # debatable whether this should be newtext or newbytes; they are bytes
        # but will be more likely used as text after binding ... probably need
        # to make this configurable on a per-function bases (same as the old
        # char* v.s. byte* problem)
        return space.newtext(result)
=======
        result = rffi.charp2str(ccp)   # TODO: make it a choice to free
        return space.newtext(result)


class CharNExecutor(object):
    _mixin_ = True
    def execute(self, space, cppmethod, cppthis, num_args, args):
        lres = capi.c_call_l(space, cppmethod, cppthis, num_args, args)
        return self._wrap_object(space, lres)

    def execute_libffi(self, space, cif_descr, funcaddr, buf):
        jit_libffi.jit_ffi_call(cif_descr, funcaddr, buf)
        vptr = rffi.ptradd(buf, cif_descr.exchange_result)
        lres = rffi.cast(rffi.LONG, rffi.cast(rffi.LONGP, vptr)[0])
        return self._wrap_object(space, lres)

class WCharExecutor(ffitypes.typeid(lltype.UniChar), CharNExecutor, Executor):
    pass

class Char16Executor(ffitypes.typeid(ffitypes.CHAR16_T), CharNExecutor, Executor):
    pass

class Char32Executor(ffitypes.typeid(ffitypes.CHAR32_T), CharNExecutor, Executor):
    pass
>>>>>>> a741833b


class ConstructorExecutor(Executor):
    def execute(self, space, cppmethod, cpptype, num_args, args):
        from pypy.module._cppyy import interp_cppyy
        newthis = capi.c_constructor(space, cppmethod, cpptype, num_args, args)
        assert lltype.typeOf(newthis) == capi.C_OBJECT
        return space.newlong(rffi.cast(rffi.LONG, newthis))   # really want ptrdiff_t here


class InstanceExecutor(Executor):
    # For return of a C++ instance by value: MyClass func()
    _immutable_fields_ = ['clsdecl']

    def __init__(self, space, clsdecl):
        Executor.__init__(self, space, clsdecl)
        self.clsdecl = clsdecl

    def _wrap_result(self, space, obj):
        from pypy.module._cppyy import interp_cppyy
        return interp_cppyy.wrap_cppinstance(space,
            obj, self.clsdecl, do_cast=False, python_owns=True, fresh=True)

    def execute(self, space, cppmethod, cppthis, num_args, args):
        oresult = capi.c_call_o(space, cppmethod, cppthis, num_args, args, self.clsdecl)
        return self._wrap_result(space, rffi.cast(capi.C_OBJECT, oresult))


class InstancePtrExecutor(InstanceExecutor):
    # For return of a C++ instance by pointer: MyClass* func()

    def cffi_type(self, space):
        state = space.fromcache(ffitypes.State)
        return state.c_voidp

    def _wrap_result(self, space, obj):
        from pypy.module._cppyy import interp_cppyy
        return interp_cppyy.wrap_cppinstance(space, obj, self.clsdecl)

    def execute(self, space, cppmethod, cppthis, num_args, args):
        vptr = capi.c_call_r(space, cppmethod, cppthis, num_args, args)
        return self._wrap_result(space, rffi.cast(capi.C_OBJECT, vptr))

    def execute_libffi(self, space, cif_descr, funcaddr, buf):
        jit_libffi.jit_ffi_call(cif_descr, funcaddr, buf)
        presult = rffi.ptradd(buf, cif_descr.exchange_result)
        obj = rffi.cast(capi.C_OBJECT, rffi.cast(rffi.VOIDPP, presult)[0])
        return self._wrap_result(space, obj)

class InstancePtrPtrExecutor(InstancePtrExecutor):
    # For return of a C++ instance by ptr-to-ptr or ptr-to-ref: MyClass*& func()

    def execute(self, space, cppmethod, cppthis, num_args, args):
        presult = capi.c_call_r(space, cppmethod, cppthis, num_args, args)
        vref = rffi.cast(rffi.VOIDPP, presult)
        return self._wrap_result(space, rffi.cast(capi.C_OBJECT, vref[0]))

    def execute_libffi(self, space, cif_descr, funcaddr, buf):
        from pypy.module._cppyy.interp_cppyy import FastCallNotPossible
        raise FastCallNotPossible


class ComplexExecutor(Executor):
    _immutable_fields_ = ['clsdecl', 'realf', 'imagf']

    def __init__(self, space, clsdecl):
        Executor.__init__(self, space, clsdecl)
        self.clsdecl = clsdecl
        self.realf = self.clsdecl.scope__dispatch__('real', '')
        self.imagf = self.clsdecl.scope__dispatch__('imag', '')

    def _convert2complex(self, space, cmplx):
        w_real = self.realf.call_impl(cmplx, [])
        w_imag = self.imagf.call_impl(cmplx, [])
        return space.newcomplex(space.float_w(w_real), space.float_w(w_imag))

    def execute(self, space, cppmethod, cppthis, num_args, args):
        cmplx = capi.c_call_o(space, cppmethod, cppthis, num_args, args, self.clsdecl)
        pycmplx = self._convert2complex(space, rffi.cast(capi.C_OBJECT, cmplx))
        capi.c_destruct(space, self.clsdecl, cmplx)
        return pycmplx

class ComplexRefExecutor(ComplexExecutor):
    def execute(self, space, cppmethod, cppthis, num_args, args):
        cmplx = capi.c_call_r(space, cppmethod, cppthis, num_args, args)
        return self._convert2complex(space, rffi.cast(capi.C_OBJECT, cmplx))

    def execute_libffi(self, space, cif_descr, funcaddr, buf):
        jit_libffi.jit_ffi_call(cif_descr, funcaddr, buf)
        result = rffi.ptradd(buf, cif_descr.exchange_result)
        return self._convert2complex(space,
            rffi.cast(capi.C_OBJECT, rffi.cast(rffi.VOIDPP, result)[0]))


class StdStringExecutor(InstancePtrExecutor):
    def execute(self, space, cppmethod, cppthis, num_args, args):
        cstr, cstr_len = capi.c_call_s(space, cppmethod, cppthis, num_args, args)
        pystr = rffi.charpsize2str(cstr, cstr_len)
        capi.c_free(space, rffi.cast(rffi.VOIDP, cstr))
        return space.newbytes(pystr) 

    def execute_libffi(self, space, cif_descr, funcaddr, buf):
        from pypy.module._cppyy.interp_cppyy import FastCallNotPossible
        raise FastCallNotPossible

class StdStringRefExecutor(InstancePtrExecutor):
    def __init__(self, space, clsdecl):
        from pypy.module._cppyy import interp_cppyy
        clsdecl = interp_cppyy.scope_byname(space, capi.std_string_name)
        InstancePtrExecutor.__init__(self, space, clsdecl)


class PyObjectExecutor(PtrTypeExecutor):
    def wrap_result(self, space, lresult):
        space.getbuiltinmodule("cpyext")
        from pypy.module.cpyext.pyobject import PyObject, from_ref, make_ref, decref
        result = rffi.cast(PyObject, lresult)
        w_obj = from_ref(space, result)
        if result:
            decref(space, result)
        return w_obj

    def execute(self, space, cppmethod, cppthis, num_args, args):
        if hasattr(space, "fake"):
            raise NotImplementedError
        vptr = capi.c_call_r(space, cppmethod, cppthis, num_args, args)
        return self.wrap_result(space, vptr)

    def execute_libffi(self, space, cif_descr, funcaddr, buf):
        if hasattr(space, "fake"):
            raise NotImplementedError
        jit_libffi.jit_ffi_call(cif_descr, funcaddr, buf)
        result = rffi.ptradd(buf, cif_descr.exchange_result)
        return self.wrap_result(space, rffi.cast(rffi.VOIDPP, result)[0])


class SmartPointerExecutor(InstanceExecutor):
    _immutable_fields_ = ['smartdecl', 'deref']

    def __init__(self, space, smartdecl, raw, deref):
        from pypy.module._cppyy.interp_cppyy import W_CPPClassDecl, get_pythonized_cppclass
        w_raw   = get_pythonized_cppclass(space, raw)
        rawdecl = space.interp_w(W_CPPClassDecl, space.findattr(w_raw, space.newtext("__cppdecl__")))
        InstanceExecutor.__init__(self, space, rawdecl)
        self.smartdecl = smartdecl
        self.deref     = deref

    def _wrap_result(self, space, obj):
        from pypy.module._cppyy import interp_cppyy
        return interp_cppyy.wrap_cppinstance(space, obj, self.clsdecl,
            self.smartdecl, self.deref, do_cast=False, python_owns=True, fresh=True)

class SmartPointerPtrExecutor(InstancePtrExecutor):
    _immutable_fields_ = ['smartdecl', 'deref']

    def __init__(self, space, smartdecl, raw, deref):
        # TODO: share this with SmartPointerExecutor through in mixin
        from pypy.module._cppyy.interp_cppyy import W_CPPClassDecl, get_pythonized_cppclass
        w_raw   = get_pythonized_cppclass(space, raw)
        rawdecl = space.interp_w(W_CPPClassDecl, space.findattr(w_raw, space.newtext("__cppdecl__")))
        InstancePtrExecutor.__init__(self, space, rawdecl)
        self.smartdecl = smartdecl
        self.deref     = deref

    def _wrap_result(self, space, obj):
        from pypy.module._cppyy import interp_cppyy
        # TODO: this is a pointer to a smart pointer, take ownership on the smart one?
        return interp_cppyy.wrap_cppinstance(space, obj, self.clsdecl,
            self.smartdecl, self.deref, do_cast=False)


_executors = {}
def get_executor(space, name):
    # Matching of 'name' to an executor factory goes through up to four levels:
    #   1) full, qualified match
    #   2) drop '&': by-ref is pretty much the same as by-value, python-wise
    #   3) types/classes, either by ref/ptr or by value
    #   4) additional special cases
    #
    # If all fails, a default is used, which can be ignored at least until use.

    # original, exact match
    try:
        return _executors[name](space, None)
    except KeyError:
        pass

    # resolved, exact match
    name = capi.c_resolve_name(space, name)
    try:
        return _executors[name](space, None)
    except KeyError:
        pass

    compound = helper.compound(name)
    clean_name = capi.c_resolve_name(space, helper.clean_type(name))

    # clean lookup
    try:
        return _executors[clean_name+compound](space, None)
    except KeyError:
        pass

    # drop '&': by-ref is pretty much the same as by-value, python-wise
    if compound and compound[len(compound)-1] == '&':
        # TODO: this does not actually work with Reflex (?)
        try:
            return _executors[clean_name](space, None)
        except KeyError:
            pass

    # types/classes, either by ref/ptr or by value
    from pypy.module._cppyy import interp_cppyy
    cppclass = interp_cppyy.scope_byname(space, clean_name)
    if cppclass:
        # type check for the benefit of the annotator
        from pypy.module._cppyy.interp_cppyy import W_CPPClassDecl
        clsdecl = space.interp_w(W_CPPClassDecl, cppclass, can_be_None=False)

        # check smart pointer type
        check_smart = capi.c_smartptr_info(space, clean_name)
        if check_smart[0]:
            if compound == '':
                return SmartPointerExecutor(space, clsdecl, check_smart[1], check_smart[2])
            elif compound == '*' or compound == '&':
                return SmartPointerPtrExecutor(space, clsdecl, check_smart[1], check_smart[2])
            # fall through: can still return smart pointer in non-smart way

        if clean_name.find('std::complex', 0, 12) == 0 and\
               (0 < clean_name.find('double') or 0 < clean_name.find('float')):
            if compound == '':
                return ComplexExecutor(space, clsdecl)
            elif compound == '&':
                return ComplexRefExecutor(space, clsdecl)

        if compound == '':
            return InstanceExecutor(space, clsdecl)
        elif compound == '*' or compound == '&':
            return InstancePtrExecutor(space, clsdecl)
        elif compound == '**' or compound == '*&':
            return InstancePtrPtrExecutor(space, clsdecl)
    elif "(anonymous)" in name:
        # special case: enum w/o a type name
        return _executors["internal_enum_type_t"](space, None)

    # 4) additional special cases
    if compound == '*':
        return _executors['void*'](space, None)  # allow at least passing of the pointer

    # currently used until proper lazy instantiation available in interp_cppyy
    return Executor(space, None)
 

_executors["void"]                = VoidExecutor
_executors["void*"]               = PtrTypeExecutor
_executors["const char*"]         = CStringExecutor
_executors["wchar_t"]             = WCharExecutor
_executors["char16_t"]            = Char16Executor
_executors["char32_t"]            = Char32Executor

# long double not really supported: narrows to double
_executors["long double"]          = LongDoubleExecutor
_executors["long double&"]         = LongDoubleRefExecutor

# special cases (note: 'string' aliases added below)
_executors["constructor"]         = ConstructorExecutor

_executors["std::basic_string<char>"]         = StdStringExecutor
_executors["const std::basic_string<char>&"]  = StdStringRefExecutor
_executors["std::basic_string<char>&"]        = StdStringRefExecutor

_executors["PyObject*"]           = PyObjectExecutor

# add basic (builtin) executors
def _build_basic_executors():
    "NOT_RPYTHON"
    type_info = (
        (bool,               capi.c_call_b,      ("bool",)),
        # TODO: either signed or unsigned is correct for a given platform ...
        (rffi.CHAR,          capi.c_call_c,      ("char", "unsigned char", "signed char")),
        (ffitypes.INT8_T,    capi.c_call_c,      ("int8_t",)),
        (ffitypes.UINT8_T,   capi.c_call_c,      ("uint8_t", "std::byte", "byte",)),
        (rffi.SHORT,         capi.c_call_h,      ("short", "short int", "unsigned short", "unsigned short int")),
        (rffi.INT,           capi.c_call_i,      ("int", "internal_enum_type_t")),
        (rffi.UINT,          capi.c_call_l,      ("unsigned", "unsigned int")),
        (rffi.LONG,          capi.c_call_l,      ("long", "long int")),
        (rffi.ULONG,         capi.c_call_l,      ("unsigned long", "unsigned long int")),
        (rffi.LONGLONG,      capi.c_call_ll,     ("long long", "long long int", "Long64_t")),
        (rffi.ULONGLONG,     capi.c_call_ll,     ("unsigned long long", "unsigned long long int", "ULong64_t")),
        (rffi.FLOAT,         capi.c_call_f,      ("float",)),
        (rffi.DOUBLE,        capi.c_call_d,      ("double",)),
#        (rffi.LONGDOUBLE, capi.c_call_ld,  ("long double",)),
    )

    for c_type, stub, names in type_info:
        class BasicExecutor(ffitypes.typeid(c_type), NumericExecutorMixin, Executor):
            _immutable_ = True
            c_stubcall  = staticmethod(stub)
        class BasicRefExecutor(ffitypes.typeid(c_type), NumericRefExecutorMixin, Executor):
            def cffi_type(self, space):
                state = space.fromcache(ffitypes.State)
                return state.c_voidp
        for name in names:
            _executors[name]              = BasicExecutor
            _executors[name+'&']          = BasicRefExecutor
            _executors['const '+name+'&'] = BasicRefExecutor     # no copy needed for builtins
_build_basic_executors()

# create the pointer executors; all real work is in the PtrTypeExecutor, since
# all pointer types are of the same size
def _build_ptr_executors():
    "NOT_RPYTHON"
    ptr_info = (
        ('b', ("bool",)),     # really unsigned char, but this works ...
        ('h', ("short int", "short")),
        ('H', ("unsigned short int", "unsigned short")),
        ('i', ("int",)),
        ('I', ("unsigned int", "unsigned")),
        ('l', ("long int", "long")),
        ('L', ("unsigned long int", "unsigned long")),
        ('f', ("float",)),
        ('d', ("double",)),
    )

    for tcode, names in ptr_info:
        class PtrExecutor(PtrTypeExecutor):
            _immutable_fields_ = ['typecode']
            typecode = tcode
        for name in names:
            _executors[name+'*'] = PtrExecutor
_build_ptr_executors()

# add another set of aliased names
def _add_aliased_executors():
    "NOT_RPYTHON"
    aliases = (
        ("const char*",                     "char*"),

        ("std::basic_string<char>",         "std::string"),
        ("const std::basic_string<char>&",  "const std::string&"),
        ("std::basic_string<char>&",        "std::string&"),

        ("PyObject*",                       "_object*"),
    )

    for c_type, alias in aliases:
        _executors[alias] = _executors[c_type]
_add_aliased_executors()<|MERGE_RESOLUTION|>--- conflicted
+++ resolved
@@ -166,15 +166,12 @@
         ccp = rffi.cast(rffi.CCHARP, vptr)
         if ccp == rffi.cast(rffi.CCHARP, 0):
             return space.newbytes("")
-<<<<<<< HEAD
-        result = rffi.charp2str(ccpresult)   # TODO: make it a choice to free
+        result = rffi.charp2str(ccp)   # TODO: make it a choice to free
         # debatable whether this should be newtext or newbytes; they are bytes
         # but will be more likely used as text after binding ... probably need
         # to make this configurable on a per-function bases (same as the old
         # char* v.s. byte* problem)
         return space.newtext(result)
-=======
-        result = rffi.charp2str(ccp)   # TODO: make it a choice to free
         return space.newtext(result)
 
 
@@ -198,7 +195,6 @@
 
 class Char32Executor(ffitypes.typeid(ffitypes.CHAR32_T), CharNExecutor, Executor):
     pass
->>>>>>> a741833b
 
 
 class ConstructorExecutor(Executor):
