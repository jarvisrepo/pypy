--- conflicted
+++ resolved
@@ -495,19 +495,11 @@
 def c_call_b(space, cppmeth, cppobj, nargs, cargs):
     args = [_ArgM(cppmeth), _ArgO(cppobj), _ArgI(nargs), _ArgP(cargs)]
     return rffi.cast(rffi.UCHAR, space.c_uint_w(call_capi(space, 'call_b', args)))
-<<<<<<< HEAD
-def c_call_c(space, cppmethod, cppobject, nargs, cargs):
-    args = [_ArgH(cppmethod), _ArgH(cppobject), _ArgL(nargs), _ArgP(cargs)]
+def c_call_c(space, cppmeth, cppobj, nargs, cargs):
+    args = [_ArgM(cppmeth), _ArgO(cppobj), _ArgI(nargs), _ArgP(cargs)]
     return rffi.cast(rffi.CHAR, space.bytes_w(call_capi(space, 'call_c', args))[0])
-def c_call_h(space, cppmethod, cppobject, nargs, cargs):
-    args = [_ArgH(cppmethod), _ArgH(cppobject), _ArgL(nargs), _ArgP(cargs)]
-=======
-def c_call_c(space, cppmeth, cppobj, nargs, cargs):
-    args = [_ArgM(cppmeth), _ArgO(cppobj), _ArgI(nargs), _ArgP(cargs)]
-    return rffi.cast(rffi.CHAR, space.text_w(call_capi(space, 'call_c', args))[0])
 def c_call_h(space, cppmeth, cppobj, nargs, cargs):
     args = [_ArgM(cppmeth), _ArgO(cppobj), _ArgI(nargs), _ArgP(cargs)]
->>>>>>> a741833b
     return rffi.cast(rffi.SHORT, space.int_w(call_capi(space, 'call_h', args)))
 def c_call_i(space, cppmeth, cppobj, nargs, cargs):
     args = [_ArgM(cppmeth), _ArgO(cppobj), _ArgI(nargs), _ArgP(cargs)]
