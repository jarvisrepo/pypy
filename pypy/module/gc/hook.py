from rpython.memory.gc.hook import GcHooks
from rpython.memory.gc import incminimark
from rpython.rlib import rgc
from rpython.rlib.nonconst import NonConstant
from rpython.rlib.rarithmetic import r_uint, r_longlong, longlongmax
from pypy.interpreter.gateway import interp2app, unwrap_spec, WrappedDefault
from pypy.interpreter.baseobjspace import W_Root
from pypy.interpreter.typedef import TypeDef, interp_attrproperty, GetSetProperty
from pypy.interpreter.executioncontext import AsyncAction

inf = float("inf")

class LowLevelGcHooks(GcHooks):
    """
    These are the low-level hooks which are called directly from the GC.

    They can't do much, because the base class marks the methods as
    @rgc.no_collect.

    This is expected to be a singleton, created by space.fromcache, and it is
    integrated with the translation by targetpypystandalone.get_gchooks
    """

    def __init__(self, space):
        self.space = space
        self.w_hooks = space.fromcache(W_AppLevelHooks)

    def is_gc_minor_enabled(self):
        return self.w_hooks.gc_minor_enabled

    def is_gc_collect_step_enabled(self):
        return self.w_hooks.gc_collect_step_enabled

    def is_gc_collect_enabled(self):
        return self.w_hooks.gc_collect_enabled

    def on_gc_minor(self, duration, total_memory_used, pinned_objects):
        action = self.w_hooks.gc_minor
        action.count += 1
        action.duration += duration
        action.duration_min = min(action.duration_min, duration)
        action.duration_max = max(action.duration_max, duration)
        action.total_memory_used = total_memory_used
        action.pinned_objects = pinned_objects
        action.fire()

    def on_gc_collect_step(self, duration, oldstate, newstate):
        action = self.w_hooks.gc_collect_step
        action.count += 1
        action.duration += duration
        action.duration_min = min(action.duration_min, duration)
        action.duration_max = max(action.duration_max, duration)
        action.oldstate = oldstate
        action.newstate = newstate
        action.fire()

    def on_gc_collect(self, num_major_collects,
                      arenas_count_before, arenas_count_after,
                      arenas_bytes, rawmalloc_bytes_before,
                      rawmalloc_bytes_after):
        action = self.w_hooks.gc_collect
        action.count += 1
        action.num_major_collects = num_major_collects
        action.arenas_count_before = arenas_count_before
        action.arenas_count_after = arenas_count_after
        action.arenas_bytes = arenas_bytes
        action.rawmalloc_bytes_before = rawmalloc_bytes_before
        action.rawmalloc_bytes_after = rawmalloc_bytes_after
        action.fire()


class W_AppLevelHooks(W_Root):

    def __init__(self, space):
        self.space = space
        self.gc_minor_enabled = False
        self.gc_collect_step_enabled = False
        self.gc_collect_enabled = False
        self.gc_minor = GcMinorHookAction(space)
        self.gc_collect_step = GcCollectStepHookAction(space)
        self.gc_collect = GcCollectHookAction(space)

    def descr_get_on_gc_minor(self, space):
        return self.gc_minor.w_callable

    def descr_set_on_gc_minor(self, space, w_obj):
        self.gc_minor_enabled = not space.is_none(w_obj)
        self.gc_minor.w_callable = w_obj
        self.gc_minor.fix_annotation()

    def descr_get_on_gc_collect_step(self, space):
        return self.gc_collect_step.w_callable

    def descr_set_on_gc_collect_step(self, space, w_obj):
        self.gc_collect_step_enabled = not space.is_none(w_obj)
        self.gc_collect_step.w_callable = w_obj
        self.gc_collect_step.fix_annotation()

    def descr_get_on_gc_collect(self, space):
        return self.gc_collect.w_callable

    def descr_set_on_gc_collect(self, space, w_obj):
        self.gc_collect_enabled = not space.is_none(w_obj)
        self.gc_collect.w_callable = w_obj
        self.gc_collect.fix_annotation()

    def descr_set(self, space, w_obj):
        w_a = space.getattr(w_obj, space.newtext('on_gc_minor'))
        w_b = space.getattr(w_obj, space.newtext('on_gc_collect_step'))
        w_c = space.getattr(w_obj, space.newtext('on_gc_collect'))
        self.descr_set_on_gc_minor(space, w_a)
        self.descr_set_on_gc_collect_step(space, w_b)
        self.descr_set_on_gc_collect(space, w_c)

    def descr_reset(self, space):
        self.descr_set_on_gc_minor(space, space.w_None)
        self.descr_set_on_gc_collect_step(space, space.w_None)
        self.descr_set_on_gc_collect(space, space.w_None)


class NoRecursiveAction(AsyncAction):
    depth = 0

    def perform(self, ec, frame):
        if self.depth == 0:
            try:
                self.depth += 1
                return self._do_perform(ec, frame)
            finally:
                self.depth -= 1


class GcMinorHookAction(NoRecursiveAction):
    total_memory_used = 0
    pinned_objects = 0

    def __init__(self, space):
        NoRecursiveAction.__init__(self, space)
        self.w_callable = space.w_None
        self.reset()

    def reset(self):
        self.count = 0
        self.duration = 0.0
        self.duration_min = inf
        self.duration_max = 0.0

    def fix_annotation(self):
        # the annotation of the class and its attributes must be completed
        # BEFORE we do the gc transform; this makes sure that everything is
        # annotated with the correct types
        if NonConstant(False):
            self.count = NonConstant(-42)
            self.duration = NonConstant(-53.2)
            self.duration_min = NonConstant(-53.2)
            self.duration_max = NonConstant(-53.2)
            self.total_memory_used = NonConstant(r_uint(42))
            self.pinned_objects = NonConstant(-42)
            self.fire()

    def _do_perform(self, ec, frame):
        w_stats = W_GcMinorStats(
            self.count,
            self.duration,
            self.duration_min,
            self.duration_max,
            self.total_memory_used,
            self.pinned_objects)
        self.reset()
        self.space.call_function(self.w_callable, w_stats)


class GcCollectStepHookAction(NoRecursiveAction):
    oldstate = 0
    newstate = 0

    def __init__(self, space):
        NoRecursiveAction.__init__(self, space)
        self.w_callable = space.w_None
        self.reset()

    def reset(self):
        self.count = 0
        self.duration = 0.0
        self.duration_min = inf
        self.duration_max = 0.0

    def fix_annotation(self):
        # the annotation of the class and its attributes must be completed
        # BEFORE we do the gc transform; this makes sure that everything is
        # annotated with the correct types
        if NonConstant(False):
            self.count = NonConstant(-42)
            self.duration = NonConstant(-53.2)
            self.duration_min = NonConstant(-53.2)
            self.duration_max = NonConstant(-53.2)
            self.oldstate = NonConstant(-42)
            self.newstate = NonConstant(-42)
            self.fire()

    def _do_perform(self, ec, frame):
        w_stats = W_GcCollectStepStats(
            self.count,
            self.duration,
            self.duration_min,
            self.duration_max,
            self.oldstate,
            self.newstate,
            rgc.is_done__states(self.oldstate, self.newstate))
        self.reset()
        self.space.call_function(self.w_callable, w_stats)


class GcCollectHookAction(NoRecursiveAction):
    num_major_collects = 0
    arenas_count_before = 0
    arenas_count_after = 0
    arenas_bytes = 0
    rawmalloc_bytes_before = 0
    rawmalloc_bytes_after = 0

    def __init__(self, space):
        NoRecursiveAction.__init__(self, space)
        self.w_callable = space.w_None
        self.reset()

    def reset(self):
        self.count = 0

    def fix_annotation(self):
        # the annotation of the class and its attributes must be completed
        # BEFORE we do the gc transform; this makes sure that everything is
        # annotated with the correct types
        if NonConstant(False):
            self.count = NonConstant(-42)
            self.num_major_collects = NonConstant(-42)
            self.arenas_count_before = NonConstant(-42)
            self.arenas_count_after = NonConstant(-42)
            self.arenas_bytes = NonConstant(r_uint(42))
            self.rawmalloc_bytes_before = NonConstant(r_uint(42))
            self.rawmalloc_bytes_after = NonConstant(r_uint(42))
            self.fire()

    def _do_perform(self, ec, frame):
        w_stats = W_GcCollectStats(self.count,
                                   self.num_major_collects,
                                   self.arenas_count_before,
                                   self.arenas_count_after,
                                   self.arenas_bytes,
                                   self.rawmalloc_bytes_before,
                                   self.rawmalloc_bytes_after)
        self.reset()
        self.space.call_function(self.w_callable, w_stats)


class W_GcMinorStats(W_Root):

    def __init__(self, count, duration, duration_min, duration_max,
                 total_memory_used, pinned_objects):
        self.count = count
        self.duration = duration
        self.duration_min = duration_min
        self.duration_max = duration_max
        self.total_memory_used = total_memory_used
        self.pinned_objects = pinned_objects


class W_GcCollectStepStats(W_Root):
    # NOTE: this is specific to incminimark: if we want to integrate the
    # applevel gc module with another gc, we probably need a more general
    # approach to this.
    #
    # incminimark has 4 GC states: scanning, marking, sweeping and
    # finalizing. However, from the user point of view, we have an additional
    # "virtual" state: USERDEL, which represent when we run applevel
    # finalizers after having completed a GC major collection. This state is
    # never explicitly visible when using hooks, but it is used for the return
    # value of gc.collect_step (see interp_gc.py)
    STATE_SCANNING = incminimark.STATE_SCANNING
    STATE_MARKING = incminimark.STATE_MARKING
    STATE_SWEEPING = incminimark.STATE_SWEEPING
    STATE_FINALIZING = incminimark.STATE_FINALIZING
    STATE_USERDEL = incminimark.STATE_FINALIZING + 1 # used by StepCollector
    GC_STATES = tuple(incminimark.GC_STATES + ['USERDEL'])

    def __init__(self, count, duration, duration_min, duration_max,
                 oldstate, newstate, major_is_done):
        self.count = count
        self.duration = duration
        self.duration_min = duration_min
        self.duration_max = duration_max
        self.oldstate = oldstate
        self.newstate = newstate
        self.major_is_done = major_is_done


class W_GcCollectStats(W_Root):
    def __init__(self, count, num_major_collects,
                 arenas_count_before, arenas_count_after,
                 arenas_bytes, rawmalloc_bytes_before,
                 rawmalloc_bytes_after):
        self.count = count
        self.num_major_collects = num_major_collects
        self.arenas_count_before = arenas_count_before
        self.arenas_count_after = arenas_count_after
        self.arenas_bytes = arenas_bytes
        self.rawmalloc_bytes_before = rawmalloc_bytes_before
        self.rawmalloc_bytes_after = rawmalloc_bytes_after


# just a shortcut to make the typedefs shorter
def wrap_many(cls, names):
    d = {}
    for name in names:
        if "duration" in name:
            wrapfn = "newfloat"
        else:
            wrapfn = "newint"
        d[name] = interp_attrproperty(name, cls=cls, wrapfn=wrapfn)
    return d


W_AppLevelHooks.typedef = TypeDef(
    "GcHooks",
    on_gc_minor = GetSetProperty(
        W_AppLevelHooks.descr_get_on_gc_minor,
        W_AppLevelHooks.descr_set_on_gc_minor),

    on_gc_collect_step = GetSetProperty(
        W_AppLevelHooks.descr_get_on_gc_collect_step,
        W_AppLevelHooks.descr_set_on_gc_collect_step),

    on_gc_collect = GetSetProperty(
        W_AppLevelHooks.descr_get_on_gc_collect,
        W_AppLevelHooks.descr_set_on_gc_collect),

    set = interp2app(W_AppLevelHooks.descr_set),
    reset = interp2app(W_AppLevelHooks.descr_reset),
    )

W_GcMinorStats.typedef = TypeDef(
    "GcMinorStats",
    **wrap_many(W_GcMinorStats, (
        "count",
        "duration",
        "duration_min",
        "duration_max",
        "total_memory_used",
        "pinned_objects"))
    )

W_GcCollectStepStats.typedef = TypeDef(
    "GcCollectStepStats",
<<<<<<< HEAD
    STATE_SCANNING = W_GcCollectStepStats.STATE_SCANNING,
    STATE_MARKING = W_GcCollectStepStats.STATE_MARKING,
    STATE_SWEEPING = W_GcCollectStepStats.STATE_SWEEPING,
    STATE_FINALIZING = W_GcCollectStepStats.STATE_FINALIZING,
    STATE_USERDEL = W_GcCollectStepStats.STATE_USERDEL,
    GC_STATES = tuple(W_GcCollectStepStats.GC_STATES),
    major_is_done = interp_attrproperty(
        "major_is_done",
        cls=W_GcCollectStepStats,
        wrapfn="newbool"),
    **wrap_many_ints(W_GcCollectStepStats, (
=======
    STATE_SCANNING = incminimark.STATE_SCANNING,
    STATE_MARKING = incminimark.STATE_MARKING,
    STATE_SWEEPING = incminimark.STATE_SWEEPING,
    STATE_FINALIZING = incminimark.STATE_FINALIZING,
    GC_STATES = tuple(incminimark.GC_STATES),
    **wrap_many(W_GcCollectStepStats, (
>>>>>>> f6369566
        "count",
        "duration",
        "duration_min",
        "duration_max",
        "oldstate",
        "newstate"))
    )

W_GcCollectStats.typedef = TypeDef(
    "GcCollectStats",
    **wrap_many(W_GcCollectStats, (
        "count",
        "num_major_collects",
        "arenas_count_before",
        "arenas_count_after",
        "arenas_bytes",
        "rawmalloc_bytes_before",
        "rawmalloc_bytes_after"))
    )<|MERGE_RESOLUTION|>--- conflicted
+++ resolved
@@ -351,7 +351,6 @@
 
 W_GcCollectStepStats.typedef = TypeDef(
     "GcCollectStepStats",
-<<<<<<< HEAD
     STATE_SCANNING = W_GcCollectStepStats.STATE_SCANNING,
     STATE_MARKING = W_GcCollectStepStats.STATE_MARKING,
     STATE_SWEEPING = W_GcCollectStepStats.STATE_SWEEPING,
@@ -362,15 +361,7 @@
         "major_is_done",
         cls=W_GcCollectStepStats,
         wrapfn="newbool"),
-    **wrap_many_ints(W_GcCollectStepStats, (
-=======
-    STATE_SCANNING = incminimark.STATE_SCANNING,
-    STATE_MARKING = incminimark.STATE_MARKING,
-    STATE_SWEEPING = incminimark.STATE_SWEEPING,
-    STATE_FINALIZING = incminimark.STATE_FINALIZING,
-    GC_STATES = tuple(incminimark.GC_STATES),
     **wrap_many(W_GcCollectStepStats, (
->>>>>>> f6369566
         "count",
         "duration",
         "duration_min",
