from pypy.interpreter.gateway import unwrap_spec
from pypy.interpreter.error import oefmt
from rpython.rlib import rgc


@unwrap_spec(generation=int)
def collect(space, generation=0):
    "Run a full collection.  The optional argument is ignored."
    # First clear the method and the map cache.
    # See test_gc for an example of why.
    from pypy.objspace.std.typeobject import MethodCache
    from pypy.objspace.std.mapdict import MapAttrCache
    cache = space.fromcache(MethodCache)
    cache.clear()
    cache = space.fromcache(MapAttrCache)
    cache.clear()

    rgc.collect()
<<<<<<< HEAD
    return space.newint(0)
=======

    # if we are running in gc.disable() mode but gc.collect() is called,
    # we should still call the finalizers now.  We do this as an attempt
    # to get closer to CPython's behavior: in Py3.5 some tests
    # specifically rely on that.  This is similar to how, in CPython, an
    # explicit gc.collect() will invoke finalizers from cycles and fully
    # ignore the gc.disable() mode.
    temp_reenable = not space.user_del_action.enabled_at_app_level
    if temp_reenable:
        enable_finalizers(space)
    try:
        # fetch the pending finalizers from the queue, where they are
        # likely to have been added by rgc.collect() above, and actually
        # run them now.  This forces them to run before this function
        # returns, and also always in the enable_finalizers() mode.
        space.user_del_action._run_finalizers()
    finally:
        if temp_reenable:
            disable_finalizers(space)

    return space.wrap(0)
>>>>>>> d0b44928

def enable(space):
    """Non-recursive version.  Enable finalizers now.
    If they were already enabled, no-op.
    If they were disabled even several times, enable them anyway.
    """
    if not space.user_del_action.enabled_at_app_level:
        space.user_del_action.enabled_at_app_level = True
        enable_finalizers(space)

def disable(space):
    """Non-recursive version.  Disable finalizers now.  Several calls
    to this function are ignored.
    """
    if space.user_del_action.enabled_at_app_level:
        space.user_del_action.enabled_at_app_level = False
        disable_finalizers(space)

def isenabled(space):
    return space.newbool(space.user_del_action.enabled_at_app_level)

def enable_finalizers(space):
    uda = space.user_del_action
    if uda.finalizers_lock_count == 0:
        raise oefmt(space.w_ValueError, "finalizers are already enabled")
    uda.finalizers_lock_count -= 1
    if uda.finalizers_lock_count == 0:
        pending = uda.pending_with_disabled_del
        uda.pending_with_disabled_del = None
        if pending is not None:
            for i in range(len(pending)):
                uda._call_finalizer(pending[i])
                pending[i] = None   # clear the list as we progress

def disable_finalizers(space):
    uda = space.user_del_action
    uda.finalizers_lock_count += 1
    if uda.pending_with_disabled_del is None:
        uda.pending_with_disabled_del = []

# ____________________________________________________________

@unwrap_spec(filename='str0')
def dump_heap_stats(space, filename):
    tb = rgc._heap_stats()
    if not tb:
        raise oefmt(space.w_RuntimeError, "Wrong GC")
    f = open(filename, mode="w")
    for i in range(len(tb)):
        f.write("%d %d " % (tb[i].count, tb[i].size))
        f.write(",".join([str(tb[i].links[j]) for j in range(len(tb))]) + "\n")
    f.close()<|MERGE_RESOLUTION|>--- conflicted
+++ resolved
@@ -16,9 +16,6 @@
     cache.clear()
 
     rgc.collect()
-<<<<<<< HEAD
-    return space.newint(0)
-=======
 
     # if we are running in gc.disable() mode but gc.collect() is called,
     # we should still call the finalizers now.  We do this as an attempt
@@ -39,8 +36,7 @@
         if temp_reenable:
             disable_finalizers(space)
 
-    return space.wrap(0)
->>>>>>> d0b44928
+    return space.newint(0)
 
 def enable(space):
     """Non-recursive version.  Enable finalizers now.
