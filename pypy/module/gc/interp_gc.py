from pypy.interpreter.gateway import unwrap_spec
from pypy.interpreter.error import oefmt
from rpython.rlib import rgc


@unwrap_spec(generation=int)
def collect(space, generation=0):
    "Run a full collection.  The optional argument is ignored."
    # First clear the method and the map cache.
    # See test_gc for an example of why.
    from pypy.objspace.std.typeobject import MethodCache
    from pypy.objspace.std.mapdict import MapAttrCache
    cache = space.fromcache(MethodCache)
    cache.clear()
    cache = space.fromcache(MapAttrCache)
    cache.clear()

    rgc.collect()
<<<<<<< HEAD

    # if we are running in gc.disable() mode but gc.collect() is called,
    # we should still call the finalizers now.  We do this as an attempt
    # to get closer to CPython's behavior: in Py3.5 some tests
    # specifically rely on that.  This is similar to how, in CPython, an
    # explicit gc.collect() will invoke finalizers from cycles and fully
    # ignore the gc.disable() mode.
    temp_reenable = not space.user_del_action.enabled_at_app_level
    if temp_reenable:
        enable_finalizers(space)
    try:
        # fetch the pending finalizers from the queue, where they are
        # likely to have been added by rgc.collect() above, and actually
        # run them now.  This forces them to run before this function
        # returns, and also always in the enable_finalizers() mode.
        space.user_del_action._run_finalizers()
    finally:
        if temp_reenable:
            disable_finalizers(space)

    return space.wrap(0)
=======
    return space.newint(0)
>>>>>>> cc046c66

def enable(space):
    """Non-recursive version.  Enable finalizers now.
    If they were already enabled, no-op.
    If they were disabled even several times, enable them anyway.
    """
    if not space.user_del_action.enabled_at_app_level:
        space.user_del_action.enabled_at_app_level = True
        enable_finalizers(space)

def disable(space):
    """Non-recursive version.  Disable finalizers now.  Several calls
    to this function are ignored.
    """
    if space.user_del_action.enabled_at_app_level:
        space.user_del_action.enabled_at_app_level = False
        disable_finalizers(space)

def isenabled(space):
    return space.newbool(space.user_del_action.enabled_at_app_level)

def enable_finalizers(space):
    uda = space.user_del_action
    if uda.finalizers_lock_count == 0:
        raise oefmt(space.w_ValueError, "finalizers are already enabled")
    uda.finalizers_lock_count -= 1
    if uda.finalizers_lock_count == 0:
        pending = uda.pending_with_disabled_del
        uda.pending_with_disabled_del = None
        if pending is not None:
            for i in range(len(pending)):
                uda._call_finalizer(pending[i])
                pending[i] = None   # clear the list as we progress

def disable_finalizers(space):
    uda = space.user_del_action
    uda.finalizers_lock_count += 1
    if uda.pending_with_disabled_del is None:
        uda.pending_with_disabled_del = []

# ____________________________________________________________

@unwrap_spec(filename='str0')
def dump_heap_stats(space, filename):
    tb = rgc._heap_stats()
    if not tb:
        raise oefmt(space.w_RuntimeError, "Wrong GC")
    f = open(filename, mode="w")
    for i in range(len(tb)):
        f.write("%d %d " % (tb[i].count, tb[i].size))
        f.write(",".join([str(tb[i].links[j]) for j in range(len(tb))]) + "\n")
    f.close()<|MERGE_RESOLUTION|>--- conflicted
+++ resolved
@@ -16,7 +16,6 @@
     cache.clear()
 
     rgc.collect()
-<<<<<<< HEAD
 
     # if we are running in gc.disable() mode but gc.collect() is called,
     # we should still call the finalizers now.  We do this as an attempt
@@ -37,10 +36,7 @@
         if temp_reenable:
             disable_finalizers(space)
 
-    return space.wrap(0)
-=======
     return space.newint(0)
->>>>>>> cc046c66
 
 def enable(space):
     """Non-recursive version.  Enable finalizers now.
