--- conflicted
+++ resolved
@@ -202,11 +202,7 @@
 def get_typeids_z(space):
     a = rgc.get_typeids_z()
     s = ''.join([a[i] for i in range(len(a))])
-<<<<<<< HEAD
     return space.newbytes(s)
-=======
-    return space.newtext(s)
->>>>>>> 681e076a
 
 def get_typeids_list(space):
     l = rgc.get_typeids_list()
