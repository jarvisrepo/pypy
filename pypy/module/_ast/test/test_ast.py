--- conflicted
+++ resolved
@@ -4,14 +4,7 @@
     spaceconfig = dict(usemodules=['struct'])
 
     def setup_class(cls):
-<<<<<<< HEAD
-        cls.space = gettestobjspace(usemodules=['struct', 'itertools'])
-        cls.w_ast = cls.space.appexec([], """():
-    import _ast
-    return _ast""")
-=======
         cls.w_ast = cls.space.getbuiltinmodule('_ast')
->>>>>>> 0c0bd860
 
     def w_get_ast(self, source, mode="exec"):
         ast = self.ast
