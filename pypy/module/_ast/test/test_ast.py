--- conflicted
+++ resolved
@@ -390,53 +390,35 @@
         mod.body[0].body[0].handlers[0].lineno = 7
         mod.body[0].body[0].handlers[1].lineno = 6
         code = compile(mod, "<test>", "exec")
-<<<<<<< HEAD
-
-=======
         
->>>>>>> 9595fd97
     def test_dict_astNode(self):
         import ast
         num_node = ast.Num(n=2, lineno=2, col_offset=3)
         dict_res = num_node.__dict__
         assert dict_res == {'n':2, 'lineno':2, 'col_offset':3}
 
-<<<<<<< HEAD
     
-=======
->>>>>>> 9595fd97
     def test_issue1673_Num_notfullinit(self):
         import ast
         import copy
         num_node = ast.Num(n=2,lineno=2)
         assert num_node.n == 2
         assert num_node.lineno == 2
-<<<<<<< HEAD
-        num_node = copy.deepcopy(num_node)
+        num_node2 = copy.deepcopy(num_node)
 
     def test_issue1673_Num_fullinit(self):
         import ast
         import copy
-=======
-        num_node2 = copy.deepcopy(num_node)
-
-    def test_issue1673_Num_fullinit(self):
-        import ast
-        import copy 
->>>>>>> 9595fd97
         num_node = ast.Num(n=2,lineno=2,col_offset=3)
         num_node2 = copy.deepcopy(num_node)
         assert num_node.n == num_node2.n
         assert num_node.lineno == num_node2.lineno
         assert num_node.col_offset == num_node2.col_offset
-<<<<<<< HEAD
         dict_res = num_node2.__dict__
         assert dict_res == {'n':2, 'lineno':2, 'col_offset':3}
 
           
-=======
             
->>>>>>> 9595fd97
     def test_issue1673_Str(self):
         import ast
         import copy
@@ -444,8 +426,5 @@
         assert str_node.n == 2
         assert str_node.lineno == 2
         str_node2 = copy.deepcopy(str_node)
-<<<<<<< HEAD
         dict_res = str_node2.__dict__
         assert dict_res == {'n':2, 'lineno':2}
-=======
->>>>>>> 9595fd97
