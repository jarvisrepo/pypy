import py


class AppTestAST:
    spaceconfig = {
        "usemodules": ['struct', 'binascii'],
    }

    def setup_class(cls):
        cls.w_ast = cls.space.getbuiltinmodule('_ast')

    def w_get_ast(self, source, mode="exec"):
        ast = self.ast
        mod = compile(source, "<test>", mode, ast.PyCF_ONLY_AST)
        assert isinstance(mod, ast.mod)
        return mod

    def test_module(self):
        ast = self.ast
        assert isinstance(ast.__version__, str)

    def test_flags(self):
        from copy_reg import _HEAPTYPE
        assert self.ast.AST.__flags__ & _HEAPTYPE == 0
        assert self.ast.Module.__flags__ & _HEAPTYPE == _HEAPTYPE

    def test_build_ast(self):
        ast = self.ast
        mod = self.get_ast("x = 4")
        assert isinstance(mod, ast.Module)
        assert len(mod.body) == 1

    def test_simple_sums(self):
        ast = self.ast
        mod = self.get_ast("x = 4 + 5")
        expr = mod.body[0].value
        assert isinstance(expr, ast.BinOp)
        assert isinstance(expr.op, ast.Add)
        expr.op = ast.Sub()
        assert isinstance(expr.op, ast.Sub)
        co = compile(mod, "<example>", "exec")
        ns = {}
        exec co in ns
        assert ns["x"] == -1
        mod = self.get_ast("4 < 5 < 6", "eval")
        assert isinstance(mod.body, ast.Compare)
        assert len(mod.body.ops) == 2
        for op in mod.body.ops:
            assert isinstance(op, ast.Lt)
        mod.body.ops[0] = ast.Gt()
        co = compile(mod, "<string>", "eval")
        assert not eval(co)

    def test_string(self):
        mod = self.get_ast("'hi'", "eval")
        s = mod.body
        assert s.s == "hi"
        s.s = "pypy"
        assert eval(compile(mod, "<test>", "eval")) == "pypy"
        s.s = 43
        raises(TypeError, compile, mod, "<test>", "eval")

    def test_empty_initialization(self):
        ast = self.ast
        def com(node):
            return compile(node, "<test>", "exec")
        mod = ast.Module()
        raises(AttributeError, getattr, mod, "body")
        exc = raises(TypeError, com, mod).value
        assert str(exc) == "required field \"body\" missing from Module"
        expr = ast.Name()
        expr.id = "hi"
        expr.ctx = ast.Load()
        expr.lineno = 4
        exc = raises(TypeError, com, ast.Module([ast.Expr(expr)])).value
        assert (str(exc) == "required field \"lineno\" missing from stmt" or # cpython
                str(exc) == "required field \"lineno\" missing from Expr")   # pypy, better

    def test_int(self):
        ast = self.ast
        imp = ast.ImportFrom("", ["apples"], -1)
        assert imp.level == -1
        imp.level = 3
        assert imp.level == 3

    def test_identifier(self):
        ast = self.ast
        name = ast.Name("name_word", ast.Load())
        assert name.id == "name_word"
        name.id = "hi"
        assert name.id == "hi"

    def test_bool(self):
        ast = self.ast
        pr = ast.Print(None, [ast.Name("hi", ast.Load())], False)
        assert not pr.nl
        assert isinstance(pr.nl, bool)
        pr.nl = True
        assert pr.nl

    @py.test.mark.skipif("py.test.config.option.runappdirect")
    def test_object(self):
        ast = self.ast
        const = ast.Const(4)
        assert const.value == 4
        const.value = 5
        assert const.value == 5

    def test_optional(self):
        mod = self.get_ast("x(32)", "eval")
        call = mod.body
        assert call.starargs is None
        assert call.kwargs is None
        co = compile(mod, "<test>", "eval")
        ns = {"x" : lambda x: x}
        assert eval(co, ns) == 32

    def test_list_syncing(self):
        ast = self.ast
        mod = ast.Module([ast.Lt()])
        raises(TypeError, compile, mod, "<string>", "exec")
        mod = self.get_ast("x = y = 3")
        assign = mod.body[0]
        assert len(assign.targets) == 2
        assign.targets[1] = ast.Name("lemon", ast.Store(),
                                     lineno=0, col_offset=0)
        name = ast.Name("apple", ast.Store(),
                        lineno=0, col_offset=0)
        mod.body.append(ast.Assign([name], ast.Num(4, lineno=0, col_offset=0),
                                   lineno=0, col_offset=0))
        co = compile(mod, "<test>", "exec")
        ns = {}
        exec co in ns
        assert "y" not in ns
        assert ns["x"] == ns["lemon"] == 3
        assert ns["apple"] == 4

    def test_empty_module(self):
        compile(self.ast.Module([]), "<test>", "exec")

    def test_ast_types(self):
        ast = self.ast
        expr = ast.Expr()
        expr.value = ast.Lt()

    def test_abstract_ast_types(self):
        ast = self.ast
        ast.expr()
        ast.AST()
        class X(ast.AST):
            pass
        X()
        class Y(ast.expr):
            pass
        Y()
        exc = raises(TypeError, ast.AST, 2)
        assert exc.value.args[0] == "_ast.AST constructor takes 0 positional arguments"

    def test_constructor(self):
        ast = self.ast
        body = []
        mod = ast.Module(body)
        assert mod.body is body
        target = ast.Name("hi", ast.Store())
        expr = ast.Name("apples", ast.Load())
        otherwise = []
        fr = ast.For(target, expr, body, otherwise, lineno=0, col_offset=1)
        assert fr.target is target
        assert fr.iter is expr
        assert fr.orelse is otherwise
        assert fr.body is body
        assert fr.lineno == 0
        assert fr.col_offset == 1
        fr = ast.For(body=body, target=target, iter=expr, col_offset=1,
                     lineno=0, orelse=otherwise)
        assert fr.target is target
        assert fr.iter is expr
        assert fr.orelse is otherwise
        assert fr.body is body
        assert fr.lineno == 0
        assert fr.col_offset == 1
        exc = raises(TypeError, ast.Module, 1, 2).value
        msg = str(exc)
        assert msg == "Module constructor takes either 0 or 1 positional argument"
        ast.Module(nothing=23)

    def test_future(self):
        mod = self.get_ast("from __future__ import with_statement")
        compile(mod, "<test>", "exec")
        mod = self.get_ast(""""I am a docstring."\n
from __future__ import generators""")
        compile(mod, "<test>", "exec")
        mod = self.get_ast("from __future__ import with_statement; import y; " \
                               "from __future__ import nested_scopes")
        raises(SyntaxError, compile, mod, "<test>", "exec")
        mod = self.get_ast("from __future__ import division\nx = 1/2")
        co = compile(mod, "<test>", "exec")
        ns = {}
        exec co in ns
        assert ns["x"] == .5

    def test_field_attr_writable(self):
        import _ast as ast
        x = ast.Num()
        # We can assign to _fields
        x._fields = 666
        assert x._fields == 666

    def test_pickle(self):
        import pickle
        mod = self.get_ast("if y: x = 4")
        co = compile(mod, "<example>", "exec")

        s = pickle.dumps(mod)
        mod2 = pickle.loads(s)
        ns = {"y" : 1}
        co2 = compile(mod2, "<example>", "exec")
        exec co2 in ns
        assert ns["x"] == 4

    def test_classattrs(self):
        import ast
        x = ast.Num()
        assert x._fields == ('n',)
        exc = raises(AttributeError, getattr, x, 'n')
        assert str(exc.value) == "'Num' object has no attribute 'n'"

        x = ast.Num(42)
        assert x.n == 42
        exc = raises(AttributeError, getattr, x, 'lineno')
        assert str(exc.value) == "'Num' object has no attribute 'lineno'"

        y = ast.Num()
        x.lineno = y
        assert x.lineno == y

        exc = raises(AttributeError, getattr, x, 'foobar')
        assert str(exc.value) == "'Num' object has no attribute 'foobar'"

        x = ast.Num(lineno=2)
        assert x.lineno == 2

        x = ast.Num(42, lineno=0)
        assert x.lineno == 0
        assert x._fields == ('n',)
        assert x.n == 42

        raises(TypeError, ast.Num, 1, 2)
        raises(TypeError, ast.Num, 1, 2, lineno=0)

    def test_issue1680_nonseq(self):
        # Test deleting an attribute manually

        _ast = self.ast
        mod = self.get_ast("self.attr")
        assert isinstance(mod, _ast.Module)
        assert len(mod.body) == 1
        assert isinstance(mod.body[0], _ast.Expr)
        assert isinstance(mod.body[0].value, _ast.Attribute)
        assert isinstance(mod.body[0].value.value, _ast.Name)
        attr = mod.body[0].value
        assert hasattr(attr, 'value')
        delattr(attr, 'value')
        assert not hasattr(attr, 'value')

        # Test using a node transformer to delete an attribute

        tree = self.get_ast("self.attr2")

        import ast
        class RemoveSelf( ast.NodeTransformer ):
          """NodeTransformer class to remove all references to 'self' in the ast"""
          def visit_Name( self, node ):
            if node.id == 'self':
              return None
            return node

        assert hasattr(tree.body[0].value, 'value')
        #print ast.dump( tree )
        new_tree = RemoveSelf().visit( tree )
        #print ast.dump( new_tree )
        assert not hasattr(new_tree.body[0].value, 'value')

        # Setting an attribute manually, then deleting it

        mod = self.get_ast("class MyClass(object): pass")
        import ast
        assert isinstance(mod.body[0], _ast.ClassDef)
        mod.body[0].name = 42
        delattr(mod.body[0], 'name')
        assert not hasattr(mod.body[0], 'name')

    def test_issue1680_seq(self):
        # Test deleting an attribute manually

        _ast = self.ast
        mod = self.get_ast("self.attr")
        assert isinstance(mod, _ast.Module)
        assert len(mod.body) == 1
        assert isinstance(mod.body[0], _ast.Expr)
        assert isinstance(mod.body[0].value, _ast.Attribute)
        assert isinstance(mod.body[0].value.value, _ast.Name)
        assert hasattr(mod, 'body')
        delattr(mod, 'body')
        assert not hasattr(mod, 'body')

    def test_node_identity(self):
        import _ast as ast
        n1 = ast.Num(1)
        n3 = ast.Num(3)
        addop = ast.Add()
        x = ast.BinOp(n1, addop, n3)
        assert x.left == n1
        assert x.op == addop
        assert x.right == n3

    def test_functiondef(self):
        import ast
        fAst = ast.FunctionDef(
            name="foo",
            args=ast.arguments(
                args=[], vararg=None, kwarg=None, defaults=[],
                kwonlyargs=[], kw_defaults=[]),
            body=[ast.Expr(ast.Str('docstring'))],
            decorator_list=[], lineno=5, col_offset=0)
        exprAst = ast.Interactive(body=[fAst])
        ast.fix_missing_locations(exprAst)
        compiled = compile(exprAst, "<foo>", "single")
        #
        d = {}
        eval(compiled, d, d)
        assert type(d['foo']) is type(lambda: 42)
        assert d['foo']() is None

    def test_missing_name(self):
        import _ast as ast
        n = ast.FunctionDef(name=None)
        n.name = "foo"
        n.name = "foo"
        n.name = "foo"
        assert n.name == "foo"

    def test_issue793(self):
        import _ast as ast
        body = ast.Module([
            ast.TryExcept([ast.Pass(lineno=2, col_offset=4)],
                [ast.ExceptHandler(ast.Name('Exception', ast.Load(),
                                            lineno=3, col_offset=0),
                                   None, [], lineno=4, col_offset=0)],
                [], lineno=1, col_offset=0)
        ])
        exec compile(body, '<string>', 'exec')

    def test_empty_set(self):
        import ast
        m = ast.Module(body=[ast.Expr(value=ast.Set(elts=[]))])
        ast.fix_missing_locations(m)
        compile(m, "<test>", "exec")

    def test_invalid_sum(self):
        import _ast as ast
        pos = dict(lineno=2, col_offset=3)
        m = ast.Module([ast.Expr(ast.expr(**pos), **pos)])
        exc = raises(TypeError, compile, m, "<test>", "exec")

    def test_invalid_identitifer(self):
        import ast
        m = ast.Module([ast.Expr(ast.Name(u"x", ast.Load()))])
        ast.fix_missing_locations(m)
        exc = raises(TypeError, compile, m, "<test>", "exec")

    def test_invalid_string(self):
        import ast
        m = ast.Module([ast.Expr(ast.Str(43))])
        ast.fix_missing_locations(m)
        exc = raises(TypeError, compile, m, "<test>", "exec")

    def test_hacked_lineno(self):
        import _ast
        stmt = '''if 1:
            try:
                foo
            except Exception as error:
                bar
            except Baz as error:
                bar
            '''
        mod = compile(stmt, "<test>", "exec", _ast.PyCF_ONLY_AST)
        # These lineno are invalid, but should not crash the interpreter.
        mod.body[0].body[0].handlers[0].lineno = 7
        mod.body[0].body[0].handlers[1].lineno = 6
        code = compile(mod, "<test>", "exec")

    def test_dict_astNode(self):
        import ast
        num_node = ast.Num(n=2, lineno=2, col_offset=3)
        dict_res = num_node.__dict__
<<<<<<< HEAD
        assert dict_res == {'n':2, 'lineno':2, 'col_offset':3}

=======
        
        assert dict_res == {'n':2, 'lineno':2, 'col_offset':3}
    
>>>>>>> 56ee0550
    def test_issue1673_Num_notfullinit(self):
        import ast
        import copy
        num_node = ast.Num(n=2,lineno=2)
        assert num_node.n == 2
        assert num_node.lineno == 2
        num_node2 = copy.deepcopy(num_node)
<<<<<<< HEAD

    def test_issue1673_Num_fullinit(self):
        import ast
        import copy
=======
    
    def test_issue1673_Num_fullinit(self):
        import ast
        import copy 
>>>>>>> 56ee0550
        num_node = ast.Num(n=2,lineno=2,col_offset=3)
        num_node2 = copy.deepcopy(num_node)
        assert num_node.n == num_node2.n
        assert num_node.lineno == num_node2.lineno
        assert num_node.col_offset == num_node2.col_offset
        dict_res = num_node2.__dict__
        assert dict_res == {'n':2, 'lineno':2, 'col_offset':3}
<<<<<<< HEAD

=======
          
>>>>>>> 56ee0550
    def test_issue1673_Str(self):
        import ast
        import copy
        str_node = ast.Str(n=2,lineno=2)
        assert str_node.n == 2
        assert str_node.lineno == 2
        str_node2 = copy.deepcopy(str_node)
        dict_res = str_node2.__dict__
<<<<<<< HEAD
        assert dict_res == {'n':2, 'lineno':2}
=======
        assert dict_res == {'n':2, 'lineno':2}
    
>>>>>>> 56ee0550
<|MERGE_RESOLUTION|>--- conflicted
+++ resolved
@@ -395,32 +395,20 @@
         import ast
         num_node = ast.Num(n=2, lineno=2, col_offset=3)
         dict_res = num_node.__dict__
-<<<<<<< HEAD
         assert dict_res == {'n':2, 'lineno':2, 'col_offset':3}
 
-=======
-        
-        assert dict_res == {'n':2, 'lineno':2, 'col_offset':3}
     
->>>>>>> 56ee0550
     def test_issue1673_Num_notfullinit(self):
         import ast
         import copy
         num_node = ast.Num(n=2,lineno=2)
         assert num_node.n == 2
         assert num_node.lineno == 2
-        num_node2 = copy.deepcopy(num_node)
-<<<<<<< HEAD
+        num_node = copy.deepcopy(num_node)
 
     def test_issue1673_Num_fullinit(self):
         import ast
         import copy
-=======
-    
-    def test_issue1673_Num_fullinit(self):
-        import ast
-        import copy 
->>>>>>> 56ee0550
         num_node = ast.Num(n=2,lineno=2,col_offset=3)
         num_node2 = copy.deepcopy(num_node)
         assert num_node.n == num_node2.n
@@ -428,11 +416,8 @@
         assert num_node.col_offset == num_node2.col_offset
         dict_res = num_node2.__dict__
         assert dict_res == {'n':2, 'lineno':2, 'col_offset':3}
-<<<<<<< HEAD
-
-=======
+
           
->>>>>>> 56ee0550
     def test_issue1673_Str(self):
         import ast
         import copy
@@ -441,9 +426,4 @@
         assert str_node.lineno == 2
         str_node2 = copy.deepcopy(str_node)
         dict_res = str_node2.__dict__
-<<<<<<< HEAD
-        assert dict_res == {'n':2, 'lineno':2}
-=======
-        assert dict_res == {'n':2, 'lineno':2}
-    
->>>>>>> 56ee0550
+        assert dict_res == {'n':2, 'lineno':2}