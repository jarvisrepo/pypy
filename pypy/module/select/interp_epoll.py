from __future__ import with_statement

import errno

from pypy.interpreter.baseobjspace import W_Root
from pypy.interpreter.gateway import interp2app, unwrap_spec
from pypy.interpreter.error import OperationError, operationerrfmt, exception_from_errno
from pypy.interpreter.typedef import TypeDef, GetSetProperty
from rpython.rtyper.lltypesystem import lltype, rffi
from rpython.rtyper.tool import rffi_platform
from rpython.rlib._rsocket_rffi import socketclose, FD_SETSIZE
from rpython.rlib.rposix import get_errno
from rpython.rlib.rarithmetic import intmask
from rpython.translator.tool.cbuild import ExternalCompilationInfo


eci = ExternalCompilationInfo(
    includes = ['sys/epoll.h']
)

class CConfig:
    _compilation_info_ = eci


CConfig.epoll_data = rffi_platform.Struct("union epoll_data", [
    ("fd", rffi.INT),
])
CConfig.epoll_event = rffi_platform.Struct("struct epoll_event", [
    ("events", rffi.UINT),
    ("data", CConfig.epoll_data)
])

public_symbols = dict.fromkeys([
    "EPOLLIN", "EPOLLOUT", "EPOLLPRI", "EPOLLERR", "EPOLLHUP",
    "EPOLLET", "EPOLLONESHOT", "EPOLLRDNORM", "EPOLLRDBAND",
    "EPOLLWRNORM", "EPOLLWRBAND", "EPOLLMSG"
    ])
for symbol in public_symbols:
    setattr(CConfig, symbol, rffi_platform.DefinedConstantInteger(symbol))

for symbol in ["EPOLL_CTL_ADD", "EPOLL_CTL_MOD", "EPOLL_CTL_DEL"]:
    setattr(CConfig, symbol, rffi_platform.ConstantInteger(symbol))

cconfig = rffi_platform.configure(CConfig)

for symbol in public_symbols:
    public_symbols[symbol] = intmask(cconfig[symbol])


epoll_event = cconfig["epoll_event"]
EPOLL_CTL_ADD = cconfig["EPOLL_CTL_ADD"]
EPOLL_CTL_MOD = cconfig["EPOLL_CTL_MOD"]
EPOLL_CTL_DEL = cconfig["EPOLL_CTL_DEL"]

epoll_create = rffi.llexternal(
    "epoll_create", [rffi.INT], rffi.INT, compilation_info=eci
)
epoll_ctl = rffi.llexternal(
    "epoll_ctl",
    [rffi.INT, rffi.INT, rffi.INT, lltype.Ptr(epoll_event)],
    rffi.INT,
    compilation_info=eci
)
epoll_wait = rffi.llexternal(
    "epoll_wait",
    [rffi.INT, rffi.CArrayPtr(epoll_event), rffi.INT, rffi.INT],
    rffi.INT,
    compilation_info=eci,
)


<<<<<<< HEAD
class W_Epoll(Wrappable):
    epfd = -1

=======
class W_Epoll(W_Root):
>>>>>>> 3f228f78
    def __init__(self, space, epfd):
        self.epfd = epfd

    @unwrap_spec(sizehint=int)
    def descr__new__(space, w_subtype, sizehint=-1):
        if sizehint == -1:
            sizehint = FD_SETSIZE - 1
        elif sizehint < 0:
            raise operationerrfmt(space.w_ValueError,
                "sizehint must be greater than zero, got %d", sizehint
            )
        epfd = epoll_create(sizehint)
        if epfd < 0:
            raise exception_from_errno(space, space.w_IOError)

        return space.wrap(W_Epoll(space, epfd))

    @unwrap_spec(fd=int)
    def descr_fromfd(space, w_cls, fd):
        return space.wrap(W_Epoll(space, fd))

    def __del__(self):
        self.close()

    def check_closed(self, space):
        if self.get_closed():
            raise OperationError(space.w_ValueError,
                space.wrap("I/O operation on closed epoll fd")
            )

    def get_closed(self):
        return self.epfd < 0

    def close(self):
        if not self.get_closed():
            socketclose(self.epfd)
            self.epfd = -1

    def epoll_ctl(self, space, ctl, w_fd, eventmask, ignore_ebadf=False):
        fd = space.c_filedescriptor_w(w_fd)
        with lltype.scoped_alloc(epoll_event) as ev:
            ev.c_events = rffi.cast(rffi.UINT, eventmask)
            rffi.setintfield(ev.c_data, 'c_fd', fd)

            result = epoll_ctl(self.epfd, ctl, fd, ev)
            if ignore_ebadf and get_errno() == errno.EBADF:
                result = 0
            if result < 0:
                raise exception_from_errno(space, space.w_IOError)

    def descr_get_closed(self, space):
        return space.wrap(self.get_closed())

    def descr_fileno(self, space):
        self.check_closed(space)
        return space.wrap(self.epfd)

    def descr_close(self, space):
        self.close()

    @unwrap_spec(eventmask=int)
    def descr_register(self, space, w_fd, eventmask=-1):
        self.check_closed(space)
        self.epoll_ctl(space, EPOLL_CTL_ADD, w_fd, eventmask)

    def descr_unregister(self, space, w_fd):
        self.check_closed(space)
        self.epoll_ctl(space, EPOLL_CTL_DEL, w_fd, 0, ignore_ebadf=True)

    @unwrap_spec(eventmask=int)
    def descr_modify(self, space, w_fd, eventmask=-1):
        self.check_closed(space)
        self.epoll_ctl(space, EPOLL_CTL_MOD, w_fd, eventmask)

    @unwrap_spec(timeout=float, maxevents=int)
    def descr_poll(self, space, timeout=-1.0, maxevents=-1):
        self.check_closed(space)
        if timeout < 0:
            timeout = -1.0
        else:
            timeout *= 1000.0

        if maxevents == -1:
            maxevents = FD_SETSIZE - 1
        elif maxevents < 1:
            raise operationerrfmt(space.w_ValueError,
                "maxevents must be greater than 0, not %d", maxevents
            )

        with lltype.scoped_alloc(rffi.CArray(epoll_event), maxevents) as evs:
            nfds = epoll_wait(self.epfd, evs, maxevents, int(timeout))
            if nfds < 0:
                raise exception_from_errno(space, space.w_IOError)

            elist_w = [None] * nfds
            for i in xrange(nfds):
                event = evs[i]
                elist_w[i] = space.newtuple(
                    [space.wrap(event.c_data.c_fd), space.wrap(event.c_events)]
                )
            return space.newlist(elist_w)


W_Epoll.typedef = TypeDef("select.epoll",
    __new__ = interp2app(W_Epoll.descr__new__.im_func),
    fromfd = interp2app(W_Epoll.descr_fromfd.im_func, as_classmethod=True),

    closed = GetSetProperty(W_Epoll.descr_get_closed),
    fileno = interp2app(W_Epoll.descr_fileno),
    close = interp2app(W_Epoll.descr_close),
    register = interp2app(W_Epoll.descr_register),
    unregister = interp2app(W_Epoll.descr_unregister),
    modify = interp2app(W_Epoll.descr_modify),
    poll = interp2app(W_Epoll.descr_poll),
)
W_Epoll.typedef.acceptable_as_base_class = False<|MERGE_RESOLUTION|>--- conflicted
+++ resolved
@@ -69,13 +69,7 @@
 )
 
 
-<<<<<<< HEAD
-class W_Epoll(Wrappable):
-    epfd = -1
-
-=======
 class W_Epoll(W_Root):
->>>>>>> 3f228f78
     def __init__(self, space, epfd):
         self.epfd = epfd
 
