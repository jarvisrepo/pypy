--- conflicted
+++ resolved
@@ -39,19 +39,12 @@
         assert ev != other
         assert ev < other
         assert other >= ev
-<<<<<<< HEAD
-        for op in lt, le, gt, ge:
-            raises(TypeError, op, ev, None)
-            raises(TypeError, op, ev, 1)
-            raises(TypeError, op, ev, "ev")
-=======
         assert cmp(ev, None) != 0
         assert cmp(ev, 1) !=  0
         assert cmp(ev, "ev") != 0
         assert cmp(ev, None) == -cmp(None, ev)
         assert cmp(ev, 1) == -cmp(1, ev)
         assert cmp(ev, "ev") == -cmp("ev", ev)
->>>>>>> 04ac46eb
 
         ev = select.kevent(fd, select.KQ_FILTER_WRITE)
         assert ev.ident == fd
