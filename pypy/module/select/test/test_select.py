import sys

import py

from pypy.interpreter.error import OperationError


class _AppTestSelect:
    def test_sleep(self):
        """
        The timeout parameter to select.select specifies the approximate
        maximum amount of time for that function to block before it returns
        to report that no results are available.
        """
        import time, select
        readend, writeend = self.getpair()
        try:
            start = time.time()
            iwtd, owtd, ewtd = select.select([readend], [], [], 0.3)
            end = time.time()
            assert iwtd == owtd == ewtd == []
            assert end - start > 0.25
        finally:
            readend.close()
            writeend.close()

    def test_list_tuple(self):
        import time, select
        readend, writeend = self.getpair()
        try:
            iwtd, owtd, ewtd = select.select([readend], (), (), .3)
        finally:
            readend.close()
            writeend.close()

    def test_readable(self):
        """
        select.select returns elements from the "read list" (the first
        parameter) which may have data available to be read.
        """
        import select
        readend, writeend = self.getpair()
        try:
            iwtd, owtd, ewtd = select.select([readend], [], [], 0)
            assert iwtd == owtd == ewtd == []
            writeend.send(b'X')
            iwtd, owtd, ewtd = select.select([readend], [], [])
            assert iwtd == [readend]
            assert owtd == ewtd == []
        finally:
            writeend.close()
            readend.close()

    def test_writable(self):
        """
        select.select returns elements from the "write list" (the second
        parameter) on which a write/send may be possible.
        """
        import select
        readend, writeend = self.getpair()
        try:
            iwtd, owtd, ewtd = select.select([], [writeend], [], 0)
            assert iwtd == ewtd == []
            assert owtd == [writeend]
        finally:
            writeend.close()
            readend.close()

    def test_write_read(self):
        """
        select.select returns elements from the "write list" (the second
        parameter) on which a write/send may be possible.  select.select
        returns elements from the "read list" (the first parameter) which
        may have data available to be read. (the second part of this test
        overlaps significantly with test_readable. -exarkun)
        """
        import select
        readend, writeend = self.getpair()
        try:
            total_out = 0
            while True:
                iwtd, owtd, ewtd = select.select([], [writeend], [], 0)
                assert iwtd == ewtd == []
                if owtd == []:
                    break
                assert owtd == [writeend]
                total_out += writeend.send(b'x' * 512)
            total_in = 0
            while True:
                iwtd, owtd, ewtd = select.select([readend], [], [], 0)
                assert owtd == ewtd == []
                if iwtd == []:
                    break
                assert iwtd == [readend]
                data = readend.recv(4096)
                assert len(data) > 0
                assert data == b'x' * len(data)
                total_in += len(data)
            assert total_in == total_out
        finally:
            writeend.close()
            readend.close()

    def test_write_close(self):
        """
        select.select returns elements from the "read list" (the first
        parameter) which have no data to be read but which have been closed.
        """
        import select, sys
        readend, writeend = self.getpair()
        try:
            try:
                total_out = writeend.send(b'x' * 512)
            finally:
                # win32 sends the 'closed' event immediately, even when
                # more data is available
                if sys.platform != 'win32':
                    writeend.close()
                    import gc; gc.collect()
            assert 1 <= total_out <= 512
            total_in = 0
            while True:
                iwtd, owtd, ewtd = select.select([readend], [], [])
                assert iwtd == [readend]
                assert owtd == ewtd == []
                data = readend.recv(4096)
                if len(data) == 0:
                    break
                assert data == b'x' * len(data)
                total_in += len(data)
                # win32: check that closing the socket exits the loop
                if sys.platform == 'win32' and total_in == total_out:
                    writeend.close()
            assert total_in == total_out
        finally:
            readend.close()

    def test_read_closed(self):
        """
        select.select returns elements from the "read list" (the first
        parameter) which are at eof (even if they are the write end of a
        pipe).
        """
        import select
        readend, writeend = self.getpair()
        try:
            readend.close()
            import gc; gc.collect()
            iwtd, owtd, ewtd = select.select([writeend], [], [], 0)
            assert iwtd == [writeend]
            assert owtd == ewtd == []
        finally:
            writeend.close()

    def test_read_many(self):
        """
        select.select returns only the elements from the "read list" (the
        first parameter) which may have data available to be read.
        (test_readable has a lot of overlap with this test. -exarkun)
        """
        import select
        readends = []
        writeends = []
        try:
            for i in range(10):
                fd1, fd2 = self.getpair()
                readends.append(fd1)
                writeends.append(fd2)
            iwtd, owtd, ewtd = select.select(readends, [], [], 0)
            assert iwtd == owtd == ewtd == []

            for i in range(50):
                n = (i*3) % 10
                writeends[n].send(b'X')
                iwtd, owtd, ewtd = select.select(readends, [], [])
                assert iwtd == [readends[n]]
                assert owtd == ewtd == []
                data = readends[n].recv(1)
                assert data == b'X'

        finally:
            for fd in readends + writeends:
                fd.close()

    def test_read_end_closed(self):
        """
        select.select returns elements from the "write list" (the second
        parameter) when they are not writable but when the corresponding
        read end has been closed. (this test currently doesn't make the
        write end non-writable before testing its selectability. -exarkun)
        """
        import select
        readend, writeend = self.getpair()
        readend.close()
        try:
            iwtd, owtd, ewtd = select.select([writeend], [writeend], [writeend])
            assert iwtd == owtd == [writeend]
            assert ewtd == []
        finally:
            writeend.close()

    def test_poll(self):
        import select
        if not hasattr(select, 'poll'):
            skip("no select.poll() on this platform")
        readend, writeend = self.getpair()
        try:
            class A(object):
                def __int__(self):
                    return readend.fileno()
            select.poll().poll(A()) # assert did not crash
        finally:
            readend.close()
            writeend.close()


class AppTestSelectWithPipes(_AppTestSelect):
    "Use a pipe to get pairs of file descriptors"
    spaceconfig = {
        "usemodules": ["select", "rctime"]
    }

    def setup_class(cls):
        if sys.platform == 'win32':
            py.test.skip("select() doesn't work with pipes on win32")

    def w_getpair(self):
        # Wraps a file descriptor in an socket-like object
        import os
        class FileAsSocket:
            def __init__(self, fd):
                self.fd = fd
            def fileno(self):
                return self.fd
            def send(self, data):
                return os.write(self.fd, data)
            def recv(self, length):
                return os.read(self.fd, length)
            def close(self):
                return os.close(self.fd)
        s1, s2 = os.pipe()
        return FileAsSocket(s1), FileAsSocket(s2)


class AppTestSelectWithSockets(_AppTestSelect):
    """Same tests with connected sockets.
    socket.socketpair() does not exists on win32,
    so we start our own server.
    """
    spaceconfig = {
        "usemodules": ["select", "_socket", "rctime", "thread"],
    }

    def w_make_server(self):
        import socket
        if hasattr(self, 'sock'):
            return self.sock
        self.sock = socket.socket()
        try_ports = [1023] + list(range(20000, 30000, 437))
        for port in try_ports:
            print('binding to port %d:' % (port,))
            self.sockaddress = ('127.0.0.1', port)
            try:
                self.sock.bind(self.sockaddress)
                break
<<<<<<< HEAD
            except socket.error as e:   # should get a "Permission denied"
                print(e)
=======
            except OperationError, e:   # should get a "Permission denied"
                if not e.match(space, space.getattr(w_socketmod, space.wrap("error"))):
                    raise
                print e.errorstr(space)
            except cls.w_sock_err, e:   # should get a "Permission denied"
                print e
>>>>>>> b6cfddcc
            else:
                raise(e)

    def w_getpair(self):
        """Helper method which returns a pair of connected sockets."""
        import socket
        import _thread

        self.make_server()

        self.sock.listen(1)
        s2 = socket.socket()
        _thread.start_new_thread(s2.connect, (self.sockaddress,))
        s1, addr2 = self.sock.accept()

        # speed up the tests that want to fill the buffers
        s1.setsockopt(socket.SOL_SOCKET, socket.SO_RCVBUF, 4096)
        s2.setsockopt(socket.SOL_SOCKET, socket.SO_SNDBUF, 4096)

        return s1, s2<|MERGE_RESOLUTION|>--- conflicted
+++ resolved
@@ -263,17 +263,12 @@
             try:
                 self.sock.bind(self.sockaddress)
                 break
-<<<<<<< HEAD
-            except socket.error as e:   # should get a "Permission denied"
-                print(e)
-=======
             except OperationError, e:   # should get a "Permission denied"
                 if not e.match(space, space.getattr(w_socketmod, space.wrap("error"))):
                     raise
-                print e.errorstr(space)
+                print(e.errorstr(space))
             except cls.w_sock_err, e:   # should get a "Permission denied"
-                print e
->>>>>>> b6cfddcc
+                print(e)
             else:
                 raise(e)
 
