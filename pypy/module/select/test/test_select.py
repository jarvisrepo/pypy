import sys
import py

from pypy.interpreter.error import OperationError


class _AppTestSelect:
    def test_sleep(self):
        """
        The timeout parameter to select.select specifies the approximate
        maximum amount of time for that function to block before it returns
        to report that no results are available.
        """
        import time, select
        readend, writeend = self.getpair()
        try:
            start = time.time()
            iwtd, owtd, ewtd = select.select([readend], [], [], 0.3)
            end = time.time()
            assert iwtd == owtd == ewtd == []
            assert end - start > 0.25
        finally:
            readend.close()
            writeend.close()
        raises(ValueError, select.select, [], [], [], -1)

    def test_list_tuple(self):
        import time, select
        readend, writeend = self.getpair()
        try:
            iwtd, owtd, ewtd = select.select([readend], (), (), .3)
        finally:
            readend.close()
            writeend.close()

    def test_readable(self):
        """
        select.select returns elements from the "read list" (the first
        parameter) which may have data available to be read.
        """
        import select
        readend, writeend = self.getpair()
        try:
            iwtd, owtd, ewtd = select.select([readend], [], [], 0)
            assert iwtd == owtd == ewtd == []
            writeend.send(b'X')
            iwtd, owtd, ewtd = select.select([readend], [], [])
            assert iwtd == [readend]
            assert owtd == ewtd == []
        finally:
            writeend.close()
            readend.close()

    def test_writable(self):
        """
        select.select returns elements from the "write list" (the second
        parameter) on which a write/send may be possible.
        """
        import select
        readend, writeend = self.getpair()
        try:
            iwtd, owtd, ewtd = select.select([], [writeend], [], 0)
            assert iwtd == ewtd == []
            assert owtd == [writeend]
        finally:
            writeend.close()
            readend.close()

    def test_write_read(self):
        """
        select.select returns elements from the "write list" (the second
        parameter) on which a write/send may be possible.  select.select
        returns elements from the "read list" (the first parameter) which
        may have data available to be read. (the second part of this test
        overlaps significantly with test_readable. -exarkun)
        """
        import select
        readend, writeend = self.getpair()
        try:
            total_out = 0
            while True:
                iwtd, owtd, ewtd = select.select([], [writeend], [], 0)
                assert iwtd == ewtd == []
                if owtd == []:
                    break
                assert owtd == [writeend]
                total_out += writeend.send(b'x' * 512)
            total_in = 0
            while total_in < total_out:
                iwtd, owtd, ewtd = select.select([readend], [], [], 5)
                assert owtd == ewtd == []
                assert iwtd == [readend]    # there is more expected
                data = readend.recv(4096)
                assert len(data) > 0
                assert data == b'x' * len(data)
                total_in += len(data)
            assert total_in == total_out
            iwtd, owtd, ewtd = select.select([readend], [], [], 0)
            assert owtd == ewtd == []
            assert iwtd == []    # there is not more expected
        finally:
            writeend.close()
            readend.close()

    def test_write_close(self):
        """
        select.select returns elements from the "read list" (the first
        parameter) which have no data to be read but which have been closed.
        """
        import select, sys
        readend, writeend = self.getpair()
        try:
            try:
                total_out = writeend.send(b'x' * 512)
            finally:
                # win32 sends the 'closed' event immediately, even when
                # more data is available
                if sys.platform != 'win32':
                    writeend.close()
                    import gc; gc.collect()
            assert 1 <= total_out <= 512
            total_in = 0
            while True:
                iwtd, owtd, ewtd = select.select([readend], [], [])
                assert iwtd == [readend]
                assert owtd == ewtd == []
                data = readend.recv(4096)
                if len(data) == 0:
                    break
                assert data == b'x' * len(data)
                total_in += len(data)
                # win32: check that closing the socket exits the loop
                if sys.platform == 'win32' and total_in == total_out:
                    writeend.close()
            assert total_in == total_out
        finally:
            readend.close()

    def test_read_closed(self):
        """
        select.select returns elements from the "read list" (the first
        parameter) which are at eof (even if they are the write end of a
        pipe).
        """
        import select
        readend, writeend = self.getpair()
        try:
            readend.close()
            import gc; gc.collect()
            iwtd, owtd, ewtd = select.select([writeend], [], [], 0)
            assert iwtd == [writeend]
            assert owtd == ewtd == []
        finally:
            writeend.close()

    def test_read_many(self):
        """
        select.select returns only the elements from the "read list" (the
        first parameter) which may have data available to be read.
        (test_readable has a lot of overlap with this test. -exarkun)
        """
        import select
        readends = []
        writeends = []
        try:
            for i in range(10):
                fd1, fd2 = self.getpair()
                readends.append(fd1)
                writeends.append(fd2)
            iwtd, owtd, ewtd = select.select(readends, [], [], 0)
            assert iwtd == owtd == ewtd == []

            for i in range(50):
                n = (i*3) % 10
                writeends[n].send(b'X')
                iwtd, owtd, ewtd = select.select(readends, [], [])
                assert iwtd == [readends[n]]
                assert owtd == ewtd == []
                data = readends[n].recv(1)
                assert data == b'X'

        finally:
            for fd in readends + writeends:
                fd.close()

    def test_read_end_closed(self):
        """
        select.select returns elements from the "write list" (the second
        parameter) when they are not writable but when the corresponding
        read end has been closed. (this test currently doesn't make the
        write end non-writable before testing its selectability. -exarkun)
        """
        import select
        readend, writeend = self.getpair()
        readend.close()
        try:
            iwtd, owtd, ewtd = select.select([writeend], [writeend], [writeend])
            assert iwtd == owtd == [writeend]
            assert ewtd == []
        finally:
            writeend.close()

    def test_select_descr_out_of_bounds(self):
        import sys, select
        raises(ValueError, select.select, [-1], [], [])
        raises(ValueError, select.select, [], [-2], [])
        raises(ValueError, select.select, [], [], [-3])
        if sys.platform != 'win32':
            raises(ValueError, select.select, [2000000000], [], [])
            raises(ValueError, select.select, [], [2000000000], [])
            raises(ValueError, select.select, [], [], [2000000000])

    def test_poll_arguments(self):
        import select
        if not hasattr(select, 'poll'):
            skip("no select.poll() on this platform")
        pollster = select.poll()
        pollster.register(1)
        raises(OverflowError, pollster.register, 0, -1)
        raises(OverflowError, pollster.register, 0, 1 << 64)
        pollster.register(0, 32768) # SHRT_MAX + 1
        exc = raises(OverflowError, pollster.register, 0, -32768 - 1)
        assert "unsigned" in str(exc.value)
        pollster.register(0, 65535) # USHRT_MAX
        raises(OverflowError, pollster.register, 0, 65536) # USHRT_MAX + 1
        raises(OverflowError, pollster.poll, 2147483648) # INT_MAX +  1
        raises(OverflowError, pollster.poll, 4294967296) # UINT_MAX + 1
        exc = raises(TypeError, pollster.poll, '123')
        assert str(exc.value) == 'timeout must be an integer or None'

        raises(OverflowError, pollster.modify, 1, -1)
        raises(OverflowError, pollster.modify, 1, 1 << 64)


class AppTestSelectWithPipes(_AppTestSelect):
    "Use a pipe to get pairs of file descriptors"
    spaceconfig = {
        "usemodules": ["select", "time", "thread"]
    }

    def setup_class(cls):
        if sys.platform == 'win32':
            py.test.skip("select() doesn't work with pipes on win32")

    def w_getpair(self):
        # Wraps a file descriptor in an socket-like object
        import os
        class FileAsSocket:
            def __init__(self, fd):
                self.fd = fd
            def fileno(self):
                return self.fd
            def send(self, data):
                return os.write(self.fd, data)
            def recv(self, length):
                return os.read(self.fd, length)
            def close(self):
                return os.close(self.fd)
        s1, s2 = os.pipe()
        return FileAsSocket(s1), FileAsSocket(s2)

    def test_poll(self):
        import select
        if not hasattr(select, 'poll'):
            skip("no select.poll() on this platform")
        readend, writeend = self.getpair()
        try:
            class A(object):
                def fileno(self):
                    return readend.fileno()
            poll = select.poll()
            poll.register(A())

            res = poll.poll(10) # timeout in ms
            assert res == []
            res = poll.poll(1.1) # check floats
            assert res == []

            writeend.send(b"foo!")
            # can't easily test actual blocking, is done in lib-python tests
            res = poll.poll()
            assert res == [(readend.fileno(), 1)]

            # check negative timeout
            # proper test in lib-python, test_poll_blocks_with_negative_ms
            res = poll.poll(-0.001)
            assert res == [(readend.fileno(), 1)]
        finally:
            readend.close()
            writeend.close()

    def test_poll_threaded(self):
        import os, select, _thread as thread, time
        if not hasattr(select, 'poll'):
            skip("no select.poll() on this platform")
        r, w = os.pipe()
        rfds = [os.dup(r) for _ in range(10)]
        try:
            pollster = select.poll()
            for fd in rfds:
                pollster.register(fd, select.POLLIN)

            t = thread.start_new_thread(pollster.poll, ())
            try:
                time.sleep(0.3)
                for i in range(100): print(''),  # to release GIL untranslated
                # trigger ufds array reallocation
                for fd in rfds:
                    pollster.unregister(fd)
                pollster.register(w, select.POLLOUT)
                exc = raises(RuntimeError, pollster.poll)
                assert str(exc.value) == 'concurrent poll() invocation'
            finally:
                # and make the call to poll() from the thread return
                os.write(w, b'spam')
                time.sleep(0.3)
                for i in range(100): print(''),  # to release GIL untranslated
        finally:
            os.close(r)
            os.close(w)
            for fd in rfds:
                os.close(fd)

    def test_resize_list_in_select(self):
        import select
        class Foo(object):
            def fileno(self):
                if len(l) < 100:
                    l.append(Foo())
                return 0
        l = [Foo()]
        select.select(l, (), (), 0)
        assert 1 <= len(l) <= 100    
        # ^^^ CPython gives 100, PyPy gives 1.  I think both are OK as
        # long as there is no crash.

    def test_PIPE_BUF(self):
        # no PIPE_BUF on Windows; this test class is skipped on Windows.
        import select
        assert isinstance(select.PIPE_BUF, int)


class AppTestSelectWithSockets(_AppTestSelect):
    """Same tests with connected sockets.
    socket.socketpair() does not exists on win32,
    so we start our own server.
    """
    spaceconfig = {
        "usemodules": ["select", "_socket", "time", "thread"],
    }

    import os
    if hasattr(os, 'uname') and os.uname()[4] == 's390x':
        py.test.skip("build bot for s390x cannot open sockets")

    def w_make_server(self):
        import _socket
        if hasattr(self, 'sock'):
            return self.sock
        self.sock = _socket.socket()
        try_ports = [1023] + list(range(20000, 30000, 437))
        for port in try_ports:
            print('binding to port %d:' % (port,))
            self.sockaddress = ('127.0.0.1', port)
            try:
                self.sock.bind(self.sockaddress)
                break
            except _socket.error as e:   # should get a "Permission denied"
                print(e)
            else:
                raise(e)

    def w_getpair(self):
        """Helper method which returns a pair of connected sockets."""
<<<<<<< HEAD
        import socket
        import _thread

        self.make_server()
=======
        import _socket
        import thread
>>>>>>> a47df855

        self.make_server()

        self.sock.listen(1)
<<<<<<< HEAD
        s2 = socket.socket()
        _thread.start_new_thread(s2.connect, (self.sockaddress,))
=======
        s2 = _socket.socket()
        thread.start_new_thread(s2.connect, (self.sockaddress,))
>>>>>>> a47df855
        s1, addr2 = self.sock.accept()

        # speed up the tests that want to fill the buffers
        s1.setsockopt(_socket.SOL_SOCKET, _socket.SO_RCVBUF, 4096)
        s2.setsockopt(_socket.SOL_SOCKET, _socket.SO_SNDBUF, 4096)

        return s1, s2<|MERGE_RESOLUTION|>--- conflicted
+++ resolved
@@ -372,26 +372,16 @@
 
     def w_getpair(self):
         """Helper method which returns a pair of connected sockets."""
-<<<<<<< HEAD
-        import socket
+        import _socket
         import _thread
 
         self.make_server()
-=======
-        import _socket
-        import thread
->>>>>>> a47df855
 
         self.make_server()
 
         self.sock.listen(1)
-<<<<<<< HEAD
-        s2 = socket.socket()
+        s2 = _socket.socket()
         _thread.start_new_thread(s2.connect, (self.sockaddress,))
-=======
-        s2 = _socket.socket()
-        thread.start_new_thread(s2.connect, (self.sockaddress,))
->>>>>>> a47df855
         s1, addr2 = self.sock.accept()
 
         # speed up the tests that want to fill the buffers
