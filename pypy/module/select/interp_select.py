import errno

from rpython.rlib import _rsocket_rffi as _c, rpoll
from rpython.rlib.rarithmetic import USHRT_MAX
from rpython.rtyper.lltypesystem import lltype, rffi

from pypy.interpreter.baseobjspace import W_Root
from pypy.interpreter.error import OperationError, oefmt, wrap_oserror
from pypy.interpreter.gateway import (
    Unwrapper, WrappedDefault, interp2app, unwrap_spec)
from pypy.interpreter.typedef import TypeDef

defaultevents = rpoll.POLLIN | rpoll.POLLOUT | rpoll.POLLPRI


def poll(space):
    """Returns a polling object, which supports registering and
    unregistering file descriptors, and then polling them for I/O
    events.
    """
    return Poll()


class UShortUnwrapper(Unwrapper):

    def unwrap(self, space, w_value):
        value = space.int_w(w_value)
        if value < 0:
            raise oefmt(space.w_OverflowError,
                        "can't convert negative value to C unsigned short")
        if value > USHRT_MAX:
            raise oefmt(space.w_OverflowError,
                        "Python int too large for C unsigned short")
        return value


class Poll(W_Root):
    def __init__(self):
        self.fddict = {}
        self.running = False

<<<<<<< HEAD
    @unwrap_spec(events=UShortUnwrapper)
=======
    @unwrap_spec(events="c_ushort")
>>>>>>> e0ace4b1
    def register(self, space, w_fd, events=defaultevents):
        fd = space.c_filedescriptor_w(w_fd)
        self.fddict[fd] = events

<<<<<<< HEAD
    @unwrap_spec(events=UShortUnwrapper)
=======
    @unwrap_spec(events="c_ushort")
>>>>>>> e0ace4b1
    def modify(self, space, w_fd, events):
        fd = space.c_filedescriptor_w(w_fd)
        if fd not in self.fddict:
            raise wrap_oserror(space, OSError(errno.ENOENT, "poll.modify"),
                               exception_name='w_IOError')
        self.fddict[fd] = events

    def unregister(self, space, w_fd):
        fd = space.c_filedescriptor_w(w_fd)
        try:
            del self.fddict[fd]
        except KeyError:
            raise OperationError(space.w_KeyError, space.wrap(fd))

    @unwrap_spec(w_timeout=WrappedDefault(None))
    def poll(self, space, w_timeout):
        if space.is_w(w_timeout, space.w_None):
            timeout = -1
        else:
            # we want to be compatible with cpython and also accept things
            # that can be casted to integer (I think)
            try:
                # compute the integer
                w_timeout = space.int(w_timeout)
            except OperationError:
                raise oefmt(space.w_TypeError,
                            "timeout must be an integer or None")
            timeout = space.c_int_w(w_timeout)

        if self.running:
            raise oefmt(space.w_RuntimeError, "concurrent poll() invocation")
        self.running = True
        try:
            retval = rpoll.poll(self.fddict, timeout)
        except rpoll.PollError, e:
            message = e.get_msg()
            raise OperationError(space.w_OSError,
                                 space.newtuple([space.wrap(e.errno),
                                                 space.wrap(message)]))
        finally:
            self.running = False

        retval_w = []
        for fd, revents in retval:
            retval_w.append(space.newtuple([space.wrap(fd),
                                            space.wrap(revents)]))
        return space.newlist(retval_w)

pollmethods = {}
for methodname in 'register modify unregister poll'.split():
    pollmethods[methodname] = interp2app(getattr(Poll, methodname))
Poll.typedef = TypeDef('select.poll', **pollmethods)

# ____________________________________________________________


def _build_fd_set(space, list_w, ll_list, nfds):
    _c.FD_ZERO(ll_list)
    fdlist = []
    for w_f in list_w:
        fd = space.c_filedescriptor_w(w_f)
        if fd > nfds:
            if _c.MAX_FD_SIZE is not None and fd >= _c.MAX_FD_SIZE:
                raise oefmt(space.w_ValueError,
                            "file descriptor out of range in select()")
            nfds = fd
        _c.FD_SET(fd, ll_list)
        fdlist.append(fd)
    return fdlist, nfds
_build_fd_set._always_inline_ = True    # get rid of the tuple result


def _unbuild_fd_set(space, list_w, fdlist, ll_list, reslist_w):
    for i in range(len(fdlist)):
        fd = fdlist[i]
        if _c.FD_ISSET(fd, ll_list):
            reslist_w.append(list_w[i])


def _call_select(space, iwtd_w, owtd_w, ewtd_w,
                 ll_inl, ll_outl, ll_errl, ll_timeval):
    fdlistin = fdlistout = fdlisterr = None
    nfds = -1
    if ll_inl:
        fdlistin, nfds = _build_fd_set(space, iwtd_w, ll_inl, nfds)
    if ll_outl:
        fdlistout, nfds = _build_fd_set(space, owtd_w, ll_outl, nfds)
    if ll_errl:
        fdlisterr, nfds = _build_fd_set(space, ewtd_w, ll_errl, nfds)

    res = _c.select(nfds + 1, ll_inl, ll_outl, ll_errl, ll_timeval)

    if res < 0:
        errno = _c.geterrno()
        msg = _c.socket_strerror_str(errno)
        raise OperationError(space.w_OSError, space.newtuple([
            space.wrap(errno), space.wrap(msg)]))

    resin_w = []
    resout_w = []
    reserr_w = []
    if res > 0:
        if fdlistin is not None:
            _unbuild_fd_set(space, iwtd_w, fdlistin,  ll_inl,  resin_w)
        if fdlistout is not None:
            _unbuild_fd_set(space, owtd_w, fdlistout, ll_outl, resout_w)
        if fdlisterr is not None:
            _unbuild_fd_set(space, ewtd_w, fdlisterr, ll_errl, reserr_w)
    return space.newtuple([space.newlist(resin_w),
                           space.newlist(resout_w),
                           space.newlist(reserr_w)])


@unwrap_spec(w_timeout=WrappedDefault(None))
def select(space, w_iwtd, w_owtd, w_ewtd, w_timeout):
    """Wait until one or more file descriptors are ready for some kind of I/O.
The first three arguments are sequences of file descriptors to be waited for:
rlist -- wait until ready for reading
wlist -- wait until ready for writing
xlist -- wait for an ``exceptional condition''
If only one kind of condition is required, pass [] for the other lists.
A file descriptor is either a socket or file object, or a small integer
gotten from a fileno() method call on one of those.

The optional 4th argument specifies a timeout in seconds; it may be
a floating point number to specify fractions of seconds.  If it is absent
or None, the call will never time out.

The return value is a tuple of three lists corresponding to the first three
arguments; each contains the subset of the corresponding file descriptors
that are ready.

*** IMPORTANT NOTICE ***
On Windows, only sockets are supported; on Unix, all file descriptors.
"""

    iwtd_w = space.listview(w_iwtd)
    owtd_w = space.listview(w_owtd)
    ewtd_w = space.listview(w_ewtd)

    if space.is_w(w_timeout, space.w_None):
        timeout = -1.0
    else:
        timeout = space.float_w(w_timeout)
        if timeout < 0.0:
            raise oefmt(space.w_ValueError, "timeout must be non-negative")

    ll_inl = lltype.nullptr(_c.fd_set.TO)
    ll_outl = lltype.nullptr(_c.fd_set.TO)
    ll_errl = lltype.nullptr(_c.fd_set.TO)
    ll_timeval = lltype.nullptr(_c.timeval)

    try:
        if len(iwtd_w) > 0:
            ll_inl = lltype.malloc(_c.fd_set.TO, flavor='raw')
        if len(owtd_w) > 0:
            ll_outl = lltype.malloc(_c.fd_set.TO, flavor='raw')
        if len(ewtd_w) > 0:
            ll_errl = lltype.malloc(_c.fd_set.TO, flavor='raw')
        if timeout >= 0.0:
            ll_timeval = rffi.make(_c.timeval)
            i = int(timeout)
            rffi.setintfield(ll_timeval, 'c_tv_sec', i)
            rffi.setintfield(ll_timeval, 'c_tv_usec', int((timeout-i)*1000000))

        # Call this as a separate helper to avoid a large piece of code
        # in try:finally:.  Needed for calling further _always_inline_
        # helpers like _build_fd_set().
        return _call_select(space, iwtd_w, owtd_w, ewtd_w,
                            ll_inl, ll_outl, ll_errl, ll_timeval)
    finally:
        if ll_timeval:
            lltype.free(ll_timeval, flavor='raw')
        if ll_errl:
            lltype.free(ll_errl, flavor='raw')
        if ll_outl:
            lltype.free(ll_outl, flavor='raw')
        if ll_inl:
            lltype.free(ll_inl, flavor='raw')<|MERGE_RESOLUTION|>--- conflicted
+++ resolved
@@ -21,38 +21,17 @@
     return Poll()
 
 
-class UShortUnwrapper(Unwrapper):
-
-    def unwrap(self, space, w_value):
-        value = space.int_w(w_value)
-        if value < 0:
-            raise oefmt(space.w_OverflowError,
-                        "can't convert negative value to C unsigned short")
-        if value > USHRT_MAX:
-            raise oefmt(space.w_OverflowError,
-                        "Python int too large for C unsigned short")
-        return value
-
-
 class Poll(W_Root):
     def __init__(self):
         self.fddict = {}
         self.running = False
 
-<<<<<<< HEAD
-    @unwrap_spec(events=UShortUnwrapper)
-=======
     @unwrap_spec(events="c_ushort")
->>>>>>> e0ace4b1
     def register(self, space, w_fd, events=defaultevents):
         fd = space.c_filedescriptor_w(w_fd)
         self.fddict[fd] = events
 
-<<<<<<< HEAD
-    @unwrap_spec(events=UShortUnwrapper)
-=======
     @unwrap_spec(events="c_ushort")
->>>>>>> e0ace4b1
     def modify(self, space, w_fd, events):
         fd = space.c_filedescriptor_w(w_fd)
         if fd not in self.fddict:
