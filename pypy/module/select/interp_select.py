import errno

from rpython.rlib import _rsocket_rffi as _c, rpoll
from rpython.rtyper.lltypesystem import lltype, rffi

from pypy.interpreter.baseobjspace import W_Root
from pypy.interpreter.error import OperationError, oefmt, wrap_oserror
from pypy.interpreter.gateway import WrappedDefault, interp2app, unwrap_spec
from pypy.interpreter.typedef import TypeDef

defaultevents = rpoll.POLLIN | rpoll.POLLOUT | rpoll.POLLPRI

<<<<<<< HEAD
=======

class Cache:
    def __init__(self, space):
        self.w_error = space.new_exception_class("select.error")


>>>>>>> ec29ace8
def poll(space):
    """Returns a polling object, which supports registering and
    unregistering file descriptors, and then polling them for I/O
    events.
    """
    return Poll()


class Poll(W_Root):
    def __init__(self):
        self.fddict = {}
        self.running = False

    @unwrap_spec(events="c_short")
    def register(self, space, w_fd, events=defaultevents):
        if events < 0:
            raise OperationError(
                space.w_OverflowError,
                space.wrap("Python int too large for C unsigned short"),
            )
        fd = space.c_filedescriptor_w(w_fd)
        self.fddict[fd] = events

    @unwrap_spec(events=int)
    def modify(self, space, w_fd, events):
        if events < 0:
            raise OperationError(
                space.w_OverflowError,
                space.wrap("Python int too large for C unsigned short"),
            )
        fd = space.c_filedescriptor_w(w_fd)
        if fd not in self.fddict:
            raise wrap_oserror(space, OSError(errno.ENOENT, "poll.modify"),
                               exception_name='w_IOError')
        self.fddict[fd] = events

    def unregister(self, space, w_fd):
        fd = space.c_filedescriptor_w(w_fd)
        try:
            del self.fddict[fd]
        except KeyError:
            raise OperationError(space.w_KeyError, space.wrap(fd))

    @unwrap_spec(w_timeout=WrappedDefault(None))
    def poll(self, space, w_timeout):
        if space.is_w(w_timeout, space.w_None):
            timeout = -1
        else:
            # we want to be compatible with cpython and also accept things
            # that can be casted to integer (I think)
            try:
                # compute the integer
                w_timeout = space.int(w_timeout)
            except OperationError:
                raise oefmt(space.w_TypeError,
                            "timeout must be an integer or None")
            timeout = space.c_int_w(w_timeout)

        if self.running:
            raise oefmt(space.w_RuntimeError, "concurrent poll() invocation")
        self.running = True
        try:
            retval = rpoll.poll(self.fddict, timeout)
        except rpoll.PollError, e:
            message = e.get_msg()
            raise OperationError(space.w_OSError,
                                 space.newtuple([space.wrap(e.errno),
                                                 space.wrap(message)]))
        finally:
            self.running = False

        retval_w = []
        for fd, revents in retval:
            retval_w.append(space.newtuple([space.wrap(fd),
                                            space.wrap(revents)]))
        return space.newlist(retval_w)

pollmethods = {}
for methodname in 'register modify unregister poll'.split():
    pollmethods[methodname] = interp2app(getattr(Poll, methodname))
Poll.typedef = TypeDef('select.poll', **pollmethods)

# ____________________________________________________________


def _build_fd_set(space, list_w, ll_list, nfds):
    _c.FD_ZERO(ll_list)
    fdlist = []
    for w_f in list_w:
        fd = space.c_filedescriptor_w(w_f)
        if fd > nfds:
            nfds = fd
        _c.FD_SET(fd, ll_list)
        fdlist.append(fd)
    return fdlist, nfds
_build_fd_set._always_inline_ = True    # get rid of the tuple result


def _unbuild_fd_set(space, list_w, fdlist, ll_list, reslist_w):
    for i in range(len(fdlist)):
        fd = fdlist[i]
        if _c.FD_ISSET(fd, ll_list):
            reslist_w.append(list_w[i])


def _call_select(space, iwtd_w, owtd_w, ewtd_w,
                 ll_inl, ll_outl, ll_errl, ll_timeval):
    fdlistin = fdlistout = fdlisterr = None
    nfds = -1
    if ll_inl:
        fdlistin, nfds = _build_fd_set(space, iwtd_w, ll_inl, nfds)
    if ll_outl:
        fdlistout, nfds = _build_fd_set(space, owtd_w, ll_outl, nfds)
    if ll_errl:
        fdlisterr, nfds = _build_fd_set(space, ewtd_w, ll_errl, nfds)

    res = _c.select(nfds + 1, ll_inl, ll_outl, ll_errl, ll_timeval)

    if res < 0:
        errno = _c.geterrno()
        msg = _c.socket_strerror_str(errno)
        raise OperationError(space.w_OSError, space.newtuple([
            space.wrap(errno), space.wrap(msg)]))

    resin_w = []
    resout_w = []
    reserr_w = []
    if res > 0:
        if fdlistin is not None:
            _unbuild_fd_set(space, iwtd_w, fdlistin,  ll_inl,  resin_w)
        if fdlistout is not None:
            _unbuild_fd_set(space, owtd_w, fdlistout, ll_outl, resout_w)
        if fdlisterr is not None:
            _unbuild_fd_set(space, ewtd_w, fdlisterr, ll_errl, reserr_w)
    return space.newtuple([space.newlist(resin_w),
                           space.newlist(resout_w),
                           space.newlist(reserr_w)])


@unwrap_spec(w_timeout=WrappedDefault(None))
def select(space, w_iwtd, w_owtd, w_ewtd, w_timeout):
    """Wait until one or more file descriptors are ready for some kind of I/O.
The first three arguments are sequences of file descriptors to be waited for:
rlist -- wait until ready for reading
wlist -- wait until ready for writing
xlist -- wait for an ``exceptional condition''
If only one kind of condition is required, pass [] for the other lists.
A file descriptor is either a socket or file object, or a small integer
gotten from a fileno() method call on one of those.

The optional 4th argument specifies a timeout in seconds; it may be
a floating point number to specify fractions of seconds.  If it is absent
or None, the call will never time out.

The return value is a tuple of three lists corresponding to the first three
arguments; each contains the subset of the corresponding file descriptors
that are ready.

*** IMPORTANT NOTICE ***
On Windows, only sockets are supported; on Unix, all file descriptors.
"""

    iwtd_w = space.listview(w_iwtd)
    owtd_w = space.listview(w_owtd)
    ewtd_w = space.listview(w_ewtd)

    if space.is_w(w_timeout, space.w_None):
        timeout = -1.0
    else:
        timeout = space.float_w(w_timeout)
        if timeout < 0.0:
            raise oefmt(space.w_ValueError, "timeout must be non-negative")

    ll_inl = lltype.nullptr(_c.fd_set.TO)
    ll_outl = lltype.nullptr(_c.fd_set.TO)
    ll_errl = lltype.nullptr(_c.fd_set.TO)
    ll_timeval = lltype.nullptr(_c.timeval)

    try:
        if len(iwtd_w) > 0:
            ll_inl = lltype.malloc(_c.fd_set.TO, flavor='raw')
        if len(owtd_w) > 0:
            ll_outl = lltype.malloc(_c.fd_set.TO, flavor='raw')
        if len(ewtd_w) > 0:
            ll_errl = lltype.malloc(_c.fd_set.TO, flavor='raw')
        if timeout >= 0.0:
            ll_timeval = rffi.make(_c.timeval)
            i = int(timeout)
            rffi.setintfield(ll_timeval, 'c_tv_sec', i)
            rffi.setintfield(ll_timeval, 'c_tv_usec', int((timeout-i)*1000000))

        # Call this as a separate helper to avoid a large piece of code
        # in try:finally:.  Needed for calling further _always_inline_
        # helpers like _build_fd_set().
        return _call_select(space, iwtd_w, owtd_w, ewtd_w,
                            ll_inl, ll_outl, ll_errl, ll_timeval)
    finally:
        if ll_timeval:
            lltype.free(ll_timeval, flavor='raw')
        if ll_errl:
            lltype.free(ll_errl, flavor='raw')
        if ll_outl:
            lltype.free(ll_outl, flavor='raw')
        if ll_inl:
            lltype.free(ll_inl, flavor='raw')<|MERGE_RESOLUTION|>--- conflicted
+++ resolved
@@ -10,15 +10,7 @@
 
 defaultevents = rpoll.POLLIN | rpoll.POLLOUT | rpoll.POLLPRI
 
-<<<<<<< HEAD
-=======
-
-class Cache:
-    def __init__(self, space):
-        self.w_error = space.new_exception_class("select.error")
-
-
->>>>>>> ec29ace8
+
 def poll(space):
     """Returns a polling object, which supports registering and
     unregistering file descriptors, and then polling them for I/O
