--- conflicted
+++ resolved
@@ -86,7 +86,6 @@
 
         if self.running:
             raise oefmt(space.w_RuntimeError, "concurrent poll() invocation")
-<<<<<<< HEAD
         while True:
             self.running = True
             try:
@@ -101,24 +100,11 @@
                     continue
                 message, lgt = e.get_msg_utf8()
                 raise OperationError(space.w_OSError,
-                                     space.newtuple([space.newint(e.errno),
-                                                 space.newtext(message, lgt)]))
+                                     space.newtuple2(space.newint(e.errno),
+                                                 space.newtext(message, lgt)))
             finally:
                 self.running = False
             break
-=======
-        self.running = True
-        try:
-            retval = rpoll.poll(self.fddict, timeout)
-        except rpoll.PollError as e:
-            w_errortype = space.fromcache(Cache).w_error
-            message = e.get_msg()
-            raise OperationError(w_errortype,
-                                 space.newtuple2(space.newint(e.errno),
-                                                 space.newtext(message)))
-        finally:
-            self.running = False
->>>>>>> 8d749d6c
 
         retval_w = []
         for fd, revents in retval:
@@ -172,7 +158,6 @@
     else:
         end_time = 0.0
 
-<<<<<<< HEAD
     while True:
         if ll_timeval:
             i = int(timeout)
@@ -186,22 +171,14 @@
         err = _c.geterrno()
         if err != errno.EINTR:
             msg, length = _c.socket_strerror_utf8(err)
-            raise OperationError(space.w_OSError, space.newtuple([
-                space.newint(err), space.newtext(msg, length)]))
+            raise OperationError(space.w_OSError, space.newtuple2(
+                space.newint(err), space.newtext(msg, length)))
         # got EINTR, automatic retry
         space.getexecutioncontext().checksignals()
         if timeout > 0.0:
             timeout = end_time - timeutils.monotonic(space)
             if timeout < 0.0:
                 timeout = 0.0
-=======
-    if res < 0:
-        errno = _c.geterrno()
-        msg = _c.socket_strerror_str(errno)
-        w_errortype = space.fromcache(Cache).w_error
-        raise OperationError(w_errortype, space.newtuple2(
-            space.newint(errno), space.newtext(msg)))
->>>>>>> 8d749d6c
 
     resin_w = []
     resout_w = []
