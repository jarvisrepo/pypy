import errno

from rpython.rlib import _rsocket_rffi as _c, rpoll
from rpython.rlib.rarithmetic import USHRT_MAX
from rpython.rtyper.lltypesystem import lltype, rffi
from rpython.rlib import objectmodel

from pypy.interpreter.baseobjspace import W_Root
from pypy.interpreter.error import OperationError, oefmt, wrap_oserror
from pypy.interpreter.gateway import (
    Unwrapper, WrappedDefault, interp2app, unwrap_spec)
from pypy.interpreter.typedef import TypeDef
from pypy.interpreter import timeutils

defaultevents = rpoll.POLLIN | rpoll.POLLOUT | rpoll.POLLPRI


def poll(space):
    """Returns a polling object, which supports registering and
    unregistering file descriptors, and then polling them for I/O
    events.
    """
    return Poll()


class Poll(W_Root):
    def __init__(self):
        self.fddict = {}
        self.running = False

    @unwrap_spec(events="c_ushort")
    def register(self, space, w_fd, events=defaultevents):
        """
        Register a file descriptor with the polling object.
        fd -- either an integer, or an object with a fileno() method returning an
              int.
        events -- an optional bitmask describing the type of events to check for
        """
        fd = space.c_filedescriptor_w(w_fd)
        self.fddict[fd] = events

    @unwrap_spec(events="c_ushort")
    def modify(self, space, w_fd, events):
        """
        Modify an already registered file descriptor.
        fd -- either an integer, or an object with a fileno() method returning an
          int.
        events -- an optional bitmask describing the type of events to check for
        """
        fd = space.c_filedescriptor_w(w_fd)
        if fd not in self.fddict:
            raise wrap_oserror(space, OSError(errno.ENOENT, "poll.modify"),
                               w_exception_class=space.w_IOError)
        self.fddict[fd] = events

    def unregister(self, space, w_fd):
        """
        Remove a file descriptor being tracked by the polling object.
        """
        fd = space.c_filedescriptor_w(w_fd)
        try:
            del self.fddict[fd]
        except KeyError:
            raise OperationError(space.w_KeyError, space.newint(fd))

    @unwrap_spec(w_timeout=WrappedDefault(None))
    def poll(self, space, w_timeout):
        """
        Polls the set of registered file descriptors, returning a list containing
        any descriptors that have events or errors to report.

        the timeout parameter is in milliseconds"""
        if space.is_w(w_timeout, space.w_None):
            timeout = -1
            end_time = 0
        elif space.isinstance_w(w_timeout, space.w_float) or space.isinstance_w(w_timeout, space.w_int):
            if space.is_true(space.lt(w_timeout, space.newint(0))):
                timeout = -1
                end_time = 0
            else:
                timeout = space.c_int_w(space.int(w_timeout))
                end_time = timeutils.monotonic(space) + timeout * 0.001
        else:
            raise oefmt(space.w_TypeError,
                        "timeout must be an integer or None")

        if self.running:
            raise oefmt(space.w_RuntimeError, "concurrent poll() invocation")
        while True:
            self.running = True
            try:
                retval = rpoll.poll(self.fddict, timeout)
            except rpoll.PollError as e:
                if e.errno == errno.EINTR:
                    space.getexecutioncontext().checksignals()
                    timeout = int((end_time - timeutils.monotonic(space))
                                  * 1000.0 + 0.999)   # round up
                    if timeout < 0:
                        timeout = 0
                    continue
                message, lgt = e.get_msg_utf8()
                raise OperationError(space.w_OSError,
                                     space.newtuple([space.newint(e.errno),
                                                 space.newtext(message, lgt)]))
            finally:
                self.running = False
            break

        retval_w = []
        for fd, revents in retval:
            retval_w.append(space.newtuple([space.newint(fd),
                                            space.newint(revents)]))
        return space.newlist(retval_w)

pollmethods = {}
for methodname in 'register modify unregister poll'.split():
    pollmethods[methodname] = interp2app(getattr(Poll, methodname))
Poll.typedef = TypeDef('select.poll', **pollmethods)

# ____________________________________________________________

@objectmodel.always_inline  # get rid of the tuple result
def _build_fd_set(space, list_w, ll_list, nfds):
    _c.FD_ZERO(ll_list)
    fdlist = []
    for w_f in list_w:
        fd = space.c_filedescriptor_w(w_f)
        if fd > nfds:
            if _c.MAX_FD_SIZE is not None and fd >= _c.MAX_FD_SIZE:
                raise oefmt(space.w_ValueError,
                            "file descriptor out of range in select()")
            nfds = fd
        _c.FD_SET(fd, ll_list)
        fdlist.append(fd)
    return fdlist, nfds


def _unbuild_fd_set(space, list_w, fdlist, ll_list, reslist_w):
    for i in range(len(fdlist)):
        fd = fdlist[i]
        if _c.FD_ISSET(fd, ll_list):
            reslist_w.append(list_w[i])


def _call_select(space, iwtd_w, owtd_w, ewtd_w,
                 ll_inl, ll_outl, ll_errl, ll_timeval, timeout):
    fdlistin = fdlistout = fdlisterr = None
    nfds = -1
    if ll_inl:
        fdlistin, nfds = _build_fd_set(space, iwtd_w, ll_inl, nfds)
    if ll_outl:
        fdlistout, nfds = _build_fd_set(space, owtd_w, ll_outl, nfds)
    if ll_errl:
        fdlisterr, nfds = _build_fd_set(space, ewtd_w, ll_errl, nfds)

    if ll_timeval:
        end_time = timeutils.monotonic(space) + timeout
    else:
        end_time = 0.0

    while True:
        if ll_timeval:
            i = int(timeout)
            rffi.setintfield(ll_timeval, 'c_tv_sec', i)
            rffi.setintfield(ll_timeval, 'c_tv_usec', int((timeout-i)*1000000))

        res = _c.select(nfds + 1, ll_inl, ll_outl, ll_errl, ll_timeval)

        if res >= 0:
            break     # normal path
        err = _c.geterrno()
        if err != errno.EINTR:
<<<<<<< HEAD
            msg = _c.socket_strerror_unicode(err)
            raise OperationError(space.w_OSError, space.newtuple([
                space.newint(err), space.newtext(msg)]))
=======
            msg, length = _c.socket_strerror_utf8(err)
            raise OperationError(space.w_OSError, space.newtuple([
                space.newint(err), space.newtext(msg, length)]))
>>>>>>> e2ea8e9f
        # got EINTR, automatic retry
        space.getexecutioncontext().checksignals()
        if timeout > 0.0:
            timeout = end_time - timeutils.monotonic(space)
            if timeout < 0.0:
                timeout = 0.0

    resin_w = []
    resout_w = []
    reserr_w = []
    if res > 0:
        if fdlistin is not None:
            _unbuild_fd_set(space, iwtd_w, fdlistin,  ll_inl,  resin_w)
        if fdlistout is not None:
            _unbuild_fd_set(space, owtd_w, fdlistout, ll_outl, resout_w)
        if fdlisterr is not None:
            _unbuild_fd_set(space, ewtd_w, fdlisterr, ll_errl, reserr_w)
    return space.newtuple([space.newlist(resin_w),
                           space.newlist(resout_w),
                           space.newlist(reserr_w)])


@unwrap_spec(w_timeout=WrappedDefault(None))
def select(space, w_iwtd, w_owtd, w_ewtd, w_timeout):
    """Wait until one or more file descriptors are ready for some kind of I/O.
The first three arguments are sequences of file descriptors to be waited for:
rlist -- wait until ready for reading
wlist -- wait until ready for writing
xlist -- wait for an ``exceptional condition''
If only one kind of condition is required, pass [] for the other lists.
A file descriptor is either a socket or file object, or a small integer
gotten from a fileno() method call on one of those.

The optional 4th argument specifies a timeout in seconds; it may be
a floating point number to specify fractions of seconds.  If it is absent
or None, the call will never time out.

The return value is a tuple of three lists corresponding to the first three
arguments; each contains the subset of the corresponding file descriptors
that are ready.

*** IMPORTANT NOTICE ***
On Windows, only sockets are supported; on Unix, all file descriptors.
"""

    iwtd_w = space.unpackiterable(w_iwtd)
    owtd_w = space.unpackiterable(w_owtd)
    ewtd_w = space.unpackiterable(w_ewtd)

    if space.is_w(w_timeout, space.w_None):
        timeout = -1.0
    else:
        timeout = space.float_w(w_timeout)
        if timeout < 0.0:
            raise oefmt(space.w_ValueError, "timeout must be non-negative")

    ll_inl = lltype.nullptr(_c.fd_set.TO)
    ll_outl = lltype.nullptr(_c.fd_set.TO)
    ll_errl = lltype.nullptr(_c.fd_set.TO)
    ll_timeval = lltype.nullptr(_c.timeval)

    try:
        if len(iwtd_w) > 0:
            ll_inl = lltype.malloc(_c.fd_set.TO, flavor='raw')
        if len(owtd_w) > 0:
            ll_outl = lltype.malloc(_c.fd_set.TO, flavor='raw')
        if len(ewtd_w) > 0:
            ll_errl = lltype.malloc(_c.fd_set.TO, flavor='raw')
        if timeout >= 0.0:
            ll_timeval = rffi.make(_c.timeval)

        # Call this as a separate helper to avoid a large piece of code
        # in try:finally:.  Needed for calling further _always_inline_
        # helpers like _build_fd_set().
        return _call_select(space, iwtd_w, owtd_w, ewtd_w,
                            ll_inl, ll_outl, ll_errl, ll_timeval, timeout)
    finally:
        if ll_timeval:
            lltype.free(ll_timeval, flavor='raw')
        if ll_errl:
            lltype.free(ll_errl, flavor='raw')
        if ll_outl:
            lltype.free(ll_outl, flavor='raw')
        if ll_inl:
            lltype.free(ll_inl, flavor='raw')<|MERGE_RESOLUTION|>--- conflicted
+++ resolved
@@ -170,15 +170,9 @@
             break     # normal path
         err = _c.geterrno()
         if err != errno.EINTR:
-<<<<<<< HEAD
-            msg = _c.socket_strerror_unicode(err)
-            raise OperationError(space.w_OSError, space.newtuple([
-                space.newint(err), space.newtext(msg)]))
-=======
             msg, length = _c.socket_strerror_utf8(err)
             raise OperationError(space.w_OSError, space.newtuple([
                 space.newint(err), space.newtext(msg, length)]))
->>>>>>> e2ea8e9f
         # got EINTR, automatic retry
         space.getexecutioncontext().checksignals()
         if timeout > 0.0:
