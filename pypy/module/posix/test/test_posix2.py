
# -*- coding: utf-8 -*-

from __future__ import with_statement
from pypy.objspace.std import StdObjSpace
from rpython.tool.udir import udir
from pypy.tool.pytest.objspace import gettestobjspace
from pypy.conftest import pypydir
from rpython.rtyper.module.ll_os import RegisterOs
from rpython.translator.c.test.test_extfunc import need_sparse_files
import os
import py
import sys
import signal

def setup_module(mod):
    usemodules = ['binascii', 'posix', 'signal', 'struct', 'rctime']
    # py3k os.open uses subprocess, requiring the following per platform
    if os.name != 'nt':
        usemodules += ['fcntl', 'select']
    else:
        usemodules += ['_rawffi', 'thread']
    mod.space = gettestobjspace(usemodules=usemodules)
    mod.path = udir.join('posixtestfile.txt')
    mod.path.write("this is a test")
    mod.path2 = udir.join('test_posix2-')
    pdir = udir.ensure('posixtestdir', dir=True)
    pdir.join('file1').write("test1")
    os.chmod(str(pdir.join('file1')), 0o600)
    pdir.join('file2').write("test2")
    pdir.join('another_longer_file_name').write("test3")
    mod.pdir = pdir
    bytes_dir = udir.ensure('fi\xc5\x9fier.txt', dir=True)
    bytes_dir.join('somefile').write('who cares?')
    bytes_dir.join('caf\xe9').write('who knows?')
    mod.bytes_dir = bytes_dir
    # an escaped surrogate
    mod.esurrogate_dir = udir.ensure('foo\x80', dir=True)

    # in applevel tests, os.stat uses the CPython os.stat.
    # Be sure to return times with full precision
    # even when running on top of CPython 2.4.
    os.stat_float_times(True)

    # Initialize sys.filesystemencoding
    # space.call_method(space.getbuiltinmodule('sys'), 'getfilesystemencoding')



GET_POSIX = "(): import %s as m ; return m" % os.name


class AppTestPosix:

    def setup_class(cls):
        cls.space = space
        cls.w_runappdirect = space.wrap(cls.runappdirect)
        cls.w_posix = space.appexec([], GET_POSIX)
        cls.w_os = space.appexec([], "(): import os as m ; return m")
        cls.w_path = space.wrap(str(path))
        cls.w_path2 = space.wrap(str(path2))
        cls.w_pdir = space.wrap(str(pdir))
        cls.w_bytes_dir = space.wrapbytes(str(bytes_dir))
        cls.w_esurrogate_dir = space.wrapbytes(str(esurrogate_dir))
        if hasattr(os, 'getuid'):
            cls.w_getuid = space.wrap(os.getuid())
            cls.w_geteuid = space.wrap(os.geteuid())
        if hasattr(os, 'getgid'):
            cls.w_getgid = space.wrap(os.getgid())
        if hasattr(os, 'getgroups'):
            cls.w_getgroups = space.newlist([space.wrap(e) for e in os.getgroups()])
        if hasattr(os, 'getpgid'):
            cls.w_getpgid = space.wrap(os.getpgid(os.getpid()))
        if hasattr(os, 'getsid'):
            cls.w_getsid0 = space.wrap(os.getsid(0))
        if hasattr(os, 'sysconf'):
            sysconf_name = os.sysconf_names.keys()[0]
            cls.w_sysconf_name = space.wrap(sysconf_name)
            cls.w_sysconf_value = space.wrap(os.sysconf_names[sysconf_name])
            cls.w_sysconf_result = space.wrap(os.sysconf(sysconf_name))
        if hasattr(os, 'confstr'):
            confstr_name = os.confstr_names.keys()[0]
            cls.w_confstr_name = space.wrap(confstr_name)
            cls.w_confstr_value = space.wrap(os.confstr_names[confstr_name])
            cls.w_confstr_result = space.wrap(os.confstr(confstr_name))
        cls.w_SIGABRT = space.wrap(signal.SIGABRT)
        cls.w_python = space.wrap(sys.executable)
        if hasattr(os, 'major'):
            cls.w_expected_major_12345 = space.wrap(os.major(12345))
            cls.w_expected_minor_12345 = space.wrap(os.minor(12345))
        cls.w_udir = space.wrap(str(udir))

    def setup_method(self, meth):
        if getattr(meth, 'need_sparse_files', False):
            need_sparse_files()

    def test_posix_is_pypy_s(self):
        assert hasattr(self.posix, '_statfields')

    def test_some_posix_basic_operation(self):
        path = self.path
        posix = self.posix
        fd = posix.open(path, posix.O_RDONLY, 0o777)
        fd2 = posix.dup(fd)
        assert not posix.isatty(fd2)
        s = posix.read(fd, 1)
        assert s == b't'
        posix.lseek(fd, 5, 0)
        s = posix.read(fd, 1)
        assert s == b'i'
        st = posix.fstat(fd)
        posix.close(fd2)
        posix.close(fd)

        import sys, stat
        assert st[0] == st.st_mode
        assert st[1] == st.st_ino
        assert st[2] == st.st_dev
        assert st[3] == st.st_nlink
        assert st[4] == st.st_uid
        assert st[5] == st.st_gid
        assert st[6] == st.st_size
        assert st[7] == int(st.st_atime)
        assert st[8] == int(st.st_mtime)
        assert st[9] == int(st.st_ctime)

        assert stat.S_IMODE(st.st_mode) & stat.S_IRUSR
        assert stat.S_IMODE(st.st_mode) & stat.S_IWUSR
        if not sys.platform.startswith('win'):
            assert not (stat.S_IMODE(st.st_mode) & stat.S_IXUSR)

        assert st.st_size == 14
        assert st.st_nlink == 1

        #if sys.platform.startswith('linux'):
        #    # expects non-integer timestamps - it's unlikely that they are
        #    # all three integers
        #    assert ((st.st_atime, st.st_mtime, st.st_ctime) !=
        #            (st[7],       st[8],       st[9]))
        #    assert st.st_blksize * st.st_blocks >= st.st_size
        if sys.platform.startswith('linux'):
            assert hasattr(st, 'st_rdev')

    def test_stat_float_times(self):
        path = self.path
        posix = self.posix
        current = posix.stat_float_times()
        assert current is True
        try:
            posix.stat_float_times(True)
            st = posix.stat(path)
            assert isinstance(st.st_mtime, float)
            assert st[7] == int(st.st_atime)

            posix.stat_float_times(False)
            st = posix.stat(path)
            assert isinstance(st.st_mtime, int)
            assert st[7] == st.st_atime
        finally:
            posix.stat_float_times(current)

    def test_stat_result(self):
        st = self.posix.stat_result((0, 0, 0, 0, 0, 0, 0, 41, 42.1, 43))
        assert st.st_atime == 41
        assert st.st_mtime == 42.1
        assert st.st_ctime == 43
        assert repr(st).startswith(self.posix.__name__ + '.stat_result')

    def test_stat_lstat(self):
        import stat
        st = self.posix.stat(".")
        assert stat.S_ISDIR(st.st_mode)
        st = self.posix.lstat(".")
        assert stat.S_ISDIR(st.st_mode)

    def test_stat_exception(self):
        import sys
        import errno
        for fn in [self.posix.stat, self.posix.lstat]:
            exc = raises(OSError, fn, "nonexistentdir/nonexistentfile")
            assert exc.value.errno == errno.ENOENT
            assert exc.value.filename == "nonexistentdir/nonexistentfile"

    if hasattr(__import__(os.name), "statvfs"):
        def test_statvfs(self):
            st = self.posix.statvfs(".")
            assert isinstance(st, self.posix.statvfs_result)
            for field in [
                'f_bsize', 'f_frsize', 'f_blocks', 'f_bfree', 'f_bavail',
                'f_files', 'f_ffree', 'f_favail', 'f_flag', 'f_namemax',
            ]:
                assert hasattr(st, field)

    def test_pickle(self):
        import pickle, os
        st = self.posix.stat(os.curdir)
        print(type(st).__module__)
        s = pickle.dumps(st)
        print(repr(s))
        new = pickle.loads(s)
        assert new == st
        assert type(new) is type(st)

    def test_open_exception(self):
        posix = self.posix
        try:
            posix.open('qowieuqwoeiu', 0, 0)
        except OSError as e:
            assert e.filename == 'qowieuqwoeiu'
        else:
            assert 0

    def test_filename_exception(self):
        for fname in ['unlink', 'remove',
                      'chdir', 'mkdir', 'rmdir',
                      'listdir', 'readlink',
                      'chroot']:
            if hasattr(self.posix, fname):
                func = getattr(self.posix, fname)
                try:
                    func('qowieuqw/oeiu')
                except OSError as e:
                    assert e.filename == 'qowieuqw/oeiu'
                else:
                    assert 0

    def test_chmod_exception(self):
        try:
            self.posix.chmod('qowieuqw/oeiu', 0)
        except OSError as e:
            assert e.filename == 'qowieuqw/oeiu'
        else:
            assert 0

    def test_chown_exception(self):
        if hasattr(self.posix, 'chown'):
            try:
                self.posix.chown('qowieuqw/oeiu', 0, 0)
            except OSError as e:
                assert e.filename == 'qowieuqw/oeiu'
            else:
                assert 0

    def test_utime_exception(self):
        for arg in [None, (0, 0)]:
            try:
                self.posix.utime('qowieuqw/oeiu', arg)
            except OSError as e:
                assert e.filename == 'qowieuqw/oeiu'
            else:
                assert 0

    def test_functions_raise_error(self):
        def ex(func, *args):
            try:
                func(*args)
            except OSError:
                pass
            else:
                raise AssertionError("%s(%s) did not raise" %(
                                     func.__name__,
                                     ", ".join([str(x) for x in args])))
        UNUSEDFD = 123123
        ex(self.posix.open, "qweqwe", 0, 0)
        ex(self.posix.lseek, UNUSEDFD, 123, 0)
        #apparently not posix-required: ex(self.posix.isatty, UNUSEDFD)
        ex(self.posix.read, UNUSEDFD, 123)
        ex(self.posix.write, UNUSEDFD, b"x")
        ex(self.posix.close, UNUSEDFD)
        #UMPF cpython raises IOError ex(self.posix.ftruncate, UNUSEDFD, 123)
        ex(self.posix.fstat, UNUSEDFD)
        ex(self.posix.stat, "qweqwehello")
        # how can getcwd() raise?
        ex(self.posix.dup, UNUSEDFD)

<<<<<<< HEAD
    def test_getcwd(self):
        os, posix = self.os, self.posix
        assert isinstance(posix.getcwd(), str)
        cwdb = posix.getcwdb()
        os.chdir(self.esurrogate_dir)
=======
    def test_fdopen(self):
        import errno
        path = self.path
        posix = self.posix
        fd = posix.open(path, posix.O_RDONLY, 0777)
        f = posix.fdopen(fd, "r")
        f.close()

        # There used to be code here to ensure that fcntl is not faked
        # but we can't do that cleanly any more
        exc = raises(OSError, posix.fdopen, fd)
        assert exc.value.errno == errno.EBADF

    def test_fdopen_hackedbuiltins(self):
        "Same test, with __builtins__.file removed"
        _file = __builtins__.file
        __builtins__.file = None
>>>>>>> 93f56611
        try:
            cwd = posix.getcwd()
            assert os.fsencode(cwd) == posix.getcwdb()
        finally:
            os.chdir(cwdb)

    def test_getcwdb(self):
        assert isinstance(self.posix.getcwdb(), bytes)

    def test_listdir(self):
        pdir = self.pdir
        posix = self.posix
        result = posix.listdir(pdir)
        result.sort()
        assert result == ['another_longer_file_name',
                          'file1',
                          'file2']

    def test_listdir_default(self):
        posix = self.posix
        assert posix.listdir() == posix.listdir('.')

    def test_listdir_bytes(self):
        import sys
        bytes_dir = self.bytes_dir
        posix = self.posix
        result = posix.listdir(bytes_dir)
        assert all(type(x) is bytes for x in result)
        assert b'somefile' in result
        expected = b'caf%E9' if sys.platform == 'darwin' else b'caf\xe9'
        assert expected in result

    def test_undecodable_filename(self):
        import sys
        posix = self.posix
        try:
            'caf\xe9'.encode(sys.getfilesystemencoding(), 'surrogateescape')
        except UnicodeEncodeError:
            pass # probably ascii
        else:
            assert posix.access('caf\xe9', posix.R_OK) is False
        assert posix.access(b'caf\xe9', posix.R_OK) is False
        assert posix.access('caf\udcc0', posix.R_OK) is False
        assert posix.access(b'caf\xc3', posix.R_OK) is False

    def test_access(self):
        pdir = self.pdir + '/file1'
        posix = self.posix

        assert posix.access(pdir, posix.R_OK)
        assert posix.access(pdir, posix.W_OK)
        import sys
        if sys.platform != "win32":
            assert not posix.access(pdir, posix.X_OK)

    def test_times(self):
        """
        posix.times() should return a five-tuple giving float-representations
        (seconds, effectively) of the four fields from the underlying struct
        tms and the return value.
        """
        result = self.posix.times()
        assert isinstance(result, tuple)
        assert len(result) == 5
        for value in result:
            assert isinstance(value, float)


    def test_strerror(self):
        assert isinstance(self.posix.strerror(0), str)
        assert isinstance(self.posix.strerror(1), str)

    if hasattr(__import__(os.name), "fork"):
        def test_fork(self):
            os = self.posix
            pid = os.fork()
            if pid == 0:   # child
                os._exit(4)
            pid1, status1 = os.waitpid(pid, 0)
            assert pid1 == pid
            assert os.WIFEXITED(status1)
            assert os.WEXITSTATUS(status1) == 4
        pass # <- please, inspect.getsource(), don't crash


    if hasattr(__import__(os.name), "openpty"):
        def test_openpty(self):
            os = self.posix
            master_fd, slave_fd = os.openpty()
            assert isinstance(master_fd, int)
            assert isinstance(slave_fd, int)
            os.write(slave_fd, b'x\n')
            data = os.read(master_fd, 100)
            assert data.startswith(b'x')

    if hasattr(__import__(os.name), "forkpty"):
        def test_forkpty(self):
            import sys
            if 'freebsd' in sys.platform:
                skip("hangs indifinitly on FreeBSD (also on CPython).")
            os = self.posix
            childpid, master_fd = os.forkpty()
            assert isinstance(childpid, int)
            assert isinstance(master_fd, int)
            if childpid == 0:
                data = os.read(0, 100)
                if data.startswith(b'abc'):
                    os._exit(42)
                else:
                    os._exit(43)
            os.write(master_fd, b'abc\n')
            _, status = os.waitpid(childpid, 0)
            assert status >> 8 == 42

    if hasattr(__import__(os.name), "execv"):
        def test_execv(self):
            os = self.posix
            if not hasattr(os, "fork"):
                skip("Need fork() to test execv()")
            pid = os.fork()
            if pid == 0:
                os.execv("/usr/bin/env", ["env", "python", "-c", "open('onefile', 'w').write('1')"])
            os.waitpid(pid, 0)
            assert open("onefile").read() == "1"
            os.unlink("onefile")

        def test_execv_raising(self):
            os = self.posix
            raises(OSError, 'os.execv("saddsadsadsadsa", ["saddsadsasaddsa"])')

        def test_execv_no_args(self):
            os = self.posix
            raises(ValueError, os.execv, "notepad", [])
            raises(ValueError, os.execve, "notepad", [], {})

        def test_execv_raising2(self):
            os = self.posix
            for n in 3, [3, "a"]:
                try:
                    os.execv("xxx", n)
                except TypeError as t:
                    assert str(t) == "execv() arg 2 must be an iterable of strings"
                else:
                    py.test.fail("didn't raise")

        def test_execv_unicode(self):
            os = self.posix
            import sys
            if not hasattr(os, "fork"):
                skip("Need fork() to test execv()")
            try:
                output = "caf\xe9 \u1234\n".encode(sys.getfilesystemencoding())
            except UnicodeEncodeError:
                skip("encoding not good enough")
            pid = os.fork()
            if pid == 0:
                os.execv("/bin/sh", ["sh", "-c",
                                     "echo caf\xe9 \u1234 > onefile"])
            os.waitpid(pid, 0)
            assert open("onefile", "rb").read() == output
            os.unlink("onefile")

        def test_execve(self):
            os = self.posix
            if not hasattr(os, "fork"):
                skip("Need fork() to test execve()")
            pid = os.fork()
            if pid == 0:
                os.execve("/usr/bin/env", ["env", "python", "-c", "import os; open('onefile', 'w').write(os.environ['ddd'])"], {'ddd':'xxx'})
            os.waitpid(pid, 0)
            assert open("onefile").read() == "xxx"
            os.unlink("onefile")

        def test_execve_unicode(self):
            os = self.posix
            import sys
            if not hasattr(os, "fork"):
                skip("Need fork() to test execve()")
            try:
                output = "caf\xe9 \u1234".encode(sys.getfilesystemencoding())
            except UnicodeEncodeError:
                skip("encoding not good enough")
            t = ' abc\uDCFF'
            output += t.encode(sys.getfilesystemencoding(),
                               'surrogateescape')
            pid = os.fork()
            if pid == 0:
                os.execve("/bin/sh", ["sh", "-c",
                                      "echo caf\xe9 \u1234 $t > onefile"],
                          {'ddd': 'xxx', 't': t})
            os.waitpid(pid, 0)
            assert open("onefile", "rb").read() == output + b'\n'
            os.unlink("onefile")
        pass # <- please, inspect.getsource(), don't crash

    if hasattr(__import__(os.name), "spawnv"):
        def test_spawnv(self):
            os = self.posix
            import sys
            print(self.python)
            ret = os.spawnv(os.P_WAIT, self.python,
                            ['python', '-c', 'raise(SystemExit(42))'])
            assert ret == 42

    if hasattr(__import__(os.name), "spawnve"):
        def test_spawnve(self):
            os = self.posix
            env = {'PATH':os.environ['PATH'], 'FOOBAR': '42'}
            ret = os.spawnve(os.P_WAIT, self.python,
                             ['python', '-c',
                              "raise(SystemExit(int(__import__('os').environ['FOOBAR'])))"],
                             env)
            assert ret == 42

    def test_popen(self):
        os = self.os
        for i in range(5):
            stream = os.popen('echo 1')
            res = stream.read()
            assert res == '1\n'
            assert stream.close() is None

    def test_popen_with(self):
        os = self.os
        stream = os.popen('echo 1')
        with stream as fp:
            res = fp.read()
            assert res == '1\n'

    if hasattr(__import__(os.name), '_getfullpathname'):
        def test__getfullpathname(self):
            # nt specific
            posix = self.posix
            import os
            sysdrv = os.getenv("SystemDrive", "C:")
            # just see if it does anything
            path = sysdrv + 'hubber'
            assert os.sep in posix._getfullpathname(path)
            assert type(posix._getfullpathname(b'C:')) is bytes

    def test_utime(self):
        os = self.posix
        from os.path import join
        # XXX utimes & float support
        path = join(self.pdir, "test_utime.txt")
        fh = open(path, "w")
        fh.write("x")
        fh.close()
        from time import time, sleep
        t0 = time()
        sleep(1.1)
        os.utime(path, None)
        assert os.stat(path).st_atime > t0
        os.utime(path, (int(t0), int(t0)))
        assert int(os.stat(path).st_atime) == int(t0)

    def test_utime_raises(self):
        os = self.posix
        raises(TypeError, "os.utime('xxx', 3)")
        raises(OSError, "os.utime('somefilewhichihopewouldneverappearhere', None)")

    for name in RegisterOs.w_star:
        if hasattr(os, name):
            values = [0, 1, 127, 128, 255]
            code = py.code.Source("""
            def test_wstar(self):
                os = self.posix
                %s
            """ % "\n    ".join(["assert os.%s(%d) == %d" % (name, value,
                             getattr(os, name)(value)) for value in values]))
            d = {}
            exec code.compile() in d
            locals()['test_' + name] = d['test_wstar']

    if hasattr(os, 'WIFSIGNALED'):
        def test_wifsignaled(self):
            os = self.posix
            assert os.WIFSIGNALED(0) == False
            assert os.WIFSIGNALED(1) == True

    if hasattr(os, 'uname'):
        def test_os_uname(self):
            os = self.posix
            res = os.uname()
            assert len(res) == 5
            for i in res:
                assert isinstance(i, str)
            assert isinstance(res, tuple)

    if hasattr(os, 'getuid'):
        def test_os_getuid(self):
            os = self.posix
            assert os.getuid() == self.getuid
            assert os.geteuid() == self.geteuid

    if hasattr(os, 'setuid'):
        def test_os_setuid_error(self):
            os = self.posix
            raises(OverflowError, os.setuid, -2**31-1)
            raises(OverflowError, os.setuid, 2**32)

    if hasattr(os, 'getgid'):
        def test_os_getgid(self):
            os = self.posix
            assert os.getgid() == self.getgid

    if hasattr(os, 'getgroups'):
        def test_os_getgroups(self):
            os = self.posix
            assert os.getgroups() == self.getgroups

    if hasattr(os, 'setgroups'):
        def test_os_setgroups(self):
            os = self.posix
            raises(TypeError, os.setgroups, [2, 5, "hello"])
            try:
                os.setgroups(os.getgroups())
            except OSError:
                pass

    if hasattr(os, 'initgroups'):
        def test_os_initgroups(self):
            os = self.posix
            raises(OSError, os.initgroups, "crW2hTQC", 100)

    if hasattr(os, 'tcgetpgrp'):
        def test_os_tcgetpgrp(self):
            os = self.posix
            raises(OSError, os.tcgetpgrp, 9999)

    if hasattr(os, 'tcsetpgrp'):
        def test_os_tcsetpgrp(self):
            os = self.posix
            raises(OSError, os.tcsetpgrp, 9999, 1)

    if hasattr(os, 'getpgid'):
        def test_os_getpgid(self):
            os = self.posix
            assert os.getpgid(os.getpid()) == self.getpgid
            raises(OSError, os.getpgid, 1234567)

    if hasattr(os, 'setgid'):
        def test_os_setgid_error(self):
            os = self.posix
            raises(OverflowError, os.setgid, -2**31-1)
            raises(OverflowError, os.setgid, 2**32)

    if hasattr(os, 'getsid'):
        def test_os_getsid(self):
            os = self.posix
            assert os.getsid(0) == self.getsid0
            raises(OSError, os.getsid, -100000)

    if hasattr(os, 'getresuid'):
        def test_os_getresuid(self):
            os = self.posix
            res = os.getresuid()
            assert len(res) == 3

    if hasattr(os, 'getresgid'):
        def test_os_getresgid(self):
            os = self.posix
            res = os.getresgid()
            assert len(res) == 3

    if hasattr(os, 'setresuid'):
        def test_os_setresuid(self):
            os = self.posix
            a, b, c = os.getresuid()
            os.setresuid(a, b, c)

    if hasattr(os, 'setresgid'):
        def test_os_setresgid(self):
            os = self.posix
            a, b, c = os.getresgid()
            os.setresgid(a, b, c)

    if hasattr(os, 'sysconf'):
        def test_os_sysconf(self):
            os = self.posix
            assert os.sysconf(self.sysconf_value) == self.sysconf_result
            assert os.sysconf(self.sysconf_name) == self.sysconf_result
            assert os.sysconf_names[self.sysconf_name] == self.sysconf_value

        def test_os_sysconf_error(self):
            os = self.posix
            raises(ValueError, os.sysconf, "!@#$%!#$!@#")

    if hasattr(os, 'fpathconf'):
        def test_os_fpathconf(self):
            os = self.posix
            assert os.fpathconf(1, "PC_PIPE_BUF") >= 128
            raises(OSError, os.fpathconf, -1, "PC_PIPE_BUF")
            raises(ValueError, os.fpathconf, 1, "##")

    if hasattr(os, 'pathconf'):
        def test_os_pathconf(self):
            os = self.posix
            assert os.pathconf("/tmp", "PC_NAME_MAX") >= 31
            # Linux: the following gets 'No such file or directory'
            raises(OSError, os.pathconf, "", "PC_PIPE_BUF")
            raises(ValueError, os.pathconf, "/tmp", "##")

    if hasattr(os, 'confstr'):
        def test_os_confstr(self):
            os = self.posix
            assert os.confstr(self.confstr_value) == self.confstr_result
            assert os.confstr(self.confstr_name) == self.confstr_result
            assert os.confstr_names[self.confstr_name] == self.confstr_value

        def test_os_confstr_error(self):
            os = self.posix
            raises(ValueError, os.confstr, "!@#$%!#$!@#")

    if hasattr(os, 'wait'):
        def test_os_wait(self):
            os = self.posix
            exit_status = 0x33

            if not hasattr(os, "fork"):
                skip("Need fork() to test wait()")
            if hasattr(os, "waitpid") and hasattr(os, "WNOHANG"):
                try:
                    while os.waitpid(-1, os.WNOHANG)[0]:
                        pass
                except OSError:  # until we get "No child processes", hopefully
                    pass
            child = os.fork()
            if child == 0: # in child
                os._exit(exit_status)
            else:
                pid, status = os.wait()
                assert child == pid
                assert os.WIFEXITED(status)
                assert os.WEXITSTATUS(status) == exit_status

    if hasattr(os, 'getloadavg'):
        def test_os_getloadavg(self):
            os = self.posix
            l0, l1, l2 = os.getloadavg()
            assert type(l0) is float and l0 >= 0.0
            assert type(l1) is float and l0 >= 0.0
            assert type(l2) is float and l0 >= 0.0

    if hasattr(os, 'major'):
        def test_major_minor(self):
            os = self.posix
            assert os.major(12345) == self.expected_major_12345
            assert os.minor(12345) == self.expected_minor_12345
            assert os.makedev(self.expected_major_12345,
                              self.expected_minor_12345) == 12345

    if hasattr(os, 'fsync'):
        def test_fsync(self):
            os = self.posix
            f = open(self.path2, "w")
            try:
                fd = f.fileno()
                os.fsync(fd)
                os.fsync(f)     # <- should also work with a file, or anything
            finally:            #    with a fileno() method
                f.close()
            try:
                # May not raise anything with a buggy libc (or eatmydata)
                os.fsync(fd)
            except OSError:
                pass
            raises(ValueError, os.fsync, -1)

    if hasattr(os, 'fdatasync'):
        def test_fdatasync(self):
            os = self.posix
            f = open(self.path2, "w")
            try:
                fd = f.fileno()
                os.fdatasync(fd)
            finally:
                f.close()
            try:
                # May not raise anything with a buggy libc (or eatmydata)
                os.fdatasync(fd)
            except OSError:
                pass
            raises(ValueError, os.fdatasync, -1)

    if hasattr(os, 'fchdir'):
        def test_fchdir(self):
            os = self.posix
            localdir = os.getcwd()
            try:
                os.mkdir(self.path2 + 'dir')
                fd = os.open(self.path2 + 'dir', os.O_RDONLY)
                try:
                    os.fchdir(fd)
                    mypath = os.getcwd()
                finally:
                    os.close(fd)
                assert mypath.endswith('test_posix2-dir')
                raises(OSError, os.fchdir, fd)
                raises(ValueError, os.fchdir, -1)
            finally:
                os.chdir(localdir)

    def test_largefile(self):
        os = self.posix
        fd = os.open(self.path2 + 'test_largefile',
                     os.O_RDWR | os.O_CREAT, 0o666)
        os.ftruncate(fd, 10000000000)
        res = os.lseek(fd, 9900000000, 0)
        assert res == 9900000000
        res = os.lseek(fd, -5000000000, 1)
        assert res == 4900000000
        res = os.lseek(fd, -5200000000, 2)
        assert res == 4800000000
        os.close(fd)

        st = os.stat(self.path2 + 'test_largefile')
        assert st.st_size == 10000000000
    test_largefile.need_sparse_files = True

    def test_write_buffer(self):
        os = self.posix
        fd = os.open(self.path2 + 'test_write_buffer',
                     os.O_RDWR | os.O_CREAT, 0o666)
        def writeall(s):
            while s:
                count = os.write(fd, s)
                assert count > 0
                s = s[count:]
        writeall(b'hello, ')
        writeall(memoryview(b'world!\n'))
        res = os.lseek(fd, 0, 0)
        assert res == 0
        data = b''
        while True:
            s = os.read(fd, 100)
            if not s:
                break
            data += s
        assert data == b'hello, world!\n'
        os.close(fd)

    def test_write_unicode(self):
        os = self.posix
        fd = os.open(self.path2 + 'test_write_unicode',
                     os.O_RDWR | os.O_CREAT, 0o666)
        raises(TypeError, os.write, fd, 'X')
        os.close(fd)

    if hasattr(__import__(os.name), "fork"):
        def test_abort(self):
            os = self.posix
            pid = os.fork()
            if pid == 0:
                os.abort()
            pid1, status1 = os.waitpid(pid, 0)
            assert pid1 == pid
            assert os.WIFSIGNALED(status1)
            assert os.WTERMSIG(status1) == self.SIGABRT
        pass # <- please, inspect.getsource(), don't crash

    def test_closerange(self):
        os = self.posix
        if not hasattr(os, 'closerange'):
            skip("missing os.closerange()")
        fds = [os.open(self.path + str(i), os.O_CREAT|os.O_WRONLY, 0o777)
               for i in range(15)]
        fds.sort()
        start = fds.pop()
        stop = start + 1
        while len(fds) > 3 and fds[-1] == start - 1:
            start = fds.pop()
        os.closerange(start, stop)
        for fd in fds:
            os.close(fd)     # should not have been closed
        for fd in range(start, stop):
            raises(OSError, os.fstat, fd)   # should have been closed

    if hasattr(os, 'chown'):
        def test_chown(self):
            os = self.posix
            os.unlink(self.path)
            raises(OSError, os.chown, self.path, os.getuid(), os.getgid())
            f = open(self.path, "w")
            f.write("this is a test")
            f.close()
            os.chown(self.path, os.getuid(), os.getgid())

    if hasattr(os, 'lchown'):
        def test_lchown(self):
            os = self.posix
            os.unlink(self.path)
            raises(OSError, os.lchown, self.path, os.getuid(), os.getgid())
            os.symlink('foobar', self.path)
            os.lchown(self.path, os.getuid(), os.getgid())

    if hasattr(os, 'fchown'):
        def test_fchown(self):
            os = self.posix
            f = open(self.path, "w")
            os.fchown(f.fileno(), os.getuid(), os.getgid())
            f.close()

    if hasattr(os, 'chmod'):
        def test_chmod(self):
            import sys
            os = self.posix
            os.unlink(self.path)
            raises(OSError, os.chmod, self.path, 0o600)
            f = open(self.path, "w")
            f.write("this is a test")
            f.close()
            if sys.platform == 'win32':
                os.chmod(self.path, 0o400)
                assert (os.stat(self.path).st_mode & 0o600) == 0o400
            else:
                os.chmod(self.path, 0o200)
                assert (os.stat(self.path).st_mode & 0o777) == 0o200

    if hasattr(os, 'fchmod'):
        def test_fchmod(self):
            os = self.posix
            f = open(self.path, "w")
            os.fchmod(f.fileno(), 0o200)
            assert (os.fstat(f.fileno()).st_mode & 0o777) == 0o200
            f.close()
            assert (os.stat(self.path).st_mode & 0o777) == 0o200

    if hasattr(os, 'mkfifo'):
        def test_mkfifo(self):
            os = self.posix
            os.mkfifo(self.path2 + 'test_mkfifo', 0o666)
            st = os.lstat(self.path2 + 'test_mkfifo')
            import stat
            assert stat.S_ISFIFO(st.st_mode)

    if hasattr(os, 'mknod'):
        def test_mknod(self):
            import stat
            os = self.posix
            # os.mknod() may require root priviledges to work at all
            try:
                # not very useful: os.mknod() without specifying 'mode'
                os.mknod(self.path2 + 'test_mknod-1')
            except OSError as e:
                skip("os.mknod(): got %r" % (e,))
            st = os.lstat(self.path2 + 'test_mknod-1')
            assert stat.S_ISREG(st.st_mode)
            # os.mknod() with S_IFIFO
            os.mknod(self.path2 + 'test_mknod-2', 0o600 | stat.S_IFIFO)
            st = os.lstat(self.path2 + 'test_mknod-2')
            assert stat.S_ISFIFO(st.st_mode)

        def test_mknod_with_ifchr(self):
            # os.mknod() with S_IFCHR
            # -- usually requires root priviledges --
            os = self.posix
            if hasattr(os.lstat('.'), 'st_rdev'):
                import stat
                try:
                    os.mknod(self.path2 + 'test_mknod-3', 0o600 | stat.S_IFCHR,
                             0x105)
                except OSError as e:
                    skip("os.mknod() with S_IFCHR: got %r" % (e,))
                else:
                    st = os.lstat(self.path2 + 'test_mknod-3')
                    assert stat.S_ISCHR(st.st_mode)
                    assert st.st_rdev == 0x105

    if hasattr(os, 'nice') and hasattr(os, 'fork') and hasattr(os, 'waitpid'):
        def test_nice(self):
            os = self.posix
            myprio = os.nice(0)
            #
            pid = os.fork()
            if pid == 0:    # in the child
                res = os.nice(3)
                os._exit(res)
            #
            pid1, status1 = os.waitpid(pid, 0)
            assert pid1 == pid
            assert os.WIFEXITED(status1)
            assert os.WEXITSTATUS(status1) == myprio + 3

    if hasattr(os, 'symlink'):
        def test_symlink(self):
            posix = self.posix
            bytes_dir = self.bytes_dir
            if bytes_dir is None:
                skip("encoding not good enough")
            dest = bytes_dir + b"/file.txt"
            posix.symlink(bytes_dir + b"/somefile", dest)
            with open(dest) as f:
                data = f.read()
                assert data == "who cares?"

    try:
        os.getlogin()
    except (AttributeError, OSError):
        pass
    else:
        def test_getlogin(self):
            assert isinstance(self.posix.getlogin(), str)
            # How else could we test that getlogin is properly
            # working?

    def test_has_kill(self):
        import os
        assert hasattr(os, 'kill')

    def test_pipe_flush(self):
        ffd, gfd = self.posix.pipe()
        f = self.os.fdopen(ffd, 'r')
        g = self.os.fdopen(gfd, 'w')
        g.write('he')
        g.flush()
        x = f.read(1)
        assert x == 'h'
        f.flush()
        x = f.read(1)
        assert x == 'e'

    def test_urandom(self):
        os = self.posix
        s = os.urandom(5)
        assert isinstance(s, bytes)
        assert len(s) == 5
        for x in range(50):
            if s != os.urandom(5):
                break
        else:
            assert False, "urandom() always returns the same string"
            # Or very unlucky

    if hasattr(os, 'startfile'):
        def test_startfile(self):
            if not self.runappdirect:
                skip("should not try to import cffi at app-level")
            startfile = self.posix.startfile
            for t1 in [str, unicode]:
                for t2 in [str, unicode]:
                    e = raises(WindowsError, startfile, t1("\\"), t2("close"))
                    assert e.value.args[0] == 1155
                    assert e.value.args[1] == (
                        "No application is associated with the "
                        "specified file for this operation")
                    if len(e.value.args) > 2:
                        assert e.value.args[2] == t1("\\")
            #
            e = raises(WindowsError, startfile, "\\foo\\bar\\baz")
            assert e.value.args[0] == 2
            assert e.value.args[1] == (
                "The system cannot find the file specified")
            if len(e.value.args) > 2:
                assert e.value.args[2] == "\\foo\\bar\\baz"

    def test_device_encoding(self):
        import sys
        encoding = self.posix.device_encoding(sys.stdout.fileno())
        # just ensure it returns something reasonable
        assert encoding is None or type(encoding) is str


class AppTestEnvironment(object):
    def setup_class(cls):
        cls.space = space
        cls.w_posix = space.appexec([], "(): import %s as m ; return m" % os.name)
        cls.w_os = space.appexec([], "(): import os; return os")
        cls.w_path = space.wrap(str(path))

    def test_environ(self):
        import sys
        environ = self.posix.environ
        item_type = str if sys.platform.startswith('win') else bytes
        for k, v in environ.items():
            assert type(k) is item_type
            assert type(v) is item_type
        name = next(iter(environ))
        assert environ[name] is not None
        del environ[name]
        raises(KeyError, lambda: environ[name])

    @py.test.mark.dont_track_allocations('putenv intentionally keeps strings alive')
    def test_environ_nonascii(self):
        import sys
        name, value = 'PYPY_TEST_日本', 'foobar日本'
        if not sys.platform == 'win32':
            fsencoding = sys.getfilesystemencoding()
            for s in name, value:
                try:
                    s.encode(fsencoding, 'surrogateescape')
                except UnicodeEncodeError:
                    skip("Requires %s.encode(sys.getfilesystemencoding(), "
                         "'surogateescape') to succeed (or win32)" % ascii(s))

        os = self.os
        os.environ[name] = value
        assert os.environ[name] == value
        assert os.getenv(name) == value
        del os.environ[name]
        assert os.environ.get(name) is None
        assert os.getenv(name) is None

    if hasattr(__import__(os.name), "unsetenv"):
        def test_unsetenv_nonexisting(self):
            os = self.os
            os.unsetenv("XYZABC") #does not raise
            try:
                os.environ["ABCABC"]
            except KeyError:
                pass
            else:
                raise AssertionError("did not raise KeyError")
            os.environ["ABCABC"] = "1"
            assert os.environ["ABCABC"] == "1"
            os.unsetenv("ABCABC")
            cmd = '''python -c "import os, sys; sys.exit(int('ABCABC' in os.environ))" '''
            res = os.system(cmd)
            assert res == 0


class AppTestPosixUnicode:
    def setup_class(cls):
        cls.space = space
        cls.w_posix = space.appexec([], GET_POSIX)
        if cls.runappdirect:
            # Can't change encoding
            try:
                u"ą".encode(sys.getfilesystemencoding())
            except UnicodeEncodeError:
                py.test.skip("encoding not good enough")
        else:
            cls.save_fs_encoding = space.sys.filesystemencoding
            space.sys.filesystemencoding = "utf-8"

    def teardown_class(cls):
        try:
            cls.space.sys.filesystemencoding = cls.save_fs_encoding
        except AttributeError:
            pass

    def test_stat_unicode(self):
        # test that passing unicode would not raise UnicodeDecodeError
        try:
            self.posix.stat("ą")
        except OSError:
            pass

    def test_open_unicode(self):
        # Ensure passing unicode doesn't raise UnicodeEncodeError
        try:
            self.posix.open("ą", self.posix.O_WRONLY)
        except OSError:
            pass

    def test_remove_unicode(self):
        # See 2 above ;)
        try:
            self.posix.remove("ą")
        except OSError:
            pass


class AppTestUnicodeFilename:
    def setup_class(cls):
        ufilename = (unicode(udir.join('test_unicode_filename_')) +
                     '\u65e5\u672c.txt') # "Japan"
        try:
            f = file(ufilename, 'w')
        except UnicodeEncodeError:
            py.test.skip("encoding not good enough")
        f.write("test")
        f.close()
        cls.space = space
        cls.w_filename = space.wrap(ufilename)
        cls.w_posix = space.appexec([], GET_POSIX)

    def test_open(self):
        fd = self.posix.open(self.filename, self.posix.O_RDONLY)
        try:
            content = self.posix.read(fd, 50)
        finally:
            self.posix.close(fd)
        assert content == b"test"


class TestPexpect(object):
    # XXX replace with AppExpectTest class as soon as possible
    def setup_class(cls):
        try:
            import pexpect
        except ImportError:
            py.test.skip("pexpect not found")

    def _spawn(self, *args, **kwds):
        import pexpect
        kwds.setdefault('timeout', 600)
        print 'SPAWN:', args, kwds
        child = pexpect.spawn(*args, maxread=5000, **kwds)
        child.logfile = sys.stdout
        return child

    def spawn(self, argv):
        py_py = py.path.local(pypydir).join('bin', 'pyinteractive.py')
        return self._spawn(sys.executable, [str(py_py), '-S'] + argv)

    def test_ttyname(self):
        source = py.code.Source("""
        import os, sys
        assert os.ttyname(sys.stdin.fileno())
        print('ok!')
        """)
        f = udir.join("test_ttyname.py")
        f.write(source)
        child = self.spawn([str(f)])
        child.expect('ok!')<|MERGE_RESOLUTION|>--- conflicted
+++ resolved
@@ -273,31 +273,11 @@
         # how can getcwd() raise?
         ex(self.posix.dup, UNUSEDFD)
 
-<<<<<<< HEAD
     def test_getcwd(self):
         os, posix = self.os, self.posix
         assert isinstance(posix.getcwd(), str)
         cwdb = posix.getcwdb()
         os.chdir(self.esurrogate_dir)
-=======
-    def test_fdopen(self):
-        import errno
-        path = self.path
-        posix = self.posix
-        fd = posix.open(path, posix.O_RDONLY, 0777)
-        f = posix.fdopen(fd, "r")
-        f.close()
-
-        # There used to be code here to ensure that fcntl is not faked
-        # but we can't do that cleanly any more
-        exc = raises(OSError, posix.fdopen, fd)
-        assert exc.value.errno == errno.EBADF
-
-    def test_fdopen_hackedbuiltins(self):
-        "Same test, with __builtins__.file removed"
-        _file = __builtins__.file
-        __builtins__.file = None
->>>>>>> 93f56611
         try:
             cwd = posix.getcwd()
             assert os.fsencode(cwd) == posix.getcwdb()
