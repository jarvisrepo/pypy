# -*- coding: utf-8 -*-

import os
import py
import sys
import signal

from rpython.tool.udir import udir
from pypy.tool.pytest.objspace import gettestobjspace
from pypy.interpreter.gateway import interp2app
from rpython.translator.c.test.test_extfunc import need_sparse_files
from rpython.rlib import rposix

USEMODULES = ['binascii', 'posix', 'signal', 'struct', 'time']
# py3k os.open uses subprocess, requiring the following per platform
if os.name != 'nt':
    USEMODULES += ['fcntl', 'select', '_posixsubprocess', '_socket']
else:
    USEMODULES += ['_rawffi', 'thread']
    USEMODULES += ['_rawffi', 'thread', 'signal', '_cffi_backend']

def setup_module(mod):
    mod.space = gettestobjspace(usemodules=USEMODULES)
    mod.path = udir.join('posixtestfile.txt')
    mod.path.write("this is a test")
    mod.path2 = udir.join('test_posix2-')
    pdir = udir.ensure('posixtestdir', dir=True)
    pdir.join('file1').write("test1")
    os.chmod(str(pdir.join('file1')), 0o600)
    pdir.join('file2').write("test2")
    pdir.join('another_longer_file_name').write("test3")
    mod.pdir = pdir
    if sys.platform == 'darwin':
        # see issue https://bugs.python.org/issue31380
        bytes_dir = udir.ensure('fixc5x9fier.txt', dir=True)
        file_name = 'cafxe9'
        surrogate_name = 'foo'
    else:
        bytes_dir = udir.ensure('fi\xc5\x9fier.txt', dir=True)
        file_name = 'caf\xe9'
        surrogate_name = 'foo\x80'
    bytes_dir.join('somefile').write('who cares?')
    bytes_dir.join(file_name).write('who knows?')
    mod.bytes_dir = bytes_dir
    # an escaped surrogate
    mod.esurrogate_dir = udir.ensure(surrogate_name, dir=True)

    # in applevel tests, os.stat uses the CPython os.stat.
    # Be sure to return times with full precision
    # even when running on top of CPython 2.4.
    os.stat_float_times(True)

    # Initialize sys.filesystemencoding
    # space.call_method(space.getbuiltinmodule('sys'), 'getfilesystemencoding')


GET_POSIX = "(): import %s as m ; return m" % os.name


class AppTestPosix:
    spaceconfig = {'usemodules': USEMODULES}

    def setup_class(cls):
        space = cls.space
        cls.w_runappdirect = space.wrap(cls.runappdirect)
        cls.w_posix = space.appexec([], GET_POSIX)
        cls.w_os = space.appexec([], "(): import os as m ; return m")
        cls.w_path = space.wrap(str(path))
        cls.w_path2 = space.wrap(str(path2))
        cls.w_pdir = space.wrap(str(pdir))
        cls.w_bytes_dir = space.newbytes(str(bytes_dir))
        cls.w_esurrogate_dir = space.newbytes(str(esurrogate_dir))
        if hasattr(os, 'getuid'):
            cls.w_getuid = space.wrap(os.getuid())
            cls.w_geteuid = space.wrap(os.geteuid())
        if hasattr(os, 'getgid'):
            cls.w_getgid = space.wrap(os.getgid())
        if hasattr(os, 'getgroups'):
            cls.w_getgroups = space.newlist([space.wrap(e) for e in os.getgroups()])
        if hasattr(os, 'getpgid'):
            cls.w_getpgid = space.wrap(os.getpgid(os.getpid()))
        if hasattr(os, 'getsid'):
            cls.w_getsid0 = space.wrap(os.getsid(0))
        if hasattr(os, 'sysconf'):
            sysconf_name = os.sysconf_names.keys()[0]
            cls.w_sysconf_name = space.wrap(sysconf_name)
            cls.w_sysconf_value = space.wrap(os.sysconf_names[sysconf_name])
            cls.w_sysconf_result = space.wrap(os.sysconf(sysconf_name))
        if hasattr(os, 'confstr'):
            confstr_name = os.confstr_names.keys()[0]
            cls.w_confstr_name = space.wrap(confstr_name)
            cls.w_confstr_value = space.wrap(os.confstr_names[confstr_name])
            cls.w_confstr_result = space.wrap(os.confstr(confstr_name))
        cls.w_SIGABRT = space.wrap(signal.SIGABRT)
        cls.w_python = space.wrap(sys.executable)
        if hasattr(os, 'major'):
            cls.w_expected_major_12345 = space.wrap(os.major(12345))
            cls.w_expected_minor_12345 = space.wrap(os.minor(12345))
        cls.w_udir = space.wrap(str(udir))

    def setup_method(self, meth):
        if getattr(meth, 'need_sparse_files', False):
            if sys.maxsize < 2**32 and not self.runappdirect:
                # this fails because it uses ll2ctypes to call the posix
                # functions like 'open' and 'lseek', whereas a real compiled
                # C program would macro-define them to their longlong versions
                py.test.skip("emulation of files can't use "
                             "larger-than-long offsets")
            need_sparse_files()

    def test_posix_is_pypy_s(self):
        assert hasattr(self.posix, '_statfields')

    def test_some_posix_basic_operation(self):
        path = self.path
        posix = self.posix
        fd = posix.open(path, posix.O_RDONLY, 0o777)
        fd2 = posix.dup(fd)
        assert posix.get_inheritable(fd2) == False
        assert not posix.isatty(fd2)
        s = posix.read(fd, 1)
        assert s == b't'
        posix.lseek(fd, 5, 0)
        s = posix.read(fd, 1)
        assert s == b'i'
        st = posix.fstat(fd)
        assert st == posix.stat(fd)
        posix.close(fd2)
        posix.close(fd)

        import sys, stat
        assert st[0] == st.st_mode
        assert st[1] == st.st_ino
        assert st[2] == st.st_dev
        assert st[3] == st.st_nlink
        assert st[4] == st.st_uid
        assert st[5] == st.st_gid
        assert st[6] == st.st_size
        assert st[7] == int(st.st_atime)   # in complete corner cases, rounding
        assert st[8] == int(st.st_mtime)   # here could maybe get the wrong
        assert st[9] == int(st.st_ctime)   # integer...

        assert stat.S_IMODE(st.st_mode) & stat.S_IRUSR
        assert stat.S_IMODE(st.st_mode) & stat.S_IWUSR
        if not sys.platform.startswith('win'):
            assert not (stat.S_IMODE(st.st_mode) & stat.S_IXUSR)

        assert st.st_size == 14
        assert st.st_nlink == 1

        if sys.platform.startswith('linux'):
            assert isinstance(st.st_atime, float)
            assert isinstance(st.st_mtime, float)
            assert isinstance(st.st_ctime, float)
            assert hasattr(st, 'st_rdev')

        assert isinstance(st.st_atime_ns, int)
        assert abs(st.st_atime_ns - 1e9*st.st_atime) < 500
        assert abs(st.st_mtime_ns - 1e9*st.st_mtime) < 500
        assert abs(st.st_ctime_ns - 1e9*st.st_ctime) < 500

    def test_stat_float_times(self):
        path = self.path
        posix = self.posix
        current = posix.stat_float_times()
        assert current is True
        try:
            posix.stat_float_times(True)
            st = posix.stat(path)
            assert isinstance(st.st_mtime, float)
            assert st[7] == int(st.st_atime)
            assert posix.stat_float_times(-1) is True

            posix.stat_float_times(False)
            st = posix.stat(path)
            assert isinstance(st.st_mtime, int)
            assert st[7] == st.st_atime
            assert posix.stat_float_times(-1) is False

        finally:
            posix.stat_float_times(current)

    def test_stat_result(self):
        st = self.posix.stat_result((0, 0, 0, 0, 0, 0, 0, 41, 42.1, 43))
        assert st.st_atime == 41
        assert st.st_mtime == 42.1
        assert st.st_ctime == 43
        assert repr(st).startswith('os.stat_result')

    def test_stat_lstat(self):
        import stat
        st = self.posix.stat(".")
        assert stat.S_ISDIR(st.st_mode)
        st = self.posix.stat(b".")
        assert stat.S_ISDIR(st.st_mode)
        st = self.posix.stat(bytearray(b"."))
        assert stat.S_ISDIR(st.st_mode)
        st = self.posix.lstat(".")
        assert stat.S_ISDIR(st.st_mode)

    def test_stat_exception(self):
        import sys
        import errno
        for fn in [self.posix.stat, self.posix.lstat]:
            exc = raises(OSError, fn, "nonexistentdir/nonexistentfile")
            assert exc.value.errno == errno.ENOENT
            assert exc.value.filename == "nonexistentdir/nonexistentfile"

        excinfo = raises(TypeError, self.posix.stat, None)
        assert "can't specify None" in str(excinfo.value)
        excinfo = raises(TypeError, self.posix.stat, 2.)
        assert "should be string, bytes or integer, not float" in str(excinfo.value)
        raises(ValueError, self.posix.stat, -1)
        raises(ValueError, self.posix.stat, b"abc\x00def")
        raises(ValueError, self.posix.stat, u"abc\x00def")

    if hasattr(__import__(os.name), "statvfs"):
        def test_statvfs(self):
            st = self.posix.statvfs(".")
            assert isinstance(st, self.posix.statvfs_result)
            for field in [
                'f_bsize', 'f_frsize', 'f_blocks', 'f_bfree', 'f_bavail',
                'f_files', 'f_ffree', 'f_favail', 'f_flag', 'f_namemax',
            ]:
                assert hasattr(st, field)

    def test_pickle(self):
        import pickle, os
        st = self.posix.stat(os.curdir)
<<<<<<< HEAD
        print(type(st).__module__)
        s = pickle.dumps(st)
        print(repr(s))
=======
        # print type(st).__module__
        s = pickle.dumps(st)
        # print repr(s)
>>>>>>> 96c19106
        new = pickle.loads(s)
        assert new == st
        assert type(new) is type(st)

    def test_open_exception(self):
        posix = self.posix
        try:
            posix.open('qowieuqwoeiu', 0, 0)
        except OSError as e:
            assert e.filename == 'qowieuqwoeiu'
        else:
            assert 0

    def test_filename_exception(self):
        for fname in ['unlink', 'remove',
                      'chdir', 'mkdir', 'rmdir',
                      'listdir', 'readlink',
                      'chroot']:
            if hasattr(self.posix, fname):
                func = getattr(self.posix, fname)
                try:
                    func('qowieuqw/oeiu')
                except OSError as e:
                    assert e.filename == 'qowieuqw/oeiu'
                else:
                    assert 0

    def test_chmod_exception(self):
        try:
            self.posix.chmod('qowieuqw/oeiu', 0)
        except OSError as e:
            assert e.filename == 'qowieuqw/oeiu'
        else:
            assert 0

    def test_chown_exception(self):
        if hasattr(self.posix, 'chown'):
            try:
                self.posix.chown('qowieuqw/oeiu', 0, 0)
            except OSError as e:
                assert e.filename == 'qowieuqw/oeiu'
            else:
                assert 0

    def test_utime_exception(self):
        for arg in [None, (0, 0)]:
            try:
                self.posix.utime('qowieuqw/oeiu', arg)
            except OSError as e:
                pass
            else:
                assert 0

    def test_functions_raise_error(self):
        def ex(func, *args):
            try:
                func(*args)
            except OSError:
                pass
            else:
                raise AssertionError("%s(%s) did not raise" %(
                                     func.__name__,
                                     ", ".join([str(x) for x in args])))
        UNUSEDFD = 123123
        ex(self.posix.open, "qweqwe", 0, 0)
        ex(self.posix.lseek, UNUSEDFD, 123, 0)
        #apparently not posix-required: ex(self.posix.isatty, UNUSEDFD)
        ex(self.posix.read, UNUSEDFD, 123)
        ex(self.posix.write, UNUSEDFD, b"x")
        ex(self.posix.close, UNUSEDFD)
        #UMPF cpython raises IOError ex(self.posix.ftruncate, UNUSEDFD, 123)
        ex(self.posix.fstat, UNUSEDFD)
        ex(self.posix.stat, "qweqwehello")
        # how can getcwd() raise?
        ex(self.posix.dup, UNUSEDFD)

<<<<<<< HEAD
    def test_getcwd(self):
        os, posix = self.os, self.posix
        assert isinstance(posix.getcwd(), str)
        cwdb = posix.getcwdb()
        os.chdir(self.esurrogate_dir)
=======
    def test_fdopen(self):
        import errno
        path = self.path
        posix = self.posix
        fd = posix.open(path, posix.O_RDONLY, 0777)
        f = posix.fdopen(fd, "r")
        f.close()

        # There used to be code here to ensure that fcntl is not faked
        # but we can't do that cleanly any more
        try:
            fid = posix.fdopen(fd)
            fid.read(10)
        except (IOError, OSError) as e:
            assert e.errno == errno.EBADF
        else:
            assert False, "using result of fdopen(fd) on closed file must raise"

    def test_fdopen_hackedbuiltins(self):
        "Same test, with __builtins__.file removed"
        _file = __builtins__.file
        __builtins__.file = None
>>>>>>> 96c19106
        try:
            cwd = posix.getcwd()
            assert os.fsencode(cwd) == posix.getcwdb()
        finally:
            os.chdir(cwdb)

    def test_getcwdb(self):
        assert isinstance(self.posix.getcwdb(), bytes)

    def test_listdir(self):
        pdir = self.pdir
        posix = self.posix
        result = posix.listdir(pdir)
        result.sort()
        assert result == ['another_longer_file_name',
                          'file1',
                          'file2']

    def test_listdir_default(self):
        posix = self.posix
        assert posix.listdir() == posix.listdir('.') == posix.listdir(None)

    def test_listdir_bytes(self):
        import sys
        bytes_dir = self.bytes_dir
        posix = self.posix
        result = posix.listdir(bytes_dir)
        assert all(type(x) is bytes for x in result)
        assert b'somefile' in result
        expected = b'caf%E9' if sys.platform == 'darwin' else b'caf\xe9'
        assert expected in result

    def test_listdir_memoryview_returns_unicode(self):
        # XXX unknown why CPython has this behaviour
        bytes_dir = self.bytes_dir
        os, posix = self.os, self.posix
        result1 = posix.listdir(bytes_dir)              # -> list of bytes
        result2 = posix.listdir(memoryview(bytes_dir))  # -> list of unicodes
        assert [os.fsencode(x) for x in result2] == result1

    def test_fdlistdir(self):
        posix = self.posix
        dirfd = posix.open('.', posix.O_RDONLY)
        lst1 = posix.listdir(dirfd)   # does not close dirfd
        lst2 = posix.listdir('.')
        assert lst1 == lst2
        #
        lst3 = posix.listdir(dirfd)   # rewinddir() was used
        assert lst3 == lst1
        posix.close(dirfd)

    def test_undecodable_filename(self):
        import sys
        posix = self.posix
        try:
            'caf\xe9'.encode(sys.getfilesystemencoding(), 'surrogateescape')
        except UnicodeEncodeError:
            pass # probably ascii
        else:
            assert posix.access('caf\xe9', posix.R_OK) is False
        assert posix.access(b'caf\xe9', posix.R_OK) is False
        assert posix.access('caf\udcc0', posix.R_OK) is False
        assert posix.access(b'caf\xc3', posix.R_OK) is False

    def test_access(self):
        pdir = self.pdir + '/file1'
        posix = self.posix

        assert posix.access(pdir, posix.R_OK) is True
        assert posix.access(pdir, posix.W_OK) is True
        import sys
        if sys.platform != "win32":
            assert posix.access(pdir, posix.X_OK) is False

    def test_times(self):
        """
        posix.times() should return a posix.times_result object giving
        float-representations (seconds, effectively) of the four fields from
        the underlying struct tms and the return value.
        """
        result = self.posix.times()
        assert isinstance(self.posix.times(), self.posix.times_result)
        assert isinstance(self.posix.times(), tuple)
        assert len(result) == 5
        for value in result:
            assert isinstance(value, float)
        assert isinstance(result.user, float)
        assert isinstance(result.system, float)
        assert isinstance(result.children_user, float)
        assert isinstance(result.children_system, float)
        assert isinstance(result.elapsed, float)

    def test_strerror(self):
        assert isinstance(self.posix.strerror(0), str)
        assert isinstance(self.posix.strerror(1), str)

    if hasattr(__import__(os.name), "fork"):
        def test_fork(self):
            os = self.posix
            pid = os.fork()
            if pid == 0:   # child
                os._exit(4)
            pid1, status1 = os.waitpid(pid, 0)
            assert pid1 == pid
            assert os.WIFEXITED(status1)
            assert os.WEXITSTATUS(status1) == 4
        pass # <- please, inspect.getsource(), don't crash


    if hasattr(__import__(os.name), "openpty"):
        def test_openpty(self):
            os = self.posix
            master_fd, slave_fd = os.openpty()
            assert isinstance(master_fd, int)
            assert isinstance(slave_fd, int)
            os.write(slave_fd, b'x\n')
            data = os.read(master_fd, 100)
            assert data.startswith(b'x')
            os.close(master_fd)
            os.close(slave_fd)

        def test_openpty_non_inheritable(self):
            os = self.posix
            master_fd, slave_fd = os.openpty()
            assert os.get_inheritable(master_fd) == False
            assert os.get_inheritable(slave_fd) == False
            os.close(master_fd)
            os.close(slave_fd)

    if hasattr(__import__(os.name), "forkpty"):
        def test_forkpty(self):
            import sys
            if 'freebsd' in sys.platform:
                skip("hangs indifinitly on FreeBSD (also on CPython).")
            os = self.posix
            childpid, master_fd = os.forkpty()
            assert isinstance(childpid, int)
            assert isinstance(master_fd, int)
            if childpid == 0:
                data = os.read(0, 100)
                if data.startswith(b'abc'):
                    os._exit(42)
                else:
                    os._exit(43)
            os.write(master_fd, b'abc\n')
            _, status = os.waitpid(childpid, 0)
            assert status >> 8 == 42

    if hasattr(__import__(os.name), "execv"):
        def test_execv(self):
            os = self.posix
            if not hasattr(os, "fork"):
                skip("Need fork() to test execv()")
            pid = os.fork()
            if pid == 0:
                os.execv("/usr/bin/env", ["env", "python", "-c", "open('onefile', 'w').write('1')"])
            os.waitpid(pid, 0)
            assert open("onefile").read() == "1"
            os.unlink("onefile")

        def test_execv_raising(self):
            os = self.posix
            raises(OSError, 'os.execv("saddsadsadsadsa", ["saddsadsasaddsa"])')

        def test_execv_no_args(self):
            os = self.posix
            raises(ValueError, os.execv, "notepad", [])

        def test_execv_raising2(self):
            os = self.posix
            for n in 3, [3, "a"]:
                try:
                    os.execv("xxx", n)
                except TypeError as t:
                    assert str(t) == "execv() arg 2 must be an iterable of strings"
                else:
                    py.test.fail("didn't raise")

        def test_execv_unicode(self):
            os = self.posix
            import sys
            if not hasattr(os, "fork"):
                skip("Need fork() to test execv()")
            try:
                output = "caf\xe9 \u1234\n".encode(sys.getfilesystemencoding())
            except UnicodeEncodeError:
                skip("encoding not good enough")
            pid = os.fork()
            if pid == 0:
                os.execv("/bin/sh", ["sh", "-c",
                                     "echo caf\xe9 \u1234 > onefile"])
            os.waitpid(pid, 0)
            assert open("onefile", "rb").read() == output
            os.unlink("onefile")

        def test_execve(self):
            os = self.posix
            if not hasattr(os, "fork"):
                skip("Need fork() to test execve()")
            pid = os.fork()
            if pid == 0:
                os.execve("/usr/bin/env", ["env", "python", "-c", "import os; open('onefile', 'w').write(os.environ['ddd'])"], {'ddd':'xxx'})
            os.waitpid(pid, 0)
            assert open("onefile").read() == "xxx"
            os.unlink("onefile")

        def test_execve_unicode(self):
            os = self.posix
            import sys
            if not hasattr(os, "fork"):
                skip("Need fork() to test execve()")
            try:
                output = "caf\xe9 \u1234".encode(sys.getfilesystemencoding())
            except UnicodeEncodeError:
                skip("encoding not good enough")
            t = ' abc\uDCFF'
            output += t.encode(sys.getfilesystemencoding(),
                               'surrogateescape')
            pid = os.fork()
            if pid == 0:
                os.execve("/bin/sh", ["sh", "-c",
                                      "echo caf\xe9 \u1234 $t > onefile"],
                          {'ddd': 'xxx', 't': t})
            os.waitpid(pid, 0)
            assert open("onefile", "rb").read() == output + b'\n'
            os.unlink("onefile")
        pass # <- please, inspect.getsource(), don't crash

    if hasattr(__import__(os.name), "spawnv"):
        def test_spawnv(self):
            os = self.posix
            import sys
            print(self.python)
            ret = os.spawnv(os.P_WAIT, self.python,
                            ['python', '-c', 'raise(SystemExit(42))'])
            assert ret == 42

    if hasattr(__import__(os.name), "spawnve"):
        def test_spawnve(self):
            os = self.posix
            env = {'PATH':os.environ['PATH'], 'FOOBAR': '42'}
            ret = os.spawnve(os.P_WAIT, self.python,
                             ['python', '-c',
                              "raise(SystemExit(int(__import__('os').environ['FOOBAR'])))"],
                             env)
            assert ret == 42

    def test_popen(self):
        os = self.os
        for i in range(5):
            stream = os.popen('echo 1')
            res = stream.read()
            assert res == '1\n'
            assert stream.close() is None

    def test_popen_with(self):
        os = self.os
        stream = os.popen('echo 1')
        with stream as fp:
            res = fp.read()
            assert res == '1\n'

<<<<<<< HEAD
=======
    def test_popen_child_fds(self):
        import os
        with open(os.path.join(self.pdir, 'file1'), 'r') as fd:
            with self.posix.popen('%s -c "import os; print os.read(%d, 10)" 2>&1' % (self.python, fd.fileno())) as stream:
                res = stream.read()
                if os.name == 'nt':
                    assert '\nOSError: [Errno 9]' in res
                else:
                    assert res == 'test1\n'
    if sys.platform == "win32":
        # using startfile in app_startfile creates global state
        test_popen.dont_track_allocations = True
        test_popen_with.dont_track_allocations = True
        test_popen_child_fds.dont_track_allocations = True


>>>>>>> 96c19106
    if hasattr(__import__(os.name), '_getfullpathname'):
        def test__getfullpathname(self):
            # nt specific
            posix = self.posix
            import os
            sysdrv = os.getenv("SystemDrive", "C:")
            # just see if it does anything
            path = sysdrv + 'hubber'
            assert os.sep in posix._getfullpathname(path)
            assert type(posix._getfullpathname(b'C:')) is bytes

    def test_utime(self):
        os = self.posix
        # XXX utimes & float support
        path = self.path2 + "test_utime.txt"
        fh = open(path, "wb")
        fh.write(b"x")
        fh.close()
        from time import time, sleep
        t0 = time()
        sleep(1.1)
        os.utime(path, None)
        assert os.stat(path).st_atime > t0
        os.utime(path, (int(t0), int(t0)))
        assert int(os.stat(path).st_atime) == int(t0)
        t1 = time()
        os.utime(path, (int(t1), int(t1)))
        assert int(os.stat(path).st_atime) == int(t1)

    def test_utime_raises(self):
        os = self.posix
        import errno
        raises(TypeError, "os.utime('xxx', 3)")
        exc = raises(OSError,
                     "os.utime('somefilewhichihopewouldneverappearhere', None)")
        assert exc.value.errno == errno.ENOENT

    for name in rposix.WAIT_MACROS:
        if hasattr(os, name):
            values = [0, 1, 127, 128, 255]
            code = py.code.Source("""
            def test_wstar(self):
                os = self.posix
                %s
            """ % "\n    ".join(["assert os.%s(%d) == %d" % (name, value,
                             getattr(os, name)(value)) for value in values]))
            d = {}
            exec code.compile() in d
            locals()['test_' + name] = d['test_wstar']

    if hasattr(os, 'WIFSIGNALED'):
        def test_wifsignaled(self):
            os = self.posix
            assert os.WIFSIGNALED(0) == False
            assert os.WIFSIGNALED(1) == True

    if hasattr(os, 'uname'):
        def test_os_uname(self):
            os = self.posix
            res = os.uname()
            assert len(res) == 5
            for i in res:
                assert isinstance(i, str)
            assert isinstance(res, tuple)
            assert res == (res.sysname, res.nodename,
                           res.release, res.version, res.machine)

    if hasattr(os, 'getuid'):
        def test_os_getuid(self):
            os = self.posix
            assert os.getuid() == self.getuid
            assert os.geteuid() == self.geteuid

    if hasattr(os, 'setuid'):
        @py.test.mark.skipif("sys.version_info < (2, 7, 4)")
        def test_os_setuid_error(self):
            os = self.posix
            raises(OverflowError, os.setuid, -2)
            raises(OverflowError, os.setuid, 2**32)
            raises(OSError, os.setuid, -1)

    if hasattr(os, 'getgid'):
        def test_os_getgid(self):
            os = self.posix
            assert os.getgid() == self.getgid

    if hasattr(os, 'getgroups'):
        def test_os_getgroups(self):
            os = self.posix
            assert os.getgroups() == self.getgroups

    if hasattr(os, 'setgroups'):
        def test_os_setgroups(self):
            os = self.posix
            raises(TypeError, os.setgroups, [2, 5, "hello"])
            try:
                os.setgroups(os.getgroups())
            except OSError:
                pass

    if hasattr(os, 'initgroups'):
        def test_os_initgroups(self):
            os = self.posix
            raises(OSError, os.initgroups, "crW2hTQC", 100)

    if hasattr(os, 'tcgetpgrp'):
        def test_os_tcgetpgrp(self):
            os = self.posix
            raises(OSError, os.tcgetpgrp, 9999)

    if hasattr(os, 'tcsetpgrp'):
        def test_os_tcsetpgrp(self):
            os = self.posix
            raises(OSError, os.tcsetpgrp, 9999, 1)

    if hasattr(os, 'getpgid'):
        def test_os_getpgid(self):
            os = self.posix
            assert os.getpgid(os.getpid()) == self.getpgid
            raises(OSError, os.getpgid, 1234567)

    if hasattr(os, 'setgid'):
        @py.test.mark.skipif("sys.version_info < (2, 7, 4)")
        def test_os_setgid_error(self):
            os = self.posix
            raises(OverflowError, os.setgid, -2)
            raises(OverflowError, os.setgid, 2**32)
            raises(OSError, os.setgid, -1)
            raises(OSError, os.setgid, 2**32-1)

    if hasattr(os, 'getsid'):
        def test_os_getsid(self):
            os = self.posix
            assert os.getsid(0) == self.getsid0
            raises(OSError, os.getsid, -100000)

    if hasattr(os, 'getresuid'):
        def test_os_getresuid(self):
            os = self.posix
            res = os.getresuid()
            assert len(res) == 3

    if hasattr(os, 'getresgid'):
        def test_os_getresgid(self):
            os = self.posix
            res = os.getresgid()
            assert len(res) == 3

    if hasattr(os, 'setresuid'):
        def test_os_setresuid(self):
            os = self.posix
            a, b, c = os.getresuid()
            os.setresuid(a, b, c)

    if hasattr(os, 'setresgid'):
        def test_os_setresgid(self):
            os = self.posix
            a, b, c = os.getresgid()
            os.setresgid(a, b, c)

    if hasattr(os, 'sysconf'):
        def test_os_sysconf(self):
            os = self.posix
            assert os.sysconf(self.sysconf_value) == self.sysconf_result
            assert os.sysconf(self.sysconf_name) == self.sysconf_result
            assert os.sysconf_names[self.sysconf_name] == self.sysconf_value

        def test_os_sysconf_error(self):
            os = self.posix
            raises(ValueError, os.sysconf, "!@#$%!#$!@#")

    if hasattr(os, 'fpathconf'):
        def test_os_fpathconf(self):
            os = self.posix
            assert os.fpathconf(1, "PC_PIPE_BUF") >= 128
            raises(OSError, os.fpathconf, -1, "PC_PIPE_BUF")
            raises(ValueError, os.fpathconf, 1, "##")

    if hasattr(os, 'pathconf'):
        def test_os_pathconf(self):
            os = self.posix
            assert os.pathconf("/tmp", "PC_NAME_MAX") >= 31
            # Linux: the following gets 'No such file or directory'
            raises(OSError, os.pathconf, "", "PC_PIPE_BUF")
            raises(ValueError, os.pathconf, "/tmp", "##")

    if hasattr(os, 'confstr'):
        def test_os_confstr(self):
            os = self.posix
            assert os.confstr(self.confstr_value) == self.confstr_result
            assert os.confstr(self.confstr_name) == self.confstr_result
            assert os.confstr_names[self.confstr_name] == self.confstr_value

        def test_os_confstr_error(self):
            os = self.posix
            raises(ValueError, os.confstr, "!@#$%!#$!@#")

    if hasattr(os, 'wait'):
        def test_os_wait(self):
            os = self.posix
            exit_status = 0x33

            if not hasattr(os, "fork"):
                skip("Need fork() to test wait()")
            if hasattr(os, "waitpid") and hasattr(os, "WNOHANG"):
                try:
                    while os.waitpid(-1, os.WNOHANG)[0]:
                        pass
                except OSError:  # until we get "No child processes", hopefully
                    pass
            child = os.fork()
            if child == 0: # in child
                os._exit(exit_status)
            else:
                pid, status = os.wait()
                assert child == pid
                assert os.WIFEXITED(status)
                assert os.WEXITSTATUS(status) == exit_status

    if hasattr(os, 'getloadavg'):
        def test_os_getloadavg(self):
            os = self.posix
            l0, l1, l2 = os.getloadavg()
            assert type(l0) is float and l0 >= 0.0
            assert type(l1) is float and l0 >= 0.0
            assert type(l2) is float and l0 >= 0.0

    if hasattr(os, 'major'):
        def test_major_minor(self):
            os = self.posix
            assert os.major(12345) == self.expected_major_12345
            assert os.minor(12345) == self.expected_minor_12345
            assert os.makedev(self.expected_major_12345,
                              self.expected_minor_12345) == 12345
            raises((ValueError, OverflowError), os.major, -1)

    if hasattr(os, 'fsync'):
        def test_fsync(self):
            os = self.posix
            f = open(self.path2, "w")
            try:
                fd = f.fileno()
                os.fsync(fd)
                os.fsync(f)     # <- should also work with a file, or anything
            finally:            #    with a fileno() method
                f.close()
            try:
                # May not raise anything with a buggy libc (or eatmydata)
                os.fsync(fd)
            except OSError:
                pass
            raises(ValueError, os.fsync, -1)

    if hasattr(os, 'fdatasync'):
        def test_fdatasync(self):
            os = self.posix
            f = open(self.path2, "w")
            try:
                fd = f.fileno()
                os.fdatasync(fd)
            finally:
                f.close()
            try:
                # May not raise anything with a buggy libc (or eatmydata)
                os.fdatasync(fd)
            except OSError:
                pass
            raises(ValueError, os.fdatasync, -1)

    if hasattr(os, 'fchdir'):
        def test_fchdir(self):
            os = self.posix
            localdir = os.getcwd()
            os.mkdir(self.path2 + 'fchdir')
            for func in [os.fchdir, os.chdir]:
                try:
                    fd = os.open(self.path2 + 'fchdir', os.O_RDONLY)
                    try:
                        func(fd)
                        mypath = os.getcwd()
                    finally:
                        os.close(fd)
                    assert mypath.endswith('test_posix2-fchdir')
                    raises(OSError, func, fd)
                finally:
                    os.chdir(localdir)
            raises(ValueError, os.fchdir, -1)

    if hasattr(rposix, 'pread'):
        def test_os_pread(self):
            os = self.posix
            fd = os.open(self.path2 + 'test_os_pread', os.O_RDWR | os.O_CREAT)
            try:
                os.write(fd, b'test')
                os.lseek(fd, 0, 0)
                assert os.pread(fd, 2, 1) == b'es'
                assert os.read(fd, 2) == b'te'
            finally:
                os.close(fd)

    if hasattr(rposix, 'pwrite'):
        def test_os_pwrite(self):
            os = self.posix
            fd = os.open(self.path2 + 'test_os_pwrite', os.O_RDWR | os.O_CREAT)
            try:
                os.write(fd, b'test')
                os.lseek(fd, 0, 0)
                os.pwrite(fd, b'xx', 1)
                assert os.read(fd, 4) == b'txxt'
            finally:
                os.close(fd)

    if hasattr(rposix, 'posix_fadvise'):
        def test_os_posix_fadvise(self):
            posix = self.posix
            fd = posix.open(self.path2 + 'test_os_posix_fadvise', posix.O_CREAT | posix.O_RDWR)
            try:
                posix.write(fd, b"foobar")
                assert posix.posix_fadvise(fd, 0, 1, posix.POSIX_FADV_WILLNEED) is None
                assert posix.posix_fadvise(fd, 1, 1, posix.POSIX_FADV_NORMAL) is None
                assert posix.posix_fadvise(fd, 2, 1, posix.POSIX_FADV_SEQUENTIAL) is None
                assert posix.posix_fadvise(fd, 3, 1, posix.POSIX_FADV_RANDOM) is None
                assert posix.posix_fadvise(fd, 4, 1, posix.POSIX_FADV_NOREUSE) is None
                assert posix.posix_fadvise(fd, 5, 1, posix.POSIX_FADV_DONTNEED) is None
                raises(OSError, posix.posix_fadvise, fd, 6, 1, 1234567)
            finally:
                posix.close(fd)

    if hasattr(rposix, 'posix_fallocate'):
        def test_os_posix_posix_fallocate(self):
            posix, os = self.posix, self.os
            fd = os.open(self.path2 + 'test_os_posix_fallocate', os.O_WRONLY | os.O_CREAT)
            try:
                assert posix.posix_fallocate(fd, 0, 10) == 0
            except OSError as inst:
                """ ZFS seems not to support fallocate.
                so skipping solaris-based since it is likely to come with ZFS
                """
                if inst.errno != errno.EINVAL or not sys.platform.startswith("sunos"):
                    raise
            finally:
                os.close(fd)


    def test_largefile(self):
        os = self.posix
        fd = os.open(self.path2 + 'test_largefile',
                     os.O_RDWR | os.O_CREAT, 0o666)
        os.ftruncate(fd, 10000000000)
        res = os.lseek(fd, 9900000000, 0)
        assert res == 9900000000
        res = os.lseek(fd, -5000000000, 1)
        assert res == 4900000000
        res = os.lseek(fd, -5200000000, 2)
        assert res == 4800000000
        os.close(fd)

        st = os.stat(self.path2 + 'test_largefile')
        assert st.st_size == 10000000000
    test_largefile.need_sparse_files = True

    if hasattr(rposix, 'getpriority'):
        def test_os_set_get_priority(self):
            posix, os = self.posix, self.os
            childpid = os.fork()
            if childpid == 0:
                # in the child (avoids changing the priority of the parent
                # process)
                orig_priority = posix.getpriority(posix.PRIO_PROCESS,
                                                  os.getpid())
                orig_grp_priority = posix.getpriority(posix.PRIO_PGRP,
                                                      os.getpgrp())
                posix.setpriority(posix.PRIO_PROCESS, os.getpid(),
                                  orig_priority + 1)
                new_priority = posix.getpriority(posix.PRIO_PROCESS,
                                                 os.getpid())
                assert new_priority == orig_priority + 1
                assert posix.getpriority(posix.PRIO_PGRP, os.getpgrp()) == (
                    orig_grp_priority)
                os._exit(0)    # ok
            #
            pid1, status1 = os.waitpid(childpid, 0)
            assert pid1 == childpid
            assert os.WIFEXITED(status1)
            assert os.WEXITSTATUS(status1) == 0   # else, test failure

    if hasattr(rposix, 'sched_get_priority_max'):
        def test_os_sched_get_priority_max(self):
            import sys
            posix, os = self.posix, self.os
            assert posix.sched_get_priority_max(posix.SCHED_FIFO) != -1
            assert posix.sched_get_priority_max(posix.SCHED_RR) != -1
            assert posix.sched_get_priority_max(posix.SCHED_OTHER) != -1
            if getattr(posix, 'SCHED_BATCH', None):
                assert posix.sched_get_priority_max(posix.SCHED_BATCH) != -1

    if hasattr(rposix, 'sched_get_priority_min'):
        def test_os_sched_get_priority_min(self):
            import sys
            posix, os = self.posix, self.os
            assert posix.sched_get_priority_min(posix.SCHED_FIFO) != -1
            assert posix.sched_get_priority_min(posix.SCHED_RR) != -1
            assert posix.sched_get_priority_min(posix.SCHED_OTHER) != -1
            if getattr(posix, 'SCHED_BATCH', None):
                assert posix.sched_get_priority_min(posix.SCHED_BATCH) != -1

    if hasattr(rposix, 'sched_get_priority_min'):
        def test_os_sched_priority_max_greater_than_min(self):
            posix, os = self.posix, self.os
            policy = posix.SCHED_RR
            low = posix.sched_get_priority_min(policy)
            high = posix.sched_get_priority_max(policy)
            assert isinstance(low, int) == True
            assert isinstance(high, int) == True
            assert  high > low

    if hasattr(rposix, 'sched_yield'):
        def test_sched_yield(self):
            os = self.posix
            #Always suceeds on Linux
            os.sched_yield()

    def test_write_buffer(self):
        os = self.posix
        fd = os.open(self.path2 + 'test_write_buffer',
                     os.O_RDWR | os.O_CREAT, 0o666)
        def writeall(s):
            while s:
                count = os.write(fd, s)
                assert count > 0
                s = s[count:]
        writeall(b'hello, ')
        writeall(memoryview(b'world!\n'))
        res = os.lseek(fd, 0, 0)
        assert res == 0
        data = b''
        while True:
            s = os.read(fd, 100)
            if not s:
                break
            data += s
        assert data == b'hello, world!\n'
        os.close(fd)

    def test_write_unicode(self):
        os = self.posix
        fd = os.open(self.path2 + 'test_write_unicode',
                     os.O_RDWR | os.O_CREAT, 0o666)
        raises(TypeError, os.write, fd, 'X')
        os.close(fd)

    if hasattr(__import__(os.name), "fork"):
        def test_abort(self):
            os = self.posix
            pid = os.fork()
            if pid == 0:
                os.abort()
            pid1, status1 = os.waitpid(pid, 0)
            assert pid1 == pid
            assert os.WIFSIGNALED(status1)
            assert os.WTERMSIG(status1) == self.SIGABRT
        pass # <- please, inspect.getsource(), don't crash

    def test_closerange(self):
        os = self.posix
        if not hasattr(os, 'closerange'):
            skip("missing os.closerange()")
        fds = [os.open(self.path + str(i), os.O_CREAT|os.O_WRONLY, 0o777)
               for i in range(15)]
        fds.sort()
        start = fds.pop()
        stop = start + 1
        while len(fds) > 3 and fds[-1] == start - 1:
            start = fds.pop()
        os.closerange(start, stop)
        for fd in fds:
            os.close(fd)     # should not have been closed
        for fd in range(start, stop):
            raises(OSError, os.fstat, fd)   # should have been closed

    if hasattr(os, 'chown'):
        def test_chown(self):
            my_path = self.path2 + 'test_chown'
            os = self.posix
            raises(OSError, os.chown, my_path, os.getuid(), os.getgid())
            open(my_path, 'w').close()
            os.chown(my_path, os.getuid(), os.getgid())

    if hasattr(os, 'lchown'):
        def test_lchown(self):
            my_path = self.path2 + 'test_lchown'
            os = self.posix
            raises(OSError, os.lchown, my_path, os.getuid(), os.getgid())
            os.symlink('foobar', my_path)
            os.lchown(my_path, os.getuid(), os.getgid())

    if hasattr(os, 'fchown'):
        def test_fchown(self):
            my_path = self.path2 + 'test_fchown'
            os = self.posix
            f = open(my_path, "w")
            os.fchown(f.fileno(), os.getuid(), os.getgid())
            f.close()

    if hasattr(os, 'chmod'):
        def test_chmod(self):
            import sys
            my_path = self.path2 + 'test_chmod'
            os = self.posix
            raises(OSError, os.chmod, my_path, 0o600)
            open(my_path, "w").close()
            if sys.platform == 'win32':
                os.chmod(my_path, 0o400)
                assert (os.stat(my_path).st_mode & 0o600) == 0o400
                os.chmod(self.path, 0o700)
            else:
                os.chmod(my_path, 0o200)
                assert (os.stat(my_path).st_mode & 0o777) == 0o200
                os.chmod(self.path, 0o700)

    if hasattr(os, 'fchmod'):
        def test_fchmod(self):
            my_path = self.path2 + 'test_fchmod'
            os = self.posix
            f = open(my_path, "w")
            os.fchmod(f.fileno(), 0o200)
            assert (os.fstat(f.fileno()).st_mode & 0o777) == 0o200
            f.close()
            assert (os.stat(my_path).st_mode & 0o777) == 0o200

    if hasattr(os, 'mkfifo'):
        def test_mkfifo(self):
            os = self.posix
            os.mkfifo(self.path2 + 'test_mkfifo', 0o666)
            st = os.lstat(self.path2 + 'test_mkfifo')
            import stat
            assert stat.S_ISFIFO(st.st_mode)

    if hasattr(os, 'mknod'):
        def test_mknod(self):
            import stat
            os = self.posix
            # os.mknod() may require root priviledges to work at all
            try:
                # not very useful: os.mknod() without specifying 'mode'
                os.mknod(self.path2 + 'test_mknod-1')
            except OSError as e:
                skip("os.mknod(): got %r" % (e,))
            st = os.lstat(self.path2 + 'test_mknod-1')
            assert stat.S_ISREG(st.st_mode)
            # os.mknod() with S_IFIFO
            os.mknod(self.path2 + 'test_mknod-2', 0o600 | stat.S_IFIFO)
            st = os.lstat(self.path2 + 'test_mknod-2')
            assert stat.S_ISFIFO(st.st_mode)

        def test_mknod_with_ifchr(self):
            # os.mknod() with S_IFCHR
            # -- usually requires root priviledges --
            os = self.posix
            if hasattr(os.lstat('.'), 'st_rdev'):
                import stat
                try:
                    os.mknod(self.path2 + 'test_mknod-3', 0o600 | stat.S_IFCHR,
                             0x105)
                except OSError as e:
                    skip("os.mknod() with S_IFCHR: got %r" % (e,))
                else:
                    st = os.lstat(self.path2 + 'test_mknod-3')
                    assert stat.S_ISCHR(st.st_mode)
                    assert st.st_rdev == 0x105

    if hasattr(os, 'nice') and hasattr(os, 'fork') and hasattr(os, 'waitpid'):
        def test_nice(self):
            os = self.posix
            myprio = os.nice(0)
            #
            pid = os.fork()
            if pid == 0:    # in the child
                res = os.nice(3)
                os._exit(res)
            #
            pid1, status1 = os.waitpid(pid, 0)
            assert pid1 == pid
            assert os.WIFEXITED(status1)
            expected = min(myprio + 3, 19)
            assert os.WEXITSTATUS(status1) == expected

    if sys.platform != 'win32':
        def test_symlink(self):
            posix = self.posix
            bytes_dir = self.bytes_dir
            if bytes_dir is None:
                skip("encoding not good enough")
            dest = bytes_dir + b"/file.txt"
            posix.symlink(bytes_dir + b"/somefile", dest)
            with open(dest) as f:
                data = f.read()
                assert data == "who cares?"
            #
            posix.unlink(dest)
            posix.symlink(memoryview(bytes_dir + b"/somefile"), dest)
            with open(dest) as f:
                data = f.read()
                assert data == "who cares?"

        # XXX skip test if dir_fd is unsupported
        def test_symlink_fd(self):
            posix = self.posix
            bytes_dir = self.bytes_dir
            f = posix.open(bytes_dir, posix.O_RDONLY)
            try:
                posix.symlink('somefile', 'somelink', dir_fd=f)
                assert (posix.readlink(bytes_dir + '/somelink'.encode()) ==
                        'somefile'.encode())
            finally:
                posix.close(f)
                posix.unlink(bytes_dir + '/somelink'.encode())
    else:
        def test_symlink(self):
            posix = self.posix
            raises(NotImplementedError, posix.symlink, 'a', 'b')

    if hasattr(os, 'ftruncate'):
        def test_truncate(self):
            posix = self.posix
            dest = self.path2

            def mkfile(dest, size=4):
                with open(dest, 'wb') as f:
                    f.write(b'd' * size)

            # Check invalid inputs
            mkfile(dest)
            raises(OSError, posix.truncate, dest, -1)
            with open(dest, 'rb') as f:  # f is read-only so cannot be truncated
                raises(OSError, posix.truncate, f.fileno(), 1)
            raises(TypeError, posix.truncate, dest, None)
            raises(TypeError, posix.truncate, None, None)

            # Truncate via file descriptor
            mkfile(dest)
            with open(dest, 'wb') as f:
                posix.truncate(f.fileno(), 1)
            assert 1 == posix.stat(dest).st_size

            # Truncate via filename
            mkfile(dest)
            posix.truncate(dest, 1)
            assert 1 == posix.stat(dest).st_size

            # File does not exist
            e = raises(OSError, posix.truncate, dest + '-DOESNT-EXIST', 0)
            assert e.value.filename == dest + '-DOESNT-EXIST'

    try:
        os.getlogin()
    except (AttributeError, OSError):
        pass
    else:
        def test_getlogin(self):
            assert isinstance(self.posix.getlogin(), str)
            # How else could we test that getlogin is properly
            # working?

    def test_has_kill(self):
        import os
        assert hasattr(os, 'kill')

    def test_pipe_flush(self):
        ffd, gfd = self.posix.pipe()
        f = self.os.fdopen(ffd, 'r')
        g = self.os.fdopen(gfd, 'w')
        g.write('he')
        g.flush()
        x = f.read(1)
        assert x == 'h'
        f.flush()
        x = f.read(1)
        assert x == 'e'

    def test_pipe_inheritable(self):
        fd1, fd2 = self.posix.pipe()
        assert self.posix.get_inheritable(fd1) == False
        assert self.posix.get_inheritable(fd2) == False
        self.posix.close(fd1)
        self.posix.close(fd2)

    def test_pipe2(self):
        if not hasattr(self.posix, 'pipe2'):
            skip("no pipe2")
        fd1, fd2 = self.posix.pipe2(0)
        assert self.posix.get_inheritable(fd1) == True
        assert self.posix.get_inheritable(fd2) == True
        self.posix.close(fd1)
        self.posix.close(fd2)

    def test_O_CLOEXEC(self):
        if not hasattr(self.posix, 'pipe2'):
            skip("no pipe2")
        if not hasattr(self.posix, 'O_CLOEXEC'):
            skip("no O_CLOEXEC")
        fd1, fd2 = self.posix.pipe2(self.posix.O_CLOEXEC)
        assert self.posix.get_inheritable(fd1) == False
        assert self.posix.get_inheritable(fd2) == False
        self.posix.close(fd1)
        self.posix.close(fd2)

    def test_dup2_inheritable(self):
        fd1, fd2 = self.posix.pipe()
        assert self.posix.get_inheritable(fd2) == False
        self.posix.dup2(fd1, fd2)
        assert self.posix.get_inheritable(fd2) == True
        self.posix.dup2(fd1, fd2, False)
        assert self.posix.get_inheritable(fd2) == False
        self.posix.dup2(fd1, fd2, True)
        assert self.posix.get_inheritable(fd2) == True
        self.posix.close(fd1)
        self.posix.close(fd2)

    def test_open_inheritable(self):
        os = self.posix
        fd = os.open(self.path2 + 'test_open_inheritable',
                     os.O_RDWR | os.O_CREAT, 0o666)
        assert os.get_inheritable(fd) == False
        os.close(fd)

    if sys.platform != 'win32':
        def test_sync(self):
            self.posix.sync()   # does not raise

        def test_blocking(self):
            posix = self.posix
            fd = posix.open(self.path, posix.O_RDONLY)
            assert posix.get_blocking(fd) is True
            posix.set_blocking(fd, False)
            assert posix.get_blocking(fd) is False
            posix.set_blocking(fd, True)
            assert posix.get_blocking(fd) is True
            posix.close(fd)

        def test_blocking_error(self):
            posix = self.posix
            raises(OSError, posix.get_blocking, 1234567)
            raises(OSError, posix.set_blocking, 1234567, True)

    if sys.platform != 'win32':
        def test_sendfile(self):
            import _socket, posix
            s1, s2 = _socket.socketpair()
            fd = posix.open(self.path, posix.O_RDONLY)
            res = posix.sendfile(s1.fileno(), fd, 3, 5)
            assert res == 5
            assert posix.lseek(fd, 0, 1) == 0
            data = s2.recv(10)
            expected = b'this is a test'[3:8]
            assert data == expected
            posix.close(fd)
            s2.close()
            s1.close()

        def test_filename_can_be_a_buffer(self):
            import posix, sys
            fsencoding = sys.getfilesystemencoding()
            pdir = (self.pdir + '/file1').encode(fsencoding)
            fd = posix.open(pdir, posix.O_RDONLY)
            posix.close(fd)
            fd = posix.open(memoryview(pdir), posix.O_RDONLY)
            posix.close(fd)

    if sys.platform.startswith('linux'):
        def test_sendfile_no_offset(self):
            import _socket, posix
            s1, s2 = _socket.socketpair()
            fd = posix.open(self.path, posix.O_RDONLY)
            posix.lseek(fd, 3, 0)
            res = posix.sendfile(s1.fileno(), fd, None, 5)
            assert res == 5
            assert posix.lseek(fd, 0, 1) == 8
            data = s2.recv(10)
            expected = b'this is a test'[3:8]
            assert data == expected
            posix.close(fd)
            s2.close()
            s1.close()

        def test_os_lockf(self):
            posix, os = self.posix, self.os
            fd = os.open(self.path2 + 'test_os_lockf', os.O_WRONLY | os.O_CREAT)
            try:
                os.write(fd, b'test')
                os.lseek(fd, 0, 0)
                posix.lockf(fd, posix.F_LOCK, 4)
                posix.lockf(fd, posix.F_ULOCK, 4)
            finally:
                os.close(fd)

    def test_urandom(self):
        os = self.posix
        s = os.urandom(5)
        assert isinstance(s, bytes)
        assert len(s) == 5
        for x in range(50):
            if s != os.urandom(5):
                break
        else:
            assert False, "urandom() always returns the same string"
            # Or very unlucky

    if hasattr(os, 'startfile'):
        def test_startfile(self):
            if not self.runappdirect:
                skip("should not try to import cffi at app-level")
            startfile = self.posix.startfile
            for t1 in [str, unicode]:
                for t2 in [str, unicode]:
                    e = raises(WindowsError, startfile, t1("\\"), t2("close"))
                    assert e.value.args[0] == 1155
                    assert e.value.args[1] == (
                        "No application is associated with the "
                        "specified file for this operation")
                    if len(e.value.args) > 2:
                        assert e.value.args[2] == t1("\\")
            #
            e = raises(WindowsError, startfile, "\\foo\\bar\\baz")
            assert e.value.args[0] == 2
            assert e.value.args[1] == (
                "The system cannot find the file specified")
            if len(e.value.args) > 2:
                assert e.value.args[2] == "\\foo\\bar\\baz"

    @py.test.mark.skipif("sys.platform != 'win32'")
    def test_rename(self):
        os = self.posix
        fname = self.path2 + 'rename.txt'
        with open(fname, "w") as f:
            f.write("this is a rename test")
        unicode_name = str(self.udir) + u'/test\u03be.txt'
        os.rename(fname, unicode_name)
        with open(unicode_name) as f:
            assert f.read() == 'this is a rename test'
        os.rename(unicode_name, fname)
        with open(fname) as f:
            assert f.read() == 'this is a rename test'
        os.unlink(fname)

        
    def test_device_encoding(self):
        import sys
        encoding = self.posix.device_encoding(sys.stdout.fileno())
        # just ensure it returns something reasonable
        assert encoding is None or type(encoding) is str

    if os.name == 'nt':
        def test__getfileinformation(self):
            import os
            path = os.path.join(self.pdir, 'file1')
            with open(path) as fp:
                info = self.posix._getfileinformation(fp.fileno())
            assert len(info) == 3
            assert all(isinstance(obj, int) for obj in info)

        def test__getfinalpathname(self):
            import os
            path = os.path.join(self.pdir, 'file1')
            try:
                result = self.posix._getfinalpathname(path)
            except NotImplementedError:
                skip("_getfinalpathname not supported on this platform")
            assert os.path.exists(result)

    @py.test.mark.skipif("sys.platform == 'win32'")
    def test_rtld_constants(self):
        # check presence of major RTLD_* constants
        self.posix.RTLD_LAZY
        self.posix.RTLD_NOW
        self.posix.RTLD_GLOBAL
        self.posix.RTLD_LOCAL

    def test_error_message(self):
        import sys
        e = raises(OSError, self.posix.open, 'nonexistentfile1', 0)
        assert str(e.value).endswith(": 'nonexistentfile1'")

        e = raises(OSError, self.posix.link, 'nonexistentfile1', 'bok')
        assert str(e.value).endswith(": 'nonexistentfile1' -> 'bok'")
        e = raises(OSError, self.posix.rename, 'nonexistentfile1', 'bok')
        assert str(e.value).endswith(": 'nonexistentfile1' -> 'bok'")
        e = raises(OSError, self.posix.replace, 'nonexistentfile1', 'bok')
        assert str(e.value).endswith(": 'nonexistentfile1' -> 'bok'")

        if sys.platform != 'win32':
            e = raises(OSError, self.posix.symlink, 'bok', '/nonexistentdir/boz')
            assert str(e.value).endswith(": 'bok' -> '/nonexistentdir/boz'")

    if hasattr(rposix, 'getxattr'):
        def test_xattr_simple(self):
            # Minimal testing here, lib-python has better tests.
            os = self.posix
            with open(self.path, 'wb'):
                pass
            init_names = os.listxattr(self.path)
            excinfo = raises(OSError, os.getxattr, self.path, 'user.test')
            assert excinfo.value.filename == self.path
            os.setxattr(self.path, 'user.test', b'', os.XATTR_CREATE, follow_symlinks=False)
            raises(OSError,
                os.setxattr, self.path, 'user.test', b'', os.XATTR_CREATE)
            assert os.getxattr(self.path, 'user.test') == b''
            os.setxattr(self.path, b'user.test', b'foo', os.XATTR_REPLACE)
            assert os.getxattr(self.path, 'user.test', follow_symlinks=False) == b'foo'
            assert set(os.listxattr(self.path)) == set(
                init_names + ['user.test'])
            os.removexattr(self.path, 'user.test', follow_symlinks=False)
            raises(OSError, os.getxattr, self.path, 'user.test')
            assert os.listxattr(self.path, follow_symlinks=False) == init_names

    def test_get_terminal_size(self):
        os = self.posix
        for args in [(), (1,), (0,), (42421,)]:
            try:
                w, h = os.get_terminal_size(*args)
            except (ValueError, OSError):
                continue
            assert isinstance(w, int)
            assert isinstance(h, int)


class AppTestEnvironment(object):
    def setup_class(cls):
        cls.w_path = space.wrap(str(path))

    def test_environ(self):
        import sys, os
        environ = os.environ
        if not environ:
            skip('environ not filled in for untranslated tests')
        for k, v in environ.items():
            assert type(k) is str
            assert type(v) is str
        name = next(iter(environ))
        assert environ[name] is not None
        del environ[name]
        raises(KeyError, lambda: environ[name])

    @py.test.mark.dont_track_allocations('putenv intentionally keeps strings alive')
    def test_environ_nonascii(self):
        import sys, os
        name, value = 'PYPY_TEST_日本', 'foobar日本'
        if not sys.platform == 'win32':
            fsencoding = sys.getfilesystemencoding()
            for s in name, value:
                try:
                    s.encode(fsencoding, 'surrogateescape')
                except UnicodeEncodeError:
                    skip("Requires %s.encode(sys.getfilesystemencoding(), "
                         "'surogateescape') to succeed (or win32)" % ascii(s))

        os.environ[name] = value
        assert os.environ[name] == value
        assert os.getenv(name) == value
        del os.environ[name]
        assert os.environ.get(name) is None
        assert os.getenv(name) is None

    if hasattr(__import__(os.name), "unsetenv"):
        def test_unsetenv_nonexisting(self):
            import os
            os.unsetenv("XYZABC") #does not raise
            try:
                os.environ["ABCABC"]
            except KeyError:
                pass
            else:
                raise AssertionError("did not raise KeyError")
            os.environ["ABCABC"] = "1"
            assert os.environ["ABCABC"] == "1"
            os.unsetenv("ABCABC")
            cmd = '''python -c "import os, sys; sys.exit(int('ABCABC' in os.environ))" '''
            res = os.system(cmd)
            assert res == 0


@py.test.fixture
def check_fsencoding(space, pytestconfig):
    if pytestconfig.getvalue('runappdirect'):
        fsencoding = sys.getfilesystemencoding()
    else:
        fsencoding = space.sys.filesystemencoding
    try:
        u"ą".encode(fsencoding)
    except UnicodeEncodeError:
        py.test.skip("encoding not good enough")

@py.test.mark.usefixtures('check_fsencoding')
class AppTestPosixUnicode:
    def test_stat_unicode(self):
        # test that passing unicode would not raise UnicodeDecodeError
        import os
        try:
            os.stat(u"ą")
        except OSError:
            pass

    def test_open_unicode(self):
        # Ensure passing unicode doesn't raise UnicodeEncodeError
        import os
        try:
            os.open(u"ą", os.O_WRONLY)
        except OSError:
            pass

    def test_remove_unicode(self):
        # See 2 above ;)
        import os
        try:
            os.remove(u"ą")
        except OSError:
            pass


class AppTestUnicodeFilename:
    def setup_class(cls):
        ufilename = (unicode(udir.join('test_unicode_filename_')) +
                     '\u65e5\u672c.txt') # "Japan"
        try:
            f = file(ufilename, 'w')
        except UnicodeEncodeError:
            py.test.skip("encoding not good enough")
        f.write("test")
        f.close()
        cls.space = space
        cls.w_filename = space.wrap(ufilename)
        cls.w_posix = space.appexec([], GET_POSIX)

    def test_open(self):
        fd = self.posix.open(self.filename, self.posix.O_RDONLY)
        try:
            content = self.posix.read(fd, 50)
        finally:
            self.posix.close(fd)
        assert content == b"test"


class AppTestFdVariants:
    # Tests variant functions which also accept file descriptors,
    # dir_fd and follow_symlinks.
    def test_have_functions(self):
        import os
        assert os.stat in os.supports_fd  # fstat() is supported everywhere
        if os.name != 'nt':
            assert os.chdir in os.supports_fd  # fchdir()
        else:
            assert os.chdir not in os.supports_fd
        if os.name == 'posix':
            assert os.open in os.supports_dir_fd  # openat()


class AppTestPep475Retry:
    spaceconfig = {'usemodules': USEMODULES}

    def setup_class(cls):
        if os.name != 'posix':
            skip("xxx tests are posix-only")
        if cls.runappdirect:
            skip("xxx does not work with -A")

        def fd_data_after_delay(space):
            g = os.popen("sleep 5 && echo hello", "r")
            cls._keepalive_g = g
            return space.wrap(g.fileno())

        cls.w_posix = space.appexec([], GET_POSIX)
        cls.w_fd_data_after_delay = cls.space.wrap(
            interp2app(fd_data_after_delay))

    def test_pep475_retry_read(self):
        import _signal as signal
        signalled = []

        def foo(*args):
            signalled.append("ALARM")

        signal.signal(signal.SIGALRM, foo)
        try:
            fd = self.fd_data_after_delay()
            signal.alarm(1)
            got = self.posix.read(fd, 100)
            self.posix.close(fd)
        finally:
            signal.signal(signal.SIGALRM, signal.SIG_DFL)

        assert signalled != []
        assert got.startswith(b'h')<|MERGE_RESOLUTION|>--- conflicted
+++ resolved
@@ -227,15 +227,9 @@
     def test_pickle(self):
         import pickle, os
         st = self.posix.stat(os.curdir)
-<<<<<<< HEAD
-        print(type(st).__module__)
+        # print(type(st).__module__)
         s = pickle.dumps(st)
-        print(repr(s))
-=======
-        # print type(st).__module__
-        s = pickle.dumps(st)
-        # print repr(s)
->>>>>>> 96c19106
+        # print(repr(s))
         new = pickle.loads(s)
         assert new == st
         assert type(new) is type(st)
@@ -312,36 +306,11 @@
         # how can getcwd() raise?
         ex(self.posix.dup, UNUSEDFD)
 
-<<<<<<< HEAD
     def test_getcwd(self):
         os, posix = self.os, self.posix
         assert isinstance(posix.getcwd(), str)
         cwdb = posix.getcwdb()
         os.chdir(self.esurrogate_dir)
-=======
-    def test_fdopen(self):
-        import errno
-        path = self.path
-        posix = self.posix
-        fd = posix.open(path, posix.O_RDONLY, 0777)
-        f = posix.fdopen(fd, "r")
-        f.close()
-
-        # There used to be code here to ensure that fcntl is not faked
-        # but we can't do that cleanly any more
-        try:
-            fid = posix.fdopen(fd)
-            fid.read(10)
-        except (IOError, OSError) as e:
-            assert e.errno == errno.EBADF
-        else:
-            assert False, "using result of fdopen(fd) on closed file must raise"
-
-    def test_fdopen_hackedbuiltins(self):
-        "Same test, with __builtins__.file removed"
-        _file = __builtins__.file
-        __builtins__.file = None
->>>>>>> 96c19106
         try:
             cwd = posix.getcwd()
             assert os.fsencode(cwd) == posix.getcwdb()
@@ -604,25 +573,12 @@
             res = fp.read()
             assert res == '1\n'
 
-<<<<<<< HEAD
-=======
-    def test_popen_child_fds(self):
-        import os
-        with open(os.path.join(self.pdir, 'file1'), 'r') as fd:
-            with self.posix.popen('%s -c "import os; print os.read(%d, 10)" 2>&1' % (self.python, fd.fileno())) as stream:
-                res = stream.read()
-                if os.name == 'nt':
-                    assert '\nOSError: [Errno 9]' in res
-                else:
-                    assert res == 'test1\n'
     if sys.platform == "win32":
         # using startfile in app_startfile creates global state
         test_popen.dont_track_allocations = True
         test_popen_with.dont_track_allocations = True
         test_popen_child_fds.dont_track_allocations = True
 
-
->>>>>>> 96c19106
     if hasattr(__import__(os.name), '_getfullpathname'):
         def test__getfullpathname(self):
             # nt specific
