--- conflicted
+++ resolved
@@ -1085,22 +1085,14 @@
             raises(OSError, os.chmod, my_path, 0o600)
             open(my_path, "w").close()
             if sys.platform == 'win32':
-<<<<<<< HEAD
                 os.chmod(my_path, 0o400)
                 assert (os.stat(my_path).st_mode & 0o600) == 0o400
+                os.chmod(self.path, 0700)
             else:
                 os.chmod(my_path, 0o200)
                 assert (os.stat(my_path).st_mode & 0o777) == 0o200
-=======
-                os.chmod(self.path, 0400)
-                assert (os.stat(self.path).st_mode & 0600) == 0400
-                os.chmod(self.path, 0700)
-            else:
-                os.chmod(self.path, 0200)
-                assert (os.stat(self.path).st_mode & 0777) == 0200
                 os.chmod(self.path, 0700)
             os.unlink(self.path)
->>>>>>> 92dc7fbd
 
     if hasattr(os, 'fchmod'):
         def test_fchmod(self):
@@ -1110,12 +1102,8 @@
             os.fchmod(f.fileno(), 0o200)
             assert (os.fstat(f.fileno()).st_mode & 0o777) == 0o200
             f.close()
-<<<<<<< HEAD
             assert (os.stat(my_path).st_mode & 0o777) == 0o200
-=======
-            assert (os.stat(self.path).st_mode & 0777) == 0200
             os.unlink(self.path)
->>>>>>> 92dc7fbd
 
     if hasattr(os, 'mkfifo'):
         def test_mkfifo(self):
@@ -1417,7 +1405,20 @@
             if len(e.value.args) > 2:
                 assert e.value.args[2] == "\\foo\\bar\\baz"
 
-<<<<<<< HEAD
+    def test_rename(self):
+        os = self.posix
+        with open(self.path, "w") as f:
+            f.write("this is a rename test")
+        unicode_name = str(self.udir) + u'/test\u03be.txt'
+        os.rename(self.path, unicode_name)
+        with open(unicode_name) as f:
+            assert f.read() == 'this is a rename test'
+        os.rename(unicode_name, self.path)
+        with open(self.path) as f:
+            assert f.read() == 'this is a rename test'
+        os.unlink(self.path)
+
+        
     def test_device_encoding(self):
         import sys
         encoding = self.posix.device_encoding(sys.stdout.fileno())
@@ -1487,22 +1488,6 @@
             raises(OSError, os.getxattr, self.path, 'user.test')
             assert os.listxattr(self.path, follow_symlinks=False) == init_names
 
-=======
-    def test_rename(self):
-        os = self.posix
-        with open(self.path, "w") as f:
-            f.write("this is a rename test")
-        unicode_name = str(self.udir) + u'/test\u03be.txt'
-        os.rename(self.path, unicode_name)
-        with open(unicode_name) as f:
-            assert f.read() == 'this is a rename test'
-        os.rename(unicode_name, self.path)
-        with open(self.path) as f:
-            assert f.read() == 'this is a rename test'
-        os.unlink(self.path)
-
-        
->>>>>>> 92dc7fbd
 
 class AppTestEnvironment(object):
     def setup_class(cls):
