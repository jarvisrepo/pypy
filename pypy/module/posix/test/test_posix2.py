# -*- coding: utf-8 -*-

import os
import py
import pytest
import sys
import signal

from rpython.tool.udir import udir
from pypy.tool.pytest.objspace import gettestobjspace
from pypy.interpreter.gateway import interp2app
from rpython.translator.c.test.test_extfunc import need_sparse_files
from rpython.rlib import rposix

USEMODULES = ['binascii', 'posix', 'signal', 'struct', 'time']
# py3k os.open uses subprocess, requiring the following per platform
if os.name != 'nt':
    USEMODULES += ['fcntl', 'select', '_posixsubprocess', '_socket']
else:
    USEMODULES += ['_rawffi', 'thread', '_cffi_backend']

def setup_module(mod):
    mod.space = gettestobjspace(usemodules=USEMODULES)
    mod.path = udir.join('posixtestfile.txt')
    mod.path.write("this is a test")
    mod.path2 = udir.join('test_posix2-')
    mod.path3 = udir.join('unlinktestfile.txt')
    mod.path3.write("delete me!")
    pdir = udir.ensure('posixtestdir', dir=True)
    pdir = udir.ensure('posixtestdir', dir=True)
    pdir.join('file1').write("test1")
    os.chmod(str(pdir.join('file1')), 0o600)
    pdir.join('file2').write("test2")
    pdir.join('another_longer_file_name').write("test3")
    mod.pdir = pdir
    if sys.platform == 'darwin':
        # see issue https://bugs.python.org/issue31380
        bytes_dir = udir.ensure('fixc5x9fier.txt', dir=True)
        file_name = 'cafxe9'
        surrogate_name = 'foo'
    else:
        bytes_dir = udir.ensure('fi\xc5\x9fier.txt', dir=True)
        file_name = 'caf\xe9'
        surrogate_name = 'foo\x80'
    bytes_dir.join('somefile').write('who cares?')
    bytes_dir.join(file_name).write('who knows?')
    mod.bytes_dir = bytes_dir
    # an escaped surrogate
    mod.esurrogate_dir = udir.ensure(surrogate_name, dir=True)

    # Initialize sys.filesystemencoding
    # space.call_method(space.getbuiltinmodule('sys'), 'getfilesystemencoding')


GET_POSIX = "(): import %s as m ; return m" % os.name


class AppTestPosix:
    spaceconfig = {'usemodules': USEMODULES}

    def setup_class(cls):
        space = cls.space
        cls.w_runappdirect = space.wrap(cls.runappdirect)
        cls.w_posix = space.appexec([], GET_POSIX)
        cls.w_path = space.wrap(str(path))
        cls.w_path2 = space.wrap(str(path2))
        cls.w_path3 = space.wrap(str(path3))
        cls.w_pdir = space.wrap(str(pdir))
        cls.w_bytes_dir = space.newbytes(str(bytes_dir))
        cls.w_esurrogate_dir = space.newbytes(str(esurrogate_dir))
        if hasattr(os, 'getuid'):
            cls.w_getuid = space.wrap(os.getuid())
            cls.w_geteuid = space.wrap(os.geteuid())
        if hasattr(os, 'getgid'):
            cls.w_getgid = space.wrap(os.getgid())
        if hasattr(os, 'getgroups'):
            cls.w_getgroups = space.newlist([space.wrap(e) for e in os.getgroups()])
        if hasattr(os, 'getpgid'):
            cls.w_getpgid = space.wrap(os.getpgid(os.getpid()))
        if hasattr(os, 'getsid'):
            cls.w_getsid0 = space.wrap(os.getsid(0))
        if hasattr(os, 'sysconf'):
            sysconf_name = os.sysconf_names.keys()[0]
            cls.w_sysconf_name = space.wrap(sysconf_name)
            cls.w_sysconf_value = space.wrap(os.sysconf_names[sysconf_name])
            cls.w_sysconf_result = space.wrap(os.sysconf(sysconf_name))
        if hasattr(os, 'confstr'):
            confstr_name = os.confstr_names.keys()[0]
            cls.w_confstr_name = space.wrap(confstr_name)
            cls.w_confstr_value = space.wrap(os.confstr_names[confstr_name])
            cls.w_confstr_result = space.wrap(os.confstr(confstr_name))
        cls.w_SIGABRT = space.wrap(signal.SIGABRT)
        cls.w_python = space.wrap(sys.executable)
        cls.w_platform = space.wrap(sys.platform)
        if hasattr(os, 'major'):
            cls.w_expected_major_12345 = space.wrap(os.major(12345))
            cls.w_expected_minor_12345 = space.wrap(os.minor(12345))
        cls.w_udir = space.wrap(str(udir))
        cls.w_env_path = space.wrap(os.environ['PATH'])
        cls.w_Path = space.appexec([], """():
            class Path:
                def __init__(self, _path):
                    self._path =_path
                def __fspath__(self):
                    return self._path
            return Path
            """) 

    def setup_method(self, meth):
        if getattr(meth, 'need_sparse_files', False):
            if sys.maxsize < 2**32 and not self.runappdirect:
                # this fails because it uses ll2ctypes to call the posix
                # functions like 'open' and 'lseek', whereas a real compiled
                # C program would macro-define them to their longlong versions
                pytest.skip("emulation of files can't use "
                             "larger-than-long offsets")
            need_sparse_files()

    def test_posix_is_pypy_s(self):
        assert hasattr(self.posix, '_statfields')

    def test_some_posix_basic_operation(self):
        path = self.path
        posix = self.posix
        fd = posix.open(path, posix.O_RDONLY, 0o777)
        fd2 = posix.dup(fd)
        assert posix.get_inheritable(fd2) == False
        assert not posix.isatty(fd2)
        s = posix.read(fd, 1)
        assert s == b't'
        posix.lseek(fd, 5, 0)
        s = posix.read(fd, 1)
        assert s == b'i'
        st = posix.fstat(fd)
        assert st == posix.stat(fd)
        posix.close(fd2)
        posix.close(fd)

        import sys, stat
        assert st[0] == st.st_mode
        assert st[1] == st.st_ino
        assert st[2] == st.st_dev
        assert st[3] == st.st_nlink
        assert st[4] == st.st_uid
        assert st[5] == st.st_gid
        assert st[6] == st.st_size
        assert st[7] == int(st.st_atime)   # in complete corner cases, rounding
        assert st[8] == int(st.st_mtime)   # here could maybe get the wrong
        assert st[9] == int(st.st_ctime)   # integer...

        assert stat.S_IMODE(st.st_mode) & stat.S_IRUSR
        assert stat.S_IMODE(st.st_mode) & stat.S_IWUSR
        if not sys.platform.startswith('win'):
            assert not (stat.S_IMODE(st.st_mode) & stat.S_IXUSR)

        assert st.st_size == 14
        assert st.st_nlink == 1

        if sys.platform.startswith('linux'):
            assert isinstance(st.st_atime, float)
            assert isinstance(st.st_mtime, float)
            assert isinstance(st.st_ctime, float)
            assert hasattr(st, 'st_rdev')

        assert isinstance(st.st_atime_ns, int)
        assert abs(st.st_atime_ns - 1e9*st.st_atime) < 500
        assert abs(st.st_mtime_ns - 1e9*st.st_mtime) < 500
        assert abs(st.st_ctime_ns - 1e9*st.st_ctime) < 500

    def test_stat_float_times(self):
        path = self.path
        posix = self.posix
        import warnings
        with warnings.catch_warnings(record=True) as l:
            warnings.simplefilter('always')
            current = posix.stat_float_times()
            assert current is True
        assert "stat_float_times" in repr(l[0].message)
        try:
            posix.stat_float_times(True)
            st = posix.stat(path)
            assert isinstance(st.st_mtime, float)
            assert st[7] == int(st.st_atime)
            assert posix.stat_float_times(-1) is True

            posix.stat_float_times(False)
            st = posix.stat(path)
            assert isinstance(st.st_mtime, int)
            assert st[7] == st.st_atime
            assert posix.stat_float_times(-1) is False

        finally:
            posix.stat_float_times(current)


    def test_stat_result(self):
        st = self.posix.stat_result((0, 0, 0, 0, 0, 0, 0, 41, 42.1, 43))
        assert st.st_atime == 41
        assert st.st_mtime == 42.1
        assert st.st_ctime == 43
        assert repr(st).startswith('os.stat_result')

    def test_stat_lstat(self):
        import stat
        st = self.posix.stat(".")
        assert stat.S_ISDIR(st.st_mode)
        st = self.posix.stat(b".")
        assert stat.S_ISDIR(st.st_mode)
        st = self.posix.stat(bytearray(b"."))
        assert stat.S_ISDIR(st.st_mode)
        st = self.posix.lstat(".")
        assert stat.S_ISDIR(st.st_mode)

    def test_stat_exception(self):
        import sys
        import errno
        for fn in [self.posix.stat, self.posix.lstat]:
            with raises(OSError) as exc:
                fn("nonexistentdir/nonexistentfile")
            assert exc.value.errno == errno.ENOENT
            assert exc.value.filename == "nonexistentdir/nonexistentfile"

        excinfo = raises(TypeError, self.posix.stat, None)
        assert "should be string, bytes, os.PathLike or integer, not None" in str(excinfo.value)
        excinfo = raises(TypeError, self.posix.stat, 2.)
        assert "should be string, bytes, os.PathLike or integer, not float" in str(excinfo.value)
        raises(ValueError, self.posix.stat, -1)
        raises(ValueError, self.posix.stat, b"abc\x00def")
        raises(ValueError, self.posix.stat, u"abc\x00def")

    if hasattr(__import__(os.name), "statvfs"):
        def test_statvfs(self):
            st = self.posix.statvfs(".")
            assert isinstance(st, self.posix.statvfs_result)
            for field in [
                'f_bsize', 'f_frsize', 'f_blocks', 'f_bfree', 'f_bavail',
                'f_files', 'f_ffree', 'f_favail', 'f_flag', 'f_namemax',
            ]:
                assert hasattr(st, field)

    def test_open_exception(self):
        posix = self.posix
        try:
            posix.open('qowieuqwoeiu', 0, 0)
        except OSError as e:
            assert e.filename == 'qowieuqwoeiu'
        else:
            assert 0

    def test_filename_exception(self):
        for fname in ['unlink', 'remove',
                      'chdir', 'mkdir', 'rmdir',
                      'listdir', 'readlink',
                      'chroot']:
            if hasattr(self.posix, fname):
                func = getattr(self.posix, fname)
                try:
                    func('qowieuqw/oeiu')
                except OSError as e:
                    assert e.filename == 'qowieuqw/oeiu'
                else:
                    assert 0

    def test_chmod_exception(self):
        try:
            self.posix.chmod('qowieuqw/oeiu', 0)
        except OSError as e:
            assert e.filename == 'qowieuqw/oeiu'
        else:
            assert 0

    def test_chown_exception(self):
        if hasattr(self.posix, 'chown'):
            try:
                self.posix.chown('qowieuqw/oeiu', 0, 0)
            except OSError as e:
                assert e.filename == 'qowieuqw/oeiu'
            else:
                assert 0

    def test_utime_exception(self):
        for arg in [None, (0, 0)]:
            try:
                self.posix.utime('qowieuqw/oeiu', arg)
            except OSError as e:
                pass
            else:
                assert 0

    def test_functions_raise_error(self):
        import sys
        def ex(func, *args):
            try:
                func(*args)
            except OSError:
                pass
            else:
                raise AssertionError("%s(%s) did not raise" %(
                                     func.__name__,
                                     ", ".join([str(x) for x in args])))
        UNUSEDFD = 123123
        ex(self.posix.open, "qweqwe", 0, 0)
        ex(self.posix.lseek, UNUSEDFD, 123, 0)
        #apparently not posix-required: ex(self.posix.isatty, UNUSEDFD)
        ex(self.posix.read, UNUSEDFD, 123)
        ex(self.posix.write, UNUSEDFD, b"x")
        ex(self.posix.close, UNUSEDFD)
        #UMPF cpython raises IOError ex(self.posix.ftruncate, UNUSEDFD, 123)
        if sys.platform == 'win32' and self.runappdirect:
            # XXX kills the host interpreter untranslated
            ex(self.posix.fstat, UNUSEDFD)
            ex(self.posix.stat, "qweqwehello")
            # how can getcwd() raise?
            ex(self.posix.dup, UNUSEDFD)

    def test_getcwd(self):
        posix = self.posix
        import sys

        # avoid importing stdlib os, copy fsencode instead
        def fsencode(filename):
            encoding = sys.getfilesystemencoding()
            errors = sys.getfilesystemencodeerrors()
            filename = posix.fspath(filename)  # Does type-checking of `filename`.
            if isinstance(filename, str):
                return filename.encode(encoding, errors)
            else:
                return filename

        assert isinstance(posix.getcwd(), str)
        cwdb = posix.getcwdb()
        posix.chdir(self.esurrogate_dir)
        try:
            cwd = posix.getcwd()
            assert fsencode(cwd) == posix.getcwdb()
        finally:
<<<<<<< HEAD
            posix.chdir(cwdb)
=======
            __builtins__.file = _file

    def test_fdopen_directory(self):
        import errno
        os = self.posix
        try:
            fd = os.open('.', os.O_RDONLY)
        except OSError as e:
            assert e.errno == errno.EACCES
            skip("system cannot open directories")
        with raises(IOError) as exc:
            os.fdopen(fd, 'r')
        assert exc.value.errno == errno.EISDIR
>>>>>>> a22121e0

    def test_getcwdb(self):
        assert isinstance(self.posix.getcwdb(), bytes)

    def test_listdir(self):
        pdir = self.pdir
        posix = self.posix
        result = posix.listdir(pdir)
        result.sort()
        assert result == ['another_longer_file_name',
                          'file1',
                          'file2']

    def test_listdir_default(self):
        posix = self.posix
        assert posix.listdir() == posix.listdir('.') == posix.listdir(None)

    def test_listdir_bytes(self):
        import sys
        bytes_dir = self.bytes_dir
        posix = self.posix
        result = posix.listdir(bytes_dir)
        assert all(type(x) is bytes for x in result)
        assert b'somefile' in result
        expected = b'caf%E9' if sys.platform == 'darwin' else b'caf\xe9'
        assert expected in result

    def test_listdir_memoryview_returns_unicode(self):
        import sys
        # XXX unknown why CPython has this behaviour

        # avoid importing stdlib os, copy fsencode instead
        def fsencode(filename):
            encoding = sys.getfilesystemencoding()
            errors = sys.getfilesystemencodeerrors()
            filename = posix.fspath(filename)  # Does type-checking of `filename`.
            if isinstance(filename, str):
                return filename.encode(encoding, errors)
            else:
                return filename


        bytes_dir = self.bytes_dir
        posix = self.posix
        result1 = posix.listdir(bytes_dir)              # -> list of bytes
        result2 = posix.listdir(memoryview(bytes_dir))  # -> list of unicodes
        assert [fsencode(x) for x in result2] == result1

    @py.test.mark.skipif("sys.platform == 'win32'")
    def test_fdlistdir(self):
        posix = self.posix
        dirfd = posix.open('.', posix.O_RDONLY)
        lst1 = posix.listdir(dirfd)   # does not close dirfd
        lst2 = posix.listdir('.')
        assert lst1 == lst2
        #
        lst3 = posix.listdir(dirfd)   # rewinddir() was used
        assert lst3 == lst1
        posix.close(dirfd)

    def test_undecodable_filename(self):
        import sys
        posix = self.posix
        try:
            'caf\xe9'.encode(sys.getfilesystemencoding(), 'surrogateescape')
        except UnicodeEncodeError:
            pass # probably ascii
        else:
            assert posix.access('caf\xe9', posix.R_OK) is False
        assert posix.access(b'caf\xe9', posix.R_OK) is False
        assert posix.access('caf\udcc0', posix.R_OK) is False
        assert posix.access(b'caf\xc3', posix.R_OK) is False

    def test_access(self):
        pdir = self.pdir + '/file1'
        posix = self.posix

        assert posix.access(pdir, posix.R_OK) is True
        assert posix.access(pdir, posix.W_OK) is True
        import sys
        if sys.platform != "win32":
            assert posix.access(pdir, posix.X_OK) is False

    def test_unlink(self):
        os = self.posix
        path = self.path3
        with open(path, 'wb'):
            pass
        os.unlink(path)

    def test_times(self):
        """
        posix.times() should return a posix.times_result object giving
        float-representations (seconds, effectively) of the four fields from
        the underlying struct tms and the return value.
        """
        result = self.posix.times()
        assert isinstance(self.posix.times(), self.posix.times_result)
        assert isinstance(self.posix.times(), tuple)
        assert len(result) == 5
        for value in result:
            assert isinstance(value, float)
        assert isinstance(result.user, float)
        assert isinstance(result.system, float)
        assert isinstance(result.children_user, float)
        assert isinstance(result.children_system, float)
        assert isinstance(result.elapsed, float)
    def test_strerror(self):
        assert isinstance(self.posix.strerror(0), str)
        assert isinstance(self.posix.strerror(1), str)

    if hasattr(__import__(os.name), "fork"):
        def test_fork(self):
            os = self.posix
            pid = os.fork()
            if pid == 0:   # child
                os._exit(4)
            pid1, status1 = os.waitpid(pid, 0)
            assert pid1 == pid
            assert os.WIFEXITED(status1)
            assert os.WEXITSTATUS(status1) == 4
        pass # <- please, inspect.getsource(), don't crash


    if hasattr(__import__(os.name), "openpty"):
        def test_openpty(self):
            os = self.posix
            master_fd, slave_fd = os.openpty()
            assert isinstance(master_fd, int)
            assert isinstance(slave_fd, int)
            os.write(slave_fd, b'x\n')
            data = os.read(master_fd, 100)
            assert data.startswith(b'x')
            os.close(master_fd)
            os.close(slave_fd)

        def test_openpty_non_inheritable(self):
            os = self.posix
            master_fd, slave_fd = os.openpty()
            assert os.get_inheritable(master_fd) == False
            assert os.get_inheritable(slave_fd) == False
            os.close(master_fd)
            os.close(slave_fd)

    if hasattr(__import__(os.name), "forkpty"):
        def test_forkpty(self):
            import sys
            if 'freebsd' in sys.platform:
                skip("hangs indifinitly on FreeBSD (also on CPython).")
            os = self.posix
            childpid, master_fd = os.forkpty()
            assert isinstance(childpid, int)
            assert isinstance(master_fd, int)
            if childpid == 0:
                data = os.read(0, 100)
                if data.startswith(b'abc'):
                    os._exit(42)
                else:
                    os._exit(43)
            os.write(master_fd, b'abc\n')
            _, status = os.waitpid(childpid, 0)
            assert status >> 8 == 42

    if hasattr(__import__(os.name), "execv"):
        def test_execv(self):
            os = self.posix
            if not hasattr(os, "fork"):
                skip("Need fork() to test execv()")
            pid = os.fork()
            if pid == 0:
                os.execv("/usr/bin/env", ["env", "python", "-c", "open('onefile', 'w').write('1')"])
            os.waitpid(pid, 0)
            assert open("onefile").read() == "1"
            os.unlink("onefile")

        def test_execv_raising(self):
            os = self.posix
            with raises(OSError):
                os.execv("saddsadsadsadsa", ["saddsadsasaddsa"])

        def test_execv_no_args(self):
            os = self.posix
<<<<<<< HEAD
            raises(ValueError, os.execv, "notepad", [])
=======
            with raises(ValueError):
                os.execv("notepad", [])
            with raises(ValueError):
                os.execve("notepad", [], {})
>>>>>>> a22121e0

        def test_execv_raising2(self):
            os = self.posix
            for n in 3, [3, "a"]:
                with raises(TypeError) as excinfo:
                    os.execv("xxx", n)

        def test_execv_unicode(self):
            os = self.posix
            import sys
            if not hasattr(os, "fork"):
                skip("Need fork() to test execv()")
            try:
                output = "caf\xe9 \u1234\n".encode(sys.getfilesystemencoding())
            except UnicodeEncodeError:
                skip("encoding not good enough")
            pid = os.fork()
            if pid == 0:
                os.execv("/bin/sh", ["sh", "-c",
                                     "echo caf\xe9 \u1234 > onefile"])
            os.waitpid(pid, 0)
            with open("onefile", "rb") as fid:
                assert fid.read() == output
            os.unlink("onefile")

        def test_execve(self):
            os = self.posix
            if not hasattr(os, "fork"):
                skip("Need fork() to test execve()")
            pid = os.fork()
            if pid == 0:
                os.execve("/usr/bin/env", ["env", "python", "-c", "import os; open('onefile', 'w').write(os.environ['ddd'])"], {'ddd':'xxx'})
            os.waitpid(pid, 0)
            assert open("onefile").read() == "xxx"
            os.unlink("onefile")

        def test_execve_unicode(self):
            os = self.posix
            import sys
            if not hasattr(os, "fork"):
                skip("Need fork() to test execve()")
            try:
                output = "caf\xe9 \u1234".encode(sys.getfilesystemencoding())
            except UnicodeEncodeError:
                skip("encoding not good enough")
            t = ' abc\uDCFF'
            output += t.encode(sys.getfilesystemencoding(),
                               'surrogateescape')
            pid = os.fork()
            if pid == 0:
                os.execve("/bin/sh", ["sh", "-c",
                                      "echo caf\xe9 \u1234 $t > onefile"],
                          {'ddd': 'xxx', 't': t})
            os.waitpid(pid, 0)
            with open("onefile") as fid:
                assert fid.read() == output
            os.unlink("onefile")
        pass # <- please, inspect.getsource(), don't crash

    if hasattr(__import__(os.name), "spawnv"):
        def test_spawnv(self):
            os = self.posix
            P_WAIT = 0
            import sys
            print(self.python)
            ret = os.spawnv(P_WAIT, self.python,
                            ['python', '-c', 'raise(SystemExit(42))'])
            assert ret == 42

    if hasattr(__import__(os.name), "spawnve"):
        def test_spawnve(self):
            os = self.posix
            P_WAIT = 0
            env = {'PATH':self.env_path, 'FOOBAR': '42'}
            ret = os.spawnve(P_WAIT, self.python,
                             ['python', '-c',
                              "raise(SystemExit(int(__import__('os').environ['FOOBAR'])))"],
                             env)
            assert ret == 42

    if hasattr(__import__(os.name), '_getfullpathname'):
        def test__getfullpathname(self):
            # nt specific
            posix = self.posix
            sysdrv = posix.environ.get("SystemDrive", "C:")
            # just see if it does anything
            path = sysdrv + 'hubber'
            assert '\\' in posix._getfullpathname(path)
            assert type(posix._getfullpathname(b'C:')) is bytes

    def test_utime(self):
        os = self.posix
        # XXX utimes & float support
        path = self.path2 + "test_utime.txt"
        fh = open(path, "wb")
        fh.write(b"x")
        fh.close()
        from time import time, sleep
        t0 = time()
        sleep(1.1)
        os.utime(path, None)
        assert os.stat(path).st_atime > t0
        os.utime(path, (int(t0), int(t0)))
        assert int(os.stat(path).st_atime) == int(t0)
        t1 = time()
        os.utime(path, (int(t1), int(t1)))
        assert int(os.stat(path).st_atime) == int(t1)

    def test_utime_raises(self):
        os = self.posix
        import errno
        with raises(TypeError):
            os.utime('xxx', 3)
        with raises(OSError) as exc:
            os.utime('somefilewhichihopewouldneverappearhere', None)
        assert exc.value.errno == errno.ENOENT

    for name in rposix.WAIT_MACROS:
        if hasattr(os, name):
            values = [0, 1, 127, 128, 255]
            code = py.code.Source("""
            def test_wstar(self):
                os = self.posix
                %s
            """ % "\n    ".join(["assert os.%s(%d) == %d" % (name, value,
                             getattr(os, name)(value)) for value in values]))
            d = {}
            exec code.compile() in d
            locals()['test_' + name] = d['test_wstar']

    if hasattr(os, 'WIFSIGNALED'):
        def test_wifsignaled(self):
            os = self.posix
            assert os.WIFSIGNALED(0) == False
            assert os.WIFSIGNALED(1) == True

    if hasattr(os, 'uname'):
        def test_os_uname(self):
            os = self.posix
            res = os.uname()
            assert len(res) == 5
            for i in res:
                assert isinstance(i, str)
            assert isinstance(res, tuple)
            assert res == (res.sysname, res.nodename,
                           res.release, res.version, res.machine)

    if hasattr(os, 'getuid'):
        def test_os_getuid(self):
            os = self.posix
            assert os.getuid() == self.getuid
            assert os.geteuid() == self.geteuid

    if hasattr(os, 'setuid'):
        @py.test.mark.skipif("sys.version_info < (2, 7, 4)")
        def test_os_setuid_error(self):
            os = self.posix
            with raises(OverflowError):
                os.setuid(-2)
            with raises(OverflowError):
                os.setuid(2**32)
            with raises(OSError):
                os.setuid(-1)

    if hasattr(os, 'getgid'):
        def test_os_getgid(self):
            os = self.posix
            assert os.getgid() == self.getgid

    if hasattr(os, 'getgroups'):
        def test_os_getgroups(self):
            os = self.posix
            assert os.getgroups() == self.getgroups

    if hasattr(os, 'setgroups'):
        def test_os_setgroups(self):
            os = self.posix
            with raises(TypeError):
                os.setgroups([2, 5, "hello"])
            try:
                os.setgroups(os.getgroups())
            except OSError:
                pass

    if hasattr(os, 'initgroups'):
        def test_os_initgroups(self):
            os = self.posix
            with raises(OSError):
                os.initgroups("crW2hTQC", 100)

    if hasattr(os, 'tcgetpgrp'):
        def test_os_tcgetpgrp(self):
            os = self.posix
            with raises(OSError):
                os.tcgetpgrp(9999)

    if hasattr(os, 'tcsetpgrp'):
        def test_os_tcsetpgrp(self):
            os = self.posix
            with raises(OSError):
                os.tcsetpgrp(9999, 1)

    if hasattr(os, 'getpgid'):
        def test_os_getpgid(self):
            os = self.posix
            assert os.getpgid(os.getpid()) == self.getpgid
            with raises(OSError):
                os.getpgid(1234567)

    if hasattr(os, 'setgid'):
        @pytest.mark.skipif("sys.version_info < (2, 7, 4)")
        def test_os_setgid_error(self):
            os = self.posix
<<<<<<< HEAD
            raises(OverflowError, os.setgid, -2)
            raises(OverflowError, os.setgid, 2**32)
            raises(OSError, os.setgid, -1)
            raises(OSError, os.setgid, 2**32-1)
=======
            with raises(OverflowError):
                os.setgid(-2)
            with raises(OverflowError):
                os.setgid(2**32)
            with raises(OSError):
                os.setgid(-1)
            with raises(OSError):
                os.setgid(-1L)
            with raises(OSError):
                os.setgid(2**32-1)
>>>>>>> a22121e0

    if hasattr(os, 'getsid'):
        def test_os_getsid(self):
            os = self.posix
            assert os.getsid(0) == self.getsid0
            with raises(OSError):
                os.getsid(-100000)

    if hasattr(os, 'getresuid'):
        def test_os_getresuid(self):
            os = self.posix
            res = os.getresuid()
            assert len(res) == 3

    if hasattr(os, 'getresgid'):
        def test_os_getresgid(self):
            os = self.posix
            res = os.getresgid()
            assert len(res) == 3

    if hasattr(os, 'setresuid'):
        def test_os_setresuid(self):
            os = self.posix
            a, b, c = os.getresuid()
            os.setresuid(a, b, c)

    if hasattr(os, 'setresgid'):
        def test_os_setresgid(self):
            os = self.posix
            a, b, c = os.getresgid()
            os.setresgid(a, b, c)

    if hasattr(os, 'sysconf'):
        def test_os_sysconf(self):
            os = self.posix
            assert os.sysconf(self.sysconf_value) == self.sysconf_result
            assert os.sysconf(self.sysconf_name) == self.sysconf_result
            assert os.sysconf_names[self.sysconf_name] == self.sysconf_value

        def test_os_sysconf_error(self):
            os = self.posix
            with raises(ValueError):
                os.sysconf("!@#$%!#$!@#")

    if hasattr(os, 'fpathconf'):
        def test_os_fpathconf(self):
            os = self.posix
            assert os.fpathconf(1, "PC_PIPE_BUF") >= 128
            with raises(OSError):
                os.fpathconf(-1, "PC_PIPE_BUF")
            with raises(ValueError):
                os.fpathconf(1, "##")

    if hasattr(os, 'pathconf'):
        def test_os_pathconf(self):
            os = self.posix
            assert os.pathconf("/tmp", "PC_NAME_MAX") >= 31
            # Linux: the following gets 'No such file or directory'
            with raises(OSError):
                os.pathconf("", "PC_PIPE_BUF")
            with raises(ValueError):
                os.pathconf("/tmp", "##")

    if hasattr(os, 'confstr'):
        def test_os_confstr(self):
            os = self.posix
            assert os.confstr(self.confstr_value) == self.confstr_result
            assert os.confstr(self.confstr_name) == self.confstr_result
            assert os.confstr_names[self.confstr_name] == self.confstr_value

        def test_os_confstr_error(self):
            os = self.posix
            with raises(ValueError):
                os.confstr("!@#$%!#$!@#")

    if hasattr(os, 'wait'):
        def test_os_wait(self):
            os = self.posix
            exit_status = 0x33

            if not hasattr(os, "fork"):
                skip("Need fork() to test wait()")
            if hasattr(os, "waitpid") and hasattr(os, "WNOHANG"):
                try:
                    while os.waitpid(-1, os.WNOHANG)[0]:
                        pass
                except OSError:  # until we get "No child processes", hopefully
                    pass
            child = os.fork()
            if child == 0: # in child
                os._exit(exit_status)
            else:
                pid, status = os.wait()
                assert child == pid
                assert os.WIFEXITED(status)
                assert os.WEXITSTATUS(status) == exit_status

    if hasattr(os, 'getloadavg'):
        def test_os_getloadavg(self):
            os = self.posix
            l0, l1, l2 = os.getloadavg()
            assert type(l0) is float and l0 >= 0.0
            assert type(l1) is float and l0 >= 0.0
            assert type(l2) is float and l0 >= 0.0

    if hasattr(os, 'major'):
        def test_major_minor(self):
            os = self.posix
            assert os.major(12345) == self.expected_major_12345
            assert os.minor(12345) == self.expected_minor_12345
            assert os.makedev(self.expected_major_12345,
                              self.expected_minor_12345) == 12345
            with raises((ValueError, OverflowError)):
                os.major(-1)

    if hasattr(os, 'fsync'):
        def test_fsync(self):
            os = self.posix
            f = open(self.path2, "w")
            try:
                fd = f.fileno()
                os.fsync(fd)
                os.fsync(f)     # <- should also work with a file, or anything
            finally:            #    with a fileno() method
                f.close()
            try:
                # May not raise anything with a buggy libc (or eatmydata)
                os.fsync(fd)
            except OSError:
                pass
            with raises(ValueError):
                os.fsync(-1)

    if hasattr(os, 'fdatasync'):
        def test_fdatasync(self):
            os = self.posix
            f = open(self.path2, "w")
            try:
                fd = f.fileno()
                os.fdatasync(fd)
            finally:
                f.close()
            try:
                # May not raise anything with a buggy libc (or eatmydata)
                os.fdatasync(fd)
            except OSError:
                pass
            with raises(ValueError):
                os.fdatasync(-1)

    if hasattr(os, 'fchdir'):
        def test_fchdir(self):
            os = self.posix
            localdir = os.getcwd()
            os.mkdir(self.path2 + 'fchdir')
            for func in [os.fchdir, os.chdir]:
                fd = os.open(self.path2 + 'fchdir', os.O_RDONLY)
                try:
                    func(fd)
                    mypath = os.getcwd()
                finally:
                    os.close(fd)
                    os.chdir(localdir)
<<<<<<< HEAD
                assert mypath.endswith('test_posix2-fchdir')
                raises(OSError, func, fd)
            raises(ValueError, os.fchdir, -1)
=======
            with raises(ValueError):
                os.fchdir(-1)
>>>>>>> a22121e0

    if hasattr(rposix, 'pread'):
        def test_os_pread(self):
            os = self.posix
            fd = os.open(self.path2 + 'test_os_pread', os.O_RDWR | os.O_CREAT)
            try:
                os.write(fd, b'test')
                os.lseek(fd, 0, 0)
                assert os.pread(fd, 2, 1) == b'es'
                assert os.read(fd, 2) == b'te'
            finally:
                os.close(fd)

    if hasattr(rposix, 'pwrite'):
        def test_os_pwrite(self):
            os = self.posix
            fd = os.open(self.path2 + 'test_os_pwrite', os.O_RDWR | os.O_CREAT)
            try:
                os.write(fd, b'test')
                os.lseek(fd, 0, 0)
                os.pwrite(fd, b'xx', 1)
                assert os.read(fd, 4) == b'txxt'
            finally:
                os.close(fd)

    if hasattr(rposix, 'posix_fadvise'):
        def test_os_posix_fadvise(self):
            posix = self.posix
            fd = posix.open(self.path2 + 'test_os_posix_fadvise', posix.O_CREAT | posix.O_RDWR)
            try:
                posix.write(fd, b"foobar")
                assert posix.posix_fadvise(fd, 0, 1, posix.POSIX_FADV_WILLNEED) is None
                assert posix.posix_fadvise(fd, 1, 1, posix.POSIX_FADV_NORMAL) is None
                assert posix.posix_fadvise(fd, 2, 1, posix.POSIX_FADV_SEQUENTIAL) is None
                assert posix.posix_fadvise(fd, 3, 1, posix.POSIX_FADV_RANDOM) is None
                assert posix.posix_fadvise(fd, 4, 1, posix.POSIX_FADV_NOREUSE) is None
                assert posix.posix_fadvise(fd, 5, 1, posix.POSIX_FADV_DONTNEED) is None
                # Does not raise untranslated on a 32-bit chroot/docker
                if self.runappdirect:
                    raises(OSError, posix.posix_fadvise, fd, 6, 1, 1234567)
            finally:
                posix.close(fd)

    if hasattr(rposix, 'posix_fallocate'):
        def test_os_posix_posix_fallocate(self):
            os = self.posix
            import errno
            fd = os.open(self.path2 + 'test_os_posix_fallocate', os.O_WRONLY | os.O_CREAT)
            try:
                ret = os.posix_fallocate(fd, 0, 10)
                if ret == errno.EINVAL and not self.runappdirect:
                    # Does not work untranslated on a 32-bit chroot/docker
                    pass
                else:
                    assert ret == 0
            except OSError as inst:
                """ ZFS seems not to support fallocate.
                so skipping solaris-based since it is likely to come with ZFS
                """
                if inst.errno != errno.EINVAL or not sys.platform.startswith("sunos"):
                    raise
            finally:
                os.close(fd)


    def test_largefile(self):
        os = self.posix
        fd = os.open(self.path2 + 'test_largefile',
                     os.O_RDWR | os.O_CREAT, 0o666)
        os.ftruncate(fd, 10000000000)
        res = os.lseek(fd, 9900000000, 0)
        assert res == 9900000000
        res = os.lseek(fd, -5000000000, 1)
        assert res == 4900000000
        res = os.lseek(fd, -5200000000, 2)
        assert res == 4800000000
        os.close(fd)

        st = os.stat(self.path2 + 'test_largefile')
        assert st.st_size == 10000000000
    test_largefile.need_sparse_files = True

    if hasattr(rposix, 'getpriority'):
        def test_os_set_get_priority(self):
            posix = os = self.posix
            childpid = os.fork()
            if childpid == 0:
                # in the child (avoids changing the priority of the parent
                # process)
                orig_priority = posix.getpriority(posix.PRIO_PROCESS,
                                                  os.getpid())
                orig_grp_priority = posix.getpriority(posix.PRIO_PGRP,
                                                      os.getpgrp())
                posix.setpriority(posix.PRIO_PROCESS, os.getpid(),
                                  orig_priority + 1)
                new_priority = posix.getpriority(posix.PRIO_PROCESS,
                                                 os.getpid())
                assert new_priority == orig_priority + 1
                assert posix.getpriority(posix.PRIO_PGRP, os.getpgrp()) == (
                    orig_grp_priority)
                os._exit(0)    # ok
            #
            pid1, status1 = os.waitpid(childpid, 0)
            assert pid1 == childpid
            assert os.WIFEXITED(status1)
            assert os.WEXITSTATUS(status1) == 0   # else, test failure

    if hasattr(rposix, 'sched_get_priority_max'):
        def test_os_sched_get_priority_max(self):
            import sys
            posix = self.posix
            assert posix.sched_get_priority_max(posix.SCHED_FIFO) != -1
            assert posix.sched_get_priority_max(posix.SCHED_RR) != -1
            assert posix.sched_get_priority_max(posix.SCHED_OTHER) != -1
            if getattr(posix, 'SCHED_BATCH', None):
                assert posix.sched_get_priority_max(posix.SCHED_BATCH) != -1

    if hasattr(rposix, 'sched_get_priority_min'):
        def test_os_sched_get_priority_min(self):
            import sys
            posix = self.posix
            assert posix.sched_get_priority_min(posix.SCHED_FIFO) != -1
            assert posix.sched_get_priority_min(posix.SCHED_RR) != -1
            assert posix.sched_get_priority_min(posix.SCHED_OTHER) != -1
            if getattr(posix, 'SCHED_BATCH', None):
                assert posix.sched_get_priority_min(posix.SCHED_BATCH) != -1

    if hasattr(rposix, 'sched_get_priority_min'):
        def test_os_sched_priority_max_greater_than_min(self):
            posix = self.posix
            policy = posix.SCHED_RR
            low = posix.sched_get_priority_min(policy)
            high = posix.sched_get_priority_max(policy)
            assert isinstance(low, int) == True
            assert isinstance(high, int) == True
            assert  high > low

    if hasattr(rposix, 'sched_yield'):
        def test_sched_yield(self):
            os = self.posix
            #Always suceeds on Linux
            os.sched_yield()

    def test_write_buffer(self):
        os = self.posix
        fd = os.open(self.path2 + 'test_write_buffer',
                     os.O_RDWR | os.O_CREAT, 0o666)
        def writeall(s):
            while s:
                count = os.write(fd, s)
                assert count > 0
                s = s[count:]
        writeall(b'hello, ')
        writeall(memoryview(b'world!\n'))
        res = os.lseek(fd, 0, 0)
        assert res == 0
        data = b''
        while True:
            s = os.read(fd, 100)
            if not s:
                break
            data += s
        assert data == b'hello, world!\n'
        os.close(fd)

    def test_write_unicode(self):
        os = self.posix
        fd = os.open(self.path2 + 'test_write_unicode',
<<<<<<< HEAD
                     os.O_RDWR | os.O_CREAT, 0o666)
        raises(TypeError, os.write, fd, 'X')
=======
                     os.O_RDWR | os.O_CREAT, 0666)
        os.write(fd, u'X')
        with raises(UnicodeEncodeError):
            os.write(fd, u'\xe9')
        os.lseek(fd, 0, 0)
        data = os.read(fd, 2)
        assert data == 'X'
>>>>>>> a22121e0
        os.close(fd)

    if hasattr(__import__(os.name), "fork"):
        def test_abort(self):
            os = self.posix
            pid = os.fork()
            if pid == 0:
                os.abort()
            pid1, status1 = os.waitpid(pid, 0)
            assert pid1 == pid
            assert os.WIFSIGNALED(status1)
            assert os.WTERMSIG(status1) == self.SIGABRT
        pass # <- please, inspect.getsource(), don't crash

    def test_closerange(self):
        os = self.posix
        if not hasattr(os, 'closerange'):
            skip("missing os.closerange()")
        fds = [os.open(self.path + str(i), os.O_CREAT|os.O_WRONLY, 0o777)
               for i in range(15)]
        fds.sort()
        start = fds.pop()
        stop = start + 1
        while len(fds) > 3 and fds[-1] == start - 1:
            start = fds.pop()
        os.closerange(start, stop)
        for fd in fds:
            os.close(fd)     # should not have been closed
        if self.platform == 'win32' and self.runappdirect:
            # XXX kills the host interpreter untranslated
            for fd in range(start, stop):
                with raises(OSError):
                    os.fstat(fd)   # should have been closed

    if hasattr(os, 'chown'):
        def test_chown(self):
            my_path = self.path2 + 'test_chown'
            os = self.posix
<<<<<<< HEAD
            raises(OSError, os.chown, my_path, os.getuid(), os.getgid())
            open(my_path, 'w').close()
            os.chown(my_path, os.getuid(), os.getgid())
=======
            os.unlink(self.path)
            with raises(OSError):
                os.chown(self.path, os.getuid(), os.getgid())
            f = open(self.path, "w")
            f.write("this is a test")
            f.close()
            os.chown(self.path, os.getuid(), os.getgid())
>>>>>>> a22121e0

    if hasattr(os, 'lchown'):
        def test_lchown(self):
            my_path = self.path2 + 'test_lchown'
            os = self.posix
<<<<<<< HEAD
            raises(OSError, os.lchown, my_path, os.getuid(), os.getgid())
            os.symlink('foobar', my_path)
            os.lchown(my_path, os.getuid(), os.getgid())
=======
            os.unlink(self.path)
            with raises(OSError):
                os.lchown(self.path, os.getuid(), os.getgid())
            os.symlink('foobar', self.path)
            os.lchown(self.path, os.getuid(), os.getgid())
>>>>>>> a22121e0

    if hasattr(os, 'fchown'):
        def test_fchown(self):
            my_path = self.path2 + 'test_fchown'
            os = self.posix
            f = open(my_path, "w")
            os.fchown(f.fileno(), os.getuid(), os.getgid())
            f.close()

    if hasattr(os, 'chmod'):
        def test_chmod(self):
            import sys
            my_path = self.path2 + 'test_chmod'
            os = self.posix
<<<<<<< HEAD
            raises(OSError, os.chmod, my_path, 0o600)
            open(my_path, "w").close()
=======
            os.unlink(self.path)
            with raises(OSError):
                os.chmod(self.path, 0600)
            f = open(self.path, "w")
            f.write("this is a test")
            f.close()
>>>>>>> a22121e0
            if sys.platform == 'win32':
                os.chmod(my_path, 0o400)
                assert (os.stat(my_path).st_mode & 0o600) == 0o400
                os.chmod(self.path, 0o700)
            else:
                os.chmod(my_path, 0o200)
                assert (os.stat(my_path).st_mode & 0o777) == 0o200
                os.chmod(self.path, 0o700)

    if hasattr(os, 'fchmod'):
        def test_fchmod(self):
            my_path = self.path2 + 'test_fchmod'
            os = self.posix
            f = open(my_path, "w")
            os.fchmod(f.fileno(), 0o200)
            assert (os.fstat(f.fileno()).st_mode & 0o777) == 0o200
            f.close()
            assert (os.stat(my_path).st_mode & 0o777) == 0o200

    if hasattr(os, 'mkfifo'):
        def test_mkfifo(self):
            os = self.posix
            os.mkfifo(self.path2 + 'test_mkfifo', 0o666)
            st = os.lstat(self.path2 + 'test_mkfifo')
            import stat
            assert stat.S_ISFIFO(st.st_mode)

    if hasattr(os, 'mknod'):
        def test_mknod(self):
            import stat
            os = self.posix
            # os.mknod() may require root priviledges to work at all
            try:
                # not very useful: os.mknod() without specifying 'mode'
                os.mknod(self.path2 + 'test_mknod-1')
            except OSError as e:
                skip("os.mknod(): got %r" % (e,))
            st = os.lstat(self.path2 + 'test_mknod-1')
            assert stat.S_ISREG(st.st_mode)
            # os.mknod() with S_IFIFO
            os.mknod(self.path2 + 'test_mknod-2', 0o600 | stat.S_IFIFO)
            st = os.lstat(self.path2 + 'test_mknod-2')
            assert stat.S_ISFIFO(st.st_mode)

        def test_mknod_with_ifchr(self):
            # os.mknod() with S_IFCHR
            # -- usually requires root priviledges --
            os = self.posix
            if hasattr(os.lstat('.'), 'st_rdev'):
                import stat
                try:
                    os.mknod(self.path2 + 'test_mknod-3', 0o600 | stat.S_IFCHR,
                             0x105)
                except OSError as e:
                    skip("os.mknod() with S_IFCHR: got %r" % (e,))
                else:
                    st = os.lstat(self.path2 + 'test_mknod-3')
                    assert stat.S_ISCHR(st.st_mode)
                    assert st.st_rdev == 0x105

    if hasattr(os, 'nice') and hasattr(os, 'fork') and hasattr(os, 'waitpid'):
        def test_nice(self):
            os = self.posix
            myprio = os.nice(0)
            #
            pid = os.fork()
            if pid == 0:    # in the child
                res = os.nice(3)
                os._exit(res)
            #
            pid1, status1 = os.waitpid(pid, 0)
            assert pid1 == pid
            assert os.WIFEXITED(status1)
            expected = min(myprio + 3, 19)
            assert os.WEXITSTATUS(status1) == expected

    if sys.platform != 'win32':
        def test_symlink(self):
            posix = self.posix
            bytes_dir = self.bytes_dir
            if bytes_dir is None:
                skip("encoding not good enough")
            dest = bytes_dir + b"/file.txt"
            posix.symlink(bytes_dir + b"/somefile", dest)
            try:
                with open(dest) as f:
                    data = f.read()
                    assert data == "who cares?"
            finally:
                posix.unlink(dest)
            posix.symlink(memoryview(bytes_dir + b"/somefile"), dest)
            try:
                with open(dest) as f:
                    data = f.read()
                    assert data == "who cares?"
            finally:
                posix.unlink(dest)

        # XXX skip test if dir_fd is unsupported
        def test_symlink_fd(self):
            posix = self.posix
            bytes_dir = self.bytes_dir
            f = posix.open(bytes_dir, posix.O_RDONLY)
            try:
                posix.symlink('somefile', 'somelink', dir_fd=f)
                assert (posix.readlink(bytes_dir + '/somelink'.encode()) ==
                        'somefile'.encode())
            finally:
                posix.close(f)
                posix.unlink(bytes_dir + '/somelink'.encode())

        def test_symlink_fspath(self):
            posix = self.posix
            bytes_dir = self.bytes_dir
            if bytes_dir is None:
                skip("encoding not good enough")
            dest = self.Path(bytes_dir + b"/file.txt")
            posix.symlink(self.Path(bytes_dir + b"/somefile"), dest)
            try:
                with open(dest) as f:
                    data = f.read()
                    assert data == "who cares?"
            finally:
                posix.unlink(dest)
    else:
        def test_symlink(self):
            posix = self.posix
            raises(NotImplementedError, posix.symlink, 'a', 'b')

    if hasattr(os, 'ftruncate'):
        def test_truncate(self):
            posix = self.posix
            dest = self.path2

            def mkfile(dest, size=4):
                with open(dest, 'wb') as f:
                    f.write(b'd' * size)

            # Check invalid inputs
            mkfile(dest)
            raises(OSError, posix.truncate, dest, -1)
            with open(dest, 'rb') as f:  # f is read-only so cannot be truncated
                raises(OSError, posix.truncate, f.fileno(), 1)
            raises(TypeError, posix.truncate, dest, None)
            raises(TypeError, posix.truncate, None, None)

            # Truncate via file descriptor
            mkfile(dest)
            with open(dest, 'wb') as f:
                posix.truncate(f.fileno(), 1)
            assert 1 == posix.stat(dest).st_size

            # Truncate via filename
            mkfile(dest)
            posix.truncate(dest, 1)
            assert 1 == posix.stat(dest).st_size

            # File does not exist
            e = raises(OSError, posix.truncate, dest + '-DOESNT-EXIST', 0)
            assert e.value.filename == dest + '-DOESNT-EXIST'

    try:
        os.getlogin()
    except (AttributeError, OSError):
        pass
    else:
        def test_getlogin(self):
            assert isinstance(self.posix.getlogin(), str)
            # How else could we test that getlogin is properly
            # working?

    def test_has_kill(self):
        os = self.posix
        assert hasattr(os, 'kill')

    def test_pipe_flush(self):
        import io
        ffd, gfd = self.posix.pipe()
        f = io.open(ffd, 'r')
        g = io.open(gfd, 'w')
        g.write('he')
        g.flush()
        x = f.read(1)
        assert x == 'h'
        f.flush()
        x = f.read(1)
        assert x == 'e'

    def test_pipe_inheritable(self):
        fd1, fd2 = self.posix.pipe()
        assert self.posix.get_inheritable(fd1) == False
        assert self.posix.get_inheritable(fd2) == False
        self.posix.close(fd1)
        self.posix.close(fd2)

    def test_pipe2(self):
        if not hasattr(self.posix, 'pipe2'):
            skip("no pipe2")
        fd1, fd2 = self.posix.pipe2(0)
        assert self.posix.get_inheritable(fd1) == True
        assert self.posix.get_inheritable(fd2) == True
        self.posix.close(fd1)
        self.posix.close(fd2)

    def test_O_CLOEXEC(self):
        if not hasattr(self.posix, 'pipe2'):
            skip("no pipe2")
        if not hasattr(self.posix, 'O_CLOEXEC'):
            skip("no O_CLOEXEC")
        fd1, fd2 = self.posix.pipe2(self.posix.O_CLOEXEC)
        assert self.posix.get_inheritable(fd1) == False
        assert self.posix.get_inheritable(fd2) == False
        self.posix.close(fd1)
        self.posix.close(fd2)

    def test_dup2_inheritable(self):
        fd1, fd2 = self.posix.pipe()
        assert self.posix.get_inheritable(fd2) == False
        self.posix.dup2(fd1, fd2)
        assert self.posix.get_inheritable(fd2) == True
        self.posix.dup2(fd1, fd2, False)
        assert self.posix.get_inheritable(fd2) == False
        self.posix.dup2(fd1, fd2, True)
        assert self.posix.get_inheritable(fd2) == True
        self.posix.close(fd1)
        self.posix.close(fd2)

    def test_open_inheritable(self):
        os = self.posix
        fd = os.open(self.path2 + 'test_open_inheritable',
                     os.O_RDWR | os.O_CREAT, 0o666)
        assert os.get_inheritable(fd) == False
        os.close(fd)

    if sys.platform != 'win32':
        def test_sync(self):
            self.posix.sync()   # does not raise

        def test_blocking(self):
            posix = self.posix
            fd = posix.open(self.path, posix.O_RDONLY)
            assert posix.get_blocking(fd) is True
            posix.set_blocking(fd, False)
            assert posix.get_blocking(fd) is False
            posix.set_blocking(fd, True)
            assert posix.get_blocking(fd) is True
            posix.close(fd)

        def test_blocking_error(self):
            posix = self.posix
            raises(OSError, posix.get_blocking, 1234567)
            raises(OSError, posix.set_blocking, 1234567, True)

        def test_sendfile(self):
            import _socket, posix
            s1, s2 = _socket.socketpair()
            fd = posix.open(self.path, posix.O_RDONLY)
            res = posix.sendfile(s1.fileno(), fd, 3, 5)
            assert res == 5
            assert posix.lseek(fd, 0, 1) == 0
            data = s2.recv(10)
            expected = b'this is a test'[3:8]
            assert data == expected
            posix.close(fd)
            s2.close()
            s1.close()

        def test_filename_can_be_a_buffer(self):
            import posix, sys
            fsencoding = sys.getfilesystemencoding()
            pdir = (self.pdir + '/file1').encode(fsencoding)
            fd = posix.open(pdir, posix.O_RDONLY)
            posix.close(fd)
            fd = posix.open(memoryview(pdir), posix.O_RDONLY)
            posix.close(fd)

        def test_getgrouplist(self):
            import posix, getpass
            gid = posix.getgid()
            user = getpass.getuser()
            groups = posix.getgrouplist(user, gid)
            assert gid in groups

    if sys.platform.startswith('linux'):
        def test_sendfile_no_offset(self):
            import _socket, posix
            s1, s2 = _socket.socketpair()
            fd = posix.open(self.path, posix.O_RDONLY)
            posix.lseek(fd, 3, 0)
            res = posix.sendfile(s1.fileno(), fd, None, 5)
            assert res == 5
            assert posix.lseek(fd, 0, 1) == 8
            data = s2.recv(10)
            expected = b'this is a test'[3:8]
            assert data == expected
            posix.close(fd)
            s2.close()
            s1.close()

        def test_os_lockf(self):
            posix = os = self.posix
            fd = os.open(self.path2 + 'test_os_lockf', os.O_WRONLY | os.O_CREAT)
            try:
                os.write(fd, b'test')
                os.lseek(fd, 0, 0)
                posix.lockf(fd, posix.F_LOCK, 4)
                posix.lockf(fd, posix.F_ULOCK, 4)
            finally:
                os.close(fd)

    def test_urandom(self):
        os = self.posix
        s = os.urandom(5)
        assert isinstance(s, bytes)
        assert len(s) == 5
        for x in range(50):
            if s != os.urandom(5):
                break
        else:
            assert False, "urandom() always returns the same string"
            # Or very unlucky

    if hasattr(os, 'startfile'):
        def test_startfile(self):
            if not self.runappdirect:
                skip("should not try to import cffi at app-level")
            startfile = self.posix.startfile
            for t1 in [str, unicode]:
                for t2 in [str, unicode]:
                    with raises(WindowsError) as e:
                        startfile(t1("\\"), t2("close"))
                    assert e.value.args[0] == 1155
                    assert e.value.args[1] == (
                        "No application is associated with the "
                        "specified file for this operation")
                    if len(e.value.args) > 2:
                        assert e.value.args[2] == t1("\\")
            #
            with raises(WindowsError) as e:
                startfile("\\foo\\bar\\baz")
            assert e.value.args[0] == 2
            assert e.value.args[1] == (
                "The system cannot find the file specified")
            if len(e.value.args) > 2:
                assert e.value.args[2] == "\\foo\\bar\\baz"

    @pytest.mark.skipif("sys.platform != 'win32'")
    def test_rename(self):
        os = self.posix
        fname = self.path2 + 'rename.txt'
        with open(fname, "w") as f:
            f.write("this is a rename test")
        str_name = str(self.pdir) + '/test_rename.txt'
        os.rename(fname, str_name)
        with open(str_name) as f:
            assert f.read() == 'this is a rename test'
        os.rename(str_name, fname)
        unicode_name = str(self.udir) + u'/test\u03be.txt'
        os.rename(fname, unicode_name)
        with open(unicode_name) as f:
            assert f.read() == 'this is a rename test'
        os.rename(unicode_name, fname)
<<<<<<< HEAD
        
        os.rename(bytes(fname, 'utf-8'), bytes(str_name, 'utf-8'))
        with open(str_name) as f:
            assert f.read() == 'this is a rename test'
        os.rename(str_name, fname)
        with open(fname) as f:
            assert f.read() == 'this is a rename test'
        os.unlink(fname)


    def test_device_encoding(self):
        import sys
        encoding = self.posix.device_encoding(sys.stdout.fileno())
        # just ensure it returns something reasonable
        assert encoding is None or type(encoding) is str

    if os.name == 'nt':
        def test__getfileinformation(self):
            os = self.posix
            path = '\\'.join([self.pdir, 'file1'])
            with open(path) as fp:
                info = self.posix._getfileinformation(fp.fileno())
            assert len(info) == 3
            assert all(isinstance(obj, int) for obj in info)

        def test__getfinalpathname(self):
            os = self.posix
            path = '\\'.join([self.pdir, 'file1'])
            try:
                result = self.posix._getfinalpathname(path)
            except NotImplementedError:
                skip("_getfinalpathname not supported on this platform")
            assert os.stat(result) is not None

    @py.test.mark.skipif("sys.platform == 'win32'")
    def test_rtld_constants(self):
        # check presence of major RTLD_* constants
        self.posix.RTLD_LAZY
        self.posix.RTLD_NOW
        self.posix.RTLD_GLOBAL
        self.posix.RTLD_LOCAL

    def test_error_message(self):
        import sys
        e = raises(OSError, self.posix.open, 'nonexistentfile1', 0)
        assert str(e.value).endswith(": 'nonexistentfile1'")

        e = raises(OSError, self.posix.link, 'nonexistentfile1', 'bok')
        assert str(e.value).endswith(": 'nonexistentfile1' -> 'bok'")
        e = raises(OSError, self.posix.rename, 'nonexistentfile1', 'bok')
        assert str(e.value).endswith(": 'nonexistentfile1' -> 'bok'")
        e = raises(OSError, self.posix.replace, 'nonexistentfile1', 'bok')
        assert str(e.value).endswith(": 'nonexistentfile1' -> 'bok'")

        if sys.platform != 'win32':
            e = raises(OSError, self.posix.symlink, 'bok', '/nonexistentdir/boz')
            assert str(e.value).endswith(": 'bok' -> '/nonexistentdir/boz'")

    def test_os_fspath(self):
        assert hasattr(self.posix, 'fspath')
        raises(TypeError, self.posix.fspath, None)
        e = raises(TypeError, self.posix.fspath, 42)
        assert str(e.value).endswith('int')
        string = 'string'
        assert self.posix.fspath(string) == string
        assert self.posix.fspath(b'bytes') == b'bytes'
        class Sample:
            def __fspath__(self):
                return 'sample'

        assert self.posix.fspath(Sample()) == 'sample'

        class BSample:
            def __fspath__(self):
                return b'binary sample'

        assert self.posix.fspath(BSample()) == b'binary sample'

        class WrongSample:
            def __fspath__(self):
                return 4

        raises(TypeError, self.posix.fspath, WrongSample())
        raises(OSError, self.posix.replace, self.Path('nonexistentfile1'), 'bok')

    if hasattr(rposix, 'getxattr'):
        def test_xattr_simple(self):
            # Minimal testing here, lib-python has better tests.
            os = self.posix
            with open(self.path, 'wb'):
                pass
            init_names = os.listxattr(self.path)
            excinfo = raises(OSError, os.getxattr, self.path, 'user.test')
            assert excinfo.value.filename == self.path
            os.setxattr(self.path, 'user.test', b'', os.XATTR_CREATE, follow_symlinks=False)
            raises(OSError,
                os.setxattr, self.path, 'user.test', b'', os.XATTR_CREATE)
            assert os.getxattr(self.path, 'user.test') == b''
            os.setxattr(self.path, b'user.test', b'foo', os.XATTR_REPLACE)
            assert os.getxattr(self.path, 'user.test', follow_symlinks=False) == b'foo'
            assert set(os.listxattr(self.path)) == set(
                init_names + ['user.test'])
            os.removexattr(self.path, 'user.test', follow_symlinks=False)
            raises(OSError, os.getxattr, self.path, 'user.test')
            assert os.listxattr(self.path, follow_symlinks=False) == init_names

    def test_get_terminal_size(self):
        os = self.posix
        for args in [(), (1,), (0,), (42421,)]:
            try:
                w, h = os.get_terminal_size(*args)
            except (ValueError, OSError):
                continue
            assert isinstance(w, int)
            assert isinstance(h, int)
=======

>>>>>>> a22121e0


class AppTestEnvironment(object):
    def setup_class(cls):
        cls.w_posix = space.appexec([], GET_POSIX)
        cls.w_path = space.wrap(str(path))
        cls.w_posix = space.appexec([], GET_POSIX)

    def test_environ(self):
        environ = self.posix.environ
        if not environ:
            skip('environ not filled in for untranslated tests')
        for k, v in environ.items():
            assert type(k) is bytes
            assert type(v) is bytes
        name = next(iter(environ))
        assert environ[name] is not None
        del environ[name]
        with raises(KeyError):
            environ[name]

    @pytest.mark.dont_track_allocations('putenv intentionally keeps strings alive')
    def test_environ_nonascii(self):
        import sys
        os = self.posix
        name, value = 'PYPY_TEST_日本', 'foobar日本'
        if not sys.platform == 'win32':
            fsencoding = sys.getfilesystemencoding()
            for s in name, value:
                try:
                    s.encode(fsencoding, 'surrogateescape')
                except UnicodeEncodeError:
                    skip("Requires %s.encode(sys.getfilesystemencoding(), "
                         "'surogateescape') to succeed (or win32)" % ascii(s))

        os.environ[name] = value
        assert os.environ[name] == value
        del os.environ[name]
        assert os.environ.get(name) is None

    if hasattr(__import__(os.name), "unsetenv"):
        def test_unsetenv_nonexisting(self):
            os = self.posix
            os.unsetenv("XYZABC") #does not raise
            try:
                os.environ["ABCABC"]
            except KeyError:
                pass
            else:
                raise AssertionError("did not raise KeyError")
            os.environ["ABCABC"] = "1"
            assert os.environ["ABCABC"] == "1"
            os.unsetenv("ABCABC")
            cmd = '''python -c "import os, sys; sys.exit(int('ABCABC' in os.environ))" '''
            res = os.system(cmd)
            assert res == 0


@py.test.fixture
def check_fsencoding(space, pytestconfig):
    if pytestconfig.getvalue('runappdirect'):
        fsencoding = sys.getfilesystemencoding()
    else:
        fsencoding = space.sys.filesystemencoding
    try:
        u"ą".encode(fsencoding)
    except UnicodeEncodeError:
        py.test.skip("encoding not good enough")

@py.test.mark.usefixtures('check_fsencoding')
class AppTestPosixUnicode:
    def setup_class(cls):
        cls.w_posix = space.appexec([], GET_POSIX)

    def test_stat_unicode(self):
        # test that passing unicode would not raise UnicodeDecodeError
        try:
            self.posix.stat(u"ą")
        except OSError:
            pass

    def test_open_unicode(self):
        os = self.posix
        # Ensure passing unicode doesn't raise UnicodeEncodeError
        try:
            os.open(u"ą", os.O_WRONLY)
        except OSError:
            pass

    def test_remove_unicode(self):
        # See 2 above ;)
        try:
            self.posix.remove(u"ą")
        except OSError:
            pass


class AppTestUnicodeFilename:
    def setup_class(cls):
        ufilename = (unicode(udir.join('test_unicode_filename_')) +
                     '\u65e5\u672c.txt') # "Japan"
        try:
            f = file(ufilename, 'w')
        except UnicodeEncodeError:
            pytest.skip("encoding not good enough")
        f.write("test")
        f.close()
        cls.space = space
        cls.w_filename = space.wrap(ufilename)
        cls.w_posix = space.appexec([], GET_POSIX)

    def test_open(self):
        fd = self.posix.open(self.filename, self.posix.O_RDONLY)
        try:
            content = self.posix.read(fd, 50)
        finally:
            self.posix.close(fd)
        assert content == b"test"


class AppTestPep475Retry:
    spaceconfig = {'usemodules': USEMODULES}

    def setup_class(cls):
        if os.name != 'posix':
            skip("xxx tests are posix-only")
        if cls.runappdirect:
            skip("xxx does not work with -A")

        def fd_data_after_delay(space):
            g = os.popen("sleep 5 && echo hello", "r")
            cls._keepalive_g = g
            return space.wrap(g.fileno())

        cls.w_posix = space.appexec([], GET_POSIX)
        cls.w_fd_data_after_delay = cls.space.wrap(
            interp2app(fd_data_after_delay))

    def test_pep475_retry_read(self):
        import _signal as signal
        signalled = []

        def foo(*args):
            signalled.append("ALARM")

        signal.signal(signal.SIGALRM, foo)
        try:
            fd = self.fd_data_after_delay()
            signal.alarm(1)
            got = self.posix.read(fd, 100)
            self.posix.close(fd)
        finally:
            signal.signal(signal.SIGALRM, signal.SIG_DFL)

        assert signalled != []
        assert got.startswith(b'h')<|MERGE_RESOLUTION|>--- conflicted
+++ resolved
@@ -334,23 +334,7 @@
             cwd = posix.getcwd()
             assert fsencode(cwd) == posix.getcwdb()
         finally:
-<<<<<<< HEAD
             posix.chdir(cwdb)
-=======
-            __builtins__.file = _file
-
-    def test_fdopen_directory(self):
-        import errno
-        os = self.posix
-        try:
-            fd = os.open('.', os.O_RDONLY)
-        except OSError as e:
-            assert e.errno == errno.EACCES
-            skip("system cannot open directories")
-        with raises(IOError) as exc:
-            os.fdopen(fd, 'r')
-        assert exc.value.errno == errno.EISDIR
->>>>>>> a22121e0
 
     def test_getcwdb(self):
         assert isinstance(self.posix.getcwdb(), bytes)
@@ -533,14 +517,7 @@
 
         def test_execv_no_args(self):
             os = self.posix
-<<<<<<< HEAD
             raises(ValueError, os.execv, "notepad", [])
-=======
-            with raises(ValueError):
-                os.execv("notepad", [])
-            with raises(ValueError):
-                os.execve("notepad", [], {})
->>>>>>> a22121e0
 
         def test_execv_raising2(self):
             os = self.posix
@@ -754,23 +731,10 @@
         @pytest.mark.skipif("sys.version_info < (2, 7, 4)")
         def test_os_setgid_error(self):
             os = self.posix
-<<<<<<< HEAD
             raises(OverflowError, os.setgid, -2)
             raises(OverflowError, os.setgid, 2**32)
             raises(OSError, os.setgid, -1)
             raises(OSError, os.setgid, 2**32-1)
-=======
-            with raises(OverflowError):
-                os.setgid(-2)
-            with raises(OverflowError):
-                os.setgid(2**32)
-            with raises(OSError):
-                os.setgid(-1)
-            with raises(OSError):
-                os.setgid(-1L)
-            with raises(OSError):
-                os.setgid(2**32-1)
->>>>>>> a22121e0
 
     if hasattr(os, 'getsid'):
         def test_os_getsid(self):
@@ -934,14 +898,10 @@
                 finally:
                     os.close(fd)
                     os.chdir(localdir)
-<<<<<<< HEAD
                 assert mypath.endswith('test_posix2-fchdir')
                 raises(OSError, func, fd)
-            raises(ValueError, os.fchdir, -1)
-=======
             with raises(ValueError):
                 os.fchdir(-1)
->>>>>>> a22121e0
 
     if hasattr(rposix, 'pread'):
         def test_os_pread(self):
@@ -1110,18 +1070,8 @@
     def test_write_unicode(self):
         os = self.posix
         fd = os.open(self.path2 + 'test_write_unicode',
-<<<<<<< HEAD
                      os.O_RDWR | os.O_CREAT, 0o666)
         raises(TypeError, os.write, fd, 'X')
-=======
-                     os.O_RDWR | os.O_CREAT, 0666)
-        os.write(fd, u'X')
-        with raises(UnicodeEncodeError):
-            os.write(fd, u'\xe9')
-        os.lseek(fd, 0, 0)
-        data = os.read(fd, 2)
-        assert data == 'X'
->>>>>>> a22121e0
         os.close(fd)
 
     if hasattr(__import__(os.name), "fork"):
@@ -1160,35 +1110,17 @@
         def test_chown(self):
             my_path = self.path2 + 'test_chown'
             os = self.posix
-<<<<<<< HEAD
             raises(OSError, os.chown, my_path, os.getuid(), os.getgid())
             open(my_path, 'w').close()
             os.chown(my_path, os.getuid(), os.getgid())
-=======
-            os.unlink(self.path)
-            with raises(OSError):
-                os.chown(self.path, os.getuid(), os.getgid())
-            f = open(self.path, "w")
-            f.write("this is a test")
-            f.close()
-            os.chown(self.path, os.getuid(), os.getgid())
->>>>>>> a22121e0
 
     if hasattr(os, 'lchown'):
         def test_lchown(self):
             my_path = self.path2 + 'test_lchown'
             os = self.posix
-<<<<<<< HEAD
             raises(OSError, os.lchown, my_path, os.getuid(), os.getgid())
             os.symlink('foobar', my_path)
             os.lchown(my_path, os.getuid(), os.getgid())
-=======
-            os.unlink(self.path)
-            with raises(OSError):
-                os.lchown(self.path, os.getuid(), os.getgid())
-            os.symlink('foobar', self.path)
-            os.lchown(self.path, os.getuid(), os.getgid())
->>>>>>> a22121e0
 
     if hasattr(os, 'fchown'):
         def test_fchown(self):
@@ -1203,17 +1135,8 @@
             import sys
             my_path = self.path2 + 'test_chmod'
             os = self.posix
-<<<<<<< HEAD
             raises(OSError, os.chmod, my_path, 0o600)
             open(my_path, "w").close()
-=======
-            os.unlink(self.path)
-            with raises(OSError):
-                os.chmod(self.path, 0600)
-            f = open(self.path, "w")
-            f.write("this is a test")
-            f.close()
->>>>>>> a22121e0
             if sys.platform == 'win32':
                 os.chmod(my_path, 0o400)
                 assert (os.stat(my_path).st_mode & 0o600) == 0o400
@@ -1576,8 +1499,7 @@
         with open(unicode_name) as f:
             assert f.read() == 'this is a rename test'
         os.rename(unicode_name, fname)
-<<<<<<< HEAD
-        
+
         os.rename(bytes(fname, 'utf-8'), bytes(str_name, 'utf-8'))
         with open(str_name) as f:
             assert f.read() == 'this is a rename test'
@@ -1692,9 +1614,6 @@
                 continue
             assert isinstance(w, int)
             assert isinstance(h, int)
-=======
-
->>>>>>> a22121e0
 
 
 class AppTestEnvironment(object):
