--- conflicted
+++ resolved
@@ -574,11 +574,8 @@
             os.utime('xxx', 3)
         with raises(TypeError):
             os.utime('xxx', [5, 5])
-<<<<<<< HEAD
-=======
         with raises(TypeError):
             os.utime('xxx', ns=[5, 5])
->>>>>>> d99e1962
         with raises(OSError) as exc:
             os.utime('somefilewhichihopewouldneverappearhere', None)
         assert exc.value.errno == errno.ENOENT
