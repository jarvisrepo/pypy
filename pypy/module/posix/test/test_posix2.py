# -*- coding: utf-8 -*-

import os
import py
import pytest
import sys
import signal

from rpython.tool.udir import udir
from pypy.tool.pytest.objspace import gettestobjspace
from pypy.interpreter.gateway import interp2app
from rpython.translator.c.test.test_extfunc import need_sparse_files
from rpython.rlib import rposix

USEMODULES = ['binascii', 'posix', 'signal', 'struct', 'time']
# py3k os.open uses subprocess, requiring the following per platform
if os.name != 'nt':
    USEMODULES += ['fcntl', 'select', '_posixsubprocess', '_socket']
else:
    USEMODULES += ['_rawffi', 'thread', '_cffi_backend']

def setup_module(mod):
    mod.space = gettestobjspace(usemodules=USEMODULES)
    mod.path = udir.join('posixtestfile.txt')
    mod.path.write("this is a test")
    mod.path2 = udir.join('test_posix2-')
    mod.path3 = udir.join('unlinktestfile.txt')
    mod.path3.write("delete me!")
    pdir = udir.ensure('posixtestdir', dir=True)
    pdir = udir.ensure('posixtestdir', dir=True)
    pdir.join('file1').write("test1")
    os.chmod(str(pdir.join('file1')), 0o600)
    pdir.join('file2').write("test2")
    pdir.join('another_longer_file_name').write("test3")
    mod.pdir = pdir
    if sys.platform == 'darwin':
        # see issue https://bugs.python.org/issue31380
        bytes_dir = udir.ensure('fixc5x9fier.txt', dir=True)
        file_name = 'cafxe9'
        surrogate_name = 'foo'
    else:
        bytes_dir = udir.ensure('fi\xc5\x9fier.txt', dir=True)
        file_name = 'caf\xe9'
        surrogate_name = 'foo\x80'
    bytes_dir.join('somefile').write('who cares?')
    bytes_dir.join(file_name).write('who knows?')
    mod.bytes_dir = bytes_dir
    # an escaped surrogate
    mod.esurrogate_dir = udir.ensure(surrogate_name, dir=True)

    try:
        mod.dir_unicode = udir.ensure(u'dir_extra', dir=True)
        mod.dir_unicode.join(u'ca\u2014f\xe9').write('test')
    except UnicodeEncodeError:    # fsencoding can't encode that, skip tests
        mod.dir_unicode = None

    # Initialize sys.filesystemencoding
    # space.call_method(space.getbuiltinmodule('sys'), 'getfilesystemencoding')


GET_POSIX = "(): import %s as m ; return m" % os.name


class AppTestPosix:
    spaceconfig = {'usemodules': USEMODULES}

    def setup_class(cls):
        space = cls.space
        cls.w_runappdirect = space.wrap(cls.runappdirect)
        cls.w_posix = space.appexec([], GET_POSIX)
        cls.w_path = space.wrap(str(path))
        cls.w_path2 = space.wrap(str(path2))
        cls.w_path3 = space.wrap(str(path3))
        cls.w_pdir = space.wrap(str(pdir))
        cls.w_bytes_dir = space.newbytes(str(bytes_dir))
        cls.w_esurrogate_dir = space.newbytes(str(esurrogate_dir))
        cls.w_dir_unicode = space.wrap(unicode(dir_unicode)
                                       if dir_unicode is not None else None)
        if hasattr(os, 'getuid'):
            cls.w_getuid = space.wrap(os.getuid())
            cls.w_geteuid = space.wrap(os.geteuid())
        if hasattr(os, 'getgid'):
            cls.w_getgid = space.wrap(os.getgid())
        if hasattr(os, 'getgroups'):
            cls.w_getgroups = space.newlist([space.wrap(e) for e in os.getgroups()])
        if hasattr(os, 'getpgid'):
            cls.w_getpgid = space.wrap(os.getpgid(os.getpid()))
        if hasattr(os, 'getsid'):
            cls.w_getsid0 = space.wrap(os.getsid(0))
        if hasattr(os, 'sysconf'):
            sysconf_name = os.sysconf_names.keys()[0]
            cls.w_sysconf_name = space.wrap(sysconf_name)
            cls.w_sysconf_value = space.wrap(os.sysconf_names[sysconf_name])
            cls.w_sysconf_result = space.wrap(os.sysconf(sysconf_name))
        if hasattr(os, 'confstr'):
            confstr_name = os.confstr_names.keys()[0]
            cls.w_confstr_name = space.wrap(confstr_name)
            cls.w_confstr_value = space.wrap(os.confstr_names[confstr_name])
            cls.w_confstr_result = space.wrap(os.confstr(confstr_name))
        cls.w_SIGABRT = space.wrap(signal.SIGABRT)
        cls.w_python = space.wrap(sys.executable)
        cls.w_platform = space.wrap(sys.platform)
        if hasattr(os, 'major'):
            cls.w_expected_major_12345 = space.wrap(os.major(12345))
            cls.w_expected_minor_12345 = space.wrap(os.minor(12345))
        cls.w_udir = space.wrap(str(udir))
        cls.w_env_path = space.wrap(os.environ['PATH'])
        cls.w_Path = space.appexec([], """():
            class Path:
                def __init__(self, _path):
                    self._path =_path
                def __fspath__(self):
                    return self._path
            return Path
            """)

    def setup_method(self, meth):
        if getattr(meth, 'need_sparse_files', False):
            if sys.maxsize < 2**32 and not self.runappdirect:
                # this fails because it uses ll2ctypes to call the posix
                # functions like 'open' and 'lseek', whereas a real compiled
                # C program would macro-define them to their longlong versions
                pytest.skip("emulation of files can't use "
                             "larger-than-long offsets")
            need_sparse_files()

    def test_posix_is_pypy_s(self):
        assert hasattr(self.posix, '_statfields')

    def test_some_posix_basic_operation(self):
        path = self.path
        posix = self.posix
        fd = posix.open(path, posix.O_RDONLY, 0o777)
        fd2 = posix.dup(fd)
        assert posix.get_inheritable(fd2) == False
        assert not posix.isatty(fd2)
        s = posix.read(fd, 1)
        assert s == b't'
        posix.lseek(fd, 5, 0)
        s = posix.read(fd, 1)
        assert s == b'i'
        st = posix.fstat(fd)
        assert st == posix.stat(fd)
        posix.close(fd2)
        posix.close(fd)

        import sys, stat
        assert st[0] == st.st_mode
        assert st[1] == st.st_ino
        assert st[2] == st.st_dev
        assert st[3] == st.st_nlink
        assert st[4] == st.st_uid
        assert st[5] == st.st_gid
        assert st[6] == st.st_size
        assert st[7] == int(st.st_atime)   # in complete corner cases, rounding
        assert st[8] == int(st.st_mtime)   # here could maybe get the wrong
        assert st[9] == int(st.st_ctime)   # integer...

        assert stat.S_IMODE(st.st_mode) & stat.S_IRUSR
        assert stat.S_IMODE(st.st_mode) & stat.S_IWUSR
        if not sys.platform.startswith('win'):
            assert not (stat.S_IMODE(st.st_mode) & stat.S_IXUSR)

        assert st.st_size == 14
        assert st.st_nlink == 1

        if sys.platform.startswith('linux'):
            assert isinstance(st.st_atime, float)
            assert isinstance(st.st_mtime, float)
            assert isinstance(st.st_ctime, float)
            assert hasattr(st, 'st_rdev')

        assert isinstance(st.st_atime_ns, int)
        assert abs(st.st_atime_ns - 1e9*st.st_atime) < 500
        assert abs(st.st_mtime_ns - 1e9*st.st_mtime) < 500
        assert abs(st.st_ctime_ns - 1e9*st.st_ctime) < 500

    def test_stat_float_times(self):
        path = self.path
        posix = self.posix
        import warnings
        with warnings.catch_warnings(record=True) as l:
            warnings.simplefilter('always')
            current = posix.stat_float_times()
            assert current is True
        assert "stat_float_times" in repr(l[0].message)
        try:
            posix.stat_float_times(True)
            st = posix.stat(path)
            assert isinstance(st.st_mtime, float)
            assert st[7] == int(st.st_atime)
            assert posix.stat_float_times(-1) is True

            posix.stat_float_times(False)
            st = posix.stat(path)
            assert isinstance(st.st_mtime, int)
            assert st[7] == st.st_atime
            assert posix.stat_float_times(-1) is False

        finally:
            posix.stat_float_times(current)


    def test_stat_result(self):
        st = self.posix.stat_result((0, 0, 0, 0, 0, 0, 0, 41, 42.1, 43))
        assert st.st_atime == 41
        assert st.st_mtime == 42.1
        assert st.st_ctime == 43
        assert repr(st).startswith('os.stat_result')

    def test_stat_lstat(self):
        import stat
        st = self.posix.stat(".")
        assert stat.S_ISDIR(st.st_mode)
        st = self.posix.stat(b".")
        assert stat.S_ISDIR(st.st_mode)
        st = self.posix.stat(bytearray(b"."))
        assert stat.S_ISDIR(st.st_mode)
        st = self.posix.lstat(".")
        assert stat.S_ISDIR(st.st_mode)

    def test_stat_exception(self):
        import sys
        import errno
        for fn in [self.posix.stat, self.posix.lstat]:
            with raises(OSError) as exc:
                fn("nonexistentdir/nonexistentfile")
            assert exc.value.errno == errno.ENOENT
            assert exc.value.filename == "nonexistentdir/nonexistentfile"

        with raises(TypeError) as excinfo:
            self.posix.stat(None)
        assert "should be string, bytes, os.PathLike or integer, not None" in str(excinfo.value)
        with raises(TypeError) as excinfo:
            self.posix.stat(2.)
        assert "should be string, bytes, os.PathLike or integer, not float" in str(excinfo.value)
        with raises(ValueError):
            self.posix.stat(-1)
        with raises(ValueError):
            self.posix.stat(b"abc\x00def")
        with raises(ValueError):
            self.posix.stat(u"abc\x00def")

    if hasattr(__import__(os.name), "statvfs"):
        def test_statvfs(self):
            st = self.posix.statvfs(".")
            assert isinstance(st, self.posix.statvfs_result)
            for field in [
                'f_bsize', 'f_frsize', 'f_blocks', 'f_bfree', 'f_bavail',
                'f_files', 'f_ffree', 'f_favail', 'f_flag', 'f_namemax',
            ]:
                assert hasattr(st, field)

    def test_open_exception(self):
        posix = self.posix
        try:
            posix.open('qowieuqwoeiu', 0, 0)
        except OSError as e:
            assert e.filename == 'qowieuqwoeiu'
        else:
            assert 0

    def test_filename_exception(self):
        for fname in ['unlink', 'remove',
                      'chdir', 'mkdir', 'rmdir',
                      'listdir', 'readlink',
                      'chroot']:
            if hasattr(self.posix, fname):
                func = getattr(self.posix, fname)
                try:
                    func('qowieuqw/oeiu')
                except OSError as e:
                    assert e.filename == 'qowieuqw/oeiu'
                else:
                    assert 0

    def test_chmod_exception(self):
        try:
            self.posix.chmod('qowieuqw/oeiu', 0)
        except OSError as e:
            assert e.filename == 'qowieuqw/oeiu'
        else:
            assert 0

    def test_chown_exception(self):
        if hasattr(self.posix, 'chown'):
            try:
                self.posix.chown('qowieuqw/oeiu', 0, 0)
            except OSError as e:
                assert e.filename == 'qowieuqw/oeiu'
            else:
                assert 0

    def test_utime_exception(self):
        for arg in [None, (0, 0)]:
            try:
                self.posix.utime('qowieuqw/oeiu', arg)
            except OSError as e:
                pass
            else:
                assert 0

    def test_functions_raise_error(self):
        import sys
        def ex(func, *args):
            try:
                func(*args)
            except OSError:
                pass
            else:
                raise AssertionError("%s(%s) did not raise" %(
                                     func.__name__,
                                     ", ".join([str(x) for x in args])))
        UNUSEDFD = 123123
        ex(self.posix.open, "qweqwe", 0, 0)
        ex(self.posix.lseek, UNUSEDFD, 123, 0)
        #apparently not posix-required: ex(self.posix.isatty, UNUSEDFD)
        ex(self.posix.read, UNUSEDFD, 123)
        ex(self.posix.write, UNUSEDFD, b"x")
        ex(self.posix.close, UNUSEDFD)
        #UMPF cpython raises IOError ex(self.posix.ftruncate, UNUSEDFD, 123)
        if sys.platform == 'win32' and self.runappdirect:
            # XXX kills the host interpreter untranslated
            ex(self.posix.fstat, UNUSEDFD)
            ex(self.posix.stat, "qweqwehello")
            # how can getcwd() raise?
            ex(self.posix.dup, UNUSEDFD)

    def test_getcwd(self):
        posix = self.posix
        import sys

        # avoid importing stdlib os, copy fsencode instead
        def fsencode(filename):
            encoding = sys.getfilesystemencoding()
            errors = sys.getfilesystemencodeerrors()
            filename = posix.fspath(filename)  # Does type-checking of `filename`.
            if isinstance(filename, str):
                return filename.encode(encoding, errors)
            else:
                return filename

        assert isinstance(posix.getcwd(), str)
        cwdb = posix.getcwdb()
        posix.chdir(self.esurrogate_dir)
        try:
            cwd = posix.getcwd()
            assert fsencode(cwd) == posix.getcwdb()
        finally:
            posix.chdir(cwdb)

    def test_getcwdb(self):
        assert isinstance(self.posix.getcwdb(), bytes)

    def test_listdir(self):
        pdir = self.pdir
        posix = self.posix
        result = posix.listdir(pdir)
        result.sort()
        assert result == ['another_longer_file_name',
                          'file1',
                          'file2']

    def test_listdir_default(self):
        import sys
        posix = self.posix
        if sys.platform == 'win32':
            defaults = ['.', '', None]
            assert posix.listdir(b'.') == posix.listdir(b'')
        else:
            defaults = ['.', None]
            for v in ['', b'']:
                with raises(FileNotFoundError):
                    posix.listdir(v)
        for v in defaults:
            assert posix.listdir() == posix.listdir(v)

    def test_listdir_bytes(self):
        import sys
        bytes_dir = self.bytes_dir
        posix = self.posix
        result = posix.listdir(bytes_dir)
        assert all(type(x) is bytes for x in result)
        assert b'somefile' in result
        expected = b'caf%E9' if sys.platform == 'darwin' else b'caf\xe9'
        assert expected in result

    def test_listdir_unicode(self):
        if self.dir_unicode is None:
            skip("couldn't encode unicode file name")
        posix = self.posix
        result = posix.listdir(self.dir_unicode)
        assert all(type(x) is str for x in result)
        assert u'ca\u2014f\xe9' in result
        raises(OSError, posix.listdir, self.dir_unicode + "NONEXISTENT")

    def test_listdir_memoryview_returns_unicode(self):
        import sys
        # XXX unknown why CPython has this behaviour

        # avoid importing stdlib os, copy fsencode instead
        def fsencode(filename):
            encoding = sys.getfilesystemencoding()
            errors = sys.getfilesystemencodeerrors()
            filename = posix.fspath(filename)  # Does type-checking of `filename`.
            if isinstance(filename, str):
                return filename.encode(encoding, errors)
            else:
                return filename


        bytes_dir = self.bytes_dir
        posix = self.posix
        result1 = posix.listdir(bytes_dir)              # -> list of bytes
        result2 = posix.listdir(memoryview(bytes_dir))  # -> list of unicodes
        assert [fsencode(x) for x in result2] == result1

    @py.test.mark.skipif("sys.platform == 'win32'")
    def test_fdlistdir(self):
        posix = self.posix
        dirfd = posix.open('.', posix.O_RDONLY)
        lst1 = posix.listdir(dirfd)   # does not close dirfd
        lst2 = posix.listdir('.')
        assert lst1 == lst2
        #
        lst3 = posix.listdir(dirfd)   # rewinddir() was used
        assert lst3 == lst1
        posix.close(dirfd)

    def test_undecodable_filename(self):
        import sys
        posix = self.posix
        try:
            'caf\xe9'.encode(sys.getfilesystemencoding(), 'surrogateescape')
        except UnicodeEncodeError:
            pass # probably ascii
        else:
            assert posix.access('caf\xe9', posix.R_OK) is False
        assert posix.access(b'caf\xe9', posix.R_OK) is False
        assert posix.access('caf\udcc0', posix.R_OK) is False
        assert posix.access(b'caf\xc3', posix.R_OK) is False

    def test_access(self):
        pdir = self.pdir + '/file1'
        posix = self.posix

        assert posix.access(pdir, posix.R_OK) is True
        assert posix.access(pdir, posix.W_OK) is True
        import sys
        if sys.platform != "win32":
            assert posix.access(pdir, posix.X_OK) is False

    def test_unlink(self):
        os = self.posix
        path = self.path3
        with open(path, 'wb'):
            pass
        os.unlink(path)

    def test_times(self):
        """
        posix.times() should return a posix.times_result object giving
        float-representations (seconds, effectively) of the four fields from
        the underlying struct tms and the return value.
        """
        result = self.posix.times()
        assert isinstance(self.posix.times(), self.posix.times_result)
        assert isinstance(self.posix.times(), tuple)
        assert len(result) == 5
        for value in result:
            assert isinstance(value, float)
        assert isinstance(result.user, float)
        assert isinstance(result.system, float)
        assert isinstance(result.children_user, float)
        assert isinstance(result.children_system, float)
        assert isinstance(result.elapsed, float)
    def test_strerror(self):
        assert isinstance(self.posix.strerror(0), str)
        assert isinstance(self.posix.strerror(1), str)

    if hasattr(__import__(os.name), "fork"):
        def test_fork(self):
            os = self.posix
            pid = os.fork()
            if pid == 0:   # child
                os._exit(4)
            pid1, status1 = os.waitpid(pid, 0)
            assert pid1 == pid
            assert os.WIFEXITED(status1)
            assert os.WEXITSTATUS(status1) == 4
        pass # <- please, inspect.getsource(), don't crash


    if hasattr(__import__(os.name), "openpty"):
        def test_openpty(self):
            os = self.posix
            master_fd, slave_fd = os.openpty()
            assert isinstance(master_fd, int)
            assert isinstance(slave_fd, int)
            os.write(slave_fd, b'x\n')
            data = os.read(master_fd, 100)
            assert data.startswith(b'x')
            os.close(master_fd)
            os.close(slave_fd)

        def test_openpty_non_inheritable(self):
            os = self.posix
            master_fd, slave_fd = os.openpty()
            assert os.get_inheritable(master_fd) == False
            assert os.get_inheritable(slave_fd) == False
            os.close(master_fd)
            os.close(slave_fd)

    if hasattr(__import__(os.name), "forkpty"):
        def test_forkpty(self):
            import sys
            if 'freebsd' in sys.platform:
                skip("hangs indifinitly on FreeBSD (also on CPython).")
            os = self.posix
            childpid, master_fd = os.forkpty()
            assert isinstance(childpid, int)
            assert isinstance(master_fd, int)
            if childpid == 0:
                data = os.read(0, 100)
                if data.startswith(b'abc'):
                    os._exit(42)
                else:
                    os._exit(43)
            os.write(master_fd, b'abc\n')
            _, status = os.waitpid(childpid, 0)
            assert status >> 8 == 42

    if hasattr(__import__(os.name), '_getfullpathname'):
        def test__getfullpathname(self):
            # nt specific
            posix = self.posix
            sysdrv = posix.environ.get("SystemDrive", "C:")
            # just see if it does anything
            path = sysdrv + 'hubber'
            assert '\\' in posix._getfullpathname(path)
            assert type(posix._getfullpathname(b'C:')) is bytes

    def test_utime(self):
        os = self.posix
        # XXX utimes & float support
        path = self.path2 + "test_utime.txt"
        fh = open(path, "wb")
        fh.write(b"x")
        fh.close()
        from time import time, sleep
        t0 = time()
        sleep(1.1)
        os.utime(path, None)
        assert os.stat(path).st_atime > t0
        os.utime(path, (int(t0), int(t0)))
        assert int(os.stat(path).st_atime) == int(t0)
        t1 = time()
        os.utime(path, (int(t1), int(t1)))
        assert int(os.stat(path).st_atime) == int(t1)

    def test_utime_raises(self):
        os = self.posix
        import errno
        with raises(TypeError):
            os.utime('xxx', 3)
        with raises(OSError) as exc:
            os.utime('somefilewhichihopewouldneverappearhere', None)
        assert exc.value.errno == errno.ENOENT

    for name in rposix.WAIT_MACROS:
        if hasattr(os, name):
            values = [0, 1, 127, 128, 255]
            code = py.code.Source("""
            def test_wstar(self):
                os = self.posix
                %s
            """ % "\n    ".join(["assert os.%s(%d) == %d" % (name, value,
                             getattr(os, name)(value)) for value in values]))
            d = {}
            exec code.compile() in d
            locals()['test_' + name] = d['test_wstar']

    if hasattr(os, 'WIFSIGNALED'):
        def test_wifsignaled(self):
            os = self.posix
            assert os.WIFSIGNALED(0) == False
            assert os.WIFSIGNALED(1) == True

    if hasattr(os, 'uname'):
        def test_os_uname(self):
            os = self.posix
            res = os.uname()
            assert len(res) == 5
            for i in res:
                assert isinstance(i, str)
            assert isinstance(res, tuple)
            assert res == (res.sysname, res.nodename,
                           res.release, res.version, res.machine)

    if hasattr(os, 'getuid'):
        def test_os_getuid(self):
            os = self.posix
            assert os.getuid() == self.getuid
            assert os.geteuid() == self.geteuid

    if hasattr(os, 'setuid'):
        @py.test.mark.skipif("sys.version_info < (2, 7, 4)")
        def test_os_setuid_error(self):
            os = self.posix
            with raises(OverflowError):
                os.setuid(-2)
            with raises(OverflowError):
                os.setuid(2**32)
            with raises(OSError):
                os.setuid(-1)

    if hasattr(os, 'getgid'):
        def test_os_getgid(self):
            os = self.posix
            assert os.getgid() == self.getgid

    if hasattr(os, 'getgroups'):
        def test_os_getgroups(self):
            os = self.posix
            assert os.getgroups() == self.getgroups

    if hasattr(os, 'setgroups'):
        def test_os_setgroups(self):
            os = self.posix
            with raises(TypeError):
                os.setgroups([2, 5, "hello"])
            try:
                os.setgroups(os.getgroups())
            except OSError:
                pass

    if hasattr(os, 'initgroups'):
        def test_os_initgroups(self):
            os = self.posix
            with raises(OSError):
                os.initgroups("crW2hTQC", 100)

    if hasattr(os, 'tcgetpgrp'):
        def test_os_tcgetpgrp(self):
            os = self.posix
            with raises(OSError):
                os.tcgetpgrp(9999)

    if hasattr(os, 'tcsetpgrp'):
        def test_os_tcsetpgrp(self):
            os = self.posix
            with raises(OSError):
                os.tcsetpgrp(9999, 1)

    if hasattr(os, 'getpgid'):
        def test_os_getpgid(self):
            os = self.posix
            assert os.getpgid(os.getpid()) == self.getpgid
            with raises(OSError):
                os.getpgid(1234567)

    if hasattr(os, 'setgid'):
        @pytest.mark.skipif("sys.version_info < (2, 7, 4)")
        def test_os_setgid_error(self):
            os = self.posix
            with raises(OverflowError):
                os.setgid(-2)
            with raises(OverflowError):
                os.setgid(2**32)
            with raises(OSError):
                os.setgid(-1)
            with raises(OSError):
                os.setgid(2**32-1)

    if hasattr(os, 'getsid'):
        def test_os_getsid(self):
            os = self.posix
            assert os.getsid(0) == self.getsid0
            with raises(OSError):
                os.getsid(-100000)

    if hasattr(os, 'getresuid'):
        def test_os_getresuid(self):
            os = self.posix
            res = os.getresuid()
            assert len(res) == 3

    if hasattr(os, 'getresgid'):
        def test_os_getresgid(self):
            os = self.posix
            res = os.getresgid()
            assert len(res) == 3

    if hasattr(os, 'setresuid'):
        def test_os_setresuid(self):
            os = self.posix
            a, b, c = os.getresuid()
            os.setresuid(a, b, c)

    if hasattr(os, 'setresgid'):
        def test_os_setresgid(self):
            os = self.posix
            a, b, c = os.getresgid()
            os.setresgid(a, b, c)

    if hasattr(os, 'sysconf'):
        def test_os_sysconf(self):
            os = self.posix
            assert os.sysconf(self.sysconf_value) == self.sysconf_result
            assert os.sysconf(self.sysconf_name) == self.sysconf_result
            assert os.sysconf_names[self.sysconf_name] == self.sysconf_value

        def test_os_sysconf_error(self):
            os = self.posix
            with raises(ValueError):
                os.sysconf("!@#$%!#$!@#")

    if hasattr(os, 'fpathconf'):
        def test_os_fpathconf(self):
            os = self.posix
            assert os.fpathconf(1, "PC_PIPE_BUF") >= 128
            with raises(OSError):
                os.fpathconf(-1, "PC_PIPE_BUF")
            with raises(ValueError):
                os.fpathconf(1, "##")

    if hasattr(os, 'pathconf'):
        def test_os_pathconf(self):
            os = self.posix
            assert os.pathconf("/tmp", "PC_NAME_MAX") >= 31
            # Linux: the following gets 'No such file or directory'
            with raises(OSError):
                os.pathconf("", "PC_PIPE_BUF")
            with raises(ValueError):
                os.pathconf("/tmp", "##")

    if hasattr(os, 'confstr'):
        def test_os_confstr(self):
            os = self.posix
            assert os.confstr(self.confstr_value) == self.confstr_result
            assert os.confstr(self.confstr_name) == self.confstr_result
            assert os.confstr_names[self.confstr_name] == self.confstr_value

        def test_os_confstr_error(self):
            os = self.posix
            with raises(ValueError):
                os.confstr("!@#$%!#$!@#")

    if hasattr(os, 'wait'):
        def test_os_wait(self):
            os = self.posix
            exit_status = 0x33

            if not hasattr(os, "fork"):
                skip("Need fork() to test wait()")
            if hasattr(os, "waitpid") and hasattr(os, "WNOHANG"):
                try:
                    while os.waitpid(-1, os.WNOHANG)[0]:
                        pass
                except OSError:  # until we get "No child processes", hopefully
                    pass
            child = os.fork()
            if child == 0: # in child
                os._exit(exit_status)
            else:
                pid, status = os.wait()
                assert child == pid
                assert os.WIFEXITED(status)
                assert os.WEXITSTATUS(status) == exit_status

    if hasattr(os, 'getloadavg'):
        def test_os_getloadavg(self):
            os = self.posix
            l0, l1, l2 = os.getloadavg()
            assert type(l0) is float and l0 >= 0.0
            assert type(l1) is float and l0 >= 0.0
            assert type(l2) is float and l0 >= 0.0

    if hasattr(os, 'major'):
        def test_major_minor(self):
            os = self.posix
            assert os.major(12345) == self.expected_major_12345
            assert os.minor(12345) == self.expected_minor_12345
            assert os.makedev(self.expected_major_12345,
                              self.expected_minor_12345) == 12345
            with raises((ValueError, OverflowError)):
                os.major(-1)

    if hasattr(os, 'fsync'):
        def test_fsync(self):
            os = self.posix
            f = open(self.path2, "w")
            try:
                fd = f.fileno()
                os.fsync(fd)
                os.fsync(f)     # <- should also work with a file, or anything
            finally:            #    with a fileno() method
                f.close()
            try:
                # May not raise anything with a buggy libc (or eatmydata)
                os.fsync(fd)
            except OSError:
                pass
            with raises(ValueError):
                os.fsync(-1)

    if hasattr(os, 'fdatasync'):
        def test_fdatasync(self):
            os = self.posix
            f = open(self.path2, "w")
            try:
                fd = f.fileno()
                os.fdatasync(fd)
            finally:
                f.close()
            try:
                # May not raise anything with a buggy libc (or eatmydata)
                os.fdatasync(fd)
            except OSError:
                pass
            with raises(ValueError):
                os.fdatasync(-1)

    if hasattr(os, 'fchdir'):
        def test_fchdir(self):
            os = self.posix
            localdir = os.getcwd()
            os.mkdir(self.path2 + 'fchdir')
            for func in [os.fchdir, os.chdir]:
                fd = os.open(self.path2 + 'fchdir', os.O_RDONLY)
                try:
                    func(fd)
                    mypath = os.getcwd()
                finally:
                    os.close(fd)
                    os.chdir(localdir)
                assert mypath.endswith('test_posix2-fchdir')
                with raises(OSError):
                    func(fd)
            with raises(ValueError):
                os.fchdir(-1)

    if hasattr(rposix, 'pread'):
        def test_os_pread(self):
            os = self.posix
            fd = os.open(self.path2 + 'test_os_pread', os.O_RDWR | os.O_CREAT)
            try:
                os.write(fd, b'test')
                os.lseek(fd, 0, 0)
                assert os.pread(fd, 2, 1) == b'es'
                assert os.read(fd, 2) == b'te'
            finally:
                os.close(fd)

    if hasattr(rposix, 'pwrite'):
        def test_os_pwrite(self):
            os = self.posix
            fd = os.open(self.path2 + 'test_os_pwrite', os.O_RDWR | os.O_CREAT)
            try:
                os.write(fd, b'test')
                os.lseek(fd, 0, 0)
                os.pwrite(fd, b'xx', 1)
                assert os.read(fd, 4) == b'txxt'
            finally:
                os.close(fd)

    if hasattr(rposix, 'posix_fadvise'):
        def test_os_posix_fadvise(self):
            posix = self.posix
            fd = posix.open(self.path2 + 'test_os_posix_fadvise', posix.O_CREAT | posix.O_RDWR)
            try:
                posix.write(fd, b"foobar")
                assert posix.posix_fadvise(fd, 0, 1, posix.POSIX_FADV_WILLNEED) is None
                assert posix.posix_fadvise(fd, 1, 1, posix.POSIX_FADV_NORMAL) is None
                assert posix.posix_fadvise(fd, 2, 1, posix.POSIX_FADV_SEQUENTIAL) is None
                assert posix.posix_fadvise(fd, 3, 1, posix.POSIX_FADV_RANDOM) is None
                assert posix.posix_fadvise(fd, 4, 1, posix.POSIX_FADV_NOREUSE) is None
                assert posix.posix_fadvise(fd, 5, 1, posix.POSIX_FADV_DONTNEED) is None
                # Does not raise untranslated on a 32-bit chroot/docker
                if self.runappdirect:
                    raises(OSError, posix.posix_fadvise, fd, 6, 1, 1234567)
            finally:
                posix.close(fd)

    if hasattr(rposix, 'posix_fallocate'):
        def test_os_posix_posix_fallocate(self):
            os = self.posix
            import errno
            fd = os.open(self.path2 + 'test_os_posix_fallocate', os.O_WRONLY | os.O_CREAT)
            try:
                ret = os.posix_fallocate(fd, 0, 10)
                if ret == errno.EINVAL and not self.runappdirect:
                    # Does not work untranslated on a 32-bit chroot/docker
                    pass
                else:
                    assert ret == 0
            except OSError as inst:
                """ ZFS seems not to support fallocate.
                so skipping solaris-based since it is likely to come with ZFS
                """
                if inst.errno != errno.EINVAL or not sys.platform.startswith("sunos"):
                    raise
            finally:
                os.close(fd)


    def test_largefile(self):
        os = self.posix
        fd = os.open(self.path2 + 'test_largefile',
                     os.O_RDWR | os.O_CREAT, 0o666)
        os.ftruncate(fd, 10000000000)
        res = os.lseek(fd, 9900000000, 0)
        assert res == 9900000000
        res = os.lseek(fd, -5000000000, 1)
        assert res == 4900000000
        res = os.lseek(fd, -5200000000, 2)
        assert res == 4800000000
        os.close(fd)

        st = os.stat(self.path2 + 'test_largefile')
        assert st.st_size == 10000000000
    test_largefile.need_sparse_files = True

    if hasattr(rposix, 'getpriority'):
        def test_os_set_get_priority(self):
            posix = os = self.posix
            childpid = os.fork()
            if childpid == 0:
                # in the child (avoids changing the priority of the parent
                # process)
                orig_priority = posix.getpriority(posix.PRIO_PROCESS,
                                                  os.getpid())
                orig_grp_priority = posix.getpriority(posix.PRIO_PGRP,
                                                      os.getpgrp())
                posix.setpriority(posix.PRIO_PROCESS, os.getpid(),
                                  orig_priority + 1)
                new_priority = posix.getpriority(posix.PRIO_PROCESS,
                                                 os.getpid())
                assert new_priority == orig_priority + 1
                assert posix.getpriority(posix.PRIO_PGRP, os.getpgrp()) == (
                    orig_grp_priority)
                os._exit(0)    # ok
            #
            pid1, status1 = os.waitpid(childpid, 0)
            assert pid1 == childpid
            assert os.WIFEXITED(status1)
            assert os.WEXITSTATUS(status1) == 0   # else, test failure

    if hasattr(rposix, 'sched_get_priority_max'):
        def test_os_sched_get_priority_max(self):
            import sys
            posix = self.posix
            assert posix.sched_get_priority_max(posix.SCHED_FIFO) != -1
            assert posix.sched_get_priority_max(posix.SCHED_RR) != -1
            assert posix.sched_get_priority_max(posix.SCHED_OTHER) != -1
            if getattr(posix, 'SCHED_BATCH', None):
                assert posix.sched_get_priority_max(posix.SCHED_BATCH) != -1

    if hasattr(rposix, 'sched_get_priority_min'):
        def test_os_sched_get_priority_min(self):
            import sys
            posix = self.posix
            assert posix.sched_get_priority_min(posix.SCHED_FIFO) != -1
            assert posix.sched_get_priority_min(posix.SCHED_RR) != -1
            assert posix.sched_get_priority_min(posix.SCHED_OTHER) != -1
            if getattr(posix, 'SCHED_BATCH', None):
                assert posix.sched_get_priority_min(posix.SCHED_BATCH) != -1

    if hasattr(rposix, 'sched_get_priority_min'):
        def test_os_sched_priority_max_greater_than_min(self):
            posix = self.posix
            policy = posix.SCHED_RR
            low = posix.sched_get_priority_min(policy)
            high = posix.sched_get_priority_max(policy)
            assert isinstance(low, int) == True
            assert isinstance(high, int) == True
            assert  high > low

    if hasattr(rposix, 'sched_yield'):
        def test_sched_yield(self):
            os = self.posix
            #Always suceeds on Linux
            os.sched_yield()

    if hasattr(rposix, 'sched_getparam'):
        def test_sched_param_kwargs(self):
            os = self.posix
            sp = os.sched_param(sched_priority=1)
            assert sp.sched_priority == 1

    def test_write_buffer(self):
        os = self.posix
        fd = os.open(self.path2 + 'test_write_buffer',
                     os.O_RDWR | os.O_CREAT, 0o666)
        def writeall(s):
            while s:
                count = os.write(fd, s)
                assert count > 0
                s = s[count:]
        writeall(b'hello, ')
        writeall(memoryview(b'world!\n'))
        res = os.lseek(fd, 0, 0)
        assert res == 0
        data = b''
        while True:
            s = os.read(fd, 100)
            if not s:
                break
            data += s
        assert data == b'hello, world!\n'
        os.close(fd)

    def test_write_unicode(self):
        os = self.posix
        fd = os.open(self.path2 + 'test_write_unicode',
                     os.O_RDWR | os.O_CREAT, 0o666)
        with raises(TypeError):
            os.write(fd, 'X')
        os.close(fd)

    if hasattr(__import__(os.name), "fork"):
        def test_abort(self):
            os = self.posix
            pid = os.fork()
            if pid == 0:
                os.abort()
            pid1, status1 = os.waitpid(pid, 0)
            assert pid1 == pid
            assert os.WIFSIGNALED(status1)
            assert os.WTERMSIG(status1) == self.SIGABRT
        pass # <- please, inspect.getsource(), don't crash

    def test_closerange(self):
        os = self.posix
        if not hasattr(os, 'closerange'):
            skip("missing os.closerange()")
        fds = [os.open(self.path + str(i), os.O_CREAT|os.O_WRONLY, 0o777)
               for i in range(15)]
        fds.sort()
        start = fds.pop()
        stop = start + 1
        while len(fds) > 3 and fds[-1] == start - 1:
            start = fds.pop()
        os.closerange(start, stop)
        for fd in fds:
            os.close(fd)     # should not have been closed
        if self.platform == 'win32' and self.runappdirect:
            # XXX kills the host interpreter untranslated
            for fd in range(start, stop):
                with raises(OSError):
                    os.fstat(fd)   # should have been closed

    if hasattr(os, 'chown'):
        def test_chown(self):
            my_path = self.path2 + 'test_chown'
            os = self.posix
            with raises(OSError):
                os.chown(my_path, os.getuid(), os.getgid())
            open(my_path, 'w').close()
            os.chown(my_path, os.getuid(), os.getgid())

    if hasattr(os, 'lchown'):
        def test_lchown(self):
            my_path = self.path2 + 'test_lchown'
            os = self.posix
            with raises(OSError):
                os.lchown(my_path, os.getuid(), os.getgid())
            os.symlink('foobar', my_path)
            os.lchown(my_path, os.getuid(), os.getgid())

    if hasattr(os, 'fchown'):
        def test_fchown(self):
            my_path = self.path2 + 'test_fchown'
            os = self.posix
            f = open(my_path, "w")
            os.fchown(f.fileno(), os.getuid(), os.getgid())
            f.close()

    if hasattr(os, 'chmod'):
        def test_chmod(self):
            import sys
            my_path = self.path2 + 'test_chmod'
            os = self.posix
            with raises(OSError):
                os.chmod(my_path, 0o600)
            open(my_path, "w").close()
            if sys.platform == 'win32':
                os.chmod(my_path, 0o400)
                assert (os.stat(my_path).st_mode & 0o600) == 0o400
                os.chmod(self.path, 0o700)
            else:
                os.chmod(my_path, 0o200)
                assert (os.stat(my_path).st_mode & 0o777) == 0o200
                os.chmod(self.path, 0o700)

    if hasattr(os, 'fchmod'):
        def test_fchmod(self):
            my_path = self.path2 + 'test_fchmod'
            os = self.posix
            f = open(my_path, "w")
            os.fchmod(f.fileno(), 0o200)
            assert (os.fstat(f.fileno()).st_mode & 0o777) == 0o200
            f.close()
            assert (os.stat(my_path).st_mode & 0o777) == 0o200

    if hasattr(os, 'mkfifo'):
        def test_mkfifo(self):
            os = self.posix
            os.mkfifo(self.path2 + 'test_mkfifo', 0o666)
            st = os.lstat(self.path2 + 'test_mkfifo')
            import stat
            assert stat.S_ISFIFO(st.st_mode)

    if hasattr(os, 'mknod'):
        def test_mknod(self):
            import stat
            os = self.posix
            # os.mknod() may require root priviledges to work at all
            try:
                # not very useful: os.mknod() without specifying 'mode'
                os.mknod(self.path2 + 'test_mknod-1')
            except OSError as e:
                skip("os.mknod(): got %r" % (e,))
            st = os.lstat(self.path2 + 'test_mknod-1')
            assert stat.S_ISREG(st.st_mode)
            # os.mknod() with S_IFIFO
            os.mknod(self.path2 + 'test_mknod-2', 0o600 | stat.S_IFIFO)
            st = os.lstat(self.path2 + 'test_mknod-2')
            assert stat.S_ISFIFO(st.st_mode)

        def test_mknod_with_ifchr(self):
            # os.mknod() with S_IFCHR
            # -- usually requires root priviledges --
            os = self.posix
            if hasattr(os.lstat('.'), 'st_rdev'):
                import stat
                try:
                    os.mknod(self.path2 + 'test_mknod-3', 0o600 | stat.S_IFCHR,
                             0x105)
                except OSError as e:
                    skip("os.mknod() with S_IFCHR: got %r" % (e,))
                else:
                    st = os.lstat(self.path2 + 'test_mknod-3')
                    assert stat.S_ISCHR(st.st_mode)
                    assert st.st_rdev == 0x105

    if hasattr(os, 'nice') and hasattr(os, 'fork') and hasattr(os, 'waitpid'):
        def test_nice(self):
            os = self.posix
            myprio = os.nice(0)
            #
            pid = os.fork()
            if pid == 0:    # in the child
                res = os.nice(3)
                os._exit(res)
            #
            pid1, status1 = os.waitpid(pid, 0)
            assert pid1 == pid
            assert os.WIFEXITED(status1)
            expected = min(myprio + 3, 19)
            assert os.WEXITSTATUS(status1) == expected

    if sys.platform != 'win32':
        def test_symlink(self):
            posix = self.posix
            bytes_dir = self.bytes_dir
            if bytes_dir is None:
                skip("encoding not good enough")
            dest = bytes_dir + b"/file.txt"
            posix.symlink(bytes_dir + b"/somefile", dest)
            try:
                with open(dest) as f:
                    data = f.read()
                    assert data == "who cares?"
            finally:
                posix.unlink(dest)
            posix.symlink(memoryview(bytes_dir + b"/somefile"), dest)
            try:
                with open(dest) as f:
                    data = f.read()
                    assert data == "who cares?"
            finally:
                posix.unlink(dest)

        # XXX skip test if dir_fd is unsupported
        def test_symlink_fd(self):
            posix = self.posix
            bytes_dir = self.bytes_dir
            f = posix.open(bytes_dir, posix.O_RDONLY)
            try:
                posix.symlink('somefile', 'somelink', dir_fd=f)
                assert (posix.readlink(bytes_dir + '/somelink'.encode()) ==
                        'somefile'.encode())
            finally:
                posix.close(f)
                posix.unlink(bytes_dir + '/somelink'.encode())

        def test_symlink_fspath(self):
            posix = self.posix
            bytes_dir = self.bytes_dir
            if bytes_dir is None:
                skip("encoding not good enough")
            dest = self.Path(bytes_dir + b"/file.txt")
            posix.symlink(self.Path(bytes_dir + b"/somefile"), dest)
            try:
                with open(dest) as f:
                    data = f.read()
                    assert data == "who cares?"
            finally:
                posix.unlink(dest)

        def test_readlink(self):
            os = self.posix
            pdir = self.pdir
            src = pdir + "/somefile"
            dest = pdir + "/file.txt"
            os.symlink(dest, src)
            try:
                assert os.readlink(src) == dest
                assert os.readlink(src.encode()) == dest.encode()
                assert os.readlink(self.Path(src)) == dest
                assert os.readlink(self.Path(src.encode())) == dest.encode()
            finally:
                os.unlink(src)

    else:
        def test_symlink(self):
            posix = self.posix
            with raises(NotImplementedError):
                posix.symlink('a', 'b')

    if hasattr(os, 'ftruncate'):
        def test_truncate(self):
            posix = self.posix
            dest = self.path2

            def mkfile(dest, size=4):
                with open(dest, 'wb') as f:
                    f.write(b'd' * size)

            # Check invalid inputs
            mkfile(dest)
            with raises(OSError):
                posix.truncate(dest, -1)
            with open(dest, 'rb') as f:  # f is read-only so cannot be truncated
                with raises(OSError):
                    posix.truncate(f.fileno(), 1)
            with raises(TypeError):
                posix.truncate(dest, None)
            with raises(TypeError):
                posix.truncate(None, None)

            # Truncate via file descriptor
            mkfile(dest)
            with open(dest, 'wb') as f:
                posix.truncate(f.fileno(), 1)
            assert 1 == posix.stat(dest).st_size

            # Truncate via filename
            mkfile(dest)
            posix.truncate(dest, 1)
            assert 1 == posix.stat(dest).st_size

            # File does not exist
            with raises(OSError) as e:
                posix.truncate(dest + '-DOESNT-EXIST', 0)
            assert e.value.filename == dest + '-DOESNT-EXIST'
            posix = self.posix
            dest = self.path2

            def mkfile(dest, size=4):
                with open(dest, 'wb') as f:
                    f.write(b'd' * size)

            # Check invalid inputs
            mkfile(dest)
            with raises(OSError):
                posix.truncate(dest, -1)
            with open(dest, 'rb') as f:  # f is read-only so cannot be truncated
                with raises(OSError):
                    posix.truncate(f.fileno(), 1)
            with raises(TypeError):
                posix.truncate(dest, None)
            with raises(TypeError):
                posix.truncate(None, None)

            # Truncate via file descriptor
            mkfile(dest)
            with open(dest, 'wb') as f:
                posix.truncate(f.fileno(), 1)
            assert 1 == posix.stat(dest).st_size

            # Truncate via filename
            mkfile(dest)
            posix.truncate(dest, 1)
            assert 1 == posix.stat(dest).st_size

            # File does not exist
            with raises(OSError) as e:
                posix.truncate(dest + '-DOESNT-EXIST', 0)
            assert e.value.filename == dest + '-DOESNT-EXIST'

    try:
        os.getlogin()
    except (AttributeError, OSError):
        pass
    else:
        def test_getlogin(self):
            assert isinstance(self.posix.getlogin(), str)
            # How else could we test that getlogin is properly
            # working?

    def test_has_kill(self):
        os = self.posix
        assert hasattr(os, 'kill')

    def test_pipe_flush(self):
        import io
        ffd, gfd = self.posix.pipe()
        f = io.open(ffd, 'r')
        g = io.open(gfd, 'w')
        g.write('he')
        g.flush()
        x = f.read(1)
        assert x == 'h'
        f.flush()
        x = f.read(1)
        assert x == 'e'

    def test_pipe_inheritable(self):
        fd1, fd2 = self.posix.pipe()
        assert self.posix.get_inheritable(fd1) == False
        assert self.posix.get_inheritable(fd2) == False
        self.posix.close(fd1)
        self.posix.close(fd2)

    def test_pipe2(self):
        if not hasattr(self.posix, 'pipe2'):
            skip("no pipe2")
        fd1, fd2 = self.posix.pipe2(0)
        assert self.posix.get_inheritable(fd1) == True
        assert self.posix.get_inheritable(fd2) == True
        self.posix.close(fd1)
        self.posix.close(fd2)

    def test_O_CLOEXEC(self):
        if not hasattr(self.posix, 'pipe2'):
            skip("no pipe2")
        if not hasattr(self.posix, 'O_CLOEXEC'):
            skip("no O_CLOEXEC")
        fd1, fd2 = self.posix.pipe2(self.posix.O_CLOEXEC)
        assert self.posix.get_inheritable(fd1) == False
        assert self.posix.get_inheritable(fd2) == False
        self.posix.close(fd1)
        self.posix.close(fd2)

    def test_dup2_inheritable(self):
        fd1, fd2 = self.posix.pipe()
        assert self.posix.get_inheritable(fd2) == False
        self.posix.dup2(fd1, fd2)
        assert self.posix.get_inheritable(fd2) == True
        self.posix.dup2(fd1, fd2, False)
        assert self.posix.get_inheritable(fd2) == False
        self.posix.dup2(fd1, fd2, True)
        assert self.posix.get_inheritable(fd2) == True
        self.posix.close(fd1)
        self.posix.close(fd2)

    def test_open_inheritable(self):
        os = self.posix
        fd = os.open(self.path2 + 'test_open_inheritable',
                     os.O_RDWR | os.O_CREAT, 0o666)
        assert os.get_inheritable(fd) == False
        os.close(fd)

    if sys.platform != 'win32':
        def test_sync(self):
            self.posix.sync()   # does not raise

        def test_blocking(self):
            posix = self.posix
            fd = posix.open(self.path, posix.O_RDONLY)
            assert posix.get_blocking(fd) is True
            posix.set_blocking(fd, False)
            assert posix.get_blocking(fd) is False
            posix.set_blocking(fd, True)
            assert posix.get_blocking(fd) is True
            posix.close(fd)

        def test_blocking_error(self):
            posix = self.posix
            with raises(OSError):
                posix.get_blocking(1234567)
            with raises(OSError):
                posix.set_blocking(1234567, True)

        def test_sendfile(self):
            import _socket, posix
            s1, s2 = _socket.socketpair()
            fd = posix.open(self.path, posix.O_RDONLY)
            res = posix.sendfile(s1.fileno(), fd, 3, 5)
            assert res == 5
            assert posix.lseek(fd, 0, 1) == 0
            data = s2.recv(10)
            expected = b'this is a test'[3:8]
            assert data == expected
            posix.close(fd)
            s2.close()
            s1.close()

        def test_filename_can_be_a_buffer(self):
            import posix, sys
            fsencoding = sys.getfilesystemencoding()
            pdir = (self.pdir + '/file1').encode(fsencoding)
            fd = posix.open(pdir, posix.O_RDONLY)
            posix.close(fd)
            fd = posix.open(memoryview(pdir), posix.O_RDONLY)
            posix.close(fd)

        def test_getgrouplist(self):
            import posix, getpass
            gid = posix.getgid()
            user = getpass.getuser()
            groups = posix.getgrouplist(user, gid)
            assert gid in groups

    if sys.platform.startswith('linux'):
        def test_sendfile_no_offset(self):
            import _socket, posix
            s1, s2 = _socket.socketpair()
            fd = posix.open(self.path, posix.O_RDONLY)
            posix.lseek(fd, 3, 0)
            res = posix.sendfile(s1.fileno(), fd, None, 5)
            assert res == 5
            assert posix.lseek(fd, 0, 1) == 8
            data = s2.recv(10)
            expected = b'this is a test'[3:8]
            assert data == expected
            posix.close(fd)
            s2.close()
            s1.close()

        def test_os_lockf(self):
            posix = os = self.posix
            fd = os.open(self.path2 + 'test_os_lockf', os.O_WRONLY | os.O_CREAT)
            try:
                os.write(fd, b'test')
                os.lseek(fd, 0, 0)
                posix.lockf(fd, posix.F_LOCK, 4)
                posix.lockf(fd, posix.F_ULOCK, 4)
            finally:
                os.close(fd)

    def test_urandom(self):
        os = self.posix
        s = os.urandom(5)
        assert isinstance(s, bytes)
        assert len(s) == 5
        for x in range(50):
            if s != os.urandom(5):
                break
        else:
            assert False, "urandom() always returns the same string"
            # Or very unlucky

    if hasattr(os, 'startfile'):
        def test_startfile(self):
            if not self.runappdirect:
                skip("should not try to import cffi at app-level")
            startfile = self.posix.startfile
            for t1 in [str, unicode]:
                for t2 in [str, unicode]:
                    with raises(WindowsError) as e:
                        startfile(t1("\\"), t2("close"))
                    assert e.value.args[0] == 1155
                    assert e.value.args[1] == (
                        "No application is associated with the "
                        "specified file for this operation")
                    if len(e.value.args) > 2:
                        assert e.value.args[2] == t1("\\")
            #
            with raises(WindowsError) as e:
                startfile("\\foo\\bar\\baz")
            assert e.value.args[0] == 2
            assert e.value.args[1] == (
                "The system cannot find the file specified")
            if len(e.value.args) > 2:
                assert e.value.args[2] == "\\foo\\bar\\baz"

    @pytest.mark.skipif("sys.platform != 'win32'")
    def test_rename(self):
        os = self.posix
        fname = self.path2 + 'rename.txt'
        with open(fname, "w") as f:
            f.write("this is a rename test")
        str_name = str(self.pdir) + '/test_rename.txt'
        os.rename(fname, str_name)
        with open(str_name) as f:
            assert f.read() == 'this is a rename test'
        os.rename(str_name, fname)
        unicode_name = str(self.udir) + u'/test\u03be.txt'
        os.rename(fname, unicode_name)
        with open(unicode_name) as f:
            assert f.read() == 'this is a rename test'
        os.rename(unicode_name, fname)

        os.rename(bytes(fname, 'utf-8'), bytes(str_name, 'utf-8'))
        with open(str_name) as f:
            assert f.read() == 'this is a rename test'
        os.rename(str_name, fname)
        with open(fname) as f:
            assert f.read() == 'this is a rename test'
        os.unlink(fname)


    def test_device_encoding(self):
        import sys
        encoding = self.posix.device_encoding(sys.stdout.fileno())
        # just ensure it returns something reasonable
        assert encoding is None or type(encoding) is str

    if os.name == 'nt':
        def test__getfileinformation(self):
            os = self.posix
            path = '\\'.join([self.pdir, 'file1'])
            with open(path) as fp:
                info = self.posix._getfileinformation(fp.fileno())
            assert len(info) == 3
            assert all(isinstance(obj, int) for obj in info)

        def test__getfinalpathname(self):
            os = self.posix
            path = '\\'.join([self.pdir, 'file1'])
            try:
                result = self.posix._getfinalpathname(path)
            except NotImplementedError:
                skip("_getfinalpathname not supported on this platform")
            assert os.stat(result) is not None

    @py.test.mark.skipif("sys.platform == 'win32'")
    def test_rtld_constants(self):
        # check presence of major RTLD_* constants
        self.posix.RTLD_LAZY
        self.posix.RTLD_NOW
        self.posix.RTLD_GLOBAL
        self.posix.RTLD_LOCAL

    def test_error_message(self):
        import sys
        with raises(OSError) as e:
            self.posix.open('nonexistentfile1', 0)
        assert str(e.value).endswith(": 'nonexistentfile1'")

        with raises(OSError) as e:
            self.posix.link('nonexistentfile1', 'bok')
        assert str(e.value).endswith(": 'nonexistentfile1' -> 'bok'")
        with raises(OSError) as e:
            self.posix.rename('nonexistentfile1', 'bok')
        assert str(e.value).endswith(": 'nonexistentfile1' -> 'bok'")
        with raises(OSError) as e:
            self.posix.replace('nonexistentfile1', 'bok')
        assert str(e.value).endswith(": 'nonexistentfile1' -> 'bok'")

        if sys.platform != 'win32':
            with raises(OSError) as e:
                self.posix.symlink('bok', '/nonexistentdir/boz')
            assert str(e.value).endswith(": 'bok' -> '/nonexistentdir/boz'")

    def test_os_fspath(self):
        assert hasattr(self.posix, 'fspath')
        with raises(TypeError):
            self.posix.fspath(None)
        with raises(TypeError) as e:
            self.posix.fspath(42)
        assert str(e.value).endswith('int')
        string = 'string'
        assert self.posix.fspath(string) == string
        assert self.posix.fspath(b'bytes') == b'bytes'
        class Sample:
            def __fspath__(self):
                return 'sample'

        assert self.posix.fspath(Sample()) == 'sample'

        class BSample:
            def __fspath__(self):
                return b'binary sample'

        assert self.posix.fspath(BSample()) == b'binary sample'

        class WrongSample:
            def __fspath__(self):
                return 4

        with raises(TypeError):
            self.posix.fspath(WrongSample())
        with raises(OSError):
            self.posix.replace(self.Path('nonexistentfile1'), 'bok')

    if hasattr(rposix, 'getxattr'):
        def test_xattr_simple(self):
            # Minimal testing here, lib-python has better tests.
            os = self.posix
            with open(self.path, 'wb'):
                pass
            init_names = os.listxattr(self.path)
            with raises(OSError) as excinfo:
                os.getxattr(self.path, 'user.test')
            assert excinfo.value.filename == self.path
            os.setxattr(self.path, 'user.test', b'', os.XATTR_CREATE, follow_symlinks=False)
            with raises(OSError):
                os.setxattr(self.path, 'user.test', b'', os.XATTR_CREATE)
            assert os.getxattr(self.path, 'user.test') == b''
            os.setxattr(self.path, b'user.test', b'foo', os.XATTR_REPLACE)
            assert os.getxattr(self.path, 'user.test', follow_symlinks=False) == b'foo'
            assert set(os.listxattr(self.path)) == set(
                init_names + ['user.test'])
            os.removexattr(self.path, 'user.test', follow_symlinks=False)
            with raises(OSError):
                os.getxattr(self.path, 'user.test')
            assert os.listxattr(self.path, follow_symlinks=False) == init_names

    def test_get_terminal_size(self):
        os = self.posix
        for args in [(), (1,), (0,), (42421,)]:
            try:
                w, h = os.get_terminal_size(*args)
            except (ValueError, OSError):
                continue
            assert isinstance(w, int)
            assert isinstance(h, int)

<<<<<<< HEAD
    def test_scandir(self):
        retU = [x.name for x in self.posix.scandir(u'.')]
        retP = [x.name for x in self.posix.scandir(self.Path('.'))]
        assert retU == retP
=======
    if hasattr(rposix, 'sched_rr_get_interval'):
        def test_sched_rr_get_interval(self):
            posix= self.posix
            try:
                interval = posix.sched_rr_get_interval(0)
            except OSError as e:
                # This likely means that sched_rr_get_interval is only valid for
                # processes with the SCHED_RR scheduler in effect.
                if e.errno != errno.EINVAL:
                    raise
                self.skipTest("only works on SCHED_RR processes")
            assert isinstance(interval, float)
            # Reasonable constraints, I think.
            assert 0 < interval < 1

        def test_get_and_set_scheduler_and_param(self):
            posix= self.posix
            import sys
            possible_schedulers = [sched for name, sched in posix.__dict__.items()
                                   if name.startswith("SCHED_")]
            mine = posix.sched_getscheduler(0)
            assert mine in possible_schedulers
            try:
                parent = posix.sched_getscheduler(posix.getppid())
            except OSError as e:
                if e.errno != errno.EPERM:
                    raise
            else:
                assert parent in possible_schedulers
            with raises(OSError):
                posix.sched_getscheduler(-1)
            with raises(OSError):
                posix.sched_getparam(-1)
            param = posix.sched_getparam(0)
            assert isinstance(param, posix.sched_param)
            assert isinstance(param.sched_priority, int)
            # POSIX states that calling sched_setparam() or sched_setscheduler() on
            # a process with a scheduling policy other than SCHED_FIFO or SCHED_RR
            # is implementation-defined: NetBSD and FreeBSD can return EINVAL.
            if not sys.platform.startswith(('freebsd', 'netbsd')):
                try:
                    posix.sched_setscheduler(0, mine, param)
                    posix.sched_setparam(0, param)
                except OSError as e:
                    if e.errno != errno.EPERM:
                        raise
                with raises(OSError):
                    posix.sched_setparam(-1, param)
            with raises(OSError):
                posix.sched_setscheduler(-1, mine, param)
            with raises(TypeError):
                posix.sched_setscheduler(0, mine, None)
            with raises(TypeError):
                posix.sched_setparam(0,None)
            # param = posix.sched_param(None)
            with raises(TypeError):
                posix.sched_setparam(0, None)
            large = 214748364700
            param = posix.sched_param(large)
            with raises(OverflowError):
                posix.sched_setparam(0, param)
            param = posix.sched_param(-large)
            with raises(OverflowError):
                posix.sched_setparam(0, param)

    def test_execv_no_args(self):
        posix = self.posix
        with raises(ValueError):
            posix.execv("notepad", [])
        # PyPy needs at least one arg, CPython 2.7 is fine without
        with raises(ValueError):
            posix.execve("notepad", [], {})

>>>>>>> 46b1affc

@py.test.mark.skipif("sys.platform != 'win32'")
class AppTestNt(object):
    spaceconfig = {'usemodules': ['posix', '_socket']}
    def setup_class(cls):
        cls.w_path = space.wrap(str(path))
        cls.w_posix = space.appexec([], GET_POSIX)

    def test_handle_inheritable(self):
        import _socket
        posix = self.posix
        if hasattr(posix, 'get_handle_inheritable'):
            # PEP 446, python 3.4+
            s = _socket.socket()
            assert not posix.get_handle_inheritable(s.fileno())
            posix.set_handle_inheritable(s.fileno(), True)
            assert posix.get_handle_inheritable(s.fileno())


class AppTestEnvironment(object):
    def setup_class(cls):
        cls.w_path = space.wrap(str(path))
        cls.w_posix = space.appexec([], GET_POSIX)
        cls.w_python = space.wrap(sys.executable)

    def test_environ(self):
        environ = self.posix.environ
        if not environ:
            skip('environ not filled in for untranslated tests')
        for k, v in environ.items():
            assert type(k) is bytes
            assert type(v) is bytes
        name = next(iter(environ))
        assert environ[name] is not None
        del environ[name]
        with raises(KeyError):
            environ[name]

    @pytest.mark.dont_track_allocations('putenv intentionally keeps strings alive')
    def test_environ_nonascii(self):
        import sys
        os = self.posix
        name, value = 'PYPY_TEST_日本', 'foobar日本'
        if not sys.platform == 'win32':
            fsencoding = sys.getfilesystemencoding()
            for s in name, value:
                try:
                    s.encode(fsencoding, 'surrogateescape')
                except UnicodeEncodeError:
                    skip("Requires %s.encode(sys.getfilesystemencoding(), "
                         "'surogateescape') to succeed (or win32)" % ascii(s))

        os.environ[name] = value
        assert os.environ[name] == value
        del os.environ[name]
        assert os.environ.get(name) is None

    def test_unsetenv_nonexisting(self):
        os = self.posix
        os.unsetenv("XYZABC") #does not raise
        try:
            os.environ["ABCABC"]
        except KeyError:
            pass
        else:
            raise AssertionError("did not raise KeyError")
        os.environ["ABCABC"] = "1"
        assert os.environ["ABCABC"] == "1"
        os.unsetenv("ABCABC")
        cmd = ('%s -c "import os, sys; '
               'sys.exit(int(\'ABCABC\' in os.environ))" '
               % self.python)
        res = os.system(cmd)
        assert res == 0


@py.test.fixture
def check_fsencoding(space, pytestconfig):
    if pytestconfig.getvalue('runappdirect'):
        fsencoding = sys.getfilesystemencoding()
    else:
        fsencoding = space.sys.filesystemencoding
    try:
        u"ą".encode(fsencoding)
    except UnicodeEncodeError:
        py.test.skip("encoding not good enough")

@py.test.mark.usefixtures('check_fsencoding')
class AppTestPosixUnicode:
    def setup_class(cls):
        cls.w_posix = space.appexec([], GET_POSIX)

    def test_stat_unicode(self):
        # test that passing unicode would not raise UnicodeDecodeError
        try:
            self.posix.stat(u"ą")
        except OSError:
            pass

    def test_open_unicode(self):
        os = self.posix
        # Ensure passing unicode doesn't raise UnicodeEncodeError
        try:
            os.open(u"ą", os.O_WRONLY)
        except OSError:
            pass

    def test_remove_unicode(self):
        # See 2 above ;)
        try:
            self.posix.remove(u"ą")
        except OSError:
            pass


class AppTestUnicodeFilename:
    def setup_class(cls):
        ufilename = (unicode(udir.join('test_unicode_filename_')) +
                     '\u65e5\u672c.txt') # "Japan"
        try:
            f = file(ufilename, 'w')
        except UnicodeEncodeError:
            pytest.skip("encoding not good enough")
        f.write("test")
        f.close()
        cls.space = space
        cls.w_filename = space.wrap(ufilename)
        cls.w_posix = space.appexec([], GET_POSIX)

    def test_open(self):
        fd = self.posix.open(self.filename, self.posix.O_RDONLY)
        try:
            content = self.posix.read(fd, 50)
        finally:
            self.posix.close(fd)
        assert content == b"test"


class AppTestPep475Retry:
    spaceconfig = {'usemodules': USEMODULES}

    def setup_class(cls):
        if os.name != 'posix':
            skip("xxx tests are posix-only")
        if cls.runappdirect:
            skip("xxx does not work with -A")

        def fd_data_after_delay(space):
            g = os.popen("sleep 5 && echo hello", "r")
            cls._keepalive_g = g
            return space.wrap(g.fileno())

        cls.w_posix = space.appexec([], GET_POSIX)
        cls.w_fd_data_after_delay = cls.space.wrap(
            interp2app(fd_data_after_delay))

    def test_pep475_retry_read(self):
        import _signal as signal
        signalled = []

        def foo(*args):
            signalled.append("ALARM")

        signal.signal(signal.SIGALRM, foo)
        try:
            fd = self.fd_data_after_delay()
            signal.alarm(1)
            got = self.posix.read(fd, 100)
            self.posix.close(fd)
        finally:
            signal.signal(signal.SIGALRM, signal.SIG_DFL)

        assert signalled != []
        assert got.startswith(b'h')<|MERGE_RESOLUTION|>--- conflicted
+++ resolved
@@ -1630,77 +1630,10 @@
             assert isinstance(w, int)
             assert isinstance(h, int)
 
-<<<<<<< HEAD
     def test_scandir(self):
         retU = [x.name for x in self.posix.scandir(u'.')]
         retP = [x.name for x in self.posix.scandir(self.Path('.'))]
         assert retU == retP
-=======
-    if hasattr(rposix, 'sched_rr_get_interval'):
-        def test_sched_rr_get_interval(self):
-            posix= self.posix
-            try:
-                interval = posix.sched_rr_get_interval(0)
-            except OSError as e:
-                # This likely means that sched_rr_get_interval is only valid for
-                # processes with the SCHED_RR scheduler in effect.
-                if e.errno != errno.EINVAL:
-                    raise
-                self.skipTest("only works on SCHED_RR processes")
-            assert isinstance(interval, float)
-            # Reasonable constraints, I think.
-            assert 0 < interval < 1
-
-        def test_get_and_set_scheduler_and_param(self):
-            posix= self.posix
-            import sys
-            possible_schedulers = [sched for name, sched in posix.__dict__.items()
-                                   if name.startswith("SCHED_")]
-            mine = posix.sched_getscheduler(0)
-            assert mine in possible_schedulers
-            try:
-                parent = posix.sched_getscheduler(posix.getppid())
-            except OSError as e:
-                if e.errno != errno.EPERM:
-                    raise
-            else:
-                assert parent in possible_schedulers
-            with raises(OSError):
-                posix.sched_getscheduler(-1)
-            with raises(OSError):
-                posix.sched_getparam(-1)
-            param = posix.sched_getparam(0)
-            assert isinstance(param, posix.sched_param)
-            assert isinstance(param.sched_priority, int)
-            # POSIX states that calling sched_setparam() or sched_setscheduler() on
-            # a process with a scheduling policy other than SCHED_FIFO or SCHED_RR
-            # is implementation-defined: NetBSD and FreeBSD can return EINVAL.
-            if not sys.platform.startswith(('freebsd', 'netbsd')):
-                try:
-                    posix.sched_setscheduler(0, mine, param)
-                    posix.sched_setparam(0, param)
-                except OSError as e:
-                    if e.errno != errno.EPERM:
-                        raise
-                with raises(OSError):
-                    posix.sched_setparam(-1, param)
-            with raises(OSError):
-                posix.sched_setscheduler(-1, mine, param)
-            with raises(TypeError):
-                posix.sched_setscheduler(0, mine, None)
-            with raises(TypeError):
-                posix.sched_setparam(0,None)
-            # param = posix.sched_param(None)
-            with raises(TypeError):
-                posix.sched_setparam(0, None)
-            large = 214748364700
-            param = posix.sched_param(large)
-            with raises(OverflowError):
-                posix.sched_setparam(0, param)
-            param = posix.sched_param(-large)
-            with raises(OverflowError):
-                posix.sched_setparam(0, param)
-
     def test_execv_no_args(self):
         posix = self.posix
         with raises(ValueError):
@@ -1709,7 +1642,6 @@
         with raises(ValueError):
             posix.execve("notepad", [], {})
 
->>>>>>> 46b1affc
 
 @py.test.mark.skipif("sys.platform != 'win32'")
 class AppTestNt(object):
