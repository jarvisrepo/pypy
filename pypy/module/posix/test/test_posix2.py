--- conflicted
+++ resolved
@@ -381,9 +381,6 @@
         expected = b'caf%E9' if sys.platform == 'darwin' else b'caf\xe9'
         assert expected in result
 
-<<<<<<< HEAD
-    def test_listdir_memoryview_returns_bytes(self):
-=======
     def test_listdir_unicode(self):
         posix = self.posix
         result = posix.listdir(self.dir_unicode)
@@ -392,13 +389,25 @@
         raises(OSError, posix.listdir, self.dir_unicode + "NONEXISTENT")
 
     def test_listdir_memoryview_returns_unicode(self):
->>>>>>> 251746da
         import sys
+        # XXX unknown why CPython has this behaviour
+
+        # avoid importing stdlib os, copy fsencode instead
+        def fsencode(filename):
+            encoding = sys.getfilesystemencoding()
+            errors = sys.getfilesystemencodeerrors()
+            filename = posix.fspath(filename)  # Does type-checking of `filename`.
+            if isinstance(filename, str):
+                return filename.encode(encoding, errors)
+            else:
+                return filename
+
+
         bytes_dir = self.bytes_dir
         posix = self.posix
         result1 = posix.listdir(bytes_dir)              # -> list of bytes
-        result2 = posix.listdir(memoryview(bytes_dir))  # -> list of bytes
-        assert result2 == result1
+        result2 = posix.listdir(memoryview(bytes_dir))  # -> list of unicodes
+        assert [fsencode(x) for x in result2] == result1
 
     @py.test.mark.skipif("sys.platform == 'win32'")
     def test_fdlistdir(self):
