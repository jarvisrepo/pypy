--- conflicted
+++ resolved
@@ -29,25 +29,20 @@
     pdir.join('file2').write("test2")
     pdir.join('another_longer_file_name').write("test3")
     mod.pdir = pdir
-<<<<<<< HEAD
-    bytes_dir = udir.ensure('fi\xc5\x9fier.txt', dir=True)
+    if sys.platform == 'darwin':
+        # see issue https://bugs.python.org/issue31380
+        bytes_dir = udir.ensure('fixc5x9fier.txt', dir=True)
+        file_name = 'cafxe9'
+        surrogate_name = 'foo'
+    else:
+        bytes_dir = udir.ensure('fi\xc5\x9fier.txt', dir=True)
+        file_name = 'caf\xe9'
+        surrogate_name = 'foo\x80'
     bytes_dir.join('somefile').write('who cares?')
-    bytes_dir.join('caf\xe9').write('who knows?')
+    bytes_dir.join(file_name).write('who knows?')
     mod.bytes_dir = bytes_dir
     # an escaped surrogate
-    mod.esurrogate_dir = udir.ensure('foo\x80', dir=True)
-=======
-    if sys.platform == 'darwin':
-        # see issue https://bugs.python.org/issue31380
-        unicode_dir = udir.ensure('fixc5x9fier.txt', dir=True)
-        file_name = 'cafxe9'
-    else:
-        unicode_dir = udir.ensure('fi\xc5\x9fier.txt', dir=True)
-        file_name = 'caf\xe9'
-    unicode_dir.join('somefile').write('who cares?')
-    unicode_dir.join(file_name).write('who knows?')
-    mod.unicode_dir = unicode_dir
->>>>>>> 5ccd0043
+    mod.esurrogate_dir = udir.ensure(surrogate_name, dir=True)
 
     # in applevel tests, os.stat uses the CPython os.stat.
     # Be sure to return times with full precision
