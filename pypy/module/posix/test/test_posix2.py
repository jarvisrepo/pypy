# -*- coding: utf-8 -*-

import os
import py
import pytest
import sys
import signal

from rpython.tool.udir import udir
from pypy.tool.pytest.objspace import gettestobjspace
from pypy.interpreter.gateway import interp2app
from rpython.translator.c.test.test_extfunc import need_sparse_files
from rpython.rlib import rposix

USEMODULES = ['binascii', 'posix', 'signal', 'struct', 'time']
# py3k os.open uses subprocess, requiring the following per platform
if os.name != 'nt':
    USEMODULES += ['fcntl', 'select', '_posixsubprocess', '_socket']
else:
    USEMODULES += ['_rawffi', 'thread', '_cffi_backend']

def setup_module(mod):
    mod.space = gettestobjspace(usemodules=USEMODULES)
    mod.path = udir.join('posixtestfile.txt')
    mod.path.write("this is a test")
    mod.path2 = udir.join('test_posix2-')
    mod.path3 = udir.join('unlinktestfile.txt')
    mod.path3.write("delete me!")
    pdir = udir.ensure('posixtestdir', dir=True)
    pdir = udir.ensure('posixtestdir', dir=True)
    pdir.join('file1').write("test1")
    os.chmod(str(pdir.join('file1')), 0o600)
    pdir.join('file2').write("test2")
    pdir.join('another_longer_file_name').write("test3")
    mod.pdir = pdir
    if sys.platform == 'darwin':
        # see issue https://bugs.python.org/issue31380
        bytes_dir = udir.ensure('fixc5x9fier.txt', dir=True)
        file_name = 'cafxe9'
        surrogate_name = 'foo'
    else:
        bytes_dir = udir.ensure('fi\xc5\x9fier.txt', dir=True)
        file_name = 'caf\xe9'
        surrogate_name = 'foo\x80'
    bytes_dir.join('somefile').write('who cares?')
    bytes_dir.join(file_name).write('who knows?')
    mod.bytes_dir = bytes_dir
    # an escaped surrogate
    mod.esurrogate_dir = udir.ensure(surrogate_name, dir=True)

    try:
        mod.dir_unicode = udir.ensure(u'dir_extra', dir=True)
        mod.dir_unicode.join(u'ca\u2014f\xe9').write('test')
    except UnicodeEncodeError:    # fsencoding can't encode that, skip tests
        mod.dir_unicode = None

    # Initialize sys.filesystemencoding
    # space.call_method(space.getbuiltinmodule('sys'), 'getfilesystemencoding')


GET_POSIX = "(): import %s as m ; return m" % os.name


class AppTestPosix:
    spaceconfig = {'usemodules': USEMODULES}

    def setup_class(cls):
        space = cls.space
        cls.w_runappdirect = space.wrap(cls.runappdirect)
        cls.w_posix = space.appexec([], GET_POSIX)
        cls.w_path = space.wrap(str(path))
        cls.w_path2 = space.wrap(str(path2))
        cls.w_path3 = space.wrap(str(path3))
        cls.w_pdir = space.wrap(str(pdir))
        cls.w_bytes_dir = space.newbytes(str(bytes_dir))
        cls.w_esurrogate_dir = space.newbytes(str(esurrogate_dir))
        cls.w_dir_unicode = space.wrap(unicode(dir_unicode)
                                       if dir_unicode is not None else None)
        if hasattr(os, 'getuid'):
            cls.w_getuid = space.wrap(os.getuid())
            cls.w_geteuid = space.wrap(os.geteuid())
        if hasattr(os, 'getgid'):
            cls.w_getgid = space.wrap(os.getgid())
        if hasattr(os, 'getgroups'):
            cls.w_getgroups = space.newlist([space.wrap(e) for e in os.getgroups()])
        if hasattr(os, 'getpgid'):
            cls.w_getpgid = space.wrap(os.getpgid(os.getpid()))
        if hasattr(os, 'getsid'):
            cls.w_getsid0 = space.wrap(os.getsid(0))
        if hasattr(os, 'sysconf'):
            sysconf_name = os.sysconf_names.keys()[0]
            cls.w_sysconf_name = space.wrap(sysconf_name)
            cls.w_sysconf_value = space.wrap(os.sysconf_names[sysconf_name])
            cls.w_sysconf_result = space.wrap(os.sysconf(sysconf_name))
        if hasattr(os, 'confstr'):
            confstr_name = os.confstr_names.keys()[0]
            cls.w_confstr_name = space.wrap(confstr_name)
            cls.w_confstr_value = space.wrap(os.confstr_names[confstr_name])
            cls.w_confstr_result = space.wrap(os.confstr(confstr_name))
        cls.w_SIGABRT = space.wrap(signal.SIGABRT)
        cls.w_python = space.wrap(sys.executable)
        cls.w_platform = space.wrap(sys.platform)
        if hasattr(os, 'major'):
            cls.w_expected_major_12345 = space.wrap(os.major(12345))
            cls.w_expected_minor_12345 = space.wrap(os.minor(12345))
        cls.w_udir = space.wrap(str(udir))
        cls.w_env_path = space.wrap(os.environ['PATH'])
        cls.w_Path = space.appexec([], """():
            class Path:
                def __init__(self, _path):
                    self._path =_path
                def __fspath__(self):
                    return self._path
            return Path
            """)

    def setup_method(self, meth):
        if getattr(meth, 'need_sparse_files', False):
            if sys.maxsize < 2**32 and not self.runappdirect:
                # this fails because it uses ll2ctypes to call the posix
                # functions like 'open' and 'lseek', whereas a real compiled
                # C program would macro-define them to their longlong versions
                pytest.skip("emulation of files can't use "
                             "larger-than-long offsets")
            need_sparse_files()

    def test_posix_is_pypy_s(self):
        assert hasattr(self.posix, '_statfields')

    def test_some_posix_basic_operation(self):
        path = self.path
        posix = self.posix
        fd = posix.open(path, posix.O_RDONLY, 0o777)
        fd2 = posix.dup(fd)
        assert posix.get_inheritable(fd2) == False
        assert not posix.isatty(fd2)
        s = posix.read(fd, 1)
        assert s == b't'
        posix.lseek(fd, 5, 0)
        s = posix.read(fd, 1)
        assert s == b'i'
        st = posix.fstat(fd)
        assert st == posix.stat(fd)
        posix.close(fd2)
        posix.close(fd)

        import sys, stat
        assert st[0] == st.st_mode
        assert st[1] == st.st_ino
        assert st[2] == st.st_dev
        assert st[3] == st.st_nlink
        assert st[4] == st.st_uid
        assert st[5] == st.st_gid
        assert st[6] == st.st_size
        assert st[7] == int(st.st_atime)   # in complete corner cases, rounding
        assert st[8] == int(st.st_mtime)   # here could maybe get the wrong
        assert st[9] == int(st.st_ctime)   # integer...

        assert stat.S_IMODE(st.st_mode) & stat.S_IRUSR
        assert stat.S_IMODE(st.st_mode) & stat.S_IWUSR
        if not sys.platform.startswith('win'):
            assert not (stat.S_IMODE(st.st_mode) & stat.S_IXUSR)

        assert st.st_size == 14
        assert st.st_nlink == 1

        if sys.platform.startswith('linux'):
            assert isinstance(st.st_atime, float)
            assert isinstance(st.st_mtime, float)
            assert isinstance(st.st_ctime, float)
            assert hasattr(st, 'st_rdev')

        assert isinstance(st.st_atime_ns, int)
        assert abs(st.st_atime_ns - 1e9*st.st_atime) < 500
        assert abs(st.st_mtime_ns - 1e9*st.st_mtime) < 500
        assert abs(st.st_ctime_ns - 1e9*st.st_ctime) < 500

    def test_stat_float_times(self):
        path = self.path
        posix = self.posix
        import warnings
        with warnings.catch_warnings(record=True) as l:
            warnings.simplefilter('always')
            current = posix.stat_float_times()
            assert current is True
        assert "stat_float_times" in repr(l[0].message)
        try:
            posix.stat_float_times(True)
            st = posix.stat(path)
            assert isinstance(st.st_mtime, float)
            assert st[7] == int(st.st_atime)
            assert posix.stat_float_times(-1) is True

            posix.stat_float_times(False)
            st = posix.stat(path)
            assert isinstance(st.st_mtime, int)
            assert st[7] == st.st_atime
            assert posix.stat_float_times(-1) is False

        finally:
            posix.stat_float_times(current)


    def test_stat_result(self):
        st = self.posix.stat_result((0, 0, 0, 0, 0, 0, 0, 41, 42.1, 43))
        assert st.st_atime == 41
        assert st.st_mtime == 42.1
        assert st.st_ctime == 43
        assert repr(st).startswith('os.stat_result')

    def test_stat_lstat(self):
        import stat
        st = self.posix.stat(".")
        assert stat.S_ISDIR(st.st_mode)
        st = self.posix.stat(b".")
        assert stat.S_ISDIR(st.st_mode)
        st = self.posix.stat(bytearray(b"."))
        assert stat.S_ISDIR(st.st_mode)
        st = self.posix.lstat(".")
        assert stat.S_ISDIR(st.st_mode)

    def test_stat_exception(self):
        import sys
        import errno
        for fn in [self.posix.stat, self.posix.lstat]:
            with raises(OSError) as exc:
                fn("nonexistentdir/nonexistentfile")
            assert exc.value.errno == errno.ENOENT
            assert exc.value.filename == "nonexistentdir/nonexistentfile"

        with raises(TypeError) as excinfo:
            self.posix.stat(None)
        assert "should be string, bytes, os.PathLike or integer, not None" in str(excinfo.value)
        with raises(TypeError) as excinfo:
            self.posix.stat(2.)
        assert "should be string, bytes, os.PathLike or integer, not float" in str(excinfo.value)
        with raises(ValueError):
            self.posix.stat(-1)
        with raises(ValueError):
            self.posix.stat(b"abc\x00def")
        with raises(ValueError):
            self.posix.stat(u"abc\x00def")

    if hasattr(__import__(os.name), "statvfs"):
        def test_statvfs(self):
            st = self.posix.statvfs(".")
            assert isinstance(st, self.posix.statvfs_result)
            for field in [
                'f_bsize', 'f_frsize', 'f_blocks', 'f_bfree', 'f_bavail',
                'f_files', 'f_ffree', 'f_favail', 'f_flag', 'f_namemax',
            ]:
                assert hasattr(st, field)

    def test_open_exception(self):
        posix = self.posix
        try:
            posix.open('qowieuqwoeiu', 0, 0)
        except OSError as e:
            assert e.filename == 'qowieuqwoeiu'
        else:
            assert 0

    def test_filename_exception(self):
        for fname in ['unlink', 'remove',
                      'chdir', 'mkdir', 'rmdir',
                      'listdir', 'readlink',
                      'chroot']:
            if hasattr(self.posix, fname):
                func = getattr(self.posix, fname)
                try:
                    func('qowieuqw/oeiu')
                except OSError as e:
                    assert e.filename == 'qowieuqw/oeiu'
                else:
                    assert 0

    def test_chmod_exception(self):
        try:
            self.posix.chmod('qowieuqw/oeiu', 0)
        except OSError as e:
            assert e.filename == 'qowieuqw/oeiu'
        else:
            assert 0

    def test_chown_exception(self):
        if hasattr(self.posix, 'chown'):
            try:
                self.posix.chown('qowieuqw/oeiu', 0, 0)
            except OSError as e:
                assert e.filename == 'qowieuqw/oeiu'
            else:
                assert 0

    def test_utime_exception(self):
        for arg in [None, (0, 0)]:
            try:
                self.posix.utime('qowieuqw/oeiu', arg)
            except OSError as e:
                pass
            else:
                assert 0

    def test_functions_raise_error(self):
        import sys
        def ex(func, *args):
            try:
                func(*args)
            except OSError:
                pass
            else:
                raise AssertionError("%s(%s) did not raise" %(
                                     func.__name__,
                                     ", ".join([str(x) for x in args])))
        UNUSEDFD = 123123
        ex(self.posix.open, "qweqwe", 0, 0)
        ex(self.posix.lseek, UNUSEDFD, 123, 0)
        #apparently not posix-required: ex(self.posix.isatty, UNUSEDFD)
        ex(self.posix.read, UNUSEDFD, 123)
        ex(self.posix.write, UNUSEDFD, b"x")
        ex(self.posix.close, UNUSEDFD)
        #UMPF cpython raises IOError ex(self.posix.ftruncate, UNUSEDFD, 123)
        if sys.platform == 'win32' and self.runappdirect:
            # XXX kills the host interpreter untranslated
            ex(self.posix.fstat, UNUSEDFD)
            ex(self.posix.stat, "qweqwehello")
            # how can getcwd() raise?
            ex(self.posix.dup, UNUSEDFD)

    def test_getcwd(self):
        posix = self.posix
        import sys

        # avoid importing stdlib os, copy fsencode instead
        def fsencode(filename):
            encoding = sys.getfilesystemencoding()
            errors = sys.getfilesystemencodeerrors()
            filename = posix.fspath(filename)  # Does type-checking of `filename`.
            if isinstance(filename, str):
                return filename.encode(encoding, errors)
            else:
                return filename

        assert isinstance(posix.getcwd(), str)
        cwdb = posix.getcwdb()
        posix.chdir(self.esurrogate_dir)
        try:
            cwd = posix.getcwd()
            assert fsencode(cwd) == posix.getcwdb()
        finally:
            posix.chdir(cwdb)

    def test_getcwdb(self):
        assert isinstance(self.posix.getcwdb(), bytes)

    def test_listdir(self):
        pdir = self.pdir
        posix = self.posix
        result = posix.listdir(pdir)
        result.sort()
        assert result == ['another_longer_file_name',
                          'file1',
                          'file2']

    def test_listdir_default(self):
        import sys
        posix = self.posix
        if sys.platform == 'win32':
            defaults = ['.', '', None]
            assert posix.listdir(b'.') == posix.listdir(b'')
        else:
            defaults = ['.', None]
            for v in ['', b'']:
                with raises(FileNotFoundError):
                    posix.listdir(v)
        for v in defaults:
            assert posix.listdir() == posix.listdir(v)

    def test_listdir_bytes(self):
        import sys
        bytes_dir = self.bytes_dir
        posix = self.posix
        result = posix.listdir(bytes_dir)
        assert all(type(x) is bytes for x in result)
        assert b'somefile' in result
        expected = b'caf%E9' if sys.platform == 'darwin' else b'caf\xe9'
        assert expected in result

    def test_listdir_unicode(self):
        if self.dir_unicode is None:
            skip("couldn't encode unicode file name")
        posix = self.posix
        result = posix.listdir(self.dir_unicode)
        assert all(type(x) is str for x in result)
        assert u'ca\u2014f\xe9' in result
        raises(OSError, posix.listdir, self.dir_unicode + "NONEXISTENT")

    def test_listdir_memoryview_returns_unicode(self):
        import sys
        # XXX unknown why CPython has this behaviour

        # avoid importing stdlib os, copy fsencode instead
        def fsencode(filename):
            encoding = sys.getfilesystemencoding()
            errors = sys.getfilesystemencodeerrors()
            filename = posix.fspath(filename)  # Does type-checking of `filename`.
            if isinstance(filename, str):
                return filename.encode(encoding, errors)
            else:
                return filename


        bytes_dir = self.bytes_dir
        posix = self.posix
        result1 = posix.listdir(bytes_dir)              # -> list of bytes
        result2 = posix.listdir(memoryview(bytes_dir))  # -> list of unicodes
        assert [fsencode(x) for x in result2] == result1

    @py.test.mark.skipif("sys.platform == 'win32'")
    def test_fdlistdir(self):
        posix = self.posix
        dirfd = posix.open('.', posix.O_RDONLY)
        lst1 = posix.listdir(dirfd)   # does not close dirfd
        lst2 = posix.listdir('.')
        assert lst1 == lst2
        #
        lst3 = posix.listdir(dirfd)   # rewinddir() was used
        assert lst3 == lst1
        posix.close(dirfd)

    def test_undecodable_filename(self):
        import sys
        posix = self.posix
        try:
            'caf\xe9'.encode(sys.getfilesystemencoding(), 'surrogateescape')
        except UnicodeEncodeError:
            pass # probably ascii
        else:
            assert posix.access('caf\xe9', posix.R_OK) is False
        assert posix.access(b'caf\xe9', posix.R_OK) is False
        assert posix.access('caf\udcc0', posix.R_OK) is False
        assert posix.access(b'caf\xc3', posix.R_OK) is False

    def test_access(self):
        pdir = self.pdir + '/file1'
        posix = self.posix

        assert posix.access(pdir, posix.R_OK) is True
        assert posix.access(pdir, posix.W_OK) is True
        import sys
        if sys.platform != "win32":
            assert posix.access(pdir, posix.X_OK) is False

    def test_unlink(self):
        os = self.posix
        path = self.path3
        with open(path, 'wb'):
            pass
        os.unlink(path)

    def test_times(self):
        """
        posix.times() should return a posix.times_result object giving
        float-representations (seconds, effectively) of the four fields from
        the underlying struct tms and the return value.
        """
        result = self.posix.times()
        assert isinstance(self.posix.times(), self.posix.times_result)
        assert isinstance(self.posix.times(), tuple)
        assert len(result) == 5
        for value in result:
            assert isinstance(value, float)
        assert isinstance(result.user, float)
        assert isinstance(result.system, float)
        assert isinstance(result.children_user, float)
        assert isinstance(result.children_system, float)
        assert isinstance(result.elapsed, float)
    def test_strerror(self):
        assert isinstance(self.posix.strerror(0), str)
        assert isinstance(self.posix.strerror(1), str)

    if hasattr(__import__(os.name), "fork"):
        def test_fork(self):
            os = self.posix
            pid = os.fork()
            if pid == 0:   # child
                os._exit(4)
            pid1, status1 = os.waitpid(pid, 0)
            assert pid1 == pid
            assert os.WIFEXITED(status1)
            assert os.WEXITSTATUS(status1) == 4
        pass # <- please, inspect.getsource(), don't crash


    if hasattr(__import__(os.name), "openpty"):
        def test_openpty(self):
            os = self.posix
            master_fd, slave_fd = os.openpty()
            assert isinstance(master_fd, int)
            assert isinstance(slave_fd, int)
            os.write(slave_fd, b'x\n')
            data = os.read(master_fd, 100)
            assert data.startswith(b'x')
            os.close(master_fd)
            os.close(slave_fd)

        def test_openpty_non_inheritable(self):
            os = self.posix
            master_fd, slave_fd = os.openpty()
            assert os.get_inheritable(master_fd) == False
            assert os.get_inheritable(slave_fd) == False
            os.close(master_fd)
            os.close(slave_fd)

    if hasattr(__import__(os.name), "forkpty"):
        def test_forkpty(self):
            import sys
            if 'freebsd' in sys.platform:
                skip("hangs indifinitly on FreeBSD (also on CPython).")
            os = self.posix
            childpid, master_fd = os.forkpty()
            assert isinstance(childpid, int)
            assert isinstance(master_fd, int)
            if childpid == 0:
                data = os.read(0, 100)
                if data.startswith(b'abc'):
                    os._exit(42)
                else:
                    os._exit(43)
            os.write(master_fd, b'abc\n')
            _, status = os.waitpid(childpid, 0)
            assert status >> 8 == 42

    if hasattr(__import__(os.name), "execv"):
        def test_execv(self):
            os = self.posix
            if not hasattr(os, "fork"):
                skip("Need fork() to test execv()")
            pid = os.fork()
            if pid == 0:
                os.execv("/usr/bin/env", ["env", self.python, "-c",
                         ("fid = open('onefile', 'w'); "
                          "fid.write('1'); "
                          "fid.close()")])
            os.waitpid(pid, 0)
            assert open("onefile").read() == "1"
            os.unlink("onefile")

        def test_execv_raising(self):
            os = self.posix
            with raises(OSError):
                os.execv("saddsadsadsadsa", ["saddsadsasaddsa"])

        def test_execv_no_args(self):
            os = self.posix
            with raises(ValueError):
                os.execv("notepad", [])

        def test_execv_raising2(self):
            os = self.posix
            for n in 3, [3, "a"]:
                with raises(TypeError) as excinfo:
                    os.execv("xxx", n)

        def test_execv_unicode(self):
            os = self.posix
            import sys
            if not hasattr(os, "fork"):
                skip("Need fork() to test execv()")
            try:
                output = "caf\xe9 \u1234\n".encode(sys.getfilesystemencoding())
            except UnicodeEncodeError:
                skip("encoding not good enough")
            pid = os.fork()
            if pid == 0:
                os.execv("/bin/sh", ["sh", "-c",
                                     "echo caf\xe9 \u1234 > onefile"])
            os.waitpid(pid, 0)
            with open("onefile", "rb") as fid:
                assert fid.read() == output
            os.unlink("onefile")

        def test_execve(self):
            os = self.posix
            if not hasattr(os, "fork"):
                skip("Need fork() to test execve()")
            pid = os.fork()
            if pid == 0:
                os.execve("/usr/bin/env", ["env", self.python, "-c",
                          ("import os; fid = open('onefile', 'w'); "
                           "fid.write(os.environ['ddd']); "
                           "fid.close()")],
                          {'ddd':'xxx'})
            os.waitpid(pid, 0)
            assert open("onefile").read() == "xxx"
            os.unlink("onefile")

        def test_execve_unicode(self):
            os = self.posix
            import sys
            if not hasattr(os, "fork"):
                skip("Need fork() to test execve()")
            output = "caf\xe9 \u1234"
            t = ' abc\uDCFF'
            output += t
            try:
                output.encode(sys.getfilesystemencoding(), errors='surrogateescape')
            except UnicodeEncodeError:
                skip("encoding not good enough")
            pid = os.fork()
            if pid == 0:
                os.execve("/bin/sh", ["sh", "-c",
                                        "echo -n caf\xe9 \u1234 $t > onefile"],
                            {'ddd': 'xxx', 't': t})
            os.waitpid(pid, 0)
            with open("onefile", errors='surrogateescape') as fid:
                assert fid.read() == output
            os.unlink("onefile")
        pass # <- please, inspect.getsource(), don't crash

    if hasattr(__import__(os.name), "spawnv"):
        # spawnv is from stdlib's os, so this test is never run
        def test_spawnv(self):
            os = self.posix
            P_WAIT = 0
            import sys
<<<<<<< HEAD
            print(self.python)
            ret = os.spawnv(P_WAIT, self.python,
                            ['python', '-c', 'raise(SystemExit(42))'])
=======
            ret = os.spawnv(os.P_WAIT, self.python,
                            [self.python, '-c', 'raise(SystemExit(42))'])
>>>>>>> f5d939ee
            assert ret == 42

    if hasattr(__import__(os.name), "spawnve"):
        # spawnve is from stdlib's os, so this test is never run
        def test_spawnve(self):
            os = self.posix
<<<<<<< HEAD
            P_WAIT = 0
            env = {'PATH':self.env_path, 'FOOBAR': '42'}
            ret = os.spawnve(P_WAIT, self.python,
                             ['python', '-c',
=======
            env = {'PATH':os.environ['PATH'], 'FOOBAR': '42'}
            ret = os.spawnve(os.P_WAIT, self.python,
                             [self.python, '-c',
>>>>>>> f5d939ee
                              "raise(SystemExit(int(__import__('os').environ['FOOBAR'])))"],
                             env)
            assert ret == 42

    if hasattr(__import__(os.name), '_getfullpathname'):
        def test__getfullpathname(self):
            # nt specific
            posix = self.posix
            sysdrv = posix.environ.get("SystemDrive", "C:")
            # just see if it does anything
            path = sysdrv + 'hubber'
            assert '\\' in posix._getfullpathname(path)
            assert type(posix._getfullpathname(b'C:')) is bytes

    def test_utime(self):
        os = self.posix
        # XXX utimes & float support
        path = self.path2 + "test_utime.txt"
        fh = open(path, "wb")
        fh.write(b"x")
        fh.close()
        from time import time, sleep
        t0 = time()
        sleep(1.1)
        os.utime(path, None)
        assert os.stat(path).st_atime > t0
        os.utime(path, (int(t0), int(t0)))
        assert int(os.stat(path).st_atime) == int(t0)
        t1 = time()
        os.utime(path, (int(t1), int(t1)))
        assert int(os.stat(path).st_atime) == int(t1)

    def test_utime_raises(self):
        os = self.posix
        import errno
        with raises(TypeError):
            os.utime('xxx', 3)
        with raises(OSError) as exc:
            os.utime('somefilewhichihopewouldneverappearhere', None)
        assert exc.value.errno == errno.ENOENT

    for name in rposix.WAIT_MACROS:
        if hasattr(os, name):
            values = [0, 1, 127, 128, 255]
            code = py.code.Source("""
            def test_wstar(self):
                os = self.posix
                %s
            """ % "\n    ".join(["assert os.%s(%d) == %d" % (name, value,
                             getattr(os, name)(value)) for value in values]))
            d = {}
            exec code.compile() in d
            locals()['test_' + name] = d['test_wstar']

    if hasattr(os, 'WIFSIGNALED'):
        def test_wifsignaled(self):
            os = self.posix
            assert os.WIFSIGNALED(0) == False
            assert os.WIFSIGNALED(1) == True

    if hasattr(os, 'uname'):
        def test_os_uname(self):
            os = self.posix
            res = os.uname()
            assert len(res) == 5
            for i in res:
                assert isinstance(i, str)
            assert isinstance(res, tuple)
            assert res == (res.sysname, res.nodename,
                           res.release, res.version, res.machine)

    if hasattr(os, 'getuid'):
        def test_os_getuid(self):
            os = self.posix
            assert os.getuid() == self.getuid
            assert os.geteuid() == self.geteuid

    if hasattr(os, 'setuid'):
        @py.test.mark.skipif("sys.version_info < (2, 7, 4)")
        def test_os_setuid_error(self):
            os = self.posix
            with raises(OverflowError):
                os.setuid(-2)
            with raises(OverflowError):
                os.setuid(2**32)
            with raises(OSError):
                os.setuid(-1)

    if hasattr(os, 'getgid'):
        def test_os_getgid(self):
            os = self.posix
            assert os.getgid() == self.getgid

    if hasattr(os, 'getgroups'):
        def test_os_getgroups(self):
            os = self.posix
            assert os.getgroups() == self.getgroups

    if hasattr(os, 'setgroups'):
        def test_os_setgroups(self):
            os = self.posix
            with raises(TypeError):
                os.setgroups([2, 5, "hello"])
            try:
                os.setgroups(os.getgroups())
            except OSError:
                pass

    if hasattr(os, 'initgroups'):
        def test_os_initgroups(self):
            os = self.posix
            with raises(OSError):
                os.initgroups("crW2hTQC", 100)

    if hasattr(os, 'tcgetpgrp'):
        def test_os_tcgetpgrp(self):
            os = self.posix
            with raises(OSError):
                os.tcgetpgrp(9999)

    if hasattr(os, 'tcsetpgrp'):
        def test_os_tcsetpgrp(self):
            os = self.posix
            with raises(OSError):
                os.tcsetpgrp(9999, 1)

    if hasattr(os, 'getpgid'):
        def test_os_getpgid(self):
            os = self.posix
            assert os.getpgid(os.getpid()) == self.getpgid
            with raises(OSError):
                os.getpgid(1234567)

    if hasattr(os, 'setgid'):
        @pytest.mark.skipif("sys.version_info < (2, 7, 4)")
        def test_os_setgid_error(self):
            os = self.posix
            with raises(OverflowError):
                os.setgid(-2)
            with raises(OverflowError):
                os.setgid(2**32)
            with raises(OSError):
                os.setgid(-1)
            with raises(OSError):
                os.setgid(2**32-1)

    if hasattr(os, 'getsid'):
        def test_os_getsid(self):
            os = self.posix
            assert os.getsid(0) == self.getsid0
            with raises(OSError):
                os.getsid(-100000)

    if hasattr(os, 'getresuid'):
        def test_os_getresuid(self):
            os = self.posix
            res = os.getresuid()
            assert len(res) == 3

    if hasattr(os, 'getresgid'):
        def test_os_getresgid(self):
            os = self.posix
            res = os.getresgid()
            assert len(res) == 3

    if hasattr(os, 'setresuid'):
        def test_os_setresuid(self):
            os = self.posix
            a, b, c = os.getresuid()
            os.setresuid(a, b, c)

    if hasattr(os, 'setresgid'):
        def test_os_setresgid(self):
            os = self.posix
            a, b, c = os.getresgid()
            os.setresgid(a, b, c)

    if hasattr(os, 'sysconf'):
        def test_os_sysconf(self):
            os = self.posix
            assert os.sysconf(self.sysconf_value) == self.sysconf_result
            assert os.sysconf(self.sysconf_name) == self.sysconf_result
            assert os.sysconf_names[self.sysconf_name] == self.sysconf_value

        def test_os_sysconf_error(self):
            os = self.posix
            with raises(ValueError):
                os.sysconf("!@#$%!#$!@#")

    if hasattr(os, 'fpathconf'):
        def test_os_fpathconf(self):
            os = self.posix
            assert os.fpathconf(1, "PC_PIPE_BUF") >= 128
            with raises(OSError):
                os.fpathconf(-1, "PC_PIPE_BUF")
            with raises(ValueError):
                os.fpathconf(1, "##")

    if hasattr(os, 'pathconf'):
        def test_os_pathconf(self):
            os = self.posix
            assert os.pathconf("/tmp", "PC_NAME_MAX") >= 31
            # Linux: the following gets 'No such file or directory'
            with raises(OSError):
                os.pathconf("", "PC_PIPE_BUF")
            with raises(ValueError):
                os.pathconf("/tmp", "##")

    if hasattr(os, 'confstr'):
        def test_os_confstr(self):
            os = self.posix
            assert os.confstr(self.confstr_value) == self.confstr_result
            assert os.confstr(self.confstr_name) == self.confstr_result
            assert os.confstr_names[self.confstr_name] == self.confstr_value

        def test_os_confstr_error(self):
            os = self.posix
            with raises(ValueError):
                os.confstr("!@#$%!#$!@#")

    if hasattr(os, 'wait'):
        def test_os_wait(self):
            os = self.posix
            exit_status = 0x33

            if not hasattr(os, "fork"):
                skip("Need fork() to test wait()")
            if hasattr(os, "waitpid") and hasattr(os, "WNOHANG"):
                try:
                    while os.waitpid(-1, os.WNOHANG)[0]:
                        pass
                except OSError:  # until we get "No child processes", hopefully
                    pass
            child = os.fork()
            if child == 0: # in child
                os._exit(exit_status)
            else:
                pid, status = os.wait()
                assert child == pid
                assert os.WIFEXITED(status)
                assert os.WEXITSTATUS(status) == exit_status

    if hasattr(os, 'getloadavg'):
        def test_os_getloadavg(self):
            os = self.posix
            l0, l1, l2 = os.getloadavg()
            assert type(l0) is float and l0 >= 0.0
            assert type(l1) is float and l0 >= 0.0
            assert type(l2) is float and l0 >= 0.0

    if hasattr(os, 'major'):
        def test_major_minor(self):
            os = self.posix
            assert os.major(12345) == self.expected_major_12345
            assert os.minor(12345) == self.expected_minor_12345
            assert os.makedev(self.expected_major_12345,
                              self.expected_minor_12345) == 12345
            with raises((ValueError, OverflowError)):
                os.major(-1)

    if hasattr(os, 'fsync'):
        def test_fsync(self):
            os = self.posix
            f = open(self.path2, "w")
            try:
                fd = f.fileno()
                os.fsync(fd)
                os.fsync(f)     # <- should also work with a file, or anything
            finally:            #    with a fileno() method
                f.close()
            try:
                # May not raise anything with a buggy libc (or eatmydata)
                os.fsync(fd)
            except OSError:
                pass
            with raises(ValueError):
                os.fsync(-1)

    if hasattr(os, 'fdatasync'):
        def test_fdatasync(self):
            os = self.posix
            f = open(self.path2, "w")
            try:
                fd = f.fileno()
                os.fdatasync(fd)
            finally:
                f.close()
            try:
                # May not raise anything with a buggy libc (or eatmydata)
                os.fdatasync(fd)
            except OSError:
                pass
            with raises(ValueError):
                os.fdatasync(-1)

    if hasattr(os, 'fchdir'):
        def test_fchdir(self):
            os = self.posix
            localdir = os.getcwd()
            os.mkdir(self.path2 + 'fchdir')
            for func in [os.fchdir, os.chdir]:
                fd = os.open(self.path2 + 'fchdir', os.O_RDONLY)
                try:
                    func(fd)
                    mypath = os.getcwd()
                finally:
                    os.close(fd)
                    os.chdir(localdir)
                assert mypath.endswith('test_posix2-fchdir')
                with raises(OSError):
                    func(fd)
            with raises(ValueError):
                os.fchdir(-1)

    if hasattr(rposix, 'pread'):
        def test_os_pread(self):
            os = self.posix
            fd = os.open(self.path2 + 'test_os_pread', os.O_RDWR | os.O_CREAT)
            try:
                os.write(fd, b'test')
                os.lseek(fd, 0, 0)
                assert os.pread(fd, 2, 1) == b'es'
                assert os.read(fd, 2) == b'te'
            finally:
                os.close(fd)

    if hasattr(rposix, 'pwrite'):
        def test_os_pwrite(self):
            os = self.posix
            fd = os.open(self.path2 + 'test_os_pwrite', os.O_RDWR | os.O_CREAT)
            try:
                os.write(fd, b'test')
                os.lseek(fd, 0, 0)
                os.pwrite(fd, b'xx', 1)
                assert os.read(fd, 4) == b'txxt'
            finally:
                os.close(fd)

    if hasattr(rposix, 'posix_fadvise'):
        def test_os_posix_fadvise(self):
            posix = self.posix
            fd = posix.open(self.path2 + 'test_os_posix_fadvise', posix.O_CREAT | posix.O_RDWR)
            try:
                posix.write(fd, b"foobar")
                assert posix.posix_fadvise(fd, 0, 1, posix.POSIX_FADV_WILLNEED) is None
                assert posix.posix_fadvise(fd, 1, 1, posix.POSIX_FADV_NORMAL) is None
                assert posix.posix_fadvise(fd, 2, 1, posix.POSIX_FADV_SEQUENTIAL) is None
                assert posix.posix_fadvise(fd, 3, 1, posix.POSIX_FADV_RANDOM) is None
                assert posix.posix_fadvise(fd, 4, 1, posix.POSIX_FADV_NOREUSE) is None
                assert posix.posix_fadvise(fd, 5, 1, posix.POSIX_FADV_DONTNEED) is None
                # Does not raise untranslated on a 32-bit chroot/docker
                if self.runappdirect:
                    raises(OSError, posix.posix_fadvise, fd, 6, 1, 1234567)
            finally:
                posix.close(fd)

    if hasattr(rposix, 'posix_fallocate'):
        def test_os_posix_posix_fallocate(self):
            os = self.posix
            import errno
            fd = os.open(self.path2 + 'test_os_posix_fallocate', os.O_WRONLY | os.O_CREAT)
            try:
                ret = os.posix_fallocate(fd, 0, 10)
                if ret == errno.EINVAL and not self.runappdirect:
                    # Does not work untranslated on a 32-bit chroot/docker
                    pass
                else:
                    assert ret == 0
            except OSError as inst:
                """ ZFS seems not to support fallocate.
                so skipping solaris-based since it is likely to come with ZFS
                """
                if inst.errno != errno.EINVAL or not sys.platform.startswith("sunos"):
                    raise
            finally:
                os.close(fd)


    def test_largefile(self):
        os = self.posix
        fd = os.open(self.path2 + 'test_largefile',
                     os.O_RDWR | os.O_CREAT, 0o666)
        os.ftruncate(fd, 10000000000)
        res = os.lseek(fd, 9900000000, 0)
        assert res == 9900000000
        res = os.lseek(fd, -5000000000, 1)
        assert res == 4900000000
        res = os.lseek(fd, -5200000000, 2)
        assert res == 4800000000
        os.close(fd)

        st = os.stat(self.path2 + 'test_largefile')
        assert st.st_size == 10000000000
    test_largefile.need_sparse_files = True

    if hasattr(rposix, 'getpriority'):
        def test_os_set_get_priority(self):
            posix = os = self.posix
            childpid = os.fork()
            if childpid == 0:
                # in the child (avoids changing the priority of the parent
                # process)
                orig_priority = posix.getpriority(posix.PRIO_PROCESS,
                                                  os.getpid())
                orig_grp_priority = posix.getpriority(posix.PRIO_PGRP,
                                                      os.getpgrp())
                posix.setpriority(posix.PRIO_PROCESS, os.getpid(),
                                  orig_priority + 1)
                new_priority = posix.getpriority(posix.PRIO_PROCESS,
                                                 os.getpid())
                assert new_priority == orig_priority + 1
                assert posix.getpriority(posix.PRIO_PGRP, os.getpgrp()) == (
                    orig_grp_priority)
                os._exit(0)    # ok
            #
            pid1, status1 = os.waitpid(childpid, 0)
            assert pid1 == childpid
            assert os.WIFEXITED(status1)
            assert os.WEXITSTATUS(status1) == 0   # else, test failure

    if hasattr(rposix, 'sched_get_priority_max'):
        def test_os_sched_get_priority_max(self):
            import sys
            posix = self.posix
            assert posix.sched_get_priority_max(posix.SCHED_FIFO) != -1
            assert posix.sched_get_priority_max(posix.SCHED_RR) != -1
            assert posix.sched_get_priority_max(posix.SCHED_OTHER) != -1
            if getattr(posix, 'SCHED_BATCH', None):
                assert posix.sched_get_priority_max(posix.SCHED_BATCH) != -1

    if hasattr(rposix, 'sched_get_priority_min'):
        def test_os_sched_get_priority_min(self):
            import sys
            posix = self.posix
            assert posix.sched_get_priority_min(posix.SCHED_FIFO) != -1
            assert posix.sched_get_priority_min(posix.SCHED_RR) != -1
            assert posix.sched_get_priority_min(posix.SCHED_OTHER) != -1
            if getattr(posix, 'SCHED_BATCH', None):
                assert posix.sched_get_priority_min(posix.SCHED_BATCH) != -1

    if hasattr(rposix, 'sched_get_priority_min'):
        def test_os_sched_priority_max_greater_than_min(self):
            posix = self.posix
            policy = posix.SCHED_RR
            low = posix.sched_get_priority_min(policy)
            high = posix.sched_get_priority_max(policy)
            assert isinstance(low, int) == True
            assert isinstance(high, int) == True
            assert  high > low

    if hasattr(rposix, 'sched_yield'):
        def test_sched_yield(self):
            os = self.posix
            #Always suceeds on Linux
            os.sched_yield()

    def test_write_buffer(self):
        os = self.posix
        fd = os.open(self.path2 + 'test_write_buffer',
                     os.O_RDWR | os.O_CREAT, 0o666)
        def writeall(s):
            while s:
                count = os.write(fd, s)
                assert count > 0
                s = s[count:]
        writeall(b'hello, ')
        writeall(memoryview(b'world!\n'))
        res = os.lseek(fd, 0, 0)
        assert res == 0
        data = b''
        while True:
            s = os.read(fd, 100)
            if not s:
                break
            data += s
        assert data == b'hello, world!\n'
        os.close(fd)

    def test_write_unicode(self):
        os = self.posix
        fd = os.open(self.path2 + 'test_write_unicode',
                     os.O_RDWR | os.O_CREAT, 0o666)
        with raises(TypeError):
            os.write(fd, 'X')
        os.close(fd)

    if hasattr(__import__(os.name), "fork"):
        def test_abort(self):
            os = self.posix
            pid = os.fork()
            if pid == 0:
                os.abort()
            pid1, status1 = os.waitpid(pid, 0)
            assert pid1 == pid
            assert os.WIFSIGNALED(status1)
            assert os.WTERMSIG(status1) == self.SIGABRT
        pass # <- please, inspect.getsource(), don't crash

    def test_closerange(self):
        os = self.posix
        if not hasattr(os, 'closerange'):
            skip("missing os.closerange()")
        fds = [os.open(self.path + str(i), os.O_CREAT|os.O_WRONLY, 0o777)
               for i in range(15)]
        fds.sort()
        start = fds.pop()
        stop = start + 1
        while len(fds) > 3 and fds[-1] == start - 1:
            start = fds.pop()
        os.closerange(start, stop)
        for fd in fds:
            os.close(fd)     # should not have been closed
        if self.platform == 'win32' and self.runappdirect:
            # XXX kills the host interpreter untranslated
            for fd in range(start, stop):
                with raises(OSError):
                    os.fstat(fd)   # should have been closed

    if hasattr(os, 'chown'):
        def test_chown(self):
            my_path = self.path2 + 'test_chown'
            os = self.posix
            with raises(OSError):
                os.chown(my_path, os.getuid(), os.getgid())
            open(my_path, 'w').close()
            os.chown(my_path, os.getuid(), os.getgid())

    if hasattr(os, 'lchown'):
        def test_lchown(self):
            my_path = self.path2 + 'test_lchown'
            os = self.posix
            with raises(OSError):
                os.lchown(my_path, os.getuid(), os.getgid())
            os.symlink('foobar', my_path)
            os.lchown(my_path, os.getuid(), os.getgid())

    if hasattr(os, 'fchown'):
        def test_fchown(self):
            my_path = self.path2 + 'test_fchown'
            os = self.posix
            f = open(my_path, "w")
            os.fchown(f.fileno(), os.getuid(), os.getgid())
            f.close()

    if hasattr(os, 'chmod'):
        def test_chmod(self):
            import sys
            my_path = self.path2 + 'test_chmod'
            os = self.posix
            with raises(OSError):
                os.chmod(my_path, 0o600)
            open(my_path, "w").close()
            if sys.platform == 'win32':
                os.chmod(my_path, 0o400)
                assert (os.stat(my_path).st_mode & 0o600) == 0o400
                os.chmod(self.path, 0o700)
            else:
                os.chmod(my_path, 0o200)
                assert (os.stat(my_path).st_mode & 0o777) == 0o200
                os.chmod(self.path, 0o700)

    if hasattr(os, 'fchmod'):
        def test_fchmod(self):
            my_path = self.path2 + 'test_fchmod'
            os = self.posix
            f = open(my_path, "w")
            os.fchmod(f.fileno(), 0o200)
            assert (os.fstat(f.fileno()).st_mode & 0o777) == 0o200
            f.close()
            assert (os.stat(my_path).st_mode & 0o777) == 0o200

    if hasattr(os, 'mkfifo'):
        def test_mkfifo(self):
            os = self.posix
            os.mkfifo(self.path2 + 'test_mkfifo', 0o666)
            st = os.lstat(self.path2 + 'test_mkfifo')
            import stat
            assert stat.S_ISFIFO(st.st_mode)

    if hasattr(os, 'mknod'):
        def test_mknod(self):
            import stat
            os = self.posix
            # os.mknod() may require root priviledges to work at all
            try:
                # not very useful: os.mknod() without specifying 'mode'
                os.mknod(self.path2 + 'test_mknod-1')
            except OSError as e:
                skip("os.mknod(): got %r" % (e,))
            st = os.lstat(self.path2 + 'test_mknod-1')
            assert stat.S_ISREG(st.st_mode)
            # os.mknod() with S_IFIFO
            os.mknod(self.path2 + 'test_mknod-2', 0o600 | stat.S_IFIFO)
            st = os.lstat(self.path2 + 'test_mknod-2')
            assert stat.S_ISFIFO(st.st_mode)

        def test_mknod_with_ifchr(self):
            # os.mknod() with S_IFCHR
            # -- usually requires root priviledges --
            os = self.posix
            if hasattr(os.lstat('.'), 'st_rdev'):
                import stat
                try:
                    os.mknod(self.path2 + 'test_mknod-3', 0o600 | stat.S_IFCHR,
                             0x105)
                except OSError as e:
                    skip("os.mknod() with S_IFCHR: got %r" % (e,))
                else:
                    st = os.lstat(self.path2 + 'test_mknod-3')
                    assert stat.S_ISCHR(st.st_mode)
                    assert st.st_rdev == 0x105

    if hasattr(os, 'nice') and hasattr(os, 'fork') and hasattr(os, 'waitpid'):
        def test_nice(self):
            os = self.posix
            myprio = os.nice(0)
            #
            pid = os.fork()
            if pid == 0:    # in the child
                res = os.nice(3)
                os._exit(res)
            #
            pid1, status1 = os.waitpid(pid, 0)
            assert pid1 == pid
            assert os.WIFEXITED(status1)
            expected = min(myprio + 3, 19)
            assert os.WEXITSTATUS(status1) == expected

    if sys.platform != 'win32':
        def test_symlink(self):
            posix = self.posix
            bytes_dir = self.bytes_dir
            if bytes_dir is None:
<<<<<<< HEAD
                skip("encoding not good enough")
            dest = bytes_dir + b"/file.txt"
            posix.symlink(bytes_dir + b"/somefile", dest)
            try:
                with open(dest) as f:
                    data = f.read()
                    assert data == "who cares?"
            finally:
                posix.unlink(dest)
            posix.symlink(memoryview(bytes_dir + b"/somefile"), dest)
            try:
                with open(dest) as f:
                    data = f.read()
                    assert data == "who cares?"
            finally:
                posix.unlink(dest)

        # XXX skip test if dir_fd is unsupported
        def test_symlink_fd(self):
            posix = self.posix
            bytes_dir = self.bytes_dir
            f = posix.open(bytes_dir, posix.O_RDONLY)
            try:
                posix.symlink('somefile', 'somelink', dir_fd=f)
                assert (posix.readlink(bytes_dir + '/somelink'.encode()) ==
                        'somefile'.encode())
            finally:
                posix.close(f)
                posix.unlink(bytes_dir + '/somelink'.encode())

        def test_symlink_fspath(self):
            posix = self.posix
            bytes_dir = self.bytes_dir
            if bytes_dir is None:
                skip("encoding not good enough")
=======
                skip("encoding not good enough")
            dest = bytes_dir + b"/file.txt"
            posix.symlink(bytes_dir + b"/somefile", dest)
            try:
                with open(dest) as f:
                    data = f.read()
                    assert data == "who cares?"
            finally:
                posix.unlink(dest)
            posix.symlink(memoryview(bytes_dir + b"/somefile"), dest)
            try:
                with open(dest) as f:
                    data = f.read()
                    assert data == "who cares?"
            finally:
                posix.unlink(dest)

        # XXX skip test if dir_fd is unsupported
        def test_symlink_fd(self):
            posix = self.posix
            bytes_dir = self.bytes_dir
            f = posix.open(bytes_dir, posix.O_RDONLY)
            try:
                posix.symlink('somefile', 'somelink', dir_fd=f)
                assert (posix.readlink(bytes_dir + '/somelink'.encode()) ==
                        'somefile'.encode())
            finally:
                posix.close(f)
                posix.unlink(bytes_dir + '/somelink'.encode())

        def test_symlink_fspath(self):
            posix = self.posix
            bytes_dir = self.bytes_dir
            if bytes_dir is None:
                skip("encoding not good enough")
>>>>>>> f5d939ee
            dest = self.Path(bytes_dir + b"/file.txt")
            posix.symlink(self.Path(bytes_dir + b"/somefile"), dest)
            try:
                with open(dest) as f:
                    data = f.read()
                    assert data == "who cares?"
            finally:
                posix.unlink(dest)

        def test_readlink(self):
            os = self.posix
            pdir = self.pdir
            src = pdir + "/somefile"
            dest = pdir + "/file.txt"
            os.symlink(dest, src)
            try:
                assert os.readlink(src) == dest
                assert os.readlink(src.encode()) == dest.encode()
                assert os.readlink(self.Path(src)) == dest
                assert os.readlink(self.Path(src.encode())) == dest.encode()
            finally:
                os.unlink(src)

    else:
        def test_symlink(self):
            posix = self.posix
            with raises(NotImplementedError):
                posix.symlink('a', 'b')

    if hasattr(os, 'ftruncate'):
        def test_truncate(self):
            posix = self.posix
            dest = self.path2

            def mkfile(dest, size=4):
                with open(dest, 'wb') as f:
                    f.write(b'd' * size)

            # Check invalid inputs
            mkfile(dest)
            with raises(OSError):
                posix.truncate(dest, -1)
            with open(dest, 'rb') as f:  # f is read-only so cannot be truncated
                with raises(OSError):
                    posix.truncate(f.fileno(), 1)
            with raises(TypeError):
                posix.truncate(dest, None)
            with raises(TypeError):
                posix.truncate(None, None)

            # Truncate via file descriptor
            mkfile(dest)
            with open(dest, 'wb') as f:
                posix.truncate(f.fileno(), 1)
            assert 1 == posix.stat(dest).st_size

            # Truncate via filename
            mkfile(dest)
            posix.truncate(dest, 1)
            assert 1 == posix.stat(dest).st_size

            # File does not exist
            with raises(OSError) as e:
                posix.truncate(dest + '-DOESNT-EXIST', 0)
            assert e.value.filename == dest + '-DOESNT-EXIST'

    try:
        os.getlogin()
    except (AttributeError, OSError):
        pass
    else:
        def test_getlogin(self):
            assert isinstance(self.posix.getlogin(), str)
            # How else could we test that getlogin is properly
            # working?

    def test_has_kill(self):
        os = self.posix
        assert hasattr(os, 'kill')

    def test_pipe_flush(self):
        import io
        ffd, gfd = self.posix.pipe()
        f = io.open(ffd, 'r')
        g = io.open(gfd, 'w')
        g.write('he')
        g.flush()
        x = f.read(1)
        assert x == 'h'
        f.flush()
        x = f.read(1)
        assert x == 'e'

    def test_pipe_inheritable(self):
        fd1, fd2 = self.posix.pipe()
        assert self.posix.get_inheritable(fd1) == False
        assert self.posix.get_inheritable(fd2) == False
        self.posix.close(fd1)
        self.posix.close(fd2)

    def test_pipe2(self):
        if not hasattr(self.posix, 'pipe2'):
            skip("no pipe2")
        fd1, fd2 = self.posix.pipe2(0)
        assert self.posix.get_inheritable(fd1) == True
        assert self.posix.get_inheritable(fd2) == True
        self.posix.close(fd1)
        self.posix.close(fd2)

    def test_O_CLOEXEC(self):
        if not hasattr(self.posix, 'pipe2'):
            skip("no pipe2")
        if not hasattr(self.posix, 'O_CLOEXEC'):
            skip("no O_CLOEXEC")
        fd1, fd2 = self.posix.pipe2(self.posix.O_CLOEXEC)
        assert self.posix.get_inheritable(fd1) == False
        assert self.posix.get_inheritable(fd2) == False
        self.posix.close(fd1)
        self.posix.close(fd2)

    def test_dup2_inheritable(self):
        fd1, fd2 = self.posix.pipe()
        assert self.posix.get_inheritable(fd2) == False
        self.posix.dup2(fd1, fd2)
        assert self.posix.get_inheritable(fd2) == True
        self.posix.dup2(fd1, fd2, False)
        assert self.posix.get_inheritable(fd2) == False
        self.posix.dup2(fd1, fd2, True)
        assert self.posix.get_inheritable(fd2) == True
        self.posix.close(fd1)
        self.posix.close(fd2)

    def test_open_inheritable(self):
        os = self.posix
        fd = os.open(self.path2 + 'test_open_inheritable',
                     os.O_RDWR | os.O_CREAT, 0o666)
        assert os.get_inheritable(fd) == False
        os.close(fd)

    if sys.platform != 'win32':
        def test_sync(self):
            self.posix.sync()   # does not raise

        def test_blocking(self):
            posix = self.posix
            fd = posix.open(self.path, posix.O_RDONLY)
            assert posix.get_blocking(fd) is True
            posix.set_blocking(fd, False)
            assert posix.get_blocking(fd) is False
            posix.set_blocking(fd, True)
            assert posix.get_blocking(fd) is True
            posix.close(fd)

        def test_blocking_error(self):
            posix = self.posix
            with raises(OSError):
                posix.get_blocking(1234567)
            with raises(OSError):
                posix.set_blocking(1234567, True)

        def test_sendfile(self):
            import _socket, posix
            s1, s2 = _socket.socketpair()
            fd = posix.open(self.path, posix.O_RDONLY)
            res = posix.sendfile(s1.fileno(), fd, 3, 5)
            assert res == 5
            assert posix.lseek(fd, 0, 1) == 0
            data = s2.recv(10)
            expected = b'this is a test'[3:8]
            assert data == expected
            posix.close(fd)
            s2.close()
            s1.close()

        def test_filename_can_be_a_buffer(self):
            import posix, sys
            fsencoding = sys.getfilesystemencoding()
            pdir = (self.pdir + '/file1').encode(fsencoding)
            fd = posix.open(pdir, posix.O_RDONLY)
            posix.close(fd)
            fd = posix.open(memoryview(pdir), posix.O_RDONLY)
            posix.close(fd)

        def test_getgrouplist(self):
            import posix, getpass
            gid = posix.getgid()
            user = getpass.getuser()
            groups = posix.getgrouplist(user, gid)
            assert gid in groups

    if sys.platform.startswith('linux'):
        def test_sendfile_no_offset(self):
            import _socket, posix
            s1, s2 = _socket.socketpair()
            fd = posix.open(self.path, posix.O_RDONLY)
            posix.lseek(fd, 3, 0)
            res = posix.sendfile(s1.fileno(), fd, None, 5)
            assert res == 5
            assert posix.lseek(fd, 0, 1) == 8
            data = s2.recv(10)
            expected = b'this is a test'[3:8]
            assert data == expected
            posix.close(fd)
            s2.close()
            s1.close()

        def test_os_lockf(self):
            posix = os = self.posix
            fd = os.open(self.path2 + 'test_os_lockf', os.O_WRONLY | os.O_CREAT)
            try:
                os.write(fd, b'test')
                os.lseek(fd, 0, 0)
                posix.lockf(fd, posix.F_LOCK, 4)
                posix.lockf(fd, posix.F_ULOCK, 4)
            finally:
                os.close(fd)

    def test_urandom(self):
        os = self.posix
        s = os.urandom(5)
        assert isinstance(s, bytes)
        assert len(s) == 5
        for x in range(50):
            if s != os.urandom(5):
                break
        else:
            assert False, "urandom() always returns the same string"
            # Or very unlucky

    if hasattr(os, 'startfile'):
        def test_startfile(self):
            if not self.runappdirect:
                skip("should not try to import cffi at app-level")
            startfile = self.posix.startfile
            for t1 in [str, unicode]:
                for t2 in [str, unicode]:
                    with raises(WindowsError) as e:
                        startfile(t1("\\"), t2("close"))
                    assert e.value.args[0] == 1155
                    assert e.value.args[1] == (
                        "No application is associated with the "
                        "specified file for this operation")
                    if len(e.value.args) > 2:
                        assert e.value.args[2] == t1("\\")
            #
            with raises(WindowsError) as e:
                startfile("\\foo\\bar\\baz")
            assert e.value.args[0] == 2
            assert e.value.args[1] == (
                "The system cannot find the file specified")
            if len(e.value.args) > 2:
                assert e.value.args[2] == "\\foo\\bar\\baz"

    @pytest.mark.skipif("sys.platform != 'win32'")
    def test_rename(self):
        os = self.posix
        fname = self.path2 + 'rename.txt'
        with open(fname, "w") as f:
            f.write("this is a rename test")
        str_name = str(self.pdir) + '/test_rename.txt'
        os.rename(fname, str_name)
        with open(str_name) as f:
            assert f.read() == 'this is a rename test'
        os.rename(str_name, fname)
        unicode_name = str(self.udir) + u'/test\u03be.txt'
        os.rename(fname, unicode_name)
        with open(unicode_name) as f:
            assert f.read() == 'this is a rename test'
        os.rename(unicode_name, fname)

        os.rename(bytes(fname, 'utf-8'), bytes(str_name, 'utf-8'))
        with open(str_name) as f:
            assert f.read() == 'this is a rename test'
        os.rename(str_name, fname)
        with open(fname) as f:
            assert f.read() == 'this is a rename test'
        os.unlink(fname)


    def test_device_encoding(self):
        import sys
        encoding = self.posix.device_encoding(sys.stdout.fileno())
        # just ensure it returns something reasonable
        assert encoding is None or type(encoding) is str

    if os.name == 'nt':
        def test__getfileinformation(self):
            os = self.posix
            path = '\\'.join([self.pdir, 'file1'])
            with open(path) as fp:
                info = self.posix._getfileinformation(fp.fileno())
            assert len(info) == 3
            assert all(isinstance(obj, int) for obj in info)

        def test__getfinalpathname(self):
            os = self.posix
            path = '\\'.join([self.pdir, 'file1'])
            try:
                result = self.posix._getfinalpathname(path)
            except NotImplementedError:
                skip("_getfinalpathname not supported on this platform")
            assert os.stat(result) is not None

    @py.test.mark.skipif("sys.platform == 'win32'")
    def test_rtld_constants(self):
        # check presence of major RTLD_* constants
        self.posix.RTLD_LAZY
        self.posix.RTLD_NOW
        self.posix.RTLD_GLOBAL
        self.posix.RTLD_LOCAL

    def test_error_message(self):
        import sys
        with raises(OSError) as e:
            self.posix.open('nonexistentfile1', 0)
        assert str(e.value).endswith(": 'nonexistentfile1'")

        with raises(OSError) as e:
            self.posix.link('nonexistentfile1', 'bok')
        assert str(e.value).endswith(": 'nonexistentfile1' -> 'bok'")
        with raises(OSError) as e:
            self.posix.rename('nonexistentfile1', 'bok')
        assert str(e.value).endswith(": 'nonexistentfile1' -> 'bok'")
        with raises(OSError) as e:
            self.posix.replace('nonexistentfile1', 'bok')
        assert str(e.value).endswith(": 'nonexistentfile1' -> 'bok'")

        if sys.platform != 'win32':
            with raises(OSError) as e:
                self.posix.symlink('bok', '/nonexistentdir/boz')
            assert str(e.value).endswith(": 'bok' -> '/nonexistentdir/boz'")

    def test_os_fspath(self):
        assert hasattr(self.posix, 'fspath')
        with raises(TypeError):
            self.posix.fspath(None)
        with raises(TypeError) as e:
            self.posix.fspath(42)
        assert str(e.value).endswith('int')
        string = 'string'
        assert self.posix.fspath(string) == string
        assert self.posix.fspath(b'bytes') == b'bytes'
        class Sample:
            def __fspath__(self):
                return 'sample'

        assert self.posix.fspath(Sample()) == 'sample'

        class BSample:
            def __fspath__(self):
                return b'binary sample'

        assert self.posix.fspath(BSample()) == b'binary sample'

        class WrongSample:
            def __fspath__(self):
                return 4

        with raises(TypeError):
            self.posix.fspath(WrongSample())
        with raises(OSError):
            self.posix.replace(self.Path('nonexistentfile1'), 'bok')

    if hasattr(rposix, 'getxattr'):
        def test_xattr_simple(self):
            # Minimal testing here, lib-python has better tests.
            os = self.posix
            with open(self.path, 'wb'):
                pass
            init_names = os.listxattr(self.path)
            with raises(OSError) as excinfo:
                os.getxattr(self.path, 'user.test')
            assert excinfo.value.filename == self.path
            os.setxattr(self.path, 'user.test', b'', os.XATTR_CREATE, follow_symlinks=False)
            with raises(OSError):
                os.setxattr(self.path, 'user.test', b'', os.XATTR_CREATE)
            assert os.getxattr(self.path, 'user.test') == b''
            os.setxattr(self.path, b'user.test', b'foo', os.XATTR_REPLACE)
            assert os.getxattr(self.path, 'user.test', follow_symlinks=False) == b'foo'
            assert set(os.listxattr(self.path)) == set(
                init_names + ['user.test'])
            os.removexattr(self.path, 'user.test', follow_symlinks=False)
            with raises(OSError):
                os.getxattr(self.path, 'user.test')
            assert os.listxattr(self.path, follow_symlinks=False) == init_names

    def test_get_terminal_size(self):
        os = self.posix
        for args in [(), (1,), (0,), (42421,)]:
            try:
                w, h = os.get_terminal_size(*args)
            except (ValueError, OSError):
                continue
            assert isinstance(w, int)
            assert isinstance(h, int)

<<<<<<< HEAD
    def test_scandir(self):
        retU = [x.name for x in self.posix.scandir(u'.')]
        retP = [x.name for x in self.posix.scandir(self.Path('.'))]
        assert retU == retP
=======
    if hasattr(rposix, 'sched_rr_get_interval'):
        def test_sched_rr_get_interval(self):
            posix= self.posix
            try:
                interval = posix.sched_rr_get_interval(0)
            except OSError as e:
                # This likely means that sched_rr_get_interval is only valid for
                # processes with the SCHED_RR scheduler in effect.
                if e.errno != errno.EINVAL:
                    raise
                self.skipTest("only works on SCHED_RR processes")
            assert isinstance(interval, float)
            # Reasonable constraints, I think.
            assert 0 < interval < 1

        def test_get_and_set_scheduler_and_param(self):
            posix= self.posix
            import sys
            possible_schedulers = [sched for name, sched in posix.__dict__.items()
                                   if name.startswith("SCHED_")]
            mine = posix.sched_getscheduler(0)
            assert mine in possible_schedulers
            try:
                parent = posix.sched_getscheduler(posix.getppid())
            except OSError as e:
                if e.errno != errno.EPERM:
                    raise
            else:
                assert parent in possible_schedulers
            with raises(OSError):
                posix.sched_getscheduler(-1)
            with raises(OSError):
                posix.sched_getparam(-1)
            param = posix.sched_getparam(0)
            assert isinstance(param, posix.sched_param)
            assert isinstance(param.sched_priority, int)
            # POSIX states that calling sched_setparam() or sched_setscheduler() on
            # a process with a scheduling policy other than SCHED_FIFO or SCHED_RR
            # is implementation-defined: NetBSD and FreeBSD can return EINVAL.
            if not sys.platform.startswith(('freebsd', 'netbsd')):
                try:
                    posix.sched_setscheduler(0, mine, param)
                    posix.sched_setparam(0, param)
                except OSError as e:
                    if e.errno != errno.EPERM:
                        raise
                with raises(OSError):
                    posix.sched_setparam(-1, param)
            with raises(OSError):
                posix.sched_setscheduler(-1, mine, param)
            with raises(TypeError):
                posix.sched_setscheduler(0, mine, None)
            with raises(TypeError):
                posix.sched_setparam(0,None)
            # param = posix.sched_param(None)
            with raises(TypeError):
                posix.sched_setparam(0, None)
            large = 214748364700
            param = posix.sched_param(large)
            with raises(OverflowError):
                posix.sched_setparam(0, param)
            param = posix.sched_param(-large)
            with raises(OverflowError):
                posix.sched_setparam(0, param)

>>>>>>> f5d939ee

@py.test.mark.skipif("sys.platform != 'win32'")
class AppTestNt(object):
    spaceconfig = {'usemodules': ['posix', '_socket']}
    def setup_class(cls):
        cls.w_path = space.wrap(str(path))
        cls.w_posix = space.appexec([], GET_POSIX)

    def test_handle_inheritable(self):
        import _socket
        posix = self.posix
        if hasattr(posix, 'get_handle_inheritable'):
            # PEP 446, python 3.4+
            s = _socket.socket()
            assert not posix.get_handle_inheritable(s.fileno())
            posix.set_handle_inheritable(s.fileno(), True)
            assert posix.get_handle_inheritable(s.fileno())


class AppTestEnvironment(object):
    def setup_class(cls):
        cls.w_path = space.wrap(str(path))
        cls.w_posix = space.appexec([], GET_POSIX)

    def test_environ(self):
        environ = self.posix.environ
        if not environ:
            skip('environ not filled in for untranslated tests')
        for k, v in environ.items():
            assert type(k) is bytes
            assert type(v) is bytes
        name = next(iter(environ))
        assert environ[name] is not None
        del environ[name]
        with raises(KeyError):
            environ[name]

    @pytest.mark.dont_track_allocations('putenv intentionally keeps strings alive')
    def test_environ_nonascii(self):
        import sys
        os = self.posix
        name, value = 'PYPY_TEST_日本', 'foobar日本'
        if not sys.platform == 'win32':
            fsencoding = sys.getfilesystemencoding()
            for s in name, value:
                try:
                    s.encode(fsencoding, 'surrogateescape')
                except UnicodeEncodeError:
                    skip("Requires %s.encode(sys.getfilesystemencoding(), "
                         "'surogateescape') to succeed (or win32)" % ascii(s))

        os.environ[name] = value
        assert os.environ[name] == value
        del os.environ[name]
        assert os.environ.get(name) is None

    def test_unsetenv_nonexisting(self):
        os = self.posix
        os.unsetenv("XYZABC") #does not raise
        try:
            os.environ["ABCABC"]
        except KeyError:
            pass
        else:
            raise AssertionError("did not raise KeyError")
        os.environ["ABCABC"] = "1"
        assert os.environ["ABCABC"] == "1"
        os.unsetenv("ABCABC")
        cmd = '''python -c "import os, sys; sys.exit(int('ABCABC' in os.environ))" '''
        res = os.system(cmd)
        assert res == 0


@py.test.fixture
def check_fsencoding(space, pytestconfig):
    if pytestconfig.getvalue('runappdirect'):
        fsencoding = sys.getfilesystemencoding()
    else:
        fsencoding = space.sys.filesystemencoding
    try:
        u"ą".encode(fsencoding)
    except UnicodeEncodeError:
        py.test.skip("encoding not good enough")

@py.test.mark.usefixtures('check_fsencoding')
class AppTestPosixUnicode:
    def setup_class(cls):
        cls.w_posix = space.appexec([], GET_POSIX)

    def test_stat_unicode(self):
        # test that passing unicode would not raise UnicodeDecodeError
        try:
            self.posix.stat(u"ą")
        except OSError:
            pass

    def test_open_unicode(self):
        os = self.posix
        # Ensure passing unicode doesn't raise UnicodeEncodeError
        try:
            os.open(u"ą", os.O_WRONLY)
        except OSError:
            pass

    def test_remove_unicode(self):
        # See 2 above ;)
        try:
            self.posix.remove(u"ą")
        except OSError:
            pass


class AppTestUnicodeFilename:
    def setup_class(cls):
        ufilename = (unicode(udir.join('test_unicode_filename_')) +
                     '\u65e5\u672c.txt') # "Japan"
        try:
            f = file(ufilename, 'w')
        except UnicodeEncodeError:
            pytest.skip("encoding not good enough")
        f.write("test")
        f.close()
        cls.space = space
        cls.w_filename = space.wrap(ufilename)
        cls.w_posix = space.appexec([], GET_POSIX)

    def test_open(self):
        fd = self.posix.open(self.filename, self.posix.O_RDONLY)
        try:
            content = self.posix.read(fd, 50)
        finally:
            self.posix.close(fd)
        assert content == b"test"


class AppTestPep475Retry:
    spaceconfig = {'usemodules': USEMODULES}

    def setup_class(cls):
        if os.name != 'posix':
            skip("xxx tests are posix-only")
        if cls.runappdirect:
            skip("xxx does not work with -A")

        def fd_data_after_delay(space):
            g = os.popen("sleep 5 && echo hello", "r")
            cls._keepalive_g = g
            return space.wrap(g.fileno())

        cls.w_posix = space.appexec([], GET_POSIX)
        cls.w_fd_data_after_delay = cls.space.wrap(
            interp2app(fd_data_after_delay))

    def test_pep475_retry_read(self):
        import _signal as signal
        signalled = []

        def foo(*args):
            signalled.append("ALARM")

        signal.signal(signal.SIGALRM, foo)
        try:
            fd = self.fd_data_after_delay()
            signal.alarm(1)
            got = self.posix.read(fd, 100)
            self.posix.close(fd)
        finally:
            signal.signal(signal.SIGALRM, signal.SIG_DFL)

        assert signalled != []
        assert got.startswith(b'h')

<|MERGE_RESOLUTION|>--- conflicted
+++ resolved
@@ -621,32 +621,18 @@
         # spawnv is from stdlib's os, so this test is never run
         def test_spawnv(self):
             os = self.posix
-            P_WAIT = 0
             import sys
-<<<<<<< HEAD
-            print(self.python)
-            ret = os.spawnv(P_WAIT, self.python,
-                            ['python', '-c', 'raise(SystemExit(42))'])
-=======
             ret = os.spawnv(os.P_WAIT, self.python,
                             [self.python, '-c', 'raise(SystemExit(42))'])
->>>>>>> f5d939ee
             assert ret == 42
 
     if hasattr(__import__(os.name), "spawnve"):
         # spawnve is from stdlib's os, so this test is never run
         def test_spawnve(self):
             os = self.posix
-<<<<<<< HEAD
-            P_WAIT = 0
-            env = {'PATH':self.env_path, 'FOOBAR': '42'}
-            ret = os.spawnve(P_WAIT, self.python,
-                             ['python', '-c',
-=======
             env = {'PATH':os.environ['PATH'], 'FOOBAR': '42'}
             ret = os.spawnve(os.P_WAIT, self.python,
                              [self.python, '-c',
->>>>>>> f5d939ee
                               "raise(SystemExit(int(__import__('os').environ['FOOBAR'])))"],
                              env)
             assert ret == 42
@@ -1280,7 +1266,6 @@
             posix = self.posix
             bytes_dir = self.bytes_dir
             if bytes_dir is None:
-<<<<<<< HEAD
                 skip("encoding not good enough")
             dest = bytes_dir + b"/file.txt"
             posix.symlink(bytes_dir + b"/somefile", dest)
@@ -1316,43 +1301,6 @@
             bytes_dir = self.bytes_dir
             if bytes_dir is None:
                 skip("encoding not good enough")
-=======
-                skip("encoding not good enough")
-            dest = bytes_dir + b"/file.txt"
-            posix.symlink(bytes_dir + b"/somefile", dest)
-            try:
-                with open(dest) as f:
-                    data = f.read()
-                    assert data == "who cares?"
-            finally:
-                posix.unlink(dest)
-            posix.symlink(memoryview(bytes_dir + b"/somefile"), dest)
-            try:
-                with open(dest) as f:
-                    data = f.read()
-                    assert data == "who cares?"
-            finally:
-                posix.unlink(dest)
-
-        # XXX skip test if dir_fd is unsupported
-        def test_symlink_fd(self):
-            posix = self.posix
-            bytes_dir = self.bytes_dir
-            f = posix.open(bytes_dir, posix.O_RDONLY)
-            try:
-                posix.symlink('somefile', 'somelink', dir_fd=f)
-                assert (posix.readlink(bytes_dir + '/somelink'.encode()) ==
-                        'somefile'.encode())
-            finally:
-                posix.close(f)
-                posix.unlink(bytes_dir + '/somelink'.encode())
-
-        def test_symlink_fspath(self):
-            posix = self.posix
-            bytes_dir = self.bytes_dir
-            if bytes_dir is None:
-                skip("encoding not good enough")
->>>>>>> f5d939ee
             dest = self.Path(bytes_dir + b"/file.txt")
             posix.symlink(self.Path(bytes_dir + b"/somefile"), dest)
             try:
@@ -1384,6 +1332,40 @@
 
     if hasattr(os, 'ftruncate'):
         def test_truncate(self):
+            posix = self.posix
+            dest = self.path2
+
+            def mkfile(dest, size=4):
+                with open(dest, 'wb') as f:
+                    f.write(b'd' * size)
+
+            # Check invalid inputs
+            mkfile(dest)
+            with raises(OSError):
+                posix.truncate(dest, -1)
+            with open(dest, 'rb') as f:  # f is read-only so cannot be truncated
+                with raises(OSError):
+                    posix.truncate(f.fileno(), 1)
+            with raises(TypeError):
+                posix.truncate(dest, None)
+            with raises(TypeError):
+                posix.truncate(None, None)
+
+            # Truncate via file descriptor
+            mkfile(dest)
+            with open(dest, 'wb') as f:
+                posix.truncate(f.fileno(), 1)
+            assert 1 == posix.stat(dest).st_size
+
+            # Truncate via filename
+            mkfile(dest)
+            posix.truncate(dest, 1)
+            assert 1 == posix.stat(dest).st_size
+
+            # File does not exist
+            with raises(OSError) as e:
+                posix.truncate(dest + '-DOESNT-EXIST', 0)
+            assert e.value.filename == dest + '-DOESNT-EXIST'
             posix = self.posix
             dest = self.path2
 
@@ -1749,78 +1731,10 @@
             assert isinstance(w, int)
             assert isinstance(h, int)
 
-<<<<<<< HEAD
     def test_scandir(self):
         retU = [x.name for x in self.posix.scandir(u'.')]
         retP = [x.name for x in self.posix.scandir(self.Path('.'))]
         assert retU == retP
-=======
-    if hasattr(rposix, 'sched_rr_get_interval'):
-        def test_sched_rr_get_interval(self):
-            posix= self.posix
-            try:
-                interval = posix.sched_rr_get_interval(0)
-            except OSError as e:
-                # This likely means that sched_rr_get_interval is only valid for
-                # processes with the SCHED_RR scheduler in effect.
-                if e.errno != errno.EINVAL:
-                    raise
-                self.skipTest("only works on SCHED_RR processes")
-            assert isinstance(interval, float)
-            # Reasonable constraints, I think.
-            assert 0 < interval < 1
-
-        def test_get_and_set_scheduler_and_param(self):
-            posix= self.posix
-            import sys
-            possible_schedulers = [sched for name, sched in posix.__dict__.items()
-                                   if name.startswith("SCHED_")]
-            mine = posix.sched_getscheduler(0)
-            assert mine in possible_schedulers
-            try:
-                parent = posix.sched_getscheduler(posix.getppid())
-            except OSError as e:
-                if e.errno != errno.EPERM:
-                    raise
-            else:
-                assert parent in possible_schedulers
-            with raises(OSError):
-                posix.sched_getscheduler(-1)
-            with raises(OSError):
-                posix.sched_getparam(-1)
-            param = posix.sched_getparam(0)
-            assert isinstance(param, posix.sched_param)
-            assert isinstance(param.sched_priority, int)
-            # POSIX states that calling sched_setparam() or sched_setscheduler() on
-            # a process with a scheduling policy other than SCHED_FIFO or SCHED_RR
-            # is implementation-defined: NetBSD and FreeBSD can return EINVAL.
-            if not sys.platform.startswith(('freebsd', 'netbsd')):
-                try:
-                    posix.sched_setscheduler(0, mine, param)
-                    posix.sched_setparam(0, param)
-                except OSError as e:
-                    if e.errno != errno.EPERM:
-                        raise
-                with raises(OSError):
-                    posix.sched_setparam(-1, param)
-            with raises(OSError):
-                posix.sched_setscheduler(-1, mine, param)
-            with raises(TypeError):
-                posix.sched_setscheduler(0, mine, None)
-            with raises(TypeError):
-                posix.sched_setparam(0,None)
-            # param = posix.sched_param(None)
-            with raises(TypeError):
-                posix.sched_setparam(0, None)
-            large = 214748364700
-            param = posix.sched_param(large)
-            with raises(OverflowError):
-                posix.sched_setparam(0, param)
-            param = posix.sched_param(-large)
-            with raises(OverflowError):
-                posix.sched_setparam(0, param)
-
->>>>>>> f5d939ee
 
 @py.test.mark.skipif("sys.platform != 'win32'")
 class AppTestNt(object):
