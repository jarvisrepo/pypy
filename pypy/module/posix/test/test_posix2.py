--- conflicted
+++ resolved
@@ -455,12 +455,7 @@
     if hasattr(__import__(os.name), "spawnve"):
         def test_spawnve(self):
             os = self.posix
-<<<<<<< HEAD
-            import sys
-            print(self.python)
-=======
             env = {'PATH':os.environ['PATH'], 'FOOBAR': '42'}
->>>>>>> bfe6aa99
             ret = os.spawnve(os.P_WAIT, self.python,
                              ['python', '-c',
                               "raise(SystemExit(int(__import__('os').environ['FOOBAR'])))"],
@@ -844,8 +839,6 @@
             # How else could we test that getlogin is properly
             # working?
 
-<<<<<<< HEAD
-=======
     def test_tmpfile(self):
         os = self.posix
         f = os.tmpfile()
@@ -911,7 +904,6 @@
         import os
         assert hasattr(os, 'kill')
 
->>>>>>> bfe6aa99
 class AppTestEnvironment(object):
     def setup_class(cls):
         cls.space = space
