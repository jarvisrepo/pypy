# -*- coding: utf-8 -*-

<<<<<<< HEAD
=======
from pypy.objspace.std.objspace import StdObjSpace
from rpython.tool.udir import udir
from pypy.tool.pytest.objspace import gettestobjspace
from pypy import pypydir
from rpython.translator.c.test.test_extfunc import need_sparse_files
from rpython.rlib import rposix
>>>>>>> e18172c6
import os
import py
import sys
import signal

from rpython.tool.udir import udir
from pypy.tool.pytest.objspace import gettestobjspace
from pypy.interpreter.gateway import interp2app
from rpython.translator.c.test.test_extfunc import need_sparse_files
from rpython.rlib import rposix

USEMODULES = ['binascii', 'posix', 'signal', 'struct', 'time']
# py3k os.open uses subprocess, requiring the following per platform
if os.name != 'nt':
    USEMODULES += ['fcntl', 'select', '_posixsubprocess', '_socket']
else:
    USEMODULES += ['_rawffi', 'thread']
    USEMODULES += ['_rawffi', 'thread', 'signal', '_cffi_backend']

def setup_module(mod):
    mod.space = gettestobjspace(usemodules=USEMODULES)
    mod.path = udir.join('posixtestfile.txt')
    mod.path.write("this is a test")
    mod.path2 = udir.join('test_posix2-')
    pdir = udir.ensure('posixtestdir', dir=True)
    pdir.join('file1').write("test1")
    os.chmod(str(pdir.join('file1')), 0o600)
    pdir.join('file2').write("test2")
    pdir.join('another_longer_file_name').write("test3")
    mod.pdir = pdir
    if sys.platform == 'darwin':
        # see issue https://bugs.python.org/issue31380
        bytes_dir = udir.ensure('fixc5x9fier.txt', dir=True)
        file_name = 'cafxe9'
        surrogate_name = 'foo'
    else:
        bytes_dir = udir.ensure('fi\xc5\x9fier.txt', dir=True)
        file_name = 'caf\xe9'
        surrogate_name = 'foo\x80'
    bytes_dir.join('somefile').write('who cares?')
    bytes_dir.join(file_name).write('who knows?')
    mod.bytes_dir = bytes_dir
    # an escaped surrogate
    mod.esurrogate_dir = udir.ensure(surrogate_name, dir=True)

    # in applevel tests, os.stat uses the CPython os.stat.
    # Be sure to return times with full precision
    # even when running on top of CPython 2.4.
    os.stat_float_times(True)

    # Initialize sys.filesystemencoding
    # space.call_method(space.getbuiltinmodule('sys'), 'getfilesystemencoding')


GET_POSIX = "(): import %s as m ; return m" % os.name


class AppTestPosix:
    spaceconfig = {'usemodules': USEMODULES}

    def setup_class(cls):
        space = cls.space
        cls.w_runappdirect = space.wrap(cls.runappdirect)
        cls.w_posix = space.appexec([], GET_POSIX)
        cls.w_os = space.appexec([], "(): import os as m ; return m")
        cls.w_path = space.wrap(str(path))
        cls.w_path2 = space.wrap(str(path2))
        cls.w_pdir = space.wrap(str(pdir))
        cls.w_bytes_dir = space.newbytes(str(bytes_dir))
        cls.w_esurrogate_dir = space.newbytes(str(esurrogate_dir))
        if hasattr(os, 'getuid'):
            cls.w_getuid = space.wrap(os.getuid())
            cls.w_geteuid = space.wrap(os.geteuid())
        if hasattr(os, 'getgid'):
            cls.w_getgid = space.wrap(os.getgid())
        if hasattr(os, 'getgroups'):
            cls.w_getgroups = space.newlist([space.wrap(e) for e in os.getgroups()])
        if hasattr(os, 'getpgid'):
            cls.w_getpgid = space.wrap(os.getpgid(os.getpid()))
        if hasattr(os, 'getsid'):
            cls.w_getsid0 = space.wrap(os.getsid(0))
        if hasattr(os, 'sysconf'):
            sysconf_name = os.sysconf_names.keys()[0]
            cls.w_sysconf_name = space.wrap(sysconf_name)
            cls.w_sysconf_value = space.wrap(os.sysconf_names[sysconf_name])
            cls.w_sysconf_result = space.wrap(os.sysconf(sysconf_name))
        if hasattr(os, 'confstr'):
            confstr_name = os.confstr_names.keys()[0]
            cls.w_confstr_name = space.wrap(confstr_name)
            cls.w_confstr_value = space.wrap(os.confstr_names[confstr_name])
            cls.w_confstr_result = space.wrap(os.confstr(confstr_name))
        cls.w_SIGABRT = space.wrap(signal.SIGABRT)
        cls.w_python = space.wrap(sys.executable)
        if hasattr(os, 'major'):
            cls.w_expected_major_12345 = space.wrap(os.major(12345))
            cls.w_expected_minor_12345 = space.wrap(os.minor(12345))
        cls.w_udir = space.wrap(str(udir))

    def setup_method(self, meth):
        if getattr(meth, 'need_sparse_files', False):
            if sys.maxsize < 2**32 and not self.runappdirect:
                # this fails because it uses ll2ctypes to call the posix
                # functions like 'open' and 'lseek', whereas a real compiled
                # C program would macro-define them to their longlong versions
                py.test.skip("emulation of files can't use "
                             "larger-than-long offsets")
            need_sparse_files()

    def test_posix_is_pypy_s(self):
        assert hasattr(self.posix, '_statfields')

    def test_some_posix_basic_operation(self):
        path = self.path
        posix = self.posix
        fd = posix.open(path, posix.O_RDONLY, 0o777)
        fd2 = posix.dup(fd)
        assert posix.get_inheritable(fd2) == False
        assert not posix.isatty(fd2)
        s = posix.read(fd, 1)
        assert s == b't'
        posix.lseek(fd, 5, 0)
        s = posix.read(fd, 1)
        assert s == b'i'
        st = posix.fstat(fd)
        assert st == posix.stat(fd)
        posix.close(fd2)
        posix.close(fd)

        import sys, stat
        assert st[0] == st.st_mode
        assert st[1] == st.st_ino
        assert st[2] == st.st_dev
        assert st[3] == st.st_nlink
        assert st[4] == st.st_uid
        assert st[5] == st.st_gid
        assert st[6] == st.st_size
        assert st[7] == int(st.st_atime)   # in complete corner cases, rounding
        assert st[8] == int(st.st_mtime)   # here could maybe get the wrong
        assert st[9] == int(st.st_ctime)   # integer...

        assert stat.S_IMODE(st.st_mode) & stat.S_IRUSR
        assert stat.S_IMODE(st.st_mode) & stat.S_IWUSR
        if not sys.platform.startswith('win'):
            assert not (stat.S_IMODE(st.st_mode) & stat.S_IXUSR)

        assert st.st_size == 14
        assert st.st_nlink == 1

        if sys.platform.startswith('linux'):
            assert isinstance(st.st_atime, float)
            assert isinstance(st.st_mtime, float)
            assert isinstance(st.st_ctime, float)
            assert hasattr(st, 'st_rdev')

        assert isinstance(st.st_atime_ns, int)
        assert abs(st.st_atime_ns - 1e9*st.st_atime) < 500
        assert abs(st.st_mtime_ns - 1e9*st.st_mtime) < 500
        assert abs(st.st_ctime_ns - 1e9*st.st_ctime) < 500

    def test_stat_float_times(self):
        path = self.path
        posix = self.posix
        current = posix.stat_float_times()
        assert current is True
        try:
            posix.stat_float_times(True)
            st = posix.stat(path)
            assert isinstance(st.st_mtime, float)
            assert st[7] == int(st.st_atime)
            assert posix.stat_float_times(-1) is True

            posix.stat_float_times(False)
            st = posix.stat(path)
            assert isinstance(st.st_mtime, int)
            assert st[7] == st.st_atime
            assert posix.stat_float_times(-1) is False

        finally:
            posix.stat_float_times(current)

    def test_stat_result(self):
        st = self.posix.stat_result((0, 0, 0, 0, 0, 0, 0, 41, 42.1, 43))
        assert st.st_atime == 41
        assert st.st_mtime == 42.1
        assert st.st_ctime == 43
        assert repr(st).startswith('os.stat_result')

    def test_stat_lstat(self):
        import stat
        st = self.posix.stat(".")
        assert stat.S_ISDIR(st.st_mode)
        st = self.posix.stat(b".")
        assert stat.S_ISDIR(st.st_mode)
        st = self.posix.stat(bytearray(b"."))
        assert stat.S_ISDIR(st.st_mode)
        st = self.posix.lstat(".")
        assert stat.S_ISDIR(st.st_mode)

    def test_stat_exception(self):
        import sys
        import errno
        for fn in [self.posix.stat, self.posix.lstat]:
            exc = raises(OSError, fn, "nonexistentdir/nonexistentfile")
            assert exc.value.errno == errno.ENOENT
            assert exc.value.filename == "nonexistentdir/nonexistentfile"

        excinfo = raises(TypeError, self.posix.stat, None)
        assert "can't specify None" in str(excinfo.value)
        excinfo = raises(TypeError, self.posix.stat, 2.)
        assert "should be string, bytes or integer, not float" in str(excinfo.value)
        raises(ValueError, self.posix.stat, -1)
        raises(ValueError, self.posix.stat, b"abc\x00def")
        raises(ValueError, self.posix.stat, u"abc\x00def")

    if hasattr(__import__(os.name), "statvfs"):
        def test_statvfs(self):
            st = self.posix.statvfs(".")
            assert isinstance(st, self.posix.statvfs_result)
            for field in [
                'f_bsize', 'f_frsize', 'f_blocks', 'f_bfree', 'f_bavail',
                'f_files', 'f_ffree', 'f_favail', 'f_flag', 'f_namemax',
            ]:
                assert hasattr(st, field)

    def test_pickle(self):
        import pickle, os
        st = self.posix.stat(os.curdir)
        print(type(st).__module__)
        s = pickle.dumps(st)
        print(repr(s))
        new = pickle.loads(s)
        assert new == st
        assert type(new) is type(st)

    def test_open_exception(self):
        posix = self.posix
        try:
            posix.open('qowieuqwoeiu', 0, 0)
        except OSError as e:
            assert e.filename == 'qowieuqwoeiu'
        else:
            assert 0

    def test_filename_exception(self):
        for fname in ['unlink', 'remove',
                      'chdir', 'mkdir', 'rmdir',
                      'listdir', 'readlink',
                      'chroot']:
            if hasattr(self.posix, fname):
                func = getattr(self.posix, fname)
                try:
                    func('qowieuqw/oeiu')
                except OSError as e:
                    assert e.filename == 'qowieuqw/oeiu'
                else:
                    assert 0

    def test_chmod_exception(self):
        try:
            self.posix.chmod('qowieuqw/oeiu', 0)
        except OSError as e:
            assert e.filename == 'qowieuqw/oeiu'
        else:
            assert 0

    def test_chown_exception(self):
        if hasattr(self.posix, 'chown'):
            try:
                self.posix.chown('qowieuqw/oeiu', 0, 0)
            except OSError as e:
                assert e.filename == 'qowieuqw/oeiu'
            else:
                assert 0

    def test_utime_exception(self):
        for arg in [None, (0, 0)]:
            try:
                self.posix.utime('qowieuqw/oeiu', arg)
            except OSError as e:
                pass
            else:
                assert 0

    def test_functions_raise_error(self):
        def ex(func, *args):
            try:
                func(*args)
            except OSError:
                pass
            else:
                raise AssertionError("%s(%s) did not raise" %(
                                     func.__name__,
                                     ", ".join([str(x) for x in args])))
        UNUSEDFD = 123123
        ex(self.posix.open, "qweqwe", 0, 0)
        ex(self.posix.lseek, UNUSEDFD, 123, 0)
        #apparently not posix-required: ex(self.posix.isatty, UNUSEDFD)
        ex(self.posix.read, UNUSEDFD, 123)
        ex(self.posix.write, UNUSEDFD, b"x")
        ex(self.posix.close, UNUSEDFD)
        #UMPF cpython raises IOError ex(self.posix.ftruncate, UNUSEDFD, 123)
        ex(self.posix.fstat, UNUSEDFD)
        ex(self.posix.stat, "qweqwehello")
        # how can getcwd() raise?
        ex(self.posix.dup, UNUSEDFD)

    def test_getcwd(self):
        os, posix = self.os, self.posix
        assert isinstance(posix.getcwd(), str)
        cwdb = posix.getcwdb()
        os.chdir(self.esurrogate_dir)
        try:
            cwd = posix.getcwd()
            assert os.fsencode(cwd) == posix.getcwdb()
        finally:
            os.chdir(cwdb)

    def test_getcwdb(self):
        assert isinstance(self.posix.getcwdb(), bytes)

    def test_listdir(self):
        pdir = self.pdir
        posix = self.posix
        result = posix.listdir(pdir)
        result.sort()
        assert result == ['another_longer_file_name',
                          'file1',
                          'file2']

    def test_listdir_default(self):
        posix = self.posix
        assert posix.listdir() == posix.listdir('.') == posix.listdir(None)

    def test_listdir_bytes(self):
        import sys
        bytes_dir = self.bytes_dir
        posix = self.posix
        result = posix.listdir(bytes_dir)
        assert all(type(x) is bytes for x in result)
        assert b'somefile' in result
        expected = b'caf%E9' if sys.platform == 'darwin' else b'caf\xe9'
        assert expected in result

    def test_listdir_memoryview_returns_unicode(self):
        # XXX unknown why CPython has this behaviour
        bytes_dir = self.bytes_dir
        os, posix = self.os, self.posix
        result1 = posix.listdir(bytes_dir)              # -> list of bytes
        result2 = posix.listdir(memoryview(bytes_dir))  # -> list of unicodes
        assert [os.fsencode(x) for x in result2] == result1

    def test_fdlistdir(self):
        posix = self.posix
        dirfd = posix.open('.', posix.O_RDONLY)
        lst1 = posix.listdir(dirfd)   # does not close dirfd
        lst2 = posix.listdir('.')
        assert lst1 == lst2
        #
        lst3 = posix.listdir(dirfd)   # rewinddir() was used
        assert lst3 == lst1
        posix.close(dirfd)

    def test_undecodable_filename(self):
        import sys
        posix = self.posix
        try:
            'caf\xe9'.encode(sys.getfilesystemencoding(), 'surrogateescape')
        except UnicodeEncodeError:
            pass # probably ascii
        else:
            assert posix.access('caf\xe9', posix.R_OK) is False
        assert posix.access(b'caf\xe9', posix.R_OK) is False
        assert posix.access('caf\udcc0', posix.R_OK) is False
        assert posix.access(b'caf\xc3', posix.R_OK) is False

    def test_access(self):
        pdir = self.pdir + '/file1'
        posix = self.posix

        assert posix.access(pdir, posix.R_OK) is True
        assert posix.access(pdir, posix.W_OK) is True
        import sys
        if sys.platform != "win32":
            assert posix.access(pdir, posix.X_OK) is False

    def test_times(self):
        """
        posix.times() should return a posix.times_result object giving
        float-representations (seconds, effectively) of the four fields from
        the underlying struct tms and the return value.
        """
        result = self.posix.times()
        assert isinstance(self.posix.times(), self.posix.times_result)
        assert isinstance(self.posix.times(), tuple)
        assert len(result) == 5
        for value in result:
            assert isinstance(value, float)
        assert isinstance(result.user, float)
        assert isinstance(result.system, float)
        assert isinstance(result.children_user, float)
        assert isinstance(result.children_system, float)
        assert isinstance(result.elapsed, float)

    def test_strerror(self):
        assert isinstance(self.posix.strerror(0), str)
        assert isinstance(self.posix.strerror(1), str)

    if hasattr(__import__(os.name), "fork"):
        def test_fork(self):
            os = self.posix
            pid = os.fork()
            if pid == 0:   # child
                os._exit(4)
            pid1, status1 = os.waitpid(pid, 0)
            assert pid1 == pid
            assert os.WIFEXITED(status1)
            assert os.WEXITSTATUS(status1) == 4
        pass # <- please, inspect.getsource(), don't crash


    if hasattr(__import__(os.name), "openpty"):
        def test_openpty(self):
            os = self.posix
            master_fd, slave_fd = os.openpty()
            assert isinstance(master_fd, int)
            assert isinstance(slave_fd, int)
            os.write(slave_fd, b'x\n')
            data = os.read(master_fd, 100)
            assert data.startswith(b'x')
            os.close(master_fd)
            os.close(slave_fd)

        def test_openpty_non_inheritable(self):
            os = self.posix
            master_fd, slave_fd = os.openpty()
            assert os.get_inheritable(master_fd) == False
            assert os.get_inheritable(slave_fd) == False
            os.close(master_fd)
            os.close(slave_fd)

    if hasattr(__import__(os.name), "forkpty"):
        def test_forkpty(self):
            import sys
            if 'freebsd' in sys.platform:
                skip("hangs indifinitly on FreeBSD (also on CPython).")
            os = self.posix
            childpid, master_fd = os.forkpty()
            assert isinstance(childpid, int)
            assert isinstance(master_fd, int)
            if childpid == 0:
                data = os.read(0, 100)
                if data.startswith(b'abc'):
                    os._exit(42)
                else:
                    os._exit(43)
            os.write(master_fd, b'abc\n')
            _, status = os.waitpid(childpid, 0)
            assert status >> 8 == 42

    if hasattr(__import__(os.name), "execv"):
        def test_execv(self):
            os = self.posix
            if not hasattr(os, "fork"):
                skip("Need fork() to test execv()")
            pid = os.fork()
            if pid == 0:
                os.execv("/usr/bin/env", ["env", "python", "-c", "open('onefile', 'w').write('1')"])
            os.waitpid(pid, 0)
            assert open("onefile").read() == "1"
            os.unlink("onefile")

        def test_execv_raising(self):
            os = self.posix
            raises(OSError, 'os.execv("saddsadsadsadsa", ["saddsadsasaddsa"])')

        def test_execv_no_args(self):
            os = self.posix
            raises(ValueError, os.execv, "notepad", [])

        def test_execv_raising2(self):
            os = self.posix
            for n in 3, [3, "a"]:
                try:
                    os.execv("xxx", n)
                except TypeError as t:
                    assert str(t) == "execv() arg 2 must be an iterable of strings"
                else:
                    py.test.fail("didn't raise")

        def test_execv_unicode(self):
            os = self.posix
            import sys
            if not hasattr(os, "fork"):
                skip("Need fork() to test execv()")
            try:
                output = "caf\xe9 \u1234\n".encode(sys.getfilesystemencoding())
            except UnicodeEncodeError:
                skip("encoding not good enough")
            pid = os.fork()
            if pid == 0:
                os.execv("/bin/sh", ["sh", "-c",
                                     "echo caf\xe9 \u1234 > onefile"])
            os.waitpid(pid, 0)
            assert open("onefile", "rb").read() == output
            os.unlink("onefile")

        def test_execve(self):
            os = self.posix
            if not hasattr(os, "fork"):
                skip("Need fork() to test execve()")
            pid = os.fork()
            if pid == 0:
                os.execve("/usr/bin/env", ["env", "python", "-c", "import os; open('onefile', 'w').write(os.environ['ddd'])"], {'ddd':'xxx'})
            os.waitpid(pid, 0)
            assert open("onefile").read() == "xxx"
            os.unlink("onefile")

        def test_execve_unicode(self):
            os = self.posix
            import sys
            if not hasattr(os, "fork"):
                skip("Need fork() to test execve()")
            try:
                output = "caf\xe9 \u1234".encode(sys.getfilesystemencoding())
            except UnicodeEncodeError:
                skip("encoding not good enough")
            t = ' abc\uDCFF'
            output += t.encode(sys.getfilesystemencoding(),
                               'surrogateescape')
            pid = os.fork()
            if pid == 0:
                os.execve("/bin/sh", ["sh", "-c",
                                      "echo caf\xe9 \u1234 $t > onefile"],
                          {'ddd': 'xxx', 't': t})
            os.waitpid(pid, 0)
            assert open("onefile", "rb").read() == output + b'\n'
            os.unlink("onefile")
        pass # <- please, inspect.getsource(), don't crash

    if hasattr(__import__(os.name), "spawnv"):
        def test_spawnv(self):
            os = self.posix
            import sys
            print(self.python)
            ret = os.spawnv(os.P_WAIT, self.python,
                            ['python', '-c', 'raise(SystemExit(42))'])
            assert ret == 42

    if hasattr(__import__(os.name), "spawnve"):
        def test_spawnve(self):
            os = self.posix
            env = {'PATH':os.environ['PATH'], 'FOOBAR': '42'}
            ret = os.spawnve(os.P_WAIT, self.python,
                             ['python', '-c',
                              "raise(SystemExit(int(__import__('os').environ['FOOBAR'])))"],
                             env)
            assert ret == 42

    def test_popen(self):
        os = self.os
        for i in range(5):
            stream = os.popen('echo 1')
            res = stream.read()
            assert res == '1\n'
            assert stream.close() is None

    def test_popen_with(self):
        os = self.os
        stream = os.popen('echo 1')
        with stream as fp:
            res = fp.read()
            assert res == '1\n'

    if hasattr(__import__(os.name), '_getfullpathname'):
        def test__getfullpathname(self):
            # nt specific
            posix = self.posix
            import os
            sysdrv = os.getenv("SystemDrive", "C:")
            # just see if it does anything
            path = sysdrv + 'hubber'
            assert os.sep in posix._getfullpathname(path)
            assert type(posix._getfullpathname(b'C:')) is bytes

    def test_utime(self):
        os = self.posix
        # XXX utimes & float support
        path = self.path2 + "test_utime.txt"
        fh = open(path, "wb")
        fh.write(b"x")
        fh.close()
        from time import time, sleep
        t0 = time()
        sleep(1.1)
        os.utime(path, None)
        assert os.stat(path).st_atime > t0
        os.utime(path, (int(t0), int(t0)))
        assert int(os.stat(path).st_atime) == int(t0)
        t1 = time()
        os.utime(path, (int(t1), int(t1)))
        assert int(os.stat(path).st_atime) == int(t1)

    def test_utime_raises(self):
        os = self.posix
        import errno
        raises(TypeError, "os.utime('xxx', 3)")
        exc = raises(OSError,
                     "os.utime('somefilewhichihopewouldneverappearhere', None)")
        assert exc.value.errno == errno.ENOENT

    for name in rposix.WAIT_MACROS:
        if hasattr(os, name):
            values = [0, 1, 127, 128, 255]
            code = py.code.Source("""
            def test_wstar(self):
                os = self.posix
                %s
            """ % "\n    ".join(["assert os.%s(%d) == %d" % (name, value,
                             getattr(os, name)(value)) for value in values]))
            d = {}
            exec code.compile() in d
            locals()['test_' + name] = d['test_wstar']

    if hasattr(os, 'WIFSIGNALED'):
        def test_wifsignaled(self):
            os = self.posix
            assert os.WIFSIGNALED(0) == False
            assert os.WIFSIGNALED(1) == True

    if hasattr(os, 'uname'):
        def test_os_uname(self):
            os = self.posix
            res = os.uname()
            assert len(res) == 5
            for i in res:
                assert isinstance(i, str)
            assert isinstance(res, tuple)
            assert res == (res.sysname, res.nodename,
                           res.release, res.version, res.machine)

    if hasattr(os, 'getuid'):
        def test_os_getuid(self):
            os = self.posix
            assert os.getuid() == self.getuid
            assert os.geteuid() == self.geteuid

    if hasattr(os, 'setuid'):
        @py.test.mark.skipif("sys.version_info < (2, 7, 4)")
        def test_os_setuid_error(self):
            os = self.posix
            raises(OverflowError, os.setuid, -2)
            raises(OverflowError, os.setuid, 2**32)
            raises(OSError, os.setuid, -1)

    if hasattr(os, 'getgid'):
        def test_os_getgid(self):
            os = self.posix
            assert os.getgid() == self.getgid

    if hasattr(os, 'getgroups'):
        def test_os_getgroups(self):
            os = self.posix
            assert os.getgroups() == self.getgroups

    if hasattr(os, 'setgroups'):
        def test_os_setgroups(self):
            os = self.posix
            raises(TypeError, os.setgroups, [2, 5, "hello"])
            try:
                os.setgroups(os.getgroups())
            except OSError:
                pass

    if hasattr(os, 'initgroups'):
        def test_os_initgroups(self):
            os = self.posix
            raises(OSError, os.initgroups, "crW2hTQC", 100)

    if hasattr(os, 'tcgetpgrp'):
        def test_os_tcgetpgrp(self):
            os = self.posix
            raises(OSError, os.tcgetpgrp, 9999)

    if hasattr(os, 'tcsetpgrp'):
        def test_os_tcsetpgrp(self):
            os = self.posix
            raises(OSError, os.tcsetpgrp, 9999, 1)

    if hasattr(os, 'getpgid'):
        def test_os_getpgid(self):
            os = self.posix
            assert os.getpgid(os.getpid()) == self.getpgid
            raises(OSError, os.getpgid, 1234567)

    if hasattr(os, 'setgid'):
        @py.test.mark.skipif("sys.version_info < (2, 7, 4)")
        def test_os_setgid_error(self):
            os = self.posix
            raises(OverflowError, os.setgid, -2)
            raises(OverflowError, os.setgid, 2**32)
            raises(OSError, os.setgid, -1)
            raises(OSError, os.setgid, 2**32-1)

    if hasattr(os, 'getsid'):
        def test_os_getsid(self):
            os = self.posix
            assert os.getsid(0) == self.getsid0
            raises(OSError, os.getsid, -100000)

    if hasattr(os, 'getresuid'):
        def test_os_getresuid(self):
            os = self.posix
            res = os.getresuid()
            assert len(res) == 3

    if hasattr(os, 'getresgid'):
        def test_os_getresgid(self):
            os = self.posix
            res = os.getresgid()
            assert len(res) == 3

    if hasattr(os, 'setresuid'):
        def test_os_setresuid(self):
            os = self.posix
            a, b, c = os.getresuid()
            os.setresuid(a, b, c)

    if hasattr(os, 'setresgid'):
        def test_os_setresgid(self):
            os = self.posix
            a, b, c = os.getresgid()
            os.setresgid(a, b, c)

    if hasattr(os, 'sysconf'):
        def test_os_sysconf(self):
            os = self.posix
            assert os.sysconf(self.sysconf_value) == self.sysconf_result
            assert os.sysconf(self.sysconf_name) == self.sysconf_result
            assert os.sysconf_names[self.sysconf_name] == self.sysconf_value

        def test_os_sysconf_error(self):
            os = self.posix
            raises(ValueError, os.sysconf, "!@#$%!#$!@#")

    if hasattr(os, 'fpathconf'):
        def test_os_fpathconf(self):
            os = self.posix
            assert os.fpathconf(1, "PC_PIPE_BUF") >= 128
            raises(OSError, os.fpathconf, -1, "PC_PIPE_BUF")
            raises(ValueError, os.fpathconf, 1, "##")

    if hasattr(os, 'pathconf'):
        def test_os_pathconf(self):
            os = self.posix
            assert os.pathconf("/tmp", "PC_NAME_MAX") >= 31
            # Linux: the following gets 'No such file or directory'
            raises(OSError, os.pathconf, "", "PC_PIPE_BUF")
            raises(ValueError, os.pathconf, "/tmp", "##")

    if hasattr(os, 'confstr'):
        def test_os_confstr(self):
            os = self.posix
            assert os.confstr(self.confstr_value) == self.confstr_result
            assert os.confstr(self.confstr_name) == self.confstr_result
            assert os.confstr_names[self.confstr_name] == self.confstr_value

        def test_os_confstr_error(self):
            os = self.posix
            raises(ValueError, os.confstr, "!@#$%!#$!@#")

    if hasattr(os, 'wait'):
        def test_os_wait(self):
            os = self.posix
            exit_status = 0x33

            if not hasattr(os, "fork"):
                skip("Need fork() to test wait()")
            if hasattr(os, "waitpid") and hasattr(os, "WNOHANG"):
                try:
                    while os.waitpid(-1, os.WNOHANG)[0]:
                        pass
                except OSError:  # until we get "No child processes", hopefully
                    pass
            child = os.fork()
            if child == 0: # in child
                os._exit(exit_status)
            else:
                pid, status = os.wait()
                assert child == pid
                assert os.WIFEXITED(status)
                assert os.WEXITSTATUS(status) == exit_status

    if hasattr(os, 'getloadavg'):
        def test_os_getloadavg(self):
            os = self.posix
            l0, l1, l2 = os.getloadavg()
            assert type(l0) is float and l0 >= 0.0
            assert type(l1) is float and l0 >= 0.0
            assert type(l2) is float and l0 >= 0.0

    if hasattr(os, 'major'):
        def test_major_minor(self):
            os = self.posix
            assert os.major(12345) == self.expected_major_12345
            assert os.minor(12345) == self.expected_minor_12345
            assert os.makedev(self.expected_major_12345,
                              self.expected_minor_12345) == 12345
            raises((ValueError, OverflowError), os.major, -1)

    if hasattr(os, 'fsync'):
        def test_fsync(self):
            os = self.posix
            f = open(self.path2, "w")
            try:
                fd = f.fileno()
                os.fsync(fd)
                os.fsync(f)     # <- should also work with a file, or anything
            finally:            #    with a fileno() method
                f.close()
            try:
                # May not raise anything with a buggy libc (or eatmydata)
                os.fsync(fd)
            except OSError:
                pass
            raises(ValueError, os.fsync, -1)

    if hasattr(os, 'fdatasync'):
        def test_fdatasync(self):
            os = self.posix
            f = open(self.path2, "w")
            try:
                fd = f.fileno()
                os.fdatasync(fd)
            finally:
                f.close()
            try:
                # May not raise anything with a buggy libc (or eatmydata)
                os.fdatasync(fd)
            except OSError:
                pass
            raises(ValueError, os.fdatasync, -1)

    if hasattr(os, 'fchdir'):
        def test_fchdir(self):
            os = self.posix
            localdir = os.getcwd()
            os.mkdir(self.path2 + 'fchdir')
            for func in [os.fchdir, os.chdir]:
                try:
                    fd = os.open(self.path2 + 'fchdir', os.O_RDONLY)
                    try:
                        func(fd)
                        mypath = os.getcwd()
                    finally:
                        os.close(fd)
                    assert mypath.endswith('test_posix2-fchdir')
                    raises(OSError, func, fd)
                finally:
                    os.chdir(localdir)
            raises(ValueError, os.fchdir, -1)

    if hasattr(rposix, 'pread'):
        def test_os_pread(self):
            os = self.posix
            fd = os.open(self.path2 + 'test_os_pread', os.O_RDWR | os.O_CREAT)
            try:
                os.write(fd, b'test')
                os.lseek(fd, 0, 0)
                assert os.pread(fd, 2, 1) == b'es'
                assert os.read(fd, 2) == b'te'
            finally:
                os.close(fd)

    if hasattr(rposix, 'pwrite'):
        def test_os_pwrite(self):
            os = self.posix
            fd = os.open(self.path2 + 'test_os_pwrite', os.O_RDWR | os.O_CREAT)
            try:
                os.write(fd, b'test')
                os.lseek(fd, 0, 0)
                os.pwrite(fd, b'xx', 1)
                assert os.read(fd, 4) == b'txxt'
            finally:
                os.close(fd)

    if hasattr(rposix, 'posix_fadvise'):
        def test_os_posix_fadvise(self):
            posix = self.posix
            fd = posix.open(self.path2 + 'test_os_posix_fadvise', posix.O_CREAT | posix.O_RDWR)
            try:
                posix.write(fd, b"foobar")
                assert posix.posix_fadvise(fd, 0, 1, posix.POSIX_FADV_WILLNEED) is None
                assert posix.posix_fadvise(fd, 1, 1, posix.POSIX_FADV_NORMAL) is None
                assert posix.posix_fadvise(fd, 2, 1, posix.POSIX_FADV_SEQUENTIAL) is None
                assert posix.posix_fadvise(fd, 3, 1, posix.POSIX_FADV_RANDOM) is None
                assert posix.posix_fadvise(fd, 4, 1, posix.POSIX_FADV_NOREUSE) is None
                assert posix.posix_fadvise(fd, 5, 1, posix.POSIX_FADV_DONTNEED) is None
                raises(OSError, posix.posix_fadvise, fd, 6, 1, 1234567)
            finally:
                posix.close(fd)

    if hasattr(rposix, 'posix_fallocate'):
        def test_os_posix_posix_fallocate(self):
            posix, os = self.posix, self.os
            fd = os.open(self.path2 + 'test_os_posix_fallocate', os.O_WRONLY | os.O_CREAT)
            try:
                assert posix.posix_fallocate(fd, 0, 10) == 0
            except OSError as inst:
                """ ZFS seems not to support fallocate.
                so skipping solaris-based since it is likely to come with ZFS
                """
                if inst.errno != errno.EINVAL or not sys.platform.startswith("sunos"):
                    raise
            finally:
                os.close(fd)


    def test_largefile(self):
        os = self.posix
        fd = os.open(self.path2 + 'test_largefile',
                     os.O_RDWR | os.O_CREAT, 0o666)
        os.ftruncate(fd, 10000000000)
        res = os.lseek(fd, 9900000000, 0)
        assert res == 9900000000
        res = os.lseek(fd, -5000000000, 1)
        assert res == 4900000000
        res = os.lseek(fd, -5200000000, 2)
        assert res == 4800000000
        os.close(fd)

        st = os.stat(self.path2 + 'test_largefile')
        assert st.st_size == 10000000000
    test_largefile.need_sparse_files = True

    if hasattr(rposix, 'getpriority'):
        def test_os_set_get_priority(self):
            posix, os = self.posix, self.os
            childpid = os.fork()
            if childpid == 0:
                # in the child (avoids changing the priority of the parent
                # process)
                orig_priority = posix.getpriority(posix.PRIO_PROCESS,
                                                  os.getpid())
                orig_grp_priority = posix.getpriority(posix.PRIO_PGRP,
                                                      os.getpgrp())
                posix.setpriority(posix.PRIO_PROCESS, os.getpid(),
                                  orig_priority + 1)
                new_priority = posix.getpriority(posix.PRIO_PROCESS,
                                                 os.getpid())
                assert new_priority == orig_priority + 1
                assert posix.getpriority(posix.PRIO_PGRP, os.getpgrp()) == (
                    orig_grp_priority)
                os._exit(0)    # ok
            #
            pid1, status1 = os.waitpid(childpid, 0)
            assert pid1 == childpid
            assert os.WIFEXITED(status1)
            assert os.WEXITSTATUS(status1) == 0   # else, test failure

    if hasattr(rposix, 'sched_get_priority_max'):
        def test_os_sched_get_priority_max(self):
            import sys
            posix, os = self.posix, self.os
            assert posix.sched_get_priority_max(posix.SCHED_FIFO) != -1
            assert posix.sched_get_priority_max(posix.SCHED_RR) != -1
            assert posix.sched_get_priority_max(posix.SCHED_OTHER) != -1
            if getattr(posix, 'SCHED_BATCH', None):
                assert posix.sched_get_priority_max(posix.SCHED_BATCH) != -1

    if hasattr(rposix, 'sched_get_priority_min'):
        def test_os_sched_get_priority_min(self):
            import sys
            posix, os = self.posix, self.os
            assert posix.sched_get_priority_min(posix.SCHED_FIFO) != -1
            assert posix.sched_get_priority_min(posix.SCHED_RR) != -1
            assert posix.sched_get_priority_min(posix.SCHED_OTHER) != -1
            if getattr(posix, 'SCHED_BATCH', None):
                assert posix.sched_get_priority_min(posix.SCHED_BATCH) != -1

    if hasattr(rposix, 'sched_get_priority_min'):
        def test_os_sched_priority_max_greater_than_min(self):
            posix, os = self.posix, self.os
            policy = posix.SCHED_RR
            low = posix.sched_get_priority_min(policy)
            high = posix.sched_get_priority_max(policy)
            assert isinstance(low, int) == True
            assert isinstance(high, int) == True
            assert  high > low

    if hasattr(rposix, 'sched_yield'):
        def test_sched_yield(self):
            os = self.posix
            #Always suceeds on Linux
            os.sched_yield()

    def test_write_buffer(self):
        os = self.posix
        fd = os.open(self.path2 + 'test_write_buffer',
                     os.O_RDWR | os.O_CREAT, 0o666)
        def writeall(s):
            while s:
                count = os.write(fd, s)
                assert count > 0
                s = s[count:]
        writeall(b'hello, ')
        writeall(memoryview(b'world!\n'))
        res = os.lseek(fd, 0, 0)
        assert res == 0
        data = b''
        while True:
            s = os.read(fd, 100)
            if not s:
                break
            data += s
        assert data == b'hello, world!\n'
        os.close(fd)

    def test_write_unicode(self):
        os = self.posix
        fd = os.open(self.path2 + 'test_write_unicode',
                     os.O_RDWR | os.O_CREAT, 0o666)
        raises(TypeError, os.write, fd, 'X')
        os.close(fd)

    if hasattr(__import__(os.name), "fork"):
        def test_abort(self):
            os = self.posix
            pid = os.fork()
            if pid == 0:
                os.abort()
            pid1, status1 = os.waitpid(pid, 0)
            assert pid1 == pid
            assert os.WIFSIGNALED(status1)
            assert os.WTERMSIG(status1) == self.SIGABRT
        pass # <- please, inspect.getsource(), don't crash

    def test_closerange(self):
        os = self.posix
        if not hasattr(os, 'closerange'):
            skip("missing os.closerange()")
        fds = [os.open(self.path + str(i), os.O_CREAT|os.O_WRONLY, 0o777)
               for i in range(15)]
        fds.sort()
        start = fds.pop()
        stop = start + 1
        while len(fds) > 3 and fds[-1] == start - 1:
            start = fds.pop()
        os.closerange(start, stop)
        for fd in fds:
            os.close(fd)     # should not have been closed
        for fd in range(start, stop):
            raises(OSError, os.fstat, fd)   # should have been closed

    if hasattr(os, 'chown'):
        def test_chown(self):
            my_path = self.path2 + 'test_chown'
            os = self.posix
            raises(OSError, os.chown, my_path, os.getuid(), os.getgid())
            open(my_path, 'w').close()
            os.chown(my_path, os.getuid(), os.getgid())

    if hasattr(os, 'lchown'):
        def test_lchown(self):
            my_path = self.path2 + 'test_lchown'
            os = self.posix
            raises(OSError, os.lchown, my_path, os.getuid(), os.getgid())
            os.symlink('foobar', my_path)
            os.lchown(my_path, os.getuid(), os.getgid())

    if hasattr(os, 'fchown'):
        def test_fchown(self):
            my_path = self.path2 + 'test_fchown'
            os = self.posix
            f = open(my_path, "w")
            os.fchown(f.fileno(), os.getuid(), os.getgid())
            f.close()

    if hasattr(os, 'chmod'):
        def test_chmod(self):
            import sys
            my_path = self.path2 + 'test_chmod'
            os = self.posix
            raises(OSError, os.chmod, my_path, 0o600)
            open(my_path, "w").close()
            if sys.platform == 'win32':
                os.chmod(my_path, 0o400)
                assert (os.stat(my_path).st_mode & 0o600) == 0o400
                os.chmod(self.path, 0o700)
            else:
                os.chmod(my_path, 0o200)
                assert (os.stat(my_path).st_mode & 0o777) == 0o200
                os.chmod(self.path, 0o700)

    if hasattr(os, 'fchmod'):
        def test_fchmod(self):
            my_path = self.path2 + 'test_fchmod'
            os = self.posix
            f = open(my_path, "w")
            os.fchmod(f.fileno(), 0o200)
            assert (os.fstat(f.fileno()).st_mode & 0o777) == 0o200
            f.close()
            assert (os.stat(my_path).st_mode & 0o777) == 0o200

    if hasattr(os, 'mkfifo'):
        def test_mkfifo(self):
            os = self.posix
            os.mkfifo(self.path2 + 'test_mkfifo', 0o666)
            st = os.lstat(self.path2 + 'test_mkfifo')
            import stat
            assert stat.S_ISFIFO(st.st_mode)

    if hasattr(os, 'mknod'):
        def test_mknod(self):
            import stat
            os = self.posix
            # os.mknod() may require root priviledges to work at all
            try:
                # not very useful: os.mknod() without specifying 'mode'
                os.mknod(self.path2 + 'test_mknod-1')
            except OSError as e:
                skip("os.mknod(): got %r" % (e,))
            st = os.lstat(self.path2 + 'test_mknod-1')
            assert stat.S_ISREG(st.st_mode)
            # os.mknod() with S_IFIFO
            os.mknod(self.path2 + 'test_mknod-2', 0o600 | stat.S_IFIFO)
            st = os.lstat(self.path2 + 'test_mknod-2')
            assert stat.S_ISFIFO(st.st_mode)

        def test_mknod_with_ifchr(self):
            # os.mknod() with S_IFCHR
            # -- usually requires root priviledges --
            os = self.posix
            if hasattr(os.lstat('.'), 'st_rdev'):
                import stat
                try:
                    os.mknod(self.path2 + 'test_mknod-3', 0o600 | stat.S_IFCHR,
                             0x105)
                except OSError as e:
                    skip("os.mknod() with S_IFCHR: got %r" % (e,))
                else:
                    st = os.lstat(self.path2 + 'test_mknod-3')
                    assert stat.S_ISCHR(st.st_mode)
                    assert st.st_rdev == 0x105

    if hasattr(os, 'nice') and hasattr(os, 'fork') and hasattr(os, 'waitpid'):
        def test_nice(self):
            os = self.posix
            myprio = os.nice(0)
            #
            pid = os.fork()
            if pid == 0:    # in the child
                res = os.nice(3)
                os._exit(res)
            #
            pid1, status1 = os.waitpid(pid, 0)
            assert pid1 == pid
            assert os.WIFEXITED(status1)
            expected = min(myprio + 3, 19)
            assert os.WEXITSTATUS(status1) == expected

    if sys.platform != 'win32':
        def test_symlink(self):
            posix = self.posix
            bytes_dir = self.bytes_dir
            if bytes_dir is None:
                skip("encoding not good enough")
            dest = bytes_dir + b"/file.txt"
            posix.symlink(bytes_dir + b"/somefile", dest)
            with open(dest) as f:
                data = f.read()
                assert data == "who cares?"
            #
            posix.unlink(dest)
            posix.symlink(memoryview(bytes_dir + b"/somefile"), dest)
            with open(dest) as f:
                data = f.read()
                assert data == "who cares?"

        # XXX skip test if dir_fd is unsupported
        def test_symlink_fd(self):
            posix = self.posix
            bytes_dir = self.bytes_dir
            f = posix.open(bytes_dir, posix.O_RDONLY)
            try:
                posix.symlink('somefile', 'somelink', dir_fd=f)
                assert (posix.readlink(bytes_dir + '/somelink'.encode()) ==
                        'somefile'.encode())
            finally:
                posix.close(f)
                posix.unlink(bytes_dir + '/somelink'.encode())
    else:
        def test_symlink(self):
            posix = self.posix
            raises(NotImplementedError, posix.symlink, 'a', 'b')

    if hasattr(os, 'ftruncate'):
        def test_truncate(self):
            posix = self.posix
            dest = self.path2

            def mkfile(dest, size=4):
                with open(dest, 'wb') as f:
                    f.write(b'd' * size)

            # Check invalid inputs
            mkfile(dest)
            raises(OSError, posix.truncate, dest, -1)
            with open(dest, 'rb') as f:  # f is read-only so cannot be truncated
                raises(OSError, posix.truncate, f.fileno(), 1)
            raises(TypeError, posix.truncate, dest, None)
            raises(TypeError, posix.truncate, None, None)

            # Truncate via file descriptor
            mkfile(dest)
            with open(dest, 'wb') as f:
                posix.truncate(f.fileno(), 1)
            assert 1 == posix.stat(dest).st_size

            # Truncate via filename
            mkfile(dest)
            posix.truncate(dest, 1)
            assert 1 == posix.stat(dest).st_size

            # File does not exist
            e = raises(OSError, posix.truncate, dest + '-DOESNT-EXIST', 0)
            assert e.value.filename == dest + '-DOESNT-EXIST'

    try:
        os.getlogin()
    except (AttributeError, OSError):
        pass
    else:
        def test_getlogin(self):
            assert isinstance(self.posix.getlogin(), str)
            # How else could we test that getlogin is properly
            # working?

    def test_has_kill(self):
        import os
        assert hasattr(os, 'kill')

    def test_pipe_flush(self):
        ffd, gfd = self.posix.pipe()
        f = self.os.fdopen(ffd, 'r')
        g = self.os.fdopen(gfd, 'w')
        g.write('he')
        g.flush()
        x = f.read(1)
        assert x == 'h'
        f.flush()
        x = f.read(1)
        assert x == 'e'

    def test_pipe_inheritable(self):
        fd1, fd2 = self.posix.pipe()
        assert self.posix.get_inheritable(fd1) == False
        assert self.posix.get_inheritable(fd2) == False
        self.posix.close(fd1)
        self.posix.close(fd2)

    def test_pipe2(self):
        if not hasattr(self.posix, 'pipe2'):
            skip("no pipe2")
        fd1, fd2 = self.posix.pipe2(0)
        assert self.posix.get_inheritable(fd1) == True
        assert self.posix.get_inheritable(fd2) == True
        self.posix.close(fd1)
        self.posix.close(fd2)

    def test_O_CLOEXEC(self):
        if not hasattr(self.posix, 'pipe2'):
            skip("no pipe2")
        if not hasattr(self.posix, 'O_CLOEXEC'):
            skip("no O_CLOEXEC")
        fd1, fd2 = self.posix.pipe2(self.posix.O_CLOEXEC)
        assert self.posix.get_inheritable(fd1) == False
        assert self.posix.get_inheritable(fd2) == False
        self.posix.close(fd1)
        self.posix.close(fd2)

    def test_dup2_inheritable(self):
        fd1, fd2 = self.posix.pipe()
        assert self.posix.get_inheritable(fd2) == False
        self.posix.dup2(fd1, fd2)
        assert self.posix.get_inheritable(fd2) == True
        self.posix.dup2(fd1, fd2, False)
        assert self.posix.get_inheritable(fd2) == False
        self.posix.dup2(fd1, fd2, True)
        assert self.posix.get_inheritable(fd2) == True
        self.posix.close(fd1)
        self.posix.close(fd2)

    def test_open_inheritable(self):
        os = self.posix
        fd = os.open(self.path2 + 'test_open_inheritable',
                     os.O_RDWR | os.O_CREAT, 0o666)
        assert os.get_inheritable(fd) == False
        os.close(fd)

    if sys.platform != 'win32':
        def test_sync(self):
            self.posix.sync()   # does not raise

        def test_blocking(self):
            posix = self.posix
            fd = posix.open(self.path, posix.O_RDONLY)
            assert posix.get_blocking(fd) is True
            posix.set_blocking(fd, False)
            assert posix.get_blocking(fd) is False
            posix.set_blocking(fd, True)
            assert posix.get_blocking(fd) is True
            posix.close(fd)

        def test_blocking_error(self):
            posix = self.posix
            raises(OSError, posix.get_blocking, 1234567)
            raises(OSError, posix.set_blocking, 1234567, True)

    if sys.platform != 'win32':
        def test_sendfile(self):
            import _socket, posix
            s1, s2 = _socket.socketpair()
            fd = posix.open(self.path, posix.O_RDONLY)
            res = posix.sendfile(s1.fileno(), fd, 3, 5)
            assert res == 5
            assert posix.lseek(fd, 0, 1) == 0
            data = s2.recv(10)
            expected = b'this is a test'[3:8]
            assert data == expected
            posix.close(fd)
            s2.close()
            s1.close()

        def test_filename_can_be_a_buffer(self):
            import posix, sys
            fsencoding = sys.getfilesystemencoding()
            pdir = (self.pdir + '/file1').encode(fsencoding)
            fd = posix.open(pdir, posix.O_RDONLY)
            posix.close(fd)
            fd = posix.open(memoryview(pdir), posix.O_RDONLY)
            posix.close(fd)

    if sys.platform.startswith('linux'):
        def test_sendfile_no_offset(self):
            import _socket, posix
            s1, s2 = _socket.socketpair()
            fd = posix.open(self.path, posix.O_RDONLY)
            posix.lseek(fd, 3, 0)
            res = posix.sendfile(s1.fileno(), fd, None, 5)
            assert res == 5
            assert posix.lseek(fd, 0, 1) == 8
            data = s2.recv(10)
            expected = b'this is a test'[3:8]
            assert data == expected
            posix.close(fd)
            s2.close()
            s1.close()

        def test_os_lockf(self):
            posix, os = self.posix, self.os
            fd = os.open(self.path2 + 'test_os_lockf', os.O_WRONLY | os.O_CREAT)
            try:
                os.write(fd, b'test')
                os.lseek(fd, 0, 0)
                posix.lockf(fd, posix.F_LOCK, 4)
                posix.lockf(fd, posix.F_ULOCK, 4)
            finally:
                os.close(fd)

    def test_urandom(self):
        os = self.posix
        s = os.urandom(5)
        assert isinstance(s, bytes)
        assert len(s) == 5
        for x in range(50):
            if s != os.urandom(5):
                break
        else:
            assert False, "urandom() always returns the same string"
            # Or very unlucky

    if hasattr(os, 'startfile'):
        def test_startfile(self):
            if not self.runappdirect:
                skip("should not try to import cffi at app-level")
            startfile = self.posix.startfile
            for t1 in [str, unicode]:
                for t2 in [str, unicode]:
                    e = raises(WindowsError, startfile, t1("\\"), t2("close"))
                    assert e.value.args[0] == 1155
                    assert e.value.args[1] == (
                        "No application is associated with the "
                        "specified file for this operation")
                    if len(e.value.args) > 2:
                        assert e.value.args[2] == t1("\\")
            #
            e = raises(WindowsError, startfile, "\\foo\\bar\\baz")
            assert e.value.args[0] == 2
            assert e.value.args[1] == (
                "The system cannot find the file specified")
            if len(e.value.args) > 2:
                assert e.value.args[2] == "\\foo\\bar\\baz"

    @py.test.mark.skipif("sys.platform != 'win32'")
    def test_rename(self):
        os = self.posix
        fname = self.path2 + 'rename.txt'
        with open(fname, "w") as f:
            f.write("this is a rename test")
        unicode_name = str(self.udir) + u'/test\u03be.txt'
        os.rename(fname, unicode_name)
        with open(unicode_name) as f:
            assert f.read() == 'this is a rename test'
        os.rename(unicode_name, fname)
        with open(fname) as f:
            assert f.read() == 'this is a rename test'
        os.unlink(fname)

<<<<<<< HEAD
        
    def test_device_encoding(self):
        import sys
        encoding = self.posix.device_encoding(sys.stdout.fileno())
        # just ensure it returns something reasonable
        assert encoding is None or type(encoding) is str

    if os.name == 'nt':
        def test__getfileinformation(self):
            import os
            path = os.path.join(self.pdir, 'file1')
            with open(path) as fp:
                info = self.posix._getfileinformation(fp.fileno())
            assert len(info) == 3
            assert all(isinstance(obj, int) for obj in info)

        def test__getfinalpathname(self):
            import os
            path = os.path.join(self.pdir, 'file1')
            try:
                result = self.posix._getfinalpathname(path)
            except NotImplementedError:
                skip("_getfinalpathname not supported on this platform")
            assert os.path.exists(result)

    @py.test.mark.skipif("sys.platform == 'win32'")
    def test_rtld_constants(self):
        # check presence of major RTLD_* constants
        self.posix.RTLD_LAZY
        self.posix.RTLD_NOW
        self.posix.RTLD_GLOBAL
        self.posix.RTLD_LOCAL

    def test_error_message(self):
        import sys
        e = raises(OSError, self.posix.open, 'nonexistentfile1', 0)
        assert str(e.value).endswith(": 'nonexistentfile1'")

        e = raises(OSError, self.posix.link, 'nonexistentfile1', 'bok')
        assert str(e.value).endswith(": 'nonexistentfile1' -> 'bok'")
        e = raises(OSError, self.posix.rename, 'nonexistentfile1', 'bok')
        assert str(e.value).endswith(": 'nonexistentfile1' -> 'bok'")
        e = raises(OSError, self.posix.replace, 'nonexistentfile1', 'bok')
        assert str(e.value).endswith(": 'nonexistentfile1' -> 'bok'")

        if sys.platform != 'win32':
            e = raises(OSError, self.posix.symlink, 'bok', '/nonexistentdir/boz')
            assert str(e.value).endswith(": 'bok' -> '/nonexistentdir/boz'")

    if hasattr(rposix, 'getxattr'):
        def test_xattr_simple(self):
            # Minimal testing here, lib-python has better tests.
            os = self.posix
            with open(self.path, 'wb'):
                pass
            init_names = os.listxattr(self.path)
            excinfo = raises(OSError, os.getxattr, self.path, 'user.test')
            assert excinfo.value.filename == self.path
            os.setxattr(self.path, 'user.test', b'', os.XATTR_CREATE, follow_symlinks=False)
            raises(OSError,
                os.setxattr, self.path, 'user.test', b'', os.XATTR_CREATE)
            assert os.getxattr(self.path, 'user.test') == b''
            os.setxattr(self.path, b'user.test', b'foo', os.XATTR_REPLACE)
            assert os.getxattr(self.path, 'user.test', follow_symlinks=False) == b'foo'
            assert set(os.listxattr(self.path)) == set(
                init_names + ['user.test'])
            os.removexattr(self.path, 'user.test', follow_symlinks=False)
            raises(OSError, os.getxattr, self.path, 'user.test')
            assert os.listxattr(self.path, follow_symlinks=False) == init_names
=======
>>>>>>> e18172c6


class AppTestEnvironment(object):
    def setup_class(cls):
        cls.w_path = space.wrap(str(path))

    def test_environ(self):
        import sys, os
        environ = os.environ
        if not environ:
            skip('environ not filled in for untranslated tests')
        for k, v in environ.items():
            assert type(k) is str
            assert type(v) is str
        name = next(iter(environ))
        assert environ[name] is not None
        del environ[name]
        raises(KeyError, lambda: environ[name])

    @py.test.mark.dont_track_allocations('putenv intentionally keeps strings alive')
    def test_environ_nonascii(self):
        import sys, os
        name, value = 'PYPY_TEST_日本', 'foobar日本'
        if not sys.platform == 'win32':
            fsencoding = sys.getfilesystemencoding()
            for s in name, value:
                try:
                    s.encode(fsencoding, 'surrogateescape')
                except UnicodeEncodeError:
                    skip("Requires %s.encode(sys.getfilesystemencoding(), "
                         "'surogateescape') to succeed (or win32)" % ascii(s))

        os.environ[name] = value
        assert os.environ[name] == value
        assert os.getenv(name) == value
        del os.environ[name]
        assert os.environ.get(name) is None
        assert os.getenv(name) is None

    if hasattr(__import__(os.name), "unsetenv"):
        def test_unsetenv_nonexisting(self):
            import os
            os.unsetenv("XYZABC") #does not raise
            try:
                os.environ["ABCABC"]
            except KeyError:
                pass
            else:
                raise AssertionError("did not raise KeyError")
            os.environ["ABCABC"] = "1"
            assert os.environ["ABCABC"] == "1"
            os.unsetenv("ABCABC")
            cmd = '''python -c "import os, sys; sys.exit(int('ABCABC' in os.environ))" '''
            res = os.system(cmd)
            assert res == 0


@py.test.fixture
def check_fsencoding(space, pytestconfig):
    if pytestconfig.getvalue('runappdirect'):
        fsencoding = sys.getfilesystemencoding()
    else:
        fsencoding = space.sys.filesystemencoding
    try:
        u"ą".encode(fsencoding)
    except UnicodeEncodeError:
        py.test.skip("encoding not good enough")

@py.test.mark.usefixtures('check_fsencoding')
class AppTestPosixUnicode:
    def test_stat_unicode(self):
        # test that passing unicode would not raise UnicodeDecodeError
        import os
        try:
            os.stat(u"ą")
        except OSError:
            pass

    def test_open_unicode(self):
        # Ensure passing unicode doesn't raise UnicodeEncodeError
        import os
        try:
            os.open(u"ą", os.O_WRONLY)
        except OSError:
            pass

    def test_remove_unicode(self):
        # See 2 above ;)
        import os
        try:
            os.remove(u"ą")
        except OSError:
            pass


class AppTestUnicodeFilename:
    def setup_class(cls):
        ufilename = (unicode(udir.join('test_unicode_filename_')) +
                     '\u65e5\u672c.txt') # "Japan"
        try:
            f = file(ufilename, 'w')
        except UnicodeEncodeError:
            py.test.skip("encoding not good enough")
        f.write("test")
        f.close()
        cls.space = space
        cls.w_filename = space.wrap(ufilename)
        cls.w_posix = space.appexec([], GET_POSIX)

    def test_open(self):
        fd = self.posix.open(self.filename, self.posix.O_RDONLY)
        try:
            content = self.posix.read(fd, 50)
        finally:
            self.posix.close(fd)
        assert content == b"test"


class AppTestFdVariants:
    # Tests variant functions which also accept file descriptors,
    # dir_fd and follow_symlinks.
    def test_have_functions(self):
        import os
        assert os.stat in os.supports_fd  # fstat() is supported everywhere
        if os.name != 'nt':
            assert os.chdir in os.supports_fd  # fchdir()
        else:
            assert os.chdir not in os.supports_fd
        if os.name == 'posix':
            assert os.open in os.supports_dir_fd  # openat()


class AppTestPep475Retry:
    spaceconfig = {'usemodules': USEMODULES}

    def setup_class(cls):
        if os.name != 'posix':
            skip("xxx tests are posix-only")
        if cls.runappdirect:
            skip("xxx does not work with -A")

        def fd_data_after_delay(space):
            g = os.popen("sleep 5 && echo hello", "r")
            cls._keepalive_g = g
            return space.wrap(g.fileno())

        cls.w_posix = space.appexec([], GET_POSIX)
        cls.w_fd_data_after_delay = cls.space.wrap(
            interp2app(fd_data_after_delay))

    def test_pep475_retry_read(self):
        import _signal as signal
        signalled = []

        def foo(*args):
            signalled.append("ALARM")

        signal.signal(signal.SIGALRM, foo)
        try:
            fd = self.fd_data_after_delay()
            signal.alarm(1)
            got = self.posix.read(fd, 100)
            self.posix.close(fd)
        finally:
            signal.signal(signal.SIGALRM, signal.SIG_DFL)

        assert signalled != []
        assert got.startswith(b'h')<|MERGE_RESOLUTION|>--- conflicted
+++ resolved
@@ -1,14 +1,5 @@
 # -*- coding: utf-8 -*-
 
-<<<<<<< HEAD
-=======
-from pypy.objspace.std.objspace import StdObjSpace
-from rpython.tool.udir import udir
-from pypy.tool.pytest.objspace import gettestobjspace
-from pypy import pypydir
-from rpython.translator.c.test.test_extfunc import need_sparse_files
-from rpython.rlib import rposix
->>>>>>> e18172c6
 import os
 import py
 import sys
@@ -1427,8 +1418,7 @@
             assert f.read() == 'this is a rename test'
         os.unlink(fname)
 
-<<<<<<< HEAD
-        
+
     def test_device_encoding(self):
         import sys
         encoding = self.posix.device_encoding(sys.stdout.fileno())
@@ -1497,8 +1487,6 @@
             os.removexattr(self.path, 'user.test', follow_symlinks=False)
             raises(OSError, os.getxattr, self.path, 'user.test')
             assert os.listxattr(self.path, follow_symlinks=False) == init_names
-=======
->>>>>>> e18172c6
 
 
 class AppTestEnvironment(object):
