
# -*- coding: utf-8 -*-

from __future__ import with_statement
from pypy.objspace.std import StdObjSpace
from pypy.tool.udir import udir
from pypy.tool.pytest.objspace import gettestobjspace
from pypy.tool.autopath import pypydir
from pypy.rpython.module.ll_os import RegisterOs
import os
import py
import sys
import signal

def setup_module(mod):
    usemodules = ['binascii', 'posix', 'struct', 'rctime']
    if os.name != 'nt':
<<<<<<< HEAD
        mod.space = gettestobjspace(usemodules=['posix', 'fcntl', 'struct', 'signal'])
    else:
        # On windows, os.popen uses the subprocess module
        mod.space = gettestobjspace(usemodules=['posix', '_rawffi', 'thread', 'struct', 'signal'])
=======
        usemodules += ['fcntl']
    else:
        # On windows, os.popen uses the subprocess module
        usemodules += ['_rawffi', 'thread']
    mod.space = gettestobjspace(usemodules=usemodules)
>>>>>>> 44428f37
    mod.path = udir.join('posixtestfile.txt')
    mod.path.write("this is a test")
    mod.path2 = udir.join('test_posix2-')
    pdir = udir.ensure('posixtestdir', dir=True)
    pdir.join('file1').write("test1")
    os.chmod(str(pdir.join('file1')), 0600)
    pdir.join('file2').write("test2")
    pdir.join('another_longer_file_name').write("test3")
    mod.pdir = pdir
    bytes_dir = udir.ensure('fi\xc5\x9fier.txt', dir=True)
    bytes_dir.join('somefile').write('who cares?')
    bytes_dir.join('caf\xe9').write('who knows?')
    mod.bytes_dir = bytes_dir
    # an escaped surrogate
    mod.esurrogate_dir = udir.ensure('foo\x80', dir=True)

    # in applevel tests, os.stat uses the CPython os.stat.
    # Be sure to return times with full precision
    # even when running on top of CPython 2.4.
    os.stat_float_times(True)

    # Initialize sys.filesystemencoding
    # space.call_method(space.getbuiltinmodule('sys'), 'getfilesystemencoding')

def need_sparse_files():
    if sys.platform == 'darwin':
        py.test.skip("no sparse files on default Mac OS X file system")
    if os.name == 'nt':
        py.test.skip("no sparse files on Windows")

GET_POSIX = "(): import %s as m ; return m" % os.name


class AppTestPosix:

    def setup_class(cls):
        cls.space = space
        cls.w_posix = space.appexec([], GET_POSIX)
        cls.w_os = space.appexec([], "(): import os as m ; return m")
        cls.w_path = space.wrap(str(path))
        cls.w_path2 = space.wrap(str(path2))
        cls.w_pdir = space.wrap(str(pdir))
        cls.w_bytes_dir = space.wrapbytes(str(bytes_dir))
        cls.w_esurrogate_dir = space.wrapbytes(str(esurrogate_dir))
        if hasattr(os, 'getuid'):
            cls.w_getuid = space.wrap(os.getuid())
            cls.w_geteuid = space.wrap(os.geteuid())
        if hasattr(os, 'getgid'):
            cls.w_getgid = space.wrap(os.getgid())
        if hasattr(os, 'getgroups'):
            cls.w_getgroups = space.newlist([space.wrap(e) for e in os.getgroups()])
        if hasattr(os, 'getpgid'):
            cls.w_getpgid = space.wrap(os.getpgid(os.getpid()))
        if hasattr(os, 'getsid'):
            cls.w_getsid0 = space.wrap(os.getsid(0))
        if hasattr(os, 'sysconf'):
            sysconf_name = os.sysconf_names.keys()[0]
            cls.w_sysconf_name = space.wrap(sysconf_name)
            cls.w_sysconf_value = space.wrap(os.sysconf_names[sysconf_name])
            cls.w_sysconf_result = space.wrap(os.sysconf(sysconf_name))
        cls.w_SIGABRT = space.wrap(signal.SIGABRT)
        cls.w_python = space.wrap(sys.executable)
        if hasattr(os, 'major'):
            cls.w_expected_major_12345 = space.wrap(os.major(12345))
            cls.w_expected_minor_12345 = space.wrap(os.minor(12345))
        cls.w_udir = space.wrap(str(udir))

    def setup_method(self, meth):
        if getattr(meth, 'need_sparse_files', False):
            need_sparse_files()

    def test_posix_is_pypy_s(self):
        assert self.posix.__file__

    def test_some_posix_basic_operation(self):
        path = self.path
        posix = self.posix
        fd = posix.open(path, posix.O_RDONLY, 0o777)
        fd2 = posix.dup(fd)
        assert not posix.isatty(fd2)
        s = posix.read(fd, 1)
        assert s == b't'
        posix.lseek(fd, 5, 0)
        s = posix.read(fd, 1)
        assert s == b'i'
        st = posix.fstat(fd)
        posix.close(fd2)
        posix.close(fd)

        import sys, stat
        assert st[0] == st.st_mode
        assert st[1] == st.st_ino
        assert st[2] == st.st_dev
        assert st[3] == st.st_nlink
        assert st[4] == st.st_uid
        assert st[5] == st.st_gid
        assert st[6] == st.st_size
        assert st[7] == int(st.st_atime)
        assert st[8] == int(st.st_mtime)
        assert st[9] == int(st.st_ctime)

        assert stat.S_IMODE(st.st_mode) & stat.S_IRUSR
        assert stat.S_IMODE(st.st_mode) & stat.S_IWUSR
        if not sys.platform.startswith('win'):
            assert not (stat.S_IMODE(st.st_mode) & stat.S_IXUSR)

        assert st.st_size == 14
        assert st.st_nlink == 1

        #if sys.platform.startswith('linux'):
        #    # expects non-integer timestamps - it's unlikely that they are
        #    # all three integers
        #    assert ((st.st_atime, st.st_mtime, st.st_ctime) !=
        #            (st[7],       st[8],       st[9]))
        #    assert st.st_blksize * st.st_blocks >= st.st_size
        if sys.platform.startswith('linux'):
            assert hasattr(st, 'st_rdev')

    def test_stat_float_times(self):
        path = self.path
        posix = self.posix
        current = posix.stat_float_times()
        assert current is True
        try:
            posix.stat_float_times(True)
            st = posix.stat(path)
            assert isinstance(st.st_mtime, float)
            assert st[7] == int(st.st_atime)

            posix.stat_float_times(False)
            st = posix.stat(path)
            assert isinstance(st.st_mtime, int)
            assert st[7] == st.st_atime
        finally:
            posix.stat_float_times(current)

    def test_stat_result(self):
        st = self.posix.stat_result((0, 0, 0, 0, 0, 0, 0, 41, 42.1, 43))
        assert st.st_atime == 41
        assert st.st_mtime == 42.1
        assert st.st_ctime == 43

    def test_stat_lstat(self):
        import stat
        st = self.posix.stat(".")
        assert stat.S_ISDIR(st.st_mode)
        st = self.posix.lstat(".")
        assert stat.S_ISDIR(st.st_mode)

    def test_stat_exception(self):
        import sys, errno
        for fn in [self.posix.stat, self.posix.lstat]:
            try:
                fn("nonexistentdir/nonexistentfile")
            except OSError as e:
                assert e.errno == errno.ENOENT
                assert e.filename == "nonexistentdir/nonexistentfile"
                # On Windows, when the parent directory does not exist,
                # the winerror is 3 (cannot find the path specified)
                # instead of 2 (cannot find the file specified)
                if sys.platform == 'win32':
                    assert isinstance(e, WindowsError)
                    assert e.winerror == 3

    def test_pickle(self):
        import pickle, os
        st = self.posix.stat(os.curdir)
        print(type(st).__module__)
        s = pickle.dumps(st)
        print(repr(s))
        new = pickle.loads(s)
        assert new == st
        assert type(new) is type(st)

    def test_open_exception(self):
        posix = self.posix
        try:
            posix.open('qowieuqwoeiu', 0, 0)
        except OSError as e:
            assert e.filename == 'qowieuqwoeiu'
        else:
            assert 0

    def test_filename_exception(self):
        for fname in ['unlink', 'remove',
                      'chdir', 'mkdir', 'rmdir',
                      'listdir', 'readlink',
                      'chroot']:
            if hasattr(self.posix, fname):
                func = getattr(self.posix, fname)
                try:
                    func('qowieuqw/oeiu')
                except OSError as e:
                    assert e.filename == 'qowieuqw/oeiu'
                else:
                    assert 0

    def test_chmod_exception(self):
        try:
            self.posix.chmod('qowieuqw/oeiu', 0)
        except OSError as e:
            assert e.filename == 'qowieuqw/oeiu'
        else:
            assert 0

    def test_chown_exception(self):
        if hasattr(self.posix, 'chown'):
            try:
                self.posix.chown('qowieuqw/oeiu', 0, 0)
            except OSError as e:
                assert e.filename == 'qowieuqw/oeiu'
            else:
                assert 0

    def test_utime_exception(self):
        for arg in [None, (0, 0)]:
            try:
                self.posix.utime('qowieuqw/oeiu', arg)
            except OSError as e:
                assert e.filename == 'qowieuqw/oeiu'
            else:
                assert 0

    def test_functions_raise_error(self):
        def ex(func, *args):
            try:
                func(*args)
            except OSError:
                pass
            else:
                raise AssertionError("%s(%s) did not raise" %(
                                     func.__name__,
                                     ", ".join([str(x) for x in args])))
        UNUSEDFD = 123123
        ex(self.posix.open, "qweqwe", 0, 0)
        ex(self.posix.lseek, UNUSEDFD, 123, 0)
        #apparently not posix-required: ex(self.posix.isatty, UNUSEDFD)
        ex(self.posix.read, UNUSEDFD, 123)
        ex(self.posix.write, UNUSEDFD, b"x")
        ex(self.posix.close, UNUSEDFD)
        #UMPF cpython raises IOError ex(self.posix.ftruncate, UNUSEDFD, 123)
        ex(self.posix.fstat, UNUSEDFD)
        ex(self.posix.stat, "qweqwehello")
        # how can getcwd() raise?
        ex(self.posix.dup, UNUSEDFD)

    def test_getcwd(self):
        os, posix = self.os, self.posix
        assert isinstance(posix.getcwd(), str)
        cwdb = posix.getcwdb()
        os.chdir(self.esurrogate_dir)
        try:
            cwd = posix.getcwd()
            assert os.fsencode(cwd) == posix.getcwdb()
        finally:
            os.chdir(cwdb)

    def test_getcwdb(self):
        assert isinstance(self.posix.getcwdb(), bytes)

    def test_listdir(self):
        pdir = self.pdir
        posix = self.posix
        result = posix.listdir(pdir)
        result.sort()
        assert result == ['another_longer_file_name',
                          'file1',
                          'file2']

    def test_listdir_default(self):
        posix = self.posix
        assert posix.listdir() == posix.listdir('.')

    def test_listdir_bytes(self):
        import sys
        bytes_dir = self.bytes_dir
        posix = self.posix
<<<<<<< HEAD
        result = posix.listdir(bytes_dir)
        assert all(type(x) is bytes for x in result)
        assert b'somefile' in result
        assert b'caf\xe9' in result
=======
        result = posix.listdir(unicode_dir)
        typed_result = [(type(x), x) for x in result]
        assert (unicode, u'somefile') in typed_result
        try:
            u = "caf\xe9".decode(sys.getfilesystemencoding())
        except UnicodeDecodeError:
            # Could not decode, listdir returned the byte string
            if sys.platform != 'darwin':
                assert (str, "caf\xe9") in typed_result
            else:
                # darwin 'normalized' it
                assert (unicode, 'caf%E9') in typed_result
        else:
            assert (unicode, u) in typed_result
>>>>>>> 44428f37

    def test_undecodable_filename(self):
        posix = self.posix
        assert posix.access('caf\xe9', posix.R_OK) is False
        assert posix.access(b'caf\xe9', posix.R_OK) is False
        assert posix.access('caf\udcc0', posix.R_OK) is False
        assert posix.access(b'caf\xc3', posix.R_OK) is False

    def test_access(self):
        pdir = self.pdir + '/file1'
        posix = self.posix

        assert posix.access(pdir, posix.R_OK)
        assert posix.access(pdir, posix.W_OK)
        import sys
        if sys.platform != "win32":
            assert not posix.access(pdir, posix.X_OK)


    def test_times(self):
        """
        posix.times() should return a five-tuple giving float-representations
        (seconds, effectively) of the four fields from the underlying struct
        tms and the return value.
        """
        result = self.posix.times()
        assert isinstance(result, tuple)
        assert len(result) == 5
        for value in result:
            assert isinstance(value, float)


    def test_strerror(self):
        assert isinstance(self.posix.strerror(0), str)
        assert isinstance(self.posix.strerror(1), str)

    if hasattr(__import__(os.name), "fork"):
        def test_fork(self):
            os = self.posix
            pid = os.fork()
            if pid == 0:   # child
                os._exit(4)
            pid1, status1 = os.waitpid(pid, 0)
            assert pid1 == pid
            assert os.WIFEXITED(status1)
            assert os.WEXITSTATUS(status1) == 4
        pass # <- please, inspect.getsource(), don't crash


    if hasattr(__import__(os.name), "openpty"):
        def test_openpty(self):
            os = self.posix
            master_fd, slave_fd = os.openpty()
            assert isinstance(master_fd, int)
            assert isinstance(slave_fd, int)
            os.write(slave_fd, b'x\n')
            data = os.read(master_fd, 100)
            assert data.startswith(b'x')

    if hasattr(__import__(os.name), "forkpty"):
        def test_forkpty(self):
            import sys
            if 'freebsd' in sys.platform:
                skip("hangs indifinitly on FreeBSD (also on CPython).")
            os = self.posix
            childpid, master_fd = os.forkpty()
            assert isinstance(childpid, int)
            assert isinstance(master_fd, int)
            if childpid == 0:
                data = os.read(0, 100)
                if data.startswith(b'abc'):
                    os._exit(42)
                else:
                    os._exit(43)
            os.write(master_fd, b'abc\n')
            _, status = os.waitpid(childpid, 0)
            assert status >> 8 == 42

    if hasattr(__import__(os.name), "execv"):
        def test_execv(self):
            os = self.posix
            if not hasattr(os, "fork"):
                skip("Need fork() to test execv()")
            pid = os.fork()
            if pid == 0:
                os.execv("/usr/bin/env", ["env", "python", "-c", "open('onefile', 'w').write('1')"])
            os.waitpid(pid, 0)
            assert open("onefile").read() == "1"
            os.unlink("onefile")

        def test_execv_raising(self):
            os = self.posix
            raises(OSError, 'os.execv("saddsadsadsadsa", ["saddsadsasaddsa"])')

        def test_execv_no_args(self):
            os = self.posix
            raises(ValueError, os.execv, "notepad", [])
            raises(ValueError, os.execve, "notepad", [], {})

        def test_execv_raising2(self):
            os = self.posix
            for n in 3, [3, "a"]:
                try:
                    os.execv("xxx", n)
                except TypeError as t:
                    assert str(t) == "execv() arg 2 must be an iterable of strings"
                else:
                    py.test.fail("didn't raise")

        def test_execv_unicode(self):
            os = self.posix
            import sys
            if not hasattr(os, "fork"):
                skip("Need fork() to test execv()")
            try:
                output = "caf\xe9 \u1234\n".encode(sys.getfilesystemencoding())
            except UnicodeEncodeError:
                skip("encoding not good enough")
            pid = os.fork()
            if pid == 0:
                os.execv("/bin/sh", ["sh", "-c",
                                     "echo caf\xe9 \u1234 > onefile"])
            os.waitpid(pid, 0)
            assert open("onefile", "rb").read() == output
            os.unlink("onefile")

        def test_execve(self):
            os = self.posix
            if not hasattr(os, "fork"):
                skip("Need fork() to test execve()")
            pid = os.fork()
            if pid == 0:
                os.execve("/usr/bin/env", ["env", "python", "-c", "import os; open('onefile', 'w').write(os.environ['ddd'])"], {'ddd':'xxx'})
            os.waitpid(pid, 0)
            assert open("onefile").read() == "xxx"
            os.unlink("onefile")

        def test_execve_unicode(self):
            os = self.posix
            import sys
            if not hasattr(os, "fork"):
                skip("Need fork() to test execve()")
            try:
                output = "caf\xe9 \u1234\n".encode(sys.getfilesystemencoding())
            except UnicodeEncodeError:
                skip("encoding not good enough")
            pid = os.fork()
            if pid == 0:
                os.execve("/bin/sh", ["sh", "-c",
                                      "echo caf\xe9 \u1234 > onefile"],
                          {'ddd': 'xxx'})
            os.waitpid(pid, 0)
            assert open("onefile", "rb").read() == output
            os.unlink("onefile")
        pass # <- please, inspect.getsource(), don't crash

    if hasattr(__import__(os.name), "spawnv"):
        def test_spawnv(self):
            os = self.posix
            import sys
            print(self.python)
            ret = os.spawnv(os.P_WAIT, self.python,
                            ['python', '-c', 'raise(SystemExit(42))'])
            assert ret == 42

    if hasattr(__import__(os.name), "spawnve"):
        def test_spawnve(self):
            os = self.posix
            env = {'PATH':os.environ['PATH'], 'FOOBAR': '42'}
            ret = os.spawnve(os.P_WAIT, self.python,
                             ['python', '-c',
                              "raise(SystemExit(int(__import__('os').environ['FOOBAR'])))"],
                             env)
            assert ret == 42

    def test_popen(self):
        os = self.os
        for i in range(5):
            stream = os.popen('echo 1')
            res = stream.read()
            assert res == '1\n'
            assert stream.close() is None

    def test_popen_with(self):
        os = self.os
        stream = os.popen('echo 1')
        with stream as fp:
            res = fp.read()
            assert res == '1\n'

    if hasattr(__import__(os.name), '_getfullpathname'):
        def test__getfullpathname(self):
            # nt specific
            posix = self.posix
            import os
            sysdrv = os.getenv("SystemDrive", "C:")
            # just see if it does anything
            path = sysdrv + 'hubber'
            assert os.sep in posix._getfullpathname(path)

    def test_utime(self):
        os = self.posix
        from os.path import join
        # XXX utimes & float support
        path = join(self.pdir, "test_utime.txt")
        fh = open(path, "w")
        fh.write("x")
        fh.close()
        from time import time, sleep
        t0 = time()
        sleep(1.1)
        os.utime(path, None)
        assert os.stat(path).st_atime > t0
        os.utime(path, (int(t0), int(t0)))
        assert int(os.stat(path).st_atime) == int(t0)

    def test_utime_raises(self):
        os = self.posix
        raises(TypeError, "os.utime('xxx', 3)")
        raises(OSError, "os.utime('somefilewhichihopewouldneverappearhere', None)")

    for name in RegisterOs.w_star:
        if hasattr(os, name):
            values = [0, 1, 127, 128, 255]
            code = py.code.Source("""
            def test_wstar(self):
                os = self.posix
                %s
            """ % "\n    ".join(["assert os.%s(%d) == %d" % (name, value,
                             getattr(os, name)(value)) for value in values]))
            d = {}
            exec code.compile() in d
            locals()['test_' + name] = d['test_wstar']

    if hasattr(os, 'WIFSIGNALED'):
        def test_wifsignaled(self):
            os = self.posix
            assert os.WIFSIGNALED(0) == False
            assert os.WIFSIGNALED(1) == True

    if hasattr(os, 'uname'):
        def test_os_uname(self):
            os = self.posix
            res = os.uname()
            assert len(res) == 5
            for i in res:
                assert isinstance(i, str)
            assert isinstance(res, tuple)

    if hasattr(os, 'getuid'):
        def test_os_getuid(self):
            os = self.posix
            assert os.getuid() == self.getuid
            assert os.geteuid() == self.geteuid

    if hasattr(os, 'setuid'):
        def test_os_setuid_error(self):
            os = self.posix
            raises(OverflowError, os.setuid, -2**31-1)
            raises(OverflowError, os.setuid, 2**32)

    if hasattr(os, 'getgid'):
        def test_os_getgid(self):
            os = self.posix
            assert os.getgid() == self.getgid

    if hasattr(os, 'getgroups'):
        def test_os_getgroups(self):
            os = self.posix
            assert os.getgroups() == self.getgroups

    if hasattr(os, 'getpgid'):
        def test_os_getpgid(self):
            os = self.posix
            assert os.getpgid(os.getpid()) == self.getpgid
            raises(OSError, os.getpgid, 1234567)

    if hasattr(os, 'setgid'):
        def test_os_setgid_error(self):
            os = self.posix
            raises(OverflowError, os.setgid, -2**31-1)
            raises(OverflowError, os.setgid, 2**32)

    if hasattr(os, 'getsid'):
        def test_os_getsid(self):
            os = self.posix
            assert os.getsid(0) == self.getsid0
            raises(OSError, os.getsid, -100000)

    if hasattr(os, 'sysconf'):
        def test_os_sysconf(self):
            os = self.posix
            assert os.sysconf(self.sysconf_value) == self.sysconf_result
            assert os.sysconf(self.sysconf_name) == self.sysconf_result
            assert os.sysconf_names[self.sysconf_name] == self.sysconf_value

        def test_os_sysconf_error(self):
            os = self.posix
            raises(ValueError, os.sysconf, "!@#$%!#$!@#")

    if hasattr(os, 'fpathconf'):
        def test_os_fpathconf(self):
            os = self.posix
            assert os.fpathconf(1, "PC_PIPE_BUF") >= 128
            raises(OSError, os.fpathconf, -1, "PC_PIPE_BUF")
            raises(ValueError, os.fpathconf, 1, "##")

    if hasattr(os, 'wait'):
        def test_os_wait(self):
            os = self.posix
            exit_status = 0x33

            if not hasattr(os, "fork"):
                skip("Need fork() to test wait()")
            if hasattr(os, "waitpid") and hasattr(os, "WNOHANG"):
                try:
                    while os.waitpid(-1, os.WNOHANG)[0]:
                        pass
                except OSError:  # until we get "No child processes", hopefully
                    pass
            child = os.fork()
            if child == 0: # in child
                os._exit(exit_status)
            else:
                pid, status = os.wait()
                assert child == pid
                assert os.WIFEXITED(status)
                assert os.WEXITSTATUS(status) == exit_status

    if hasattr(os, 'getloadavg'):
        def test_os_getloadavg(self):
            os = self.posix
            l0, l1, l2 = os.getloadavg()
            assert type(l0) is float and l0 >= 0.0
            assert type(l1) is float and l0 >= 0.0
            assert type(l2) is float and l0 >= 0.0

    if hasattr(os, 'major'):
        def test_major_minor(self):
            os = self.posix
            assert os.major(12345) == self.expected_major_12345
            assert os.minor(12345) == self.expected_minor_12345
            assert os.makedev(self.expected_major_12345,
                              self.expected_minor_12345) == 12345

    if hasattr(os, 'fsync'):
        def test_fsync(self):
            os = self.posix
            f = open(self.path2, "w")
            try:
                fd = f.fileno()
                os.fsync(fd)
                os.fsync(f)     # <- should also work with a file, or anything
            finally:            #    with a fileno() method
                f.close()
            try:
                # May not raise anything with a buggy libc (or eatmydata)
                os.fsync(fd)
            except OSError:
                pass
            raises(ValueError, os.fsync, -1)

    if hasattr(os, 'fdatasync'):
        def test_fdatasync(self):
            os = self.posix
            f = open(self.path2, "w")
            try:
                fd = f.fileno()
                os.fdatasync(fd)
            finally:
                f.close()
            try:
                # May not raise anything with a buggy libc (or eatmydata)
                os.fdatasync(fd)
            except OSError:
                pass
            raises(ValueError, os.fdatasync, -1)

    if hasattr(os, 'fchdir'):
        def test_fchdir(self):
            os = self.posix
            localdir = os.getcwd()
            try:
                os.mkdir(self.path2 + 'dir')
                fd = os.open(self.path2 + 'dir', os.O_RDONLY)
                try:
                    os.fchdir(fd)
                    mypath = os.getcwd()
                finally:
                    os.close(fd)
                assert mypath.endswith('test_posix2-dir')
                raises(OSError, os.fchdir, fd)
                raises(ValueError, os.fchdir, -1)
            finally:
                os.chdir(localdir)

    def test_largefile(self):
        os = self.posix
        fd = os.open(self.path2 + 'test_largefile',
                     os.O_RDWR | os.O_CREAT, 0o666)
        os.ftruncate(fd, 10000000000)
        res = os.lseek(fd, 9900000000, 0)
        assert res == 9900000000
        res = os.lseek(fd, -5000000000, 1)
        assert res == 4900000000
        res = os.lseek(fd, -5200000000, 2)
        assert res == 4800000000
        os.close(fd)

        st = os.stat(self.path2 + 'test_largefile')
        assert st.st_size == 10000000000
    test_largefile.need_sparse_files = True

    def test_write_buffer(self):
        os = self.posix
        fd = os.open(self.path2 + 'test_write_buffer',
                     os.O_RDWR | os.O_CREAT, 0o666)
        def writeall(s):
            while s:
                count = os.write(fd, s)
                assert count > 0
                s = s[count:]
        writeall(b'hello, ')
        writeall(memoryview(b'world!\n'))
        res = os.lseek(fd, 0, 0)
        assert res == 0
        data = b''
        while True:
            s = os.read(fd, 100)
            if not s:
                break
            data += s
        assert data == b'hello, world!\n'
        os.close(fd)

    def test_write_unicode(self):
        os = self.posix
        fd = os.open(self.path2 + 'test_write_unicode',
                     os.O_RDWR | os.O_CREAT, 0o666)
        raises(TypeError, os.write, fd, 'X')
        os.close(fd)

    if hasattr(__import__(os.name), "fork"):
        def test_abort(self):
            os = self.posix
            pid = os.fork()
            if pid == 0:
                os.abort()
            pid1, status1 = os.waitpid(pid, 0)
            assert pid1 == pid
            assert os.WIFSIGNALED(status1)
            assert os.WTERMSIG(status1) == self.SIGABRT
        pass # <- please, inspect.getsource(), don't crash

    def test_closerange(self):
        os = self.posix
        if not hasattr(os, 'closerange'):
            skip("missing os.closerange()")
        fds = [os.open(self.path + str(i), os.O_CREAT|os.O_WRONLY, 0o777)
               for i in range(15)]
        fds.sort()
        start = fds.pop()
        stop = start + 1
        while len(fds) > 3 and fds[-1] == start - 1:
            start = fds.pop()
        os.closerange(start, stop)
        for fd in fds:
            os.close(fd)     # should not have been closed
        for fd in range(start, stop):
            raises(OSError, os.fstat, fd)   # should have been closed

    if hasattr(os, 'chown'):
        def test_chown(self):
            os = self.posix
            os.unlink(self.path)
            raises(OSError, os.chown, self.path, os.getuid(), os.getgid())
            f = open(self.path, "w")
            f.write("this is a test")
            f.close()
            os.chown(self.path, os.getuid(), os.getgid())

    if hasattr(os, 'lchown'):
        def test_lchown(self):
            os = self.posix
            os.unlink(self.path)
            raises(OSError, os.lchown, self.path, os.getuid(), os.getgid())
            os.symlink('foobar', self.path)
            os.lchown(self.path, os.getuid(), os.getgid())

    if hasattr(os, 'fchown'):
        def test_fchown(self):
            os = self.posix
            f = open(self.path, "w")
            os.fchown(f.fileno(), os.getuid(), os.getgid())
            f.close()

    if hasattr(os, 'chmod'):
        def test_chmod(self):
            os = self.posix
            os.unlink(self.path)
            raises(OSError, os.chmod, self.path, 0600)
            f = open(self.path, "w")
            f.write("this is a test")
            f.close()
            os.chmod(self.path, 0200)
            assert (os.stat(self.path).st_mode & 0777) == 0200

    if hasattr(os, 'fchmod'):
        def test_fchmod(self):
            os = self.posix
            f = open(self.path, "w")
            os.fchmod(f.fileno(), 0200)
            assert (os.fstat(f.fileno()).st_mode & 0777) == 0200
            f.close()
            assert (os.stat(self.path).st_mode & 0777) == 0200

    if hasattr(os, 'mkfifo'):
        def test_mkfifo(self):
            os = self.posix
            os.mkfifo(self.path2 + 'test_mkfifo', 0o666)
            st = os.lstat(self.path2 + 'test_mkfifo')
            import stat
            assert stat.S_ISFIFO(st.st_mode)

    if hasattr(os, 'mknod'):
        def test_mknod(self):
            import stat
            os = self.posix
            # os.mknod() may require root priviledges to work at all
            try:
                # not very useful: os.mknod() without specifying 'mode'
                os.mknod(self.path2 + 'test_mknod-1')
            except OSError as e:
                skip("os.mknod(): got %r" % (e,))
            st = os.lstat(self.path2 + 'test_mknod-1')
            assert stat.S_ISREG(st.st_mode)
            # os.mknod() with S_IFIFO
            os.mknod(self.path2 + 'test_mknod-2', 0o600 | stat.S_IFIFO)
            st = os.lstat(self.path2 + 'test_mknod-2')
            assert stat.S_ISFIFO(st.st_mode)

        def test_mknod_with_ifchr(self):
            # os.mknod() with S_IFCHR
            # -- usually requires root priviledges --
            os = self.posix
            if hasattr(os.lstat('.'), 'st_rdev'):
                import stat
                try:
                    os.mknod(self.path2 + 'test_mknod-3', 0o600 | stat.S_IFCHR,
                             0x105)
                except OSError as e:
                    skip("os.mknod() with S_IFCHR: got %r" % (e,))
                else:
                    st = os.lstat(self.path2 + 'test_mknod-3')
                    assert stat.S_ISCHR(st.st_mode)
                    assert st.st_rdev == 0x105

    if hasattr(os, 'nice') and hasattr(os, 'fork') and hasattr(os, 'waitpid'):
        def test_nice(self):
            os = self.posix
            myprio = os.nice(0)
            #
            pid = os.fork()
            if pid == 0:    # in the child
                res = os.nice(3)
                os._exit(res)
            #
            pid1, status1 = os.waitpid(pid, 0)
            assert pid1 == pid
            assert os.WIFEXITED(status1)
            assert os.WEXITSTATUS(status1) == myprio + 3

    if hasattr(os, 'symlink'):
        def test_symlink(self):
            posix = self.posix
            unicode_dir = self.unicode_dir
            if unicode_dir is None:
                skip("encoding not good enough")
            dest = "%s/file.txt" % unicode_dir
            posix.symlink("%s/somefile" % unicode_dir, dest)
            with open(dest) as f:
                data = f.read()
                assert data == "who cares?"

    try:
        os.getlogin()
    except (AttributeError, OSError):
        pass
    else:
        def test_getlogin(self):
            assert isinstance(self.posix.getlogin(), str)
            # How else could we test that getlogin is properly
            # working?

    def test_has_kill(self):
        import os
        assert hasattr(os, 'kill')

    def test_pipe_flush(self):
        ffd, gfd = self.posix.pipe()
        f = self.os.fdopen(ffd, 'r')
        g = self.os.fdopen(gfd, 'w')
        g.write('he')
        g.flush()
        x = f.read(1)
        assert x == 'h'
        f.flush()
        x = f.read(1)
        assert x == 'e'

    def test_urandom(self):
        os = self.posix
        s = os.urandom(5)
        assert isinstance(s, bytes)
        assert len(s) == 5
        for x in range(50):
            if s != os.urandom(5):
                break
        else:
            assert False, "urandom() always returns the same string"
            # Or very unlucky


class AppTestEnvironment(object):
    def setup_class(cls):
        cls.space = space
        cls.w_posix = space.appexec([], "(): import %s as m ; return m" % os.name)
        cls.w_os = space.appexec([], "(): import os; return os")
        cls.w_path = space.wrap(str(path))

    def test_environ(self):
        posix = self.posix
        os = self.os
        assert posix.environ[b'PATH']
        del posix.environ[b'PATH']
        def fn(): posix.environ[b'PATH']
        raises(KeyError, fn)

    if hasattr(__import__(os.name), "unsetenv"):
        def test_unsetenv_nonexisting(self):
            os = self.os
            os.unsetenv("XYZABC") #does not raise
            try:
                os.environ["ABCABC"]
            except KeyError:
                pass
            else:
                raise AssertionError("did not raise KeyError")
            os.environ["ABCABC"] = "1"
            assert os.environ["ABCABC"] == "1"
            os.unsetenv("ABCABC")
            cmd = '''python -c "import os, sys; sys.exit(int('ABCABC' in os.environ))" '''
            res = os.system(cmd)
            assert res == 0

class AppTestPosixUnicode:

    def setup_class(cls):
        cls.space = space
        cls.w_posix = space.appexec([], GET_POSIX)
        if cls.runappdirect:
            # Can't change encoding
            try:
                u"ą".encode(sys.getfilesystemencoding())
            except UnicodeEncodeError:
                py.test.skip("encoding not good enough")
        else:
            cls.save_fs_encoding = space.sys.filesystemencoding
            space.sys.filesystemencoding = "utf-8"

    def teardown_class(cls):
        try:
            cls.space.sys.filesystemencoding = cls.save_fs_encoding
        except AttributeError:
            pass

    def test_stat_unicode(self):
        # test that passing unicode would not raise UnicodeDecodeError
        try:
            self.posix.stat("ą")
        except OSError:
            pass

    def test_open_unicode(self):
        # Ensure passing unicode doesn't raise UnicodeEncodeError
        try:
            self.posix.open("ą", self.posix.O_WRONLY)
        except OSError:
            pass

    def test_remove_unicode(self):
        # See 2 above ;)
        try:
            self.posix.remove("ą")
        except OSError:
            pass

class AppTestUnicodeFilename:
    def setup_class(cls):
        ufilename = (unicode(udir.join('test_unicode_filename_')) +
                     '\u65e5\u672c.txt') # "Japan"
        try:
            f = file(ufilename, 'w')
        except UnicodeEncodeError:
            py.test.skip("encoding not good enough")
        f.write("test")
        f.close()
        cls.space = space
        cls.w_filename = space.wrap(ufilename)
        cls.w_posix = space.appexec([], GET_POSIX)

    def test_open(self):
        fd = self.posix.open(self.filename, self.posix.O_RDONLY)
        try:
            content = self.posix.read(fd, 50)
        finally:
            self.posix.close(fd)
        assert content == b"test"


class TestPexpect(object):
    # XXX replace with AppExpectTest class as soon as possible
    def setup_class(cls):
        try:
            import pexpect
        except ImportError:
            py.test.skip("pexpect not found")

    def _spawn(self, *args, **kwds):
        import pexpect
        kwds.setdefault('timeout', 600)
        print 'SPAWN:', args, kwds
        child = pexpect.spawn(*args, maxread=5000, **kwds)
        child.logfile = sys.stdout
        return child

    def spawn(self, argv):
        py_py = py.path.local(pypydir).join('bin', 'py.py')
        return self._spawn(sys.executable, [str(py_py), '-S'] + argv)

    def test_ttyname(self):
        source = py.code.Source("""
        import os, sys
        assert os.ttyname(sys.stdin.fileno())
        print('ok!')
        """)
        f = udir.join("test_ttyname.py")
        f.write(source)
        child = self.spawn([str(f)])
        child.expect('ok!')<|MERGE_RESOLUTION|>--- conflicted
+++ resolved
@@ -15,18 +15,11 @@
 def setup_module(mod):
     usemodules = ['binascii', 'posix', 'struct', 'rctime']
     if os.name != 'nt':
-<<<<<<< HEAD
-        mod.space = gettestobjspace(usemodules=['posix', 'fcntl', 'struct', 'signal'])
-    else:
-        # On windows, os.popen uses the subprocess module
-        mod.space = gettestobjspace(usemodules=['posix', '_rawffi', 'thread', 'struct', 'signal'])
-=======
         usemodules += ['fcntl']
     else:
         # On windows, os.popen uses the subprocess module
         usemodules += ['_rawffi', 'thread']
     mod.space = gettestobjspace(usemodules=usemodules)
->>>>>>> 44428f37
     mod.path = udir.join('posixtestfile.txt')
     mod.path.write("this is a test")
     mod.path2 = udir.join('test_posix2-')
@@ -304,27 +297,10 @@
         import sys
         bytes_dir = self.bytes_dir
         posix = self.posix
-<<<<<<< HEAD
         result = posix.listdir(bytes_dir)
         assert all(type(x) is bytes for x in result)
         assert b'somefile' in result
         assert b'caf\xe9' in result
-=======
-        result = posix.listdir(unicode_dir)
-        typed_result = [(type(x), x) for x in result]
-        assert (unicode, u'somefile') in typed_result
-        try:
-            u = "caf\xe9".decode(sys.getfilesystemencoding())
-        except UnicodeDecodeError:
-            # Could not decode, listdir returned the byte string
-            if sys.platform != 'darwin':
-                assert (str, "caf\xe9") in typed_result
-            else:
-                # darwin 'normalized' it
-                assert (unicode, 'caf%E9') in typed_result
-        else:
-            assert (unicode, u) in typed_result
->>>>>>> 44428f37
 
     def test_undecodable_filename(self):
         posix = self.posix
