# -*- coding: utf-8 -*-

import os
import py
import pytest
import sys
import signal

from rpython.tool.udir import udir
from pypy.tool.pytest.objspace import gettestobjspace
from pypy.interpreter.gateway import interp2app
from rpython.translator.c.test.test_extfunc import need_sparse_files
from rpython.rlib import rposix

USEMODULES = ['binascii', 'posix', 'signal', 'struct', 'time']
# py3k os.open uses subprocess, requiring the following per platform
if os.name != 'nt':
    USEMODULES += ['fcntl', 'select', '_posixsubprocess', '_socket']
else:
    USEMODULES += ['_rawffi', 'thread', '_cffi_backend']

def setup_module(mod):
    mod.space = gettestobjspace(usemodules=USEMODULES)
    mod.path = udir.join('posixtestfile.txt')
    mod.path.write("this is a test")
    mod.path2 = udir.join('test_posix2-')
    mod.path3 = udir.join('unlinktestfile.txt')
    mod.path3.write("delete me!")
    pdir = udir.ensure('posixtestdir', dir=True)
    pdir = udir.ensure('posixtestdir', dir=True)
    pdir.join('file1').write("test1")
    os.chmod(str(pdir.join('file1')), 0o600)
    pdir.join('file2').write("test2")
    pdir.join('another_longer_file_name').write("test3")
    mod.pdir = pdir
    if sys.platform == 'darwin':
        # see issue https://bugs.python.org/issue31380
        bytes_dir = udir.ensure('fixc5x9fier.txt', dir=True)
        file_name = 'cafxe9'
        surrogate_name = 'foo'
    else:
        bytes_dir = udir.ensure('fi\xc5\x9fier.txt', dir=True)
        file_name = 'caf\xe9'
        surrogate_name = 'foo\x80'
    bytes_dir.join('somefile').write('who cares?')
    bytes_dir.join(file_name).write('who knows?')
    mod.bytes_dir = bytes_dir
    # an escaped surrogate
    mod.esurrogate_dir = udir.ensure(surrogate_name, dir=True)

    try:
        mod.dir_unicode = udir.ensure(u'dir_extra', dir=True)
        mod.dir_unicode.join(u'ca\u2014f\xe9').write('test')
    except UnicodeEncodeError:    # fsencoding can't encode that, skip tests
        mod.dir_unicode = None

    # Initialize sys.filesystemencoding
    # space.call_method(space.getbuiltinmodule('sys'), 'getfilesystemencoding')


GET_POSIX = "(): import %s as m ; return m" % os.name


class AppTestPosix:
    spaceconfig = {'usemodules': USEMODULES}

    def setup_class(cls):
        space = cls.space
        cls.w_runappdirect = space.wrap(cls.runappdirect)
        cls.w_posix = space.appexec([], GET_POSIX)
        cls.w_path = space.wrap(str(path))
        cls.w_path2 = space.wrap(str(path2))
        cls.w_path3 = space.wrap(str(path3))
        cls.w_pdir = space.wrap(str(pdir))
        cls.w_bytes_dir = space.newbytes(str(bytes_dir))
        cls.w_esurrogate_dir = space.newbytes(str(esurrogate_dir))
        cls.w_dir_unicode = space.wrap(unicode(dir_unicode)
                                       if dir_unicode is not None else None)
        if hasattr(os, 'getuid'):
            cls.w_getuid = space.wrap(os.getuid())
            cls.w_geteuid = space.wrap(os.geteuid())
        if hasattr(os, 'getgid'):
            cls.w_getgid = space.wrap(os.getgid())
        if hasattr(os, 'getgroups'):
            cls.w_getgroups = space.newlist([space.wrap(e) for e in os.getgroups()])
        if hasattr(os, 'getpgid'):
            cls.w_getpgid = space.wrap(os.getpgid(os.getpid()))
        if hasattr(os, 'getsid'):
            cls.w_getsid0 = space.wrap(os.getsid(0))
        if hasattr(os, 'sysconf'):
            sysconf_name = os.sysconf_names.keys()[0]
            cls.w_sysconf_name = space.wrap(sysconf_name)
            cls.w_sysconf_value = space.wrap(os.sysconf_names[sysconf_name])
            cls.w_sysconf_result = space.wrap(os.sysconf(sysconf_name))
        if hasattr(os, 'confstr'):
            confstr_name = os.confstr_names.keys()[0]
            cls.w_confstr_name = space.wrap(confstr_name)
            cls.w_confstr_value = space.wrap(os.confstr_names[confstr_name])
            cls.w_confstr_result = space.wrap(os.confstr(confstr_name))
        cls.w_SIGABRT = space.wrap(signal.SIGABRT)
        cls.w_python = space.wrap(sys.executable)
        cls.w_platform = space.wrap(sys.platform)
        if hasattr(os, 'major'):
            cls.w_expected_major_12345 = space.wrap(os.major(12345))
            cls.w_expected_minor_12345 = space.wrap(os.minor(12345))
        cls.w_udir = space.wrap(str(udir))
        cls.w_env_path = space.wrap(os.environ['PATH'])
        cls.w_Path = space.appexec([], """():
            class Path:
                def __init__(self, _path):
                    self._path =_path
                def __fspath__(self):
                    return self._path
            return Path
            """)

    def setup_method(self, meth):
        if getattr(meth, 'need_sparse_files', False):
            if sys.maxsize < 2**32 and not self.runappdirect:
                # this fails because it uses ll2ctypes to call the posix
                # functions like 'open' and 'lseek', whereas a real compiled
                # C program would macro-define them to their longlong versions
                pytest.skip("emulation of files can't use "
                             "larger-than-long offsets")
            need_sparse_files()

    def test_posix_is_pypy_s(self):
        assert hasattr(self.posix, '_statfields')

    def test_some_posix_basic_operation(self):
        path = self.path
        posix = self.posix
        fd = posix.open(path, posix.O_RDONLY, 0o777)
        fd2 = posix.dup(fd)
        assert posix.get_inheritable(fd2) == False
        assert not posix.isatty(fd2)
        s = posix.read(fd, 1)
        assert s == b't'
        posix.lseek(fd, 5, 0)
        s = posix.read(fd, 1)
        assert s == b'i'
        st = posix.fstat(fd)
        assert st == posix.stat(fd)
        posix.close(fd2)
        posix.close(fd)

        import sys, stat
        assert st[0] == st.st_mode
        assert st[1] == st.st_ino
        assert st[2] == st.st_dev
        assert st[3] == st.st_nlink
        assert st[4] == st.st_uid
        assert st[5] == st.st_gid
        assert st[6] == st.st_size
        assert st[7] == int(st.st_atime)   # in complete corner cases, rounding
        assert st[8] == int(st.st_mtime)   # here could maybe get the wrong
        assert st[9] == int(st.st_ctime)   # integer...

        assert stat.S_IMODE(st.st_mode) & stat.S_IRUSR
        assert stat.S_IMODE(st.st_mode) & stat.S_IWUSR
        if not sys.platform.startswith('win'):
            assert not (stat.S_IMODE(st.st_mode) & stat.S_IXUSR)

        assert st.st_size == 14
        assert st.st_nlink == 1

        if sys.platform.startswith('linux'):
            assert isinstance(st.st_atime, float)
            assert isinstance(st.st_mtime, float)
            assert isinstance(st.st_ctime, float)
            assert hasattr(st, 'st_rdev')

        assert isinstance(st.st_atime_ns, int)
        assert abs(st.st_atime_ns - 1e9*st.st_atime) < 500
        assert abs(st.st_mtime_ns - 1e9*st.st_mtime) < 500
        assert abs(st.st_ctime_ns - 1e9*st.st_ctime) < 500

    def test_stat_float_times(self):
        path = self.path
        posix = self.posix
        import warnings
        with warnings.catch_warnings(record=True) as l:
            warnings.simplefilter('always')
            current = posix.stat_float_times()
            assert current is True
        assert "stat_float_times" in repr(l[0].message)
        try:
            posix.stat_float_times(True)
            st = posix.stat(path)
            assert isinstance(st.st_mtime, float)
            assert st[7] == int(st.st_atime)
            assert posix.stat_float_times(-1) is True

            posix.stat_float_times(False)
            st = posix.stat(path)
            assert isinstance(st.st_mtime, int)
            assert st[7] == st.st_atime
            assert posix.stat_float_times(-1) is False

        finally:
            posix.stat_float_times(current)


    def test_stat_result(self):
        st = self.posix.stat_result((0, 0, 0, 0, 0, 0, 0, 41, 42.1, 43))
        assert st.st_atime == 41
        assert st.st_mtime == 42.1
        assert st.st_ctime == 43
        assert repr(st).startswith('os.stat_result')

    def test_stat_lstat(self):
        import stat
        st = self.posix.stat(".")
        assert stat.S_ISDIR(st.st_mode)
        st = self.posix.stat(b".")
        assert stat.S_ISDIR(st.st_mode)
        st = self.posix.stat(bytearray(b"."))
        assert stat.S_ISDIR(st.st_mode)
        st = self.posix.lstat(".")
        assert stat.S_ISDIR(st.st_mode)

    def test_stat_exception(self):
        import sys
        import errno
        for fn in [self.posix.stat, self.posix.lstat]:
            with raises(OSError) as exc:
                fn("nonexistentdir/nonexistentfile")
            assert exc.value.errno == errno.ENOENT
            assert exc.value.filename == "nonexistentdir/nonexistentfile"

        with raises(TypeError) as excinfo:
            self.posix.stat(None)
        assert "should be string, bytes, os.PathLike or integer, not None" in str(excinfo.value)
        with raises(TypeError) as excinfo:
            self.posix.stat(2.)
        assert "should be string, bytes, os.PathLike or integer, not float" in str(excinfo.value)
        with raises(ValueError):
            self.posix.stat(-1)
        with raises(ValueError):
            self.posix.stat(b"abc\x00def")
        with raises(ValueError):
            self.posix.stat(u"abc\x00def")

    if hasattr(__import__(os.name), "statvfs"):
        def test_statvfs(self):
            st = self.posix.statvfs(".")
            assert isinstance(st, self.posix.statvfs_result)
            for field in [
                'f_bsize', 'f_frsize', 'f_blocks', 'f_bfree', 'f_bavail',
                'f_files', 'f_ffree', 'f_favail', 'f_flag', 'f_namemax',
            ]:
                assert hasattr(st, field)

    def test_open_exception(self):
        posix = self.posix
        try:
            posix.open('qowieuqwoeiu', 0, 0)
        except OSError as e:
            assert e.filename == 'qowieuqwoeiu'
        else:
            assert 0

    def test_filename_exception(self):
        for fname in ['unlink', 'remove',
                      'chdir', 'mkdir', 'rmdir',
                      'listdir', 'readlink',
                      'chroot']:
            if hasattr(self.posix, fname):
                func = getattr(self.posix, fname)
                try:
                    func('qowieuqw/oeiu')
                except OSError as e:
                    assert e.filename == 'qowieuqw/oeiu'
                else:
                    assert 0

    def test_chmod_exception(self):
        try:
            self.posix.chmod('qowieuqw/oeiu', 0)
        except OSError as e:
            assert e.filename == 'qowieuqw/oeiu'
        else:
            assert 0

    def test_chown_exception(self):
        if hasattr(self.posix, 'chown'):
            try:
                self.posix.chown('qowieuqw/oeiu', 0, 0)
            except OSError as e:
                assert e.filename == 'qowieuqw/oeiu'
            else:
                assert 0

    def test_utime_exception(self):
        for arg in [None, (0, 0)]:
            try:
                self.posix.utime('qowieuqw/oeiu', arg)
            except OSError as e:
                pass
            else:
                assert 0

    def test_functions_raise_error(self):
        import sys
        def ex(func, *args):
            try:
                func(*args)
            except OSError:
                pass
            else:
                raise AssertionError("%s(%s) did not raise" %(
                                     func.__name__,
                                     ", ".join([str(x) for x in args])))
        UNUSEDFD = 123123
        ex(self.posix.open, "qweqwe", 0, 0)
        ex(self.posix.lseek, UNUSEDFD, 123, 0)
        #apparently not posix-required: ex(self.posix.isatty, UNUSEDFD)
        ex(self.posix.read, UNUSEDFD, 123)
        ex(self.posix.write, UNUSEDFD, b"x")
        ex(self.posix.close, UNUSEDFD)
        #UMPF cpython raises IOError ex(self.posix.ftruncate, UNUSEDFD, 123)
        if sys.platform == 'win32' and self.runappdirect:
            # XXX kills the host interpreter untranslated
            ex(self.posix.fstat, UNUSEDFD)
            ex(self.posix.stat, "qweqwehello")
            # how can getcwd() raise?
            ex(self.posix.dup, UNUSEDFD)

    def test_getcwd(self):
        posix = self.posix
        import sys

        # avoid importing stdlib os, copy fsencode instead
        def fsencode(filename):
            encoding = sys.getfilesystemencoding()
            errors = sys.getfilesystemencodeerrors()
            filename = posix.fspath(filename)  # Does type-checking of `filename`.
            if isinstance(filename, str):
                return filename.encode(encoding, errors)
            else:
                return filename

        assert isinstance(posix.getcwd(), str)
        cwdb = posix.getcwdb()
        posix.chdir(self.esurrogate_dir)
        try:
            cwd = posix.getcwd()
            assert fsencode(cwd) == posix.getcwdb()
        finally:
            posix.chdir(cwdb)

    def test_getcwdb(self):
        assert isinstance(self.posix.getcwdb(), bytes)

    def test_listdir(self):
        pdir = self.pdir
        posix = self.posix
        result = posix.listdir(pdir)
        result.sort()
        assert result == ['another_longer_file_name',
                          'file1',
                          'file2']

    def test_listdir_default(self):
        import sys
        posix = self.posix
        if sys.platform == 'win32':
            defaults = ['.', '', None]
            assert posix.listdir(b'.') == posix.listdir(b'')
        else:
            defaults = ['.', None]
            for v in ['', b'']:
                with raises(FileNotFoundError):
                    posix.listdir(v)
        for v in defaults:
            assert posix.listdir() == posix.listdir(v)

    def test_listdir_bytes(self):
        import sys
        bytes_dir = self.bytes_dir
        posix = self.posix
        result = posix.listdir(bytes_dir)
        assert all(type(x) is bytes for x in result)
        assert b'somefile' in result
        expected = b'caf%E9' if sys.platform == 'darwin' else b'caf\xe9'
        assert expected in result

    def test_listdir_unicode(self):
        if self.dir_unicode is None:
            skip("couldn't encode unicode file name")
        posix = self.posix
        result = posix.listdir(self.dir_unicode)
        assert all(type(x) is str for x in result)
        assert u'ca\u2014f\xe9' in result
        raises(OSError, posix.listdir, self.dir_unicode + "NONEXISTENT")

    def test_listdir_memoryview_returns_unicode(self):
        import sys
        # XXX unknown why CPython has this behaviour

        # avoid importing stdlib os, copy fsencode instead
        def fsencode(filename):
            encoding = sys.getfilesystemencoding()
            errors = sys.getfilesystemencodeerrors()
            filename = posix.fspath(filename)  # Does type-checking of `filename`.
            if isinstance(filename, str):
                return filename.encode(encoding, errors)
            else:
                return filename


        bytes_dir = self.bytes_dir
        posix = self.posix
        result1 = posix.listdir(bytes_dir)              # -> list of bytes
        result2 = posix.listdir(memoryview(bytes_dir))  # -> list of unicodes
        assert [fsencode(x) for x in result2] == result1

    @py.test.mark.skipif("sys.platform == 'win32'")
    def test_fdlistdir(self):
        posix = self.posix
        dirfd = posix.open('.', posix.O_RDONLY)
        lst1 = posix.listdir(dirfd)   # does not close dirfd
        lst2 = posix.listdir('.')
        assert lst1 == lst2
        #
        lst3 = posix.listdir(dirfd)   # rewinddir() was used
        assert lst3 == lst1
        posix.close(dirfd)

    def test_undecodable_filename(self):
        import sys
        posix = self.posix
        try:
            'caf\xe9'.encode(sys.getfilesystemencoding(), 'surrogateescape')
        except UnicodeEncodeError:
            pass # probably ascii
        else:
            assert posix.access('caf\xe9', posix.R_OK) is False
        assert posix.access(b'caf\xe9', posix.R_OK) is False
        assert posix.access('caf\udcc0', posix.R_OK) is False
        assert posix.access(b'caf\xc3', posix.R_OK) is False

    def test_access(self):
        pdir = self.pdir + '/file1'
        posix = self.posix

        assert posix.access(pdir, posix.R_OK) is True
        assert posix.access(pdir, posix.W_OK) is True
        import sys
        if sys.platform != "win32":
            assert posix.access(pdir, posix.X_OK) is False

    def test_unlink(self):
        os = self.posix
        path = self.path3
        with open(path, 'wb'):
            pass
        os.unlink(path)

    def test_times(self):
        """
        posix.times() should return a posix.times_result object giving
        float-representations (seconds, effectively) of the four fields from
        the underlying struct tms and the return value.
        """
        result = self.posix.times()
        assert isinstance(self.posix.times(), self.posix.times_result)
        assert isinstance(self.posix.times(), tuple)
        assert len(result) == 5
        for value in result:
            assert isinstance(value, float)
        assert isinstance(result.user, float)
        assert isinstance(result.system, float)
        assert isinstance(result.children_user, float)
        assert isinstance(result.children_system, float)
        assert isinstance(result.elapsed, float)
    def test_strerror(self):
        assert isinstance(self.posix.strerror(0), str)
        assert isinstance(self.posix.strerror(1), str)

    if hasattr(__import__(os.name), "fork"):
        def test_fork(self):
            os = self.posix
            pid = os.fork()
            if pid == 0:   # child
                os._exit(4)
            pid1, status1 = os.waitpid(pid, 0)
            assert pid1 == pid
            assert os.WIFEXITED(status1)
            assert os.WEXITSTATUS(status1) == 4
        pass # <- please, inspect.getsource(), don't crash


    if hasattr(__import__(os.name), "openpty"):
        def test_openpty(self):
            os = self.posix
            master_fd, slave_fd = os.openpty()
            assert isinstance(master_fd, int)
            assert isinstance(slave_fd, int)
            os.write(slave_fd, b'x\n')
            data = os.read(master_fd, 100)
            assert data.startswith(b'x')
            os.close(master_fd)
            os.close(slave_fd)

        def test_openpty_non_inheritable(self):
            os = self.posix
            master_fd, slave_fd = os.openpty()
            assert os.get_inheritable(master_fd) == False
            assert os.get_inheritable(slave_fd) == False
            os.close(master_fd)
            os.close(slave_fd)

    if hasattr(__import__(os.name), "forkpty"):
        def test_forkpty(self):
            import sys
            if 'freebsd' in sys.platform:
                skip("hangs indifinitly on FreeBSD (also on CPython).")
            os = self.posix
            childpid, master_fd = os.forkpty()
            assert isinstance(childpid, int)
            assert isinstance(master_fd, int)
            if childpid == 0:
                data = os.read(0, 100)
                if data.startswith(b'abc'):
                    os._exit(42)
                else:
                    os._exit(43)
            os.write(master_fd, b'abc\n')
            _, status = os.waitpid(childpid, 0)
            assert status >> 8 == 42

    if hasattr(__import__(os.name), "execv"):
        def test_execv(self):
            os = self.posix
            if not hasattr(os, "fork"):
                skip("Need fork() to test execv()")
            pid = os.fork()
            if pid == 0:
                os.execv("/usr/bin/env", ["env", self.python, "-c",
                         ("fid = open('onefile', 'w'); "
                          "fid.write('1'); "
                          "fid.close()")])
            os.waitpid(pid, 0)
            assert open("onefile").read() == "1"
            os.unlink("onefile")

        def test_execv_raising(self):
            os = self.posix
            with raises(OSError):
                os.execv("saddsadsadsadsa", ["saddsadsasaddsa"])

        def test_execv_no_args(self):
            os = self.posix
            with raises(ValueError):
                os.execv("notepad", [])

        def test_execv_raising2(self):
            os = self.posix
            for n in 3, [3, "a"]:
                with raises(TypeError) as excinfo:
                    os.execv("xxx", n)

        def test_execv_unicode(self):
            os = self.posix
            import sys
            if not hasattr(os, "fork"):
                skip("Need fork() to test execv()")
            try:
                output = "caf\xe9 \u1234\n".encode(sys.getfilesystemencoding())
            except UnicodeEncodeError:
                skip("encoding not good enough")
            pid = os.fork()
            if pid == 0:
                os.execv("/bin/sh", ["sh", "-c",
                                     "echo caf\xe9 \u1234 > onefile"])
            os.waitpid(pid, 0)
            with open("onefile", "rb") as fid:
                assert fid.read() == output
            os.unlink("onefile")

        def test_execve(self):
            os = self.posix
            if not hasattr(os, "fork"):
                skip("Need fork() to test execve()")
            pid = os.fork()
            if pid == 0:
                os.execve("/usr/bin/env", ["env", self.python, "-c",
                          ("import os; fid = open('onefile', 'w'); "
                           "fid.write(os.environ['ddd']); "
                           "fid.close()")],
                          {'ddd':'xxx'})
            os.waitpid(pid, 0)
            assert open("onefile").read() == "xxx"
            os.unlink("onefile")

        def test_execve_unicode(self):
            os = self.posix
            import sys
            if not hasattr(os, "fork"):
                skip("Need fork() to test execve()")
            output = "caf\xe9 \u1234"
            t = ' abc\uDCFF'
            output += t
            try:
                output.encode(sys.getfilesystemencoding(), errors='surrogateescape')
            except UnicodeEncodeError:
                skip("encoding not good enough")
            pid = os.fork()
            if pid == 0:
                os.execve("/bin/sh", ["sh", "-c",
                                        "echo -n caf\xe9 \u1234 $t > onefile"],
                            {'ddd': 'xxx', 't': t})
            os.waitpid(pid, 0)
            with open("onefile", errors='surrogateescape') as fid:
                assert fid.read() == output
            os.unlink("onefile")
        pass # <- please, inspect.getsource(), don't crash

    if hasattr(__import__(os.name), "spawnv"):
        # spawnv is from stdlib's os, so this test is never run
        def test_spawnv(self):
            os = self.posix
            import sys
            ret = os.spawnv(os.P_WAIT, self.python,
                            [self.python, '-c', 'raise(SystemExit(42))'])
            assert ret == 42

    if hasattr(__import__(os.name), "spawnve"):
        # spawnve is from stdlib's os, so this test is never run
        def test_spawnve(self):
            os = self.posix
            env = {'PATH':os.environ['PATH'], 'FOOBAR': '42'}
            ret = os.spawnve(os.P_WAIT, self.python,
                             [self.python, '-c',
                              "raise(SystemExit(int(__import__('os').environ['FOOBAR'])))"],
                             env)
            assert ret == 42

    if hasattr(__import__(os.name), '_getfullpathname'):
        def test__getfullpathname(self):
            # nt specific
            posix = self.posix
            sysdrv = posix.environ.get("SystemDrive", "C:")
            # just see if it does anything
            path = sysdrv + 'hubber'
            assert '\\' in posix._getfullpathname(path)
            assert type(posix._getfullpathname(b'C:')) is bytes

    def test_utime(self):
        os = self.posix
        # XXX utimes & float support
        path = self.path2 + "test_utime.txt"
        fh = open(path, "wb")
        fh.write(b"x")
        fh.close()
        from time import time, sleep
        t0 = time()
        sleep(1.1)
        os.utime(path, None)
        assert os.stat(path).st_atime > t0
        os.utime(path, (int(t0), int(t0)))
        assert int(os.stat(path).st_atime) == int(t0)
        t1 = time()
        os.utime(path, (int(t1), int(t1)))
        assert int(os.stat(path).st_atime) == int(t1)

    def test_utime_raises(self):
        os = self.posix
        import errno
        with raises(TypeError):
            os.utime('xxx', 3)
        with raises(OSError) as exc:
            os.utime('somefilewhichihopewouldneverappearhere', None)
        assert exc.value.errno == errno.ENOENT

    for name in rposix.WAIT_MACROS:
        if hasattr(os, name):
            values = [0, 1, 127, 128, 255]
            code = py.code.Source("""
            def test_wstar(self):
                os = self.posix
                %s
            """ % "\n    ".join(["assert os.%s(%d) == %d" % (name, value,
                             getattr(os, name)(value)) for value in values]))
            d = {}
            exec code.compile() in d
            locals()['test_' + name] = d['test_wstar']

    if hasattr(os, 'WIFSIGNALED'):
        def test_wifsignaled(self):
            os = self.posix
            assert os.WIFSIGNALED(0) == False
            assert os.WIFSIGNALED(1) == True

    if hasattr(os, 'uname'):
        def test_os_uname(self):
            os = self.posix
            res = os.uname()
            assert len(res) == 5
            for i in res:
                assert isinstance(i, str)
            assert isinstance(res, tuple)
            assert res == (res.sysname, res.nodename,
                           res.release, res.version, res.machine)

    if hasattr(os, 'getuid'):
        def test_os_getuid(self):
            os = self.posix
            assert os.getuid() == self.getuid
            assert os.geteuid() == self.geteuid

    if hasattr(os, 'setuid'):
        @py.test.mark.skipif("sys.version_info < (2, 7, 4)")
        def test_os_setuid_error(self):
            os = self.posix
            with raises(OverflowError):
                os.setuid(-2)
            with raises(OverflowError):
                os.setuid(2**32)
            with raises(OSError):
                os.setuid(-1)

    if hasattr(os, 'getgid'):
        def test_os_getgid(self):
            os = self.posix
            assert os.getgid() == self.getgid

    if hasattr(os, 'getgroups'):
        def test_os_getgroups(self):
            os = self.posix
            assert os.getgroups() == self.getgroups

    if hasattr(os, 'setgroups'):
        def test_os_setgroups(self):
            os = self.posix
            with raises(TypeError):
                os.setgroups([2, 5, "hello"])
            try:
                os.setgroups(os.getgroups())
            except OSError:
                pass

    if hasattr(os, 'initgroups'):
        def test_os_initgroups(self):
            os = self.posix
            with raises(OSError):
                os.initgroups("crW2hTQC", 100)

    if hasattr(os, 'tcgetpgrp'):
        def test_os_tcgetpgrp(self):
            os = self.posix
            with raises(OSError):
                os.tcgetpgrp(9999)

    if hasattr(os, 'tcsetpgrp'):
        def test_os_tcsetpgrp(self):
            os = self.posix
            with raises(OSError):
                os.tcsetpgrp(9999, 1)

    if hasattr(os, 'getpgid'):
        def test_os_getpgid(self):
            os = self.posix
            assert os.getpgid(os.getpid()) == self.getpgid
            with raises(OSError):
                os.getpgid(1234567)

    if hasattr(os, 'setgid'):
        @pytest.mark.skipif("sys.version_info < (2, 7, 4)")
        def test_os_setgid_error(self):
            os = self.posix
            with raises(OverflowError):
                os.setgid(-2)
            with raises(OverflowError):
                os.setgid(2**32)
            with raises(OSError):
                os.setgid(-1)
            with raises(OSError):
                os.setgid(2**32-1)

    if hasattr(os, 'getsid'):
        def test_os_getsid(self):
            os = self.posix
            assert os.getsid(0) == self.getsid0
            with raises(OSError):
                os.getsid(-100000)

    if hasattr(os, 'getresuid'):
        def test_os_getresuid(self):
            os = self.posix
            res = os.getresuid()
            assert len(res) == 3

    if hasattr(os, 'getresgid'):
        def test_os_getresgid(self):
            os = self.posix
            res = os.getresgid()
            assert len(res) == 3

    if hasattr(os, 'setresuid'):
        def test_os_setresuid(self):
            os = self.posix
            a, b, c = os.getresuid()
            os.setresuid(a, b, c)

    if hasattr(os, 'setresgid'):
        def test_os_setresgid(self):
            os = self.posix
            a, b, c = os.getresgid()
            os.setresgid(a, b, c)

    if hasattr(os, 'sysconf'):
        def test_os_sysconf(self):
            os = self.posix
            assert os.sysconf(self.sysconf_value) == self.sysconf_result
            assert os.sysconf(self.sysconf_name) == self.sysconf_result
            assert os.sysconf_names[self.sysconf_name] == self.sysconf_value

        def test_os_sysconf_error(self):
            os = self.posix
            with raises(ValueError):
                os.sysconf("!@#$%!#$!@#")

    if hasattr(os, 'fpathconf'):
        def test_os_fpathconf(self):
            os = self.posix
            assert os.fpathconf(1, "PC_PIPE_BUF") >= 128
            with raises(OSError):
                os.fpathconf(-1, "PC_PIPE_BUF")
            with raises(ValueError):
                os.fpathconf(1, "##")

    if hasattr(os, 'pathconf'):
        def test_os_pathconf(self):
            os = self.posix
            assert os.pathconf("/tmp", "PC_NAME_MAX") >= 31
            # Linux: the following gets 'No such file or directory'
            with raises(OSError):
                os.pathconf("", "PC_PIPE_BUF")
            with raises(ValueError):
                os.pathconf("/tmp", "##")

    if hasattr(os, 'confstr'):
        def test_os_confstr(self):
            os = self.posix
            assert os.confstr(self.confstr_value) == self.confstr_result
            assert os.confstr(self.confstr_name) == self.confstr_result
            assert os.confstr_names[self.confstr_name] == self.confstr_value

        def test_os_confstr_error(self):
            os = self.posix
            with raises(ValueError):
                os.confstr("!@#$%!#$!@#")

    if hasattr(os, 'wait'):
        def test_os_wait(self):
            os = self.posix
            exit_status = 0x33

            if not hasattr(os, "fork"):
                skip("Need fork() to test wait()")
            if hasattr(os, "waitpid") and hasattr(os, "WNOHANG"):
                try:
                    while os.waitpid(-1, os.WNOHANG)[0]:
                        pass
                except OSError:  # until we get "No child processes", hopefully
                    pass
            child = os.fork()
            if child == 0: # in child
                os._exit(exit_status)
            else:
                pid, status = os.wait()
                assert child == pid
                assert os.WIFEXITED(status)
                assert os.WEXITSTATUS(status) == exit_status

    if hasattr(os, 'getloadavg'):
        def test_os_getloadavg(self):
            os = self.posix
            l0, l1, l2 = os.getloadavg()
            assert type(l0) is float and l0 >= 0.0
            assert type(l1) is float and l0 >= 0.0
            assert type(l2) is float and l0 >= 0.0

    if hasattr(os, 'major'):
        def test_major_minor(self):
            os = self.posix
            assert os.major(12345) == self.expected_major_12345
            assert os.minor(12345) == self.expected_minor_12345
            assert os.makedev(self.expected_major_12345,
                              self.expected_minor_12345) == 12345
            with raises((ValueError, OverflowError)):
                os.major(-1)

    if hasattr(os, 'fsync'):
        def test_fsync(self):
            os = self.posix
            f = open(self.path2, "w")
            try:
                fd = f.fileno()
                os.fsync(fd)
                os.fsync(f)     # <- should also work with a file, or anything
            finally:            #    with a fileno() method
                f.close()
            try:
                # May not raise anything with a buggy libc (or eatmydata)
                os.fsync(fd)
            except OSError:
                pass
            with raises(ValueError):
                os.fsync(-1)

    if hasattr(os, 'fdatasync'):
        def test_fdatasync(self):
            os = self.posix
            f = open(self.path2, "w")
            try:
                fd = f.fileno()
                os.fdatasync(fd)
            finally:
                f.close()
            try:
                # May not raise anything with a buggy libc (or eatmydata)
                os.fdatasync(fd)
            except OSError:
                pass
            with raises(ValueError):
                os.fdatasync(-1)

    if hasattr(os, 'fchdir'):
        def test_fchdir(self):
            os = self.posix
            localdir = os.getcwd()
            os.mkdir(self.path2 + 'fchdir')
            for func in [os.fchdir, os.chdir]:
                fd = os.open(self.path2 + 'fchdir', os.O_RDONLY)
                try:
                    func(fd)
                    mypath = os.getcwd()
                finally:
                    os.close(fd)
                    os.chdir(localdir)
                assert mypath.endswith('test_posix2-fchdir')
                with raises(OSError):
                    func(fd)
            with raises(ValueError):
                os.fchdir(-1)

    if hasattr(rposix, 'pread'):
        def test_os_pread(self):
            os = self.posix
            fd = os.open(self.path2 + 'test_os_pread', os.O_RDWR | os.O_CREAT)
            try:
                os.write(fd, b'test')
                os.lseek(fd, 0, 0)
                assert os.pread(fd, 2, 1) == b'es'
                assert os.read(fd, 2) == b'te'
            finally:
                os.close(fd)

    if hasattr(rposix, 'pwrite'):
        def test_os_pwrite(self):
            os = self.posix
            fd = os.open(self.path2 + 'test_os_pwrite', os.O_RDWR | os.O_CREAT)
            try:
                os.write(fd, b'test')
                os.lseek(fd, 0, 0)
                os.pwrite(fd, b'xx', 1)
                assert os.read(fd, 4) == b'txxt'
            finally:
                os.close(fd)

    if hasattr(rposix, 'posix_fadvise'):
        def test_os_posix_fadvise(self):
            posix = self.posix
            fd = posix.open(self.path2 + 'test_os_posix_fadvise', posix.O_CREAT | posix.O_RDWR)
            try:
                posix.write(fd, b"foobar")
                assert posix.posix_fadvise(fd, 0, 1, posix.POSIX_FADV_WILLNEED) is None
                assert posix.posix_fadvise(fd, 1, 1, posix.POSIX_FADV_NORMAL) is None
                assert posix.posix_fadvise(fd, 2, 1, posix.POSIX_FADV_SEQUENTIAL) is None
                assert posix.posix_fadvise(fd, 3, 1, posix.POSIX_FADV_RANDOM) is None
                assert posix.posix_fadvise(fd, 4, 1, posix.POSIX_FADV_NOREUSE) is None
                assert posix.posix_fadvise(fd, 5, 1, posix.POSIX_FADV_DONTNEED) is None
                # Does not raise untranslated on a 32-bit chroot/docker
                if self.runappdirect:
                    raises(OSError, posix.posix_fadvise, fd, 6, 1, 1234567)
            finally:
                posix.close(fd)

    if hasattr(rposix, 'posix_fallocate'):
        def test_os_posix_posix_fallocate(self):
            os = self.posix
            import errno
            fd = os.open(self.path2 + 'test_os_posix_fallocate', os.O_WRONLY | os.O_CREAT)
            try:
                ret = os.posix_fallocate(fd, 0, 10)
                if ret == errno.EINVAL and not self.runappdirect:
                    # Does not work untranslated on a 32-bit chroot/docker
                    pass
                else:
                    assert ret == 0
            except OSError as inst:
                """ ZFS seems not to support fallocate.
                so skipping solaris-based since it is likely to come with ZFS
                """
                if inst.errno != errno.EINVAL or not sys.platform.startswith("sunos"):
                    raise
            finally:
                os.close(fd)


    def test_largefile(self):
        os = self.posix
        fd = os.open(self.path2 + 'test_largefile',
                     os.O_RDWR | os.O_CREAT, 0o666)
        os.ftruncate(fd, 10000000000)
        res = os.lseek(fd, 9900000000, 0)
        assert res == 9900000000
        res = os.lseek(fd, -5000000000, 1)
        assert res == 4900000000
        res = os.lseek(fd, -5200000000, 2)
        assert res == 4800000000
        os.close(fd)

        st = os.stat(self.path2 + 'test_largefile')
        assert st.st_size == 10000000000
    test_largefile.need_sparse_files = True

    if hasattr(rposix, 'getpriority'):
        def test_os_set_get_priority(self):
            posix = os = self.posix
            childpid = os.fork()
            if childpid == 0:
                # in the child (avoids changing the priority of the parent
                # process)
                orig_priority = posix.getpriority(posix.PRIO_PROCESS,
                                                  os.getpid())
                orig_grp_priority = posix.getpriority(posix.PRIO_PGRP,
                                                      os.getpgrp())
                posix.setpriority(posix.PRIO_PROCESS, os.getpid(),
                                  orig_priority + 1)
                new_priority = posix.getpriority(posix.PRIO_PROCESS,
                                                 os.getpid())
                assert new_priority == orig_priority + 1
                assert posix.getpriority(posix.PRIO_PGRP, os.getpgrp()) == (
                    orig_grp_priority)
                os._exit(0)    # ok
            #
            pid1, status1 = os.waitpid(childpid, 0)
            assert pid1 == childpid
            assert os.WIFEXITED(status1)
            assert os.WEXITSTATUS(status1) == 0   # else, test failure

    if hasattr(rposix, 'sched_get_priority_max'):
        def test_os_sched_get_priority_max(self):
            import sys
            posix = self.posix
            assert posix.sched_get_priority_max(posix.SCHED_FIFO) != -1
            assert posix.sched_get_priority_max(posix.SCHED_RR) != -1
            assert posix.sched_get_priority_max(posix.SCHED_OTHER) != -1
            if getattr(posix, 'SCHED_BATCH', None):
                assert posix.sched_get_priority_max(posix.SCHED_BATCH) != -1

    if hasattr(rposix, 'sched_get_priority_min'):
        def test_os_sched_get_priority_min(self):
            import sys
            posix = self.posix
            assert posix.sched_get_priority_min(posix.SCHED_FIFO) != -1
            assert posix.sched_get_priority_min(posix.SCHED_RR) != -1
            assert posix.sched_get_priority_min(posix.SCHED_OTHER) != -1
            if getattr(posix, 'SCHED_BATCH', None):
                assert posix.sched_get_priority_min(posix.SCHED_BATCH) != -1

    if hasattr(rposix, 'sched_get_priority_min'):
        def test_os_sched_priority_max_greater_than_min(self):
            posix = self.posix
            policy = posix.SCHED_RR
            low = posix.sched_get_priority_min(policy)
            high = posix.sched_get_priority_max(policy)
            assert isinstance(low, int) == True
            assert isinstance(high, int) == True
            assert  high > low

    if hasattr(rposix, 'sched_yield'):
        def test_sched_yield(self):
            os = self.posix
            #Always suceeds on Linux
            os.sched_yield()

    def test_write_buffer(self):
        os = self.posix
        fd = os.open(self.path2 + 'test_write_buffer',
                     os.O_RDWR | os.O_CREAT, 0o666)
        def writeall(s):
            while s:
                count = os.write(fd, s)
                assert count > 0
                s = s[count:]
        writeall(b'hello, ')
        writeall(memoryview(b'world!\n'))
        res = os.lseek(fd, 0, 0)
        assert res == 0
        data = b''
        while True:
            s = os.read(fd, 100)
            if not s:
                break
            data += s
        assert data == b'hello, world!\n'
        os.close(fd)

    def test_write_unicode(self):
        os = self.posix
        fd = os.open(self.path2 + 'test_write_unicode',
                     os.O_RDWR | os.O_CREAT, 0o666)
        with raises(TypeError):
            os.write(fd, 'X')
        os.close(fd)

    if hasattr(__import__(os.name), "fork"):
        def test_abort(self):
            os = self.posix
            pid = os.fork()
            if pid == 0:
                os.abort()
            pid1, status1 = os.waitpid(pid, 0)
            assert pid1 == pid
            assert os.WIFSIGNALED(status1)
            assert os.WTERMSIG(status1) == self.SIGABRT
        pass # <- please, inspect.getsource(), don't crash

    def test_closerange(self):
        os = self.posix
        if not hasattr(os, 'closerange'):
            skip("missing os.closerange()")
        fds = [os.open(self.path + str(i), os.O_CREAT|os.O_WRONLY, 0o777)
               for i in range(15)]
        fds.sort()
        start = fds.pop()
        stop = start + 1
        while len(fds) > 3 and fds[-1] == start - 1:
            start = fds.pop()
        os.closerange(start, stop)
        for fd in fds:
            os.close(fd)     # should not have been closed
        if self.platform == 'win32' and self.runappdirect:
            # XXX kills the host interpreter untranslated
            for fd in range(start, stop):
                with raises(OSError):
                    os.fstat(fd)   # should have been closed

    if hasattr(os, 'chown'):
        def test_chown(self):
            my_path = self.path2 + 'test_chown'
            os = self.posix
            with raises(OSError):
                os.chown(my_path, os.getuid(), os.getgid())
            open(my_path, 'w').close()
            os.chown(my_path, os.getuid(), os.getgid())

    if hasattr(os, 'lchown'):
        def test_lchown(self):
            my_path = self.path2 + 'test_lchown'
            os = self.posix
            with raises(OSError):
                os.lchown(my_path, os.getuid(), os.getgid())
            os.symlink('foobar', my_path)
            os.lchown(my_path, os.getuid(), os.getgid())

    if hasattr(os, 'fchown'):
        def test_fchown(self):
            my_path = self.path2 + 'test_fchown'
            os = self.posix
            f = open(my_path, "w")
            os.fchown(f.fileno(), os.getuid(), os.getgid())
            f.close()

    if hasattr(os, 'chmod'):
        def test_chmod(self):
            import sys
            my_path = self.path2 + 'test_chmod'
            os = self.posix
            with raises(OSError):
                os.chmod(my_path, 0o600)
            open(my_path, "w").close()
            if sys.platform == 'win32':
                os.chmod(my_path, 0o400)
                assert (os.stat(my_path).st_mode & 0o600) == 0o400
                os.chmod(self.path, 0o700)
            else:
                os.chmod(my_path, 0o200)
                assert (os.stat(my_path).st_mode & 0o777) == 0o200
                os.chmod(self.path, 0o700)

    if hasattr(os, 'fchmod'):
        def test_fchmod(self):
            my_path = self.path2 + 'test_fchmod'
            os = self.posix
            f = open(my_path, "w")
            os.fchmod(f.fileno(), 0o200)
            assert (os.fstat(f.fileno()).st_mode & 0o777) == 0o200
            f.close()
            assert (os.stat(my_path).st_mode & 0o777) == 0o200

    if hasattr(os, 'mkfifo'):
        def test_mkfifo(self):
            os = self.posix
            os.mkfifo(self.path2 + 'test_mkfifo', 0o666)
            st = os.lstat(self.path2 + 'test_mkfifo')
            import stat
            assert stat.S_ISFIFO(st.st_mode)

    if hasattr(os, 'mknod'):
        def test_mknod(self):
            import stat
            os = self.posix
            # os.mknod() may require root priviledges to work at all
            try:
                # not very useful: os.mknod() without specifying 'mode'
                os.mknod(self.path2 + 'test_mknod-1')
            except OSError as e:
                skip("os.mknod(): got %r" % (e,))
            st = os.lstat(self.path2 + 'test_mknod-1')
            assert stat.S_ISREG(st.st_mode)
            # os.mknod() with S_IFIFO
            os.mknod(self.path2 + 'test_mknod-2', 0o600 | stat.S_IFIFO)
            st = os.lstat(self.path2 + 'test_mknod-2')
            assert stat.S_ISFIFO(st.st_mode)

        def test_mknod_with_ifchr(self):
            # os.mknod() with S_IFCHR
            # -- usually requires root priviledges --
            os = self.posix
            if hasattr(os.lstat('.'), 'st_rdev'):
                import stat
                try:
                    os.mknod(self.path2 + 'test_mknod-3', 0o600 | stat.S_IFCHR,
                             0x105)
                except OSError as e:
                    skip("os.mknod() with S_IFCHR: got %r" % (e,))
                else:
                    st = os.lstat(self.path2 + 'test_mknod-3')
                    assert stat.S_ISCHR(st.st_mode)
                    assert st.st_rdev == 0x105

    if hasattr(os, 'nice') and hasattr(os, 'fork') and hasattr(os, 'waitpid'):
        def test_nice(self):
            os = self.posix
            myprio = os.nice(0)
            #
            pid = os.fork()
            if pid == 0:    # in the child
                res = os.nice(3)
                os._exit(res)
            #
            pid1, status1 = os.waitpid(pid, 0)
            assert pid1 == pid
            assert os.WIFEXITED(status1)
            expected = min(myprio + 3, 19)
            assert os.WEXITSTATUS(status1) == expected

    if sys.platform != 'win32':
        def test_symlink(self):
            posix = self.posix
            bytes_dir = self.bytes_dir
            if bytes_dir is None:
                skip("encoding not good enough")
            dest = bytes_dir + b"/file.txt"
            posix.symlink(bytes_dir + b"/somefile", dest)
            try:
                with open(dest) as f:
                    data = f.read()
                    assert data == "who cares?"
            finally:
                posix.unlink(dest)
            posix.symlink(memoryview(bytes_dir + b"/somefile"), dest)
            try:
                with open(dest) as f:
                    data = f.read()
                    assert data == "who cares?"
            finally:
                posix.unlink(dest)

        # XXX skip test if dir_fd is unsupported
        def test_symlink_fd(self):
            posix = self.posix
            bytes_dir = self.bytes_dir
            f = posix.open(bytes_dir, posix.O_RDONLY)
            try:
                posix.symlink('somefile', 'somelink', dir_fd=f)
                assert (posix.readlink(bytes_dir + '/somelink'.encode()) ==
                        'somefile'.encode())
            finally:
                posix.close(f)
                posix.unlink(bytes_dir + '/somelink'.encode())

        def test_symlink_fspath(self):
            posix = self.posix
            bytes_dir = self.bytes_dir
            if bytes_dir is None:
                skip("encoding not good enough")
            dest = self.Path(bytes_dir + b"/file.txt")
            posix.symlink(self.Path(bytes_dir + b"/somefile"), dest)
            try:
                with open(dest) as f:
                    data = f.read()
                    assert data == "who cares?"
            finally:
                posix.unlink(dest)

        def test_readlink(self):
            os = self.posix
            pdir = self.pdir
            src = pdir + "/somefile"
            dest = pdir + "/file.txt"
            os.symlink(dest, src)
            try:
                assert os.readlink(src) == dest
                assert os.readlink(src.encode()) == dest.encode()
                assert os.readlink(self.Path(src)) == dest
                assert os.readlink(self.Path(src.encode())) == dest.encode()
            finally:
                os.unlink(src)

    else:
        def test_symlink(self):
            posix = self.posix
            with raises(NotImplementedError):
                posix.symlink('a', 'b')

    if hasattr(os, 'ftruncate'):
        def test_truncate(self):
            posix = self.posix
            dest = self.path2

            def mkfile(dest, size=4):
                with open(dest, 'wb') as f:
                    f.write(b'd' * size)

            # Check invalid inputs
            mkfile(dest)
            with raises(OSError):
                posix.truncate(dest, -1)
            with open(dest, 'rb') as f:  # f is read-only so cannot be truncated
                with raises(OSError):
                    posix.truncate(f.fileno(), 1)
            with raises(TypeError):
                posix.truncate(dest, None)
            with raises(TypeError):
                posix.truncate(None, None)

            # Truncate via file descriptor
            mkfile(dest)
            with open(dest, 'wb') as f:
                posix.truncate(f.fileno(), 1)
            assert 1 == posix.stat(dest).st_size

            # Truncate via filename
            mkfile(dest)
            posix.truncate(dest, 1)
            assert 1 == posix.stat(dest).st_size

            # File does not exist
            with raises(OSError) as e:
                posix.truncate(dest + '-DOESNT-EXIST', 0)
            assert e.value.filename == dest + '-DOESNT-EXIST'

    try:
        os.getlogin()
    except (AttributeError, OSError):
        pass
    else:
        def test_getlogin(self):
            assert isinstance(self.posix.getlogin(), str)
            # How else could we test that getlogin is properly
            # working?

    def test_has_kill(self):
        os = self.posix
        assert hasattr(os, 'kill')

    def test_pipe_flush(self):
        import io
        ffd, gfd = self.posix.pipe()
        f = io.open(ffd, 'r')
        g = io.open(gfd, 'w')
        g.write('he')
        g.flush()
        x = f.read(1)
        assert x == 'h'
        f.flush()
        x = f.read(1)
        assert x == 'e'

    def test_pipe_inheritable(self):
        fd1, fd2 = self.posix.pipe()
        assert self.posix.get_inheritable(fd1) == False
        assert self.posix.get_inheritable(fd2) == False
        self.posix.close(fd1)
        self.posix.close(fd2)

    def test_pipe2(self):
        if not hasattr(self.posix, 'pipe2'):
            skip("no pipe2")
        fd1, fd2 = self.posix.pipe2(0)
        assert self.posix.get_inheritable(fd1) == True
        assert self.posix.get_inheritable(fd2) == True
        self.posix.close(fd1)
        self.posix.close(fd2)

    def test_O_CLOEXEC(self):
        if not hasattr(self.posix, 'pipe2'):
            skip("no pipe2")
        if not hasattr(self.posix, 'O_CLOEXEC'):
            skip("no O_CLOEXEC")
        fd1, fd2 = self.posix.pipe2(self.posix.O_CLOEXEC)
        assert self.posix.get_inheritable(fd1) == False
        assert self.posix.get_inheritable(fd2) == False
        self.posix.close(fd1)
        self.posix.close(fd2)

    def test_dup2_inheritable(self):
        fd1, fd2 = self.posix.pipe()
        assert self.posix.get_inheritable(fd2) == False
        self.posix.dup2(fd1, fd2)
        assert self.posix.get_inheritable(fd2) == True
        self.posix.dup2(fd1, fd2, False)
        assert self.posix.get_inheritable(fd2) == False
        self.posix.dup2(fd1, fd2, True)
        assert self.posix.get_inheritable(fd2) == True
        self.posix.close(fd1)
        self.posix.close(fd2)

    def test_open_inheritable(self):
        os = self.posix
        fd = os.open(self.path2 + 'test_open_inheritable',
                     os.O_RDWR | os.O_CREAT, 0o666)
        assert os.get_inheritable(fd) == False
        os.close(fd)

    if sys.platform != 'win32':
        def test_sync(self):
            self.posix.sync()   # does not raise

        def test_blocking(self):
            posix = self.posix
            fd = posix.open(self.path, posix.O_RDONLY)
            assert posix.get_blocking(fd) is True
            posix.set_blocking(fd, False)
            assert posix.get_blocking(fd) is False
            posix.set_blocking(fd, True)
            assert posix.get_blocking(fd) is True
            posix.close(fd)

        def test_blocking_error(self):
            posix = self.posix
            with raises(OSError):
                posix.get_blocking(1234567)
            with raises(OSError):
                posix.set_blocking(1234567, True)

        def test_sendfile(self):
            import _socket, posix
            s1, s2 = _socket.socketpair()
            fd = posix.open(self.path, posix.O_RDONLY)
            res = posix.sendfile(s1.fileno(), fd, 3, 5)
            assert res == 5
            assert posix.lseek(fd, 0, 1) == 0
            data = s2.recv(10)
            expected = b'this is a test'[3:8]
            assert data == expected
            posix.close(fd)
            s2.close()
            s1.close()

        def test_filename_can_be_a_buffer(self):
            import posix, sys
            fsencoding = sys.getfilesystemencoding()
            pdir = (self.pdir + '/file1').encode(fsencoding)
            fd = posix.open(pdir, posix.O_RDONLY)
            posix.close(fd)
            fd = posix.open(memoryview(pdir), posix.O_RDONLY)
            posix.close(fd)

        def test_getgrouplist(self):
            import posix, getpass
            gid = posix.getgid()
            user = getpass.getuser()
            groups = posix.getgrouplist(user, gid)
            assert gid in groups

    if sys.platform.startswith('linux'):
        def test_sendfile_no_offset(self):
            import _socket, posix
            s1, s2 = _socket.socketpair()
            fd = posix.open(self.path, posix.O_RDONLY)
            posix.lseek(fd, 3, 0)
            res = posix.sendfile(s1.fileno(), fd, None, 5)
            assert res == 5
            assert posix.lseek(fd, 0, 1) == 8
            data = s2.recv(10)
            expected = b'this is a test'[3:8]
            assert data == expected
            posix.close(fd)
            s2.close()
            s1.close()

        def test_os_lockf(self):
            posix = os = self.posix
            fd = os.open(self.path2 + 'test_os_lockf', os.O_WRONLY | os.O_CREAT)
            try:
                os.write(fd, b'test')
                os.lseek(fd, 0, 0)
                posix.lockf(fd, posix.F_LOCK, 4)
                posix.lockf(fd, posix.F_ULOCK, 4)
            finally:
                os.close(fd)

    def test_urandom(self):
        os = self.posix
        s = os.urandom(5)
        assert isinstance(s, bytes)
        assert len(s) == 5
        for x in range(50):
            if s != os.urandom(5):
                break
        else:
            assert False, "urandom() always returns the same string"
            # Or very unlucky

    if hasattr(os, 'startfile'):
        def test_startfile(self):
            if not self.runappdirect:
                skip("should not try to import cffi at app-level")
            startfile = self.posix.startfile
            for t1 in [str, unicode]:
                for t2 in [str, unicode]:
                    with raises(WindowsError) as e:
                        startfile(t1("\\"), t2("close"))
                    assert e.value.args[0] == 1155
                    assert e.value.args[1] == (
                        "No application is associated with the "
                        "specified file for this operation")
                    if len(e.value.args) > 2:
                        assert e.value.args[2] == t1("\\")
            #
            with raises(WindowsError) as e:
                startfile("\\foo\\bar\\baz")
            assert e.value.args[0] == 2
            assert e.value.args[1] == (
                "The system cannot find the file specified")
            if len(e.value.args) > 2:
                assert e.value.args[2] == "\\foo\\bar\\baz"

    @pytest.mark.skipif("sys.platform != 'win32'")
    def test_rename(self):
        os = self.posix
        fname = self.path2 + 'rename.txt'
        with open(fname, "w") as f:
            f.write("this is a rename test")
        str_name = str(self.pdir) + '/test_rename.txt'
        os.rename(fname, str_name)
        with open(str_name) as f:
            assert f.read() == 'this is a rename test'
        os.rename(str_name, fname)
        unicode_name = str(self.udir) + u'/test\u03be.txt'
        os.rename(fname, unicode_name)
        with open(unicode_name) as f:
            assert f.read() == 'this is a rename test'
        os.rename(unicode_name, fname)

        os.rename(bytes(fname, 'utf-8'), bytes(str_name, 'utf-8'))
        with open(str_name) as f:
            assert f.read() == 'this is a rename test'
        os.rename(str_name, fname)
        with open(fname) as f:
            assert f.read() == 'this is a rename test'
        os.unlink(fname)


    def test_device_encoding(self):
        import sys
        encoding = self.posix.device_encoding(sys.stdout.fileno())
        # just ensure it returns something reasonable
        assert encoding is None or type(encoding) is str

    if os.name == 'nt':
        def test__getfileinformation(self):
            os = self.posix
            path = '\\'.join([self.pdir, 'file1'])
            with open(path) as fp:
                info = self.posix._getfileinformation(fp.fileno())
            assert len(info) == 3
            assert all(isinstance(obj, int) for obj in info)

        def test__getfinalpathname(self):
            os = self.posix
            path = '\\'.join([self.pdir, 'file1'])
            try:
                result = self.posix._getfinalpathname(path)
            except NotImplementedError:
                skip("_getfinalpathname not supported on this platform")
            assert os.stat(result) is not None

    @py.test.mark.skipif("sys.platform == 'win32'")
    def test_rtld_constants(self):
        # check presence of major RTLD_* constants
        self.posix.RTLD_LAZY
        self.posix.RTLD_NOW
        self.posix.RTLD_GLOBAL
        self.posix.RTLD_LOCAL

    def test_error_message(self):
        import sys
        with raises(OSError) as e:
            self.posix.open('nonexistentfile1', 0)
        assert str(e.value).endswith(": 'nonexistentfile1'")

        with raises(OSError) as e:
            self.posix.link('nonexistentfile1', 'bok')
        assert str(e.value).endswith(": 'nonexistentfile1' -> 'bok'")
        with raises(OSError) as e:
            self.posix.rename('nonexistentfile1', 'bok')
        assert str(e.value).endswith(": 'nonexistentfile1' -> 'bok'")
        with raises(OSError) as e:
            self.posix.replace('nonexistentfile1', 'bok')
        assert str(e.value).endswith(": 'nonexistentfile1' -> 'bok'")

        if sys.platform != 'win32':
            with raises(OSError) as e:
                self.posix.symlink('bok', '/nonexistentdir/boz')
            assert str(e.value).endswith(": 'bok' -> '/nonexistentdir/boz'")

    def test_os_fspath(self):
        assert hasattr(self.posix, 'fspath')
        with raises(TypeError):
            self.posix.fspath(None)
        with raises(TypeError) as e:
            self.posix.fspath(42)
        assert str(e.value).endswith('int')
        string = 'string'
        assert self.posix.fspath(string) == string
        assert self.posix.fspath(b'bytes') == b'bytes'
        class Sample:
            def __fspath__(self):
                return 'sample'

        assert self.posix.fspath(Sample()) == 'sample'

        class BSample:
            def __fspath__(self):
                return b'binary sample'

        assert self.posix.fspath(BSample()) == b'binary sample'

        class WrongSample:
            def __fspath__(self):
                return 4

        with raises(TypeError):
            self.posix.fspath(WrongSample())
        with raises(OSError):
            self.posix.replace(self.Path('nonexistentfile1'), 'bok')

    if hasattr(rposix, 'getxattr'):
        def test_xattr_simple(self):
            # Minimal testing here, lib-python has better tests.
            os = self.posix
            with open(self.path, 'wb'):
                pass
            init_names = os.listxattr(self.path)
            with raises(OSError) as excinfo:
                os.getxattr(self.path, 'user.test')
            assert excinfo.value.filename == self.path
            os.setxattr(self.path, 'user.test', b'', os.XATTR_CREATE, follow_symlinks=False)
            with raises(OSError):
                os.setxattr(self.path, 'user.test', b'', os.XATTR_CREATE)
            assert os.getxattr(self.path, 'user.test') == b''
            os.setxattr(self.path, b'user.test', b'foo', os.XATTR_REPLACE)
            assert os.getxattr(self.path, 'user.test', follow_symlinks=False) == b'foo'
            assert set(os.listxattr(self.path)) == set(
                init_names + ['user.test'])
            os.removexattr(self.path, 'user.test', follow_symlinks=False)
            with raises(OSError):
                os.getxattr(self.path, 'user.test')
            assert os.listxattr(self.path, follow_symlinks=False) == init_names

    def test_get_terminal_size(self):
        os = self.posix
        for args in [(), (1,), (0,), (42421,)]:
            try:
                w, h = os.get_terminal_size(*args)
            except (ValueError, OSError):
                continue
            assert isinstance(w, int)
            assert isinstance(h, int)

    if hasattr(rposix, 'sched_rr_get_interval'):
        def test_sched_rr_get_interval(self):
            posix= self.posix
            try:
                interval = posix.sched_rr_get_interval(0)
            except OSError as e:
                # This likely means that sched_rr_get_interval is only valid for
                # processes with the SCHED_RR scheduler in effect.
                if e.errno != errno.EINVAL:
                    raise
                self.skipTest("only works on SCHED_RR processes")
            assert isinstance(interval, float)
            # Reasonable constraints, I think.
            assert 0 < interval < 1

        def test_get_and_set_scheduler_and_param(self):
            posix= self.posix
            import sys
            possible_schedulers = [sched for name, sched in posix.__dict__.items()
                                   if name.startswith("SCHED_")]
            mine = posix.sched_getscheduler(0)
            assert mine in possible_schedulers
            try:
                parent = posix.sched_getscheduler(posix.getppid())
            except OSError as e:
                if e.errno != errno.EPERM:
                    raise
            else:
                assert parent in possible_schedulers
            with raises(OSError):
                posix.sched_getscheduler(-1)
            with raises(OSError):
                posix.sched_getparam(-1)
            param = posix.sched_getparam(0)
            assert isinstance(param, posix.sched_param)
            assert isinstance(param.sched_priority, int)
            # POSIX states that calling sched_setparam() or sched_setscheduler() on
            # a process with a scheduling policy other than SCHED_FIFO or SCHED_RR
            # is implementation-defined: NetBSD and FreeBSD can return EINVAL.
            if not sys.platform.startswith(('freebsd', 'netbsd')):
                try:
                    posix.sched_setscheduler(0, mine, param)
                    posix.sched_setparam(0, param)
                except OSError as e:
                    if e.errno != errno.EPERM:
                        raise
                with raises(OSError):
                    posix.sched_setparam(-1, param)
            with raises(OSError):
                posix.sched_setscheduler(-1, mine, param)
            with raises(TypeError):
                posix.sched_setscheduler(0, mine, None)
            with raises(TypeError):
                posix.sched_setparam(0,None)
            # param = posix.sched_param(None)
            with raises(TypeError):
                posix.sched_setparam(0, None)
            large = 214748364700
            param = posix.sched_param(large)
            with raises(OverflowError):
                posix.sched_setparam(0, param)
            param = posix.sched_param(-large)
            with raises(OverflowError):
                posix.sched_setparam(0, param)


@py.test.mark.skipif("sys.platform != 'win32'")
class AppTestNt(object):
    spaceconfig = {'usemodules': ['posix', '_socket']}
    def setup_class(cls):
        cls.w_path = space.wrap(str(path))
        cls.w_posix = space.appexec([], GET_POSIX)

    def test_handle_inheritable(self):
        import _socket
        posix = self.posix
        if hasattr(posix, 'get_handle_inheritable'):
            # PEP 446, python 3.4+
            s = _socket.socket()
            assert not posix.get_handle_inheritable(s.fileno())
            posix.set_handle_inheritable(s.fileno(), True)
            assert posix.get_handle_inheritable(s.fileno())


class AppTestEnvironment(object):
    def setup_class(cls):
        cls.w_path = space.wrap(str(path))
        cls.w_posix = space.appexec([], GET_POSIX)
        cls.w_python = space.wrap(sys.executable)

    def test_environ(self):
        environ = self.posix.environ
        if not environ:
            skip('environ not filled in for untranslated tests')
        for k, v in environ.items():
            assert type(k) is bytes
            assert type(v) is bytes
        name = next(iter(environ))
        assert environ[name] is not None
        del environ[name]
        with raises(KeyError):
            environ[name]

    @pytest.mark.dont_track_allocations('putenv intentionally keeps strings alive')
    def test_environ_nonascii(self):
        import sys
        os = self.posix
        name, value = 'PYPY_TEST_日本', 'foobar日本'
        if not sys.platform == 'win32':
            fsencoding = sys.getfilesystemencoding()
            for s in name, value:
                try:
                    s.encode(fsencoding, 'surrogateescape')
                except UnicodeEncodeError:
                    skip("Requires %s.encode(sys.getfilesystemencoding(), "
                         "'surogateescape') to succeed (or win32)" % ascii(s))

        os.environ[name] = value
        assert os.environ[name] == value
        del os.environ[name]
        assert os.environ.get(name) is None

<<<<<<< HEAD
    def test_unsetenv_nonexisting(self):
        os = self.posix
        os.unsetenv("XYZABC") #does not raise
        try:
            os.environ["ABCABC"]
        except KeyError:
            pass
        else:
            raise AssertionError("did not raise KeyError")
        os.environ["ABCABC"] = "1"
        assert os.environ["ABCABC"] == "1"
        os.unsetenv("ABCABC")
        cmd = '''python -c "import os, sys; sys.exit(int('ABCABC' in os.environ))" '''
        res = os.system(cmd)
        assert res == 0
=======
    if hasattr(__import__(os.name), "unsetenv"):
        def test_unsetenv_nonexisting(self):
            os = self.posix
            os.unsetenv("XYZABC") #does not raise
            try:
                os.environ["ABCABC"]
            except KeyError:
                pass
            else:
                raise AssertionError("did not raise KeyError")
            os.environ["ABCABC"] = "1"
            assert os.environ["ABCABC"] == "1"
            os.unsetenv("ABCABC")
            cmd = ('%s -c "import os, sys; '
                   'sys.exit(int(\'ABCABC\' in os.environ))" '
                   % self.python)
            res = os.system(cmd)
            assert res == 0
>>>>>>> be1c9350


@py.test.fixture
def check_fsencoding(space, pytestconfig):
    if pytestconfig.getvalue('runappdirect'):
        fsencoding = sys.getfilesystemencoding()
    else:
        fsencoding = space.sys.filesystemencoding
    try:
        u"ą".encode(fsencoding)
    except UnicodeEncodeError:
        py.test.skip("encoding not good enough")

@py.test.mark.usefixtures('check_fsencoding')
class AppTestPosixUnicode:
    def setup_class(cls):
        cls.w_posix = space.appexec([], GET_POSIX)

    def test_stat_unicode(self):
        # test that passing unicode would not raise UnicodeDecodeError
        try:
            self.posix.stat(u"ą")
        except OSError:
            pass

    def test_open_unicode(self):
        os = self.posix
        # Ensure passing unicode doesn't raise UnicodeEncodeError
        try:
            os.open(u"ą", os.O_WRONLY)
        except OSError:
            pass

    def test_remove_unicode(self):
        # See 2 above ;)
        try:
            self.posix.remove(u"ą")
        except OSError:
            pass


class AppTestUnicodeFilename:
    def setup_class(cls):
        ufilename = (unicode(udir.join('test_unicode_filename_')) +
                     '\u65e5\u672c.txt') # "Japan"
        try:
            f = file(ufilename, 'w')
        except UnicodeEncodeError:
            pytest.skip("encoding not good enough")
        f.write("test")
        f.close()
        cls.space = space
        cls.w_filename = space.wrap(ufilename)
        cls.w_posix = space.appexec([], GET_POSIX)

    def test_open(self):
        fd = self.posix.open(self.filename, self.posix.O_RDONLY)
        try:
            content = self.posix.read(fd, 50)
        finally:
            self.posix.close(fd)
        assert content == b"test"


class AppTestPep475Retry:
    spaceconfig = {'usemodules': USEMODULES}

    def setup_class(cls):
        if os.name != 'posix':
            skip("xxx tests are posix-only")
        if cls.runappdirect:
            skip("xxx does not work with -A")

        def fd_data_after_delay(space):
            g = os.popen("sleep 5 && echo hello", "r")
            cls._keepalive_g = g
            return space.wrap(g.fileno())

        cls.w_posix = space.appexec([], GET_POSIX)
        cls.w_fd_data_after_delay = cls.space.wrap(
            interp2app(fd_data_after_delay))

    def test_pep475_retry_read(self):
        import _signal as signal
        signalled = []

        def foo(*args):
            signalled.append("ALARM")

        signal.signal(signal.SIGALRM, foo)
        try:
            fd = self.fd_data_after_delay()
            signal.alarm(1)
            got = self.posix.read(fd, 100)
            self.posix.close(fd)
        finally:
            signal.signal(signal.SIGALRM, signal.SIG_DFL)

        assert signalled != []
        assert got.startswith(b'h')

<|MERGE_RESOLUTION|>--- conflicted
+++ resolved
@@ -1819,7 +1819,6 @@
         del os.environ[name]
         assert os.environ.get(name) is None
 
-<<<<<<< HEAD
     def test_unsetenv_nonexisting(self):
         os = self.posix
         os.unsetenv("XYZABC") #does not raise
@@ -1832,29 +1831,11 @@
         os.environ["ABCABC"] = "1"
         assert os.environ["ABCABC"] == "1"
         os.unsetenv("ABCABC")
-        cmd = '''python -c "import os, sys; sys.exit(int('ABCABC' in os.environ))" '''
-        res = os.system(cmd)
-        assert res == 0
-=======
-    if hasattr(__import__(os.name), "unsetenv"):
-        def test_unsetenv_nonexisting(self):
-            os = self.posix
-            os.unsetenv("XYZABC") #does not raise
-            try:
-                os.environ["ABCABC"]
-            except KeyError:
-                pass
-            else:
-                raise AssertionError("did not raise KeyError")
-            os.environ["ABCABC"] = "1"
-            assert os.environ["ABCABC"] == "1"
-            os.unsetenv("ABCABC")
             cmd = ('%s -c "import os, sys; '
                    'sys.exit(int(\'ABCABC\' in os.environ))" '
                    % self.python)
-            res = os.system(cmd)
-            assert res == 0
->>>>>>> be1c9350
+        res = os.system(cmd)
+        assert res == 0
 
 
 @py.test.fixture
