--- conflicted
+++ resolved
@@ -34,16 +34,8 @@
     appleveldefs = {
     'error'      : 'app_posix.error',
     'stat_result': 'app_posix.stat_result',
-<<<<<<< HEAD
     'urandom': 'app_posix.urandom',
-=======
     'statvfs_result': 'app_posix.statvfs_result',
-    'fdopen'     : 'app_posix.fdopen',
-    'tmpfile'    : 'app_posix.tmpfile',
-    'popen'      : 'app_posix.popen',
-    'tmpnam'     : 'app_posix.tmpnam',
-    'tempnam'    : 'app_posix.tempnam',
->>>>>>> 05e93729
     }
     if os.name == 'nt':
         del appleveldefs['urandom'] # at interp on win32
