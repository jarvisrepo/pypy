from pypy.interpreter.mixedmodule import MixedModule
from rpython.rlib import rposix

<<<<<<< HEAD
import os, sys
=======
import os
exec 'import %s as posix' % os.name
>>>>>>> 9e0a10d0

# this is the list of function which is *not* present in the posix module of
# IronPython 2.6, and that we want to ignore for now
lltype_only_defs = [
    'chown', 'chroot', 'closerange', 'confstr', 'confstr_names', 'ctermid', 'dup',
    'dup2', 'execv', 'execve', 'fchdir', 'fchmod', 'fchown', 'fdatasync', 'fork',
    'forkpty', 'fpathconf', 'fstatvfs', 'fsync', 'ftruncate', 'getegid', 'geteuid',
    'getgid', 'getgroups', 'getloadavg', 'getlogin', 'getpgid', 'getpgrp', 'getppid',
    'getsid', 'getuid', 'kill', 'killpg', 'lchown', 'link', 'lseek', 'major',
    'makedev', 'minor', 'mkfifo', 'mknod', 'nice', 'openpty', 'pathconf', 'pathconf_names',
    'pipe', 'readlink', 'setegid', 'seteuid', 'setgid', 'setgroups', 'setpgid', 'setpgrp',
    'setregid', 'setreuid', 'setsid', 'setuid', 'stat_float_times', 'statvfs',
    'statvfs_result', 'symlink', 'sysconf', 'sysconf_names', 'tcgetpgrp', 'tcsetpgrp',
    'ttyname', 'uname', 'wait', 'wait3', 'wait4'
]

# the Win32 urandom implementation isn't going to translate on JVM or CLI so
# we have to remove it
lltype_only_defs.append('urandom')


class Module(MixedModule):
    """This module provides access to operating system functionality that is
standardized by the C Standard and the POSIX standard (a thinly
disguised Unix interface).  Refer to the library manual and
corresponding Unix manual entries for more information on calls."""

    applevel_name = os.name

    appleveldefs = {
<<<<<<< HEAD
        'error'      : 'app_posix.error',
        'stat_result': 'app_posix.stat_result',
        'fdopen'     : 'app_posix.fdopen',
        'tmpfile'    : 'app_posix.tmpfile',
        'popen'      : 'app_posix.popen',
        'tmpnam'     : 'app_posix.tmpnam',
        'tempnam'    : 'app_posix.tempnam',
    }
    if os.name == 'nt':
        appleveldefs.update({
                'popen2' : 'app_posix.popen2',
                'popen3' : 'app_posix.popen3',
                'popen4' : 'app_posix.popen4',
                })
    for name in '''wait wait3 wait4'''.split():
        symbol = 'HAVE_' + name.upper()
        if getattr(rposix, symbol):
            appleveldefs[name] = 'app_posix.%s' % (name,)
        
    # Functions implemented on all platforms
    interpleveldefs = {
        'open'      : 'interp_posix.open',
        'lseek'     : 'interp_posix.lseek',
        'write'     : 'interp_posix.write',
        'isatty'    : 'interp_posix.isatty',
        'read'      : 'interp_posix.read',
        'close'     : 'interp_posix.close',
        'closerange': 'interp_posix.closerange',
        'fstat'     : 'interp_posix.fstat',
        'stat'      : 'interp_posix.stat',
        'lstat'     : 'interp_posix.lstat',
        'stat_float_times' : 'interp_posix.stat_float_times',
        'dup'       : 'interp_posix.dup',
        'dup2'      : 'interp_posix.dup2',
        'access'    : 'interp_posix.access',
        'times'     : 'interp_posix.times',
        'system'    : 'interp_posix.system',
        'getpid'    : 'interp_posix.getpid',
        'unlink'    : 'interp_posix.unlink',
        'remove'    : 'interp_posix.remove',
        'getcwd'    : 'interp_posix.getcwd',
        'getcwdu'   : 'interp_posix.getcwdu',
        'chdir'     : 'interp_posix.chdir',
        'mkdir'     : 'interp_posix.mkdir',
        'rmdir'     : 'interp_posix.rmdir',
        'environ'   : 'interp_posix.get(space).w_environ',
        'listdir'   : 'interp_posix.listdir',
        'strerror'  : 'interp_posix.strerror',
        'pipe'      : 'interp_posix.pipe',
        'rename'    : 'interp_posix.rename',
        'umask'     : 'interp_posix.umask',
        '_exit'     : 'interp_posix._exit',
        'utime'     : 'interp_posix.utime',
        '_statfields': 'interp_posix.getstatfields(space)',
        'kill'      : 'interp_posix.kill',
        'abort'     : 'interp_posix.abort',
        'urandom'   : 'interp_posix.urandom',
        }

    # XXX Missing functions: chflags lchmod lchflags ctermid fork1
    #                        plock setgroups initgroups tcgetpgrp
    #                        tcsetpgrp confstr pathconf

    for name in '''
            ttyname chmod fchmod chown lchown fchown chroot link symlink readlink
            ftruncate getloadavg nice uname execv execve fork spawnv spawnve
            putenv unsetenv fchdir fsync fdatasync mknod
            openpty forkpty mkfifo getlogin sysconf fpathconf
            getsid getuid geteuid getgid getegid getpgrp getpgid
            setsid setuid seteuid setgid setegid setpgrp setpgid
            getppid getgroups setreuid setregid
            killpg waitpid
            '''.split():
        symbol = 'HAVE_' + name.upper()
        if getattr(rposix, symbol):
            interpleveldefs[name] = 'interp_posix.%s' % (name,)

    if rposix.HAVE_DEVICE_MACROS:
        interpleveldefs['major']   = 'interp_posix.major'
        interpleveldefs['minor']   = 'interp_posix.minor'
        interpleveldefs['makedev'] = 'interp_posix.makedev'
=======
        'error': 'app_posix.error',
        'stat_result': 'app_posix.stat_result',
        'statvfs_result': 'app_posix.statvfs_result',
        'fdopen': 'app_posix.fdopen',
        'tmpfile': 'app_posix.tmpfile',
        'popen': 'app_posix.popen',
        'tmpnam': 'app_posix.tmpnam',
        'tempnam': 'app_posix.tempnam',
    }
    if os.name == 'nt':
        appleveldefs.update({
            'popen2': 'app_posix.popen2',
            'popen3': 'app_posix.popen3',
            'popen4': 'app_posix.popen4',
        })

    if hasattr(os, 'wait'):
        appleveldefs['wait'] = 'app_posix.wait'
    if hasattr(os, 'wait3'):
        appleveldefs['wait3'] = 'app_posix.wait3'
    if hasattr(os, 'wait4'):
        appleveldefs['wait4'] = 'app_posix.wait4'

    interpleveldefs = {
        'open': 'interp_posix.open',
        'lseek': 'interp_posix.lseek',
        'write': 'interp_posix.write',
        'isatty': 'interp_posix.isatty',
        'read': 'interp_posix.read',
        'close': 'interp_posix.close',
        'closerange': 'interp_posix.closerange',

        'fstat': 'interp_posix.fstat',
        'stat': 'interp_posix.stat',
        'lstat': 'interp_posix.lstat',
        'stat_float_times': 'interp_posix.stat_float_times',

        'fstatvfs': 'interp_posix.fstatvfs',
        'statvfs': 'interp_posix.statvfs',

        'dup': 'interp_posix.dup',
        'dup2': 'interp_posix.dup2',
        'access': 'interp_posix.access',
        'times': 'interp_posix.times',
        'system': 'interp_posix.system',
        'unlink': 'interp_posix.unlink',
        'remove': 'interp_posix.remove',
        'getcwd': 'interp_posix.getcwd',
        'getcwdu': 'interp_posix.getcwdu',
        'chdir': 'interp_posix.chdir',
        'mkdir': 'interp_posix.mkdir',
        'rmdir': 'interp_posix.rmdir',
        'environ': 'interp_posix.get(space).w_environ',
        'listdir': 'interp_posix.listdir',
        'strerror': 'interp_posix.strerror',
        'pipe': 'interp_posix.pipe',
        'chmod': 'interp_posix.chmod',
        'rename': 'interp_posix.rename',
        'umask': 'interp_posix.umask',
        '_exit': 'interp_posix._exit',
        'utime': 'interp_posix.utime',
        '_statfields': 'interp_posix.getstatfields(space)',
        'kill': 'interp_posix.kill',
        'abort': 'interp_posix.abort',
        'urandom': 'interp_posix.urandom',
    }
>>>>>>> 9e0a10d0

    if os.name == 'nt':
        interpleveldefs['_getfullpathname'] = 'interp_posix._getfullpathname'
        # On Windows, _cwait() can be used to emulate waitpid
        interpleveldefs['waitpid'] = 'interp_posix.waitpid'

    for constant in '''
            F_OK R_OK W_OK X_OK NGROUPS_MAX TMP_MAX
            WNOHANG WCONTINUED WUNTRACED
            O_RDONLY O_WRONLY O_RDWR O_NDELAY O_NONBLOCK O_APPEND
            O_DSYNC O_RSYNC O_SYNC O_NOCTTY O_CREAT O_EXCL O_TRUNC
            O_BINARY O_TEXT O_LARGEFILE O_SHLOCK O_EXLOCK
            O_NOINHERIT O_TEMPORARY O_RANDOM O_SEQUENTIAL
            O_ASYNC O_DIRECT O_DIRECTORY O_NOFOLLOW O_NOATIME 
            EX_OK EX_USAGE EX_DATAERR EX_NOINPUT EX_NOUSER EX_NOHOST
            EX_UNAVAILABLE EX_SOFTWARE EX_OSERR EX_OSFILE EX_CANTCREAT
            EX_IOERR EX_TEMPFAIL EX_PROTOCOL EX_NOPERM EX_CONFIG EX_NOTFOUND
            '''.split():  # XXX find a way to avoid duplicating the full list
        value = getattr(rposix, constant)
        if value is not None:
            interpleveldefs[constant] = "space.wrap(%s)" % value

    # XXX don't use the os module here
    if 'sysconf' in interpleveldefs:
        interpleveldefs['sysconf_names'] = 'space.wrap(os.sysconf_names)'
    if 'fpathconf' in interpleveldefs:
        interpleveldefs['pathconf_names'] = 'space.wrap(os.pathconf_names)'

<<<<<<< HEAD
    # Macros for process exit statuses: WIFEXITED &co
    for name in rposix.wait_macros:
        if getattr(rposix, 'HAVE_' + name):
=======
    for name in ['setsid', 'getuid', 'geteuid', 'getgid', 'getegid', 'setuid',
                 'seteuid', 'setgid', 'setegid', 'getgroups', 'getpgrp',
                 'setpgrp', 'getppid', 'getpgid', 'setpgid', 'setreuid',
                 'setregid', 'getsid', 'setsid']:
        if hasattr(os, name):
            interpleveldefs[name] = 'interp_posix.%s' % (name,)
    # not visible via os, inconsistency in nt:
    if hasattr(posix, '_getfullpathname'):
        interpleveldefs['_getfullpathname'] = 'interp_posix._getfullpathname'
    if hasattr(os, 'chroot'):
        interpleveldefs['chroot'] = 'interp_posix.chroot'

    for name in RegisterOs.w_star:
        if hasattr(os, name):
>>>>>>> 9e0a10d0
            interpleveldefs[name] = 'interp_posix.' + name

    def __init__(self, space, w_name):
        # if it's an ootype translation, remove all the defs that are lltype
        # only
        backend = space.config.translation.backend
        if backend == 'cli' or backend == 'jvm' :
            for name in lltype_only_defs:
                self.interpleveldefs.pop(name, None)
        MixedModule.__init__(self, space, w_name)

    def startup(self, space):
        from pypy.module.posix import interp_posix
<<<<<<< HEAD
        interp_posix.get(space).startup(space)
=======
        interp_posix.get(space).startup(space)

for constant in dir(os):
    value = getattr(os, constant)
    if constant.isupper() and type(value) is int:
        Module.interpleveldefs[constant] = "space.wrap(%s)" % value
>>>>>>> 9e0a10d0
<|MERGE_RESOLUTION|>--- conflicted
+++ resolved
@@ -1,12 +1,7 @@
 from pypy.interpreter.mixedmodule import MixedModule
 from rpython.rlib import rposix
 
-<<<<<<< HEAD
-import os, sys
-=======
 import os
-exec 'import %s as posix' % os.name
->>>>>>> 9e0a10d0
 
 # this is the list of function which is *not* present in the posix module of
 # IronPython 2.6, and that we want to ignore for now
@@ -37,21 +32,22 @@
     applevel_name = os.name
 
     appleveldefs = {
-<<<<<<< HEAD
-        'error'      : 'app_posix.error',
+        'error': 'app_posix.error',
         'stat_result': 'app_posix.stat_result',
-        'fdopen'     : 'app_posix.fdopen',
-        'tmpfile'    : 'app_posix.tmpfile',
-        'popen'      : 'app_posix.popen',
-        'tmpnam'     : 'app_posix.tmpnam',
-        'tempnam'    : 'app_posix.tempnam',
+        'statvfs_result': 'app_posix.statvfs_result',
+        'fdopen': 'app_posix.fdopen',
+        'tmpfile': 'app_posix.tmpfile',
+        'popen': 'app_posix.popen',
+        'tmpnam': 'app_posix.tmpnam',
+        'tempnam': 'app_posix.tempnam',
     }
     if os.name == 'nt':
         appleveldefs.update({
-                'popen2' : 'app_posix.popen2',
-                'popen3' : 'app_posix.popen3',
-                'popen4' : 'app_posix.popen4',
-                })
+            'popen2': 'app_posix.popen2',
+            'popen3': 'app_posix.popen3',
+            'popen4': 'app_posix.popen4',
+        })
+
     for name in '''wait wait3 wait4'''.split():
         symbol = 'HAVE_' + name.upper()
         if getattr(rposix, symbol):
@@ -59,43 +55,48 @@
         
     # Functions implemented on all platforms
     interpleveldefs = {
-        'open'      : 'interp_posix.open',
-        'lseek'     : 'interp_posix.lseek',
-        'write'     : 'interp_posix.write',
-        'isatty'    : 'interp_posix.isatty',
-        'read'      : 'interp_posix.read',
-        'close'     : 'interp_posix.close',
+        'open': 'interp_posix.open',
+        'lseek': 'interp_posix.lseek',
+        'write': 'interp_posix.write',
+        'isatty': 'interp_posix.isatty',
+        'read': 'interp_posix.read',
+        'close': 'interp_posix.close',
         'closerange': 'interp_posix.closerange',
-        'fstat'     : 'interp_posix.fstat',
-        'stat'      : 'interp_posix.stat',
-        'lstat'     : 'interp_posix.lstat',
-        'stat_float_times' : 'interp_posix.stat_float_times',
-        'dup'       : 'interp_posix.dup',
-        'dup2'      : 'interp_posix.dup2',
-        'access'    : 'interp_posix.access',
-        'times'     : 'interp_posix.times',
-        'system'    : 'interp_posix.system',
-        'getpid'    : 'interp_posix.getpid',
-        'unlink'    : 'interp_posix.unlink',
-        'remove'    : 'interp_posix.remove',
-        'getcwd'    : 'interp_posix.getcwd',
-        'getcwdu'   : 'interp_posix.getcwdu',
-        'chdir'     : 'interp_posix.chdir',
-        'mkdir'     : 'interp_posix.mkdir',
-        'rmdir'     : 'interp_posix.rmdir',
-        'environ'   : 'interp_posix.get(space).w_environ',
-        'listdir'   : 'interp_posix.listdir',
-        'strerror'  : 'interp_posix.strerror',
-        'pipe'      : 'interp_posix.pipe',
-        'rename'    : 'interp_posix.rename',
-        'umask'     : 'interp_posix.umask',
-        '_exit'     : 'interp_posix._exit',
-        'utime'     : 'interp_posix.utime',
+
+        'fstat': 'interp_posix.fstat',
+        'stat': 'interp_posix.stat',
+        'lstat': 'interp_posix.lstat',
+        'stat_float_times': 'interp_posix.stat_float_times',
+
+        'fstatvfs': 'interp_posix.fstatvfs',
+        'statvfs': 'interp_posix.statvfs',
+
+        'dup': 'interp_posix.dup',
+        'dup2': 'interp_posix.dup2',
+        'access': 'interp_posix.access',
+        'times': 'interp_posix.times',
+        'system': 'interp_posix.system',
+        'getpid': 'interp_posix.getpid',
+        'unlink': 'interp_posix.unlink',
+        'remove': 'interp_posix.remove',
+        'getcwd': 'interp_posix.getcwd',
+        'getcwdu': 'interp_posix.getcwdu',
+        'chdir': 'interp_posix.chdir',
+        'mkdir': 'interp_posix.mkdir',
+        'rmdir': 'interp_posix.rmdir',
+        'environ': 'interp_posix.get(space).w_environ',
+        'listdir': 'interp_posix.listdir',
+        'strerror': 'interp_posix.strerror',
+        'pipe': 'interp_posix.pipe',
+        'rename': 'interp_posix.rename',
+        'umask': 'interp_posix.umask',
+        '_exit': 'interp_posix._exit',
+        'utime': 'interp_posix.utime',
         '_statfields': 'interp_posix.getstatfields(space)',
-        'kill'      : 'interp_posix.kill',
-        'abort'     : 'interp_posix.abort',
-        'urandom'   : 'interp_posix.urandom',
-        }
+        'kill': 'interp_posix.kill',
+        'abort': 'interp_posix.abort',
+        'urandom': 'interp_posix.urandom',
+    }
 
     # XXX Missing functions: chflags lchmod lchflags ctermid fork1
     #                        plock setgroups initgroups tcgetpgrp
@@ -119,74 +120,6 @@
         interpleveldefs['major']   = 'interp_posix.major'
         interpleveldefs['minor']   = 'interp_posix.minor'
         interpleveldefs['makedev'] = 'interp_posix.makedev'
-=======
-        'error': 'app_posix.error',
-        'stat_result': 'app_posix.stat_result',
-        'statvfs_result': 'app_posix.statvfs_result',
-        'fdopen': 'app_posix.fdopen',
-        'tmpfile': 'app_posix.tmpfile',
-        'popen': 'app_posix.popen',
-        'tmpnam': 'app_posix.tmpnam',
-        'tempnam': 'app_posix.tempnam',
-    }
-    if os.name == 'nt':
-        appleveldefs.update({
-            'popen2': 'app_posix.popen2',
-            'popen3': 'app_posix.popen3',
-            'popen4': 'app_posix.popen4',
-        })
-
-    if hasattr(os, 'wait'):
-        appleveldefs['wait'] = 'app_posix.wait'
-    if hasattr(os, 'wait3'):
-        appleveldefs['wait3'] = 'app_posix.wait3'
-    if hasattr(os, 'wait4'):
-        appleveldefs['wait4'] = 'app_posix.wait4'
-
-    interpleveldefs = {
-        'open': 'interp_posix.open',
-        'lseek': 'interp_posix.lseek',
-        'write': 'interp_posix.write',
-        'isatty': 'interp_posix.isatty',
-        'read': 'interp_posix.read',
-        'close': 'interp_posix.close',
-        'closerange': 'interp_posix.closerange',
-
-        'fstat': 'interp_posix.fstat',
-        'stat': 'interp_posix.stat',
-        'lstat': 'interp_posix.lstat',
-        'stat_float_times': 'interp_posix.stat_float_times',
-
-        'fstatvfs': 'interp_posix.fstatvfs',
-        'statvfs': 'interp_posix.statvfs',
-
-        'dup': 'interp_posix.dup',
-        'dup2': 'interp_posix.dup2',
-        'access': 'interp_posix.access',
-        'times': 'interp_posix.times',
-        'system': 'interp_posix.system',
-        'unlink': 'interp_posix.unlink',
-        'remove': 'interp_posix.remove',
-        'getcwd': 'interp_posix.getcwd',
-        'getcwdu': 'interp_posix.getcwdu',
-        'chdir': 'interp_posix.chdir',
-        'mkdir': 'interp_posix.mkdir',
-        'rmdir': 'interp_posix.rmdir',
-        'environ': 'interp_posix.get(space).w_environ',
-        'listdir': 'interp_posix.listdir',
-        'strerror': 'interp_posix.strerror',
-        'pipe': 'interp_posix.pipe',
-        'chmod': 'interp_posix.chmod',
-        'rename': 'interp_posix.rename',
-        'umask': 'interp_posix.umask',
-        '_exit': 'interp_posix._exit',
-        'utime': 'interp_posix.utime',
-        '_statfields': 'interp_posix.getstatfields(space)',
-        'kill': 'interp_posix.kill',
-        'abort': 'interp_posix.abort',
-        'urandom': 'interp_posix.urandom',
-    }
->>>>>>> 9e0a10d0
 
     if os.name == 'nt':
         interpleveldefs['_getfullpathname'] = 'interp_posix._getfullpathname'
@@ -215,26 +148,9 @@
     if 'fpathconf' in interpleveldefs:
         interpleveldefs['pathconf_names'] = 'space.wrap(os.pathconf_names)'
 
-<<<<<<< HEAD
     # Macros for process exit statuses: WIFEXITED &co
     for name in rposix.wait_macros:
         if getattr(rposix, 'HAVE_' + name):
-=======
-    for name in ['setsid', 'getuid', 'geteuid', 'getgid', 'getegid', 'setuid',
-                 'seteuid', 'setgid', 'setegid', 'getgroups', 'getpgrp',
-                 'setpgrp', 'getppid', 'getpgid', 'setpgid', 'setreuid',
-                 'setregid', 'getsid', 'setsid']:
-        if hasattr(os, name):
-            interpleveldefs[name] = 'interp_posix.%s' % (name,)
-    # not visible via os, inconsistency in nt:
-    if hasattr(posix, '_getfullpathname'):
-        interpleveldefs['_getfullpathname'] = 'interp_posix._getfullpathname'
-    if hasattr(os, 'chroot'):
-        interpleveldefs['chroot'] = 'interp_posix.chroot'
-
-    for name in RegisterOs.w_star:
-        if hasattr(os, name):
->>>>>>> 9e0a10d0
             interpleveldefs[name] = 'interp_posix.' + name
 
     def __init__(self, space, w_name):
@@ -248,13 +164,4 @@
 
     def startup(self, space):
         from pypy.module.posix import interp_posix
-<<<<<<< HEAD
-        interp_posix.get(space).startup(space)
-=======
-        interp_posix.get(space).startup(space)
-
-for constant in dir(os):
-    value = getattr(os, constant)
-    if constant.isupper() and type(value) is int:
-        Module.interpleveldefs[constant] = "space.wrap(%s)" % value
->>>>>>> 9e0a10d0
+        interp_posix.get(space).startup(space)