--- conflicted
+++ resolved
@@ -1,10 +1,6 @@
 from pypy.interpreter.mixedmodule import MixedModule
-<<<<<<< HEAD
-from rpython.rtyper.module.ll_os import RegisterOs
+from rpython.rlib import rposix
 from rpython.rlib import rdynload
-=======
-from rpython.rlib import rposix
->>>>>>> a9c95879
 
 import os
 exec 'import %s as posix' % os.name
