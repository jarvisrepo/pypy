--- conflicted
+++ resolved
@@ -4,29 +4,6 @@
 import os
 exec 'import %s as posix' % os.name
 
-<<<<<<< HEAD
-=======
-# this is the list of function which is *not* present in the posix module of
-# IronPython 2.6, and that we want to ignore for now
-lltype_only_defs = [
-    'chown', 'chroot', 'closerange', 'confstr', 'confstr_names', 'ctermid', 'dup',
-    'dup2', 'execv', 'execve', 'fchdir', 'fchmod', 'fchown', 'fdatasync', 'fork',
-    'forkpty', 'fpathconf', 'fstatvfs', 'fsync', 'ftruncate', 'getegid', 'geteuid',
-    'getgid', 'getgroups', 'getloadavg', 'getlogin', 'getpgid', 'getpgrp', 'getppid',
-    'getsid', 'getuid', 'kill', 'killpg', 'lchown', 'link', 'lseek', 'major',
-    'makedev', 'minor', 'mkfifo', 'mknod', 'nice', 'openpty', 'pathconf', 'pathconf_names',
-    'pipe', 'readlink', 'setegid', 'seteuid', 'setgid', 'setgroups', 'setpgid', 'setpgrp',
-    'setregid', 'setreuid', 'setsid', 'setuid', 'stat_float_times', 'statvfs',
-    'statvfs_result', 'symlink', 'sysconf', 'sysconf_names', 'tcgetpgrp', 'tcsetpgrp',
-    'ttyname', 'uname', 'wait', 'wait3', 'wait4'
-]
-
-# the Win32 urandom implementation isn't going to translate on JVM or CLI so
-# we have to remove it
-lltype_only_defs.append('urandom')
-
-
->>>>>>> 1a19bdcc
 class Module(MixedModule):
     """This module provides access to operating system functionality that is
 standardized by the C Standard and the POSIX standard (a thinly
@@ -176,11 +153,7 @@
     for name in ['setsid', 'getuid', 'geteuid', 'getgid', 'getegid', 'setuid',
                  'seteuid', 'setgid', 'setegid', 'getgroups', 'getpgrp',
                  'setpgrp', 'getppid', 'getpgid', 'setpgid', 'setreuid',
-<<<<<<< HEAD
-                 'setregid', 'getsid', 'setsid']:
-=======
                  'setregid', 'getsid', 'setsid', 'fstatvfs', 'statvfs']:
->>>>>>> 1a19bdcc
         if hasattr(os, name):
             interpleveldefs[name] = 'interp_posix.%s' % (name,)
     # not visible via os, inconsistency in nt:
@@ -193,18 +166,6 @@
         if hasattr(os, name):
             interpleveldefs[name] = 'interp_posix.' + name
 
-<<<<<<< HEAD
-=======
-    def __init__(self, space, w_name):
-        # if it's an ootype translation, remove all the defs that are lltype
-        # only
-        backend = space.config.translation.backend
-        if backend == 'cli' or backend == 'jvm' :
-            for name in lltype_only_defs:
-                self.interpleveldefs.pop(name, None)
-        MixedModule.__init__(self, space, w_name)
-
->>>>>>> 1a19bdcc
     def startup(self, space):
         from pypy.module.posix import interp_posix
         interp_posix.get(space).startup(space)
