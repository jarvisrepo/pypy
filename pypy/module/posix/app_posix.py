# NOT_RPYTHON
from _structseq import structseqtype, structseqfield

# XXX we need a way to access the current module's globals more directly...
import errno
import sys
if 'posix' in sys.builtin_module_names:
    import posix
    osname = 'posix'
elif 'nt' in sys.builtin_module_names:
    import nt as posix
    osname = 'nt'
else:
    raise ImportError("XXX")

error = OSError


class stat_result(metaclass=structseqtype):

    name = "os.stat_result"
    __module__ = "os"

    st_mode  = structseqfield(0, "protection bits")
    st_ino   = structseqfield(1, "inode")
    st_dev   = structseqfield(2, "device")
    st_nlink = structseqfield(3, "number of hard links")
    st_uid   = structseqfield(4, "user ID of owner")
    st_gid   = structseqfield(5, "group ID of owner")
    st_size  = structseqfield(6, "total size, in bytes")

    # NOTE: float times are disabled for now, for compatibility with CPython.
    # access to indices 7 to 9 gives the timestamps as integers:
    _integer_atime = structseqfield(7)
    _integer_mtime = structseqfield(8)
    _integer_ctime = structseqfield(9)

    # further fields, not accessible by index (the numbers are still needed
    # but not visible because they are no longer consecutive)
    st_atime = structseqfield(11, "time of last access")
    st_mtime = structseqfield(12, "time of last modification")
    st_ctime = structseqfield(13, "time of last change")

    if "st_blksize" in posix._statfields:
        st_blksize = structseqfield(20, "blocksize for filesystem I/O")
    if "st_blocks" in posix._statfields:
        st_blocks = structseqfield(21, "number of blocks allocated")
    if "st_rdev" in posix._statfields:
        st_rdev = structseqfield(22, "device ID (if special file)")
    if "st_flags" in posix._statfields:
        st_flags = structseqfield(23, "user defined flags for file")

    def __init__(self, *args, **kw):
        # If we have been initialized from a tuple,
        # st_?time might be set to None. Initialize it
        # from the int slots.
        if self.st_atime is None:
            self.__dict__['st_atime'] = self[7]
        if self.st_mtime is None:
            self.__dict__['st_mtime'] = self[8]
        if self.st_ctime is None:
            self.__dict__['st_ctime'] = self[9]

    @property
    def st_atime_ns(self):
        "time of last access in nanoseconds"
        return int(self[7]) * 1000000000 + self.nsec_atime

    @property
    def st_mtime_ns(self):
        "time of last modification in nanoseconds"
        return int(self[8]) * 1000000000 + self.nsec_mtime

    @property
    def st_ctime_ns(self):
        "time of last change in nanoseconds"
        return int(self[9]) * 1000000000 + self.nsec_ctime


class statvfs_result(metaclass=structseqtype):

    name = "os.statvfs_result"
    __module__ = "os"

    f_bsize = structseqfield(0)
    f_frsize = structseqfield(1)
    f_blocks = structseqfield(2)
    f_bfree = structseqfield(3)
    f_bavail = structseqfield(4)
    f_files = structseqfield(5)
    f_ffree = structseqfield(6)
    f_favail = structseqfield(7)
    f_flag = structseqfield(8)
    f_namemax = structseqfield(9)

<<<<<<< HEAD

class uname_result(metaclass=structseqtype):

    name = osname + ".uname_result"    # and NOT "os.uname_result"

    sysname  = structseqfield(0, "operating system name")
    nodename = structseqfield(1, "name of machine on network "
                              "(implementation-defined")
    release  = structseqfield(2, "operating system release")
    version  = structseqfield(3, "operating system version")
    machine  = structseqfield(4, "hardware identifier")

class terminal_size(metaclass=structseqtype):
=======
# Capture file.fdopen at import time, as some code replaces
# __builtins__.file with a custom function.
_fdopen = file.fdopen

if osname == 'posix':
    # POSIX: we want to check the file descriptor when fdopen() is called,
    # not later when we read or write data.  So we call fstat(), letting
    # it raise if fd is invalid.
     def fdopen(fd, mode='r', buffering=-1):
        """fdopen(fd [, mode='r' [, buffering]]) -> file_object

        Return an open file object connected to a file descriptor."""
        posix.fstat(fd)
        return _fdopen(fd, mode, buffering)

else:
     def fdopen(fd, mode='r', buffering=-1):
        """fdopen(fd [, mode='r' [, buffering]]) -> file_object

        Return an open file object connected to a file descriptor."""
        return _fdopen(fd, mode, buffering)
>>>>>>> 45a6196e

    name = "os.terminal_size"
    __module__ = "os"

    columns  = structseqfield(0, "width of the terminal window in characters")
    lines = structseqfield(1, "height of the terminal window in characters")

if osname == 'posix':
    # POSIX: we want to check the file descriptor when fdopen() is called,
    # not later when we read or write data.  So we call fstat(), letting
    # it raise if fd is invalid.
    _validate_fd = posix.fstat
else:
    _validate_fd = validate_fd


class times_result(metaclass=structseqtype):

    name = "posix.times_result"
    __module__ = "posix"

    user = structseqfield(0, "user time")
    system = structseqfield(1, "system time")
    children_user = structseqfield(2, "user time of children")
    children_system = structseqfield(3, "system time of children")
    elapsed = structseqfield(4, "elapsed time since an arbitray point in the past")


if osname == 'posix':
    def wait():
        """ wait() -> (pid, status)

        Wait for completion of a child process.
        """
        return posix.waitpid(-1, 0)

    def wait3(options):
        """ wait3(options) -> (pid, status, rusage)

        Wait for completion of a child process and provides resource usage information
        """
        from _pypy_wait import wait3
        return wait3(options)

    def wait4(pid, options):
        """ wait4(pid, options) -> (pid, status, rusage)

        Wait for completion of the child process "pid" and provides resource usage information
        """
        from _pypy_wait import wait4
        return wait4(pid, options)

    def urandom(n):
        """urandom(n) -> str

        Return a string of n random bytes suitable for cryptographic use.

        """
        try:
            with open('/dev/urandom', 'rb', buffering=0) as fd:
                return fd.read(n)
        except OSError as e:
            if e.errno in (errno.ENOENT, errno.ENXIO, errno.ENODEV, errno.EACCES):
                raise NotImplementedError("/dev/urandom (or equivalent) not found")
            raise<|MERGE_RESOLUTION|>--- conflicted
+++ resolved
@@ -2,7 +2,6 @@
 from _structseq import structseqtype, structseqfield
 
 # XXX we need a way to access the current module's globals more directly...
-import errno
 import sys
 if 'posix' in sys.builtin_module_names:
     import posix
@@ -93,7 +92,6 @@
     f_flag = structseqfield(8)
     f_namemax = structseqfield(9)
 
-<<<<<<< HEAD
 
 class uname_result(metaclass=structseqtype):
 
@@ -107,29 +105,6 @@
     machine  = structseqfield(4, "hardware identifier")
 
 class terminal_size(metaclass=structseqtype):
-=======
-# Capture file.fdopen at import time, as some code replaces
-# __builtins__.file with a custom function.
-_fdopen = file.fdopen
-
-if osname == 'posix':
-    # POSIX: we want to check the file descriptor when fdopen() is called,
-    # not later when we read or write data.  So we call fstat(), letting
-    # it raise if fd is invalid.
-     def fdopen(fd, mode='r', buffering=-1):
-        """fdopen(fd [, mode='r' [, buffering]]) -> file_object
-
-        Return an open file object connected to a file descriptor."""
-        posix.fstat(fd)
-        return _fdopen(fd, mode, buffering)
-
-else:
-     def fdopen(fd, mode='r', buffering=-1):
-        """fdopen(fd [, mode='r' [, buffering]]) -> file_object
-
-        Return an open file object connected to a file descriptor."""
-        return _fdopen(fd, mode, buffering)
->>>>>>> 45a6196e
 
     name = "os.terminal_size"
     __module__ = "os"
@@ -137,13 +112,6 @@
     columns  = structseqfield(0, "width of the terminal window in characters")
     lines = structseqfield(1, "height of the terminal window in characters")
 
-if osname == 'posix':
-    # POSIX: we want to check the file descriptor when fdopen() is called,
-    # not later when we read or write data.  So we call fstat(), letting
-    # it raise if fd is invalid.
-    _validate_fd = posix.fstat
-else:
-    _validate_fd = validate_fd
 
 
 class times_result(metaclass=structseqtype):
