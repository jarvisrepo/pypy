--- conflicted
+++ resolved
@@ -2127,35 +2127,25 @@
         raise wrap_oserror(space, e, eintr_retry=False)
     return space.wrap(res)
 
-<<<<<<< HEAD
-@unwrap_spec(size=int)
-def urandom(space, size):
-    """urandom(size) -> str
-=======
 class SigCheck:
     pass
 _sigcheck = SigCheck()
 def _signal_checker():
     _sigcheck.space.getexecutioncontext().checksignals()
 
-@unwrap_spec(n=int)
-def urandom(space, n):
-    """urandom(n) -> str
->>>>>>> 1b5e91e0
+@unwrap_spec(size=int)
+def urandom(space, size):
+    """urandom(size) -> str
 
     Return a string of 'size' random bytes suitable for cryptographic use.
     """
     context = get(space).random_context
     try:
-<<<<<<< HEAD
-        return space.newbytes(rurandom.urandom(context, n, signal_checker))
-=======
         # urandom() takes a final argument that should be a regular function,
         # not a bound method like 'getexecutioncontext().checksignals'.
         # Otherwise, we can't use it from several independent places.
         _sigcheck.space = space
-        return space.wrap(rurandom.urandom(context, n, _signal_checker))
->>>>>>> 1b5e91e0
+        return space.newbytes(rurandom.urandom(context, n, _signal_checker))
     except OSError as e:
         # 'rurandom' should catch and retry internally if it gets EINTR
         # (at least in os.read(), which is probably enough in practice)
