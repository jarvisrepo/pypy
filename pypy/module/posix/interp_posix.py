import os
import sys
from math import modf
from errno import EOPNOTSUPP
try:
    from errno import ENOTSUP
except ImportError:
    # some Pythons don't have errno.ENOTSUP
    ENOTSUP = 0

from rpython.rlib import rposix, rposix_stat
from rpython.rlib import objectmodel, rurandom
from rpython.rlib.objectmodel import specialize
from rpython.rlib.rarithmetic import r_longlong, intmask
from rpython.rlib.unroll import unrolling_iterable

<<<<<<< HEAD
from pypy.interpreter.gateway import unwrap_spec, WrappedDefault
from pypy.interpreter.error import (OperationError, wrap_oserror,
                                    wrap_oserror2, strerror as _strerror)
=======
from pypy.interpreter.gateway import (
    unwrap_spec, WrappedDefault, Unwrapper, kwonly)
from pypy.interpreter.error import (
    OperationError, wrap_oserror, oefmt, wrap_oserror2, strerror as _strerror)
>>>>>>> c4f4b774
from pypy.interpreter.executioncontext import ExecutionContext


_WIN32 = sys.platform == 'win32'
if _WIN32:
    from rpython.rlib import rwin32

c_int = "c_int"

# CPython 2.7 semantics are too messy to follow exactly,
# e.g. setuid(-2) works on 32-bit but not on 64-bit.  As a result,
# we decided to just accept any 'int', i.e. any C signed long, and
# check that they are in range(-2**31, 2**32).  In other words, we
# accept any number that is either a signed or an unsigned C int.
c_uid_t = int
c_gid_t = int
if sys.maxint == 2147483647:
    def check_uid_range(space, num):
        pass
else:
    def check_uid_range(space, num):
        if num < -(1 << 31) or num >= (1 << 32):
            raise OperationError(space.w_OverflowError,
                                 space.wrap("integer out of range"))

class FileEncoder(object):
    is_unicode = True

    def __init__(self, space, w_obj):
        self.space = space
        self.w_obj = w_obj

    def as_bytes(self):
        return self.space.fsencode_w(self.w_obj)

    def as_unicode(self):
        return self.space.unicode0_w(self.w_obj)

class FileDecoder(object):
    is_unicode = False

    def __init__(self, space, w_obj):
        self.space = space
        self.w_obj = w_obj

    def as_bytes(self):
        return self.space.bytes0_w(self.w_obj)

    def as_unicode(self):
        return self.space.fsdecode_w(self.w_obj)

@specialize.memo()
def make_dispatch_function(func, tag, allow_fd_fn=None):
    def dispatch(space, w_fname, *args):
        if allow_fd_fn is not None:
            try:
                fd = space.c_int_w(w_fname)
            except OperationError:
                pass
            else:
                return allow_fd_fn(fd, *args)
        if space.isinstance_w(w_fname, space.w_unicode):
            fname = FileEncoder(space, w_fname)
            return func(fname, *args)
        else:
            fname = space.bytes0_w(w_fname)
            return func(fname, *args)
    return dispatch

@specialize.arg(0, 1)
def dispatch_filename(func, tag=0, allow_fd_fn=None):
    return make_dispatch_function(func, tag, allow_fd_fn)

@specialize.memo()
def dispatch_filename_2(func):
    def dispatch(space, w_fname1, w_fname2, *args):
        if space.isinstance_w(w_fname1, space.w_unicode):
            fname1 = FileEncoder(space, w_fname1)
            if space.isinstance_w(w_fname2, space.w_unicode):
                fname2 = FileEncoder(space, w_fname2)
                return func(fname1, fname2, *args)
            else:
                fname2 = FileDecoder(space, w_fname2)
                return func(fname1, fname2, *args)
        else:
            fname1 = FileDecoder(space, w_fname1)
            if space.isinstance_w(w_fname2, space.w_unicode):
                fname2 = FileEncoder(space, w_fname2)
                return func(fname1, fname2, *args)
            else:
                fname2 = FileDecoder(space, w_fname2)
                return func(fname1, fname2, *args)
    return dispatch


if hasattr(rposix, 'AT_FDCWD'):
    DEFAULT_DIR_FD = rposix.AT_FDCWD
else:
    DEFAULT_DIR_FD = -100
DIR_FD_AVAILABLE = False

def unwrap_fd(space, w_value):
    return space.c_int_w(w_value)

def _unwrap_dirfd(space, w_value):
    if space.is_none(w_value):
        return DEFAULT_DIR_FD
    else:
        return unwrap_fd(space, w_value)

class _DirFD(Unwrapper):
    def unwrap(self, space, w_value):
        return _unwrap_dirfd(space, w_value)

class _DirFD_Unavailable(Unwrapper):
    def unwrap(self, space, w_value):
        dir_fd = unwrap_fd(space, w_value)
        if dir_fd == DEFAULT_DIR_FD:
            return dir_fd
        else:
            raise oefmt(
                space.w_NotImplementedError,
                "dir_fd unavailable on this platform")

def DirFD(available=False):
    return _DirFD if available else _DirFD_Unavailable

@specialize.arg(1, 2)
def argument_unavailable(space, funcname, arg):
    return oefmt(
            space.w_NotImplementedError,
            "%s: %s unavailable on this platform", funcname, arg)

@unwrap_spec(flags=c_int, mode=c_int, dir_fd=DirFD(rposix.HAVE_OPENAT))
def open(space, w_path, flags, mode=0777, dir_fd=DEFAULT_DIR_FD):
    """open(path, flags, mode=0o777, *, dir_fd=None)

Open a file for low level IO.  Returns a file handle (integer).

If dir_fd is not None, it should be a file descriptor open to a directory,
  and path should be relative; path will then be relative to that directory.
dir_fd may not be implemented on your platform.
  If it is unavailable, using it will raise a NotImplementedError."""
    try:
        if dir_fd == DEFAULT_DIR_FD:
            fd = dispatch_filename(rposix.open)(space, w_path, flags, mode)
        else:
            path = space.fsencode_w(w_path)
            fd = rposix.openat(path, flags, mode, dir_fd)
    except OSError as e:
        raise wrap_oserror2(space, e, w_path)
    return space.wrap(fd)

@unwrap_spec(fd=c_int, pos=r_longlong, how=c_int)
def lseek(space, fd, pos, how):
    """Set the current position of a file descriptor.  Return the new position.
If how == 0, 'pos' is relative to the start of the file; if how == 1, to the
current position; if how == 2, to the end."""
    try:
        pos = os.lseek(fd, pos, how)
    except OSError, e:
        raise wrap_oserror(space, e)
    else:
        return space.wrap(pos)

@unwrap_spec(fd=c_int)
def isatty(space, fd):
    """Return True if 'fd' is an open file descriptor connected to the
slave end of a terminal."""
    try:
        res = os.isatty(fd)
    except OSError, e:
        raise wrap_oserror(space, e)
    else:
        return space.wrap(res)

@unwrap_spec(fd=c_int, buffersize=int)
def read(space, fd, buffersize):
    """Read data from a file descriptor."""
    try:
        s = os.read(fd, buffersize)
    except OSError, e:
        raise wrap_oserror(space, e)
    else:
        return space.wrapbytes(s)

@unwrap_spec(fd=c_int)
def write(space, fd, w_data):
    """Write a string to a file descriptor.  Return the number of bytes
actually written, which may be smaller than len(data)."""
    data = space.getarg_w('y*', w_data)
    try:
        res = os.write(fd, data.as_str())
    except OSError, e:
        raise wrap_oserror(space, e)
    else:
        return space.wrap(res)

@unwrap_spec(fd=c_int)
def close(space, fd):
    """Close a file descriptor (for low level IO)."""
    try:
        os.close(fd)
    except OSError, e:
        raise wrap_oserror(space, e)

@unwrap_spec(fd_low=c_int, fd_high=c_int)
def closerange(fd_low, fd_high):
    """Closes all file descriptors in [fd_low, fd_high), ignoring errors."""
    rposix.closerange(fd_low, fd_high)

@unwrap_spec(fd=c_int, length=r_longlong)
def ftruncate(space, fd, length):
    """Truncate a file (by file descriptor) to a specified length."""
    try:
        os.ftruncate(fd, length)
    except IOError, e:
        if not objectmodel.we_are_translated():
            # Python 2.6 raises an IOError here. Let's not repeat that mistake.
            w_error = space.call_function(space.w_OSError, space.wrap(e.errno),
                                          space.wrap(e.strerror),
                                          space.wrap(e.filename))
            raise OperationError(space.w_OSError, w_error)
        raise AssertionError
    except OSError, e:
        raise wrap_oserror(space, e)

def truncate(space, w_path, w_length):
    """Truncate a file to a specified length."""
    allocated_fd = False
    fd = -1
    try:
        if space.isinstance_w(w_path, space.w_int):
            w_fd = w_path
        else:
            w_fd = open(space, w_path, os.O_RDWR | os.O_CREAT)
            allocated_fd = True

        fd = space.c_filedescriptor_w(w_fd)
        length = space.int_w(w_length)
        return ftruncate(space, fd, length)

    finally:
        if allocated_fd and fd != -1:
            close(space, fd)

def fsync(space, w_fd):
    """Force write of file with filedescriptor to disk."""
    fd = space.c_filedescriptor_w(w_fd)
    try:
        os.fsync(fd)
    except OSError, e:
        raise wrap_oserror(space, e)

def fdatasync(space, w_fd):
    """Force write of file with filedescriptor to disk.
Does not force update of metadata."""
    fd = space.c_filedescriptor_w(w_fd)
    try:
        os.fdatasync(fd)
    except OSError, e:
        raise wrap_oserror(space, e)

def fchdir(space, w_fd):
    """Change to the directory of the given file descriptor.  fildes must be
opened on a directory, not a file."""
    fd = space.c_filedescriptor_w(w_fd)
    try:
        os.fchdir(fd)
    except OSError, e:
        raise wrap_oserror(space, e)

# ____________________________________________________________

STAT_FIELDS = unrolling_iterable(enumerate(rposix_stat.STAT_FIELDS))

STATVFS_FIELDS = unrolling_iterable(enumerate(rposix_stat.STATVFS_FIELDS))

def build_stat_result(space, st):
    FIELDS = STAT_FIELDS    # also when not translating at all
    lst = [None] * rposix_stat.N_INDEXABLE_FIELDS
    w_keywords = space.newdict()
    stat_float_times = space.fromcache(StatState).stat_float_times
    for i, (name, TYPE) in FIELDS:
        value = getattr(st, name)
        if name in ('st_atime', 'st_mtime', 'st_ctime'):
            value = int(value)   # rounded to an integer for indexed access
        w_value = space.wrap(value)
        if i < rposix_stat.N_INDEXABLE_FIELDS:
            lst[i] = w_value
        else:
            space.setitem(w_keywords, space.wrap(name), w_value)

    # non-rounded values for name-based access
    if stat_float_times:
        space.setitem(w_keywords,
                      space.wrap('st_atime'), space.wrap(st.st_atime))
        space.setitem(w_keywords,
                      space.wrap('st_mtime'), space.wrap(st.st_mtime))
        space.setitem(w_keywords,
                      space.wrap('st_ctime'), space.wrap(st.st_ctime))
    else:
        space.setitem(w_keywords,
                      space.wrap('st_atime'), space.wrap(int(st.st_atime)))
        space.setitem(w_keywords,
                      space.wrap('st_mtime'), space.wrap(int(st.st_mtime)))
        space.setitem(w_keywords,
                      space.wrap('st_ctime'), space.wrap(int(st.st_ctime)))

    w_tuple = space.newtuple(lst)
    w_stat_result = space.getattr(space.getbuiltinmodule(os.name),
                                  space.wrap('stat_result'))
    return space.call_function(w_stat_result, w_tuple, w_keywords)


def build_statvfs_result(space, st):
    vals_w = [None] * len(rposix_stat.STATVFS_FIELDS)
    for i, (name, _) in STATVFS_FIELDS:
        vals_w[i] = space.wrap(getattr(st, name))
    w_tuple = space.newtuple(vals_w)
    w_statvfs_result = space.getattr(
        space.getbuiltinmodule(os.name), space.wrap('statvfs_result'))
    return space.call_function(w_statvfs_result, w_tuple)


@unwrap_spec(fd=c_int)
def fstat(space, fd):
    """Perform a stat system call on the file referenced to by an open
file descriptor."""
    try:
        st = rposix_stat.fstat(fd)
    except OSError, e:
        raise wrap_oserror(space, e)
    else:
        return build_stat_result(space, st)

@unwrap_spec(dir_fd=DirFD(available=False), follow_symlinks=kwonly(bool))
def stat(space, w_path, dir_fd=DEFAULT_DIR_FD, follow_symlinks=True):
    """stat(path, *, dir_fd=None, follow_symlinks=True) -> stat result

Perform a stat system call on the given path.

path may be specified as either a string or as an open file descriptor.

If dir_fd is not None, it should be a file descriptor open to a directory,
  and path should be relative; path will then be relative to that directory.
  dir_fd may not be supported on your platform; if it is unavailable, using
  it will raise a NotImplementedError.
If follow_symlinks is False, and the last element of the path is a symbolic
  link, stat will examine the symbolic link itself instead of the file the
  link points to.
It is an error to use dir_fd or follow_symlinks when specifying path as
  an open file descriptor."""
    try:
        st = dispatch_filename(rposix_stat.stat, 0,
                               allow_fd_fn=rposix_stat.fstat)(space, w_path)
    except OSError, e:
        raise wrap_oserror2(space, e, w_path)
    else:
        return build_stat_result(space, st)

@unwrap_spec(dir_fd=DirFD(available=False))
def lstat(space, w_path, dir_fd=DEFAULT_DIR_FD):
    """lstat(path, *, dir_fd=None) -> stat result

Like stat(), but do not follow symbolic links.
Equivalent to stat(path, follow_symlinks=False)."""

    try:
        st = dispatch_filename(rposix_stat.lstat)(space, w_path)
    except OSError, e:
        raise wrap_oserror2(space, e, w_path)
    else:
        return build_stat_result(space, st)

class StatState(object):
    def __init__(self, space):
        self.stat_float_times = True

def stat_float_times(space, w_value=None):
    """stat_float_times([newval]) -> oldval

Determine whether os.[lf]stat represents time stamps as float objects.
If newval is True, future calls to stat() return floats, if it is False,
future calls return ints.
If newval is omitted, return the current setting.
"""
    state = space.fromcache(StatState)

    if w_value is None:
        return space.wrap(state.stat_float_times)
    else:
        state.stat_float_times = space.bool_w(w_value)


@unwrap_spec(fd=c_int)
def fstatvfs(space, fd):
    try:
        st = rposix_stat.fstatvfs(fd)
    except OSError as e:
        raise wrap_oserror(space, e)
    else:
        return build_statvfs_result(space, st)


def statvfs(space, w_path):
    """statvfs(path)

Perform a statvfs system call on the given path.

path may always be specified as a string.
On some platforms, path may also be specified as an open file descriptor.
  If this functionality is unavailable, using it raises an exception."""
    try:
        st = dispatch_filename(rposix_stat.statvfs)(space, w_path)
    except OSError as e:
        raise wrap_oserror2(space, e, w_path)
    else:
        return build_statvfs_result(space, st)


@unwrap_spec(fd=c_int)
def dup(space, fd):
    """Create a copy of the file descriptor.  Return the new file
descriptor."""
    try:
        newfd = os.dup(fd)
    except OSError, e:
        raise wrap_oserror(space, e)
    else:
        return space.wrap(newfd)

@unwrap_spec(old_fd=c_int, new_fd=c_int)
def dup2(space, old_fd, new_fd):
    """Duplicate a file descriptor."""
    try:
        os.dup2(old_fd, new_fd)
    except OSError, e:
        raise wrap_oserror(space, e)

@unwrap_spec(mode=c_int,
    dir_fd=DirFD(rposix.HAVE_FACCESSAT), effective_ids=kwonly(bool), follow_symlinks=kwonly(bool))
def access(space, w_path, mode,
        dir_fd=DEFAULT_DIR_FD, effective_ids=True, follow_symlinks=True):
    """\
access(path, mode, *, dir_fd=None, effective_ids=False, follow_symlinks=True)

Use the real uid/gid to test for access to a path.  Returns True if granted,
False otherwise.

If dir_fd is not None, it should be a file descriptor open to a directory,
  and path should be relative; path will then be relative to that directory.
If effective_ids is True, access will use the effective uid/gid instead of
  the real uid/gid.
If follow_symlinks is False, and the last element of the path is a symbolic
  link, access will examine the symbolic link itself instead of the file the
  link points to.
dir_fd, effective_ids, and follow_symlinks may not be implemented
  on your platform.  If they are unavailable, using them will raise a
  NotImplementedError.

Note that most operations will use the effective uid/gid, therefore this
  routine can be used in a suid/sgid environment to test if the invoking user
  has the specified access to the path.
The mode argument can be F_OK to test existence, or the inclusive-OR
  of R_OK, W_OK, and X_OK."""
    if not rposix.HAVE_FACCESSAT:
        if not follow_symlinks:
            raise argument_unavailable(space, "access", "follow_symlinks")
        if effective_ids:
            raise argument_unavailable(space, "access", "effective_ids")

    try:
        if dir_fd == DEFAULT_DIR_FD and follow_symlinks and not effective_ids:
            ok = dispatch_filename(rposix.access)(space, w_path, mode)
        else:
            path = space.fsencode_w(w_path)
            ok = rposix.faccessat(path, mode,
                dir_fd, effective_ids, follow_symlinks)
    except OSError as e:
        raise wrap_oserror2(space, e, w_path)
    else:
        return space.wrap(ok)


def times(space):
    """
    times() -> (utime, stime, cutime, cstime, elapsed_time)

    Return a tuple of floating point numbers indicating process times.
    """
    try:
        times = os.times()
    except OSError, e:
        raise wrap_oserror(space, e)
    else:
        return space.newtuple([space.wrap(times[0]),
                               space.wrap(times[1]),
                               space.wrap(times[2]),
                               space.wrap(times[3]),
                               space.wrap(times[4])])

@unwrap_spec(cmd='fsencode')
def system(space, cmd):
    """Execute the command (a string) in a subshell."""
    try:
        rc = os.system(cmd)
    except OSError, e:
        raise wrap_oserror(space, e)
    else:
        return space.wrap(rc)

@unwrap_spec(dir_fd=DirFD(rposix.HAVE_UNLINKAT))
def unlink(space, w_path, dir_fd=DEFAULT_DIR_FD):
    """unlink(path, *, dir_fd=None)

Remove a file (same as remove()).

If dir_fd is not None, it should be a file descriptor open to a directory,
  and path should be relative; path will then be relative to that directory.
dir_fd may not be implemented on your platform.
  If it is unavailable, using it will raise a NotImplementedError."""
    try:
        if dir_fd == DEFAULT_DIR_FD:
            dispatch_filename(rposix.unlink)(space, w_path)
        else:
            path = space.fsencode_w(w_path)
            rposix.unlinkat(path, dir_fd, removedir=False)
    except OSError as e:
        raise wrap_oserror2(space, e, w_path)

@unwrap_spec(dir_fd=DirFD(rposix.HAVE_UNLINKAT))
def remove(space, w_path, dir_fd=DEFAULT_DIR_FD):
    """remove(path, *, dir_fd=None)

Remove a file (same as unlink()).

If dir_fd is not None, it should be a file descriptor open to a directory,
  and path should be relative; path will then be relative to that directory.
dir_fd may not be implemented on your platform.
  If it is unavailable, using it will raise a NotImplementedError."""
    try:
        if dir_fd == DEFAULT_DIR_FD:
            dispatch_filename(rposix.unlink)(space, w_path)
        else:
            path = space.fsencode_w(w_path)
            rposix.unlinkat(path, dir_fd, removedir=False)
    except OSError as e:
        raise wrap_oserror2(space, e, w_path)

def _getfullpathname(space, w_path):
    """helper for ntpath.abspath """
    try:
        if space.isinstance_w(w_path, space.w_unicode):
            path = FileEncoder(space, w_path)
            fullpath = rposix.getfullpathname(path)
            w_fullpath = space.wrap(fullpath)
        else:
            path = space.str0_w(w_path)
            fullpath = rposix.getfullpathname(path)
            w_fullpath = space.wrapbytes(fullpath)
    except OSError, e:
        raise wrap_oserror2(space, e, w_path)
    else:
        return w_fullpath

def getcwdb(space):
    """Return the current working directory."""
    try:
        cur = os.getcwd()
    except OSError, e:
        raise wrap_oserror(space, e)
    else:
        return space.wrapbytes(cur)

if _WIN32:
    def getcwd(space):
        """Return the current working directory as a string."""
        try:
            cur = os.getcwdu()
        except OSError, e:
            raise wrap_oserror(space, e)
        else:
            return space.wrap(cur)
else:
    def getcwd(space):
        """Return the current working directory as a string."""
        return space.fsdecode(getcwdb(space))

def chdir(space, w_path):
    """Change the current working directory to the specified path."""
    try:
        dispatch_filename(rposix.chdir)(space, w_path)
    except OSError, e:
        raise wrap_oserror2(space, e, w_path)

@unwrap_spec(mode=c_int, dir_fd=DirFD(rposix.HAVE_MKDIRAT))
def mkdir(space, w_path, mode=0o777, dir_fd=DEFAULT_DIR_FD):
    """mkdir(path, mode=0o777, *, dir_fd=None)

Create a directory.

If dir_fd is not None, it should be a file descriptor open to a directory,
  and path should be relative; path will then be relative to that directory.
dir_fd may not be implemented on your platform.
  If it is unavailable, using it will raise a NotImplementedError.

The mode argument is ignored on Windows."""
    try:
        if dir_fd == DEFAULT_DIR_FD:
            dispatch_filename(rposix.mkdir)(space, w_path, mode)
        else:
            path = space.fsencode_w(w_path)
            rposix.mkdirat(path, mode, dir_fd)
    except OSError as e:
        raise wrap_oserror2(space, e, w_path)

@unwrap_spec(dir_fd=DirFD(rposix.HAVE_UNLINKAT))
def rmdir(space, w_path, dir_fd=DEFAULT_DIR_FD):
    """rmdir(path, *, dir_fd=None)

Remove a directory.

If dir_fd is not None, it should be a file descriptor open to a directory,
  and path should be relative; path will then be relative to that directory.
dir_fd may not be implemented on your platform.
  If it is unavailable, using it will raise a NotImplementedError."""
    try:
        if dir_fd == DEFAULT_DIR_FD:
            dispatch_filename(rposix.rmdir)(space, w_path)
        else:
            path = space.fsencode_w(w_path)
            rposix.unlinkat(path, dir_fd, removedir=True)
    except OSError as e:
        raise wrap_oserror2(space, e, w_path)

@unwrap_spec(errno=c_int)
def strerror(space, errno):
    """Translate an error code to a message string."""
    try:
        return space.wrap(_strerror(errno))
    except ValueError:
        raise OperationError(space.w_ValueError,
                             space.wrap("strerror() argument out of range"))

def getlogin(space):
    """Return the currently logged in user."""
    try:
        cur = os.getlogin()
    except OSError, e:
        raise wrap_oserror(space, e)
    return space.fsdecode(space.wrapbytes(cur))

# ____________________________________________________________

def getstatfields(space):
    # for app_posix.py: export the list of 'st_xxx' names that we know
    # about at RPython level
    return space.newlist([space.wrap(name) for _, (name, _) in STAT_FIELDS])


class State:
    def __init__(self, space):
        self.space = space
        self.w_environ = space.newdict()
        self.random_context = rurandom.init_urandom()

    def startup(self, space):
        space.call_method(self.w_environ, 'clear')
        _convertenviron(space, self.w_environ)

    def _freeze_(self):
        # don't capture the environment in the translated pypy
        self.space.call_method(self.w_environ, 'clear')
        # also reset random_context to a fresh new context (empty so far,
        # to be filled at run-time by rurandom.urandom())
        self.random_context = rurandom.init_urandom()
        return True

def get(space):
    return space.fromcache(State)

if _WIN32:
    def _convertenviron(space, w_env):
        # _wenviron must be initialized in this way if the program is
        # started through main() instead of wmain()
        rwin32._wgetenv(u"")
        for key, value in rwin32._wenviron_items():
            if isinstance(key, str):
                key = key.upper()
            space.setitem(w_env, space.wrap(key), space.wrap(value))

    @unwrap_spec(name=unicode, value=unicode)
    def putenv(space, name, value):
        """Change or add an environment variable."""
        # len includes space for '=' and a trailing NUL
        if len(name) + len(value) + 2 > rwin32._MAX_ENV:
            msg = ("the environment variable is longer than %d characters" %
                   rwin32._MAX_ENV)
            raise OperationError(space.w_ValueError, space.wrap(msg))
        try:
            rwin32._wputenv(name, value)
        except OSError, e:
            raise wrap_oserror(space, e)
else:
    def _convertenviron(space, w_env):
        for key, value in os.environ.items():
            space.setitem(w_env, space.wrapbytes(key), space.wrapbytes(value))
<<<<<<< HEAD

    def putenv(space, w_name, w_value):
        """Change or add an environment variable."""
        try:
            dispatch_filename_2(rposix.putenv)(space, w_name, w_value)
        except OSError, e:
            raise wrap_oserror(space, e)

    def unsetenv(space, w_name):
        """Delete an environment variable."""
        try:
            dispatch_filename(rposix.unsetenv)(space, w_name)
        except KeyError:
            pass
=======

    def putenv(space, w_name, w_value):
        """Change or add an environment variable."""
        try:
            dispatch_filename_2(rposix.putenv)(space, w_name, w_value)
>>>>>>> c4f4b774
        except OSError, e:
            raise wrap_oserror(space, e)

    def unsetenv(space, w_name):
        """Delete an environment variable."""
        try:
            dispatch_filename(rposix.unsetenv)(space, w_name)
        except KeyError:
            pass
        except OSError, e:
            raise wrap_oserror(space, e)

<<<<<<< HEAD
@unwrap_spec(w_dirname=WrappedDefault(u"."))
def listdir(space, w_dirname):
    """Return a list containing the names of the entries in the directory.
=======
>>>>>>> c4f4b774

@unwrap_spec(w_path=WrappedDefault(u"."))
def listdir(space, w_path):
    """listdir(path='.') -> list_of_filenames

Return a list containing the names of the files in the directory.
The list is in arbitrary order.  It does not include the special
entries '.' and '..' even if they are present in the directory.

path can be specified as either str or bytes.  If path is bytes,
  the filenames returned will also be bytes; in all other circumstances
  the filenames returned will be str.
On some platforms, path may also be specified as an open file descriptor;
  the file descriptor must refer to a directory.
  If this functionality is unavailable, using it raises NotImplementedError."""
    if space.isinstance_w(w_path, space.w_bytes):
        dirname = space.str0_w(w_path)
        try:
            result = rposix.listdir(dirname)
<<<<<<< HEAD
            len_result = len(result)
            result_w = [None] * len_result
            for i in range(len_result):
                if _WIN32:
                    result_w[i] = space.wrap(result[i])
                else:
                    w_bytes = space.wrapbytes(result[i])
                    result_w[i] = space.fsdecode(w_bytes)
            return space.newlist(result_w)
        else:
            dirname = space.str0_w(w_dirname)
=======
        except OSError as e:
            raise wrap_oserror2(space, e, w_path)
        return space.newlist_bytes(result)
    try:
        path = space.fsencode_w(w_path)
    except OperationError as operr:
        if not rposix.HAVE_FDOPENDIR:
            raise oefmt(space.w_TypeError,
                "listdir: illegal type for path argument")
        if not space.isinstance_w(w_path, space.w_int):
            raise oefmt(space.w_TypeError,
                "argument should be string, bytes or integer, not %T", w_path)
        fd = unwrap_fd(space, w_path)
        try:
            result = rposix.fdlistdir(fd)
        except OSError as e:
            raise wrap_oserror2(space, e, w_path)
    else:
        dirname = FileEncoder(space, w_path)
        try:
>>>>>>> c4f4b774
            result = rposix.listdir(dirname)
        except OSError as e:
            raise wrap_oserror2(space, e, w_path)
    len_result = len(result)
    result_w = [None] * len_result
    for i in range(len_result):
        if _WIN32:
            result_w[i] = space.wrap(result[i])
        else:
            w_bytes = space.wrapbytes(result[i])
            result_w[i] = space.fsdecode(w_bytes)
    return space.newlist(result_w)

def pipe(space):
    "Create a pipe.  Returns (read_end, write_end)."
    try:
        fd1, fd2 = os.pipe()
    except OSError, e:
        raise wrap_oserror(space, e)
    return space.newtuple([space.wrap(fd1), space.wrap(fd2)])

@unwrap_spec(mode=c_int, dir_fd=DirFD(rposix.HAVE_FCHMODAT), follow_symlinks=kwonly(bool))
def chmod(space, w_path, mode, dir_fd=DEFAULT_DIR_FD, follow_symlinks=True):
    """chmod(path, mode, *, dir_fd=None, follow_symlinks=True)

Change the access permissions of a file.

path may always be specified as a string.
On some platforms, path may also be specified as an open file descriptor.
  If this functionality is unavailable, using it raises an exception.
If dir_fd is not None, it should be a file descriptor open to a directory,
  and path should be relative; path will then be relative to that directory.
If follow_symlinks is False, and the last element of the path is a symbolic
  link, chmod will modify the symbolic link itself instead of the file the
  link points to.
It is an error to use dir_fd or follow_symlinks when specifying path as
  an open file descriptor.
dir_fd and follow_symlinks may not be implemented on your platform.
  If they are unavailable, using them will raise a NotImplementedError."""
    if not rposix.HAVE_FCHMODAT:
        if not follow_symlinks:
            raise argument_unavailable(space, "chmod", "follow_symlinks")
        else:
            try:
                dispatch_filename(rposix.chmod)(space, w_path, mode)
                return
            except OSError as e:
                raise wrap_oserror2(space, e, w_path)

    try:
        path = space.fsencode_w(w_path)
    except OperationError as operr:
        if not space.isinstance_w(w_path, space.w_int):
            raise oefmt(space.w_TypeError,
                "argument should be string, bytes or integer, not %T", w_path)
        fd = unwrap_fd(space, w_path)
        _chmod_fd(space, fd, mode)
    else:
        try:
            _chmod_path(path, mode, dir_fd, follow_symlinks)
        except OSError as e:
            if not follow_symlinks and e.errno in (ENOTSUP, EOPNOTSUPP):
                # fchmodat() doesn't actually implement follow_symlinks=False
                # so raise NotImplementedError in this case
                raise argument_unavailable(space, "chmod", "follow_symlinks")
            else:
                raise wrap_oserror2(space, e, w_path)

def _chmod_path(path, mode, dir_fd, follow_symlinks):
    if dir_fd != DEFAULT_DIR_FD or not follow_symlinks:
        rposix.fchmodat(path, mode, dir_fd, follow_symlinks)
    else:
        rposix.chmod(path, mode)

def _chmod_fd(space, fd, mode):
    try:
        os.fchmod(fd, mode)
    except OSError as e:
        raise wrap_oserror(space, e)


@unwrap_spec(fd=c_int, mode=c_int)
def fchmod(space, fd, mode):
    """\
    Change the access permissions of the file given by file descriptor fd.
    """
    _chmod_fd(space, fd, mode)

@unwrap_spec(src_dir_fd=DirFD(rposix.HAVE_RENAMEAT),
        dst_dir_fd=DirFD(rposix.HAVE_RENAMEAT))
def rename(space, w_src, w_dst,
        src_dir_fd=DEFAULT_DIR_FD, dst_dir_fd=DEFAULT_DIR_FD):
    """rename(src, dst, *, src_dir_fd=None, dst_dir_fd=None)

Rename a file or directory.

If either src_dir_fd or dst_dir_fd is not None, it should be a file
  descriptor open to a directory, and the respective path string (src or dst)
  should be relative; the path will then be relative to that directory.
src_dir_fd and dst_dir_fd, may not be implemented on your platform.
  If they are unavailable, using them will raise a NotImplementedError."""
    try:
        if (src_dir_fd != DEFAULT_DIR_FD or dst_dir_fd != DEFAULT_DIR_FD):
            src = space.fsencode_w(w_src)
            dst = space.fsencode_w(w_dst)
            rposix.renameat(src, dst, src_dir_fd, dst_dir_fd)
        else:
            dispatch_filename_2(rposix.rename)(space, w_src, w_dst)
    except OSError, e:
        raise wrap_oserror(space, e)

@unwrap_spec(src_dir_fd=DirFD(rposix.HAVE_RENAMEAT),
        dst_dir_fd=DirFD(rposix.HAVE_RENAMEAT))
def replace(space, w_src, w_dst,
        src_dir_fd=DEFAULT_DIR_FD, dst_dir_fd=DEFAULT_DIR_FD):
    """replace(src, dst, *, src_dir_fd=None, dst_dir_fd=None)

Rename a file or directory, overwriting the destination.

If either src_dir_fd or dst_dir_fd is not None, it should be a file
  descriptor open to a directory, and the respective path string (src or dst)
  should be relative; the path will then be relative to that directory.
src_dir_fd and dst_dir_fd, may not be implemented on your platform.
  If they are unavailable, using them will raise a NotImplementedError."""
    try:
        if (src_dir_fd != DEFAULT_DIR_FD or dst_dir_fd != DEFAULT_DIR_FD):
            src = space.fsencode_w(w_src)
            dst = space.fsencode_w(w_dst)
            rposix.renameat(src, dst, src_dir_fd, dst_dir_fd)
        else:
            dispatch_filename_2(rposix.replace)(space, w_src, w_dst)
    except OSError as e:
        raise wrap_oserror(space, e)

<<<<<<< HEAD
def replace(space, w_old, w_new):
    "Replace a file or directory, overwriting the destination."
    try:
        dispatch_filename_2(rposix.replace)(space, w_old, w_new)
    except OSError, e:
        raise wrap_oserror(space, e)

@unwrap_spec(mode=c_int)
def mkfifo(space, w_filename, mode=0666):
    """Create a FIFO (a POSIX named pipe)."""
=======
@unwrap_spec(mode=c_int, dir_fd=DirFD(rposix.HAVE_MKFIFOAT))
def mkfifo(space, w_path, mode=0666, dir_fd=DEFAULT_DIR_FD):
    """mkfifo(path, mode=0o666, *, dir_fd=None)

Create a FIFO (a POSIX named pipe).

If dir_fd is not None, it should be a file descriptor open to a directory,
  and path should be relative; path will then be relative to that directory.
dir_fd may not be implemented on your platform.
  If it is unavailable, using it will raise a NotImplementedError."""
>>>>>>> c4f4b774
    try:
        if dir_fd == DEFAULT_DIR_FD:
            dispatch_filename(rposix.mkfifo)(space, w_path, mode)
        else:
            path = space.fsencode_w(w_path)
            rposix.mkfifoat(path, mode, dir_fd)
    except OSError as e:
        raise wrap_oserror2(space, e, w_path)

@unwrap_spec(mode=c_int, device=c_int, dir_fd=DirFD(rposix.HAVE_MKNODAT))
def mknod(space, w_filename, mode=0600, device=0, dir_fd=DEFAULT_DIR_FD):
    """mknod(filename, mode=0o600, device=0, *, dir_fd=None)

Create a filesystem node (file, device special file or named pipe)
named filename. mode specifies both the permissions to use and the
type of node to be created, being combined (bitwise OR) with one of
S_IFREG, S_IFCHR, S_IFBLK, and S_IFIFO. For S_IFCHR and S_IFBLK,
device defines the newly created device special file (probably using
os.makedev()), otherwise it is ignored.

If dir_fd is not None, it should be a file descriptor open to a directory,
  and path should be relative; path will then be relative to that directory.
dir_fd may not be implemented on your platform.
  If it is unavailable, using it will raise a NotImplementedError."""
    try:
        if dir_fd == DEFAULT_DIR_FD:
            dispatch_filename(rposix.mknod)(space, w_filename, mode, device)
        else:
            fname = space.fsencode_w(w_filename)
            rposix.mknodat(fname, mode, device, dir_fd)
    except OSError as e:
        raise wrap_oserror2(space, e, w_filename)

@unwrap_spec(mask=c_int)
def umask(space, mask):
    "Set the current numeric umask and return the previous umask."
    prevmask = os.umask(mask)
    return space.wrap(prevmask)

def getpid(space):
    "Return the current process id."
    try:
        pid = os.getpid()
    except OSError, e:
        raise wrap_oserror(space, e)
    return space.wrap(pid)

@unwrap_spec(pid=c_int, sig=c_int)
def kill(space, pid, sig):
    "Kill a process with a signal."
    try:
        rposix.kill(pid, sig)
    except OSError, e:
        raise wrap_oserror(space, e)

@unwrap_spec(pgid=c_int, sig=c_int)
def killpg(space, pgid, sig):
    "Kill a process group with a signal."
    try:
        os.killpg(pgid, sig)
    except OSError, e:
        raise wrap_oserror(space, e)

def abort(space):
    """Abort the interpreter immediately.  This 'dumps core' or otherwise fails
in the hardest way possible on the hosting operating system."""
    import signal
    rposix.kill(os.getpid(), signal.SIGABRT)

<<<<<<< HEAD
@unwrap_spec(src='fsencode', dst='fsencode')
def link(space, src, dst):
    "Create a hard link to a file."
    try:
        os.link(src, dst)
    except OSError, e:
        raise wrap_oserror(space, e)

def symlink(space, w_src, w_dst, w_target_is_directory=None):
    "Create a symbolic link pointing to src named dst."
    # TODO: target_is_directory has a meaning on Windows
=======
@unwrap_spec(
    src='fsencode', dst='fsencode',
    src_dir_fd=DirFD(rposix.HAVE_LINKAT), dst_dir_fd=DirFD(rposix.HAVE_LINKAT),
    follow_symlinks=kwonly(bool))
def link(
        space, src, dst,
        src_dir_fd=DEFAULT_DIR_FD, dst_dir_fd=DEFAULT_DIR_FD,
        follow_symlinks=True):
    """\
link(src, dst, *, src_dir_fd=None, dst_dir_fd=None, follow_symlinks=True)

Create a hard link to a file.

If either src_dir_fd or dst_dir_fd is not None, it should be a file
  descriptor open to a directory, and the respective path string (src or dst)
  should be relative; the path will then be relative to that directory.
If follow_symlinks is False, and the last element of src is a symbolic
  link, link will create a link to the symbolic link itself instead of the
  file the link points to.
src_dir_fd, dst_dir_fd, and follow_symlinks may not be implemented on your
  platform.  If they are unavailable, using them will raise a
  NotImplementedError."""
    try:
        if (src_dir_fd != DEFAULT_DIR_FD or dst_dir_fd != DEFAULT_DIR_FD
                or not follow_symlinks):
            rposix.linkat(src, dst, src_dir_fd, dst_dir_fd, follow_symlinks)
        else:
            rposix.link(src, dst)
    except OSError as e:
        raise wrap_oserror(space, e)


@unwrap_spec(dir_fd=DirFD(rposix.HAVE_SYMLINKAT))
def symlink(space, w_src, w_dst, w_target_is_directory=None,
        dir_fd=DEFAULT_DIR_FD):
    """symlink(src, dst, target_is_directory=False, *, dir_fd=None)

Create a symbolic link pointing to src named dst.

target_is_directory is required on Windows if the target is to be
  interpreted as a directory.  (On Windows, symlink requires
  Windows 6.0 or greater, and raises a NotImplementedError otherwise.)
  target_is_directory is ignored on non-Windows platforms.

If dir_fd is not None, it should be a file descriptor open to a directory,
  and path should be relative; path will then be relative to that directory.
dir_fd may not be implemented on your platform.
  If it is unavailable, using it will raise a NotImplementedError."""
>>>>>>> c4f4b774
    try:
        if dir_fd == DEFAULT_DIR_FD:
            dispatch_filename_2(rposix.symlink)(space, w_src, w_dst)
        else:
            src = space.fsencode_w(w_src)
            dst = space.fsencode_w(w_dst)
            rposix.symlinkat(src, dst, dir_fd)
    except OSError as e:
        raise wrap_oserror(space, e)

<<<<<<< HEAD
def readlink(space, w_path):
    "Return a string representing the path to which the symbolic link points."
=======

@unwrap_spec(dir_fd=DirFD(rposix.HAVE_READLINKAT))
def readlink(space, w_path, dir_fd=DEFAULT_DIR_FD):
    """readlink(path, *, dir_fd=None) -> path

Return a string representing the path to which the symbolic link points.

If dir_fd is not None, it should be a file descriptor open to a directory,
  and path should be relative; path will then be relative to that directory.
dir_fd may not be implemented on your platform.
  If it is unavailable, using it will raise a NotImplementedError."""
>>>>>>> c4f4b774
    is_unicode = space.isinstance_w(w_path, space.w_unicode)
    if is_unicode:
        path = space.fsencode_w(w_path)
    else:
        path = space.bytes0_w(w_path)
    try:
        if dir_fd == DEFAULT_DIR_FD:
            result = rposix.readlink(path)
        else:
            result = rposix.readlinkat(path, dir_fd)
    except OSError, e:
        raise wrap_oserror2(space, e, w_path)
    w_result = space.wrapbytes(result)
    if is_unicode:
        return space.fsdecode(w_result)
    return w_result

before_fork_hooks = []
after_fork_child_hooks = []
after_fork_parent_hooks = []

@specialize.memo()
def get_fork_hooks(where):
    if where == 'before':
        return before_fork_hooks
    elif where == 'child':
        return after_fork_child_hooks
    elif where == 'parent':
        return after_fork_parent_hooks
    else:
        assert False, "Unknown fork hook"

def add_fork_hook(where, hook):
    "NOT_RPYTHON"
    get_fork_hooks(where).append(hook)

add_fork_hook('child', ExecutionContext._mark_thread_disappeared)

@specialize.arg(0)
def run_fork_hooks(where, space):
    for hook in get_fork_hooks(where):
        hook(space)

def _run_forking_function(space, kind):
    run_fork_hooks('before', space)
    try:
        if kind == "F":
            pid = os.fork()
            master_fd = -1
        elif kind == "P":
            pid, master_fd = os.forkpty()
        else:
            raise AssertionError
    except OSError, e:
        try:
            run_fork_hooks('parent', space)
        except:
            # Don't clobber the OSError if the fork failed
            pass
        raise wrap_oserror(space, e)
    if pid == 0:
        run_fork_hooks('child', space)
    else:
        run_fork_hooks('parent', space)
    return pid, master_fd

def fork(space):
    pid, irrelevant = _run_forking_function(space, "F")
    return space.wrap(pid)

def openpty(space):
    "Open a pseudo-terminal, returning open fd's for both master and slave end."
    try:
        master_fd, slave_fd = os.openpty()
    except OSError, e:
        raise wrap_oserror(space, e)
    return space.newtuple([space.wrap(master_fd), space.wrap(slave_fd)])

def forkpty(space):
    pid, master_fd = _run_forking_function(space, "P")
    return space.newtuple([space.wrap(pid),
                           space.wrap(master_fd)])

@unwrap_spec(pid=c_int, options=c_int)
def waitpid(space, pid, options):
    """ waitpid(pid, options) -> (pid, status)

    Wait for completion of a given child process.
    """
    try:
        pid, status = os.waitpid(pid, options)
    except OSError, e:
        raise wrap_oserror(space, e)
    return space.newtuple([space.wrap(pid), space.wrap(status)])

@unwrap_spec(status=c_int)
def _exit(space, status):
    os._exit(status)

def execv(space, w_path, w_args):

    """ execv(path, args)

Execute an executable path with arguments, replacing current process.

        path: path of executable file
        args: iterable of strings
    """
    command = space.fsencode_w(w_path)
    try:
        args_w = space.unpackiterable(w_args)
        if len(args_w) < 1:
            raise oefmt(space.w_ValueError,
                "execv() arg 2 must not be empty")
        args = [space.fsencode_w(w_arg) for w_arg in args_w]
    except OperationError, e:
        if not e.match(space, space.w_TypeError):
            raise
        raise oefmt(space.w_TypeError,
            "execv() arg 2 must be an iterable of strings")
    try:
        os.execv(command, args)
    except OSError as e:
        raise wrap_oserror(space, e)


def _env2interp(space, w_env):
    env = {}
    w_keys = space.call_method(w_env, 'keys')
    for w_key in space.unpackiterable(w_keys):
        w_value = space.getitem(w_env, w_key)
        env[space.fsencode_w(w_key)] = space.fsencode_w(w_value)
    return env


def execve(space, w_path, w_argv, w_environment):
    """execve(path, args, env)

Execute a path with arguments and environment, replacing current process.

    path: path of executable file
    args: tuple or list of arguments
    env: dictionary of strings mapping to strings

On some platforms, you may specify an open file descriptor for path;
  execve will execute the program the file descriptor is open to.
  If this functionality is unavailable, using it raises NotImplementedError.
    """
<<<<<<< HEAD
    command = space.fsencode_w(w_command)
    try:
        args_w = space.unpackiterable(w_args)
        if len(args_w) < 1:
            w_msg = space.wrap("execv() must have at least one argument")
            raise OperationError(space.w_ValueError, w_msg)
        args = [space.fsencode_w(w_arg) for w_arg in args_w]
    except OperationError, e:
        if not e.match(space, space.w_TypeError):
            raise
        msg = "execv() arg 2 must be an iterable of strings"
        raise OperationError(space.w_TypeError, space.wrap(str(msg)))
    #
    if w_env is None:    # when called via execv() above
=======
    if not (space.isinstance_w(w_argv, space.w_list)
            or space.isinstance_w(w_argv, space.w_tuple)):
        raise oefmt(space.w_TypeError,
            "execve: argv must be a tuple or a list")
    args = [space.fsencode_w(w_arg) for w_arg in space.unpackiterable(w_argv)]
    env = _env2interp(space, w_environment)
    try:
        path = space.fsencode_w(w_path)
    except OperationError:
        if not rposix.HAVE_FEXECVE:
            raise oefmt(space.w_TypeError,
                "execve: illegal type for path argument")
        if not space.isinstance_w(w_path, space.w_int):
            raise oefmt(space.w_TypeError,
                "argument should be string, bytes or integer, not %T", w_path)
        # File descriptor case
        fd = unwrap_fd(space, w_path)
>>>>>>> c4f4b774
        try:
            rposix.fexecve(fd, args, env)
        except OSError as e:
            raise wrap_oserror(space, e)
    else:
        try:
            os.execve(path, args, env)
        except OSError as e:
            raise wrap_oserror(space, e)

@unwrap_spec(mode=int, path='fsencode')
def spawnv(space, mode, path, w_args):
    args = [space.fsencode_w(w_arg) for w_arg in space.unpackiterable(w_args)]
    try:
        ret = os.spawnv(mode, path, args)
    except OSError, e:
        raise wrap_oserror(space, e)
    return space.wrap(ret)

@unwrap_spec(mode=int, path='fsencode')
def spawnve(space, mode, path, w_args, w_env):
    args = [space.fsencode_w(w_arg) for w_arg in space.unpackiterable(w_args)]
    env = _env2interp(space, w_env)
    try:
        ret = os.spawnve(mode, path, args, env)
    except OSError, e:
        raise wrap_oserror(space, e)
    return space.wrap(ret)


@unwrap_spec(w_times=WrappedDefault(None), w_ns=kwonly(WrappedDefault(None)),
    dir_fd=DirFD(rposix.HAVE_UTIMENSAT), follow_symlinks=kwonly(bool))
def utime(space, w_path, w_times, w_ns, dir_fd=DEFAULT_DIR_FD, follow_symlinks=True):
    """utime(path, times=None, *, ns=None, dir_fd=None, follow_symlinks=True)

Set the access and modified time of path.

path may always be specified as a string.
On some platforms, path may also be specified as an open file descriptor.
  If this functionality is unavailable, using it raises an exception.

If times is not None, it must be a tuple (atime, mtime);
    atime and mtime should be expressed as float seconds since the epoch.
If ns is not None, it must be a tuple (atime_ns, mtime_ns);
    atime_ns and mtime_ns should be expressed as integer nanoseconds
    since the epoch.
If both times and ns are None, utime uses the current time.
Specifying tuples for both times and ns is an error.

If dir_fd is not None, it should be a file descriptor open to a directory,
  and path should be relative; path will then be relative to that directory.
If follow_symlinks is False, and the last element of the path is a symbolic
  link, utime will modify the symbolic link itself instead of the file the
  link points to.
It is an error to use dir_fd or follow_symlinks when specifying path
  as an open file descriptor.
dir_fd and follow_symlinks may not be available on your platform.
  If they are unavailable, using them will raise a NotImplementedError."""
    if (not space.is_w(w_times, space.w_None) and
            not space.is_w(w_ns, space.w_None)):
        raise oefmt(space.w_ValueError,
            "utime: you may specify either 'times' or 'ns' but not both")

    if rposix.HAVE_UTIMENSAT:
        path = space.fsencode_w(w_path)
        try:
            _utimensat(space, path, w_times, w_ns, dir_fd, follow_symlinks)
            return
        except OSError, e:
            raise wrap_oserror2(space, e, w_path)

    if not follow_symlinks:
        raise argument_unavailable(space, "utime", "follow_symlinks")

    if not space.is_w(w_ns, space.w_None):
        raise oefmt(space.w_NotImplementedError,
            "utime: 'ns' unsupported on this platform on PyPy")
    if space.is_w(w_times, space.w_None):
        try:
            dispatch_filename(rposix.utime, 1)(space, w_path, None)
            return
        except OSError, e:
            raise wrap_oserror2(space, e, w_path)
    try:
        msg = "utime() arg 2 must be a tuple (atime, mtime) or None"
        args_w = space.fixedview(w_times)
        if len(args_w) != 2:
            raise OperationError(space.w_TypeError, space.wrap(msg))
        actime = space.float_w(args_w[0], allow_conversion=False)
        modtime = space.float_w(args_w[1], allow_conversion=False)
        dispatch_filename(rposix.utime, 2)(space, w_path, (actime, modtime))
    except OSError, e:
        raise wrap_oserror2(space, e, w_path)
    except OperationError, e:
        if not e.match(space, space.w_TypeError):
            raise
        raise OperationError(space.w_TypeError, space.wrap(msg))


def _utimensat(space, path, w_times, w_ns, dir_fd, follow_symlinks):
    if space.is_w(w_times, space.w_None) and space.is_w(w_ns, space.w_None):
        atime_s = mtime_s = 0
        atime_ns = mtime_ns = rposix.UTIME_NOW
    elif not space.is_w(w_times, space.w_None):
        times_w = space.fixedview(w_times)
        if len(times_w) != 2:
            raise oefmt(space.w_TypeError,
                "utime: 'times' must be either a tuple of two ints or None")
        atime_s, atime_ns = convert_seconds(space, times_w[0])
        mtime_s, mtime_ns = convert_seconds(space, times_w[1])
    else:
        args_w = space.fixedview(w_ns)
        if len(args_w) != 2:
            raise oefmt(space.w_TypeError,
                "utime: 'ns' must be a tuple of two ints")
        atime_s, atime_ns = convert_ns(space, args_w[0])
        mtime_s, mtime_ns = convert_ns(space, args_w[1])

    rposix.utimensat(
        path, atime_s, atime_ns, mtime_s, mtime_ns,
        dir_fd=dir_fd, follow_symlinks=follow_symlinks)

def convert_seconds(space, w_time):
    if space.isinstance_w(w_time, space.w_float):
        time = space.float_w(w_time)
        fracpart, intpart = modf(time)
        if fracpart < 0:
            fracpart += 1.
            intpart -= 1.
        return int(intpart), int(fracpart*1e9)
    else:
        time = space.int_w(w_time)
        return time, 0

def convert_ns(space, w_ns_time):
    w_billion = space.wrap(1000000000)
    w_res = space.divmod(w_ns_time, w_billion)
    res_w = space.fixedview(w_res)
    time_int = space.int_w(res_w[0])
    time_frac = space.int_w(res_w[1])
    return time_int, time_frac


def uname(space):
    """ uname() -> (sysname, nodename, release, version, machine)

    Return a tuple identifying the current operating system.
    """
    try:
        r = os.uname()
    except OSError, e:
        raise wrap_oserror(space, e)
    l_w = [space.fsdecode(space.wrapbytes(i))
           for i in [r[0], r[1], r[2], r[3], r[4]]]
    w_tuple = space.newtuple(l_w)
    w_uname_result = space.getattr(space.getbuiltinmodule(os.name),
                                   space.wrap('uname_result'))
    return space.call_function(w_uname_result, w_tuple)

def getuid(space):
    """ getuid() -> uid

    Return the current process's user id.
    """
    return space.wrap(os.getuid())

@unwrap_spec(arg=c_uid_t)
def setuid(space, arg):
    """ setuid(uid)

    Set the current process's user id.
    """
    check_uid_range(space, arg)
    try:
        os.setuid(arg)
    except OSError, e:
        raise wrap_oserror(space, e)
    return space.w_None

@unwrap_spec(arg=c_uid_t)
def seteuid(space, arg):
    """ seteuid(uid)

    Set the current process's effective user id.
    """
    check_uid_range(space, arg)
    try:
        os.seteuid(arg)
    except OSError, e:
        raise wrap_oserror(space, e)
    return space.w_None

@unwrap_spec(arg=c_gid_t)
def setgid(space, arg):
    """ setgid(gid)

    Set the current process's group id.
    """
    check_uid_range(space, arg)
    try:
        os.setgid(arg)
    except OSError, e:
        raise wrap_oserror(space, e)
    return space.w_None

@unwrap_spec(arg=c_gid_t)
def setegid(space, arg):
    """ setegid(gid)

    Set the current process's effective group id.
    """
    check_uid_range(space, arg)
    try:
        os.setegid(arg)
    except OSError, e:
        raise wrap_oserror(space, e)
    return space.w_None

@unwrap_spec(path='fsencode')
def chroot(space, path):
    """ chroot(path)

    Change root directory to path.
    """
    try:
        os.chroot(path)
    except OSError, e:
        raise wrap_oserror(space, e, path)
    return space.w_None

def getgid(space):
    """ getgid() -> gid

    Return the current process's group id.
    """
    return space.wrap(os.getgid())

def getegid(space):
    """ getegid() -> gid

    Return the current process's effective group id.
    """
    return space.wrap(os.getegid())

def geteuid(space):
    """ geteuid() -> euid

    Return the current process's effective user id.
    """
    return space.wrap(os.geteuid())

def getgroups(space):
    """ getgroups() -> list of group IDs

    Return list of supplemental group IDs for the process.
    """
    try:
        list = os.getgroups()
    except OSError, e:
        raise wrap_oserror(space, e)
    return space.newlist([space.wrap(e) for e in list])

def setgroups(space, w_list):
    """ setgroups(list)

    Set the groups of the current process to list.
    """
    list = []
    for w_gid in space.unpackiterable(w_list):
        gid = space.int_w(w_gid)
        check_uid_range(space, gid)
        list.append(gid)
    try:
        os.setgroups(list[:])
    except OSError, e:
        raise wrap_oserror(space, e)

@unwrap_spec(username=str, gid=c_gid_t)
def initgroups(space, username, gid):
    """ initgroups(username, gid) -> None

    Call the system initgroups() to initialize the group access list with all of
    the groups of which the specified username is a member, plus the specified
    group id.
    """
    try:
        os.initgroups(username, gid)
    except OSError, e:
        raise wrap_oserror(space, e)

def getpgrp(space):
    """ getpgrp() -> pgrp

    Return the current process group id.
    """
    return space.wrap(os.getpgrp())

def setpgrp(space):
    """ setpgrp()

    Make this process a session leader.
    """
    try:
        os.setpgrp()
    except OSError, e:
        raise wrap_oserror(space, e)
    return space.w_None

def getppid(space):
    """ getppid() -> ppid

    Return the parent's process id.
    """
    return space.wrap(os.getppid())

@unwrap_spec(pid=c_int)
def getpgid(space, pid):
    """ getpgid(pid) -> pgid

    Call the system call getpgid().
    """
    try:
        pgid = os.getpgid(pid)
    except OSError, e:
        raise wrap_oserror(space, e)
    return space.wrap(pgid)

@unwrap_spec(pid=c_int, pgrp=c_int)
def setpgid(space, pid, pgrp):
    """ setpgid(pid, pgrp)

    Call the system call setpgid().
    """
    try:
        os.setpgid(pid, pgrp)
    except OSError, e:
        raise wrap_oserror(space, e)
    return space.w_None

@unwrap_spec(ruid=c_uid_t, euid=c_uid_t)
def setreuid(space, ruid, euid):
    """ setreuid(ruid, euid)

    Set the current process's real and effective user ids.
    """
    check_uid_range(space, ruid)
    check_uid_range(space, euid)
    try:
        os.setreuid(ruid, euid)
    except OSError, e:
        raise wrap_oserror(space, e)
    return space.w_None

@unwrap_spec(rgid=c_gid_t, egid=c_gid_t)
def setregid(space, rgid, egid):
    """ setregid(rgid, egid)

    Set the current process's real and effective group ids.
    """
    check_uid_range(space, rgid)
    check_uid_range(space, egid)
    try:
        os.setregid(rgid, egid)
    except OSError, e:
        raise wrap_oserror(space, e)
    return space.w_None

@unwrap_spec(pid=c_int)
def getsid(space, pid):
    """ getsid(pid) -> sid

    Call the system call getsid().
    """
    try:
        sid = os.getsid(pid)
    except OSError, e:
        raise wrap_oserror(space, e)
    return space.wrap(sid)

def setsid(space):
    """ setsid()

    Call the system call setsid().
    """
    try:
        os.setsid()
    except OSError, e:
        raise wrap_oserror(space, e)
    return space.w_None

@unwrap_spec(fd=c_int)
def tcgetpgrp(space, fd):
    """ tcgetpgrp(fd) -> pgid

    Return the process group associated with the terminal given by a fd.
    """
    try:
        pgid = os.tcgetpgrp(fd)
    except OSError, e:
        raise wrap_oserror(space, e)
    return space.wrap(pgid)

@unwrap_spec(fd=c_int, pgid=c_gid_t)
def tcsetpgrp(space, fd, pgid):
    """ tcsetpgrp(fd, pgid)

    Set the process group associated with the terminal given by a fd.
    """
    try:
        os.tcsetpgrp(fd, pgid)
    except OSError, e:
        raise wrap_oserror(space, e)

def getresuid(space):
    """ getresuid() -> (ruid, euid, suid)

    Get tuple of the current process's real, effective, and saved user ids.
    """
    try:
        (ruid, euid, suid) = os.getresuid()
    except OSError, e:
        raise wrap_oserror(space, e)
    return space.newtuple([space.wrap(ruid),
                           space.wrap(euid),
                           space.wrap(suid)])

def getresgid(space):
    """ getresgid() -> (rgid, egid, sgid)

    Get tuple of the current process's real, effective, and saved group ids.
    """
    try:
        (rgid, egid, sgid) = os.getresgid()
    except OSError, e:
        raise wrap_oserror(space, e)
    return space.newtuple([space.wrap(rgid),
                           space.wrap(egid),
                           space.wrap(sgid)])

@unwrap_spec(ruid=c_uid_t, euid=c_uid_t, suid=c_uid_t)
def setresuid(space, ruid, euid, suid):
    """ setresuid(ruid, euid, suid)

    Set the current process's real, effective, and saved user ids.
    """
    try:
        os.setresuid(ruid, euid, suid)
    except OSError, e:
        raise wrap_oserror(space, e)

@unwrap_spec(rgid=c_gid_t, egid=c_gid_t, sgid=c_gid_t)
def setresgid(space, rgid, egid, sgid):
    """ setresgid(rgid, egid, sgid)

    Set the current process's real, effective, and saved group ids.
    """
    try:
        os.setresgid(rgid, egid, sgid)
    except OSError, e:
        raise wrap_oserror(space, e)

def declare_new_w_star(name):
    if name in ('WEXITSTATUS', 'WSTOPSIG', 'WTERMSIG'):
        @unwrap_spec(status=c_int)
        def WSTAR(space, status):
            return space.wrap(getattr(os, name)(status))
    else:
        @unwrap_spec(status=c_int)
        def WSTAR(space, status):
            return space.newbool(getattr(os, name)(status))
    WSTAR.__doc__ = getattr(os, name).__doc__
    WSTAR.func_name = name
    return WSTAR

for name in rposix.WAIT_MACROS:
    if hasattr(os, name):
        func = declare_new_w_star(name)
        globals()[name] = func


@unwrap_spec(fd=c_int)
def ttyname(space, fd):
    try:
        return space.fsdecode(space.wrapbytes(os.ttyname(fd)))
    except OSError, e:
        raise wrap_oserror(space, e)


def confname_w(space, w_name, namespace):
    # XXX slightly non-nice, reuses the sysconf of the underlying os module
    if space.isinstance_w(w_name, space.w_unicode):
        try:
            num = namespace[space.str_w(w_name)]
        except KeyError:
            raise OperationError(space.w_ValueError,
                                 space.wrap("unrecognized configuration name"))
    else:
        num = space.int_w(w_name)
    return num

def sysconf(space, w_name):
    num = confname_w(space, w_name, os.sysconf_names)
    try:
        res = os.sysconf(num)
    except OSError, e:
        raise wrap_oserror(space, e)
    return space.wrap(res)

@unwrap_spec(fd=c_int)
def fpathconf(space, fd, w_name):
    num = confname_w(space, w_name, os.pathconf_names)
    try:
        res = os.fpathconf(fd, num)
    except OSError, e:
        raise wrap_oserror(space, e)
    return space.wrap(res)

@unwrap_spec(path='str0')
def pathconf(space, path, w_name):
    num = confname_w(space, w_name, os.pathconf_names)
    try:
        res = os.pathconf(path, num)
    except OSError, e:
        raise wrap_oserror(space, e)
    return space.wrap(res)

def confstr(space, w_name):
    num = confname_w(space, w_name, os.confstr_names)
    try:
        res = os.confstr(num)
    except OSError, e:
        raise wrap_oserror(space, e)
    return space.wrap(res)

<<<<<<< HEAD
@unwrap_spec(path='fsencode', uid=c_uid_t, gid=c_gid_t)
def chown(space, path, uid, gid):
    """Change the owner and group id of path to the numeric uid and gid."""
=======
@unwrap_spec(
    uid=c_uid_t, gid=c_gid_t,
    dir_fd=DirFD(rposix.HAVE_FCHOWNAT), follow_symlinks=kwonly(bool))
def chown(space, w_path, uid, gid, dir_fd=DEFAULT_DIR_FD, follow_symlinks=True):
    """chown(path, uid, gid, *, dir_fd=None, follow_symlinks=True)

Change the owner and group id of path to the numeric uid and gid.

path may always be specified as a string.
On some platforms, path may also be specified as an open file descriptor.
  If this functionality is unavailable, using it raises an exception.
If dir_fd is not None, it should be a file descriptor open to a directory,
  and path should be relative; path will then be relative to that directory.
If follow_symlinks is False, and the last element of the path is a symbolic
  link, chown will modify the symbolic link itself instead of the file the
  link points to.
It is an error to use dir_fd or follow_symlinks when specifying path as
  an open file descriptor.
dir_fd and follow_symlinks may not be implemented on your platform.
  If they are unavailable, using them will raise a NotImplementedError."""
>>>>>>> c4f4b774
    check_uid_range(space, uid)
    check_uid_range(space, gid)
    if not (rposix.HAVE_LCHOWN or rposix.HAVE_FCHMODAT):
        if not follow_symlinks:
            raise argument_unavailable(space, 'chown', 'follow_symlinks')
    try:
        path = space.fsencode_w(w_path)
    except OperationError:
        if not space.isinstance_w(w_path, space.w_int):
            raise oefmt(space.w_TypeError,
                "argument should be string, bytes or integer, not %T", w_path)
        # File descriptor case
        fd = unwrap_fd(space, w_path)
        if dir_fd != DEFAULT_DIR_FD:
            raise oefmt(space.w_ValueError,
                "chown: can't specify both dir_fd and fd")
        if not follow_symlinks:
            raise oefmt(space.w_ValueError,
                "chown: cannnot use fd and follow_symlinks together")
        try:
            os.fchown(fd, uid, gid)
        except OSError as e:
            raise wrap_oserror(space, e)
    else:
        # String case
        try:
            if (rposix.HAVE_LCHOWN and
                    dir_fd == DEFAULT_DIR_FD and not follow_symlinks):
                os.lchown(path, uid, gid)
            elif rposix.HAVE_FCHOWNAT and (
                    not follow_symlinks or dir_fd != DEFAULT_DIR_FD):
                rposix.fchownat(path, uid, gid, dir_fd, follow_symlinks)
            else:
                assert follow_symlinks
                assert dir_fd == DEFAULT_DIR_FD
                os.chown(path, uid, gid)
        except OSError as e:
            raise wrap_oserror2(space, e, w_path)

<<<<<<< HEAD
=======

>>>>>>> c4f4b774
@unwrap_spec(path='fsencode', uid=c_uid_t, gid=c_gid_t)
def lchown(space, path, uid, gid):
    """lchown(path, uid, gid)

Change the owner and group id of path to the numeric uid and gid.
This function will not follow symbolic links.
Equivalent to os.chown(path, uid, gid, follow_symlinks=False)."""
    check_uid_range(space, uid)
    check_uid_range(space, gid)
    try:
        os.lchown(path, uid, gid)
    except OSError, e:
        raise wrap_oserror(space, e, path)

@unwrap_spec(uid=c_uid_t, gid=c_gid_t)
def fchown(space, w_fd, uid, gid):
    """fchown(fd, uid, gid)

Change the owner and group id of the file given by file descriptor
fd to the numeric uid and gid.  Equivalent to os.chown(fd, uid, gid)."""
    fd = space.c_filedescriptor_w(w_fd)
    check_uid_range(space, uid)
    check_uid_range(space, gid)
    try:
        os.fchown(fd, uid, gid)
    except OSError, e:
        raise wrap_oserror(space, e)

def getloadavg(space):
    try:
        load = os.getloadavg()
    except OSError:
        raise OperationError(space.w_OSError,
                             space.wrap("Load averages are unobtainable"))
    return space.newtuple([space.wrap(load[0]),
                           space.wrap(load[1]),
                           space.wrap(load[2])])

@unwrap_spec(major=c_int, minor=c_int)
def makedev(space, major, minor):
    result = os.makedev(major, minor)
    return space.wrap(result)

@unwrap_spec(device="c_uint")
def major(space, device):
    result = os.major(intmask(device))
    return space.wrap(result)

@unwrap_spec(device="c_uint")
def minor(space, device):
    result = os.minor(intmask(device))
    return space.wrap(result)

@unwrap_spec(inc=c_int)
def nice(space, inc):
    "Decrease the priority of process by inc and return the new priority."
    try:
        res = os.nice(inc)
    except OSError, e:
        raise wrap_oserror(space, e)
    return space.wrap(res)

@unwrap_spec(n=int)
def urandom(space, n):
    """urandom(n) -> str

    Return a string of n random bytes suitable for cryptographic use.
    """
    context = get(space).random_context
    try:
        return space.wrapbytes(rurandom.urandom(context, n))
    except OSError, e:
        raise wrap_oserror(space, e)

def ctermid(space):
    """ctermid() -> string

    Return the name of the controlling terminal for this process.
    """
    return space.fsdecode(space.wrapbytes(os.ctermid()))

@unwrap_spec(fd=c_int)
def device_encoding(space, fd):
    """device_encoding(fd) -> str

    Return a string describing the encoding of the device if the output
    is a terminal; else return None.
    """
    if not (rposix.is_valid_fd(fd) and os.isatty(fd)):
        return space.w_None
    if _WIN32:
        if fd == 0:
            return space.wrap('cp%d' % rwin32.GetConsoleCP())
        if fd in (1, 2):
            return space.wrap('cp%d' % rwin32.GetConsoleOutputCP())
    from rpython.rlib import rlocale
    if rlocale.HAVE_LANGINFO:
        codeset = rlocale.nl_langinfo(rlocale.CODESET)
        if codeset:
            return space.wrap(codeset)
    return space.w_None

if _WIN32:
    from pypy.module.posix import interp_nt as nt

    @unwrap_spec(fd=c_int)
    def _getfileinformation(space, fd):
        try:
            info = nt._getfileinformation(fd)
        except OSError as e:
            raise wrap_oserror(space, e)
        return space.newtuple([space.wrap(info[0]),
                               space.wrap(info[1]),
                               space.wrap(info[2])])

    def _getfinalpathname(space, w_path):
        path = space.unicode_w(w_path)
        try:
            result = nt._getfinalpathname(path)
        except nt.LLNotImplemented as e:
            raise OperationError(space.w_NotImplementedError,
                                 space.wrap(e.msg))
        except OSError as e:
            raise wrap_oserror2(space, e, w_path)
        return space.wrap(result)

<<<<<<< HEAD
=======

def chflags():
    """chflags(path, flags, *, follow_symlinks=True)

Set file flags.

If follow_symlinks is False, and the last element of the path is a symbolic
  link, chflags will change flags on the symbolic link itself instead of the
  file the link points to.
follow_symlinks may not be implemented on your platform.  If it is
unavailable, using it will raise a NotImplementedError."""

def lchflags():
    """lchflags(path, flags)

Set file flags.
This function will not follow symbolic links.
Equivalent to chflags(path, flags, follow_symlinks=False)."""

def getxattr():
    """getxattr(path, attribute, *, follow_symlinks=True) -> value

Return the value of extended attribute attribute on path.

path may be either a string or an open file descriptor.
If follow_symlinks is False, and the last element of the path is a symbolic
  link, getxattr will examine the symbolic link itself instead of the file
  the link points to."""

def setxattr():
    """setxattr(path, attribute, value, flags=0, *, follow_symlinks=True)

Set extended attribute attribute on path to value.
path may be either a string or an open file descriptor.
If follow_symlinks is False, and the last element of the path is a symbolic
  link, setxattr will modify the symbolic link itself instead of the file
  the link points to."""


def removexattr():
    """removexattr(path, attribute, *, follow_symlinks=True)

Remove extended attribute attribute on path.
path may be either a string or an open file descriptor.
If follow_symlinks is False, and the last element of the path is a symbolic
  link, removexattr will modify the symbolic link itself instead of the file
  the link points to."""

def listxattr():
    """listxattr(path='.', *, follow_symlinks=True)

Return a list of extended attributes on path.

path may be either None, a string, or an open file descriptor.
if path is None, listxattr will examine the current directory.
If follow_symlinks is False, and the last element of the path is a symbolic
  link, listxattr will examine the symbolic link itself instead of the file
  the link points to."""


>>>>>>> c4f4b774
have_functions = []
for name in """FCHDIR FCHMOD FCHMODAT FCHOWN FCHOWNAT FEXECVE FDOPENDIR
               FPATHCONF FSTATAT FSTATVFS FTRUNCATE FUTIMENS FUTIMES
               FUTIMESAT LINKAT LCHFLAGS LCHMOD LCHOWN LSTAT LUTIMES
<<<<<<< HEAD
               MKDIRAT MKFIFOAT MKNODAT OPENAT READLINKAT RENAMEAT 
=======
               MKDIRAT MKFIFOAT MKNODAT OPENAT READLINKAT RENAMEAT
>>>>>>> c4f4b774
               SYMLINKAT UNLINKAT UTIMENSAT""".split():
    if getattr(rposix, "HAVE_%s" % name):
        have_functions.append("HAVE_%s" % name)
if _WIN32:
    have_functions.append("HAVE_MS_WINDOWS")<|MERGE_RESOLUTION|>--- conflicted
+++ resolved
@@ -14,16 +14,10 @@
 from rpython.rlib.rarithmetic import r_longlong, intmask
 from rpython.rlib.unroll import unrolling_iterable
 
-<<<<<<< HEAD
-from pypy.interpreter.gateway import unwrap_spec, WrappedDefault
-from pypy.interpreter.error import (OperationError, wrap_oserror,
-                                    wrap_oserror2, strerror as _strerror)
-=======
 from pypy.interpreter.gateway import (
     unwrap_spec, WrappedDefault, Unwrapper, kwonly)
 from pypy.interpreter.error import (
     OperationError, wrap_oserror, oefmt, wrap_oserror2, strerror as _strerror)
->>>>>>> c4f4b774
 from pypy.interpreter.executioncontext import ExecutionContext
 
 
@@ -732,28 +726,11 @@
     def _convertenviron(space, w_env):
         for key, value in os.environ.items():
             space.setitem(w_env, space.wrapbytes(key), space.wrapbytes(value))
-<<<<<<< HEAD
 
     def putenv(space, w_name, w_value):
         """Change or add an environment variable."""
         try:
             dispatch_filename_2(rposix.putenv)(space, w_name, w_value)
-        except OSError, e:
-            raise wrap_oserror(space, e)
-
-    def unsetenv(space, w_name):
-        """Delete an environment variable."""
-        try:
-            dispatch_filename(rposix.unsetenv)(space, w_name)
-        except KeyError:
-            pass
-=======
-
-    def putenv(space, w_name, w_value):
-        """Change or add an environment variable."""
-        try:
-            dispatch_filename_2(rposix.putenv)(space, w_name, w_value)
->>>>>>> c4f4b774
         except OSError, e:
             raise wrap_oserror(space, e)
 
@@ -766,12 +743,6 @@
         except OSError, e:
             raise wrap_oserror(space, e)
 
-<<<<<<< HEAD
-@unwrap_spec(w_dirname=WrappedDefault(u"."))
-def listdir(space, w_dirname):
-    """Return a list containing the names of the entries in the directory.
-=======
->>>>>>> c4f4b774
 
 @unwrap_spec(w_path=WrappedDefault(u"."))
 def listdir(space, w_path):
@@ -791,19 +762,6 @@
         dirname = space.str0_w(w_path)
         try:
             result = rposix.listdir(dirname)
-<<<<<<< HEAD
-            len_result = len(result)
-            result_w = [None] * len_result
-            for i in range(len_result):
-                if _WIN32:
-                    result_w[i] = space.wrap(result[i])
-                else:
-                    w_bytes = space.wrapbytes(result[i])
-                    result_w[i] = space.fsdecode(w_bytes)
-            return space.newlist(result_w)
-        else:
-            dirname = space.str0_w(w_dirname)
-=======
         except OSError as e:
             raise wrap_oserror2(space, e, w_path)
         return space.newlist_bytes(result)
@@ -824,7 +782,6 @@
     else:
         dirname = FileEncoder(space, w_path)
         try:
->>>>>>> c4f4b774
             result = rposix.listdir(dirname)
         except OSError as e:
             raise wrap_oserror2(space, e, w_path)
@@ -959,18 +916,6 @@
     except OSError as e:
         raise wrap_oserror(space, e)
 
-<<<<<<< HEAD
-def replace(space, w_old, w_new):
-    "Replace a file or directory, overwriting the destination."
-    try:
-        dispatch_filename_2(rposix.replace)(space, w_old, w_new)
-    except OSError, e:
-        raise wrap_oserror(space, e)
-
-@unwrap_spec(mode=c_int)
-def mkfifo(space, w_filename, mode=0666):
-    """Create a FIFO (a POSIX named pipe)."""
-=======
 @unwrap_spec(mode=c_int, dir_fd=DirFD(rposix.HAVE_MKFIFOAT))
 def mkfifo(space, w_path, mode=0666, dir_fd=DEFAULT_DIR_FD):
     """mkfifo(path, mode=0o666, *, dir_fd=None)
@@ -981,7 +926,6 @@
   and path should be relative; path will then be relative to that directory.
 dir_fd may not be implemented on your platform.
   If it is unavailable, using it will raise a NotImplementedError."""
->>>>>>> c4f4b774
     try:
         if dir_fd == DEFAULT_DIR_FD:
             dispatch_filename(rposix.mkfifo)(space, w_path, mode)
@@ -1051,19 +995,6 @@
     import signal
     rposix.kill(os.getpid(), signal.SIGABRT)
 
-<<<<<<< HEAD
-@unwrap_spec(src='fsencode', dst='fsencode')
-def link(space, src, dst):
-    "Create a hard link to a file."
-    try:
-        os.link(src, dst)
-    except OSError, e:
-        raise wrap_oserror(space, e)
-
-def symlink(space, w_src, w_dst, w_target_is_directory=None):
-    "Create a symbolic link pointing to src named dst."
-    # TODO: target_is_directory has a meaning on Windows
-=======
 @unwrap_spec(
     src='fsencode', dst='fsencode',
     src_dir_fd=DirFD(rposix.HAVE_LINKAT), dst_dir_fd=DirFD(rposix.HAVE_LINKAT),
@@ -1112,7 +1043,6 @@
   and path should be relative; path will then be relative to that directory.
 dir_fd may not be implemented on your platform.
   If it is unavailable, using it will raise a NotImplementedError."""
->>>>>>> c4f4b774
     try:
         if dir_fd == DEFAULT_DIR_FD:
             dispatch_filename_2(rposix.symlink)(space, w_src, w_dst)
@@ -1123,10 +1053,6 @@
     except OSError as e:
         raise wrap_oserror(space, e)
 
-<<<<<<< HEAD
-def readlink(space, w_path):
-    "Return a string representing the path to which the symbolic link points."
-=======
 
 @unwrap_spec(dir_fd=DirFD(rposix.HAVE_READLINKAT))
 def readlink(space, w_path, dir_fd=DEFAULT_DIR_FD):
@@ -1138,7 +1064,6 @@
   and path should be relative; path will then be relative to that directory.
 dir_fd may not be implemented on your platform.
   If it is unavailable, using it will raise a NotImplementedError."""
->>>>>>> c4f4b774
     is_unicode = space.isinstance_w(w_path, space.w_unicode)
     if is_unicode:
         path = space.fsencode_w(w_path)
@@ -1239,7 +1164,6 @@
     os._exit(status)
 
 def execv(space, w_path, w_args):
-
     """ execv(path, args)
 
 Execute an executable path with arguments, replacing current process.
@@ -1287,22 +1211,6 @@
   execve will execute the program the file descriptor is open to.
   If this functionality is unavailable, using it raises NotImplementedError.
     """
-<<<<<<< HEAD
-    command = space.fsencode_w(w_command)
-    try:
-        args_w = space.unpackiterable(w_args)
-        if len(args_w) < 1:
-            w_msg = space.wrap("execv() must have at least one argument")
-            raise OperationError(space.w_ValueError, w_msg)
-        args = [space.fsencode_w(w_arg) for w_arg in args_w]
-    except OperationError, e:
-        if not e.match(space, space.w_TypeError):
-            raise
-        msg = "execv() arg 2 must be an iterable of strings"
-        raise OperationError(space.w_TypeError, space.wrap(str(msg)))
-    #
-    if w_env is None:    # when called via execv() above
-=======
     if not (space.isinstance_w(w_argv, space.w_list)
             or space.isinstance_w(w_argv, space.w_tuple)):
         raise oefmt(space.w_TypeError,
@@ -1320,7 +1228,6 @@
                 "argument should be string, bytes or integer, not %T", w_path)
         # File descriptor case
         fd = unwrap_fd(space, w_path)
->>>>>>> c4f4b774
         try:
             rposix.fexecve(fd, args, env)
         except OSError as e:
@@ -1855,11 +1762,6 @@
         raise wrap_oserror(space, e)
     return space.wrap(res)
 
-<<<<<<< HEAD
-@unwrap_spec(path='fsencode', uid=c_uid_t, gid=c_gid_t)
-def chown(space, path, uid, gid):
-    """Change the owner and group id of path to the numeric uid and gid."""
-=======
 @unwrap_spec(
     uid=c_uid_t, gid=c_gid_t,
     dir_fd=DirFD(rposix.HAVE_FCHOWNAT), follow_symlinks=kwonly(bool))
@@ -1880,7 +1782,6 @@
   an open file descriptor.
 dir_fd and follow_symlinks may not be implemented on your platform.
   If they are unavailable, using them will raise a NotImplementedError."""
->>>>>>> c4f4b774
     check_uid_range(space, uid)
     check_uid_range(space, gid)
     if not (rposix.HAVE_LCHOWN or rposix.HAVE_FCHMODAT):
@@ -1920,10 +1821,7 @@
         except OSError as e:
             raise wrap_oserror2(space, e, w_path)
 
-<<<<<<< HEAD
-=======
-
->>>>>>> c4f4b774
+
 @unwrap_spec(path='fsencode', uid=c_uid_t, gid=c_gid_t)
 def lchown(space, path, uid, gid):
     """lchown(path, uid, gid)
@@ -2050,8 +1948,6 @@
             raise wrap_oserror2(space, e, w_path)
         return space.wrap(result)
 
-<<<<<<< HEAD
-=======
 
 def chflags():
     """chflags(path, flags, *, follow_symlinks=True)
@@ -2112,16 +2008,11 @@
   the link points to."""
 
 
->>>>>>> c4f4b774
 have_functions = []
 for name in """FCHDIR FCHMOD FCHMODAT FCHOWN FCHOWNAT FEXECVE FDOPENDIR
                FPATHCONF FSTATAT FSTATVFS FTRUNCATE FUTIMENS FUTIMES
                FUTIMESAT LINKAT LCHFLAGS LCHMOD LCHOWN LSTAT LUTIMES
-<<<<<<< HEAD
-               MKDIRAT MKFIFOAT MKNODAT OPENAT READLINKAT RENAMEAT 
-=======
                MKDIRAT MKFIFOAT MKNODAT OPENAT READLINKAT RENAMEAT
->>>>>>> c4f4b774
                SYMLINKAT UNLINKAT UTIMENSAT""".split():
     if getattr(rposix, "HAVE_%s" % name):
         have_functions.append("HAVE_%s" % name)
