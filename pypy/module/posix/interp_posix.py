--- conflicted
+++ resolved
@@ -82,12 +82,8 @@
         return ret
 
 @specialize.memo()
-<<<<<<< HEAD
 def make_dispatch_function(func, tag, allow_fd_fn=None):
-=======
-def dispatch_filename(func, tag=0):
     @specialize.argtype(1)
->>>>>>> 93819acf
     def dispatch(space, w_fname, *args):
         if allow_fd_fn is not None:
             try:
@@ -305,7 +301,6 @@
 def u2utf8(space, u_str):
     return space.newutf8(u_str.encode('utf-8'), len(u_str))
 
-<<<<<<< HEAD
 @unwrap_spec(flags=c_int, mode=c_int, dir_fd=DirFD(rposix.HAVE_OPENAT))
 def open(space, w_path, flags, mode=0o777,
          __kwonly__=None, dir_fd=DEFAULT_DIR_FD):
@@ -333,25 +328,6 @@
             wrap_oserror2(space, e, w_path, eintr_retry=True)
     try:
         _open_inhcache.set_non_inheritable(fd)
-=======
-
-# XXX libffi on darwin does not support rposix.open untranslated, since it uses
-# vararg but it is needed to support FileEncoder (for unicode path).
-if sys.platform == "darwin":
-    open_helper = os.open
-else:
-    from rpython.rlib import rposix
-    open_helper = rposix.open
-
-
-@unwrap_spec(flag=c_int, mode=c_int)
-def open(space, w_fname, flag, mode=0777):
-    """Open a file (for low level IO).
-Return a file descriptor (a small integer)."""
-    try:
-        fd = dispatch_filename(open_helper)(
-            space, w_fname, flag, mode)
->>>>>>> 93819acf
     except OSError as e:
         rposix.c_close(fd)
         raise wrap_oserror2(space, e, w_path, eintr_retry=False)
