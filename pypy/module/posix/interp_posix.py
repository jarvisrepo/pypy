import os
import sys
from math import modf
from errno import EOPNOTSUPP
try:
    from errno import ENOTSUP
except ImportError:
    # some Pythons don't have errno.ENOTSUP
    ENOTSUP = 0

from rpython.rlib import rposix, rposix_stat, rfile
from rpython.rlib import objectmodel, rurandom
from rpython.rlib.objectmodel import specialize, not_rpython
from rpython.rlib.rarithmetic import (
    r_longlong, intmask, r_uint, r_int, INT_MIN, INT_MAX)

from rpython.rlib.unroll import unrolling_iterable
from rpython.rtyper.lltypesystem import lltype, rffi
from rpython.tool.sourcetools import func_with_new_name

from pypy.interpreter.buffer import BufferInterfaceNotFound
from pypy.interpreter.gateway import unwrap_spec, WrappedDefault, Unwrapper
from pypy.interpreter.error import (
    OperationError, oefmt, wrap_oserror, wrap_oserror2, strerror as _strerror,
    exception_from_saved_errno)
from pypy.interpreter.executioncontext import ExecutionContext
from pypy.interpreter.baseobjspace import W_Root


_WIN32 = sys.platform == 'win32'
if _WIN32:
    from rpython.rlib import rwin32

c_int = "c_int"

# CPython 2.7 semantics used to be too messy, differing on 32-bit vs
# 64-bit, but this was cleaned up in recent 2.7.x.  Now, any function
# taking a uid_t or gid_t accepts numbers in range(-1, 2**32) as an
# r_uint, with -1 being equivalent to 2**32-1.  Any function that
# returns a uid_t or gid_t returns either an int or a long, depending
# on whether it fits or not, but always positive.
c_uid_t = 'c_uid_t'
c_gid_t = 'c_uid_t'

def wrap_uid(space, uid):
    if uid <= r_uint(sys.maxint):
        return space.newint(intmask(uid))
    else:
        return space.newint(uid)     # an unsigned number
wrap_gid = wrap_uid

class FileEncoder(object):
    is_unicode = True

    def __init__(self, space, w_obj):
        self.space = space
        self.w_obj = w_obj

    def as_bytes(self):
        return self.space.fsencode_w(self.w_obj)

    def as_unicode(self):
        ret = self.space.realunicode_w(self.w_obj)
        if u'\x00' in ret:
            raise oefmt(self.space.w_ValueError, "embedded null character")
        return ret

class FileDecoder(object):
    is_unicode = False

    def __init__(self, space, w_obj):
        self.space = space
        self.w_obj = w_obj

    def as_bytes(self):
        return self.space.fsencode_w(self.w_obj)

    def as_unicode(self):
        ret = self.space.fsdecode_w(self.w_obj).decode('utf-8')
        if u'\x00' in ret:
            raise oefmt(self.space.w_ValueError, "embedded null character")
        return ret

@specialize.memo()
def make_dispatch_function(func, tag, allow_fd_fn=None):
    def dispatch(space, w_fname, *args):
        if allow_fd_fn is not None:
            try:
                fd = space.c_int_w(w_fname)
            except OperationError:
                pass
            else:
                return allow_fd_fn(fd, *args)
        if space.isinstance_w(w_fname, space.w_unicode):
            fname = FileEncoder(space, w_fname)
            return func(fname, *args)
        else:
            fname = FileDecoder(space, w_fname)
            return func(fname, *args)
    return dispatch

@specialize.arg(0, 1)
def dispatch_filename(func, tag=0, allow_fd_fn=None):
    return make_dispatch_function(func, tag, allow_fd_fn)

@specialize.memo()
def dispatch_filename_2(func):
    def dispatch(space, w_fname1, w_fname2, *args):
        if space.isinstance_w(w_fname1, space.w_unicode):
            fname1 = FileEncoder(space, w_fname1)
            if space.isinstance_w(w_fname2, space.w_unicode):
                fname2 = FileEncoder(space, w_fname2)
                return func(fname1, fname2, *args)
            else:
                fname2 = FileDecoder(space, w_fname2)
                return func(fname1, fname2, *args)
        else:
            fname1 = FileDecoder(space, w_fname1)
            if space.isinstance_w(w_fname2, space.w_unicode):
                fname2 = FileEncoder(space, w_fname2)
                return func(fname1, fname2, *args)
            else:
                fname2 = FileDecoder(space, w_fname2)
                return func(fname1, fname2, *args)
    return dispatch

@specialize.arg(0)
def call_rposix(func, path, *args):
    """Call a function that takes a filesystem path as its first argument"""
    if path.as_unicode is not None:
        return func(path.as_unicode, *args)
    else:
        path_b = path.as_bytes
        assert path_b is not None
        return func(path_b, *args)


class Path(object):
    _immutable_fields_ = ['as_fd', 'as_bytes', 'as_unicode', 'w_path']

    def __init__(self, fd, bytes, unicode, w_path):
        self.as_fd = fd
        self.as_bytes = bytes
        self.as_unicode = unicode
        self.w_path = w_path

    def __repr__(self):
        # For debugging
        return ''.join(['Path(', str(self.as_fd), ', ', str(self.as_bytes),
                        ', ', str(self.as_unicode), ', [', str(self.w_path),
                        ', ', str(getattr(self.w_path, '_length', 'bytes')), '])'])

def _path_from_unicode(space, w_value):
    if _WIN32:
        path_u = FileEncoder(space, w_value).as_unicode()
        return Path(-1, None, path_u, w_value)
    else:
        path_b = space.bytes0_w(space.fsencode(w_value))
        return Path(-1, path_b, None, w_value)

def _path_from_bytes(space, w_value):
    path_b = space.bytes0_w(w_value)
    return Path(-1, path_b, None, w_value)

@specialize.arg(2, 3)
def _unwrap_path(space, w_value, allow_fd=True, nullable=False):
    # equivalent of posixmodule.c:path_converter() in CPython
    if nullable:
        if allow_fd:
            allowed_types = "string, bytes, os.PathLike, integer or None"
        else:
            allowed_types = "string, bytes, os.PathLike or None"
    else:
        if allow_fd:
            allowed_types = "string, bytes, os.PathLike or integer"
        else:
            allowed_types = "string, bytes or os.PathLike"
    if nullable and space.is_w(w_value, space.w_None):
        return Path(-1, '.', None, space.w_None)
    if space.isinstance_w(w_value, space.w_unicode):
        return _path_from_unicode(space, w_value)
    elif space.isinstance_w(w_value, space.w_bytes):
        return _path_from_bytes(space, w_value)

    # Bytes-like case
    try:
        space._try_buffer_w(w_value, space.BUF_FULL_RO)
    except BufferInterfaceNotFound:
        pass
    else:
        tp = space.type(w_value).name
        space.warn(space.newtext(
            "path should be %s, not %s" % (allowed_types, tp,)),
            space.w_DeprecationWarning)
        path_b = space.bytesbuf0_w(w_value)
        return Path(-1, path_b, None, w_value)

    # File descriptor case
    if allow_fd:
        try:
            space.index(w_value)
        except OperationError:
            pass
        else:
            fd = unwrap_fd(space, w_value, allowed_types)
            return Path(fd, None, None, w_value)

    # PathLike case
    # inline fspath() for better error messages
    w_fspath_method = space.lookup(w_value, '__fspath__')
    if w_fspath_method:
        w_result = space.get_and_call_function(w_fspath_method, w_value)
        if space.isinstance_w(w_result, space.w_unicode):
            return _path_from_unicode(space, w_result)
        elif space.isinstance_w(w_result, space.w_bytes):
            return _path_from_bytes(space, w_result)
        raise oefmt(space.w_TypeError,
                "expected %S.__fspath__() to return str or bytes, not %T",
                w_value, w_result)

        raise oefmt(space.w_TypeError,
            'expected %T.__fspath__() to return str or bytes, not %T',
            w_value,
            w_result
            )
    raise oefmt(
        space.w_TypeError, "path should be %s, not %T", allowed_types, w_value)

class _PathOrFd(Unwrapper):
    def unwrap(self, space, w_value):
        return _unwrap_path(space, w_value, allow_fd=True)

class _JustPath(Unwrapper):
    def unwrap(self, space, w_value):
        return _unwrap_path(space, w_value, allow_fd=False)

class _NullablePathOrFd(Unwrapper):
    def unwrap(self, space, w_value):
        return _unwrap_path(space, w_value, allow_fd=True, nullable=True)

class _NullablePath(Unwrapper):
    def unwrap(self, space, w_value):
        return _unwrap_path(space, w_value, allow_fd=False, nullable=True)


def path_or_fd(allow_fd=True, nullable=False):
    if nullable:
        return _NullablePathOrFd if allow_fd else _NullablePath
    else:
        return _PathOrFd if allow_fd else _JustPath

_HAVE_AT_FDCWD = getattr(rposix, 'AT_FDCWD', None) is not None
DEFAULT_DIR_FD = rposix.AT_FDCWD if _HAVE_AT_FDCWD else -100
DIR_FD_AVAILABLE = False

@specialize.arg(2)
def unwrap_fd(space, w_value, allowed_types='integer'):
    try:
        result = space.c_int_w(w_value)
    except OperationError as e:
        if not e.match(space, space.w_OverflowError):
            raise oefmt(space.w_TypeError,
                "argument should be %s, not %T", allowed_types, w_value)
        else:
            raise
    if result == -1:
        # -1 is used as sentinel value for not a fd
        raise oefmt(space.w_OSError, "invalid file descriptor: -1")
    return result

def _unwrap_dirfd(space, w_value):
    if space.is_none(w_value):
        return DEFAULT_DIR_FD
    else:
        return unwrap_fd(space, w_value, allowed_types="integer or None")

class _DirFD(Unwrapper):
    def unwrap(self, space, w_value):
        return _unwrap_dirfd(space, w_value)

class _DirFD_Unavailable(Unwrapper):
    def unwrap(self, space, w_value):
        dir_fd = _unwrap_dirfd(space, w_value)
        if dir_fd == DEFAULT_DIR_FD:
            return dir_fd
        raise oefmt(space.w_NotImplementedError,
                    "dir_fd unavailable on this platform")

def DirFD(available=False):
    return _DirFD if available else _DirFD_Unavailable

@specialize.arg(1, 2)
def argument_unavailable(space, funcname, arg):
    return oefmt(
            space.w_NotImplementedError,
            "%s: %s unavailable on this platform", funcname, arg)

_open_inhcache = rposix.SetNonInheritableCache()

def u2utf8(space, u_str):
    return space.newutf8(u_str.encode('utf-8'), len(u_str))

@unwrap_spec(flags=c_int, mode=c_int, dir_fd=DirFD(rposix.HAVE_OPENAT))
def open(space, w_path, flags, mode=0o777,
         __kwonly__=None, dir_fd=DEFAULT_DIR_FD):
    """open(path, flags, mode=0o777, *, dir_fd=None)

Open a file for low level IO.  Returns a file handle (integer).

If dir_fd is not None, it should be a file descriptor open to a directory,
  and path should be relative; path will then be relative to that directory.
dir_fd may not be implemented on your platform.
  If it is unavailable, using it will raise a NotImplementedError."""

    if rposix.O_CLOEXEC is not None:
        flags |= rposix.O_CLOEXEC
    space.audit("open", [w_path, space.w_None, space.newint(flags)])
    while True:
        try:
            if rposix.HAVE_OPENAT and dir_fd != DEFAULT_DIR_FD:
                path = space.fsencode_w(w_path)
                fd = rposix.openat(path, flags, mode, dir_fd)
            else:
                fd = dispatch_filename(rposix.open)(space, w_path, flags, mode)
            break
        except OSError as e:
            wrap_oserror2(space, e, w_path, eintr_retry=True)
    try:
        _open_inhcache.set_non_inheritable(fd)
    except OSError as e:
        rposix.c_close(fd)
        raise wrap_oserror2(space, e, w_path, eintr_retry=False)
    return space.newint(fd)

@unwrap_spec(fd=c_int, position=r_longlong, how=c_int)
def lseek(space, fd, position, how):
    """Set the current position of a file descriptor.  Return the new position.
If how == 0, 'position' is relative to the start of the file; if how == 1, to
the current position; if how == 2, to the end."""
    try:
        pos = os.lseek(fd, position, how)
    except OSError as e:
        raise wrap_oserror(space, e, eintr_retry=False)
    else:
        return space.newint(pos)

@unwrap_spec(fd=c_int)
def isatty(space, fd):
    """Return True if 'fd' is an open file descriptor connected to the
slave end of a terminal."""
    try:
        res = os.isatty(fd)
    except OSError as e:
        raise wrap_oserror(space, e, eintr_retry=False)
    else:
        return space.newbool(res)

@unwrap_spec(fd=c_int, length=int)
def read(space, fd, length):
    """Read data from a file descriptor."""
    while True:
        try:
            s = os.read(fd, length)
        except OSError as e:
            wrap_oserror(space, e, eintr_retry=True)
        else:
            return space.newbytes(s)

@unwrap_spec(fd=c_int)
def write(space, fd, w_data):
    """Write a string to a file descriptor.  Return the number of bytes
actually written, which may be smaller than len(data)."""
    data = space.charbuf_w(w_data)
    while True:
        try:
            res = os.write(fd, data)
        except OSError as e:
            wrap_oserror(space, e, eintr_retry=True)
        else:
            return space.newint(res)

@unwrap_spec(fd=c_int)
def close(space, fd):
    """Close a file descriptor (for low level IO)."""
    # PEP 475 note: os.close() must not retry upon EINTR.  Like in
    # previous versions of Python it raises OSError in this case.
    # The text of PEP 475 seems to suggest that EINTR is eaten and
    # hidden from app-level, but it is not the case in CPython 3.5.2.
    try:
        os.close(fd)
    except OSError as e:
        raise wrap_oserror(space, e, eintr_retry=False)

@unwrap_spec(fd_low=c_int, fd_high=c_int)
def closerange(fd_low, fd_high):
    """Closes all file descriptors in [fd_low, fd_high), ignoring errors."""
    rposix.closerange(fd_low, fd_high)

@unwrap_spec(fd=c_int, length=r_longlong)
def ftruncate(space, fd, length):
    """Truncate a file (by file descriptor) to a specified length."""
    while True:
        try:
            rposix.ftruncate(fd, length)
            break
        except OSError as e:
            wrap_oserror(space, e, eintr_retry=True)

def truncate(space, w_path, w_length):
    """Truncate a file to a specified length."""
    allocated_fd = False
    fd = -1
    try:
        if space.isinstance_w(w_path, space.w_int):
            w_fd = w_path
        else:
            w_fd = open(space, w_path, os.O_WRONLY)
            allocated_fd = True

        fd = space.c_filedescriptor_w(w_fd)
        length = space.int_w(w_length)
        return ftruncate(space, fd, length)

    finally:
        if allocated_fd and fd != -1:
            close(space, fd)

def fsync(space, w_fd):
    """Force write of file with filedescriptor to disk."""
    fd = space.c_filedescriptor_w(w_fd)
    while True:
        try:
            os.fsync(fd)
            break
        except OSError as e:
            wrap_oserror(space, e, eintr_retry=True)

def fdatasync(space, w_fd):
    """Force write of file with filedescriptor to disk.
Does not force update of metadata."""
    fd = space.c_filedescriptor_w(w_fd)
    while True:
        try:
            os.fdatasync(fd)
            break
        except OSError as e:
            wrap_oserror(space, e, eintr_retry=True)

def sync(space):
    """Force write of everything to disk."""
    rposix.sync()

def fchdir(space, w_fd):
    """Change to the directory of the given file descriptor.  fildes must be
opened on a directory, not a file."""
    fd = space.c_filedescriptor_w(w_fd)
    while True:
        try:
            os.fchdir(fd)
            break
        except OSError as e:
            wrap_oserror(space, e, eintr_retry=True)

@unwrap_spec(fd=c_int, length=int, offset=r_longlong)
def pread(space, fd, length, offset):
    """Read a string to a file descriptor at a given offset.
    """
    while True:
        try:
            s = rposix.pread(fd, length, offset)
        except OSError as e:
            wrap_oserror(space, e, eintr_retry=True)
        else:
           return space.newbytes(s)

@unwrap_spec(fd=c_int, offset=r_longlong)
def pwrite(space, fd, w_data, offset):
    """Write a string to a file descriptor at a given offset.
    """
    data = space.charbuf_w(w_data)
    while True:
        try:
            res = rposix.pwrite(fd, data, offset)
        except OSError as e:
            wrap_oserror(space, e, eintr_retry=True)
        else:
            return space.newint(res)

@unwrap_spec(fd=c_int, length=r_longlong, offset=r_longlong)
def posix_fallocate(space, fd, offset, length):
    """allocate file space .
    """
    while True:
        try:
            s = rposix.posix_fallocate(fd, offset, length)
        except OSError as e:
            wrap_oserror(space, e, eintr_retry=True)
        else:
           return space.newint(s)

@unwrap_spec(fd=c_int, offset=r_longlong, length=r_longlong, advice=int)
def posix_fadvise(space, fd, offset, length, advice):
    """predeclare an access pattern for file data .
    """
    while True:
        try:
            rposix.posix_fadvise(fd, offset, length, advice)
        except OSError as e:
            wrap_oserror(space, e, eintr_retry=True)
        else:
            return

# ____________________________________________________________

STAT_FIELDS = unrolling_iterable(enumerate(rposix_stat.STAT_FIELDS))

STATVFS_FIELDS = unrolling_iterable(enumerate(rposix_stat.STATVFS_FIELDS))

def build_stat_result(space, st):
    FIELDS = STAT_FIELDS    # also when not translating at all
    lst = [None] * rposix_stat.N_INDEXABLE_FIELDS
    stat_float_times = space.fromcache(StatState).stat_float_times
    for i, (name, TYPE) in FIELDS:
        if i < rposix_stat.N_INDEXABLE_FIELDS:
            # get the first 10 items by indexing; this gives us
            # 'st_Xtime' as an integer, too
            w_value = space.newint(st[i])
            lst[i] = w_value
        else:
            break
<<<<<<< HEAD
=======

>>>>>>> 2b663a56
    w_tuple = space.newtuple(lst)
    w_stat_result = space.getattr(space.getbuiltinmodule(os.name),
                                  space.newtext('stat_result'))
    # this is a bit of a hack: circumvent the huge mess of structseq_new and a
    # dict argument and just build the object ourselves. then it stays nicely
    # virtual and eg. os.islink can just get the field from the C struct and be
    # done.
    w_tup_new = space.getattr(space.w_tuple,
                              space.newtext('__new__'))
<<<<<<< HEAD

=======
>>>>>>> 2b663a56
    w_result = space.call_function(w_tup_new, w_stat_result, w_tuple)
    for i, (name, TYPE) in FIELDS:
        if i < rposix_stat.N_INDEXABLE_FIELDS:
            continue
<<<<<<< HEAD
        else:
            try:
                value = getattr(st, name)
            except AttributeError:
                # untranslated, there is no nsec_Xtime attribute
                assert name.startswith('nsec_')
                value = rposix_stat.get_stat_ns_as_bigint(st, name[5:])
                value = value.tolong() % 1000000000
            w_value = space.newint(value)
            w_result.setdictvalue(space, name, w_value)

    # Note: 'w_result' contains the three attributes 'nsec_Xtime'.
    # We have an app-level property in app_posix.stat_result to
    # compute the full 'st_Xtime_ns' value.
=======
        elif name.startswith('st_'):    # exclude 'nsec_Xtime'
            w_value = space.newint(getattr(st, name))
            w_result.setdictvalue(space, name, w_value)

    # non-rounded values for name-based access
    if stat_float_times:
        w_result.setdictvalue(space, 'st_atime', space.newfloat(st.st_atime))
        w_result.setdictvalue(space, 'st_mtime', space.newfloat(st.st_mtime))
        w_result.setdictvalue(space, 'st_ctime', space.newfloat(st.st_ctime))
    else:
        w_result.setdictvalue(space, 'st_atime', space.newint(st[7]))
        w_result.setdictvalue(space, 'st_mtime', space.newint(st[8]))
        w_result.setdictvalue(space, 'st_ctime', space.newint(st[9]))
    return w_result
>>>>>>> 2b663a56

    # non-rounded values for name-based access
    if stat_float_times:
        w_result.setdictvalue(space, 'st_atime', space.newfloat(st.st_atime))
        w_result.setdictvalue(space, 'st_mtime', space.newfloat(st.st_mtime))
        w_result.setdictvalue(space, 'st_ctime', space.newfloat(st.st_ctime))
    else:
        w_result.setdictvalue(space, 'st_atime', space.newint(st[7]))
        w_result.setdictvalue(space, 'st_mtime', space.newint(st[8]))
        w_result.setdictvalue(space, 'st_ctime', space.newint(st[9]))
    return w_result

def build_statvfs_result(space, st):
    vals_w = [None] * len(rposix_stat.STATVFS_FIELDS)
    for i, (name, _) in STATVFS_FIELDS:
        vals_w[i] = space.newint(getattr(st, name))
    w_tuple = space.newtuple(vals_w)
    w_statvfs_result = space.getattr(
        space.getbuiltinmodule(os.name), space.newtext('statvfs_result'))
    return space.call_function(w_statvfs_result, w_tuple)


@unwrap_spec(fd=c_int)
def fstat(space, fd):
    """Perform a stat system call on the file referenced to by an open
file descriptor."""
    while True:
        try:
            st = rposix_stat.fstat(fd)
        except OSError as e:
            wrap_oserror(space, e, eintr_retry=True)
        else:
            return build_stat_result(space, st)

@unwrap_spec(
    path=path_or_fd(allow_fd=True),
    dir_fd=DirFD(rposix.HAVE_FSTATAT),
    follow_symlinks=bool)
def stat(space, path, __kwonly__, dir_fd=DEFAULT_DIR_FD, follow_symlinks=True):
    """stat(path, *, dir_fd=None, follow_symlinks=True) -> stat result

Perform a stat system call on the given path.

path may be specified as either a string or as an open file descriptor.

If dir_fd is not None, it should be a file descriptor open to a directory,
  and path should be relative; path will then be relative to that directory.
  dir_fd may not be supported on your platform; if it is unavailable, using
  it will raise a NotImplementedError.
If follow_symlinks is False, and the last element of the path is a symbolic
  link, stat will examine the symbolic link itself instead of the file the
  link points to.
It is an error to use dir_fd or follow_symlinks when specifying path as
  an open file descriptor."""
    return do_stat(space, "stat", path, dir_fd, follow_symlinks)

@specialize.arg(1)
def do_stat(space, funcname, path, dir_fd, follow_symlinks):
    """Common implementation for stat() and lstat()"""
    try:
        if path.as_fd != -1:
            if dir_fd != DEFAULT_DIR_FD:
                raise oefmt(space.w_ValueError,
                    "%s: can't specify both dir_fd and fd", funcname)
            if not follow_symlinks:
                raise oefmt(space.w_ValueError,
                    "%s: cannot use fd and follow_symlinks together", funcname)
            st = rposix_stat.fstat(path.as_fd)
        elif follow_symlinks and dir_fd == DEFAULT_DIR_FD:
            st = call_rposix(rposix_stat.stat3, path)
        elif not follow_symlinks and dir_fd == DEFAULT_DIR_FD:
            st = call_rposix(rposix_stat.lstat3, path)
        elif rposix.HAVE_FSTATAT:
            st = call_rposix(rposix_stat.fstatat, path, dir_fd, follow_symlinks)
        else:
            raise oefmt(space.w_NotImplementedError,
                "%s: unsupported argument combination", funcname)
    except OSError as e:
        raise wrap_oserror2(space, e, path.w_path, eintr_retry=False)
    else:
        return build_stat_result(space, st)

@unwrap_spec(
    path=path_or_fd(allow_fd=False),
    dir_fd=DirFD(rposix.HAVE_FSTATAT))
def lstat(space, path, __kwonly__, dir_fd=DEFAULT_DIR_FD):
    """lstat(path, *, dir_fd=None) -> stat result

Like stat(), but do not follow symbolic links.
Equivalent to stat(path, follow_symlinks=False)."""
    return do_stat(space, "lstat", path, dir_fd, False)

class StatState(object):
    _immutable_fields_ = ["stat_float_times?"]

    def __init__(self, space):
        self.stat_float_times = True

@unwrap_spec(newval=int)
def stat_float_times(space, newval=-1):
    """stat_float_times([newval]) -> oldval

Determine whether os.[lf]stat represents time stamps as float objects.
If newval is True, future calls to stat() return floats, if it is False,
future calls return ints.
If newval is omitted, return the current setting.
"""
    space.warn(space.newtext("stat_float_times() is deprecated"),
               space.w_DeprecationWarning)
    state = space.fromcache(StatState)

    if newval == -1:
        return space.newbool(state.stat_float_times)
    else:
        state.stat_float_times = (newval != 0)


@unwrap_spec(fd=c_int)
def fstatvfs(space, fd):
    while True:
        try:
            st = rposix_stat.fstatvfs(fd)
        except OSError as e:
            wrap_oserror(space, e, eintr_retry=True)
        else:
            return build_statvfs_result(space, st)


def statvfs(space, w_path):
    """statvfs(path)

Perform a statvfs system call on the given path.

path may always be specified as a string.
On some platforms, path may also be specified as an open file descriptor.
  If this functionality is unavailable, using it raises an exception."""
    try:
        st = dispatch_filename(
            rposix_stat.statvfs,
            allow_fd_fn=rposix_stat.fstatvfs)(space, w_path)
    except OSError as e:
        raise wrap_oserror2(space, e, w_path, eintr_retry=False)
    else:
        return build_statvfs_result(space, st)


@unwrap_spec(fd=c_int)
def dup(space, fd):
    """Create a copy of the file descriptor.  Return the new file
descriptor."""
    try:
        newfd = rposix.dup(fd, inheritable=False)
    except OSError as e:
        raise wrap_oserror(space, e, eintr_retry=False)
    else:
        return space.newint(newfd)

@unwrap_spec(fd=c_int, fd2=c_int, inheritable=bool)
def dup2(space, fd, fd2, inheritable=1):
    """Duplicate a file descriptor."""
    # like os.close(), this can still raise EINTR to app-level in
    # CPython 3.5.2
    try:
        rposix.dup2(fd, fd2, inheritable)
    except OSError as e:
        raise wrap_oserror(space, e, eintr_retry=False)
    return space.newint(fd2)

@unwrap_spec(mode=c_int,
    dir_fd=DirFD(rposix.HAVE_FACCESSAT), effective_ids=bool,
    follow_symlinks=bool)
def access(space, w_path, mode, __kwonly__,
        dir_fd=DEFAULT_DIR_FD, effective_ids=False, follow_symlinks=True):
    """\
access(path, mode, *, dir_fd=None, effective_ids=False, follow_symlinks=True)

Use the real uid/gid to test for access to a path.  Returns True if granted,
False otherwise.

If dir_fd is not None, it should be a file descriptor open to a directory,
  and path should be relative; path will then be relative to that directory.
If effective_ids is True, access will use the effective uid/gid instead of
  the real uid/gid.
If follow_symlinks is False, and the last element of the path is a symbolic
  link, access will examine the symbolic link itself instead of the file the
  link points to.
dir_fd, effective_ids, and follow_symlinks may not be implemented
  on your platform.  If they are unavailable, using them will raise a
  NotImplementedError.

Note that most operations will use the effective uid/gid, therefore this
  routine can be used in a suid/sgid environment to test if the invoking user
  has the specified access to the path.
The mode argument can be F_OK to test existence, or the inclusive-OR
  of R_OK, W_OK, and X_OK."""
    if not rposix.HAVE_FACCESSAT:
        if not follow_symlinks:
            raise argument_unavailable(space, "access", "follow_symlinks")
        if effective_ids:
            raise argument_unavailable(space, "access", "effective_ids")

    try:
        if (rposix.HAVE_FACCESSAT and
            (dir_fd != DEFAULT_DIR_FD or not follow_symlinks or
             effective_ids)):
            path = space.fsencode_w(w_path)
            ok = rposix.faccessat(path, mode,
                dir_fd, effective_ids, follow_symlinks)
        else:
            ok = dispatch_filename(rposix.access)(space, w_path, mode)
    except OSError as e:
        raise wrap_oserror2(space, e, w_path, eintr_retry=False)
    else:
        return space.newbool(ok)


def times(space):
    """
    times() -> (utime, stime, cutime, cstime, elapsed_time)

    Return a tuple of floating point numbers indicating process times.
    """
    try:
        times = os.times()
    except OSError as e:
        raise wrap_oserror(space, e, eintr_retry=False)
    else:
        w_keywords = space.newdict()
        w_tuple = space.newtuple([space.newfloat(times[0]),
                                  space.newfloat(times[1]),
                                  space.newfloat(times[2]),
                                  space.newfloat(times[3]),
                                  space.newfloat(times[4])])

        w_times_result = space.getattr(space.getbuiltinmodule(os.name),
                                       space.newtext('times_result'))
        return space.call_function(w_times_result, w_tuple, w_keywords)


@unwrap_spec(command='fsencode')
def system(space, command):
    """Execute the command (a string) in a subshell."""
    try:
        rc = os.system(command)
    except OSError as e:
        raise wrap_oserror(space, e, eintr_retry=False)
    else:
        return space.newint(rc)

@unwrap_spec(path=path_or_fd(allow_fd=False),
             dir_fd=DirFD(rposix.HAVE_UNLINKAT))
def unlink(space, path, __kwonly__, dir_fd=DEFAULT_DIR_FD):
    """unlink(path, *, dir_fd=None)

Remove a file (same as remove()).

If dir_fd is not None, it should be a file descriptor open to a directory,
  and path should be relative; path will then be relative to that directory.
dir_fd may not be implemented on your platform.
  If it is unavailable, using it will raise a NotImplementedError."""
    try:
        if rposix.HAVE_UNLINKAT and dir_fd != DEFAULT_DIR_FD:
            rposix.unlinkat(space.fsencode_w(path.w_path),
                            dir_fd, removedir=False)
        else:
            call_rposix(rposix.unlink, path)
    except OSError as e:
        raise wrap_oserror2(space, e, path.w_path, eintr_retry=False)

@unwrap_spec(path=path_or_fd(allow_fd=False),
             dir_fd=DirFD(rposix.HAVE_UNLINKAT))
def remove(space, path, __kwonly__, dir_fd=DEFAULT_DIR_FD):
    """remove(path, *, dir_fd=None)

Remove a file (same as unlink()).

If dir_fd is not None, it should be a file descriptor open to a directory,
  and path should be relative; path will then be relative to that directory.
dir_fd may not be implemented on your platform.
  If it is unavailable, using it will raise a NotImplementedError."""
    try:
        if rposix.HAVE_UNLINKAT and dir_fd != DEFAULT_DIR_FD:
            rposix.unlinkat(space.fsencode_w(path.w_path),
                            dir_fd, removedir=False)
        else:
            call_rposix(rposix.unlink, path)
    except OSError as e:
        raise wrap_oserror2(space, e, path.w_path, eintr_retry=False)

if _WIN32:
    @unwrap_spec(path=path_or_fd(allow_fd=False, nullable=False))
    def _getfullpathname(space, path):
        """helper for ntpath.abspath """
        try:
            if path.as_unicode is not None:
                result = rposix.getfullpathname(path.as_unicode)
                return u2utf8(space, result)
            else:
                result = rposix.getfullpathname(path.as_bytes)
                return space.newbytes(result)
        except OSError as e:
            raise wrap_oserror2(space, e, path.w_path, eintr_retry=False)


def getcwdb(space):
    """Return the current working directory."""
    try:
        cur = os.getcwd()
    except OSError as e:
        raise wrap_oserror(space, e, eintr_retry=False)
    else:
        return space.newbytes(cur)

if _WIN32:
    def getcwd(space):
        """Return the current working directory as a string."""
        try:
            cur = os.getcwdu()
        except OSError as e:
            raise wrap_oserror(space, e, eintr_retry=False)
        else:
            return u2utf8(space, cur)
else:
    def getcwd(space):
        """Return the current working directory as a string."""
        return space.fsdecode(getcwdb(space))

def chdir(space, w_path):
    """Change the current working directory to the specified path."""
    try:
        if rposix.HAVE_FCHDIR:
            dispatch_filename(rposix.chdir,
                              allow_fd_fn=os.fchdir)(space, w_path)
        else:
            dispatch_filename(rposix.chdir)(space, w_path)
    except OSError as e:
        raise wrap_oserror2(space, e, w_path, eintr_retry=False)

@unwrap_spec(mode=c_int, dir_fd=DirFD(rposix.HAVE_MKDIRAT))
def mkdir(space, w_path, mode=0o777, __kwonly__=None, dir_fd=DEFAULT_DIR_FD):
    """mkdir(path, mode=0o777, *, dir_fd=None)

Create a directory.

If dir_fd is not None, it should be a file descriptor open to a directory,
  and path should be relative; path will then be relative to that directory.
dir_fd may not be implemented on your platform.
  If it is unavailable, using it will raise a NotImplementedError.

The mode argument is ignored on Windows."""
    try:
        if rposix.HAVE_MKDIRAT and dir_fd != DEFAULT_DIR_FD:
            path = space.fsencode_w(w_path)
            rposix.mkdirat(path, mode, dir_fd)
        else:
            dispatch_filename(rposix.mkdir)(space, w_path, mode)
    except OSError as e:
        raise wrap_oserror2(space, e, w_path, eintr_retry=False)

@unwrap_spec(dir_fd=DirFD(rposix.HAVE_UNLINKAT))
def rmdir(space, w_path, __kwonly__, dir_fd=DEFAULT_DIR_FD):
    """rmdir(path, *, dir_fd=None)

Remove a directory.

If dir_fd is not None, it should be a file descriptor open to a directory,
  and path should be relative; path will then be relative to that directory.
dir_fd may not be implemented on your platform.
  If it is unavailable, using it will raise a NotImplementedError."""
    try:
        if rposix.HAVE_UNLINKAT and dir_fd != DEFAULT_DIR_FD:
            path = space.fsencode_w(w_path)
            rposix.unlinkat(path, dir_fd, removedir=True)
        else:
            dispatch_filename(rposix.rmdir)(space, w_path)
    except OSError as e:
        raise wrap_oserror2(space, e, w_path, eintr_retry=False)

@unwrap_spec(code=c_int)
def strerror(space, code):
    """Translate an error code to a message string."""
    try:
        # _strerror returns utf8, lgt
        return space.newtext(*_strerror(code))
    except ValueError:
        raise oefmt(space.w_ValueError, "strerror() argument out of range")

def getlogin(space):
    """Return the currently logged in user."""
    try:
        cur = os.getlogin()
    except OSError as e:
        raise wrap_oserror(space, e, eintr_retry=False)
    return space.newfilename(cur)

# ____________________________________________________________

def getstatfields(space):
    # for app_posix.py: export the list of stat field names that we know
    # about at RPython level
    return space.newlist([space.newtext(name) for _, (name, _) in STAT_FIELDS])


class State:
    def __init__(self, space):
        self.space = space
        self.w_environ = space.newdict()
        self.random_context = rurandom.init_urandom()

    def startup(self, space):
        space.call_method(self.w_environ, 'clear')
        _convertenviron(space, self.w_environ)

    def _freeze_(self):
        # don't capture the environment in the translated pypy
        self.space.call_method(self.w_environ, 'clear')
        # also reset random_context to a fresh new context (empty so far,
        # to be filled at run-time by rurandom.urandom())
        self.random_context = rurandom.init_urandom()
        return True

def get(space):
    return space.fromcache(State)

if _WIN32:
    def _convertenviron(space, w_env):
        # _wenviron must be initialized in this way if the program is
        # started through main() instead of wmain()
        rwin32._wgetenv(u"")
        for key, value in rwin32._wenviron_items():
            space.setitem(w_env, space.newtext(key.encode("utf-8"), len(key)),
                    space.newtext(value.encode("utf-8"), len(value)))

    @unwrap_spec(name=unicode, value=unicode)
    def putenv(space, name, value):
        """Change or add an environment variable."""
        # Search from index 1 because on Windows starting '=' is allowed for
        # defining hidden environment variables.
        if len(name) == 0 or u'=' in name[1:]:
            raise oefmt(space.w_ValueError, "illegal environment variable name")

        # len includes space for '=' and a trailing NUL
        if len(name) + len(value) + 2 > rwin32._MAX_ENV:
            raise oefmt(space.w_ValueError,
                        "the environment variable is longer than %d "
                        "characters", rwin32._MAX_ENV)

        if u'\x00' in name or u'\x00' in value:
            raise oefmt(space.w_ValueError, "embedded null character")

        try:
            rwin32._wputenv(name, value)
        except OSError as e:
            raise wrap_oserror(space, e, eintr_retry=False)

    @unwrap_spec(name=unicode)
    def unsetenv(space, name):
        """Change or add an environment variable."""
        # Search from index 1 because on Windows starting '=' is allowed for
        # defining hidden environment variables.
        if len(name) == 0 or u'=' in name[1:]:
            raise oefmt(space.w_ValueError, "illegal environment variable name")

        # len includes space for '=' and a trailing NUL
        if len(name) + 1 > rwin32._MAX_ENV:
            raise oefmt(space.w_ValueError,
                        "the environment variable is longer than %d "
                        "characters", rwin32._MAX_ENV)

        try:
            rwin32.SetEnvironmentVariableW(name, None)
        except OSError as e:
            raise wrap_oserror(space, e, eintr_retry=False)

else:
    def _convertenviron(space, w_env):
        for key, value in os.environ.items():
            space.setitem(w_env, space.newbytes(key), space.newbytes(value))

    def putenv(space, w_name, w_value):
        """Change or add an environment variable."""
        try:
            dispatch_filename_2(putenv_impl)(space, w_name, w_value)
        except OSError as e:
            raise wrap_oserror(space, e, eintr_retry=False)
        except ValueError:
            raise oefmt(space.w_ValueError,
                    "illegal environment variable name")

    @specialize.argtype(0, 1)
    def putenv_impl(name, value):
        from rpython.rlib.rposix import _as_bytes
        name = _as_bytes(name)
        value = _as_bytes(value)
        if len(name) == 0 or "=" in name:
            raise ValueError
        return rposix.putenv(name, value)

    def unsetenv(space, w_name):
        """Delete an environment variable."""
        try:
            dispatch_filename(rposix.unsetenv)(space, w_name)
        except KeyError:
            pass
        except OSError as e:
            raise wrap_oserror(space, e, eintr_retry=False)


@unwrap_spec(path=path_or_fd(allow_fd=rposix.HAVE_FDOPENDIR, nullable=True))
def listdir(space, path=None):
    """\
Return a list containing the names of the files in the directory.

path can be specified as either str, bytes, or a path-like object.  If path is bytes,
  the filenames returned will also be bytes; in all other circumstances
  the filenames returned will be str.
If path is None, uses the path='.'.
On some platforms, path may also be specified as an open file descriptor;\
  the file descriptor must refer to a directory.
  If this functionality is unavailable, using it raises NotImplementedError.

The list is in arbitrary order.  It does not include the special
entries '.' and '..' even if they are present in the directory."""

    try:
        space._try_buffer_w(path.w_path, space.BUF_FULL_RO)
    except BufferInterfaceNotFound:
        as_bytes = False
    else:
        as_bytes = True
    if path.as_fd != -1:
        if not rposix.HAVE_FDOPENDIR:
            # needed for translation, in practice this is dead code
            raise oefmt(space.w_TypeError,
                "listdir: illegal type for path argument")
        try:
            result = rposix.fdlistdir(rposix.dup(path.as_fd, inheritable=False))
        except OSError as e:
            raise wrap_oserror(space, e, eintr_retry=False)
        return space.newlist([space.newfilename(f) for f in result])
    elif as_bytes:
        try:
            result = rposix.listdir(path.as_bytes)
        except OSError as e:
            raise wrap_oserror2(space, e, path.w_path, eintr_retry=False)
        return space.newlist_bytes(result)
    else:
        # The annotator needs result_u and result to be different
        u = path.as_unicode
        result_u = []
        result = []
        try:
            if u:
                result_u = rposix.listdir(path.as_unicode)
            elif path.as_bytes:
                result = rposix.listdir(path.as_bytes)
            else:
                # rposix.listdir will raise the error, but None is invalid here
                result = rposix.listdir('')
        except OSError as e:
            raise wrap_oserror2(space, e, path.w_path, eintr_retry=False)
        if u:
            len_result = len(result_u)
            result_w = [None] * len_result
            for i in range(len_result):
                result_w[i] = result_u[i].encode('utf-8')
            return space.newlist_text(result_w)
        elif _WIN32:
            return space.newlist_utf8(result, True)
        # only non-_WIN32
        len_result = len(result)
        result_w = [None] * len_result
        for i in range(len_result):
            result_w[i] = space.newfilename(result[i])
        return space.newlist(result_w)

@unwrap_spec(fd=c_int)
def get_inheritable(space, fd):
    try:
        return space.newbool(rposix.get_inheritable(fd))
    except OSError as e:
        raise wrap_oserror(space, e, eintr_retry=False)

@unwrap_spec(fd=c_int, inheritable=int)
def set_inheritable(space, fd, inheritable):
    try:
        rposix.set_inheritable(fd, inheritable)
    except OSError as e:
        raise wrap_oserror(space, e, eintr_retry=False)

_pipe_inhcache = rposix.SetNonInheritableCache()

def pipe(space):
    "Create a pipe.  Returns (read_end, write_end)."
    try:
        fd1, fd2 = rposix.pipe(rposix.O_CLOEXEC or 0)
    except OSError as e:
        raise wrap_oserror(space, e, eintr_retry=False)
    try:
        _pipe_inhcache.set_non_inheritable(fd1)
        _pipe_inhcache.set_non_inheritable(fd2)
    except OSError as e:
        rposix.c_close(fd2)
        rposix.c_close(fd1)
        raise wrap_oserror(space, e, eintr_retry=False)
    return space.newtuple([space.newint(fd1), space.newint(fd2)])

@unwrap_spec(flags=c_int)
def pipe2(space, flags):
    try:
        fd1, fd2 = rposix.pipe2(flags)
    except OSError as e:
        raise wrap_oserror(space, e, eintr_retry=False)
    return space.newtuple([space.newint(fd1), space.newint(fd2)])

@unwrap_spec(mode=c_int, dir_fd=DirFD(rposix.HAVE_FCHMODAT),
             follow_symlinks=bool)
def chmod(space, w_path, mode, __kwonly__,
          dir_fd=DEFAULT_DIR_FD, follow_symlinks=True):
    """chmod(path, mode, *, dir_fd=None, follow_symlinks=True)

Change the access permissions of a file.

path may always be specified as a string.
On some platforms, path may also be specified as an open file descriptor.
  If this functionality is unavailable, using it raises an exception.
If dir_fd is not None, it should be a file descriptor open to a directory,
  and path should be relative; path will then be relative to that directory.
If follow_symlinks is False, and the last element of the path is a symbolic
  link, chmod will modify the symbolic link itself instead of the file the
  link points to.
It is an error to use dir_fd or follow_symlinks when specifying path as
  an open file descriptor.
dir_fd and follow_symlinks may not be implemented on your platform.
  If they are unavailable, using them will raise a NotImplementedError."""
    if not rposix.HAVE_FCHMODAT:
        if not follow_symlinks:
            raise argument_unavailable(space, "chmod", "follow_symlinks")
        while True:
            try:
                dispatch_filename(rposix.chmod)(space, w_path, mode)
                return
            except OSError as e:
                wrap_oserror2(space, e, w_path, eintr_retry=True)

    try:
        path = space.fsencode_w(w_path)
    except OperationError as operr:
        if not space.isinstance_w(w_path, space.w_int):
            raise oefmt(space.w_TypeError,
                "argument should be string, bytes or integer, not %T", w_path)
        fd = unwrap_fd(space, w_path)
        # NB. in CPython 3.5.2, os.chmod(fd) propagates EINTR to app-level,
        # but os.fchmod(fd) retries automatically.  This might be fixed in
        # more recent CPythons.
        while True:
            try:
                os.fchmod(fd, mode)
                return
            except OSError as e:
                wrap_oserror(space, e, eintr_retry=True)
    while True:
        try:
            _chmod_path(path, mode, dir_fd, follow_symlinks)
            break
        except OSError as e:
            if not follow_symlinks and e.errno in (ENOTSUP, EOPNOTSUPP):
                # fchmodat() doesn't actually implement follow_symlinks=False
                # so raise NotImplementedError in this case
                raise argument_unavailable(space, "chmod", "follow_symlinks")
            wrap_oserror2(space, e, w_path, eintr_retry=True)

def _chmod_path(path, mode, dir_fd, follow_symlinks):
    if dir_fd != DEFAULT_DIR_FD or not follow_symlinks:
        rposix.fchmodat(path, mode, dir_fd, follow_symlinks)
    else:
        rposix.chmod(path, mode)

@unwrap_spec(fd=c_int, mode=c_int)
def fchmod(space, fd, mode):
    """\
    Change the access permissions of the file given by file descriptor fd.
    """
    while True:
        try:
            os.fchmod(fd, mode)
            break
        except OSError as e:
            wrap_oserror(space, e, eintr_retry=True)

@unwrap_spec(src_dir_fd=DirFD(rposix.HAVE_RENAMEAT),
             dst_dir_fd=DirFD(rposix.HAVE_RENAMEAT))
def rename(space, w_src, w_dst, __kwonly__,
           src_dir_fd=DEFAULT_DIR_FD, dst_dir_fd=DEFAULT_DIR_FD):
    """rename(src, dst, *, src_dir_fd=None, dst_dir_fd=None)

Rename a file or directory.

If either src_dir_fd or dst_dir_fd is not None, it should be a file
  descriptor open to a directory, and the respective path string (src or dst)
  should be relative; the path will then be relative to that directory.
src_dir_fd and dst_dir_fd, may not be implemented on your platform.
  If they are unavailable, using them will raise a NotImplementedError."""
    try:
        if (rposix.HAVE_RENAMEAT and
            (src_dir_fd != DEFAULT_DIR_FD or dst_dir_fd != DEFAULT_DIR_FD)):
            src = space.fsencode_w(w_src)
            dst = space.fsencode_w(w_dst)
            rposix.renameat(src, dst, src_dir_fd, dst_dir_fd)
        else:
            dispatch_filename_2(rposix.rename)(space, w_src, w_dst)
    except OSError as e:
        raise wrap_oserror2(space, e, w_filename=w_src, w_filename2=w_dst,
                            eintr_retry=False)

@unwrap_spec(src_dir_fd=DirFD(rposix.HAVE_RENAMEAT),
        dst_dir_fd=DirFD(rposix.HAVE_RENAMEAT))
def replace(space, w_src, w_dst, __kwonly__,
        src_dir_fd=DEFAULT_DIR_FD, dst_dir_fd=DEFAULT_DIR_FD):
    """replace(src, dst, *, src_dir_fd=None, dst_dir_fd=None)

Rename a file or directory, overwriting the destination.

If either src_dir_fd or dst_dir_fd is not None, it should be a file
  descriptor open to a directory, and the respective path string (src or dst)
  should be relative; the path will then be relative to that directory.
src_dir_fd and dst_dir_fd, may not be implemented on your platform.
  If they are unavailable, using them will raise a NotImplementedError."""
    try:
        if (rposix.HAVE_RENAMEAT and
            (src_dir_fd != DEFAULT_DIR_FD or dst_dir_fd != DEFAULT_DIR_FD)):
            src = space.fsencode_w(w_src)
            dst = space.fsencode_w(w_dst)
            rposix.renameat(src, dst, src_dir_fd, dst_dir_fd)
        else:
            dispatch_filename_2(rposix.replace)(space, w_src, w_dst)
    except OSError as e:
        raise wrap_oserror2(space, e, w_filename=w_src, w_filename2=w_dst,
                            eintr_retry=False)

@unwrap_spec(mode=c_int, dir_fd=DirFD(rposix.HAVE_MKFIFOAT))
def mkfifo(space, w_path, mode=0o666, __kwonly__=None, dir_fd=DEFAULT_DIR_FD):
    """mkfifo(path, mode=0o666, *, dir_fd=None)

Create a FIFO (a POSIX named pipe).

If dir_fd is not None, it should be a file descriptor open to a directory,
  and path should be relative; path will then be relative to that directory.
dir_fd may not be implemented on your platform.
  If it is unavailable, using it will raise a NotImplementedError."""
    # CPython 3.5.2: why does os.mkfifo() retry automatically if it
    # gets EINTR, but not os.mkdir()?
    while True:
        try:
            if rposix.HAVE_MKFIFOAT and dir_fd != DEFAULT_DIR_FD:
                path = space.fsencode_w(w_path)
                rposix.mkfifoat(path, mode, dir_fd)
            else:
                dispatch_filename(rposix.mkfifo)(space, w_path, mode)
            break
        except OSError as e:
            wrap_oserror2(space, e, w_path, eintr_retry=True)

@unwrap_spec(mode=c_int, device=c_int, dir_fd=DirFD(rposix.HAVE_MKNODAT))
def mknod(space, w_path, mode=0600, device=0,
          __kwonly__=None, dir_fd=DEFAULT_DIR_FD):
    """mknod(path, mode=0o600, device=0, *, dir_fd=None)

Create a filesystem node (file, device special file or named pipe)
named 'path'. mode specifies both the permissions to use and the
type of node to be created, being combined (bitwise OR) with one of
S_IFREG, S_IFCHR, S_IFBLK, and S_IFIFO. For S_IFCHR and S_IFBLK,
device defines the newly created device special file (probably using
os.makedev()), otherwise it is ignored.

If dir_fd is not None, it should be a file descriptor open to a directory,
  and path should be relative; path will then be relative to that directory.
dir_fd may not be implemented on your platform.
  If it is unavailable, using it will raise a NotImplementedError."""
    while True:
        try:
            if rposix.HAVE_MKNODAT and dir_fd != DEFAULT_DIR_FD:
                fname = space.fsencode_w(w_path)
                rposix.mknodat(fname, mode, device, dir_fd)
            else:
                dispatch_filename(rposix.mknod)(space, w_path, mode, device)
            break
        except OSError as e:
            wrap_oserror2(space, e, w_path, eintr_retry=True)

@unwrap_spec(mask=c_int)
def umask(space, mask):
    "Set the current numeric umask and return the previous umask."
    prevmask = os.umask(mask)
    return space.newint(prevmask)

def getpid(space):
    "Return the current process id."
    try:
        pid = os.getpid()
    except OSError as e:
        raise wrap_oserror(space, e, eintr_retry=False)
    return space.newint(pid)

@unwrap_spec(pid=c_int, signal=c_int)
def kill(space, pid, signal):
    "Kill a process with a signal."
    try:
        rposix.kill(pid, signal)
    except OSError as e:
        raise wrap_oserror(space, e, eintr_retry=False)

@unwrap_spec(pgid=c_int, signal=c_int)
def killpg(space, pgid, signal):
    "Kill a process group with a signal."
    try:
        os.killpg(pgid, signal)
    except OSError as e:
        raise wrap_oserror(space, e, eintr_retry=False)

def abort(space):
    """Abort the interpreter immediately.  This 'dumps core' or otherwise fails
in the hardest way possible on the hosting operating system."""
    import signal
    rposix.kill(os.getpid(), signal.SIGABRT)

@unwrap_spec(
    src_dir_fd=DirFD(rposix.HAVE_LINKAT), dst_dir_fd=DirFD(rposix.HAVE_LINKAT),
    follow_symlinks=bool)
def link(space, w_src, w_dst, __kwonly__,
        src_dir_fd=DEFAULT_DIR_FD, dst_dir_fd=DEFAULT_DIR_FD,
        follow_symlinks=True):
    """\
link(src, dst, *, src_dir_fd=None, dst_dir_fd=None, follow_symlinks=True)

Create a hard link to a file.

If either src_dir_fd or dst_dir_fd is not None, it should be a file
  descriptor open to a directory, and the respective path string (src or dst)
  should be relative; the path will then be relative to that directory.
If follow_symlinks is False, and the last element of src is a symbolic
  link, link will create a link to the symbolic link itself instead of the
  file the link points to.
src_dir_fd, dst_dir_fd, and follow_symlinks may not be implemented on your
  platform.  If they are unavailable, using them will raise a
  NotImplementedError."""
    src = space.fsencode_w(w_src)
    dst = space.fsencode_w(w_dst)
    try:
        if (rposix.HAVE_LINKAT and
            (src_dir_fd != DEFAULT_DIR_FD or dst_dir_fd != DEFAULT_DIR_FD
             or not follow_symlinks)):
            rposix.linkat(src, dst, src_dir_fd, dst_dir_fd, follow_symlinks)
        else:
            rposix.link(src, dst)
    except OSError as e:
        raise wrap_oserror2(space, e, w_filename=w_src, w_filename2=w_dst,
                            eintr_retry=False)


@unwrap_spec(dir_fd=DirFD(rposix.HAVE_SYMLINKAT))
def symlink(space, w_src, w_dst, w_target_is_directory=None,
            __kwonly__=None, dir_fd=DEFAULT_DIR_FD):
    """symlink(src, dst, target_is_directory=False, *, dir_fd=None)

Create a symbolic link pointing to src named dst.

target_is_directory is required on Windows if the target is to be
  interpreted as a directory.  (On Windows, symlink requires
  Windows 6.0 or greater, and raises a NotImplementedError otherwise.)
  target_is_directory is ignored on non-Windows platforms.

If dir_fd is not None, it should be a file descriptor open to a directory,
  and path should be relative; path will then be relative to that directory.
dir_fd may not be implemented on your platform.
  If it is unavailable, using it will raise a NotImplementedError."""
    if _WIN32:
        raise oefmt(space.w_NotImplementedError,
                    "symlink() is not implemented for PyPy on Windows")
    try:
        if rposix.HAVE_SYMLINKAT and dir_fd != DEFAULT_DIR_FD:
            src = space.fsencode_w(w_src)
            dst = space.fsencode_w(w_dst)
            rposix.symlinkat(src, dst, dir_fd)
        else:
            dispatch_filename_2(rposix.symlink)(space, w_src, w_dst)
    except OSError as e:
        raise wrap_oserror2(space, e, w_filename=w_src, w_filename2=w_dst,
                            eintr_retry=False)


@unwrap_spec(
    path=path_or_fd(allow_fd=False),
    dir_fd=DirFD(rposix.HAVE_READLINKAT))
def readlink(space, path, __kwonly__, dir_fd=DEFAULT_DIR_FD):
    """readlink(path, *, dir_fd=None) -> path

Return a string representing the path to which the symbolic link points.

If dir_fd is not None, it should be a file descriptor open to a directory,
  and path should be relative; path will then be relative to that directory.
dir_fd may not be implemented on your platform.
  If it is unavailable, using it will raise a NotImplementedError."""
    try:
        if rposix.HAVE_READLINKAT and dir_fd != DEFAULT_DIR_FD:
            result = call_rposix(rposix.readlinkat, path, dir_fd)
        else:
            result = call_rposix(rposix.readlink, path)
    except OSError as e:
        raise wrap_oserror2(space, e, path.w_path, eintr_retry=False)
    w_result = space.newbytes(result)
    if space.isinstance_w(path.w_path, space.w_unicode):
        return space.fsdecode(w_result)
    return w_result

before_fork_hooks = []
after_fork_child_hooks = []
after_fork_parent_hooks = []

@specialize.memo()
def get_fork_hooks(where):
    if where == 'before':
        return before_fork_hooks
    elif where == 'child':
        return after_fork_child_hooks
    elif where == 'parent':
        return after_fork_parent_hooks
    else:
        assert False, "Unknown fork hook"

@not_rpython
def add_fork_hook(where, hook):
    get_fork_hooks(where).append(hook)

add_fork_hook('child', ExecutionContext._mark_thread_disappeared)

@specialize.arg(0)
def run_fork_hooks(where, space):
    for hook in get_fork_hooks(where):
        hook(space)

def _run_forking_function(space, kind):
    run_fork_hooks('before', space)
    try:
        if kind == "F":
            pid = os.fork()
            master_fd = -1
        elif kind == "P":
            pid, master_fd = os.forkpty()
        else:
            raise AssertionError
    except OSError as e:
        try:
            run_fork_hooks('parent', space)
        except:
            # Don't clobber the OSError if the fork failed
            pass
        raise wrap_oserror(space, e, eintr_retry=False)
    if pid == 0:
        run_fork_hooks('child', space)
    else:
        run_fork_hooks('parent', space)
    return pid, master_fd

def fork(space):
    pid, irrelevant = _run_forking_function(space, "F")
    return space.newint(pid)

class ApplevelForkCallbacks(object):
    def __init__(self, space):
        self.space = space
        self.before_w = []
        self.parent_w = []
        self.child_w = []

def register_at_fork(space, __args__):
    """
    register_at_fork(*, [before], [after_in_child], [after_in_parent])
    Register callables to be called when forking a new process.

      before
        A callable to be called in the parent before the fork() syscall.
      after_in_child
        A callable to be called in the child after fork().
      after_in_parent
        A callable to be called in the parent after fork().

    'before' callbacks are called in reverse order.
    'after_in_child' and 'after_in_parent' callbacks are called in order.
    """
    # annoying, can't express argument parsing of this nicely
    # because cpython explicitly wants
    # os.register_at_fork(before=None, after_in_parent=<callable>)
    # to fail, and we can't use unwrapped None as a kwonly default
    args_w, kwargs_w = __args__.unpack()
    if args_w:
        raise oefmt(space.w_TypeError,
            "register_at_fork() takes no positional arguments")
    w_before = kwargs_w.pop("before", None)
    w_after_in_parent = kwargs_w.pop("after_in_parent", None)
    w_after_in_child = kwargs_w.pop("after_in_child", None)
    if kwargs_w:
        for key in kwargs_w:
            raise oefmt(space.w_TypeError,
                "%s is an invalid keyword argument for register_at_fork()", key)

    registered = False
    cbs = space.fromcache(ApplevelForkCallbacks)
    if w_before is not None:
        if not space.callable_w(w_before):
            raise oefmt(space.w_TypeError,
                    "'before' must be callable, not %T",
                    w_before)
        cbs.before_w.append(w_before)
        registered = True
    if w_after_in_parent is not None:
        if not space.callable_w(w_after_in_parent):
            raise oefmt(space.w_TypeError,
                    "'after_in_parent' must be callable, not %T",
                    w_after_in_parent)
        cbs.parent_w.append(w_after_in_parent)
        registered = True
    if w_after_in_child is not None:
        if not space.callable_w(w_after_in_child):
            raise oefmt(space.w_TypeError,
                    "'after_in_child' must be callable, not %T",
                    w_after_in_child)
        cbs.child_w.append(w_after_in_child)
        registered = True
    if not registered:
        raise oefmt(space.w_TypeError,
            "At least one argument is required.")


def _run_applevel_hook(space, w_callable):
    try:
        space.call_function(w_callable)
    except OperationError as e:
        e.write_unraisable(space, "fork hook")

def run_applevel_fork_hooks(space, l_w, reverse=False):
    if len(l_w) == 0:
        return
    if not reverse:
        for i in range(len(l_w)): # callable can append to the list
            _run_applevel_hook(space, l_w[i])
    else:
        for i in range(len(l_w) - 1, -1, -1):
            _run_applevel_hook(space, l_w[i])

def run_applevel_fork_hooks_before(space):
    cbs = space.fromcache(ApplevelForkCallbacks)
    run_applevel_fork_hooks(space, cbs.before_w, reverse=True)

def run_applevel_fork_hooks_parent(space):
    cbs = space.fromcache(ApplevelForkCallbacks)
    run_applevel_fork_hooks(space, cbs.parent_w)

def run_applevel_fork_hooks_child(space):
    cbs = space.fromcache(ApplevelForkCallbacks)
    run_applevel_fork_hooks(space, cbs.child_w)

add_fork_hook('before', run_applevel_fork_hooks_before)
add_fork_hook('parent', run_applevel_fork_hooks_parent)
add_fork_hook('child', run_applevel_fork_hooks_child)


def openpty(space):
    "Open a pseudo-terminal, returning open fd's for both master and slave end."
    master_fd = slave_fd = -1
    try:
        master_fd, slave_fd = os.openpty()
        rposix.set_inheritable(master_fd, False)
        rposix.set_inheritable(slave_fd, False)
    except OSError as e:
        if master_fd >= 0:
            rposix.c_close(master_fd)
        if slave_fd >= 0:
            rposix.c_close(slave_fd)
        raise wrap_oserror(space, e, eintr_retry=False)
    return space.newtuple([space.newint(master_fd), space.newint(slave_fd)])

def forkpty(space):
    pid, master_fd = _run_forking_function(space, "P")
    return space.newtuple([space.newint(pid),
                           space.newint(master_fd)])

@unwrap_spec(pid=c_int, options=c_int)
def waitpid(space, pid, options):
    """ waitpid(pid, options) -> (pid, status)

    Wait for completion of a given child process.
    """
    while True:
        try:
            pid, status = os.waitpid(pid, options)
            break
        except OSError as e:
            wrap_oserror(space, e, eintr_retry=True)
    return space.newtuple([space.newint(pid), space.newint(status)])

# missing: waitid()

@unwrap_spec(status=c_int)
def _exit(space, status):
    os._exit(status)

def execv(space, w_path, w_argv):
    """ execv(path, args)

Execute an executable path with arguments, replacing current process.

        path: path of executable file
        args: iterable of strings
    """
    command = space.fsencode_w(w_path)
    try:
        args_w = space.unpackiterable(w_argv)
        if len(args_w) < 1:
            raise oefmt(space.w_ValueError,
                "execv() arg 2 must not be empty")
        args = [space.fsencode_w(w_arg) for w_arg in args_w]
    except OperationError as e:
        if not e.match(space, space.w_TypeError):
            raise
        raise oefmt(space.w_TypeError,
            "execv() arg 2 must be an iterable of strings")
    if not args[0]:
        raise oefmt(space.w_ValueError,
            "execv() arg 2 first element cannot be empty")
    try:
        os.execv(command, args)
    except OSError as e:
        raise wrap_oserror(space, e, eintr_retry=False)


def _env2interp(space, w_env):
    env = {}
    w_keys = space.call_method(w_env, 'keys')
    for w_key in space.unpackiterable(w_keys):
        w_value = space.getitem(w_env, w_key)
        key = space.fsencode_w(w_key)
        val = space.fsencode_w(w_value)
        # Search from index 1 because on Windows starting '=' is allowed for
        # defining hidden environment variables
        if len(key) == 0 or '=' in key[1:]:
            raise oefmt(space.w_ValueError,
                "illegal environment variable name")
        env[key] = val
    return env


def execve(space, w_path, w_argv, w_env):
    """execve(path, argv, env)

Execute a path with arguments and environment, replacing current process.

    path: path of executable file
    argv: tuple or list of arguments
    env: dictionary of strings mapping to strings

On some platforms, you may specify an open file descriptor for path;
  execve will execute the program the file descriptor is open to.
  If this functionality is unavailable, using it raises NotImplementedError.
    """
    if not (space.isinstance_w(w_argv, space.w_list)
            or space.isinstance_w(w_argv, space.w_tuple)):
        raise oefmt(space.w_TypeError,
            "execve: argv must be a tuple or a list")
    args = [space.fsencode_w(w_arg) for w_arg in space.unpackiterable(w_argv)]
    if len(args) < 1:
        raise oefmt(space.w_ValueError,
            "execve() arg 2 must not be empty")
    if not args[0]:
        raise oefmt(space.w_ValueError,
            "execve() arg 2 first element cannot be empty")
    env = _env2interp(space, w_env)
    try:
        path = space.fsencode_w(w_path)
    except OperationError:
        if not rposix.HAVE_FEXECVE:
            raise oefmt(space.w_TypeError,
                "execve: illegal type for path argument")
        if not space.isinstance_w(w_path, space.w_int):
            raise oefmt(space.w_TypeError,
                "argument should be string, bytes or integer, not %T", w_path)
        # File descriptor case
        fd = unwrap_fd(space, w_path)
        try:
            rposix.fexecve(fd, args, env)
        except OSError as e:
            raise wrap_oserror(space, e, eintr_retry=False)
    else:
        try:
            os.execve(path, args, env)
        except OSError as e:
            raise wrap_oserror(space, e, eintr_retry=False)

@unwrap_spec(mode=int, path='fsencode')
def spawnv(space, mode, path, w_argv):
    if not (space.isinstance_w(w_argv, space.w_list)
            or space.isinstance_w(w_argv, space.w_tuple)):
        raise oefmt(space.w_TypeError,
            "spawnv: argv must be a tuple or a list")
    args = [space.fsencode_w(w_arg) for w_arg in space.unpackiterable(w_argv)]
    if len(args) < 1:
        raise oefmt(space.w_ValueError,
            "spawnv() arg 2 cannot be empty")
    if not args[0]:
        raise oefmt(space.w_ValueError,
            "spawnv() arg 2 first element cannot be empty")
    try:
        ret = os.spawnv(mode, path, args)
    except OSError as e:
        raise wrap_oserror(space, e, eintr_retry=False)
    return space.newint(ret)

@unwrap_spec(mode=int, path='fsencode')
def spawnve(space, mode, path, w_argv, w_env):
    if not (space.isinstance_w(w_argv, space.w_list)
            or space.isinstance_w(w_argv, space.w_tuple)):
        raise oefmt(space.w_TypeError,
            "spawnve: argv must be a tuple or a list")
    args = [space.fsencode_w(w_arg) for w_arg in space.unpackiterable(w_argv)]
    if len(args) < 1:
        raise oefmt(space.w_ValueError,
            "spawnv() arg 2 cannot be empty")
    env = _env2interp(space, w_env)
    if not args[0]:
        raise oefmt(space.w_ValueError,
            "spawnve() arg 2 first element cannot be empty")
    try:
        ret = os.spawnve(mode, path, args, env)
    except OSError as e:
        raise wrap_oserror(space, e, eintr_retry=False)
    return space.newint(ret)


@unwrap_spec(
    path=path_or_fd(allow_fd=rposix.HAVE_FUTIMENS or rposix.HAVE_FUTIMES),
    w_times=WrappedDefault(None), w_ns=WrappedDefault(None),
    dir_fd=DirFD(rposix.HAVE_UTIMENSAT), follow_symlinks=bool)
def utime(space, path, w_times, __kwonly__, w_ns, dir_fd=DEFAULT_DIR_FD,
          follow_symlinks=True):
    """utime(path, times=None, *, ns=None, dir_fd=None, follow_symlinks=True)

Set the access and modified time of path.

path may always be specified as a string.
On some platforms, path may also be specified as an open file descriptor.
  If this functionality is unavailable, using it raises an exception.

If times is not None, it must be a tuple (atime, mtime);
    atime and mtime should be expressed as float seconds since the epoch.
If ns is not None, it must be a tuple (atime_ns, mtime_ns);
    atime_ns and mtime_ns should be expressed as integer nanoseconds
    since the epoch.
If both times and ns are None, utime uses the current time.
Specifying tuples for both times and ns is an error.

If dir_fd is not None, it should be a file descriptor open to a directory,
  and path should be relative; path will then be relative to that directory.
If follow_symlinks is False, and the last element of the path is a symbolic
  link, utime will modify the symbolic link itself instead of the file the
  link points to.
It is an error to use dir_fd or follow_symlinks when specifying path
  as an open file descriptor.
dir_fd and follow_symlinks may not be available on your platform.
  If they are unavailable, using them will raise a NotImplementedError."""
    utime = parse_utime_args(space, w_times, w_ns)

    if path.as_fd != -1:
        if dir_fd != DEFAULT_DIR_FD:
            raise oefmt(space.w_ValueError,
                        "utime: can't specify both dir_fd and fd")
        if not follow_symlinks:
            raise oefmt(space.w_ValueError,
                        "utime: cannot use fd and follow_symlinks together")
        if rposix.HAVE_FUTIMENS:
            do_utimens(space, rposix.futimens, path.as_fd, utime)
        elif rposix.HAVE_FUTIMES:
            do_utimes(space, rposix.futimes, path.as_fd, utime)
    elif rposix.HAVE_UTIMENSAT:
        if path.as_bytes is None:
            raise oefmt(space.w_NotImplementedError,
                        "utime: unsupported value for 'path'")
        do_utimens(space, rposix.utimensat, path.as_bytes, utime,
                   dir_fd, follow_symlinks)
    elif rposix.HAVE_LUTIMES and not follow_symlinks:
        if path.as_bytes is None:
            raise oefmt(space.w_NotImplementedError,
                        "utime: unsupported value for 'path'")
        do_utimes(space, rposix.lutimes, path.as_bytes, utime)
    elif follow_symlinks:
        do_utimes(space, _dispatch_utime, path, utime)
    else:
        raise argument_unavailable(space, "utime", "follow_symlinks")

def parse_utime_args(space, w_times, w_ns):
    """Parse utime's times/ns arguments into a 5-item tuple of a "now"
    flag and 2 "TIMESPEC" like 2-item s/ns values
    """
    if (not space.is_w(w_times, space.w_None) and
            not space.is_w(w_ns, space.w_None)):
        raise oefmt(space.w_ValueError,
            "utime: you may specify either 'times' or 'ns' but not both")
    now = False
    if space.is_w(w_times, space.w_None) and space.is_w(w_ns, space.w_None):
        now = True
        atime_s = mtime_s = 0
        atime_ns = mtime_ns = 0
    elif not space.is_w(w_times, space.w_None):
        times_w = space.fixedview(w_times)
        if len(times_w) != 2 or not space.isinstance_w(w_times, space.w_tuple):
            raise oefmt(space.w_TypeError,
                "utime: 'times' must be either a tuple of two ints or None")
        atime_s, atime_ns = convert_seconds(space, times_w[0])
        mtime_s, mtime_ns = convert_seconds(space, times_w[1])
    else:
        args_w = space.fixedview(w_ns)
        if len(args_w) != 2 or not space.isinstance_w(w_ns, space.w_tuple):
            raise oefmt(space.w_TypeError,
                "utime: 'ns' must be a tuple of two ints")
        atime_s, atime_ns = convert_ns(space, args_w[0])
        mtime_s, mtime_ns = convert_ns(space, args_w[1])
    return now, atime_s, atime_ns, mtime_s, mtime_ns

@specialize.arg(1)
def do_utimens(space, func, arg, utime, *args):
    """Common implementation for futimens/utimensat etc."""
    now, atime_s, atime_ns, mtime_s, mtime_ns = utime
    if now:
        atime_ns = mtime_ns = rposix.UTIME_NOW
    try:
        func(arg, atime_s, atime_ns, mtime_s, mtime_ns, *args)
    except OSError as e:
        # CPython's Modules/posixmodule.c::posix_utime() has this
        # comment:
        # /* Avoid putting the file name into the error here,
        #    as that may confuse the user into believing that
        #    something is wrong with the file, when it also
        #    could be the time stamp that gives a problem. */
        # so we use wrap_oserror() instead of wrap_oserror2() here
        raise wrap_oserror(space, e, eintr_retry=False)

@specialize.arg(1)
def do_utimes(space, func, arg, utime):
    """Common implementation for f/l/utimes"""
    now, atime_s, atime_ns, mtime_s, mtime_ns = utime
    try:
        if now:
            func(arg, None)
        else:
            # convert back to utimes style floats. loses precision of
            # nanoseconds but utimes only support microseconds anyway
            atime = atime_s + (atime_ns / 1e9)
            mtime = mtime_s + (mtime_ns / 1e9)
            func(arg, (atime, mtime))
    except OSError as e:
        # see comment above: don't use wrap_oserror2()
        raise wrap_oserror(space, e, eintr_retry=False)

@specialize.argtype(1)
def _dispatch_utime(path, times):
    # XXX: a dup. of call_rposix to specialize rposix.utime taking a
    # Path for win32 support w/ do_utimes
    if path.as_unicode is not None:
        return rposix.utime(path.as_unicode, times)
    else:
        path_b = path.as_bytes
        assert path_b is not None
        return rposix.utime(path.as_bytes, times)


def convert_seconds(space, w_time):
    if space.isinstance_w(w_time, space.w_float):
        time = space.float_w(w_time)
        fracpart, intpart = modf(time)
        if fracpart < 0:
            fracpart += 1.
            intpart -= 1.
        return int(intpart), int(fracpart*1e9)
    else:
        time = space.int_w(w_time)
        return time, 0

def convert_ns(space, w_ns_time):
    w_billion = space.newint(1000000000)
    w_res = space.divmod(w_ns_time, w_billion)
    res_w = space.fixedview(w_res)
    time_int = space.int_w(res_w[0])
    time_frac = space.int_w(res_w[1])
    return time_int, time_frac


def uname(space):
    """ uname() -> (sysname, nodename, release, version, machine)

    Return a tuple identifying the current operating system.
    """
    try:
        r = os.uname()
    except OSError as e:
        raise wrap_oserror(space, e, eintr_retry=False)
    l_w = [space.newfilename(i)
           for i in [r[0], r[1], r[2], r[3], r[4]]]
    w_tuple = space.newtuple(l_w)
    w_uname_result = space.getattr(space.getbuiltinmodule(os.name),
                                   space.newtext('uname_result'))
    return space.call_function(w_uname_result, w_tuple)

def getuid(space):
    """ getuid() -> uid

    Return the current process's user id.
    """
    return wrap_uid(space, os.getuid())

@unwrap_spec(uid=c_uid_t)
def setuid(space, uid):
    """ setuid(uid)

    Set the current process's user id.
    """
    try:
        os.setuid(uid)
    except OSError as e:
        raise wrap_oserror(space, e, eintr_retry=False)

@unwrap_spec(euid=c_uid_t)
def seteuid(space, euid):
    """ seteuid(euid)

    Set the current process's effective user id.
    """
    try:
        os.seteuid(euid)
    except OSError as e:
        raise wrap_oserror(space, e, eintr_retry=False)

@unwrap_spec(gid=c_gid_t)
def setgid(space, gid):
    """ setgid(gid)

    Set the current process's group id.
    """
    try:
        os.setgid(gid)
    except OSError as e:
        raise wrap_oserror(space, e, eintr_retry=False)

@unwrap_spec(egid=c_gid_t)
def setegid(space, egid):
    """ setegid(egid)

    Set the current process's effective group id.
    """
    try:
        os.setegid(egid)
    except OSError as e:
        raise wrap_oserror(space, e, eintr_retry=False)

def chroot(space, w_path):
    """ chroot(path)

    Change root directory to path.
    """
    path = space.fsencode_w(w_path)
    try:
        os.chroot(path)
    except OSError as e:
        raise wrap_oserror2(space, e, w_path, eintr_retry=False)
    return space.w_None

def getgid(space):
    """ getgid() -> gid

    Return the current process's group id.
    """
    return wrap_gid(space, os.getgid())

def getegid(space):
    """ getegid() -> gid

    Return the current process's effective group id.
    """
    return wrap_gid(space, os.getegid())

def geteuid(space):
    """ geteuid() -> euid

    Return the current process's effective user id.
    """
    return wrap_uid(space, os.geteuid())

def getgroups(space):
    """ getgroups() -> list of group IDs

    Return list of supplemental group IDs for the process.
    """
    try:
        list = os.getgroups()
    except OSError as e:
        raise wrap_oserror(space, e, eintr_retry=False)
    return space.newlist([wrap_gid(space, e) for e in list])

def setgroups(space, w_groups):
    """ setgroups(groups)

    Set the groups of the current process to list.
    """
    list = []
    for w_gid in space.unpackiterable(w_groups):
        list.append(space.c_uid_t_w(w_gid))
    try:
        os.setgroups(list[:])
    except OSError as e:
        raise wrap_oserror(space, e, eintr_retry=False)

@unwrap_spec(username='text', gid=c_gid_t)
def initgroups(space, username, gid):
    """ initgroups(username, gid) -> None

    Call the system initgroups() to initialize the group access list with all of
    the groups of which the specified username is a member, plus the specified
    group id.
    """
    try:
        os.initgroups(username, gid)
    except OSError as e:
        raise wrap_oserror(space, e, eintr_retry=False)

@unwrap_spec(username='text', gid=c_gid_t)
def getgrouplist(space, username, gid):
    """
    getgrouplist(user, group) -> list of groups to which a user belongs

    Returns a list of groups to which a user belongs.

    user: username to lookup
    group: base group id of the user
    """
    try:
        groups = rposix.getgrouplist(username, gid)
        return space.newlist([space.newint(g) for g in groups])
    except OSError as e:
        raise wrap_oserror(space, e)


def getpgrp(space):
    """ getpgrp() -> pgrp

    Return the current process group id.
    """
    return space.newint(os.getpgrp())

def setpgrp(space):
    """ setpgrp()

    Make this process a session leader.
    """
    try:
        os.setpgrp()
    except OSError as e:
        raise wrap_oserror(space, e, eintr_retry=False)
    return space.w_None

def getppid(space):
    """ getppid() -> ppid

    Return the parent's process id.
    """
    return space.newint(os.getppid())

@unwrap_spec(pid=c_int)
def getpgid(space, pid):
    """ getpgid(pid) -> pgid

    Call the system call getpgid().
    """
    try:
        pgid = os.getpgid(pid)
    except OSError as e:
        raise wrap_oserror(space, e, eintr_retry=False)
    return space.newint(pgid)

@unwrap_spec(pid=c_int, pgrp=c_int)
def setpgid(space, pid, pgrp):
    """ setpgid(pid, pgrp)

    Call the system call setpgid().
    """
    try:
        os.setpgid(pid, pgrp)
    except OSError as e:
        raise wrap_oserror(space, e, eintr_retry=False)
    return space.w_None

@unwrap_spec(ruid=c_uid_t, euid=c_uid_t)
def setreuid(space, ruid, euid):
    """ setreuid(ruid, euid)

    Set the current process's real and effective user ids.
    """
    try:
        os.setreuid(ruid, euid)
    except OSError as e:
        raise wrap_oserror(space, e, eintr_retry=False)

@unwrap_spec(rgid=c_gid_t, egid=c_gid_t)
def setregid(space, rgid, egid):
    """ setregid(rgid, egid)

    Set the current process's real and effective group ids.
    """
    try:
        os.setregid(rgid, egid)
    except OSError as e:
        raise wrap_oserror(space, e, eintr_retry=False)

@unwrap_spec(pid=c_int)
def getsid(space, pid):
    """ getsid(pid) -> sid

    Call the system call getsid().
    """
    try:
        sid = os.getsid(pid)
    except OSError as e:
        raise wrap_oserror(space, e, eintr_retry=False)
    return space.newint(sid)

def setsid(space):
    """ setsid()

    Call the system call setsid().
    """
    try:
        os.setsid()
    except OSError as e:
        raise wrap_oserror(space, e, eintr_retry=False)
    return space.w_None

@unwrap_spec(fd=c_int)
def tcgetpgrp(space, fd):
    """ tcgetpgrp(fd) -> pgid

    Return the process group associated with the terminal given by a fd.
    """
    try:
        pgid = os.tcgetpgrp(fd)
    except OSError as e:
        raise wrap_oserror(space, e, eintr_retry=False)
    return space.newint(pgid)

@unwrap_spec(fd=c_int, pgid=c_gid_t)
def tcsetpgrp(space, fd, pgid):
    """ tcsetpgrp(fd, pgid)

    Set the process group associated with the terminal given by a fd.
    """
    try:
        os.tcsetpgrp(fd, pgid)
    except OSError as e:
        raise wrap_oserror(space, e, eintr_retry=False)

def getresuid(space):
    """ getresuid() -> (ruid, euid, suid)

    Get tuple of the current process's real, effective, and saved user ids.
    """
    try:
        (ruid, euid, suid) = os.getresuid()
    except OSError as e:
        raise wrap_oserror(space, e, eintr_retry=False)
    return space.newtuple([wrap_uid(space, ruid),
                           wrap_uid(space, euid),
                           wrap_uid(space, suid)])

def getresgid(space):
    """ getresgid() -> (rgid, egid, sgid)

    Get tuple of the current process's real, effective, and saved group ids.
    """
    try:
        (rgid, egid, sgid) = os.getresgid()
    except OSError as e:
        raise wrap_oserror(space, e, eintr_retry=False)
    return space.newtuple([wrap_gid(space, rgid),
                           wrap_gid(space, egid),
                           wrap_gid(space, sgid)])

@unwrap_spec(ruid=c_uid_t, euid=c_uid_t, suid=c_uid_t)
def setresuid(space, ruid, euid, suid):
    """ setresuid(ruid, euid, suid)

    Set the current process's real, effective, and saved user ids.
    """
    try:
        os.setresuid(ruid, euid, suid)
    except OSError as e:
        raise wrap_oserror(space, e, eintr_retry=False)

@unwrap_spec(rgid=c_gid_t, egid=c_gid_t, sgid=c_gid_t)
def setresgid(space, rgid, egid, sgid):
    """ setresgid(rgid, egid, sgid)

    Set the current process's real, effective, and saved group ids.
    """
    try:
        os.setresgid(rgid, egid, sgid)
    except OSError as e:
        raise wrap_oserror(space, e, eintr_retry=False)

@unwrap_spec(which=int, who=int)
def getpriority(space, which, who):
    """ getpriority(which, who) -> int

    Get program scheduling priority.
    """
    try:
        returned_priority = rposix.getpriority(which, who)
    except OSError as e:
        raise wrap_oserror(space, e, eintr_retry=False)
    return space.newint(returned_priority)

@unwrap_spec(which=int, who=int, priority=int)
def setpriority(space, which, who, priority):
    """ setpriority(which, who, priority)

    Set program scheduling priority.
    """
    try:
        rposix.setpriority(which, who, priority)
    except OSError as e:
        raise wrap_oserror(space, e, eintr_retry=False)

def declare_new_w_star(name):
    if name in ('WEXITSTATUS', 'WSTOPSIG', 'WTERMSIG'):
        @unwrap_spec(status=c_int)
        def WSTAR(space, status):
            return space.newint(getattr(os, name)(status))
    else:
        @unwrap_spec(status=c_int)
        def WSTAR(space, status):
            return space.newbool(getattr(os, name)(status))
    WSTAR.__doc__ = getattr(os, name).__doc__
    WSTAR.func_name = name
    return WSTAR

for name in rposix.WAIT_MACROS:
    if hasattr(os, name):
        func = declare_new_w_star(name)
        globals()[name] = func


@unwrap_spec(fd=c_int)
def ttyname(space, fd):
    try:
        return space.newfilename(os.ttyname(fd))
    except OSError as e:
        raise wrap_oserror(space, e, eintr_retry=False)


def confname_w(space, w_name, namespace):
    # XXX slightly non-nice, reuses the sysconf of the underlying os module
    if space.isinstance_w(w_name, space.w_unicode):
        try:
            num = namespace[space.text_w(w_name)]
        except KeyError:
            raise oefmt(space.w_ValueError, "unrecognized configuration name")
    else:
        num = space.int_w(w_name)
    return num

def sysconf(space, w_name):
    num = confname_w(space, w_name, rposix.sysconf_names)
    try:
        res = os.sysconf(num)
    except OSError as e:
        raise wrap_oserror(space, e, eintr_retry=False)
    return space.newint(res)

def sysconf_names():
    return rposix.sysconf_names

@unwrap_spec(fd=c_int)
def fpathconf(space, fd, w_name):
    num = confname_w(space, w_name, os.pathconf_names)
    try:
        res = os.fpathconf(fd, num)
    except OSError as e:
        raise wrap_oserror(space, e, eintr_retry=False)
    return space.newint(res)

@unwrap_spec(path=path_or_fd(allow_fd=hasattr(os, 'fpathconf')))
def pathconf(space, path, w_name):
    num = confname_w(space, w_name, rposix.pathconf_names)
    if path.as_fd != -1:
        try:
            res = os.fpathconf(path.as_fd, num)
        except OSError as e:
            raise wrap_oserror(space, e, eintr_retry=False)
    else:
        try:
            res = os.pathconf(path.as_bytes, num)
        except OSError as e:
            raise wrap_oserror2(space, e, path.w_path, eintr_retry=False)
    return space.newint(res)

def pathconf_names():
    return rposix.pathconf_names

def confstr(space, w_name):
    num = confname_w(space, w_name, rposix.confstr_names)
    try:
        res = os.confstr(num)
    except OSError as e:
        raise wrap_oserror(space, e, eintr_retry=False)
    return space.newtext(res)

def confstr_names():
    return rposix.confstr_names

@unwrap_spec(
    uid=c_uid_t, gid=c_gid_t,
    dir_fd=DirFD(rposix.HAVE_FCHOWNAT), follow_symlinks=bool)
def chown(space, w_path, uid, gid, __kwonly__,
          dir_fd=DEFAULT_DIR_FD, follow_symlinks=True):
    """chown(path, uid, gid, *, dir_fd=None, follow_symlinks=True)

Change the owner and group id of path to the numeric uid and gid.

path may always be specified as a string.
On some platforms, path may also be specified as an open file descriptor.
  If this functionality is unavailable, using it raises an exception.
If dir_fd is not None, it should be a file descriptor open to a directory,
  and path should be relative; path will then be relative to that directory.
If follow_symlinks is False, and the last element of the path is a symbolic
  link, chown will modify the symbolic link itself instead of the file the
  link points to.
It is an error to use dir_fd or follow_symlinks when specifying path as
  an open file descriptor.
dir_fd and follow_symlinks may not be implemented on your platform.
  If they are unavailable, using them will raise a NotImplementedError."""
    if not (rposix.HAVE_LCHOWN or rposix.HAVE_FCHMODAT):
        if not follow_symlinks:
            raise argument_unavailable(space, 'chown', 'follow_symlinks')
    try:
        path = space.fsencode_w(w_path)
    except OperationError:
        if not space.isinstance_w(w_path, space.w_int):
            raise oefmt(space.w_TypeError,
                "argument should be string, bytes or integer, not %T", w_path)
        # File descriptor case
        fd = unwrap_fd(space, w_path)
        if dir_fd != DEFAULT_DIR_FD:
            raise oefmt(space.w_ValueError,
                "chown: can't specify both dir_fd and fd")
        if not follow_symlinks:
            raise oefmt(space.w_ValueError,
                "chown: cannnot use fd and follow_symlinks together")
        # NB. in CPython 3.5.2, os.chown(fd) propagates EINTR to app-level,
        # but os.fchown(fd) retries automatically.  This might be fixed in
        # more recent CPythons.
        while True:
            try:
                os.fchown(fd, uid, gid)
                return
            except OSError as e:
                wrap_oserror(space, e, eintr_retry=True)
    while True:
        # String case
        try:
            if (rposix.HAVE_LCHOWN and
                    dir_fd == DEFAULT_DIR_FD and not follow_symlinks):
                os.lchown(path, uid, gid)
            elif rposix.HAVE_FCHOWNAT and (
                    not follow_symlinks or dir_fd != DEFAULT_DIR_FD):
                rposix.fchownat(path, uid, gid, dir_fd, follow_symlinks)
            else:
                assert follow_symlinks
                assert dir_fd == DEFAULT_DIR_FD
                os.chown(path, uid, gid)
            break
        except OSError as e:
            wrap_oserror2(space, e, w_path, eintr_retry=True)


@unwrap_spec(uid=c_uid_t, gid=c_gid_t)
def lchown(space, w_path, uid, gid):
    """lchown(path, uid, gid)

Change the owner and group id of path to the numeric uid and gid.
This function will not follow symbolic links.
Equivalent to os.chown(path, uid, gid, follow_symlinks=False)."""
    path = space.fsencode_w(w_path)
    try:
        os.lchown(path, uid, gid)
    except OSError as e:
        raise wrap_oserror2(space, e, w_path, eintr_retry=False)

@unwrap_spec(uid=c_uid_t, gid=c_gid_t)
def fchown(space, w_fd, uid, gid):
    """fchown(fd, uid, gid)

Change the owner and group id of the file given by file descriptor
fd to the numeric uid and gid.  Equivalent to os.chown(fd, uid, gid)."""
    fd = space.c_filedescriptor_w(w_fd)
    while True:
        try:
            os.fchown(fd, uid, gid)
            break
        except OSError as e:
            wrap_oserror(space, e, eintr_retry=True)

def getloadavg(space):
    try:
        load = os.getloadavg()
    except OSError:
        raise oefmt(space.w_OSError, "Load averages are unobtainable")
    return space.newtuple([space.newfloat(load[0]),
                           space.newfloat(load[1]),
                           space.newfloat(load[2])])

@unwrap_spec(major=c_int, minor=c_int)
def makedev(space, major, minor):
    result = os.makedev(major, minor)
    return space.newint(result)

@unwrap_spec(device="c_uint")
def major(space, device):
    result = os.major(intmask(device))
    return space.newint(result)

@unwrap_spec(device="c_uint")
def minor(space, device):
    result = os.minor(intmask(device))
    return space.newint(result)

@unwrap_spec(increment=c_int)
def nice(space, increment):
    """Decrease the priority of process by 'increment'
    and return the new priority."""
    try:
        res = os.nice(increment)
    except OSError as e:
        raise wrap_oserror(space, e, eintr_retry=False)
    return space.newint(res)

class SigCheck:
    pass
_sigcheck = SigCheck()
def _signal_checker():
    _sigcheck.space.getexecutioncontext().checksignals()

@unwrap_spec(size=int)
def urandom(space, size):
    """urandom(size) -> str

    Return a string of 'size' random bytes suitable for cryptographic use.
    """
    context = get(space).random_context
    try:
        # urandom() takes a final argument that should be a regular function,
        # not a bound method like 'getexecutioncontext().checksignals'.
        # Otherwise, we can't use it from several independent places.
        _sigcheck.space = space
        return space.newbytes(rurandom.urandom(context, size, _signal_checker))
    except OSError as e:
        # CPython raises NotImplementedError if /dev/urandom cannot be found.
        # To maximize compatibility, we should also raise NotImplementedError
        # and not OSError (although CPython also raises OSError in case it
        # could open /dev/urandom but there are further problems).
        raise wrap_oserror(space, e,
            w_exception_class=space.w_NotImplementedError, eintr_retry=False)

def ctermid(space):
    """ctermid() -> string

    Return the name of the controlling terminal for this process.
    """
    return space.newfilename(os.ctermid())

@unwrap_spec(fd=c_int)
def device_encoding(space, fd):
    """device_encoding(fd) -> str

    Return a string describing the encoding of the device if the output
    is a terminal; else return None.
    """
    if not (os.isatty(fd)):
        return space.w_None
    if _WIN32:
        if fd == 0:
            ccp = rwin32.GetConsoleCP()
        elif fd in (1, 2):
            ccp = rwin32.GetConsoleOutputCP()
        else:
            ccp = 0
        # GetConsoleCP() and GetConsoleOutputCP() return 0 if the
        # application has no console.
        if ccp != 0:
            return space.newtext('cp%d' % ccp)
    from rpython.rlib import rlocale
    if rlocale.HAVE_LANGINFO:
        codeset = rlocale.nl_langinfo(rlocale.CODESET)
        if codeset:
            return space.newtext(codeset)
    return space.w_None

if _WIN32:
    from pypy.module.posix import interp_nt as nt

    @unwrap_spec(fd=c_int)
    def _getfileinformation(space, fd):
        try:
            info = nt._getfileinformation(fd)
        except OSError as e:
            raise wrap_oserror(space, e, eintr_retry=False)
        return space.newtuple([space.newint(info[0]),
                               space.newint(info[1]),
                               space.newint(info[2])])

    def _getfinalpathname(space, w_path):
        try:
            s, lgt = dispatch_filename(nt._getfinalpathname)(space, w_path)
        except nt.LLNotImplemented as e:
            raise OperationError(space.w_NotImplementedError,
                                 space.newtext(e.msg))
        except OSError as e:
            raise wrap_oserror2(space, e, w_path, eintr_retry=False)
        return space.newtext(s, lgt)

    @unwrap_spec(fd=c_int)
    def get_handle_inheritable(space, fd):
        handle = rffi.cast(rwin32.HANDLE, fd)
        try:
            return space.newbool(rwin32.get_handle_inheritable(handle))
        except OSError as e:
            raise wrap_oserror(space, e, eintr_retry=False)

    @unwrap_spec(fd=c_int, inheritable=bool)
    def set_handle_inheritable(space, fd, inheritable):
        handle = rffi.cast(rwin32.HANDLE, fd)
        try:
            rwin32.set_handle_inheritable(handle, inheritable)
        except OSError as e:
            raise wrap_oserror(space, e, eintr_retry=False)


def chflags():
    """chflags(path, flags, *, follow_symlinks=True)

Set file flags.

If follow_symlinks is False, and the last element of the path is a symbolic
  link, chflags will change flags on the symbolic link itself instead of the
  file the link points to.
follow_symlinks may not be implemented on your platform.  If it is
unavailable, using it will raise a NotImplementedError."""

def lchflags():
    """lchflags(path, flags)

Set file flags.
This function will not follow symbolic links.
Equivalent to chflags(path, flags, follow_symlinks=False)."""

@unwrap_spec(path=path_or_fd(), attribute=path_or_fd(allow_fd=False),
             follow_symlinks=bool)
def getxattr(space, path, attribute, __kwonly__, follow_symlinks=True):
    """getxattr(path, attribute, *, follow_symlinks=True) -> value

Return the value of extended attribute attribute on path.

path may be either a string or an open file descriptor.
If follow_symlinks is False, and the last element of the path is a symbolic
  link, getxattr will examine the symbolic link itself instead of the file
  the link points to."""
    if path.as_fd != -1:
        if not follow_symlinks:
            raise oefmt(space.w_ValueError,
                "getxattr: cannot use fd and follow_symlinks together")
        try:
            result = rposix.fgetxattr(path.as_fd, attribute.as_bytes)
        except OSError as e:
            raise wrap_oserror2(space, e, path.w_path)
    else:
        try:
            result = rposix.getxattr(path.as_bytes, attribute.as_bytes,
                follow_symlinks=follow_symlinks)
        except OSError as e:
            raise wrap_oserror2(space, e, path.w_path)
    return space.newbytes(result)

@unwrap_spec(path=path_or_fd(), attribute=path_or_fd(allow_fd=False),
             flags=c_int,
             follow_symlinks=bool)
def setxattr(space, path, attribute, w_value, flags=0,
             __kwonly__=None, follow_symlinks=True):
    """setxattr(path, attribute, value, flags=0, *, follow_symlinks=True)

Set extended attribute attribute on path to value.
path may be either a string or an open file descriptor.
If follow_symlinks is False, and the last element of the path is a symbolic
  link, setxattr will modify the symbolic link itself instead of the file
  the link points to."""
    value = space.charbuf_w(w_value)
    if path.as_fd != -1:
        if not follow_symlinks:
            raise oefmt(space.w_ValueError,
                "setxattr: cannot use fd and follow_symlinks together")
        try:
            rposix.fsetxattr(path.as_fd, attribute.as_bytes, value, flags)
        except OSError as e:
            raise wrap_oserror2(space, e, path.w_path)
    else:
        try:
            rposix.setxattr(path.as_bytes, attribute.as_bytes, value, flags,
                follow_symlinks=follow_symlinks)
        except OSError as e:
            raise wrap_oserror2(space, e, path.w_path)


@unwrap_spec(path=path_or_fd(), attribute=path_or_fd(allow_fd=False),
             follow_symlinks=bool)
def removexattr(space, path, attribute, __kwonly__, follow_symlinks=True):
    """removexattr(path, attribute, *, follow_symlinks=True)

Remove extended attribute attribute on path.
path may be either a string or an open file descriptor.
If follow_symlinks is False, and the last element of the path is a symbolic
  link, removexattr will modify the symbolic link itself instead of the file
  the link points to."""
    if path.as_fd != -1:
        if not follow_symlinks:
            raise oefmt(space.w_ValueError,
                "removexattr: cannot use fd and follow_symlinks together")
        try:
            rposix.fremovexattr(path.as_fd, attribute.as_bytes)
        except OSError as e:
            raise wrap_oserror2(space, e, path.w_path)
    else:
        try:
            rposix.removexattr(path.as_bytes, attribute.as_bytes,
                follow_symlinks=follow_symlinks)
        except OSError as e:
            raise wrap_oserror2(space, e, path.w_path)


@unwrap_spec(path=path_or_fd(), follow_symlinks=bool)
def listxattr(space, path, __kwonly__, follow_symlinks=True):
    """listxattr(path='.', *, follow_symlinks=True)

Return a list of extended attributes on path.

path may be either None, a string, or an open file descriptor.
if path is None, listxattr will examine the current directory.
If follow_symlinks is False, and the last element of the path is a symbolic
  link, listxattr will examine the symbolic link itself instead of the file
  the link points to."""
    if path.as_fd != -1:
        if not follow_symlinks:
            raise oefmt(space.w_ValueError,
                        "listxattr: cannot use fd and follow_symlinks together")
        try:
            result = rposix.flistxattr(path.as_fd)
        except OSError as e:
            raise wrap_oserror2(space, e, path.w_path)
    else:
        try:
            result = rposix.listxattr(path.as_bytes, follow_symlinks)
        except OSError as e:
            raise wrap_oserror2(space, e, path.w_path)
    return space.newlist([space.newfilename(attr) for attr in result])

@unwrap_spec(name='text', flags=int)
def memfd_create(space, name, flags=getattr(rposix, "MFD_CLOEXEC", 0xdead)):
    """
os.memfd_create(name[, flags=os.MFD_CLOEXEC])

Create an anonymous file and return a file descriptor that refers to it. flags
must be one of the os.MFD_* constants available on the system (or a bitwise
ORed combination of them). By default, the new file descriptor is
non-inheritable.

The name supplied in name is used as a filename and will be displayed as the
target of the corresponding symbolic link in the directory /proc/self/fd/. The
displayed name is always prefixed with memfd: and serves only for debugging
purposes. Names do not affect the behavior of the file descriptor, and as such
multiple files can have the same name without any side effects.
"""
    try:
        result = rposix.memfd_create(name, flags)
    except OSError as e:
        raise wrap_oserror2(space, e)
    return space.newint(result)


have_functions = []
for name in """FACCESSAT FCHDIR FCHMOD FCHMODAT FCHOWN FCHOWNAT FEXECVE
               FDOPENDIR FPATHCONF FSTATAT FSTATVFS FTRUNCATE FUTIMENS FUTIMES
               FUTIMESAT LINKAT LCHFLAGS LCHMOD LCHOWN LSTAT LUTIMES
               MKDIRAT MKFIFOAT MKNODAT OPENAT READLINKAT RENAMEAT
               SYMLINKAT UNLINKAT UTIMENSAT""".split():
    if getattr(rposix, "HAVE_%s" % name):
        have_functions.append("HAVE_%s" % name)
if _WIN32:
    have_functions.append("HAVE_MS_WINDOWS")

def _get_terminal_size(space, w_fd=None):
    if w_fd is None:
        fd = rfile.RFile(rfile.c_stdout(), close2=(None, None)).fileno()
    else:
        if not space.isinstance_w(w_fd, space.w_int):
            raise oefmt(space.w_TypeError,
                        "an integer is required, got %T", w_fd)
        else:
            fd = space.c_int_w(w_fd)

    if _WIN32:
        if fd == 0:
            handle_id = rwin32.STD_INPUT_HANDLE
        elif fd == 1:
            handle_id = rwin32.STD_OUTPUT_HANDLE
        elif fd == 2:
            handle_id = rwin32.STD_ERROR_HANDLE
        else:
            raise oefmt(space.w_ValueError, "bad file descriptor")

        handle = rwin32.GetStdHandle(handle_id)

        if handle == rwin32.NULL_HANDLE:
            raise oefmt(space.w_OSError, "handle cannot be retrieved")
        elif handle == rwin32.INVALID_HANDLE_VALUE:
            raise rwin32.lastSavedWindowsError()
        with lltype.scoped_alloc(rwin32.CONSOLE_SCREEN_BUFFER_INFO) as buffer_info:
            success = rwin32.GetConsoleScreenBufferInfo(handle, buffer_info)
            if not success:
                raise rwin32.lastSavedWindowsError()
            w_columns = space.newint(r_int(buffer_info.c_srWindow.c_Right) - r_int(buffer_info.c_srWindow.c_Left) + 1)
            w_lines = space.newint(r_int(buffer_info.c_srWindow.c_Bottom) - r_int(buffer_info.c_srWindow.c_Top) + 1)
    else:
        with lltype.scoped_alloc(rposix.WINSIZE) as winsize:
            failed = rposix.c_ioctl_voidp(fd, rposix.TIOCGWINSZ, winsize)
            if failed:
                raise exception_from_saved_errno(space, space.w_OSError)

            w_columns = space.newint(r_uint(winsize.c_ws_col))
            w_lines = space.newint(r_uint(winsize.c_ws_row))
    return w_columns, w_lines

def get_terminal_size(space, w_fd=None):
    try:
        w_columns, w_lines = _get_terminal_size(space, w_fd)
    except OSError as e:
        raise wrap_oserror(space, e, eintr_retry=False)
    w_tuple = space.newtuple([w_columns, w_lines])
    w_terminal_size = space.getattr(space.getbuiltinmodule(os.name),
                                    space.newtext('terminal_size'))

    return space.call_function(w_terminal_size, w_tuple)

def cpu_count(space):
    count = rposix.cpu_count()
    if count <= 0:
        return space.w_None
    return space.newint(count)

@unwrap_spec(fd=c_int)
def get_blocking(space, fd):
    """get_blocking(fd) -> bool

Get the blocking mode of the file descriptor:
False if the O_NONBLOCK flag is set, True if the flag is cleared."""
    try:
        flags = rposix.get_status_flags(fd)
    except OSError as e:
        raise wrap_oserror(space, e, eintr_retry=False)
    return space.newbool(flags & rposix.O_NONBLOCK == 0)

@unwrap_spec(fd=c_int, blocking=int)
def set_blocking(space, fd, blocking):
    """\
set_blocking(fd, blocking)

Set the blocking mode of the specified file descriptor.
Set the O_NONBLOCK flag if blocking is False,
clear the O_NONBLOCK flag otherwise."""
    try:
        flags = rposix.get_status_flags(fd)
        if blocking:
            flags &= ~rposix.O_NONBLOCK
        else:
            flags |= rposix.O_NONBLOCK
        rposix.set_status_flags(fd, flags)
    except OSError as e:
        raise wrap_oserror(space, e, eintr_retry=False)

@unwrap_spec(out=c_int, count=int)
def sendfile(space, out, w_in, w_offset, count):
    """\
sendfile(out, in, offset, count[, headers][, trailers], flags=0)
            -> byteswritten
Copy count bytes from file descriptor in to file descriptor out."""
    # why is an argument called "in"???  that doesn't make sense (it is
    # a reserved word), but that's what CPython does
    in_ = space.c_int_w(w_in)

    # XXX only supports the common arguments for now (BSD takes more).
    # Until that is fixed, we only expose sendfile() on linux.
    if space.is_none(w_offset):     # linux only
        while True:
            try:
                res = rposix.sendfile_no_offset(out, in_, count)
                break
            except OSError as e:
                wrap_oserror(space, e, eintr_retry=True)
    else:
        offset = space.gateway_r_longlong_w(w_offset)
        while True:
            try:
                res = rposix.sendfile(out, in_, offset, count)
                break
            except OSError as e:
                wrap_oserror(space, e, eintr_retry=True)
    return space.newint(res)

@unwrap_spec(policy=int)
def sched_get_priority_max(space, policy):
    """returns the maximum priority value that
    can be used with the scheduling algorithm
    identified by policy
    """
    while True:
        try:
            s = rposix.sched_get_priority_max(policy)
        except OSError as e:
            wrap_oserror(space, e, eintr_retry=True)
        else:
           return space.newint(s)

@unwrap_spec(policy=int)
def sched_get_priority_min(space, policy):
    """returns the minimum priority value that
     can be used with the scheduling algorithm
     identified by policy
    """
    while True:
        try:
            s = rposix.sched_get_priority_min(policy)
        except OSError as e:
            wrap_oserror(space, e, eintr_retry=True)
        else:
           return space.newint(s)

@unwrap_spec(fd=c_int, cmd=c_int, length=r_longlong)
def lockf(space, fd, cmd, length):
    """apply, test or remove a POSIX lock on an
    open file.
    """
    while True:
        try:
            s = rposix.lockf(fd, cmd, length)
        except OSError as e:
            wrap_oserror(space, e, eintr_retry=True)
        else:
           return space.newint(s)

def sched_yield(space):
    """ Voluntarily relinquish the CPU"""
    while True:
        try:
            res = rposix.sched_yield()
        except OSError as e:
            wrap_oserror(space, e, eintr_retry=True)
        else:
            return space.newint(res)

def fspath(space, w_path):
    """
    Return the file system path representation of the object.

    If the object is str or bytes, then allow it to pass through as-is. If the
    object defines __fspath__(), then return the result of that method. All other
    types raise a TypeError.
    """
    if (space.isinstance_w(w_path, space.w_text) or
        space.isinstance_w(w_path, space.w_bytes)):
        return w_path

    w_fspath_method = space.lookup(w_path, '__fspath__')
    if w_fspath_method is None:
        raise oefmt(
            space.w_TypeError,
            'expected str, bytes or os.PathLike object, not %T',
            w_path
        )

    w_result = space.get_and_call_function(w_fspath_method, w_path)
    if (space.isinstance_w(w_result, space.w_text) or
        space.isinstance_w(w_result, space.w_bytes)):
        return w_result

    raise oefmt(
        space.w_TypeError,
        'expected %T.__fspath__() to return str or bytes, not %T',
        w_path,
        w_result
    )


@unwrap_spec(pid=int)
def sched_rr_get_interval(space, pid):
    """ get execution time limits. """

    try:
        res = rposix.sched_rr_get_interval(pid)
    except OSError as e:
        wrap_oserror(space, e, eintr_retry=True)
    else:
        return space.newfloat(res)


@unwrap_spec(pid=int)
def sched_getscheduler(space, pid):
    """ get scheduling policy/parameters. """

    try:
        res = rposix.sched_getscheduler(pid)
    except OSError as e:
        wrap_oserror(space, e, eintr_retry=True)
    else:
        return space.newint(res)


@unwrap_spec(pid=int, policy=int)
def sched_setscheduler(space, pid, policy, w_param):
    """ set scheduling policy/parameters. """
    w_sched_param = space.getattr(space.getbuiltinmodule(os.name),
                                  space.newtext('sched_param'))
    if not space.isinstance_w(w_param, w_sched_param):
        raise oefmt(space.w_TypeError, "must have a sched_param object")
    priority = space.int_w(space.getitem(w_param, space.newint(0)))
    if priority > INT_MAX or priority < INT_MIN:
        raise oefmt(space.w_OverflowError, "sched_priority %d out of range", priority)
    try:
        res = rposix.sched_setscheduler(pid, policy, priority)
    except OSError as e:
        wrap_oserror(space, e, eintr_retry=True)
    else:
        return space.newint(res)


@unwrap_spec(pid=int)
def sched_getparam(space, pid):
    """ get scheduling parameters. """

    try:
        res = rposix.sched_getparam(pid)
    except OSError as e:
        wrap_oserror(space, e, eintr_retry=True)
    else:
        w_sched_param = space.getattr(space.getbuiltinmodule(os.name),
                                      space.newtext('sched_param'))

        return space.call_function(w_sched_param, space.newint(res))


@unwrap_spec(pid=int, )
def sched_setparam(space, pid, w_param):
    """ set scheduling parameters. """
    w_sched_param = space.getattr(space.getbuiltinmodule(os.name),
                                  space.newtext('sched_param'))
    if not space.isinstance_w(w_param, w_sched_param):
        raise oefmt(space.w_TypeError, "must have a sched_param object")
    priority = space.int_w(space.getitem(w_param, space.newint(0)))
    if priority > INT_MAX or priority < INT_MIN:
        raise oefmt(space.w_OverflowError, "sched_priority out of range")
    try:
        res = rposix.sched_setparam(pid, priority)
    except OSError as e:
        wrap_oserror(space, e, eintr_retry=True)
    else:
        return space.newint(res)

def splitdrive(p):
    # copied from ntpath.py, but changed to move the sep to the root.
    # where os.path.splitpath('c:\\abc\\def.txt')
    # returns ('c:', '\\abc\\def.txt', we want ('c:\\', 'abc\\def.txt')
    # and '//server/abc/xyz/def.txt' becomes
    # ('//server/abc/', 'xyz/def.txt')
    if len(p) >= 2:
        if isinstance(p, bytes):
            sep = b'\\'
            altsep = b'/'
            colon = b':'
        else:
            sep = '\\'
            altsep = '/'
            colon = ':'
        normp = p.replace(altsep, sep)
        if (normp[0:2] == sep*2) and (normp[2:3] != sep):
            # is a UNC path:
            # vvvvvvvvvvvvvvvvvvvvv drive letter or UNC path
            # \\machine\mountpoint\directory\etc\...
            #           directory  ^^^^^^^^^^^^^^
            index = normp.find(sep, 2)
            if index < 0:
                return p[:0], p
            index2 = normp.find(sep, index + 1)
            # a UNC path can't have two slashes in a row
            # (after the initial two)
            if index2 == index + 1:
                return p[:0], p
            if index2 < 0:
                index2 = len(p)
            return p[:index2+1], p[index2+1:]
        if normp[1:2] == colon and normp[2:3] == sep:
            return p[:3], p[3:]
        elif normp[1:2] == colon:
            return p[:2], p[2:]
    return p[:0], p

def _path_splitroot(space, w_path):
    """Removes everything after the root on Win32."""

    # ... which begs the question "what is a "root"?
    # answer: from trial and error, it is almost-but-not-quite
    # os.path.splitdrive
    p = space.text_w(fspath(space, w_path))
    ret0, ret1 = splitdrive(p)
    #XXX what do we do when w_p is bytes?
    return space.newtuple([space.newtext(ret0), space.newtext(ret1)])

class W_DLLCapsule(W_Root):

    def __init__(self, cookie):
        self.cookie = cookie

def _add_dll_directory(space, w_path):
    """os._add_dll_directory

        path: path_t

    Add a path to the DLL search path.

    This search path is used when resolving dependencies for imported
    extension modules (the module itself is resolved through sys.path),
    and also by ctypes.

    Returns an opaque value that may be passed to os.remove_dll_directory
    to remove this directory from the search path.
    """
    space.audit("os.add_dll_directory", [w_path])
    cookie = rwin32.AddDllDirectory(space.utf8_w(w_path), space.len_w(w_path))
    return W_DLLCapsule(cookie)

def _remove_dll_directory(space, w_cookie):
    """os._remove_dll_directory

        cookie: object

    Removes a path from the DLL search path.

    The parameter is an opaque value that was returned from
    os.add_dll_directory. You can only remove directories that you added
    yourself.
    """

    if not isinstance(w_cookie, W_DLLCapsule):
        raise oefmt(space.w_TypeError, "Provided cookie was not returned "
                    "from os.add_dll_directory")
    cookie = w_cookie.cookie
    # CPython does not emit an audit event here
    return space.newbool(bool(rwin32.RemoveDllDirectory(cookie)))
<|MERGE_RESOLUTION|>--- conflicted
+++ resolved
@@ -528,10 +528,6 @@
             lst[i] = w_value
         else:
             break
-<<<<<<< HEAD
-=======
-
->>>>>>> 2b663a56
     w_tuple = space.newtuple(lst)
     w_stat_result = space.getattr(space.getbuiltinmodule(os.name),
                                   space.newtext('stat_result'))
@@ -541,15 +537,11 @@
     # done.
     w_tup_new = space.getattr(space.w_tuple,
                               space.newtext('__new__'))
-<<<<<<< HEAD
-
-=======
->>>>>>> 2b663a56
+
     w_result = space.call_function(w_tup_new, w_stat_result, w_tuple)
     for i, (name, TYPE) in FIELDS:
         if i < rposix_stat.N_INDEXABLE_FIELDS:
             continue
-<<<<<<< HEAD
         else:
             try:
                 value = getattr(st, name)
@@ -564,22 +556,6 @@
     # Note: 'w_result' contains the three attributes 'nsec_Xtime'.
     # We have an app-level property in app_posix.stat_result to
     # compute the full 'st_Xtime_ns' value.
-=======
-        elif name.startswith('st_'):    # exclude 'nsec_Xtime'
-            w_value = space.newint(getattr(st, name))
-            w_result.setdictvalue(space, name, w_value)
-
-    # non-rounded values for name-based access
-    if stat_float_times:
-        w_result.setdictvalue(space, 'st_atime', space.newfloat(st.st_atime))
-        w_result.setdictvalue(space, 'st_mtime', space.newfloat(st.st_mtime))
-        w_result.setdictvalue(space, 'st_ctime', space.newfloat(st.st_ctime))
-    else:
-        w_result.setdictvalue(space, 'st_atime', space.newint(st[7]))
-        w_result.setdictvalue(space, 'st_mtime', space.newint(st[8]))
-        w_result.setdictvalue(space, 'st_ctime', space.newint(st[9]))
-    return w_result
->>>>>>> 2b663a56
 
     # non-rounded values for name-based access
     if stat_float_times:
