import os
import sys
from math import modf
from errno import EOPNOTSUPP
try:
    from errno import ENOTSUP
except ImportError:
    # some Pythons don't have errno.ENOTSUP
    ENOTSUP = 0

from rpython.rlib import rposix, rposix_stat
from rpython.rlib import objectmodel, rurandom
from rpython.rlib.objectmodel import specialize
from rpython.rlib.rarithmetic import r_longlong, intmask, r_uint
from rpython.rlib.unroll import unrolling_iterable
from rpython.tool.sourcetools import func_with_new_name

from pypy.interpreter.gateway import (
    unwrap_spec, WrappedDefault, Unwrapper, kwonly)
from pypy.interpreter.error import (
    OperationError, oefmt, wrap_oserror, wrap_oserror2, strerror as _strerror)
from pypy.interpreter.executioncontext import ExecutionContext


_WIN32 = sys.platform == 'win32'
if _WIN32:
    from rpython.rlib import rwin32

c_int = "c_int"

# CPython 2.7 semantics used to be too messy, differing on 32-bit vs
# 64-bit, but this was cleaned up in recent 2.7.x.  Now, any function
# taking a uid_t or gid_t accepts numbers in range(-1, 2**32) as an
# r_uint, with -1 being equivalent to 2**32-1.  Any function that
# returns a uid_t or gid_t returns either an int or a long, depending
# on whether it fits or not, but always positive.
c_uid_t = 'c_uid_t'
c_gid_t = 'c_uid_t'

def wrap_uid(space, uid):
    if uid <= r_uint(sys.maxint):
        return space.wrap(intmask(uid))
    else:
        return space.wrap(uid)     # an unsigned number
wrap_gid = wrap_uid

class FileEncoder(object):
    is_unicode = True

    def __init__(self, space, w_obj):
        self.space = space
        self.w_obj = w_obj

    def as_bytes(self):
        return self.space.fsencode_w(self.w_obj)

    def as_unicode(self):
        return self.space.unicode0_w(self.w_obj)

class FileDecoder(object):
    is_unicode = False

    def __init__(self, space, w_obj):
        self.space = space
        self.w_obj = w_obj

    def as_bytes(self):
        return self.space.fsencode_w(self.w_obj)

    def as_unicode(self):
        return self.space.fsdecode_w(self.w_obj)

@specialize.memo()
def make_dispatch_function(func, tag, allow_fd_fn=None):
    def dispatch(space, w_fname, *args):
        if allow_fd_fn is not None:
            try:
                fd = space.c_int_w(w_fname)
            except OperationError:
                pass
            else:
                return allow_fd_fn(fd, *args)
        if space.isinstance_w(w_fname, space.w_unicode):
            fname = FileEncoder(space, w_fname)
            return func(fname, *args)
        else:
            fname = space.fsencode_w(w_fname)
            return func(fname, *args)
    return dispatch

@specialize.arg(0, 1)
def dispatch_filename(func, tag=0, allow_fd_fn=None):
    return make_dispatch_function(func, tag, allow_fd_fn)

@specialize.memo()
def dispatch_filename_2(func):
    def dispatch(space, w_fname1, w_fname2, *args):
        if space.isinstance_w(w_fname1, space.w_unicode):
            fname1 = FileEncoder(space, w_fname1)
            if space.isinstance_w(w_fname2, space.w_unicode):
                fname2 = FileEncoder(space, w_fname2)
                return func(fname1, fname2, *args)
            else:
                fname2 = FileDecoder(space, w_fname2)
                return func(fname1, fname2, *args)
        else:
            fname1 = FileDecoder(space, w_fname1)
            if space.isinstance_w(w_fname2, space.w_unicode):
                fname2 = FileEncoder(space, w_fname2)
                return func(fname1, fname2, *args)
            else:
                fname2 = FileDecoder(space, w_fname2)
                return func(fname1, fname2, *args)
    return dispatch

@specialize.arg(0)
def call_rposix(func, path, *args):
    """Call a function that takes a filesystem path as its first argument"""
    if path.as_unicode is not None:
        return func(path.as_unicode, *args)
    else:
        path_b = path.as_bytes
        assert path_b is not None
        return func(path.as_bytes, *args)


class Path(object):
    _immutable_fields_ = ['as_fd', 'as_bytes', 'as_unicode', 'w_path']

    def __init__(self, fd, bytes, unicode, w_path):
        self.as_fd = fd
        self.as_bytes = bytes
        self.as_unicode = unicode
        self.w_path = w_path

@specialize.arg(2)
def _unwrap_path(space, w_value, allow_fd=True):
    if space.is_none(w_value):
        raise oefmt(space.w_TypeError,
            "can't specify None for path argument")
    if _WIN32:
        try:
            path_u = space.unicode0_w(w_value)
            return Path(-1, None, path_u, w_value)
        except OperationError:
            pass
    try:
        path_b = space.fsencode_w(w_value)
        return Path(-1, path_b, None, w_value)
    except OperationError:
        if allow_fd:
            fd = unwrap_fd(space, w_value, "string, bytes or integer")
            return Path(fd, None, None, w_value)
    raise oefmt(space.w_TypeError, "illegal type for path parameter")

class _PathOrFd(Unwrapper):
    def unwrap(self, space, w_value):
        return _unwrap_path(space, w_value, allow_fd=True)

class _JustPath(Unwrapper):
    def unwrap(self, space, w_value):
        return _unwrap_path(space, w_value, allow_fd=False)

def path_or_fd(allow_fd=True):
    return _PathOrFd if allow_fd else _JustPath

_HAVE_AT_FDCWD = getattr(rposix, 'AT_FDCWD', None) is not None
DEFAULT_DIR_FD = rposix.AT_FDCWD if _HAVE_AT_FDCWD else -100
DIR_FD_AVAILABLE = False

@specialize.arg(2)
def unwrap_fd(space, w_value, allowed_types='integer'):
    try:
        result = space.c_int_w(w_value)
    except OperationError as e:
        if not e.match(space, space.w_OverflowError):
            raise oefmt(space.w_TypeError,
                "argument should be %s, not %T", allowed_types, w_value)
        else:
            raise
    if result == -1:
        # -1 is used as sentinel value for not a fd
        raise oefmt(space.w_ValueError, "invalid file descriptor: -1")
    return result

def _unwrap_dirfd(space, w_value):
    if space.is_none(w_value):
        return DEFAULT_DIR_FD
    else:
        return unwrap_fd(space, w_value)

class _DirFD(Unwrapper):
    def unwrap(self, space, w_value):
        return _unwrap_dirfd(space, w_value)

class _DirFD_Unavailable(Unwrapper):
    def unwrap(self, space, w_value):
        dir_fd = _unwrap_dirfd(space, w_value)
        if dir_fd == DEFAULT_DIR_FD:
            return dir_fd
        raise oefmt(space.w_NotImplementedError,
                    "dir_fd unavailable on this platform")

def DirFD(available=False):
    return _DirFD if available else _DirFD_Unavailable

@specialize.arg(1, 2)
def argument_unavailable(space, funcname, arg):
    return oefmt(
            space.w_NotImplementedError,
            "%s: %s unavailable on this platform", funcname, arg)

@unwrap_spec(flags=c_int, mode=c_int, dir_fd=DirFD(rposix.HAVE_OPENAT))
def open(space, w_path, flags, mode=0777, dir_fd=DEFAULT_DIR_FD):
    """open(path, flags, mode=0o777, *, dir_fd=None)

Open a file for low level IO.  Returns a file handle (integer).

If dir_fd is not None, it should be a file descriptor open to a directory,
  and path should be relative; path will then be relative to that directory.
dir_fd may not be implemented on your platform.
  If it is unavailable, using it will raise a NotImplementedError."""
    try:
        if rposix.HAVE_OPENAT and dir_fd != DEFAULT_DIR_FD:
            path = space.fsencode_w(w_path)
            fd = rposix.openat(path, flags, mode, dir_fd)
        else:
            fd = dispatch_filename(rposix.open)(space, w_path, flags, mode)
    except OSError as e:
        raise wrap_oserror2(space, e, w_path)
    return space.wrap(fd)

@unwrap_spec(fd=c_int, pos=r_longlong, how=c_int)
def lseek(space, fd, pos, how):
    """Set the current position of a file descriptor.  Return the new position.
If how == 0, 'pos' is relative to the start of the file; if how == 1, to the
current position; if how == 2, to the end."""
    try:
        pos = os.lseek(fd, pos, how)
    except OSError as e:
        raise wrap_oserror(space, e)
    else:
        return space.wrap(pos)

@unwrap_spec(fd=c_int)
def isatty(space, fd):
    """Return True if 'fd' is an open file descriptor connected to the
slave end of a terminal."""
    try:
        res = os.isatty(fd)
    except OSError as e:
        raise wrap_oserror(space, e)
    else:
        return space.wrap(res)

@unwrap_spec(fd=c_int, buffersize=int)
def read(space, fd, buffersize):
    """Read data from a file descriptor."""
    try:
        s = os.read(fd, buffersize)
    except OSError as e:
        raise wrap_oserror(space, e)
    else:
        return space.newbytes(s)

@unwrap_spec(fd=c_int)
def write(space, fd, w_data):
    """Write a string to a file descriptor.  Return the number of bytes
actually written, which may be smaller than len(data)."""
    data = space.getarg_w('y*', w_data)
    try:
        res = os.write(fd, data.as_str())
    except OSError as e:
        raise wrap_oserror(space, e)
    else:
        return space.wrap(res)

@unwrap_spec(fd=c_int)
def close(space, fd):
    """Close a file descriptor (for low level IO)."""
    try:
        os.close(fd)
    except OSError as e:
        raise wrap_oserror(space, e)

@unwrap_spec(fd_low=c_int, fd_high=c_int)
def closerange(fd_low, fd_high):
    """Closes all file descriptors in [fd_low, fd_high), ignoring errors."""
    rposix.closerange(fd_low, fd_high)

@unwrap_spec(fd=c_int, length=r_longlong)
def ftruncate(space, fd, length):
    """Truncate a file (by file descriptor) to a specified length."""
    try:
        os.ftruncate(fd, length)
    except IOError as e:
        if not objectmodel.we_are_translated():
            # Python 2.6 raises an IOError here. Let's not repeat that mistake.
            w_error = space.call_function(space.w_OSError, space.wrap(e.errno),
                                          space.wrap(e.strerror),
                                          space.wrap(e.filename))
            raise OperationError(space.w_OSError, w_error)
        raise AssertionError
    except OSError as e:
        raise wrap_oserror(space, e)

def truncate(space, w_path, w_length):
    """Truncate a file to a specified length."""
    allocated_fd = False
    fd = -1
    try:
        if space.isinstance_w(w_path, space.w_int):
            w_fd = w_path
        else:
            w_fd = open(space, w_path, os.O_RDWR | os.O_CREAT)
            allocated_fd = True

        fd = space.c_filedescriptor_w(w_fd)
        length = space.int_w(w_length)
        return ftruncate(space, fd, length)

    finally:
        if allocated_fd and fd != -1:
            close(space, fd)

def fsync(space, w_fd):
    """Force write of file with filedescriptor to disk."""
    fd = space.c_filedescriptor_w(w_fd)
    try:
        os.fsync(fd)
    except OSError as e:
        raise wrap_oserror(space, e)

def fdatasync(space, w_fd):
    """Force write of file with filedescriptor to disk.
Does not force update of metadata."""
    fd = space.c_filedescriptor_w(w_fd)
    try:
        os.fdatasync(fd)
    except OSError as e:
        raise wrap_oserror(space, e)

def fchdir(space, w_fd):
    """Change to the directory of the given file descriptor.  fildes must be
opened on a directory, not a file."""
    fd = space.c_filedescriptor_w(w_fd)
    try:
        os.fchdir(fd)
    except OSError as e:
        raise wrap_oserror(space, e)

# ____________________________________________________________

STAT_FIELDS = unrolling_iterable(enumerate(rposix_stat.STAT_FIELDS))

N_INDEXABLE_FIELDS = 10

def _time_ns_from_float(ftime):
    "Convert a floating-point time (in seconds) into a (s, ns) pair of ints"
    fracpart, intpart = modf(ftime)
    if fracpart < 0:
        fracpart += 1.
        intpart -= 1.
    return int(intpart), int(fracpart * 1e9)

@specialize.arg(4)
def _fill_time(space, lst, index, w_keywords, attrname, ftime):
    stat_float_times = space.fromcache(StatState).stat_float_times
    seconds, fractional_ns = _time_ns_from_float(ftime)
    lst[index] = space.wrap(seconds)
    if stat_float_times:
        space.setitem(w_keywords, space.wrap(attrname), space.wrap(ftime))
    else:
        space.setitem(w_keywords, space.wrap(attrname), space.wrap(seconds))
    w_billion = space.wrap(1000000000)
    w_total_ns = space.add(space.mul(space.wrap(seconds), w_billion),
                           space.wrap(fractional_ns))
    space.setitem(w_keywords, space.wrap(attrname + '_ns'), w_total_ns)

STANDARD_FIELDS = unrolling_iterable(enumerate(rposix_stat.STAT_FIELDS[:7]))
EXTRA_FIELDS = unrolling_iterable(rposix_stat.STAT_FIELDS[10:])

def build_stat_result(space, st):
    lst = [None] * N_INDEXABLE_FIELDS
    w_keywords = space.newdict()
    for (i, (name, TYPE)) in STANDARD_FIELDS:
        value = getattr(st, name)
        w_value = space.wrap(value)
        lst[i] = w_value

    _fill_time(space, lst, 7, w_keywords, 'st_atime', st.st_atime)
    _fill_time(space, lst, 8, w_keywords, 'st_mtime', st.st_mtime)
    _fill_time(space, lst, 9, w_keywords, 'st_ctime', st.st_ctime)

    for name, TYPE in EXTRA_FIELDS:
        value = getattr(st, name)
        w_value = space.wrap(value)
        space.setitem(w_keywords, space.wrap(name), w_value)

    w_tuple = space.newtuple(lst)
    w_stat_result = space.getattr(space.getbuiltinmodule(os.name),
                                  space.wrap('stat_result'))
    return space.call_function(w_stat_result, w_tuple, w_keywords)

STATVFS_FIELDS = unrolling_iterable(enumerate(rposix_stat.STATVFS_FIELDS))

def build_statvfs_result(space, st):
    vals_w = [None] * len(rposix_stat.STATVFS_FIELDS)
    for i, (name, _) in STATVFS_FIELDS:
        vals_w[i] = space.wrap(getattr(st, name))
    w_tuple = space.newtuple(vals_w)
    w_statvfs_result = space.getattr(
        space.getbuiltinmodule(os.name), space.wrap('statvfs_result'))
    return space.call_function(w_statvfs_result, w_tuple)


@unwrap_spec(fd=c_int)
def fstat(space, fd):
    """Perform a stat system call on the file referenced to by an open
file descriptor."""
    try:
        st = rposix_stat.fstat(fd)
    except OSError as e:
        raise wrap_oserror(space, e)
    else:
        return build_stat_result(space, st)

@unwrap_spec(
    path=path_or_fd(allow_fd=True),
    dir_fd=DirFD(rposix.HAVE_FSTATAT),
    follow_symlinks=kwonly(bool))
def stat(space, path, dir_fd=DEFAULT_DIR_FD, follow_symlinks=True):
    """stat(path, *, dir_fd=None, follow_symlinks=True) -> stat result

Perform a stat system call on the given path.

path may be specified as either a string or as an open file descriptor.

If dir_fd is not None, it should be a file descriptor open to a directory,
  and path should be relative; path will then be relative to that directory.
  dir_fd may not be supported on your platform; if it is unavailable, using
  it will raise a NotImplementedError.
If follow_symlinks is False, and the last element of the path is a symbolic
  link, stat will examine the symbolic link itself instead of the file the
  link points to.
It is an error to use dir_fd or follow_symlinks when specifying path as
  an open file descriptor."""
    return do_stat(space, "stat", path, dir_fd, follow_symlinks)

@specialize.arg(1)
def do_stat(space, funcname, path, dir_fd, follow_symlinks):
    """Common implementation for stat() and lstat()"""
    try:
        if path.as_fd != -1:
            if dir_fd != DEFAULT_DIR_FD:
                raise oefmt(space.w_ValueError,
                    "%s: can't specify both dir_fd and fd", funcname)
            if not follow_symlinks:
                raise oefmt(space.w_ValueError,
                    "%s: cannot use fd and follow_symlinks together", funcname)
            st = rposix_stat.fstat(path.as_fd)
        elif follow_symlinks and dir_fd == DEFAULT_DIR_FD:
            st = call_rposix(rposix_stat.stat, path)
        elif not follow_symlinks and dir_fd == DEFAULT_DIR_FD:
            st = call_rposix(rposix_stat.lstat, path)
        elif rposix.HAVE_FSTATAT:
            st = call_rposix(rposix_stat.fstatat, path, dir_fd, follow_symlinks)
        else:
            raise oefmt(space.w_NotImplementedError,
                "%s: unsupported argument combination", funcname)
    except OSError as e:
        raise wrap_oserror2(space, e, path.w_path)
    else:
        return build_stat_result(space, st)

@unwrap_spec(
    path=path_or_fd(allow_fd=False),
    dir_fd=DirFD(rposix.HAVE_FSTATAT))
def lstat(space, path, dir_fd=DEFAULT_DIR_FD):
    """lstat(path, *, dir_fd=None) -> stat result

Like stat(), but do not follow symbolic links.
Equivalent to stat(path, follow_symlinks=False)."""
    return do_stat(space, "lstat", path, dir_fd, False)

class StatState(object):
    def __init__(self, space):
        self.stat_float_times = True

def stat_float_times(space, w_value=None):
    """stat_float_times([newval]) -> oldval

Determine whether os.[lf]stat represents time stamps as float objects.
If newval is True, future calls to stat() return floats, if it is False,
future calls return ints.
If newval is omitted, return the current setting.
"""
    state = space.fromcache(StatState)

    if w_value is None:
        return space.wrap(state.stat_float_times)
    else:
        state.stat_float_times = space.bool_w(w_value)


@unwrap_spec(fd=c_int)
def fstatvfs(space, fd):
    try:
        st = rposix_stat.fstatvfs(fd)
    except OSError as e:
        raise wrap_oserror(space, e)
    else:
        return build_statvfs_result(space, st)


def statvfs(space, w_path):
    """statvfs(path)

Perform a statvfs system call on the given path.

path may always be specified as a string.
On some platforms, path may also be specified as an open file descriptor.
  If this functionality is unavailable, using it raises an exception."""
    try:
        st = dispatch_filename(
            rposix_stat.statvfs,
            allow_fd_fn=rposix_stat.fstatvfs)(space, w_path)
    except OSError as e:
        raise wrap_oserror2(space, e, w_path)
    else:
        return build_statvfs_result(space, st)


@unwrap_spec(fd=c_int)
def dup(space, fd):
    """Create a copy of the file descriptor.  Return the new file
descriptor."""
    try:
        newfd = os.dup(fd)
    except OSError as e:
        raise wrap_oserror(space, e)
    else:
        return space.wrap(newfd)

@unwrap_spec(old_fd=c_int, new_fd=c_int)
def dup2(space, old_fd, new_fd):
    """Duplicate a file descriptor."""
    try:
        os.dup2(old_fd, new_fd)
    except OSError as e:
        raise wrap_oserror(space, e)

@unwrap_spec(mode=c_int,
    dir_fd=DirFD(rposix.HAVE_FACCESSAT), effective_ids=kwonly(bool),
    follow_symlinks=kwonly(bool))
def access(space, w_path, mode,
        dir_fd=DEFAULT_DIR_FD, effective_ids=False, follow_symlinks=True):
    """\
access(path, mode, *, dir_fd=None, effective_ids=False, follow_symlinks=True)

Use the real uid/gid to test for access to a path.  Returns True if granted,
False otherwise.

If dir_fd is not None, it should be a file descriptor open to a directory,
  and path should be relative; path will then be relative to that directory.
If effective_ids is True, access will use the effective uid/gid instead of
  the real uid/gid.
If follow_symlinks is False, and the last element of the path is a symbolic
  link, access will examine the symbolic link itself instead of the file the
  link points to.
dir_fd, effective_ids, and follow_symlinks may not be implemented
  on your platform.  If they are unavailable, using them will raise a
  NotImplementedError.

Note that most operations will use the effective uid/gid, therefore this
  routine can be used in a suid/sgid environment to test if the invoking user
  has the specified access to the path.
The mode argument can be F_OK to test existence, or the inclusive-OR
  of R_OK, W_OK, and X_OK."""
    if not rposix.HAVE_FACCESSAT:
        if not follow_symlinks:
            raise argument_unavailable(space, "access", "follow_symlinks")
        if effective_ids:
            raise argument_unavailable(space, "access", "effective_ids")

    try:
        if (rposix.HAVE_FACCESSAT and
            (dir_fd != DEFAULT_DIR_FD or not follow_symlinks or
             effective_ids)):
            path = space.fsencode_w(w_path)
            ok = rposix.faccessat(path, mode,
                dir_fd, effective_ids, follow_symlinks)
        else:
            ok = dispatch_filename(rposix.access)(space, w_path, mode)
    except OSError as e:
        raise wrap_oserror2(space, e, w_path)
    else:
        return space.wrap(ok)


def times(space):
    """
    times() -> (utime, stime, cutime, cstime, elapsed_time)

    Return a tuple of floating point numbers indicating process times.
    """
    try:
        times = os.times()
    except OSError as e:
        raise wrap_oserror(space, e)
    else:
        return space.newtuple([space.wrap(times[0]),
                               space.wrap(times[1]),
                               space.wrap(times[2]),
                               space.wrap(times[3]),
                               space.wrap(times[4])])

@unwrap_spec(cmd='fsencode')
def system(space, cmd):
    """Execute the command (a string) in a subshell."""
    try:
        rc = os.system(cmd)
    except OSError as e:
        raise wrap_oserror(space, e)
    else:
        return space.wrap(rc)

@unwrap_spec(dir_fd=DirFD(rposix.HAVE_UNLINKAT))
def unlink(space, w_path, dir_fd=DEFAULT_DIR_FD):
    """unlink(path, *, dir_fd=None)

Remove a file (same as remove()).

If dir_fd is not None, it should be a file descriptor open to a directory,
  and path should be relative; path will then be relative to that directory.
dir_fd may not be implemented on your platform.
  If it is unavailable, using it will raise a NotImplementedError."""
    try:
        if rposix.HAVE_UNLINKAT and dir_fd != DEFAULT_DIR_FD:
            path = space.fsencode_w(w_path)
            rposix.unlinkat(path, dir_fd, removedir=False)
        else:
            dispatch_filename(rposix.unlink)(space, w_path)
    except OSError as e:
        raise wrap_oserror2(space, e, w_path)

@unwrap_spec(dir_fd=DirFD(rposix.HAVE_UNLINKAT))
def remove(space, w_path, dir_fd=DEFAULT_DIR_FD):
    """remove(path, *, dir_fd=None)

Remove a file (same as unlink()).

If dir_fd is not None, it should be a file descriptor open to a directory,
  and path should be relative; path will then be relative to that directory.
dir_fd may not be implemented on your platform.
  If it is unavailable, using it will raise a NotImplementedError."""
    try:
        if rposix.HAVE_UNLINKAT and dir_fd != DEFAULT_DIR_FD:
            path = space.fsencode_w(w_path)
            rposix.unlinkat(path, dir_fd, removedir=False)
        else:
            dispatch_filename(rposix.unlink)(space, w_path)
    except OSError as e:
        raise wrap_oserror2(space, e, w_path)

def _getfullpathname(space, w_path):
    """helper for ntpath.abspath """
    try:
        if space.isinstance_w(w_path, space.w_unicode):
            path = FileEncoder(space, w_path)
            fullpath = rposix.getfullpathname(path)
            w_fullpath = space.wrap(fullpath)
        else:
            path = space.str0_w(w_path)
            fullpath = rposix.getfullpathname(path)
            w_fullpath = space.newbytes(fullpath)
    except OSError as e:
        raise wrap_oserror2(space, e, w_path)
    else:
        return w_fullpath

def getcwdb(space):
    """Return the current working directory."""
    try:
        cur = os.getcwd()
    except OSError as e:
        raise wrap_oserror(space, e)
    else:
        return space.newbytes(cur)

if _WIN32:
    def getcwd(space):
        """Return the current working directory as a string."""
        try:
            cur = os.getcwdu()
        except OSError as e:
            raise wrap_oserror(space, e)
        else:
            return space.wrap(cur)
else:
    def getcwd(space):
        """Return the current working directory as a string."""
        return space.fsdecode(getcwdb(space))

def chdir(space, w_path):
    """Change the current working directory to the specified path."""
    try:
        dispatch_filename(rposix.chdir)(space, w_path)
    except OSError as e:
        raise wrap_oserror2(space, e, w_path)

@unwrap_spec(mode=c_int, dir_fd=DirFD(rposix.HAVE_MKDIRAT))
def mkdir(space, w_path, mode=0o777, dir_fd=DEFAULT_DIR_FD):
    """mkdir(path, mode=0o777, *, dir_fd=None)

Create a directory.

If dir_fd is not None, it should be a file descriptor open to a directory,
  and path should be relative; path will then be relative to that directory.
dir_fd may not be implemented on your platform.
  If it is unavailable, using it will raise a NotImplementedError.

The mode argument is ignored on Windows."""
    try:
        if rposix.HAVE_MKDIRAT and dir_fd != DEFAULT_DIR_FD:
            path = space.fsencode_w(w_path)
            rposix.mkdirat(path, mode, dir_fd)
        else:
            dispatch_filename(rposix.mkdir)(space, w_path, mode)
    except OSError as e:
        raise wrap_oserror2(space, e, w_path)

@unwrap_spec(dir_fd=DirFD(rposix.HAVE_UNLINKAT))
def rmdir(space, w_path, dir_fd=DEFAULT_DIR_FD):
    """rmdir(path, *, dir_fd=None)

Remove a directory.

If dir_fd is not None, it should be a file descriptor open to a directory,
  and path should be relative; path will then be relative to that directory.
dir_fd may not be implemented on your platform.
  If it is unavailable, using it will raise a NotImplementedError."""
    try:
        if rposix.HAVE_UNLINKAT and dir_fd != DEFAULT_DIR_FD:
            path = space.fsencode_w(w_path)
            rposix.unlinkat(path, dir_fd, removedir=True)
        else:
            dispatch_filename(rposix.rmdir)(space, w_path)
    except OSError as e:
        raise wrap_oserror2(space, e, w_path)

@unwrap_spec(errno=c_int)
def strerror(space, errno):
    """Translate an error code to a message string."""
    try:
        return space.wrap(_strerror(errno))
    except ValueError:
        raise oefmt(space.w_ValueError, "strerror() argument out of range")

def getlogin(space):
    """Return the currently logged in user."""
    try:
        cur = os.getlogin()
    except OSError as e:
        raise wrap_oserror(space, e)
    return space.fsdecode(space.newbytes(cur))

# ____________________________________________________________

def getstatfields(space):
    # for app_posix.py: export the list of 'st_xxx' names that we know
    # about at RPython level
    return space.newlist([space.wrap(name) for _, (name, _) in STAT_FIELDS])


class State:
    def __init__(self, space):
        self.space = space
        self.w_environ = space.newdict()
        self.random_context = rurandom.init_urandom()

    def startup(self, space):
        space.call_method(self.w_environ, 'clear')
        _convertenviron(space, self.w_environ)

    def _freeze_(self):
        # don't capture the environment in the translated pypy
        self.space.call_method(self.w_environ, 'clear')
        # also reset random_context to a fresh new context (empty so far,
        # to be filled at run-time by rurandom.urandom())
        self.random_context = rurandom.init_urandom()
        return True

def get(space):
    return space.fromcache(State)

if _WIN32:
    def _convertenviron(space, w_env):
        # _wenviron must be initialized in this way if the program is
        # started through main() instead of wmain()
        rwin32._wgetenv(u"")
        for key, value in rwin32._wenviron_items():
            if isinstance(key, str):
                key = key.upper()
            space.setitem(w_env, space.wrap(key), space.wrap(value))

    @unwrap_spec(name=unicode, value=unicode)
    def putenv(space, name, value):
        """Change or add an environment variable."""
        # len includes space for '=' and a trailing NUL
        if len(name) + len(value) + 2 > rwin32._MAX_ENV:
            raise oefmt(space.w_ValueError,
                        "the environment variable is longer than %d "
                        "characters", rwin32._MAX_ENV)
        try:
            rwin32._wputenv(name, value)
        except OSError as e:
            raise wrap_oserror(space, e)
else:
    def _convertenviron(space, w_env):
        for key, value in os.environ.items():
            space.setitem(w_env, space.newbytes(key), space.newbytes(value))

    def putenv(space, w_name, w_value):
        """Change or add an environment variable."""
        try:
            dispatch_filename_2(rposix.putenv)(space, w_name, w_value)
        except OSError as e:
            raise wrap_oserror(space, e)

    def unsetenv(space, w_name):
        """Delete an environment variable."""
        try:
            dispatch_filename(rposix.unsetenv)(space, w_name)
        except KeyError:
            pass
        except OSError as e:
            raise wrap_oserror(space, e)


@unwrap_spec(w_path=WrappedDefault(u"."))
def listdir(space, w_path):
    """listdir(path='.') -> list_of_filenames

Return a list containing the names of the files in the directory.
The list is in arbitrary order.  It does not include the special
entries '.' and '..' even if they are present in the directory.

path can be specified as either str or bytes.  If path is bytes,
  the filenames returned will also be bytes; in all other circumstances
  the filenames returned will be str.
On some platforms, path may also be specified as an open file descriptor;
  the file descriptor must refer to a directory.
  If this functionality is unavailable, using it raises NotImplementedError."""
    if space.isinstance_w(w_path, space.w_bytes):
        dirname = space.str0_w(w_path)
        try:
            result = rposix.listdir(dirname)
        except OSError as e:
            raise wrap_oserror2(space, e, w_path)
        return space.newlist_bytes(result)
    try:
        path = space.fsencode_w(w_path)
    except OperationError as operr:
        if not rposix.HAVE_FDOPENDIR:
            raise oefmt(space.w_TypeError,
                "listdir: illegal type for path argument")
        if not space.isinstance_w(w_path, space.w_int):
            raise oefmt(space.w_TypeError,
                "argument should be string, bytes or integer, not %T", w_path)
        fd = unwrap_fd(space, w_path)
        try:
            result = rposix.fdlistdir(fd)
        except OSError as e:
            raise wrap_oserror2(space, e, w_path)
    else:
        dirname = FileEncoder(space, w_path)
        try:
            result = rposix.listdir(dirname)
        except OSError as e:
            raise wrap_oserror2(space, e, w_path)
    len_result = len(result)
    result_w = [None] * len_result
    for i in range(len_result):
        if _WIN32:
            result_w[i] = space.wrap(result[i])
        else:
            w_bytes = space.newbytes(result[i])
            result_w[i] = space.fsdecode(w_bytes)
    return space.newlist(result_w)

def pipe(space):
    "Create a pipe.  Returns (read_end, write_end)."
    try:
        fd1, fd2 = os.pipe()
    except OSError as e:
        raise wrap_oserror(space, e)
    return space.newtuple([space.wrap(fd1), space.wrap(fd2)])

@unwrap_spec(mode=c_int, dir_fd=DirFD(rposix.HAVE_FCHMODAT),
             follow_symlinks=kwonly(bool))
def chmod(space, w_path, mode, dir_fd=DEFAULT_DIR_FD, follow_symlinks=True):
    """chmod(path, mode, *, dir_fd=None, follow_symlinks=True)

Change the access permissions of a file.

path may always be specified as a string.
On some platforms, path may also be specified as an open file descriptor.
  If this functionality is unavailable, using it raises an exception.
If dir_fd is not None, it should be a file descriptor open to a directory,
  and path should be relative; path will then be relative to that directory.
If follow_symlinks is False, and the last element of the path is a symbolic
  link, chmod will modify the symbolic link itself instead of the file the
  link points to.
It is an error to use dir_fd or follow_symlinks when specifying path as
  an open file descriptor.
dir_fd and follow_symlinks may not be implemented on your platform.
  If they are unavailable, using them will raise a NotImplementedError."""
    if not rposix.HAVE_FCHMODAT:
        if not follow_symlinks:
            raise argument_unavailable(space, "chmod", "follow_symlinks")
        try:
            dispatch_filename(rposix.chmod)(space, w_path, mode)
            return
        except OSError as e:
            raise wrap_oserror2(space, e, w_path)

    try:
        path = space.fsencode_w(w_path)
    except OperationError as operr:
        if not space.isinstance_w(w_path, space.w_int):
            raise oefmt(space.w_TypeError,
                "argument should be string, bytes or integer, not %T", w_path)
        fd = unwrap_fd(space, w_path)
        _chmod_fd(space, fd, mode)
    else:
        try:
            _chmod_path(path, mode, dir_fd, follow_symlinks)
        except OSError as e:
            if not follow_symlinks and e.errno in (ENOTSUP, EOPNOTSUPP):
                # fchmodat() doesn't actually implement follow_symlinks=False
                # so raise NotImplementedError in this case
                raise argument_unavailable(space, "chmod", "follow_symlinks")
            raise wrap_oserror2(space, e, w_path)

def _chmod_path(path, mode, dir_fd, follow_symlinks):
    if dir_fd != DEFAULT_DIR_FD or not follow_symlinks:
        rposix.fchmodat(path, mode, dir_fd, follow_symlinks)
    else:
        rposix.chmod(path, mode)

def _chmod_fd(space, fd, mode):
    try:
        os.fchmod(fd, mode)
    except OSError as e:
        raise wrap_oserror(space, e)


@unwrap_spec(fd=c_int, mode=c_int)
def fchmod(space, fd, mode):
    """\
    Change the access permissions of the file given by file descriptor fd.
    """
    _chmod_fd(space, fd, mode)

@unwrap_spec(src_dir_fd=DirFD(rposix.HAVE_RENAMEAT),
        dst_dir_fd=DirFD(rposix.HAVE_RENAMEAT))
def rename(space, w_src, w_dst,
        src_dir_fd=DEFAULT_DIR_FD, dst_dir_fd=DEFAULT_DIR_FD):
    """rename(src, dst, *, src_dir_fd=None, dst_dir_fd=None)

Rename a file or directory.

If either src_dir_fd or dst_dir_fd is not None, it should be a file
  descriptor open to a directory, and the respective path string (src or dst)
  should be relative; the path will then be relative to that directory.
src_dir_fd and dst_dir_fd, may not be implemented on your platform.
  If they are unavailable, using them will raise a NotImplementedError."""
    try:
        if (rposix.HAVE_RENAMEAT and
            (src_dir_fd != DEFAULT_DIR_FD or dst_dir_fd != DEFAULT_DIR_FD)):
            src = space.fsencode_w(w_src)
            dst = space.fsencode_w(w_dst)
            rposix.renameat(src, dst, src_dir_fd, dst_dir_fd)
        else:
            dispatch_filename_2(rposix.rename)(space, w_src, w_dst)
    except OSError as e:
        raise wrap_oserror(space, e)

@unwrap_spec(src_dir_fd=DirFD(rposix.HAVE_RENAMEAT),
        dst_dir_fd=DirFD(rposix.HAVE_RENAMEAT))
def replace(space, w_src, w_dst,
        src_dir_fd=DEFAULT_DIR_FD, dst_dir_fd=DEFAULT_DIR_FD):
    """replace(src, dst, *, src_dir_fd=None, dst_dir_fd=None)

Rename a file or directory, overwriting the destination.

If either src_dir_fd or dst_dir_fd is not None, it should be a file
  descriptor open to a directory, and the respective path string (src or dst)
  should be relative; the path will then be relative to that directory.
src_dir_fd and dst_dir_fd, may not be implemented on your platform.
  If they are unavailable, using them will raise a NotImplementedError."""
    try:
        if (rposix.HAVE_RENAMEAT and
            (src_dir_fd != DEFAULT_DIR_FD or dst_dir_fd != DEFAULT_DIR_FD)):
            src = space.fsencode_w(w_src)
            dst = space.fsencode_w(w_dst)
            rposix.renameat(src, dst, src_dir_fd, dst_dir_fd)
        else:
            dispatch_filename_2(rposix.replace)(space, w_src, w_dst)
    except OSError as e:
        raise wrap_oserror(space, e)

@unwrap_spec(mode=c_int, dir_fd=DirFD(rposix.HAVE_MKFIFOAT))
def mkfifo(space, w_path, mode=0666, dir_fd=DEFAULT_DIR_FD):
    """mkfifo(path, mode=0o666, *, dir_fd=None)

Create a FIFO (a POSIX named pipe).

If dir_fd is not None, it should be a file descriptor open to a directory,
  and path should be relative; path will then be relative to that directory.
dir_fd may not be implemented on your platform.
  If it is unavailable, using it will raise a NotImplementedError."""
    try:
        if rposix.HAVE_MKFIFOAT and dir_fd != DEFAULT_DIR_FD:
            path = space.fsencode_w(w_path)
            rposix.mkfifoat(path, mode, dir_fd)
        else:
            dispatch_filename(rposix.mkfifo)(space, w_path, mode)
    except OSError as e:
        raise wrap_oserror2(space, e, w_path)

@unwrap_spec(mode=c_int, device=c_int, dir_fd=DirFD(rposix.HAVE_MKNODAT))
def mknod(space, w_filename, mode=0600, device=0, dir_fd=DEFAULT_DIR_FD):
    """mknod(filename, mode=0o600, device=0, *, dir_fd=None)

Create a filesystem node (file, device special file or named pipe)
named filename. mode specifies both the permissions to use and the
type of node to be created, being combined (bitwise OR) with one of
S_IFREG, S_IFCHR, S_IFBLK, and S_IFIFO. For S_IFCHR and S_IFBLK,
device defines the newly created device special file (probably using
os.makedev()), otherwise it is ignored.

If dir_fd is not None, it should be a file descriptor open to a directory,
  and path should be relative; path will then be relative to that directory.
dir_fd may not be implemented on your platform.
  If it is unavailable, using it will raise a NotImplementedError."""
    try:
        if rposix.HAVE_MKNODAT and dir_fd != DEFAULT_DIR_FD:
            fname = space.fsencode_w(w_filename)
            rposix.mknodat(fname, mode, device, dir_fd)
        else:
            dispatch_filename(rposix.mknod)(space, w_filename, mode, device)
    except OSError as e:
        raise wrap_oserror2(space, e, w_filename)

@unwrap_spec(mask=c_int)
def umask(space, mask):
    "Set the current numeric umask and return the previous umask."
    prevmask = os.umask(mask)
    return space.wrap(prevmask)

def getpid(space):
    "Return the current process id."
    try:
        pid = os.getpid()
    except OSError as e:
        raise wrap_oserror(space, e)
    return space.wrap(pid)

@unwrap_spec(pid=c_int, sig=c_int)
def kill(space, pid, sig):
    "Kill a process with a signal."
    try:
        rposix.kill(pid, sig)
    except OSError as e:
        raise wrap_oserror(space, e)

@unwrap_spec(pgid=c_int, sig=c_int)
def killpg(space, pgid, sig):
    "Kill a process group with a signal."
    try:
        os.killpg(pgid, sig)
    except OSError as e:
        raise wrap_oserror(space, e)

def abort(space):
    """Abort the interpreter immediately.  This 'dumps core' or otherwise fails
in the hardest way possible on the hosting operating system."""
    import signal
    rposix.kill(os.getpid(), signal.SIGABRT)

@unwrap_spec(
    src='fsencode', dst='fsencode',
    src_dir_fd=DirFD(rposix.HAVE_LINKAT), dst_dir_fd=DirFD(rposix.HAVE_LINKAT),
    follow_symlinks=kwonly(bool))
def link(
        space, src, dst,
        src_dir_fd=DEFAULT_DIR_FD, dst_dir_fd=DEFAULT_DIR_FD,
        follow_symlinks=True):
    """\
link(src, dst, *, src_dir_fd=None, dst_dir_fd=None, follow_symlinks=True)

Create a hard link to a file.

If either src_dir_fd or dst_dir_fd is not None, it should be a file
  descriptor open to a directory, and the respective path string (src or dst)
  should be relative; the path will then be relative to that directory.
If follow_symlinks is False, and the last element of src is a symbolic
  link, link will create a link to the symbolic link itself instead of the
  file the link points to.
src_dir_fd, dst_dir_fd, and follow_symlinks may not be implemented on your
  platform.  If they are unavailable, using them will raise a
  NotImplementedError."""
    try:
        if (rposix.HAVE_LINKAT and
            (src_dir_fd != DEFAULT_DIR_FD or dst_dir_fd != DEFAULT_DIR_FD
             or not follow_symlinks)):
            rposix.linkat(src, dst, src_dir_fd, dst_dir_fd, follow_symlinks)
        else:
            rposix.link(src, dst)
    except OSError as e:
        raise wrap_oserror(space, e)


@unwrap_spec(dir_fd=DirFD(rposix.HAVE_SYMLINKAT))
def symlink(space, w_src, w_dst, w_target_is_directory=None,
        dir_fd=DEFAULT_DIR_FD):
    """symlink(src, dst, target_is_directory=False, *, dir_fd=None)

Create a symbolic link pointing to src named dst.

target_is_directory is required on Windows if the target is to be
  interpreted as a directory.  (On Windows, symlink requires
  Windows 6.0 or greater, and raises a NotImplementedError otherwise.)
  target_is_directory is ignored on non-Windows platforms.

If dir_fd is not None, it should be a file descriptor open to a directory,
  and path should be relative; path will then be relative to that directory.
dir_fd may not be implemented on your platform.
  If it is unavailable, using it will raise a NotImplementedError."""
    try:
        if rposix.HAVE_SYMLINKAT and dir_fd != DEFAULT_DIR_FD:
            src = space.fsencode_w(w_src)
            dst = space.fsencode_w(w_dst)
            rposix.symlinkat(src, dst, dir_fd)
        else:
            dispatch_filename_2(rposix.symlink)(space, w_src, w_dst)
    except OSError as e:
        raise wrap_oserror(space, e)


@unwrap_spec(
    path=path_or_fd(allow_fd=False),
    dir_fd=DirFD(rposix.HAVE_READLINKAT))
def readlink(space, path, dir_fd=DEFAULT_DIR_FD):
    """readlink(path, *, dir_fd=None) -> path

Return a string representing the path to which the symbolic link points.

If dir_fd is not None, it should be a file descriptor open to a directory,
  and path should be relative; path will then be relative to that directory.
dir_fd may not be implemented on your platform.
  If it is unavailable, using it will raise a NotImplementedError."""
    try:
        if rposix.HAVE_READLINKAT and dir_fd != DEFAULT_DIR_FD:
            result = call_rposix(rposix.readlinkat, path, dir_fd)
        else:
            result = call_rposix(rposix.readlink, path)
    except OSError as e:
        raise wrap_oserror2(space, e, path.w_path)
    w_result = space.newbytes(result)
    if space.isinstance_w(path.w_path, space.w_unicode):
        return space.fsdecode(w_result)
    return w_result

before_fork_hooks = []
after_fork_child_hooks = []
after_fork_parent_hooks = []

@specialize.memo()
def get_fork_hooks(where):
    if where == 'before':
        return before_fork_hooks
    elif where == 'child':
        return after_fork_child_hooks
    elif where == 'parent':
        return after_fork_parent_hooks
    else:
        assert False, "Unknown fork hook"

def add_fork_hook(where, hook):
    "NOT_RPYTHON"
    get_fork_hooks(where).append(hook)

add_fork_hook('child', ExecutionContext._mark_thread_disappeared)

@specialize.arg(0)
def run_fork_hooks(where, space):
    for hook in get_fork_hooks(where):
        hook(space)

def _run_forking_function(space, kind):
    run_fork_hooks('before', space)
    try:
        if kind == "F":
            pid = os.fork()
            master_fd = -1
        elif kind == "P":
            pid, master_fd = os.forkpty()
        else:
            raise AssertionError
    except OSError as e:
        try:
            run_fork_hooks('parent', space)
        except:
            # Don't clobber the OSError if the fork failed
            pass
        raise wrap_oserror(space, e)
    if pid == 0:
        run_fork_hooks('child', space)
    else:
        run_fork_hooks('parent', space)
    return pid, master_fd

def fork(space):
    pid, irrelevant = _run_forking_function(space, "F")
    return space.wrap(pid)

def openpty(space):
    "Open a pseudo-terminal, returning open fd's for both master and slave end."
    try:
        master_fd, slave_fd = os.openpty()
    except OSError as e:
        raise wrap_oserror(space, e)
    return space.newtuple([space.wrap(master_fd), space.wrap(slave_fd)])

def forkpty(space):
    pid, master_fd = _run_forking_function(space, "P")
    return space.newtuple([space.wrap(pid),
                           space.wrap(master_fd)])

@unwrap_spec(pid=c_int, options=c_int)
def waitpid(space, pid, options):
    """ waitpid(pid, options) -> (pid, status)

    Wait for completion of a given child process.
    """
    try:
        pid, status = os.waitpid(pid, options)
    except OSError as e:
        raise wrap_oserror(space, e)
    return space.newtuple([space.wrap(pid), space.wrap(status)])

@unwrap_spec(status=c_int)
def _exit(space, status):
    os._exit(status)

def execv(space, w_path, w_args):
    """ execv(path, args)

Execute an executable path with arguments, replacing current process.

        path: path of executable file
        args: iterable of strings
    """
    command = space.fsencode_w(w_path)
    try:
        args_w = space.unpackiterable(w_args)
        if len(args_w) < 1:
            raise oefmt(space.w_ValueError,
                "execv() arg 2 must not be empty")
        args = [space.fsencode_w(w_arg) for w_arg in args_w]
    except OperationError as e:
        if not e.match(space, space.w_TypeError):
            raise
        raise oefmt(space.w_TypeError,
            "execv() arg 2 must be an iterable of strings")
    try:
        os.execv(command, args)
    except OSError as e:
        raise wrap_oserror(space, e)


def _env2interp(space, w_env):
    env = {}
    w_keys = space.call_method(w_env, 'keys')
    for w_key in space.unpackiterable(w_keys):
        w_value = space.getitem(w_env, w_key)
        env[space.fsencode_w(w_key)] = space.fsencode_w(w_value)
    return env


def execve(space, w_path, w_argv, w_environment):
    """execve(path, args, env)

Execute a path with arguments and environment, replacing current process.

    path: path of executable file
    args: tuple or list of arguments
    env: dictionary of strings mapping to strings

On some platforms, you may specify an open file descriptor for path;
  execve will execute the program the file descriptor is open to.
  If this functionality is unavailable, using it raises NotImplementedError.
    """
    if not (space.isinstance_w(w_argv, space.w_list)
            or space.isinstance_w(w_argv, space.w_tuple)):
        raise oefmt(space.w_TypeError,
            "execve: argv must be a tuple or a list")
    args = [space.fsencode_w(w_arg) for w_arg in space.unpackiterable(w_argv)]
    env = _env2interp(space, w_environment)
    try:
        path = space.fsencode_w(w_path)
    except OperationError:
        if not rposix.HAVE_FEXECVE:
            raise oefmt(space.w_TypeError,
                "execve: illegal type for path argument")
        if not space.isinstance_w(w_path, space.w_int):
            raise oefmt(space.w_TypeError,
                "argument should be string, bytes or integer, not %T", w_path)
        # File descriptor case
        fd = unwrap_fd(space, w_path)
        try:
            rposix.fexecve(fd, args, env)
        except OSError as e:
            raise wrap_oserror(space, e)
    else:
        try:
            os.execve(path, args, env)
        except OSError as e:
            raise wrap_oserror(space, e)

@unwrap_spec(mode=int, path='fsencode')
def spawnv(space, mode, path, w_args):
    args = [space.fsencode_w(w_arg) for w_arg in space.unpackiterable(w_args)]
    try:
        ret = os.spawnv(mode, path, args)
    except OSError as e:
        raise wrap_oserror(space, e)
    return space.wrap(ret)

@unwrap_spec(mode=int, path='fsencode')
def spawnve(space, mode, path, w_args, w_env):
    args = [space.fsencode_w(w_arg) for w_arg in space.unpackiterable(w_args)]
    env = _env2interp(space, w_env)
    try:
        ret = os.spawnve(mode, path, args, env)
    except OSError as e:
        raise wrap_oserror(space, e)
    return space.wrap(ret)


@unwrap_spec(
    path=path_or_fd(allow_fd=rposix.HAVE_FUTIMENS or rposix.HAVE_FUTIMES),
    w_times=WrappedDefault(None), w_ns=kwonly(WrappedDefault(None)),
    dir_fd=DirFD(rposix.HAVE_UTIMENSAT), follow_symlinks=kwonly(bool))
def utime(space, path, w_times, w_ns, dir_fd=DEFAULT_DIR_FD,
          follow_symlinks=True):
    """utime(path, times=None, *, ns=None, dir_fd=None, follow_symlinks=True)

Set the access and modified time of path.

path may always be specified as a string.
On some platforms, path may also be specified as an open file descriptor.
  If this functionality is unavailable, using it raises an exception.

If times is not None, it must be a tuple (atime, mtime);
    atime and mtime should be expressed as float seconds since the epoch.
If ns is not None, it must be a tuple (atime_ns, mtime_ns);
    atime_ns and mtime_ns should be expressed as integer nanoseconds
    since the epoch.
If both times and ns are None, utime uses the current time.
Specifying tuples for both times and ns is an error.

If dir_fd is not None, it should be a file descriptor open to a directory,
  and path should be relative; path will then be relative to that directory.
If follow_symlinks is False, and the last element of the path is a symbolic
  link, utime will modify the symbolic link itself instead of the file the
  link points to.
It is an error to use dir_fd or follow_symlinks when specifying path
  as an open file descriptor.
dir_fd and follow_symlinks may not be available on your platform.
  If they are unavailable, using them will raise a NotImplementedError."""
    utime = parse_utime_args(space, w_times, w_ns)

    if path.as_fd != -1:
        if dir_fd != DEFAULT_DIR_FD:
            raise oefmt(space.w_ValueError,
                        "utime: can't specify both dir_fd and fd")
        if not follow_symlinks:
            raise oefmt(space.w_ValueError,
                        "utime: cannot use fd and follow_symlinks together")
        if rposix.HAVE_FUTIMENS:
            do_utimens(space, rposix.futimens, path.as_fd, utime)
        elif rposix.HAVE_FUTIMES:
            do_utimes(space, rposix.futimes, path.as_fd, utime)
    elif rposix.HAVE_UTIMENSAT:
        if path.as_bytes is None:
            raise oefmt(space.w_NotImplementedError,
                        "utime: unsupported value for 'path'")
        do_utimens(space, rposix.utimensat, path.as_bytes, utime,
                   dir_fd, follow_symlinks)
    elif rposix.HAVE_LUTIMES and not follow_symlinks:
        if path.as_bytes is None:
            raise oefmt(space.w_NotImplementedError,
                        "utime: unsupported value for 'path'")
        do_utimes(space, rposix.lutimes, path.as_bytes, utime)
    elif follow_symlinks:
        do_utimes(space, _dispatch_utime, path, utime)
    else:
        raise argument_unavailable(space, "utime", "follow_symlinks")

def parse_utime_args(space, w_times, w_ns):
    """Parse utime's times/ns arguments into a 5-item tuple of a "now"
    flag and 2 "TIMESPEC" like 2-item s/ns values
    """
    if (not space.is_w(w_times, space.w_None) and
            not space.is_w(w_ns, space.w_None)):
        raise oefmt(space.w_ValueError,
            "utime: you may specify either 'times' or 'ns' but not both")
    now = False
    if space.is_w(w_times, space.w_None) and space.is_w(w_ns, space.w_None):
        now = True
        atime_s = mtime_s = 0
        atime_ns = mtime_ns = 0
    elif not space.is_w(w_times, space.w_None):
        times_w = space.fixedview(w_times)
        if len(times_w) != 2:
            raise oefmt(space.w_TypeError,
                "utime: 'times' must be either a tuple of two ints or None")
        atime_s, atime_ns = convert_seconds(space, times_w[0])
        mtime_s, mtime_ns = convert_seconds(space, times_w[1])
    else:
        args_w = space.fixedview(w_ns)
        if len(args_w) != 2:
            raise oefmt(space.w_TypeError,
                "utime: 'ns' must be a tuple of two ints")
        atime_s, atime_ns = convert_ns(space, args_w[0])
        mtime_s, mtime_ns = convert_ns(space, args_w[1])
    return now, atime_s, atime_ns, mtime_s, mtime_ns

def do_utimens(space, func, arg, utime, *args):
    """Common implementation for futimens/utimensat etc."""
    now, atime_s, atime_ns, mtime_s, mtime_ns = utime
    if now:
        atime_ns = mtime_ns = rposix.UTIME_NOW
    try:
        func(arg, atime_s, atime_ns, mtime_s, mtime_ns, *args)
    except OSError as e:
        # CPython's Modules/posixmodule.c::posix_utime() has this
        # comment:
        # /* Avoid putting the file name into the error here,
        #    as that may confuse the user into believing that
        #    something is wrong with the file, when it also
        #    could be the time stamp that gives a problem. */
        # so we use wrap_oserror() instead of wrap_oserror2() here
        raise wrap_oserror(space, e)

@specialize.arg(1)
def do_utimes(space, func, arg, utime):
    """Common implementation for f/l/utimes"""
    now, atime_s, atime_ns, mtime_s, mtime_ns = utime
    try:
        if now:
            func(arg, None)
        else:
            # convert back to utimes style floats. loses precision of
            # nanoseconds but utimes only support microseconds anyway
            atime = atime_s + (atime_ns / 1e9)
            mtime = mtime_s + (mtime_ns / 1e9)
            func(arg, (atime, mtime))
    except OSError as e:
        # see comment above
        raise wrap_oserror(space, e)

@specialize.argtype(1)
def _dispatch_utime(path, times):
    # XXX: a dup. of call_rposix to specialize rposix.utime taking a
    # Path for win32 support w/ do_utimes
    if path.as_unicode is not None:
        return rposix.utime(path.as_unicode, times)
    else:
        path_b = path.as_bytes
        assert path_b is not None
        return rposix.utime(path.as_bytes, times)


def convert_seconds(space, w_time):
    if space.isinstance_w(w_time, space.w_float):
        time = space.float_w(w_time)
        fracpart, intpart = modf(time)
        if fracpart < 0:
            fracpart += 1.
            intpart -= 1.
        return int(intpart), int(fracpart*1e9)
    else:
        time = space.int_w(w_time)
        return time, 0

def convert_ns(space, w_ns_time):
    w_billion = space.wrap(1000000000)
    w_res = space.divmod(w_ns_time, w_billion)
    res_w = space.fixedview(w_res)
    time_int = space.int_w(res_w[0])
    time_frac = space.int_w(res_w[1])
    return time_int, time_frac


def uname(space):
    """ uname() -> (sysname, nodename, release, version, machine)

    Return a tuple identifying the current operating system.
    """
    try:
        r = os.uname()
    except OSError as e:
        raise wrap_oserror(space, e)
    l_w = [space.fsdecode(space.newbytes(i))
           for i in [r[0], r[1], r[2], r[3], r[4]]]
    w_tuple = space.newtuple(l_w)
    w_uname_result = space.getattr(space.getbuiltinmodule(os.name),
                                   space.wrap('uname_result'))
    return space.call_function(w_uname_result, w_tuple)

def getuid(space):
    """ getuid() -> uid

    Return the current process's user id.
    """
    return wrap_uid(space, os.getuid())

@unwrap_spec(arg=c_uid_t)
def setuid(space, arg):
    """ setuid(uid)

    Set the current process's user id.
    """
    try:
        os.setuid(arg)
    except OSError as e:
        raise wrap_oserror(space, e)

@unwrap_spec(arg=c_uid_t)
def seteuid(space, arg):
    """ seteuid(uid)

    Set the current process's effective user id.
    """
    try:
        os.seteuid(arg)
    except OSError as e:
        raise wrap_oserror(space, e)

@unwrap_spec(arg=c_gid_t)
def setgid(space, arg):
    """ setgid(gid)

    Set the current process's group id.
    """
    try:
        os.setgid(arg)
    except OSError as e:
        raise wrap_oserror(space, e)

@unwrap_spec(arg=c_gid_t)
def setegid(space, arg):
    """ setegid(gid)

    Set the current process's effective group id.
    """
    try:
        os.setegid(arg)
    except OSError as e:
        raise wrap_oserror(space, e)

@unwrap_spec(path='fsencode')
def chroot(space, path):
    """ chroot(path)

    Change root directory to path.
    """
    try:
        os.chroot(path)
    except OSError as e:
        raise wrap_oserror(space, e, path)
    return space.w_None

def getgid(space):
    """ getgid() -> gid

    Return the current process's group id.
    """
    return wrap_gid(space, os.getgid())

def getegid(space):
    """ getegid() -> gid

    Return the current process's effective group id.
    """
    return wrap_gid(space, os.getegid())

def geteuid(space):
    """ geteuid() -> euid

    Return the current process's effective user id.
    """
    return wrap_uid(space, os.geteuid())

def getgroups(space):
    """ getgroups() -> list of group IDs

    Return list of supplemental group IDs for the process.
    """
    try:
        list = os.getgroups()
    except OSError as e:
        raise wrap_oserror(space, e)
    return space.newlist([wrap_gid(space, e) for e in list])

def setgroups(space, w_list):
    """ setgroups(list)

    Set the groups of the current process to list.
    """
    list = []
    for w_gid in space.unpackiterable(w_list):
        list.append(space.c_uid_t_w(w_gid))
    try:
        os.setgroups(list[:])
    except OSError as e:
        raise wrap_oserror(space, e)

@unwrap_spec(username=str, gid=c_gid_t)
def initgroups(space, username, gid):
    """ initgroups(username, gid) -> None

    Call the system initgroups() to initialize the group access list with all of
    the groups of which the specified username is a member, plus the specified
    group id.
    """
    try:
        os.initgroups(username, gid)
    except OSError as e:
        raise wrap_oserror(space, e)

def getpgrp(space):
    """ getpgrp() -> pgrp

    Return the current process group id.
    """
    return space.wrap(os.getpgrp())

def setpgrp(space):
    """ setpgrp()

    Make this process a session leader.
    """
    try:
        os.setpgrp()
    except OSError as e:
        raise wrap_oserror(space, e)
    return space.w_None

def getppid(space):
    """ getppid() -> ppid

    Return the parent's process id.
    """
    return space.wrap(os.getppid())

@unwrap_spec(pid=c_int)
def getpgid(space, pid):
    """ getpgid(pid) -> pgid

    Call the system call getpgid().
    """
    try:
        pgid = os.getpgid(pid)
    except OSError as e:
        raise wrap_oserror(space, e)
    return space.wrap(pgid)

@unwrap_spec(pid=c_int, pgrp=c_int)
def setpgid(space, pid, pgrp):
    """ setpgid(pid, pgrp)

    Call the system call setpgid().
    """
    try:
        os.setpgid(pid, pgrp)
    except OSError as e:
        raise wrap_oserror(space, e)
    return space.w_None

@unwrap_spec(ruid=c_uid_t, euid=c_uid_t)
def setreuid(space, ruid, euid):
    """ setreuid(ruid, euid)

    Set the current process's real and effective user ids.
    """
    try:
        os.setreuid(ruid, euid)
    except OSError as e:
        raise wrap_oserror(space, e)

@unwrap_spec(rgid=c_gid_t, egid=c_gid_t)
def setregid(space, rgid, egid):
    """ setregid(rgid, egid)

    Set the current process's real and effective group ids.
    """
    try:
        os.setregid(rgid, egid)
    except OSError as e:
        raise wrap_oserror(space, e)

@unwrap_spec(pid=c_int)
def getsid(space, pid):
    """ getsid(pid) -> sid

    Call the system call getsid().
    """
    try:
        sid = os.getsid(pid)
    except OSError as e:
        raise wrap_oserror(space, e)
    return space.wrap(sid)

def setsid(space):
    """ setsid()

    Call the system call setsid().
    """
    try:
        os.setsid()
    except OSError as e:
        raise wrap_oserror(space, e)
    return space.w_None

@unwrap_spec(fd=c_int)
def tcgetpgrp(space, fd):
    """ tcgetpgrp(fd) -> pgid

    Return the process group associated with the terminal given by a fd.
    """
    try:
        pgid = os.tcgetpgrp(fd)
    except OSError as e:
        raise wrap_oserror(space, e)
    return space.wrap(pgid)

@unwrap_spec(fd=c_int, pgid=c_int)
def tcsetpgrp(space, fd, pgid):
    """ tcsetpgrp(fd, pgid)

    Set the process group associated with the terminal given by a fd.
    """
    try:
        os.tcsetpgrp(fd, pgid)
    except OSError as e:
        raise wrap_oserror(space, e)

def getresuid(space):
    """ getresuid() -> (ruid, euid, suid)

    Get tuple of the current process's real, effective, and saved user ids.
    """
    try:
        (ruid, euid, suid) = os.getresuid()
    except OSError as e:
        raise wrap_oserror(space, e)
    return space.newtuple([wrap_uid(space, ruid),
                           wrap_uid(space, euid),
                           wrap_uid(space, suid)])

def getresgid(space):
    """ getresgid() -> (rgid, egid, sgid)

    Get tuple of the current process's real, effective, and saved group ids.
    """
    try:
        (rgid, egid, sgid) = os.getresgid()
    except OSError as e:
        raise wrap_oserror(space, e)
    return space.newtuple([wrap_gid(space, rgid),
                           wrap_gid(space, egid),
                           wrap_gid(space, sgid)])

@unwrap_spec(ruid=c_uid_t, euid=c_uid_t, suid=c_uid_t)
def setresuid(space, ruid, euid, suid):
    """ setresuid(ruid, euid, suid)

    Set the current process's real, effective, and saved user ids.
    """
    try:
        os.setresuid(ruid, euid, suid)
    except OSError as e:
        raise wrap_oserror(space, e)

@unwrap_spec(rgid=c_gid_t, egid=c_gid_t, sgid=c_gid_t)
def setresgid(space, rgid, egid, sgid):
    """ setresgid(rgid, egid, sgid)

    Set the current process's real, effective, and saved group ids.
    """
    try:
        os.setresgid(rgid, egid, sgid)
    except OSError as e:
        raise wrap_oserror(space, e)

def declare_new_w_star(name):
    if name in ('WEXITSTATUS', 'WSTOPSIG', 'WTERMSIG'):
        @unwrap_spec(status=c_int)
        def WSTAR(space, status):
            return space.wrap(getattr(os, name)(status))
    else:
        @unwrap_spec(status=c_int)
        def WSTAR(space, status):
            return space.newbool(getattr(os, name)(status))
    WSTAR.__doc__ = getattr(os, name).__doc__
    WSTAR.func_name = name
    return WSTAR

for name in rposix.WAIT_MACROS:
    if hasattr(os, name):
        func = declare_new_w_star(name)
        globals()[name] = func


@unwrap_spec(fd=c_int)
def ttyname(space, fd):
    try:
        return space.fsdecode(space.newbytes(os.ttyname(fd)))
    except OSError as e:
        raise wrap_oserror(space, e)


def confname_w(space, w_name, namespace):
    # XXX slightly non-nice, reuses the sysconf of the underlying os module
    if space.isinstance_w(w_name, space.w_unicode):
        try:
            num = namespace[space.str_w(w_name)]
        except KeyError:
            raise oefmt(space.w_ValueError, "unrecognized configuration name")
    else:
        num = space.int_w(w_name)
    return num

def sysconf(space, w_name):
    num = confname_w(space, w_name, os.sysconf_names)
    try:
        res = os.sysconf(num)
    except OSError as e:
        raise wrap_oserror(space, e)
    return space.wrap(res)

@unwrap_spec(fd=c_int)
def fpathconf(space, fd, w_name):
    num = confname_w(space, w_name, os.pathconf_names)
    try:
        res = os.fpathconf(fd, num)
    except OSError as e:
        raise wrap_oserror(space, e)
    return space.wrap(res)

@unwrap_spec(path=path_or_fd(allow_fd=hasattr(os, 'fpathconf')))
def pathconf(space, path, w_name):
    num = confname_w(space, w_name, os.pathconf_names)
    if path.as_fd != -1:
        try:
            res = os.fpathconf(path.as_fd, num)
        except OSError as e:
            raise wrap_oserror(space, e)
    else:
        try:
            res = os.pathconf(path.as_bytes, num)
        except OSError as e:
            raise wrap_oserror2(space, e, path.w_path)
    return space.wrap(res)

def confstr(space, w_name):
    num = confname_w(space, w_name, os.confstr_names)
    try:
        res = os.confstr(num)
    except OSError as e:
        raise wrap_oserror(space, e)
    return space.wrap(res)

<<<<<<< HEAD
@unwrap_spec(
    uid=c_uid_t, gid=c_gid_t,
    dir_fd=DirFD(rposix.HAVE_FCHOWNAT), follow_symlinks=kwonly(bool))
def chown(space, w_path, uid, gid, dir_fd=DEFAULT_DIR_FD, follow_symlinks=True):
    """chown(path, uid, gid, *, dir_fd=None, follow_symlinks=True)

Change the owner and group id of path to the numeric uid and gid.

path may always be specified as a string.
On some platforms, path may also be specified as an open file descriptor.
  If this functionality is unavailable, using it raises an exception.
If dir_fd is not None, it should be a file descriptor open to a directory,
  and path should be relative; path will then be relative to that directory.
If follow_symlinks is False, and the last element of the path is a symbolic
  link, chown will modify the symbolic link itself instead of the file the
  link points to.
It is an error to use dir_fd or follow_symlinks when specifying path as
  an open file descriptor.
dir_fd and follow_symlinks may not be implemented on your platform.
  If they are unavailable, using them will raise a NotImplementedError."""
    check_uid_range(space, uid)
    check_uid_range(space, gid)
    if not (rposix.HAVE_LCHOWN or rposix.HAVE_FCHMODAT):
        if not follow_symlinks:
            raise argument_unavailable(space, 'chown', 'follow_symlinks')
    try:
        path = space.fsencode_w(w_path)
    except OperationError:
        if not space.isinstance_w(w_path, space.w_int):
            raise oefmt(space.w_TypeError,
                "argument should be string, bytes or integer, not %T", w_path)
        # File descriptor case
        fd = unwrap_fd(space, w_path)
        if dir_fd != DEFAULT_DIR_FD:
            raise oefmt(space.w_ValueError,
                "chown: can't specify both dir_fd and fd")
        if not follow_symlinks:
            raise oefmt(space.w_ValueError,
                "chown: cannnot use fd and follow_symlinks together")
        try:
            os.fchown(fd, uid, gid)
        except OSError as e:
            raise wrap_oserror(space, e)
    else:
        # String case
        try:
            if (rposix.HAVE_LCHOWN and
                    dir_fd == DEFAULT_DIR_FD and not follow_symlinks):
                os.lchown(path, uid, gid)
            elif rposix.HAVE_FCHOWNAT and (
                    not follow_symlinks or dir_fd != DEFAULT_DIR_FD):
                rposix.fchownat(path, uid, gid, dir_fd, follow_symlinks)
            else:
                assert follow_symlinks
                assert dir_fd == DEFAULT_DIR_FD
                os.chown(path, uid, gid)
        except OSError as e:
            raise wrap_oserror2(space, e, w_path)

=======
@unwrap_spec(path='str0', uid=c_uid_t, gid=c_gid_t)
def chown(space, path, uid, gid):
    """Change the owner and group id of path to the numeric uid and gid."""
    try:
        os.chown(path, uid, gid)
    except OSError as e:
        raise wrap_oserror(space, e, path)
>>>>>>> e9ad6542

@unwrap_spec(path='fsencode', uid=c_uid_t, gid=c_gid_t)
def lchown(space, path, uid, gid):
<<<<<<< HEAD
    """lchown(path, uid, gid)

Change the owner and group id of path to the numeric uid and gid.
This function will not follow symbolic links.
Equivalent to os.chown(path, uid, gid, follow_symlinks=False)."""
    check_uid_range(space, uid)
    check_uid_range(space, gid)
=======
    """Change the owner and group id of path to the numeric uid and gid.
This function will not follow symbolic links."""
>>>>>>> e9ad6542
    try:
        os.lchown(path, uid, gid)
    except OSError as e:
        raise wrap_oserror(space, e, path)

@unwrap_spec(uid=c_uid_t, gid=c_gid_t)
def fchown(space, w_fd, uid, gid):
    """fchown(fd, uid, gid)

Change the owner and group id of the file given by file descriptor
fd to the numeric uid and gid.  Equivalent to os.chown(fd, uid, gid)."""
    fd = space.c_filedescriptor_w(w_fd)
    try:
        os.fchown(fd, uid, gid)
    except OSError as e:
        raise wrap_oserror(space, e)

def getloadavg(space):
    try:
        load = os.getloadavg()
    except OSError:
        raise oefmt(space.w_OSError, "Load averages are unobtainable")
    return space.newtuple([space.wrap(load[0]),
                           space.wrap(load[1]),
                           space.wrap(load[2])])

@unwrap_spec(major=c_int, minor=c_int)
def makedev(space, major, minor):
    result = os.makedev(major, minor)
    return space.wrap(result)

@unwrap_spec(device="c_uint")
def major(space, device):
    result = os.major(intmask(device))
    return space.wrap(result)

@unwrap_spec(device="c_uint")
def minor(space, device):
    result = os.minor(intmask(device))
    return space.wrap(result)

@unwrap_spec(inc=c_int)
def nice(space, inc):
    "Decrease the priority of process by inc and return the new priority."
    try:
        res = os.nice(inc)
    except OSError as e:
        raise wrap_oserror(space, e)
    return space.wrap(res)

@unwrap_spec(n=int)
def urandom(space, n):
    """urandom(n) -> str

    Return a string of n random bytes suitable for cryptographic use.
    """
    context = get(space).random_context
    try:
        return space.newbytes(rurandom.urandom(context, n))
    except OSError as e:
        raise wrap_oserror(space, e)

def ctermid(space):
    """ctermid() -> string

    Return the name of the controlling terminal for this process.
    """
    return space.fsdecode(space.newbytes(os.ctermid()))

@unwrap_spec(fd=c_int)
def device_encoding(space, fd):
    """device_encoding(fd) -> str

    Return a string describing the encoding of the device if the output
    is a terminal; else return None.
    """
    if not (rposix.is_valid_fd(fd) and os.isatty(fd)):
        return space.w_None
    if _WIN32:
        if fd == 0:
            return space.wrap('cp%d' % rwin32.GetConsoleCP())
        if fd in (1, 2):
            return space.wrap('cp%d' % rwin32.GetConsoleOutputCP())
    from rpython.rlib import rlocale
    if rlocale.HAVE_LANGINFO:
        codeset = rlocale.nl_langinfo(rlocale.CODESET)
        if codeset:
            return space.wrap(codeset)
    return space.w_None

if _WIN32:
    from pypy.module.posix import interp_nt as nt

    @unwrap_spec(fd=c_int)
    def _getfileinformation(space, fd):
        try:
            info = nt._getfileinformation(fd)
        except OSError as e:
            raise wrap_oserror(space, e)
        return space.newtuple([space.wrap(info[0]),
                               space.wrap(info[1]),
                               space.wrap(info[2])])

    def _getfinalpathname(space, w_path):
        path = space.unicode_w(w_path)
        try:
            result = nt._getfinalpathname(path)
        except nt.LLNotImplemented as e:
            raise OperationError(space.w_NotImplementedError,
                                 space.wrap(e.msg))
        except OSError as e:
            raise wrap_oserror2(space, e, w_path)
        return space.wrap(result)


def chflags():
    """chflags(path, flags, *, follow_symlinks=True)

Set file flags.

If follow_symlinks is False, and the last element of the path is a symbolic
  link, chflags will change flags on the symbolic link itself instead of the
  file the link points to.
follow_symlinks may not be implemented on your platform.  If it is
unavailable, using it will raise a NotImplementedError."""

def lchflags():
    """lchflags(path, flags)

Set file flags.
This function will not follow symbolic links.
Equivalent to chflags(path, flags, follow_symlinks=False)."""

def getxattr():
    """getxattr(path, attribute, *, follow_symlinks=True) -> value

Return the value of extended attribute attribute on path.

path may be either a string or an open file descriptor.
If follow_symlinks is False, and the last element of the path is a symbolic
  link, getxattr will examine the symbolic link itself instead of the file
  the link points to."""

def setxattr():
    """setxattr(path, attribute, value, flags=0, *, follow_symlinks=True)

Set extended attribute attribute on path to value.
path may be either a string or an open file descriptor.
If follow_symlinks is False, and the last element of the path is a symbolic
  link, setxattr will modify the symbolic link itself instead of the file
  the link points to."""


def removexattr():
    """removexattr(path, attribute, *, follow_symlinks=True)

Remove extended attribute attribute on path.
path may be either a string or an open file descriptor.
If follow_symlinks is False, and the last element of the path is a symbolic
  link, removexattr will modify the symbolic link itself instead of the file
  the link points to."""

def listxattr():
    """listxattr(path='.', *, follow_symlinks=True)

Return a list of extended attributes on path.

path may be either None, a string, or an open file descriptor.
if path is None, listxattr will examine the current directory.
If follow_symlinks is False, and the last element of the path is a symbolic
  link, listxattr will examine the symbolic link itself instead of the file
  the link points to."""


have_functions = []
for name in """FCHDIR FCHMOD FCHMODAT FCHOWN FCHOWNAT FEXECVE FDOPENDIR
               FPATHCONF FSTATAT FSTATVFS FTRUNCATE FUTIMENS FUTIMES
               FUTIMESAT LINKAT LCHFLAGS LCHMOD LCHOWN LSTAT LUTIMES
               MKDIRAT MKFIFOAT MKNODAT OPENAT READLINKAT RENAMEAT
               SYMLINKAT UNLINKAT UTIMENSAT""".split():
    if getattr(rposix, "HAVE_%s" % name):
        have_functions.append("HAVE_%s" % name)
if _WIN32:
    have_functions.append("HAVE_MS_WINDOWS")<|MERGE_RESOLUTION|>--- conflicted
+++ resolved
@@ -1750,7 +1750,7 @@
         raise wrap_oserror(space, e)
     return space.wrap(pgid)
 
-@unwrap_spec(fd=c_int, pgid=c_int)
+@unwrap_spec(fd=c_int, pgid=c_gid_t)
 def tcsetpgrp(space, fd, pgid):
     """ tcsetpgrp(fd, pgid)
 
@@ -1887,7 +1887,6 @@
         raise wrap_oserror(space, e)
     return space.wrap(res)
 
-<<<<<<< HEAD
 @unwrap_spec(
     uid=c_uid_t, gid=c_gid_t,
     dir_fd=DirFD(rposix.HAVE_FCHOWNAT), follow_symlinks=kwonly(bool))
@@ -1908,8 +1907,6 @@
   an open file descriptor.
 dir_fd and follow_symlinks may not be implemented on your platform.
   If they are unavailable, using them will raise a NotImplementedError."""
-    check_uid_range(space, uid)
-    check_uid_range(space, gid)
     if not (rposix.HAVE_LCHOWN or rposix.HAVE_FCHMODAT):
         if not follow_symlinks:
             raise argument_unavailable(space, 'chown', 'follow_symlinks')
@@ -1947,30 +1944,14 @@
         except OSError as e:
             raise wrap_oserror2(space, e, w_path)
 
-=======
-@unwrap_spec(path='str0', uid=c_uid_t, gid=c_gid_t)
-def chown(space, path, uid, gid):
-    """Change the owner and group id of path to the numeric uid and gid."""
-    try:
-        os.chown(path, uid, gid)
-    except OSError as e:
-        raise wrap_oserror(space, e, path)
->>>>>>> e9ad6542
 
 @unwrap_spec(path='fsencode', uid=c_uid_t, gid=c_gid_t)
 def lchown(space, path, uid, gid):
-<<<<<<< HEAD
     """lchown(path, uid, gid)
 
 Change the owner and group id of path to the numeric uid and gid.
 This function will not follow symbolic links.
 Equivalent to os.chown(path, uid, gid, follow_symlinks=False)."""
-    check_uid_range(space, uid)
-    check_uid_range(space, gid)
-=======
-    """Change the owner and group id of path to the numeric uid and gid.
-This function will not follow symbolic links."""
->>>>>>> e9ad6542
     try:
         os.lchown(path, uid, gid)
     except OSError as e:
