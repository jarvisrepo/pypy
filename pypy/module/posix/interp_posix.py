--- conflicted
+++ resolved
@@ -37,11 +37,7 @@
     if space.isinstance_w(w_obj, space.w_unicode):
         w_obj = space.call_method(w_obj, 'encode',
                                   getfilesystemencoding(space))
-<<<<<<< HEAD
-    return space.bytes_w(w_obj)
-=======
-    return space.str0_w(w_obj)
->>>>>>> 505ca9f5
+    return space.bytes0_w(w_obj)
 
 class FileEncoder(object):
     def __init__(self, space, w_obj):
@@ -60,11 +56,7 @@
         self.w_obj = w_obj
 
     def as_bytes(self):
-<<<<<<< HEAD
-        return self.space.bytes_w(self.w_obj)
-=======
-        return self.space.str0_w(self.w_obj)
->>>>>>> 505ca9f5
+        return self.space.bytes0_w(self.w_obj)
 
     def as_unicode(self):
         space = self.space
@@ -79,11 +71,7 @@
             fname = FileEncoder(space, w_fname)
             return func(fname, *args)
         else:
-<<<<<<< HEAD
-            fname = space.bytes_w(w_fname)
-=======
-            fname = space.str0_w(w_fname)
->>>>>>> 505ca9f5
+            fname = space.bytes0_w(w_fname)
             return func(fname, *args)
     return dispatch
 
@@ -524,24 +512,14 @@
     for key, value in os.environ.items():
         space.setitem(w_env, space.wrapbytes(key), space.wrapbytes(value))
 
-<<<<<<< HEAD
 def putenv(space, w_name, w_value):
-=======
-@unwrap_spec(name='str0', value='str0')
-def putenv(space, name, value):
->>>>>>> 505ca9f5
     """Change or add an environment variable."""
     try:
         dispatch_filename_2(rposix.putenv)(space, w_name, w_value)
     except OSError, e:
         raise wrap_oserror(space, e)
 
-<<<<<<< HEAD
 def unsetenv(space, w_name):
-=======
-@unwrap_spec(name='str0')
-def unsetenv(space, name):
->>>>>>> 505ca9f5
     """Delete an environment variable."""
     try:
         dispatch_filename(rposix.unsetenv)(space, w_name)
