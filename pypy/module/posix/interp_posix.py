import os
import sys
from math import modf
from errno import EOPNOTSUPP
try:
    from errno import ENOTSUP
except ImportError:
    # some Pythons don't have errno.ENOTSUP
    ENOTSUP = 0

from rpython.rlib import rposix, rposix_stat, rfile
from rpython.rlib import objectmodel, rurandom
from rpython.rlib.objectmodel import specialize, not_rpython
from rpython.rlib.rarithmetic import r_longlong, intmask, r_uint, r_int
from rpython.rlib.unroll import unrolling_iterable
from rpython.rtyper.lltypesystem import lltype
from rpython.tool.sourcetools import func_with_new_name

from pypy.interpreter.buffer import BufferInterfaceNotFound
from pypy.interpreter.gateway import unwrap_spec, WrappedDefault, Unwrapper
from pypy.interpreter.error import (
    OperationError, oefmt, wrap_oserror, wrap_oserror2, strerror as _strerror,
    exception_from_saved_errno)
from pypy.interpreter.executioncontext import ExecutionContext


_WIN32 = sys.platform == 'win32'
if _WIN32:
    from rpython.rlib import rwin32

c_int = "c_int"

# CPython 2.7 semantics used to be too messy, differing on 32-bit vs
# 64-bit, but this was cleaned up in recent 2.7.x.  Now, any function
# taking a uid_t or gid_t accepts numbers in range(-1, 2**32) as an
# r_uint, with -1 being equivalent to 2**32-1.  Any function that
# returns a uid_t or gid_t returns either an int or a long, depending
# on whether it fits or not, but always positive.
c_uid_t = 'c_uid_t'
c_gid_t = 'c_uid_t'

def wrap_uid(space, uid):
    if uid <= r_uint(sys.maxint):
        return space.newint(intmask(uid))
    else:
        return space.newint(uid)     # an unsigned number
wrap_gid = wrap_uid

class FileEncoder(object):
    is_unicode = True

    def __init__(self, space, w_obj):
        self.space = space
        self.w_obj = w_obj

    def as_bytes(self):
        return self.space.fsencode_w(self.w_obj)

    def as_unicode(self):
        ret = self.space.realunicode_w(self.w_obj)
        if u'\x00' in ret:
            raise oefmt(self.space.w_ValueError, "embedded null character")
        return ret

class FileDecoder(object):
    is_unicode = False

    def __init__(self, space, w_obj):
        self.space = space
        self.w_obj = w_obj

    def as_bytes(self):
        return self.space.fsencode_w(self.w_obj)

    def as_unicode(self):
        ret = self.space.fsdecode_w(self.w_obj).decode('utf-8')
        if u'\x00' in ret:
            raise oefmt(self.space.w_ValueError, "embedded null character")
        return ret

@specialize.memo()
def make_dispatch_function(func, tag, allow_fd_fn=None):
    def dispatch(space, w_fname, *args):
        if allow_fd_fn is not None:
            try:
                fd = space.c_int_w(w_fname)
            except OperationError:
                pass
            else:
                return allow_fd_fn(fd, *args)
        if space.isinstance_w(w_fname, space.w_unicode):
            fname = FileEncoder(space, w_fname)
            return func(fname, *args)
        else:
            fname = FileDecoder(space, w_fname)
            return func(fname, *args)
    return dispatch

@specialize.arg(0, 1)
def dispatch_filename(func, tag=0, allow_fd_fn=None):
    return make_dispatch_function(func, tag, allow_fd_fn)

@specialize.memo()
def dispatch_filename_2(func):
    def dispatch(space, w_fname1, w_fname2, *args):
        if space.isinstance_w(w_fname1, space.w_unicode):
            fname1 = FileEncoder(space, w_fname1)
            if space.isinstance_w(w_fname2, space.w_unicode):
                fname2 = FileEncoder(space, w_fname2)
                return func(fname1, fname2, *args)
            else:
                fname2 = FileDecoder(space, w_fname2)
                return func(fname1, fname2, *args)
        else:
            fname1 = FileDecoder(space, w_fname1)
            if space.isinstance_w(w_fname2, space.w_unicode):
                fname2 = FileEncoder(space, w_fname2)
                return func(fname1, fname2, *args)
            else:
                fname2 = FileDecoder(space, w_fname2)
                return func(fname1, fname2, *args)
    return dispatch

@specialize.arg(0)
def call_rposix(func, path, *args):
    """Call a function that takes a filesystem path as its first argument"""
    if path.as_unicode is not None:
        return func(path.as_unicode, *args)
    else:
        path_b = path.as_bytes
        assert path_b is not None
        return func(path_b, *args)


class Path(object):
    _immutable_fields_ = ['as_fd', 'as_bytes', 'as_unicode', 'w_path']

    def __init__(self, fd, bytes, unicode, w_path):
        self.as_fd = fd
        self.as_bytes = bytes
        self.as_unicode = unicode
        self.w_path = w_path

    def __repr__(self):
        # For debugging
        return ''.join(['Path(', str(self.as_fd), ', ', str(self.as_bytes),
                        ', ', str(self.as_unicode), ', [', str(self.w_path),
                        ', ', str(getattr(self.w_path, '_length', 'bytes')), '])'])

def _path_from_unicode(space, w_value):
    if _WIN32:
        path_u = FileEncoder(space, w_value).as_unicode()
        return Path(-1, None, path_u, w_value)
    else:
        path_b = space.bytes0_w(space.fsencode(w_value))
        return Path(-1, path_b, None, w_value)

def _path_from_bytes(space, w_value):
    path_b = space.bytes0_w(w_value)
    return Path(-1, path_b, None, w_value)

@specialize.arg(2, 3)
def _unwrap_path(space, w_value, allow_fd=True, nullable=False):
    # equivalent of posixmodule.c:path_converter() in CPython
    if nullable:
        if allow_fd:
            allowed_types = "string, bytes, os.PathLike, integer or None"
        else:
            allowed_types = "string, bytes, os.PathLike or None"
    else:
        if allow_fd:
            allowed_types = "string, bytes, os.PathLike or integer"
        else:
            allowed_types = "string, bytes or os.PathLike"
    if nullable and space.is_w(w_value, space.w_None):
        return Path(-1, '.', None, space.w_None)
    if space.isinstance_w(w_value, space.w_unicode):
        return _path_from_unicode(space, w_value)
    elif space.isinstance_w(w_value, space.w_bytes):
        return _path_from_bytes(space, w_value)

    # Bytes-like case
    try:
        space._try_buffer_w(w_value, space.BUF_FULL_RO)
    except BufferInterfaceNotFound:
        pass
    else:
        tp = space.type(w_value).name
        space.warn(space.newtext(
            "path should be %s, not %s" % (allowed_types, tp,)),
            space.w_DeprecationWarning)
        path_b = space.bytesbuf0_w(w_value)
        return Path(-1, path_b, None, w_value)

    # File descriptor case
    if allow_fd:
        try:
            space.index(w_value)
        except OperationError:
            pass
        else:
            fd = unwrap_fd(space, w_value, allowed_types)
            return Path(fd, None, None, w_value)

    # PathLike case
    # inline fspath() for better error messages
    w_fspath_method = space.lookup(w_value, '__fspath__')
    if w_fspath_method:
        w_result = space.get_and_call_function(w_fspath_method, w_value)
        if space.isinstance_w(w_result, space.w_unicode):
            return _path_from_unicode(space, w_result)
        elif space.isinstance_w(w_result, space.w_bytes):
            return _path_from_bytes(space, w_result)

    raise oefmt(space.w_TypeError,
        "illegal type for path parameter (should be "
        "%s, not %T)", allowed_types, w_value)

class _PathOrFd(Unwrapper):
    def unwrap(self, space, w_value):
        return _unwrap_path(space, w_value, allow_fd=True)

class _JustPath(Unwrapper):
    def unwrap(self, space, w_value):
        return _unwrap_path(space, w_value, allow_fd=False)

class _NullablePathOrFd(Unwrapper):
    def unwrap(self, space, w_value):
        return _unwrap_path(space, w_value, allow_fd=True, nullable=True)

class _NullablePath(Unwrapper):
    def unwrap(self, space, w_value):
        return _unwrap_path(space, w_value, allow_fd=False, nullable=True)


def path_or_fd(allow_fd=True, nullable=False):
    if nullable:
        return _NullablePathOrFd if allow_fd else _NullablePath
    else:
        return _PathOrFd if allow_fd else _JustPath

_HAVE_AT_FDCWD = getattr(rposix, 'AT_FDCWD', None) is not None
DEFAULT_DIR_FD = rposix.AT_FDCWD if _HAVE_AT_FDCWD else -100
DIR_FD_AVAILABLE = False

@specialize.arg(2)
def unwrap_fd(space, w_value, allowed_types='integer'):
    try:
        result = space.c_int_w(w_value)
    except OperationError as e:
        if not e.match(space, space.w_OverflowError):
            raise oefmt(space.w_TypeError,
                "argument should be %s, not %T", allowed_types, w_value)
        else:
            raise
    if result == -1:
        # -1 is used as sentinel value for not a fd
        raise oefmt(space.w_ValueError, "invalid file descriptor: -1")
    return result

def _unwrap_dirfd(space, w_value):
    if space.is_none(w_value):
        return DEFAULT_DIR_FD
    else:
        return unwrap_fd(space, w_value, allowed_types="integer or None")

class _DirFD(Unwrapper):
    def unwrap(self, space, w_value):
        return _unwrap_dirfd(space, w_value)

class _DirFD_Unavailable(Unwrapper):
    def unwrap(self, space, w_value):
        dir_fd = _unwrap_dirfd(space, w_value)
        if dir_fd == DEFAULT_DIR_FD:
            return dir_fd
        raise oefmt(space.w_NotImplementedError,
                    "dir_fd unavailable on this platform")

def DirFD(available=False):
    return _DirFD if available else _DirFD_Unavailable

@specialize.arg(1, 2)
def argument_unavailable(space, funcname, arg):
    return oefmt(
            space.w_NotImplementedError,
            "%s: %s unavailable on this platform", funcname, arg)

_open_inhcache = rposix.SetNonInheritableCache()

def u2utf8(space, u_str):
    return space.newutf8(u_str.encode('utf-8'), len(u_str))

@unwrap_spec(flags=c_int, mode=c_int, dir_fd=DirFD(rposix.HAVE_OPENAT))
def open(space, w_path, flags, mode=0o777,
         __kwonly__=None, dir_fd=DEFAULT_DIR_FD):
    """open(path, flags, mode=0o777, *, dir_fd=None)

Open a file for low level IO.  Returns a file handle (integer).

If dir_fd is not None, it should be a file descriptor open to a directory,
  and path should be relative; path will then be relative to that directory.
dir_fd may not be implemented on your platform.
  If it is unavailable, using it will raise a NotImplementedError."""
    if rposix.O_CLOEXEC is not None:
        flags |= rposix.O_CLOEXEC
    while True:
        try:
            if rposix.HAVE_OPENAT and dir_fd != DEFAULT_DIR_FD:
                path = space.fsencode_w(w_path)
                fd = rposix.openat(path, flags, mode, dir_fd)
            else:
                fd = dispatch_filename(rposix.open)(space, w_path, flags, mode)
            break
        except OSError as e:
            wrap_oserror2(space, e, w_path, eintr_retry=True)
    try:
        _open_inhcache.set_non_inheritable(fd)
    except OSError as e:
        rposix.c_close(fd)
        raise wrap_oserror2(space, e, w_path, eintr_retry=False)
    return space.newint(fd)

@unwrap_spec(fd=c_int, position=r_longlong, how=c_int)
def lseek(space, fd, position, how):
    """Set the current position of a file descriptor.  Return the new position.
If how == 0, 'position' is relative to the start of the file; if how == 1, to
the current position; if how == 2, to the end."""
    try:
        pos = os.lseek(fd, position, how)
    except OSError as e:
        raise wrap_oserror(space, e, eintr_retry=False)
    else:
        return space.newint(pos)

@unwrap_spec(fd=c_int)
def isatty(space, fd):
    """Return True if 'fd' is an open file descriptor connected to the
slave end of a terminal."""
    try:
        res = os.isatty(fd)
    except OSError as e:
        raise wrap_oserror(space, e, eintr_retry=False)
    else:
        return space.newbool(res)

@unwrap_spec(fd=c_int, length=int)
def read(space, fd, length):
    """Read data from a file descriptor."""
    while True:
        try:
            s = os.read(fd, length)
        except OSError as e:
            wrap_oserror(space, e, eintr_retry=True)
        else:
            return space.newbytes(s)

@unwrap_spec(fd=c_int)
def write(space, fd, w_data):
    """Write a string to a file descriptor.  Return the number of bytes
actually written, which may be smaller than len(data)."""
    data = space.charbuf_w(w_data)
    while True:
        try:
            res = os.write(fd, data)
        except OSError as e:
            wrap_oserror(space, e, eintr_retry=True)
        else:
            return space.newint(res)

@unwrap_spec(fd=c_int)
def close(space, fd):
    """Close a file descriptor (for low level IO)."""
    # PEP 475 note: os.close() must not retry upon EINTR.  Like in
    # previous versions of Python it raises OSError in this case.
    # The text of PEP 475 seems to suggest that EINTR is eaten and
    # hidden from app-level, but it is not the case in CPython 3.5.2.
    try:
        os.close(fd)
    except OSError as e:
        raise wrap_oserror(space, e, eintr_retry=False)

@unwrap_spec(fd_low=c_int, fd_high=c_int)
def closerange(fd_low, fd_high):
    """Closes all file descriptors in [fd_low, fd_high), ignoring errors."""
    rposix.closerange(fd_low, fd_high)

@unwrap_spec(fd=c_int, length=r_longlong)
def ftruncate(space, fd, length):
    """Truncate a file (by file descriptor) to a specified length."""
    while True:
        try:
            os.ftruncate(fd, length)
            break
        except OSError as e:
            wrap_oserror(space, e, eintr_retry=True)

def truncate(space, w_path, w_length):
    """Truncate a file to a specified length."""
    allocated_fd = False
    fd = -1
    try:
        if space.isinstance_w(w_path, space.w_int):
            w_fd = w_path
        else:
            w_fd = open(space, w_path, os.O_WRONLY)
            allocated_fd = True

        fd = space.c_filedescriptor_w(w_fd)
        length = space.int_w(w_length)
        return ftruncate(space, fd, length)

    finally:
        if allocated_fd and fd != -1:
            close(space, fd)

def fsync(space, w_fd):
    """Force write of file with filedescriptor to disk."""
    fd = space.c_filedescriptor_w(w_fd)
    while True:
        try:
            os.fsync(fd)
            break
        except OSError as e:
            wrap_oserror(space, e, eintr_retry=True)

def fdatasync(space, w_fd):
    """Force write of file with filedescriptor to disk.
Does not force update of metadata."""
    fd = space.c_filedescriptor_w(w_fd)
    while True:
        try:
            os.fdatasync(fd)
            break
        except OSError as e:
            wrap_oserror(space, e, eintr_retry=True)

def sync(space):
    """Force write of everything to disk."""
    rposix.sync()

def fchdir(space, w_fd):
    """Change to the directory of the given file descriptor.  fildes must be
opened on a directory, not a file."""
    fd = space.c_filedescriptor_w(w_fd)
    while True:
        try:
            os.fchdir(fd)
            break
        except OSError as e:
            wrap_oserror(space, e, eintr_retry=True)

@unwrap_spec(fd=c_int, length=int, offset=r_longlong)
def pread(space, fd, length, offset):
    """Read a string to a file descriptor at a given offset.
    """
    while True:
        try:
            s = rposix.pread(fd, length, offset)
        except OSError as e:
            wrap_oserror(space, e, eintr_retry=True)
        else:
           return space.newbytes(s)

@unwrap_spec(fd=c_int, offset=r_longlong)
def pwrite(space, fd, w_data, offset):
    """Write a string to a file descriptor at a given offset.
    """
    data = space.charbuf_w(w_data)
    while True:
        try:
            res = rposix.pwrite(fd, data, offset)
        except OSError as e:
            wrap_oserror(space, e, eintr_retry=True)
        else:
            return space.newint(res)

@unwrap_spec(fd=c_int, length=r_longlong, offset=r_longlong)
def posix_fallocate(space, fd, offset, length):
    """allocate file space .
    """
    while True:
        try:
            s = rposix.posix_fallocate(fd, offset, length)
        except OSError as e:
            wrap_oserror(space, e, eintr_retry=True)
        else:
           return space.newint(s)

@unwrap_spec(fd=c_int, offset=r_longlong, length=r_longlong, advice=int)
def posix_fadvise(space, fd, offset, length, advice):
    """predeclare an access pattern for file data .
    """
    while True:
        try:
            rposix.posix_fadvise(fd, offset, length, advice)
        except OSError as e:
            wrap_oserror(space, e, eintr_retry=True)
        else:
            return

# ____________________________________________________________

STAT_FIELDS = unrolling_iterable(enumerate(rposix_stat.STAT_FIELDS))

STATVFS_FIELDS = unrolling_iterable(enumerate(rposix_stat.STATVFS_FIELDS))

def build_stat_result(space, st):
    FIELDS = STAT_FIELDS    # also when not translating at all
    lst = [None] * rposix_stat.N_INDEXABLE_FIELDS
    w_keywords = space.newdict()
    stat_float_times = space.fromcache(StatState).stat_float_times
    for i, (name, TYPE) in FIELDS:
        if i < rposix_stat.N_INDEXABLE_FIELDS:
            # get the first 10 items by indexing; this gives us
            # 'st_Xtime' as an integer, too
            w_value = space.newint(st[i])
            lst[i] = w_value
        else:
            try:
                value = getattr(st, name)
            except AttributeError:
                # untranslated, there is no nsec_Xtime attribute
                assert name.startswith('nsec_')
                value = rposix_stat.get_stat_ns_as_bigint(st, name[5:])
                value = value.tolong() % 1000000000
            w_value = space.newint(value)
            space.setitem(w_keywords, space.newtext(name), w_value)

    # Note: 'w_keywords' contains the three attributes 'nsec_Xtime'.
    # We have an app-level property in app_posix.stat_result to
    # compute the full 'st_Xtime_ns' value.

    # non-rounded values for name-based access
    if stat_float_times:
        space.setitem(w_keywords,
                      space.newtext('st_atime'), space.newfloat(st.st_atime))
        space.setitem(w_keywords,
                      space.newtext('st_mtime'), space.newfloat(st.st_mtime))
        space.setitem(w_keywords,
                      space.newtext('st_ctime'), space.newfloat(st.st_ctime))
    #else:
    #   filled by the __init__ method

    w_tuple = space.newtuple(lst)
    w_stat_result = space.getattr(space.getbuiltinmodule(os.name),
                                  space.newtext('stat_result'))
    return space.call_function(w_stat_result, w_tuple, w_keywords)


def build_statvfs_result(space, st):
    vals_w = [None] * len(rposix_stat.STATVFS_FIELDS)
    for i, (name, _) in STATVFS_FIELDS:
        vals_w[i] = space.newint(getattr(st, name))
    w_tuple = space.newtuple(vals_w)
    w_statvfs_result = space.getattr(
        space.getbuiltinmodule(os.name), space.newtext('statvfs_result'))
    return space.call_function(w_statvfs_result, w_tuple)


@unwrap_spec(fd=c_int)
def fstat(space, fd):
    """Perform a stat system call on the file referenced to by an open
file descriptor."""
    while True:
        try:
            st = rposix_stat.fstat(fd)
        except OSError as e:
            wrap_oserror(space, e, eintr_retry=True)
        else:
            return build_stat_result(space, st)

@unwrap_spec(
    path=path_or_fd(allow_fd=True),
    dir_fd=DirFD(rposix.HAVE_FSTATAT),
    follow_symlinks=bool)
def stat(space, path, __kwonly__, dir_fd=DEFAULT_DIR_FD, follow_symlinks=True):
    """stat(path, *, dir_fd=None, follow_symlinks=True) -> stat result

Perform a stat system call on the given path.

path may be specified as either a string or as an open file descriptor.

If dir_fd is not None, it should be a file descriptor open to a directory,
  and path should be relative; path will then be relative to that directory.
  dir_fd may not be supported on your platform; if it is unavailable, using
  it will raise a NotImplementedError.
If follow_symlinks is False, and the last element of the path is a symbolic
  link, stat will examine the symbolic link itself instead of the file the
  link points to.
It is an error to use dir_fd or follow_symlinks when specifying path as
  an open file descriptor."""
    return do_stat(space, "stat", path, dir_fd, follow_symlinks)

@specialize.arg(1)
def do_stat(space, funcname, path, dir_fd, follow_symlinks):
    """Common implementation for stat() and lstat()"""
    try:
        if path.as_fd != -1:
            if dir_fd != DEFAULT_DIR_FD:
                raise oefmt(space.w_ValueError,
                    "%s: can't specify both dir_fd and fd", funcname)
            if not follow_symlinks:
                raise oefmt(space.w_ValueError,
                    "%s: cannot use fd and follow_symlinks together", funcname)
            st = rposix_stat.fstat(path.as_fd)
        elif follow_symlinks and dir_fd == DEFAULT_DIR_FD:
            st = call_rposix(rposix_stat.stat3, path)
        elif not follow_symlinks and dir_fd == DEFAULT_DIR_FD:
            st = call_rposix(rposix_stat.lstat3, path)
        elif rposix.HAVE_FSTATAT:
            st = call_rposix(rposix_stat.fstatat, path, dir_fd, follow_symlinks)
        else:
            raise oefmt(space.w_NotImplementedError,
                "%s: unsupported argument combination", funcname)
    except OSError as e:
        raise wrap_oserror2(space, e, path.w_path, eintr_retry=False)
    else:
        return build_stat_result(space, st)

@unwrap_spec(
    path=path_or_fd(allow_fd=False),
    dir_fd=DirFD(rposix.HAVE_FSTATAT))
def lstat(space, path, __kwonly__, dir_fd=DEFAULT_DIR_FD):
    """lstat(path, *, dir_fd=None) -> stat result

Like stat(), but do not follow symbolic links.
Equivalent to stat(path, follow_symlinks=False)."""
    return do_stat(space, "lstat", path, dir_fd, False)

class StatState(object):
    def __init__(self, space):
        self.stat_float_times = True

@unwrap_spec(newval=int)
def stat_float_times(space, newval=-1):
    """stat_float_times([newval]) -> oldval

Determine whether os.[lf]stat represents time stamps as float objects.
If newval is True, future calls to stat() return floats, if it is False,
future calls return ints.
If newval is omitted, return the current setting.
"""
    space.warn(space.newtext("stat_float_times() is deprecated"),
               space.w_DeprecationWarning)
    state = space.fromcache(StatState)

    if newval == -1:
        return space.newbool(state.stat_float_times)
    else:
        state.stat_float_times = (newval != 0)


@unwrap_spec(fd=c_int)
def fstatvfs(space, fd):
    while True:
        try:
            st = rposix_stat.fstatvfs(fd)
        except OSError as e:
            wrap_oserror(space, e, eintr_retry=True)
        else:
            return build_statvfs_result(space, st)


def statvfs(space, w_path):
    """statvfs(path)

Perform a statvfs system call on the given path.

path may always be specified as a string.
On some platforms, path may also be specified as an open file descriptor.
  If this functionality is unavailable, using it raises an exception."""
    try:
        st = dispatch_filename(
            rposix_stat.statvfs,
            allow_fd_fn=rposix_stat.fstatvfs)(space, w_path)
    except OSError as e:
        raise wrap_oserror2(space, e, w_path, eintr_retry=False)
    else:
        return build_statvfs_result(space, st)


@unwrap_spec(fd=c_int)
def dup(space, fd):
    """Create a copy of the file descriptor.  Return the new file
descriptor."""
    try:
        newfd = rposix.dup(fd, inheritable=False)
    except OSError as e:
        raise wrap_oserror(space, e, eintr_retry=False)
    else:
        return space.newint(newfd)

@unwrap_spec(fd=c_int, fd2=c_int, inheritable=bool)
def dup2(space, fd, fd2, inheritable=1):
    """Duplicate a file descriptor."""
    # like os.close(), this can still raise EINTR to app-level in
    # CPython 3.5.2
    try:
        rposix.dup2(fd, fd2, inheritable)
    except OSError as e:
        raise wrap_oserror(space, e, eintr_retry=False)

@unwrap_spec(mode=c_int,
    dir_fd=DirFD(rposix.HAVE_FACCESSAT), effective_ids=bool,
    follow_symlinks=bool)
def access(space, w_path, mode, __kwonly__,
        dir_fd=DEFAULT_DIR_FD, effective_ids=False, follow_symlinks=True):
    """\
access(path, mode, *, dir_fd=None, effective_ids=False, follow_symlinks=True)

Use the real uid/gid to test for access to a path.  Returns True if granted,
False otherwise.

If dir_fd is not None, it should be a file descriptor open to a directory,
  and path should be relative; path will then be relative to that directory.
If effective_ids is True, access will use the effective uid/gid instead of
  the real uid/gid.
If follow_symlinks is False, and the last element of the path is a symbolic
  link, access will examine the symbolic link itself instead of the file the
  link points to.
dir_fd, effective_ids, and follow_symlinks may not be implemented
  on your platform.  If they are unavailable, using them will raise a
  NotImplementedError.

Note that most operations will use the effective uid/gid, therefore this
  routine can be used in a suid/sgid environment to test if the invoking user
  has the specified access to the path.
The mode argument can be F_OK to test existence, or the inclusive-OR
  of R_OK, W_OK, and X_OK."""
    if not rposix.HAVE_FACCESSAT:
        if not follow_symlinks:
            raise argument_unavailable(space, "access", "follow_symlinks")
        if effective_ids:
            raise argument_unavailable(space, "access", "effective_ids")

    try:
        if (rposix.HAVE_FACCESSAT and
            (dir_fd != DEFAULT_DIR_FD or not follow_symlinks or
             effective_ids)):
            path = space.fsencode_w(w_path)
            ok = rposix.faccessat(path, mode,
                dir_fd, effective_ids, follow_symlinks)
        else:
            ok = dispatch_filename(rposix.access)(space, w_path, mode)
    except OSError as e:
        raise wrap_oserror2(space, e, w_path, eintr_retry=False)
    else:
        return space.newbool(ok)


def times(space):
    """
    times() -> (utime, stime, cutime, cstime, elapsed_time)

    Return a tuple of floating point numbers indicating process times.
    """
    try:
        times = os.times()
    except OSError as e:
        raise wrap_oserror(space, e, eintr_retry=False)
    else:
        w_keywords = space.newdict()
        w_tuple = space.newtuple([space.newfloat(times[0]),
                                  space.newfloat(times[1]),
                                  space.newfloat(times[2]),
                                  space.newfloat(times[3]),
                                  space.newfloat(times[4])])

        w_times_result = space.getattr(space.getbuiltinmodule(os.name),
                                       space.newtext('times_result'))
        return space.call_function(w_times_result, w_tuple, w_keywords)


@unwrap_spec(command='fsencode')
def system(space, command):
    """Execute the command (a string) in a subshell."""
    try:
        rc = os.system(command)
    except OSError as e:
        raise wrap_oserror(space, e, eintr_retry=False)
    else:
        return space.newint(rc)

@unwrap_spec(path=path_or_fd(allow_fd=False),
             dir_fd=DirFD(rposix.HAVE_UNLINKAT))
def unlink(space, path, __kwonly__, dir_fd=DEFAULT_DIR_FD):
    """unlink(path, *, dir_fd=None)

Remove a file (same as remove()).

If dir_fd is not None, it should be a file descriptor open to a directory,
  and path should be relative; path will then be relative to that directory.
dir_fd may not be implemented on your platform.
  If it is unavailable, using it will raise a NotImplementedError."""
    try:
        if rposix.HAVE_UNLINKAT and dir_fd != DEFAULT_DIR_FD:
            rposix.unlinkat(space.fsencode_w(path.w_path),
                            dir_fd, removedir=False)
        else:
            call_rposix(rposix.unlink, path)
    except OSError as e:
        raise wrap_oserror2(space, e, path.w_path, eintr_retry=False)

@unwrap_spec(path=path_or_fd(allow_fd=False),
             dir_fd=DirFD(rposix.HAVE_UNLINKAT))
def remove(space, path, __kwonly__, dir_fd=DEFAULT_DIR_FD):
    """remove(path, *, dir_fd=None)

Remove a file (same as unlink()).

If dir_fd is not None, it should be a file descriptor open to a directory,
  and path should be relative; path will then be relative to that directory.
dir_fd may not be implemented on your platform.
  If it is unavailable, using it will raise a NotImplementedError."""
    try:
        if rposix.HAVE_UNLINKAT and dir_fd != DEFAULT_DIR_FD:
            rposix.unlinkat(space.fsencode_w(path.w_path),
                            dir_fd, removedir=False)
        else:
            call_rposix(rposix.unlink, path)
    except OSError as e:
        raise wrap_oserror2(space, e, path.w_path, eintr_retry=False)

def _getfullpathname(space, w_path):
    """helper for ntpath.abspath """
    try:
        if space.isinstance_w(w_path, space.w_unicode):
            path = FileEncoder(space, w_path)
            fullpath = rposix.getfullpathname(path)
            w_fullpath = u2utf8(space, fullpath)
        else:
            path = space.bytesbuf0_w(w_path)
            fullpath = rposix.getfullpathname(path)
            w_fullpath = space.newbytes(fullpath)
    except OSError as e:
        raise wrap_oserror2(space, e, w_path, eintr_retry=False)
    else:
        return w_fullpath

def getcwdb(space):
    """Return the current working directory."""
    try:
        cur = os.getcwd()
    except OSError as e:
        raise wrap_oserror(space, e, eintr_retry=False)
    else:
        return space.newbytes(cur)

if _WIN32:
    def getcwd(space):
        """Return the current working directory as a string."""
        try:
            cur = os.getcwdu()
        except OSError as e:
            raise wrap_oserror(space, e, eintr_retry=False)
        else:
            return u2utf8(space, cur)
else:
    def getcwd(space):
        """Return the current working directory as a string."""
        return space.fsdecode(getcwdb(space))

def chdir(space, w_path):
    """Change the current working directory to the specified path."""
    try:
        if rposix.HAVE_FCHDIR:
            dispatch_filename(rposix.chdir,
                              allow_fd_fn=os.fchdir)(space, w_path)
        else:
            dispatch_filename(rposix.chdir)(space, w_path)
    except OSError as e:
        raise wrap_oserror2(space, e, w_path, eintr_retry=False)

@unwrap_spec(mode=c_int, dir_fd=DirFD(rposix.HAVE_MKDIRAT))
def mkdir(space, w_path, mode=0o777, __kwonly__=None, dir_fd=DEFAULT_DIR_FD):
    """mkdir(path, mode=0o777, *, dir_fd=None)

Create a directory.

If dir_fd is not None, it should be a file descriptor open to a directory,
  and path should be relative; path will then be relative to that directory.
dir_fd may not be implemented on your platform.
  If it is unavailable, using it will raise a NotImplementedError.

The mode argument is ignored on Windows."""
    try:
        if rposix.HAVE_MKDIRAT and dir_fd != DEFAULT_DIR_FD:
            path = space.fsencode_w(w_path)
            rposix.mkdirat(path, mode, dir_fd)
        else:
            dispatch_filename(rposix.mkdir)(space, w_path, mode)
    except OSError as e:
        raise wrap_oserror2(space, e, w_path, eintr_retry=False)

@unwrap_spec(dir_fd=DirFD(rposix.HAVE_UNLINKAT))
def rmdir(space, w_path, __kwonly__, dir_fd=DEFAULT_DIR_FD):
    """rmdir(path, *, dir_fd=None)

Remove a directory.

If dir_fd is not None, it should be a file descriptor open to a directory,
  and path should be relative; path will then be relative to that directory.
dir_fd may not be implemented on your platform.
  If it is unavailable, using it will raise a NotImplementedError."""
    try:
        if rposix.HAVE_UNLINKAT and dir_fd != DEFAULT_DIR_FD:
            path = space.fsencode_w(w_path)
            rposix.unlinkat(path, dir_fd, removedir=True)
        else:
            dispatch_filename(rposix.rmdir)(space, w_path)
    except OSError as e:
        raise wrap_oserror2(space, e, w_path, eintr_retry=False)

@unwrap_spec(code=c_int)
def strerror(space, code):
    """Translate an error code to a message string."""
    try:
        # _strerror returns utf8, lgt
        return space.newtext(*_strerror(code))
    except ValueError:
        raise oefmt(space.w_ValueError, "strerror() argument out of range")

def getlogin(space):
    """Return the currently logged in user."""
    try:
        cur = os.getlogin()
    except OSError as e:
        raise wrap_oserror(space, e, eintr_retry=False)
    return space.newfilename(cur)

# ____________________________________________________________

def getstatfields(space):
    # for app_posix.py: export the list of 'st_xxx' names that we know
    # about at RPython level
    return space.newlist([space.newtext(name) for _, (name, _) in STAT_FIELDS])


class State:
    def __init__(self, space):
        self.space = space
        self.w_environ = space.newdict()
        self.random_context = rurandom.init_urandom()

    def startup(self, space):
        space.call_method(self.w_environ, 'clear')
        _convertenviron(space, self.w_environ)

    def _freeze_(self):
        # don't capture the environment in the translated pypy
        self.space.call_method(self.w_environ, 'clear')
        # also reset random_context to a fresh new context (empty so far,
        # to be filled at run-time by rurandom.urandom())
        self.random_context = rurandom.init_urandom()
        return True

def get(space):
    return space.fromcache(State)

if _WIN32:
    def _convertenviron(space, w_env):
        # _wenviron must be initialized in this way if the program is
        # started through main() instead of wmain()
        rwin32._wgetenv(u"")
        for key, value in rwin32._wenviron_items():
            space.setitem(w_env, space.newtext(key), space.newtext(value))

    @unwrap_spec(name=unicode, value=unicode)
    def putenv(space, name, value):
        """Change or add an environment variable."""
        # Search from index 1 because on Windows starting '=' is allowed for
        # defining hidden environment variables.
        if len(name) == 0 or u'=' in name[1:]:
            raise oefmt(space.w_ValueError, "illegal environment variable name")

        # len includes space for '=' and a trailing NUL
        if len(name) + len(value) + 2 > rwin32._MAX_ENV:
            raise oefmt(space.w_ValueError,
                        "the environment variable is longer than %d "
                        "characters", rwin32._MAX_ENV)

        if u'\x00' in name or u'\x00' in value:
            raise oefmt(space.w_ValueError, "embedded null character")

        try:
            rwin32._wputenv(name, value)
        except OSError as e:
            raise wrap_oserror(space, e, eintr_retry=False)
else:
    def _convertenviron(space, w_env):
        for key, value in os.environ.items():
            space.setitem(w_env, space.newbytes(key), space.newbytes(value))

    def putenv(space, w_name, w_value):
        """Change or add an environment variable."""
        try:
            dispatch_filename_2(putenv_impl)(space, w_name, w_value)
        except OSError as e:
            raise wrap_oserror(space, e, eintr_retry=False)
        except ValueError:
            raise oefmt(space.w_ValueError,
                    "illegal environment variable name")

    @specialize.argtype(0, 1)
    def putenv_impl(name, value):
        from rpython.rlib.rposix import _as_bytes
        name = _as_bytes(name)
        value = _as_bytes(value)
        if "=" in name:
            raise ValueError
        return rposix.putenv(name, value)

    def unsetenv(space, w_name):
        """Delete an environment variable."""
        try:
            dispatch_filename(rposix.unsetenv)(space, w_name)
        except KeyError:
            pass
        except OSError as e:
            raise wrap_oserror(space, e, eintr_retry=False)


@unwrap_spec(path=path_or_fd(allow_fd=rposix.HAVE_FDOPENDIR, nullable=True))
def listdir(space, path=None):
    """\
Return a list containing the names of the files in the directory.

path can be specified as either str, bytes, or a path-like object.  If path is bytes,
  the filenames returned will also be bytes; in all other circumstances
  the filenames returned will be str.
If path is None, uses the path='.'.
On some platforms, path may also be specified as an open file descriptor;\
  the file descriptor must refer to a directory.
<<<<<<< HEAD
  If this functionality is unavailable, using it raises NotImplementedError."""
    if space.is_none(w_path):
        w_path = space.newtext(".")
    try:
        dirname = space.bytesbuf0_w(w_path)
    except OperationError as e:
        if not e.match(space, space.w_TypeError):
            raise
    else:
        if not space.isinstance_w(w_path, space.w_bytes):
            # use fsencode to get the correct warning
            space.fsencode_w(w_path)
        try:
            result = rposix.listdir(dirname)
        except OSError as e:
            raise wrap_oserror2(space, e, w_path, eintr_retry=False)
        return space.newlist_bytes(result)
=======
  If this functionality is unavailable, using it raises NotImplementedError.

The list is in arbitrary order.  It does not include the special
entries '.' and '..' even if they are present in the directory."""
>>>>>>> 5d2a8ea0

    try:
        space._try_buffer_w(path.w_path, space.BUF_FULL_RO)
    except BufferInterfaceNotFound:
        as_bytes = False
    else:
        as_bytes = True
    if path.as_fd != -1:
        try:
            result = rposix.fdlistdir(os.dup(path.as_fd))
        except OSError as e:
            raise wrap_oserror(space, e, eintr_retry=False)
    else:
        try:
            result = call_rposix(rposix.listdir, path)
        except OSError as e:
            raise wrap_oserror2(space, e, path.w_path, eintr_retry=False)
    if as_bytes:
        return space.newlist_bytes(result)
    else:
        len_result = len(result)
        result_w = [None] * len_result
        for i in range(len_result):
            if _WIN32:
                result_w[i] = space.newtext(result[i])
            else:
                result_w[i] = space.newfilename(result[i])
        return space.newlist(result_w)

@unwrap_spec(fd=c_int)
def get_inheritable(space, fd):
    try:
        return space.newbool(rposix.get_inheritable(fd))
    except OSError as e:
        raise wrap_oserror(space, e, eintr_retry=False)

@unwrap_spec(fd=c_int, inheritable=int)
def set_inheritable(space, fd, inheritable):
    try:
        rposix.set_inheritable(fd, inheritable)
    except OSError as e:
        raise wrap_oserror(space, e, eintr_retry=False)

_pipe_inhcache = rposix.SetNonInheritableCache()

def pipe(space):
    "Create a pipe.  Returns (read_end, write_end)."
    try:
        fd1, fd2 = rposix.pipe(rposix.O_CLOEXEC or 0)
    except OSError as e:
        raise wrap_oserror(space, e, eintr_retry=False)
    try:
        _pipe_inhcache.set_non_inheritable(fd1)
        _pipe_inhcache.set_non_inheritable(fd2)
    except OSError as e:
        rposix.c_close(fd2)
        rposix.c_close(fd1)
        raise wrap_oserror(space, e, eintr_retry=False)
    return space.newtuple([space.newint(fd1), space.newint(fd2)])

@unwrap_spec(flags=c_int)
def pipe2(space, flags):
    try:
        fd1, fd2 = rposix.pipe2(flags)
    except OSError as e:
        raise wrap_oserror(space, e, eintr_retry=False)
    return space.newtuple([space.newint(fd1), space.newint(fd2)])

@unwrap_spec(mode=c_int, dir_fd=DirFD(rposix.HAVE_FCHMODAT),
             follow_symlinks=bool)
def chmod(space, w_path, mode, __kwonly__,
          dir_fd=DEFAULT_DIR_FD, follow_symlinks=True):
    """chmod(path, mode, *, dir_fd=None, follow_symlinks=True)

Change the access permissions of a file.

path may always be specified as a string.
On some platforms, path may also be specified as an open file descriptor.
  If this functionality is unavailable, using it raises an exception.
If dir_fd is not None, it should be a file descriptor open to a directory,
  and path should be relative; path will then be relative to that directory.
If follow_symlinks is False, and the last element of the path is a symbolic
  link, chmod will modify the symbolic link itself instead of the file the
  link points to.
It is an error to use dir_fd or follow_symlinks when specifying path as
  an open file descriptor.
dir_fd and follow_symlinks may not be implemented on your platform.
  If they are unavailable, using them will raise a NotImplementedError."""
    if not rposix.HAVE_FCHMODAT:
        if not follow_symlinks:
            raise argument_unavailable(space, "chmod", "follow_symlinks")
        while True:
            try:
                dispatch_filename(rposix.chmod)(space, w_path, mode)
                return
            except OSError as e:
                wrap_oserror2(space, e, w_path, eintr_retry=True)

    try:
        path = space.fsencode_w(w_path)
    except OperationError as operr:
        if not space.isinstance_w(w_path, space.w_int):
            raise oefmt(space.w_TypeError,
                "argument should be string, bytes or integer, not %T", w_path)
        fd = unwrap_fd(space, w_path)
        # NB. in CPython 3.5.2, os.chmod(fd) propagates EINTR to app-level,
        # but os.fchmod(fd) retries automatically.  This might be fixed in
        # more recent CPythons.
        while True:
            try:
                os.fchmod(fd, mode)
                return
            except OSError as e:
                wrap_oserror(space, e, eintr_retry=True)
    while True:
        try:
            _chmod_path(path, mode, dir_fd, follow_symlinks)
            break
        except OSError as e:
            if not follow_symlinks and e.errno in (ENOTSUP, EOPNOTSUPP):
                # fchmodat() doesn't actually implement follow_symlinks=False
                # so raise NotImplementedError in this case
                raise argument_unavailable(space, "chmod", "follow_symlinks")
            wrap_oserror2(space, e, w_path, eintr_retry=True)

def _chmod_path(path, mode, dir_fd, follow_symlinks):
    if dir_fd != DEFAULT_DIR_FD or not follow_symlinks:
        rposix.fchmodat(path, mode, dir_fd, follow_symlinks)
    else:
        rposix.chmod(path, mode)

@unwrap_spec(fd=c_int, mode=c_int)
def fchmod(space, fd, mode):
    """\
    Change the access permissions of the file given by file descriptor fd.
    """
    while True:
        try:
            os.fchmod(fd, mode)
            break
        except OSError as e:
            wrap_oserror(space, e, eintr_retry=True)

@unwrap_spec(src_dir_fd=DirFD(rposix.HAVE_RENAMEAT),
             dst_dir_fd=DirFD(rposix.HAVE_RENAMEAT))
def rename(space, w_src, w_dst, __kwonly__,
           src_dir_fd=DEFAULT_DIR_FD, dst_dir_fd=DEFAULT_DIR_FD):
    """rename(src, dst, *, src_dir_fd=None, dst_dir_fd=None)

Rename a file or directory.

If either src_dir_fd or dst_dir_fd is not None, it should be a file
  descriptor open to a directory, and the respective path string (src or dst)
  should be relative; the path will then be relative to that directory.
src_dir_fd and dst_dir_fd, may not be implemented on your platform.
  If they are unavailable, using them will raise a NotImplementedError."""
    try:
        if (rposix.HAVE_RENAMEAT and
            (src_dir_fd != DEFAULT_DIR_FD or dst_dir_fd != DEFAULT_DIR_FD)):
            src = space.fsencode_w(w_src)
            dst = space.fsencode_w(w_dst)
            rposix.renameat(src, dst, src_dir_fd, dst_dir_fd)
        else:
            dispatch_filename_2(rposix.rename)(space, w_src, w_dst)
    except OSError as e:
        raise wrap_oserror2(space, e, w_filename=w_src, w_filename2=w_dst,
                            eintr_retry=False)

@unwrap_spec(src_dir_fd=DirFD(rposix.HAVE_RENAMEAT),
        dst_dir_fd=DirFD(rposix.HAVE_RENAMEAT))
def replace(space, w_src, w_dst, __kwonly__,
        src_dir_fd=DEFAULT_DIR_FD, dst_dir_fd=DEFAULT_DIR_FD):
    """replace(src, dst, *, src_dir_fd=None, dst_dir_fd=None)

Rename a file or directory, overwriting the destination.

If either src_dir_fd or dst_dir_fd is not None, it should be a file
  descriptor open to a directory, and the respective path string (src or dst)
  should be relative; the path will then be relative to that directory.
src_dir_fd and dst_dir_fd, may not be implemented on your platform.
  If they are unavailable, using them will raise a NotImplementedError."""
    try:
        if (rposix.HAVE_RENAMEAT and
            (src_dir_fd != DEFAULT_DIR_FD or dst_dir_fd != DEFAULT_DIR_FD)):
            src = space.fsencode_w(w_src)
            dst = space.fsencode_w(w_dst)
            rposix.renameat(src, dst, src_dir_fd, dst_dir_fd)
        else:
            dispatch_filename_2(rposix.replace)(space, w_src, w_dst)
    except OSError as e:
        raise wrap_oserror2(space, e, w_filename=w_src, w_filename2=w_dst,
                            eintr_retry=False)

@unwrap_spec(mode=c_int, dir_fd=DirFD(rposix.HAVE_MKFIFOAT))
def mkfifo(space, w_path, mode=0o666, __kwonly__=None, dir_fd=DEFAULT_DIR_FD):
    """mkfifo(path, mode=0o666, *, dir_fd=None)

Create a FIFO (a POSIX named pipe).

If dir_fd is not None, it should be a file descriptor open to a directory,
  and path should be relative; path will then be relative to that directory.
dir_fd may not be implemented on your platform.
  If it is unavailable, using it will raise a NotImplementedError."""
    # CPython 3.5.2: why does os.mkfifo() retry automatically if it
    # gets EINTR, but not os.mkdir()?
    while True:
        try:
            if rposix.HAVE_MKFIFOAT and dir_fd != DEFAULT_DIR_FD:
                path = space.fsencode_w(w_path)
                rposix.mkfifoat(path, mode, dir_fd)
            else:
                dispatch_filename(rposix.mkfifo)(space, w_path, mode)
            break
        except OSError as e:
            wrap_oserror2(space, e, w_path, eintr_retry=True)

@unwrap_spec(mode=c_int, device=c_int, dir_fd=DirFD(rposix.HAVE_MKNODAT))
def mknod(space, w_path, mode=0600, device=0,
          __kwonly__=None, dir_fd=DEFAULT_DIR_FD):
    """mknod(path, mode=0o600, device=0, *, dir_fd=None)

Create a filesystem node (file, device special file or named pipe)
named 'path'. mode specifies both the permissions to use and the
type of node to be created, being combined (bitwise OR) with one of
S_IFREG, S_IFCHR, S_IFBLK, and S_IFIFO. For S_IFCHR and S_IFBLK,
device defines the newly created device special file (probably using
os.makedev()), otherwise it is ignored.

If dir_fd is not None, it should be a file descriptor open to a directory,
  and path should be relative; path will then be relative to that directory.
dir_fd may not be implemented on your platform.
  If it is unavailable, using it will raise a NotImplementedError."""
    while True:
        try:
            if rposix.HAVE_MKNODAT and dir_fd != DEFAULT_DIR_FD:
                fname = space.fsencode_w(w_path)
                rposix.mknodat(fname, mode, device, dir_fd)
            else:
                dispatch_filename(rposix.mknod)(space, w_path, mode, device)
            break
        except OSError as e:
            wrap_oserror2(space, e, w_path, eintr_retry=True)

@unwrap_spec(mask=c_int)
def umask(space, mask):
    "Set the current numeric umask and return the previous umask."
    prevmask = os.umask(mask)
    return space.newint(prevmask)

def getpid(space):
    "Return the current process id."
    try:
        pid = os.getpid()
    except OSError as e:
        raise wrap_oserror(space, e, eintr_retry=False)
    return space.newint(pid)

@unwrap_spec(pid=c_int, signal=c_int)
def kill(space, pid, signal):
    "Kill a process with a signal."
    try:
        rposix.kill(pid, signal)
    except OSError as e:
        raise wrap_oserror(space, e, eintr_retry=False)

@unwrap_spec(pgid=c_int, signal=c_int)
def killpg(space, pgid, signal):
    "Kill a process group with a signal."
    try:
        os.killpg(pgid, signal)
    except OSError as e:
        raise wrap_oserror(space, e, eintr_retry=False)

def abort(space):
    """Abort the interpreter immediately.  This 'dumps core' or otherwise fails
in the hardest way possible on the hosting operating system."""
    import signal
    rposix.kill(os.getpid(), signal.SIGABRT)

@unwrap_spec(
    src_dir_fd=DirFD(rposix.HAVE_LINKAT), dst_dir_fd=DirFD(rposix.HAVE_LINKAT),
    follow_symlinks=bool)
def link(space, w_src, w_dst, __kwonly__,
        src_dir_fd=DEFAULT_DIR_FD, dst_dir_fd=DEFAULT_DIR_FD,
        follow_symlinks=True):
    """\
link(src, dst, *, src_dir_fd=None, dst_dir_fd=None, follow_symlinks=True)

Create a hard link to a file.

If either src_dir_fd or dst_dir_fd is not None, it should be a file
  descriptor open to a directory, and the respective path string (src or dst)
  should be relative; the path will then be relative to that directory.
If follow_symlinks is False, and the last element of src is a symbolic
  link, link will create a link to the symbolic link itself instead of the
  file the link points to.
src_dir_fd, dst_dir_fd, and follow_symlinks may not be implemented on your
  platform.  If they are unavailable, using them will raise a
  NotImplementedError."""
    src = space.fsencode_w(w_src)
    dst = space.fsencode_w(w_dst)
    try:
        if (rposix.HAVE_LINKAT and
            (src_dir_fd != DEFAULT_DIR_FD or dst_dir_fd != DEFAULT_DIR_FD
             or not follow_symlinks)):
            rposix.linkat(src, dst, src_dir_fd, dst_dir_fd, follow_symlinks)
        else:
            rposix.link(src, dst)
    except OSError as e:
        raise wrap_oserror2(space, e, w_filename=w_src, w_filename2=w_dst,
                            eintr_retry=False)


@unwrap_spec(dir_fd=DirFD(rposix.HAVE_SYMLINKAT))
def symlink(space, w_src, w_dst, w_target_is_directory=None,
            __kwonly__=None, dir_fd=DEFAULT_DIR_FD):
    """symlink(src, dst, target_is_directory=False, *, dir_fd=None)

Create a symbolic link pointing to src named dst.

target_is_directory is required on Windows if the target is to be
  interpreted as a directory.  (On Windows, symlink requires
  Windows 6.0 or greater, and raises a NotImplementedError otherwise.)
  target_is_directory is ignored on non-Windows platforms.

If dir_fd is not None, it should be a file descriptor open to a directory,
  and path should be relative; path will then be relative to that directory.
dir_fd may not be implemented on your platform.
  If it is unavailable, using it will raise a NotImplementedError."""
    if _WIN32:
        raise oefmt(space.w_NotImplementedError,
                    "symlink() is not implemented for PyPy on Windows")
    try:
        if rposix.HAVE_SYMLINKAT and dir_fd != DEFAULT_DIR_FD:
            src = space.fsencode_w(w_src)
            dst = space.fsencode_w(w_dst)
            rposix.symlinkat(src, dst, dir_fd)
        else:
            dispatch_filename_2(rposix.symlink)(space, w_src, w_dst)
    except OSError as e:
        raise wrap_oserror2(space, e, w_filename=w_src, w_filename2=w_dst,
                            eintr_retry=False)


@unwrap_spec(
    path=path_or_fd(allow_fd=False),
    dir_fd=DirFD(rposix.HAVE_READLINKAT))
def readlink(space, path, __kwonly__, dir_fd=DEFAULT_DIR_FD):
    """readlink(path, *, dir_fd=None) -> path

Return a string representing the path to which the symbolic link points.

If dir_fd is not None, it should be a file descriptor open to a directory,
  and path should be relative; path will then be relative to that directory.
dir_fd may not be implemented on your platform.
  If it is unavailable, using it will raise a NotImplementedError."""
    try:
        if rposix.HAVE_READLINKAT and dir_fd != DEFAULT_DIR_FD:
            result = call_rposix(rposix.readlinkat, path, dir_fd)
        else:
            result = call_rposix(rposix.readlink, path)
    except OSError as e:
        raise wrap_oserror2(space, e, path.w_path, eintr_retry=False)
    w_result = space.newbytes(result)
    if space.isinstance_w(path.w_path, space.w_unicode):
        return space.fsdecode(w_result)
    return w_result

before_fork_hooks = []
after_fork_child_hooks = []
after_fork_parent_hooks = []

@specialize.memo()
def get_fork_hooks(where):
    if where == 'before':
        return before_fork_hooks
    elif where == 'child':
        return after_fork_child_hooks
    elif where == 'parent':
        return after_fork_parent_hooks
    else:
        assert False, "Unknown fork hook"

@not_rpython
def add_fork_hook(where, hook):
    get_fork_hooks(where).append(hook)

add_fork_hook('child', ExecutionContext._mark_thread_disappeared)

@specialize.arg(0)
def run_fork_hooks(where, space):
    for hook in get_fork_hooks(where):
        hook(space)

def _run_forking_function(space, kind):
    run_fork_hooks('before', space)
    try:
        if kind == "F":
            pid = os.fork()
            master_fd = -1
        elif kind == "P":
            pid, master_fd = os.forkpty()
        else:
            raise AssertionError
    except OSError as e:
        try:
            run_fork_hooks('parent', space)
        except:
            # Don't clobber the OSError if the fork failed
            pass
        raise wrap_oserror(space, e, eintr_retry=False)
    if pid == 0:
        run_fork_hooks('child', space)
    else:
        run_fork_hooks('parent', space)
    return pid, master_fd

def fork(space):
    pid, irrelevant = _run_forking_function(space, "F")
    return space.newint(pid)

class ApplevelForkCallbacks(object):
    def __init__(self, space):
        self.space = space
        self.before_w = []
        self.parent_w = []
        self.child_w = []

def register_at_fork(space, __args__):
    """
    register_at_fork(*, [before], [after_in_child], [after_in_parent])
    Register callables to be called when forking a new process.

      before
        A callable to be called in the parent before the fork() syscall.
      after_in_child
        A callable to be called in the child after fork().
      after_in_parent
        A callable to be called in the parent after fork().

    'before' callbacks are called in reverse order.
    'after_in_child' and 'after_in_parent' callbacks are called in order.
    """
    # annoying, can't express argument parsing of this nicely
    # because cpython explicitly wants
    # os.register_at_fork(before=None, after_in_parent=<callable>)
    # to fail, and we can't use unwrapped None as a kwonly default
    args_w, kwargs_w = __args__.unpack()
    if args_w:
        raise oefmt(space.w_TypeError,
            "register_at_fork() takes no positional arguments")
    w_before = kwargs_w.pop("before", None)
    w_after_in_parent = kwargs_w.pop("after_in_parent", None)
    w_after_in_child = kwargs_w.pop("after_in_child", None)
    if kwargs_w:
        for key in kwargs_w:
            raise oefmt(space.w_TypeError,
                "%s is an invalid keyword argument for register_at_fork()", key)

    registered = False
    cbs = space.fromcache(ApplevelForkCallbacks)
    if w_before is not None:
        if not space.callable_w(w_before):
            raise oefmt(space.w_TypeError,
                    "'before' must be callable, not %T",
                    w_before)
        cbs.before_w.append(w_before)
        registered = True
    if w_after_in_parent is not None:
        if not space.callable_w(w_after_in_parent):
            raise oefmt(space.w_TypeError,
                    "'after_in_parent' must be callable, not %T",
                    w_after_in_parent)
        cbs.parent_w.append(w_after_in_parent)
        registered = True
    if w_after_in_child is not None:
        if not space.callable_w(w_after_in_child):
            raise oefmt(space.w_TypeError,
                    "'after_in_child' must be callable, not %T",
                    w_after_in_child)
        cbs.child_w.append(w_after_in_child)
        registered = True
    if not registered:
        raise oefmt(space.w_TypeError,
            "At least one argument is required.")


def _run_applevel_hook(space, w_callable):
    try:
        space.call_function(w_callable)
    except OperationError as e:
        e.write_unraisable(space, "fork hook")

def run_applevel_fork_hooks(space, l_w, reverse=False):
    if not reverse:
        for i in range(len(l_w)): # callable can append to the list
            _run_applevel_hook(space, l_w[i])
    else:
        for i in range(len(l_w) - 1, -1, -1):
            _run_applevel_hook(space, l_w[i])

def run_applevel_fork_hooks_before(space):
    cbs = space.fromcache(ApplevelForkCallbacks)
    run_applevel_fork_hooks(space, cbs.before_w, reverse=True)

def run_applevel_fork_hooks_parent(space):
    cbs = space.fromcache(ApplevelForkCallbacks)
    run_applevel_fork_hooks(space, cbs.parent_w)

def run_applevel_fork_hooks_child(space):
    cbs = space.fromcache(ApplevelForkCallbacks)
    run_applevel_fork_hooks(space, cbs.child_w)

add_fork_hook('before', run_applevel_fork_hooks_before)
add_fork_hook('parent', run_applevel_fork_hooks_parent)
add_fork_hook('child', run_applevel_fork_hooks_child)


def openpty(space):
    "Open a pseudo-terminal, returning open fd's for both master and slave end."
    master_fd = slave_fd = -1
    try:
        master_fd, slave_fd = os.openpty()
        rposix.set_inheritable(master_fd, False)
        rposix.set_inheritable(slave_fd, False)
    except OSError as e:
        if master_fd >= 0:
            rposix.c_close(master_fd)
        if slave_fd >= 0:
            rposix.c_close(slave_fd)
        raise wrap_oserror(space, e, eintr_retry=False)
    return space.newtuple([space.newint(master_fd), space.newint(slave_fd)])

def forkpty(space):
    pid, master_fd = _run_forking_function(space, "P")
    return space.newtuple([space.newint(pid),
                           space.newint(master_fd)])

@unwrap_spec(pid=c_int, options=c_int)
def waitpid(space, pid, options):
    """ waitpid(pid, options) -> (pid, status)

    Wait for completion of a given child process.
    """
    while True:
        try:
            pid, status = os.waitpid(pid, options)
            break
        except OSError as e:
            wrap_oserror(space, e, eintr_retry=True)
    return space.newtuple([space.newint(pid), space.newint(status)])

# missing: waitid()

@unwrap_spec(status=c_int)
def _exit(space, status):
    os._exit(status)

def execv(space, w_path, w_argv):
    """ execv(path, args)

Execute an executable path with arguments, replacing current process.

        path: path of executable file
        args: iterable of strings
    """
    command = space.fsencode_w(w_path)
    try:
        args_w = space.unpackiterable(w_argv)
        if len(args_w) < 1:
            raise oefmt(space.w_ValueError,
                "execv() arg 2 must not be empty")
        args = [space.fsencode_w(w_arg) for w_arg in args_w]
    except OperationError as e:
        if not e.match(space, space.w_TypeError):
            raise
        raise oefmt(space.w_TypeError,
            "execv() arg 2 must be an iterable of strings")
    try:
        os.execv(command, args)
    except OSError as e:
        raise wrap_oserror(space, e, eintr_retry=False)


def _env2interp(space, w_env):
    env = {}
    w_keys = space.call_method(w_env, 'keys')
    for w_key in space.unpackiterable(w_keys):
        w_value = space.getitem(w_env, w_key)
        env[space.fsencode_w(w_key)] = space.fsencode_w(w_value)
    return env


def execve(space, w_path, w_argv, w_env):
    """execve(path, argv, env)

Execute a path with arguments and environment, replacing current process.

    path: path of executable file
    argv: tuple or list of arguments
    env: dictionary of strings mapping to strings

On some platforms, you may specify an open file descriptor for path;
  execve will execute the program the file descriptor is open to.
  If this functionality is unavailable, using it raises NotImplementedError.
    """
    if not (space.isinstance_w(w_argv, space.w_list)
            or space.isinstance_w(w_argv, space.w_tuple)):
        raise oefmt(space.w_TypeError,
            "execve: argv must be a tuple or a list")
    args = [space.fsencode_w(w_arg) for w_arg in space.unpackiterable(w_argv)]
    env = _env2interp(space, w_env)
    try:
        path = space.fsencode_w(w_path)
    except OperationError:
        if not rposix.HAVE_FEXECVE:
            raise oefmt(space.w_TypeError,
                "execve: illegal type for path argument")
        if not space.isinstance_w(w_path, space.w_int):
            raise oefmt(space.w_TypeError,
                "argument should be string, bytes or integer, not %T", w_path)
        # File descriptor case
        fd = unwrap_fd(space, w_path)
        try:
            rposix.fexecve(fd, args, env)
        except OSError as e:
            raise wrap_oserror(space, e, eintr_retry=False)
    else:
        try:
            os.execve(path, args, env)
        except OSError as e:
            raise wrap_oserror(space, e, eintr_retry=False)

@unwrap_spec(mode=int, path='fsencode')
def spawnv(space, mode, path, w_argv):
    args = [space.fsencode_w(w_arg) for w_arg in space.unpackiterable(w_argv)]
    try:
        ret = os.spawnv(mode, path, args)
    except OSError as e:
        raise wrap_oserror(space, e, eintr_retry=False)
    return space.newint(ret)

@unwrap_spec(mode=int, path='fsencode')
def spawnve(space, mode, path, w_argv, w_env):
    args = [space.fsencode_w(w_arg) for w_arg in space.unpackiterable(w_argv)]
    env = _env2interp(space, w_env)
    try:
        ret = os.spawnve(mode, path, args, env)
    except OSError as e:
        raise wrap_oserror(space, e, eintr_retry=False)
    return space.newint(ret)


@unwrap_spec(
    path=path_or_fd(allow_fd=rposix.HAVE_FUTIMENS or rposix.HAVE_FUTIMES),
    w_times=WrappedDefault(None), w_ns=WrappedDefault(None),
    dir_fd=DirFD(rposix.HAVE_UTIMENSAT), follow_symlinks=bool)
def utime(space, path, w_times, __kwonly__, w_ns, dir_fd=DEFAULT_DIR_FD,
          follow_symlinks=True):
    """utime(path, times=None, *, ns=None, dir_fd=None, follow_symlinks=True)

Set the access and modified time of path.

path may always be specified as a string.
On some platforms, path may also be specified as an open file descriptor.
  If this functionality is unavailable, using it raises an exception.

If times is not None, it must be a tuple (atime, mtime);
    atime and mtime should be expressed as float seconds since the epoch.
If ns is not None, it must be a tuple (atime_ns, mtime_ns);
    atime_ns and mtime_ns should be expressed as integer nanoseconds
    since the epoch.
If both times and ns are None, utime uses the current time.
Specifying tuples for both times and ns is an error.

If dir_fd is not None, it should be a file descriptor open to a directory,
  and path should be relative; path will then be relative to that directory.
If follow_symlinks is False, and the last element of the path is a symbolic
  link, utime will modify the symbolic link itself instead of the file the
  link points to.
It is an error to use dir_fd or follow_symlinks when specifying path
  as an open file descriptor.
dir_fd and follow_symlinks may not be available on your platform.
  If they are unavailable, using them will raise a NotImplementedError."""
    utime = parse_utime_args(space, w_times, w_ns)

    if path.as_fd != -1:
        if dir_fd != DEFAULT_DIR_FD:
            raise oefmt(space.w_ValueError,
                        "utime: can't specify both dir_fd and fd")
        if not follow_symlinks:
            raise oefmt(space.w_ValueError,
                        "utime: cannot use fd and follow_symlinks together")
        if rposix.HAVE_FUTIMENS:
            do_utimens(space, rposix.futimens, path.as_fd, utime)
        elif rposix.HAVE_FUTIMES:
            do_utimes(space, rposix.futimes, path.as_fd, utime)
    elif rposix.HAVE_UTIMENSAT:
        if path.as_bytes is None:
            raise oefmt(space.w_NotImplementedError,
                        "utime: unsupported value for 'path'")
        do_utimens(space, rposix.utimensat, path.as_bytes, utime,
                   dir_fd, follow_symlinks)
    elif rposix.HAVE_LUTIMES and not follow_symlinks:
        if path.as_bytes is None:
            raise oefmt(space.w_NotImplementedError,
                        "utime: unsupported value for 'path'")
        do_utimes(space, rposix.lutimes, path.as_bytes, utime)
    elif follow_symlinks:
        do_utimes(space, _dispatch_utime, path, utime)
    else:
        raise argument_unavailable(space, "utime", "follow_symlinks")

def parse_utime_args(space, w_times, w_ns):
    """Parse utime's times/ns arguments into a 5-item tuple of a "now"
    flag and 2 "TIMESPEC" like 2-item s/ns values
    """
    if (not space.is_w(w_times, space.w_None) and
            not space.is_w(w_ns, space.w_None)):
        raise oefmt(space.w_ValueError,
            "utime: you may specify either 'times' or 'ns' but not both")
    now = False
    if space.is_w(w_times, space.w_None) and space.is_w(w_ns, space.w_None):
        now = True
        atime_s = mtime_s = 0
        atime_ns = mtime_ns = 0
    elif not space.is_w(w_times, space.w_None):
        times_w = space.fixedview(w_times)
        if len(times_w) != 2:
            raise oefmt(space.w_TypeError,
                "utime: 'times' must be either a tuple of two ints or None")
        atime_s, atime_ns = convert_seconds(space, times_w[0])
        mtime_s, mtime_ns = convert_seconds(space, times_w[1])
    else:
        args_w = space.fixedview(w_ns)
        if len(args_w) != 2:
            raise oefmt(space.w_TypeError,
                "utime: 'ns' must be a tuple of two ints")
        atime_s, atime_ns = convert_ns(space, args_w[0])
        mtime_s, mtime_ns = convert_ns(space, args_w[1])
    return now, atime_s, atime_ns, mtime_s, mtime_ns

@specialize.arg(1)
def do_utimens(space, func, arg, utime, *args):
    """Common implementation for futimens/utimensat etc."""
    now, atime_s, atime_ns, mtime_s, mtime_ns = utime
    if now:
        atime_ns = mtime_ns = rposix.UTIME_NOW
    try:
        func(arg, atime_s, atime_ns, mtime_s, mtime_ns, *args)
    except OSError as e:
        # CPython's Modules/posixmodule.c::posix_utime() has this
        # comment:
        # /* Avoid putting the file name into the error here,
        #    as that may confuse the user into believing that
        #    something is wrong with the file, when it also
        #    could be the time stamp that gives a problem. */
        # so we use wrap_oserror() instead of wrap_oserror2() here
        raise wrap_oserror(space, e, eintr_retry=False)

@specialize.arg(1)
def do_utimes(space, func, arg, utime):
    """Common implementation for f/l/utimes"""
    now, atime_s, atime_ns, mtime_s, mtime_ns = utime
    try:
        if now:
            func(arg, None)
        else:
            # convert back to utimes style floats. loses precision of
            # nanoseconds but utimes only support microseconds anyway
            atime = atime_s + (atime_ns / 1e9)
            mtime = mtime_s + (mtime_ns / 1e9)
            func(arg, (atime, mtime))
    except OSError as e:
        # see comment above: don't use wrap_oserror2()
        raise wrap_oserror(space, e, eintr_retry=False)

@specialize.argtype(1)
def _dispatch_utime(path, times):
    # XXX: a dup. of call_rposix to specialize rposix.utime taking a
    # Path for win32 support w/ do_utimes
    if path.as_unicode is not None:
        return rposix.utime(path.as_unicode, times)
    else:
        path_b = path.as_bytes
        assert path_b is not None
        return rposix.utime(path.as_bytes, times)


def convert_seconds(space, w_time):
    if space.isinstance_w(w_time, space.w_float):
        time = space.float_w(w_time)
        fracpart, intpart = modf(time)
        if fracpart < 0:
            fracpart += 1.
            intpart -= 1.
        return int(intpart), int(fracpart*1e9)
    else:
        time = space.int_w(w_time)
        return time, 0

def convert_ns(space, w_ns_time):
    w_billion = space.newint(1000000000)
    w_res = space.divmod(w_ns_time, w_billion)
    res_w = space.fixedview(w_res)
    time_int = space.int_w(res_w[0])
    time_frac = space.int_w(res_w[1])
    return time_int, time_frac


def uname(space):
    """ uname() -> (sysname, nodename, release, version, machine)

    Return a tuple identifying the current operating system.
    """
    try:
        r = os.uname()
    except OSError as e:
        raise wrap_oserror(space, e, eintr_retry=False)
    l_w = [space.newfilename(i)
           for i in [r[0], r[1], r[2], r[3], r[4]]]
    w_tuple = space.newtuple(l_w)
    w_uname_result = space.getattr(space.getbuiltinmodule(os.name),
                                   space.newtext('uname_result'))
    return space.call_function(w_uname_result, w_tuple)

def getuid(space):
    """ getuid() -> uid

    Return the current process's user id.
    """
    return wrap_uid(space, os.getuid())

@unwrap_spec(uid=c_uid_t)
def setuid(space, uid):
    """ setuid(uid)

    Set the current process's user id.
    """
    try:
        os.setuid(uid)
    except OSError as e:
        raise wrap_oserror(space, e, eintr_retry=False)

@unwrap_spec(euid=c_uid_t)
def seteuid(space, euid):
    """ seteuid(euid)

    Set the current process's effective user id.
    """
    try:
        os.seteuid(euid)
    except OSError as e:
        raise wrap_oserror(space, e, eintr_retry=False)

@unwrap_spec(gid=c_gid_t)
def setgid(space, gid):
    """ setgid(gid)

    Set the current process's group id.
    """
    try:
        os.setgid(gid)
    except OSError as e:
        raise wrap_oserror(space, e, eintr_retry=False)

@unwrap_spec(egid=c_gid_t)
def setegid(space, egid):
    """ setegid(egid)

    Set the current process's effective group id.
    """
    try:
        os.setegid(egid)
    except OSError as e:
        raise wrap_oserror(space, e, eintr_retry=False)

def chroot(space, w_path):
    """ chroot(path)

    Change root directory to path.
    """
    path = space.fsencode_w(w_path)
    try:
        os.chroot(path)
    except OSError as e:
        raise wrap_oserror2(space, e, w_path, eintr_retry=False)
    return space.w_None

def getgid(space):
    """ getgid() -> gid

    Return the current process's group id.
    """
    return wrap_gid(space, os.getgid())

def getegid(space):
    """ getegid() -> gid

    Return the current process's effective group id.
    """
    return wrap_gid(space, os.getegid())

def geteuid(space):
    """ geteuid() -> euid

    Return the current process's effective user id.
    """
    return wrap_uid(space, os.geteuid())

def getgroups(space):
    """ getgroups() -> list of group IDs

    Return list of supplemental group IDs for the process.
    """
    try:
        list = os.getgroups()
    except OSError as e:
        raise wrap_oserror(space, e, eintr_retry=False)
    return space.newlist([wrap_gid(space, e) for e in list])

def setgroups(space, w_groups):
    """ setgroups(groups)

    Set the groups of the current process to list.
    """
    list = []
    for w_gid in space.unpackiterable(w_groups):
        list.append(space.c_uid_t_w(w_gid))
    try:
        os.setgroups(list[:])
    except OSError as e:
        raise wrap_oserror(space, e, eintr_retry=False)

@unwrap_spec(username='text', gid=c_gid_t)
def initgroups(space, username, gid):
    """ initgroups(username, gid) -> None

    Call the system initgroups() to initialize the group access list with all of
    the groups of which the specified username is a member, plus the specified
    group id.
    """
    try:
        os.initgroups(username, gid)
    except OSError as e:
        raise wrap_oserror(space, e, eintr_retry=False)

@unwrap_spec(username='text', gid=c_gid_t)
def getgrouplist(space, username, gid):
    """
    getgrouplist(user, group) -> list of groups to which a user belongs

    Returns a list of groups to which a user belongs.

    user: username to lookup
    group: base group id of the user
    """
    try:
        groups = rposix.getgrouplist(username, gid)
        return space.newlist([space.newint(g) for g in groups])
    except OSError as e:
        raise wrap_oserror(space, e)


def getpgrp(space):
    """ getpgrp() -> pgrp

    Return the current process group id.
    """
    return space.newint(os.getpgrp())

def setpgrp(space):
    """ setpgrp()

    Make this process a session leader.
    """
    try:
        os.setpgrp()
    except OSError as e:
        raise wrap_oserror(space, e, eintr_retry=False)
    return space.w_None

def getppid(space):
    """ getppid() -> ppid

    Return the parent's process id.
    """
    return space.newint(os.getppid())

@unwrap_spec(pid=c_int)
def getpgid(space, pid):
    """ getpgid(pid) -> pgid

    Call the system call getpgid().
    """
    try:
        pgid = os.getpgid(pid)
    except OSError as e:
        raise wrap_oserror(space, e, eintr_retry=False)
    return space.newint(pgid)

@unwrap_spec(pid=c_int, pgrp=c_int)
def setpgid(space, pid, pgrp):
    """ setpgid(pid, pgrp)

    Call the system call setpgid().
    """
    try:
        os.setpgid(pid, pgrp)
    except OSError as e:
        raise wrap_oserror(space, e, eintr_retry=False)
    return space.w_None

@unwrap_spec(ruid=c_uid_t, euid=c_uid_t)
def setreuid(space, ruid, euid):
    """ setreuid(ruid, euid)

    Set the current process's real and effective user ids.
    """
    try:
        os.setreuid(ruid, euid)
    except OSError as e:
        raise wrap_oserror(space, e, eintr_retry=False)

@unwrap_spec(rgid=c_gid_t, egid=c_gid_t)
def setregid(space, rgid, egid):
    """ setregid(rgid, egid)

    Set the current process's real and effective group ids.
    """
    try:
        os.setregid(rgid, egid)
    except OSError as e:
        raise wrap_oserror(space, e, eintr_retry=False)

@unwrap_spec(pid=c_int)
def getsid(space, pid):
    """ getsid(pid) -> sid

    Call the system call getsid().
    """
    try:
        sid = os.getsid(pid)
    except OSError as e:
        raise wrap_oserror(space, e, eintr_retry=False)
    return space.newint(sid)

def setsid(space):
    """ setsid()

    Call the system call setsid().
    """
    try:
        os.setsid()
    except OSError as e:
        raise wrap_oserror(space, e, eintr_retry=False)
    return space.w_None

@unwrap_spec(fd=c_int)
def tcgetpgrp(space, fd):
    """ tcgetpgrp(fd) -> pgid

    Return the process group associated with the terminal given by a fd.
    """
    try:
        pgid = os.tcgetpgrp(fd)
    except OSError as e:
        raise wrap_oserror(space, e, eintr_retry=False)
    return space.newint(pgid)

@unwrap_spec(fd=c_int, pgid=c_gid_t)
def tcsetpgrp(space, fd, pgid):
    """ tcsetpgrp(fd, pgid)

    Set the process group associated with the terminal given by a fd.
    """
    try:
        os.tcsetpgrp(fd, pgid)
    except OSError as e:
        raise wrap_oserror(space, e, eintr_retry=False)

def getresuid(space):
    """ getresuid() -> (ruid, euid, suid)

    Get tuple of the current process's real, effective, and saved user ids.
    """
    try:
        (ruid, euid, suid) = os.getresuid()
    except OSError as e:
        raise wrap_oserror(space, e, eintr_retry=False)
    return space.newtuple([wrap_uid(space, ruid),
                           wrap_uid(space, euid),
                           wrap_uid(space, suid)])

def getresgid(space):
    """ getresgid() -> (rgid, egid, sgid)

    Get tuple of the current process's real, effective, and saved group ids.
    """
    try:
        (rgid, egid, sgid) = os.getresgid()
    except OSError as e:
        raise wrap_oserror(space, e, eintr_retry=False)
    return space.newtuple([wrap_gid(space, rgid),
                           wrap_gid(space, egid),
                           wrap_gid(space, sgid)])

@unwrap_spec(ruid=c_uid_t, euid=c_uid_t, suid=c_uid_t)
def setresuid(space, ruid, euid, suid):
    """ setresuid(ruid, euid, suid)

    Set the current process's real, effective, and saved user ids.
    """
    try:
        os.setresuid(ruid, euid, suid)
    except OSError as e:
        raise wrap_oserror(space, e, eintr_retry=False)

@unwrap_spec(rgid=c_gid_t, egid=c_gid_t, sgid=c_gid_t)
def setresgid(space, rgid, egid, sgid):
    """ setresgid(rgid, egid, sgid)

    Set the current process's real, effective, and saved group ids.
    """
    try:
        os.setresgid(rgid, egid, sgid)
    except OSError as e:
        raise wrap_oserror(space, e, eintr_retry=False)

@unwrap_spec(which=int, who=int)
def getpriority(space, which, who):
    """ getpriority(which, who) -> int

    Get program scheduling priority.
    """
    try:
        returned_priority = rposix.getpriority(which, who)
    except OSError as e:
        raise wrap_oserror(space, e, eintr_retry=False)
    return space.newint(returned_priority)

@unwrap_spec(which=int, who=int, priority=int)
def setpriority(space, which, who, priority):
    """ setpriority(which, who, priority)

    Set program scheduling priority.
    """
    try:
        rposix.setpriority(which, who, priority)
    except OSError as e:
        raise wrap_oserror(space, e, eintr_retry=False)

def declare_new_w_star(name):
    if name in ('WEXITSTATUS', 'WSTOPSIG', 'WTERMSIG'):
        @unwrap_spec(status=c_int)
        def WSTAR(space, status):
            return space.newint(getattr(os, name)(status))
    else:
        @unwrap_spec(status=c_int)
        def WSTAR(space, status):
            return space.newbool(getattr(os, name)(status))
    WSTAR.__doc__ = getattr(os, name).__doc__
    WSTAR.func_name = name
    return WSTAR

for name in rposix.WAIT_MACROS:
    if hasattr(os, name):
        func = declare_new_w_star(name)
        globals()[name] = func


@unwrap_spec(fd=c_int)
def ttyname(space, fd):
    try:
        return space.newfilename(os.ttyname(fd))
    except OSError as e:
        raise wrap_oserror(space, e, eintr_retry=False)


def confname_w(space, w_name, namespace):
    # XXX slightly non-nice, reuses the sysconf of the underlying os module
    if space.isinstance_w(w_name, space.w_unicode):
        try:
            num = namespace[space.text_w(w_name)]
        except KeyError:
            raise oefmt(space.w_ValueError, "unrecognized configuration name")
    else:
        num = space.int_w(w_name)
    return num

def sysconf(space, w_name):
    num = confname_w(space, w_name, os.sysconf_names)
    try:
        res = os.sysconf(num)
    except OSError as e:
        raise wrap_oserror(space, e, eintr_retry=False)
    return space.newint(res)

@unwrap_spec(fd=c_int)
def fpathconf(space, fd, w_name):
    num = confname_w(space, w_name, os.pathconf_names)
    try:
        res = os.fpathconf(fd, num)
    except OSError as e:
        raise wrap_oserror(space, e, eintr_retry=False)
    return space.newint(res)

@unwrap_spec(path=path_or_fd(allow_fd=hasattr(os, 'fpathconf')))
def pathconf(space, path, w_name):
    num = confname_w(space, w_name, os.pathconf_names)
    if path.as_fd != -1:
        try:
            res = os.fpathconf(path.as_fd, num)
        except OSError as e:
            raise wrap_oserror(space, e, eintr_retry=False)
    else:
        try:
            res = os.pathconf(path.as_bytes, num)
        except OSError as e:
            raise wrap_oserror2(space, e, path.w_path, eintr_retry=False)
    return space.newint(res)

def confstr(space, w_name):
    num = confname_w(space, w_name, os.confstr_names)
    try:
        res = os.confstr(num)
    except OSError as e:
        raise wrap_oserror(space, e, eintr_retry=False)
    return space.newtext(res)

@unwrap_spec(
    uid=c_uid_t, gid=c_gid_t,
    dir_fd=DirFD(rposix.HAVE_FCHOWNAT), follow_symlinks=bool)
def chown(space, w_path, uid, gid, __kwonly__,
          dir_fd=DEFAULT_DIR_FD, follow_symlinks=True):
    """chown(path, uid, gid, *, dir_fd=None, follow_symlinks=True)

Change the owner and group id of path to the numeric uid and gid.

path may always be specified as a string.
On some platforms, path may also be specified as an open file descriptor.
  If this functionality is unavailable, using it raises an exception.
If dir_fd is not None, it should be a file descriptor open to a directory,
  and path should be relative; path will then be relative to that directory.
If follow_symlinks is False, and the last element of the path is a symbolic
  link, chown will modify the symbolic link itself instead of the file the
  link points to.
It is an error to use dir_fd or follow_symlinks when specifying path as
  an open file descriptor.
dir_fd and follow_symlinks may not be implemented on your platform.
  If they are unavailable, using them will raise a NotImplementedError."""
    if not (rposix.HAVE_LCHOWN or rposix.HAVE_FCHMODAT):
        if not follow_symlinks:
            raise argument_unavailable(space, 'chown', 'follow_symlinks')
    try:
        path = space.fsencode_w(w_path)
    except OperationError:
        if not space.isinstance_w(w_path, space.w_int):
            raise oefmt(space.w_TypeError,
                "argument should be string, bytes or integer, not %T", w_path)
        # File descriptor case
        fd = unwrap_fd(space, w_path)
        if dir_fd != DEFAULT_DIR_FD:
            raise oefmt(space.w_ValueError,
                "chown: can't specify both dir_fd and fd")
        if not follow_symlinks:
            raise oefmt(space.w_ValueError,
                "chown: cannnot use fd and follow_symlinks together")
        # NB. in CPython 3.5.2, os.chown(fd) propagates EINTR to app-level,
        # but os.fchown(fd) retries automatically.  This might be fixed in
        # more recent CPythons.
        while True:
            try:
                os.fchown(fd, uid, gid)
                return
            except OSError as e:
                wrap_oserror(space, e, eintr_retry=True)
    while True:
        # String case
        try:
            if (rposix.HAVE_LCHOWN and
                    dir_fd == DEFAULT_DIR_FD and not follow_symlinks):
                os.lchown(path, uid, gid)
            elif rposix.HAVE_FCHOWNAT and (
                    not follow_symlinks or dir_fd != DEFAULT_DIR_FD):
                rposix.fchownat(path, uid, gid, dir_fd, follow_symlinks)
            else:
                assert follow_symlinks
                assert dir_fd == DEFAULT_DIR_FD
                os.chown(path, uid, gid)
            break
        except OSError as e:
            wrap_oserror2(space, e, w_path, eintr_retry=True)


@unwrap_spec(uid=c_uid_t, gid=c_gid_t)
def lchown(space, w_path, uid, gid):
    """lchown(path, uid, gid)

Change the owner and group id of path to the numeric uid and gid.
This function will not follow symbolic links.
Equivalent to os.chown(path, uid, gid, follow_symlinks=False)."""
    path = space.fsencode_w(w_path)
    try:
        os.lchown(path, uid, gid)
    except OSError as e:
        raise wrap_oserror2(space, e, w_path, eintr_retry=False)

@unwrap_spec(uid=c_uid_t, gid=c_gid_t)
def fchown(space, w_fd, uid, gid):
    """fchown(fd, uid, gid)

Change the owner and group id of the file given by file descriptor
fd to the numeric uid and gid.  Equivalent to os.chown(fd, uid, gid)."""
    fd = space.c_filedescriptor_w(w_fd)
    while True:
        try:
            os.fchown(fd, uid, gid)
            break
        except OSError as e:
            wrap_oserror(space, e, eintr_retry=True)

def getloadavg(space):
    try:
        load = os.getloadavg()
    except OSError:
        raise oefmt(space.w_OSError, "Load averages are unobtainable")
    return space.newtuple([space.newfloat(load[0]),
                           space.newfloat(load[1]),
                           space.newfloat(load[2])])

@unwrap_spec(major=c_int, minor=c_int)
def makedev(space, major, minor):
    result = os.makedev(major, minor)
    return space.newint(result)

@unwrap_spec(device="c_uint")
def major(space, device):
    result = os.major(intmask(device))
    return space.newint(result)

@unwrap_spec(device="c_uint")
def minor(space, device):
    result = os.minor(intmask(device))
    return space.newint(result)

@unwrap_spec(increment=c_int)
def nice(space, increment):
    """Decrease the priority of process by 'increment'
    and return the new priority."""
    try:
        res = os.nice(increment)
    except OSError as e:
        raise wrap_oserror(space, e, eintr_retry=False)
    return space.newint(res)

class SigCheck:
    pass
_sigcheck = SigCheck()
def _signal_checker():
    _sigcheck.space.getexecutioncontext().checksignals()

@unwrap_spec(size=int)
def urandom(space, size):
    """urandom(size) -> str

    Return a string of 'size' random bytes suitable for cryptographic use.
    """
    context = get(space).random_context
    try:
        # urandom() takes a final argument that should be a regular function,
        # not a bound method like 'getexecutioncontext().checksignals'.
        # Otherwise, we can't use it from several independent places.
        _sigcheck.space = space
        return space.newbytes(rurandom.urandom(context, size, _signal_checker))
    except OSError as e:
        # CPython raises NotImplementedError if /dev/urandom cannot be found.
        # To maximize compatibility, we should also raise NotImplementedError
        # and not OSError (although CPython also raises OSError in case it
        # could open /dev/urandom but there are further problems).
        raise wrap_oserror(space, e,
            w_exception_class=space.w_NotImplementedError, eintr_retry=False)

def ctermid(space):
    """ctermid() -> string

    Return the name of the controlling terminal for this process.
    """
    return space.newfilename(os.ctermid())

@unwrap_spec(fd=c_int)
def device_encoding(space, fd):
    """device_encoding(fd) -> str

    Return a string describing the encoding of the device if the output
    is a terminal; else return None.
    """
    with rposix.FdValidator(fd):
        if not (os.isatty(fd)):
            return space.w_None
    if _WIN32:
        if fd == 0:
            ccp = rwin32.GetConsoleCP()
        elif fd in (1, 2):
            ccp = rwin32.GetConsoleOutputCP()
        else:
            ccp = 0
        # GetConsoleCP() and GetConsoleOutputCP() return 0 if the
        # application has no console.
        if ccp != 0:
            return space.newtext('cp%d' % ccp)
    from rpython.rlib import rlocale
    if rlocale.HAVE_LANGINFO:
        codeset = rlocale.nl_langinfo(rlocale.CODESET)
        if codeset:
            return space.newtext(codeset)
    return space.w_None

if _WIN32:
    from pypy.module.posix import interp_nt as nt

    @unwrap_spec(fd=c_int)
    def _getfileinformation(space, fd):
        try:
            info = nt._getfileinformation(fd)
        except OSError as e:
            raise wrap_oserror(space, e, eintr_retry=False)
        return space.newtuple([space.newint(info[0]),
                               space.newint(info[1]),
                               space.newint(info[2])])

    def _getfinalpathname(space, w_path):
        try:
            s, lgt = dispatch_filename(nt._getfinalpathname)(space, w_path)
        except nt.LLNotImplemented as e:
            raise OperationError(space.w_NotImplementedError,
                                 space.newtext(e.msg))
        except OSError as e:
            raise wrap_oserror2(space, e, w_path, eintr_retry=False)
        return space.newtext(s, lgt)


def chflags():
    """chflags(path, flags, *, follow_symlinks=True)

Set file flags.

If follow_symlinks is False, and the last element of the path is a symbolic
  link, chflags will change flags on the symbolic link itself instead of the
  file the link points to.
follow_symlinks may not be implemented on your platform.  If it is
unavailable, using it will raise a NotImplementedError."""

def lchflags():
    """lchflags(path, flags)

Set file flags.
This function will not follow symbolic links.
Equivalent to chflags(path, flags, follow_symlinks=False)."""

@unwrap_spec(path=path_or_fd(), attribute=path_or_fd(allow_fd=False),
             follow_symlinks=bool)
def getxattr(space, path, attribute, __kwonly__, follow_symlinks=True):
    """getxattr(path, attribute, *, follow_symlinks=True) -> value

Return the value of extended attribute attribute on path.

path may be either a string or an open file descriptor.
If follow_symlinks is False, and the last element of the path is a symbolic
  link, getxattr will examine the symbolic link itself instead of the file
  the link points to."""
    if path.as_fd != -1:
        if not follow_symlinks:
            raise oefmt(space.w_ValueError,
                "getxattr: cannot use fd and follow_symlinks together")
        try:
            result = rposix.fgetxattr(path.as_fd, attribute.as_bytes)
        except OSError as e:
            raise wrap_oserror2(space, e, path.w_path)
    else:
        try:
            result = rposix.getxattr(path.as_bytes, attribute.as_bytes,
                follow_symlinks=follow_symlinks)
        except OSError as e:
            raise wrap_oserror2(space, e, path.w_path)
    return space.newbytes(result)

@unwrap_spec(path=path_or_fd(), attribute=path_or_fd(allow_fd=False),
             flags=c_int,
             follow_symlinks=bool)
def setxattr(space, path, attribute, w_value, flags=0,
             __kwonly__=None, follow_symlinks=True):
    """setxattr(path, attribute, value, flags=0, *, follow_symlinks=True)

Set extended attribute attribute on path to value.
path may be either a string or an open file descriptor.
If follow_symlinks is False, and the last element of the path is a symbolic
  link, setxattr will modify the symbolic link itself instead of the file
  the link points to."""
    value = space.charbuf_w(w_value)
    if path.as_fd != -1:
        if not follow_symlinks:
            raise oefmt(space.w_ValueError,
                "setxattr: cannot use fd and follow_symlinks together")
        try:
            rposix.fsetxattr(path.as_fd, attribute.as_bytes, value, flags)
        except OSError as e:
            raise wrap_oserror2(space, e, path.w_path)
    else:
        try:
            rposix.setxattr(path.as_bytes, attribute.as_bytes, value, flags,
                follow_symlinks=follow_symlinks)
        except OSError as e:
            raise wrap_oserror2(space, e, path.w_path)


@unwrap_spec(path=path_or_fd(), attribute=path_or_fd(allow_fd=False),
             follow_symlinks=bool)
def removexattr(space, path, attribute, __kwonly__, follow_symlinks=True):
    """removexattr(path, attribute, *, follow_symlinks=True)

Remove extended attribute attribute on path.
path may be either a string or an open file descriptor.
If follow_symlinks is False, and the last element of the path is a symbolic
  link, removexattr will modify the symbolic link itself instead of the file
  the link points to."""
    if path.as_fd != -1:
        if not follow_symlinks:
            raise oefmt(space.w_ValueError,
                "removexattr: cannot use fd and follow_symlinks together")
        try:
            rposix.fremovexattr(path.as_fd, attribute.as_bytes)
        except OSError as e:
            raise wrap_oserror2(space, e, path.w_path)
    else:
        try:
            rposix.removexattr(path.as_bytes, attribute.as_bytes,
                follow_symlinks=follow_symlinks)
        except OSError as e:
            raise wrap_oserror2(space, e, path.w_path)


@unwrap_spec(path=path_or_fd(), follow_symlinks=bool)
def listxattr(space, path, __kwonly__, follow_symlinks=True):
    """listxattr(path='.', *, follow_symlinks=True)

Return a list of extended attributes on path.

path may be either None, a string, or an open file descriptor.
if path is None, listxattr will examine the current directory.
If follow_symlinks is False, and the last element of the path is a symbolic
  link, listxattr will examine the symbolic link itself instead of the file
  the link points to."""
    if path.as_fd != -1:
        if not follow_symlinks:
            raise oefmt(space.w_ValueError,
                        "listxattr: cannot use fd and follow_symlinks together")
        try:
            result = rposix.flistxattr(path.as_fd)
        except OSError as e:
            raise wrap_oserror2(space, e, path.w_path)
    else:
        try:
            result = rposix.listxattr(path.as_bytes, follow_symlinks)
        except OSError as e:
            raise wrap_oserror2(space, e, path.w_path)
    return space.newlist([space.newfilename(attr) for attr in result])


have_functions = []
for name in """FACCESSAT FCHDIR FCHMOD FCHMODAT FCHOWN FCHOWNAT FEXECVE
               FDOPENDIR FPATHCONF FSTATAT FSTATVFS FTRUNCATE FUTIMENS FUTIMES
               FUTIMESAT LINKAT LCHFLAGS LCHMOD LCHOWN LSTAT LUTIMES
               MKDIRAT MKFIFOAT MKNODAT OPENAT READLINKAT RENAMEAT
               SYMLINKAT UNLINKAT UTIMENSAT""".split():
    if getattr(rposix, "HAVE_%s" % name):
        have_functions.append("HAVE_%s" % name)
if _WIN32:
    have_functions.append("HAVE_MS_WINDOWS")

def _get_terminal_size(space, w_fd=None):
    if w_fd is None:
        fd = rfile.RFile(rfile.c_stdout(), close2=(None, None)).fileno()
    else:
        if not space.isinstance_w(w_fd, space.w_int):
            raise oefmt(space.w_TypeError,
                        "an integer is required, got %T", w_fd)
        else:
            fd = space.c_int_w(w_fd)

    if _WIN32:
        if fd == 0:
            handle_id = rwin32.STD_INPUT_HANDLE
        elif fd == 1:
            handle_id = rwin32.STD_OUTPUT_HANDLE
        elif fd == 2:
            handle_id = rwin32.STD_ERROR_HANDLE
        else:
            raise oefmt(space.w_ValueError, "bad file descriptor")

        handle = rwin32.GetStdHandle(handle_id)

        if handle == rwin32.NULL_HANDLE:
            raise oefmt(space.w_OSError, "handle cannot be retrieved")
        elif handle == rwin32.INVALID_HANDLE_VALUE:
            raise rwin32.lastSavedWindowsError()
        with lltype.scoped_alloc(rwin32.CONSOLE_SCREEN_BUFFER_INFO) as buffer_info:
            success = rwin32.GetConsoleScreenBufferInfo(handle, buffer_info)
            if not success:
                raise rwin32.lastSavedWindowsError()
            w_columns = space.newint(r_int(buffer_info.c_srWindow.c_Right) - r_int(buffer_info.c_srWindow.c_Left) + 1)
            w_lines = space.newint(r_int(buffer_info.c_srWindow.c_Bottom) - r_int(buffer_info.c_srWindow.c_Top) + 1)
    else:
        with lltype.scoped_alloc(rposix.WINSIZE) as winsize:
            failed = rposix.c_ioctl_voidp(fd, rposix.TIOCGWINSZ, winsize)
            if failed:
                raise exception_from_saved_errno(space, space.w_OSError)

            w_columns = space.newint(r_uint(winsize.c_ws_col))
            w_lines = space.newint(r_uint(winsize.c_ws_row))
    return w_columns, w_lines

def get_terminal_size(space, w_fd=None):
    try:
        w_columns, w_lines = _get_terminal_size(space, w_fd)
    except OSError as e:
        raise wrap_oserror(space, e, eintr_retry=False)
    w_tuple = space.newtuple([w_columns, w_lines])
    w_terminal_size = space.getattr(space.getbuiltinmodule(os.name),
                                    space.newtext('terminal_size'))

    return space.call_function(w_terminal_size, w_tuple)

def cpu_count(space):
    count = rposix.cpu_count()
    if count <= 0:
        return space.w_None
    return space.newint(count)

@unwrap_spec(fd=c_int)
def get_blocking(space, fd):
    """get_blocking(fd) -> bool

Get the blocking mode of the file descriptor:
False if the O_NONBLOCK flag is set, True if the flag is cleared."""
    try:
        flags = rposix.get_status_flags(fd)
    except OSError as e:
        raise wrap_oserror(space, e, eintr_retry=False)
    return space.newbool(flags & rposix.O_NONBLOCK == 0)

@unwrap_spec(fd=c_int, blocking=int)
def set_blocking(space, fd, blocking):
    """\
set_blocking(fd, blocking)

Set the blocking mode of the specified file descriptor.
Set the O_NONBLOCK flag if blocking is False,
clear the O_NONBLOCK flag otherwise."""
    try:
        flags = rposix.get_status_flags(fd)
        if blocking:
            flags &= ~rposix.O_NONBLOCK
        else:
            flags |= rposix.O_NONBLOCK
        rposix.set_status_flags(fd, flags)
    except OSError as e:
        raise wrap_oserror(space, e, eintr_retry=False)

@unwrap_spec(out=c_int, count=int)
def sendfile(space, out, w_in, w_offset, count):
    """\
sendfile(out, in, offset, count[, headers][, trailers], flags=0)
            -> byteswritten
Copy count bytes from file descriptor in to file descriptor out."""
    # why is an argument called "in"???  that doesn't make sense (it is
    # a reserved word), but that's what CPython does
    in_ = space.c_int_w(w_in)

    # XXX only supports the common arguments for now (BSD takes more).
    # Until that is fixed, we only expose sendfile() on linux.
    if space.is_none(w_offset):     # linux only
        while True:
            try:
                res = rposix.sendfile_no_offset(out, in_, count)
                break
            except OSError as e:
                wrap_oserror(space, e, eintr_retry=True)
    else:
        offset = space.gateway_r_longlong_w(w_offset)
        while True:
            try:
                res = rposix.sendfile(out, in_, offset, count)
                break
            except OSError as e:
                wrap_oserror(space, e, eintr_retry=True)
    return space.newint(res)

@unwrap_spec(policy=int)
def sched_get_priority_max(space, policy):
    """returns the maximum priority value that
    can be used with the scheduling algorithm
    identified by policy
    """
    while True:
        try:
            s = rposix.sched_get_priority_max(policy)
        except OSError as e:
            wrap_oserror(space, e, eintr_retry=True)
        else:
           return space.newint(s)

@unwrap_spec(policy=int)
def sched_get_priority_min(space, policy):
    """returns the minimum priority value that
     can be used with the scheduling algorithm
     identified by policy
    """
    while True:
        try:
            s = rposix.sched_get_priority_min(policy)
        except OSError as e:
            wrap_oserror(space, e, eintr_retry=True)
        else:
           return space.newint(s)

@unwrap_spec(fd=c_int, cmd=c_int, length=r_longlong)
def lockf(space, fd, cmd, length):
    """apply, test or remove a POSIX lock on an
    open file.
    """
    while True:
        try:
            s = rposix.lockf(fd, cmd, length)
        except OSError as e:
            wrap_oserror(space, e, eintr_retry=True)
        else:
           return space.newint(s)

def sched_yield(space):
    """ Voluntarily relinquish the CPU"""
    while True:
        try:
            res = rposix.sched_yield()
        except OSError as e:
            wrap_oserror(space, e, eintr_retry=True)
        else:
            return space.newint(res)

def fspath(space, w_path):
    """
    Return the file system path representation of the object.

    If the object is str or bytes, then allow it to pass through as-is. If the
    object defines __fspath__(), then return the result of that method. All other
    types raise a TypeError.
    """
    if (space.isinstance_w(w_path, space.w_text) or
        space.isinstance_w(w_path, space.w_bytes)):
        return w_path

    w_fspath_method = space.lookup(w_path, '__fspath__')
    if w_fspath_method is None:
        raise oefmt(
            space.w_TypeError,
            'expected str, bytes or os.PathLike object, not %T',
            w_path
        )

    w_result = space.get_and_call_function(w_fspath_method, w_path)
    if (space.isinstance_w(w_result, space.w_text) or
        space.isinstance_w(w_result, space.w_bytes)):
        return w_result

    raise oefmt(
        space.w_TypeError,
        'expected %T.__fspath__() to return str or bytes, not %T',
        w_path,
        w_result
    )<|MERGE_RESOLUTION|>--- conflicted
+++ resolved
@@ -1031,30 +1031,10 @@
 If path is None, uses the path='.'.
 On some platforms, path may also be specified as an open file descriptor;\
   the file descriptor must refer to a directory.
-<<<<<<< HEAD
-  If this functionality is unavailable, using it raises NotImplementedError."""
-    if space.is_none(w_path):
-        w_path = space.newtext(".")
-    try:
-        dirname = space.bytesbuf0_w(w_path)
-    except OperationError as e:
-        if not e.match(space, space.w_TypeError):
-            raise
-    else:
-        if not space.isinstance_w(w_path, space.w_bytes):
-            # use fsencode to get the correct warning
-            space.fsencode_w(w_path)
-        try:
-            result = rposix.listdir(dirname)
-        except OSError as e:
-            raise wrap_oserror2(space, e, w_path, eintr_retry=False)
-        return space.newlist_bytes(result)
-=======
   If this functionality is unavailable, using it raises NotImplementedError.
 
 The list is in arbitrary order.  It does not include the special
 entries '.' and '..' even if they are present in the directory."""
->>>>>>> 5d2a8ea0
 
     try:
         space._try_buffer_w(path.w_path, space.BUF_FULL_RO)
