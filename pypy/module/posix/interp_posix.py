--- conflicted
+++ resolved
@@ -211,13 +211,8 @@
 # ____________________________________________________________
 
 STAT_FIELDS = unrolling_iterable(enumerate(ll_os_stat.STAT_FIELDS))
-<<<<<<< HEAD
-
-=======
-PORTABLE_STAT_FIELDS = unrolling_iterable(
-                                 enumerate(ll_os_stat.PORTABLE_STAT_FIELDS))
+
 STATVFS_FIELDS = unrolling_iterable(enumerate(ll_os_stat.STATVFS_FIELDS))
->>>>>>> 1a19bdcc
 
 def build_stat_result(space, st):
     FIELDS = STAT_FIELDS    # also when not translating at all
