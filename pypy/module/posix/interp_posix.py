import os
import sys

from rpython.rlib import rposix, rposix_stat
from rpython.rlib import objectmodel, rurandom
from rpython.rlib.objectmodel import specialize
from rpython.rlib.rarithmetic import r_longlong, intmask
from rpython.rlib.unroll import unrolling_iterable

from pypy.interpreter.gateway import unwrap_spec, WrappedDefault
from pypy.interpreter.error import (OperationError, wrap_oserror,
                                    wrap_oserror2, strerror as _strerror)
from pypy.interpreter.executioncontext import ExecutionContext


_WIN32 = sys.platform == 'win32'
if _WIN32:
    from rpython.rlib import rwin32

c_int = "c_int"

# CPython 2.7 semantics are too messy to follow exactly,
# e.g. setuid(-2) works on 32-bit but not on 64-bit.  As a result,
# we decided to just accept any 'int', i.e. any C signed long, and
# check that they are in range(-2**31, 2**32).  In other words, we
# accept any number that is either a signed or an unsigned C int.
c_uid_t = int
c_gid_t = int
if sys.maxint == 2147483647:
    def check_uid_range(space, num):
        pass
else:
    def check_uid_range(space, num):
        if num < -(1<<31) or num >= (1<<32):
            raise OperationError(space.w_OverflowError,
                                 space.wrap("integer out of range"))

class FileEncoder(object):
    is_unicode = True

    def __init__(self, space, w_obj):
        self.space = space
        self.w_obj = w_obj

    def as_bytes(self):
        return self.space.fsencode_w(self.w_obj)

    def as_unicode(self):
        return self.space.unicode0_w(self.w_obj)

class FileDecoder(object):
    is_unicode = False

    def __init__(self, space, w_obj):
        self.space = space
        self.w_obj = w_obj

    def as_bytes(self):
        return self.space.bytes0_w(self.w_obj)

    def as_unicode(self):
        return self.space.fsdecode_w(self.w_obj)

@specialize.memo()
def dispatch_filename(func, tag=0):
    def dispatch(space, w_fname, *args):
        if space.isinstance_w(w_fname, space.w_unicode):
            fname = FileEncoder(space, w_fname)
            return func(fname, *args)
        else:
            fname = space.bytes0_w(w_fname)
            return func(fname, *args)
    return dispatch

@specialize.memo()
def dispatch_filename_2(func):
    def dispatch(space, w_fname1, w_fname2, *args):
        if space.isinstance_w(w_fname1, space.w_unicode):
            fname1 = FileEncoder(space, w_fname1)
            if space.isinstance_w(w_fname2, space.w_unicode):
                fname2 = FileEncoder(space, w_fname2)
                return func(fname1, fname2, *args)
            else:
                fname2 = FileDecoder(space, w_fname2)
                return func(fname1, fname2, *args)
        else:
            fname1 = FileDecoder(space, w_fname1)
            if space.isinstance_w(w_fname2, space.w_unicode):
                fname2 = FileEncoder(space, w_fname2)
                return func(fname1, fname2, *args)
            else:
                fname2 = FileDecoder(space, w_fname2)
                return func(fname1, fname2, *args)
    return dispatch

@unwrap_spec(flag=c_int, mode=c_int)
def open(space, w_fname, flag, mode=0777):
    """Open a file (for low level IO).
Return a file descriptor (a small integer)."""
    try:
        fd = dispatch_filename(rposix.open)(
            space, w_fname, flag, mode)
    except OSError, e:
        raise wrap_oserror2(space, e, w_fname)
    return space.wrap(fd)

@unwrap_spec(fd=c_int, pos=r_longlong, how=c_int)
def lseek(space, fd, pos, how):
    """Set the current position of a file descriptor.  Return the new position.
If how == 0, 'pos' is relative to the start of the file; if how == 1, to the
current position; if how == 2, to the end."""
    try:
        pos = os.lseek(fd, pos, how)
    except OSError, e:
        raise wrap_oserror(space, e)
    else:
        return space.wrap(pos)

@unwrap_spec(fd=c_int)
def isatty(space, fd):
    """Return True if 'fd' is an open file descriptor connected to the
slave end of a terminal."""
    try:
        res = os.isatty(fd)
    except OSError, e:
        raise wrap_oserror(space, e)
    else:
        return space.wrap(res)

@unwrap_spec(fd=c_int, buffersize=int)
def read(space, fd, buffersize):
    """Read data from a file descriptor."""
    try:
        s = os.read(fd, buffersize)
    except OSError, e:
        raise wrap_oserror(space, e)
    else:
        return space.wrapbytes(s)

@unwrap_spec(fd=c_int)
def write(space, fd, w_data):
    """Write a string to a file descriptor.  Return the number of bytes
actually written, which may be smaller than len(data)."""
    data = space.getarg_w('y*', w_data)
    try:
        res = os.write(fd, data.as_str())
    except OSError, e:
        raise wrap_oserror(space, e)
    else:
        return space.wrap(res)

@unwrap_spec(fd=c_int)
def close(space, fd):
    """Close a file descriptor (for low level IO)."""
    try:
        os.close(fd)
    except OSError, e:
        raise wrap_oserror(space, e)

@unwrap_spec(fd_low=c_int, fd_high=c_int)
def closerange(fd_low, fd_high):
    """Closes all file descriptors in [fd_low, fd_high), ignoring errors."""
    rposix.closerange(fd_low, fd_high)

@unwrap_spec(fd=c_int, length=r_longlong)
def ftruncate(space, fd, length):
    """Truncate a file (by file descriptor) to a specified length."""
    try:
        os.ftruncate(fd, length)
    except IOError, e:
        if not objectmodel.we_are_translated():
            # Python 2.6 raises an IOError here. Let's not repeat that mistake.
            w_error = space.call_function(space.w_OSError, space.wrap(e.errno),
                                          space.wrap(e.strerror),
                                          space.wrap(e.filename))
            raise OperationError(space.w_OSError, w_error)
        raise AssertionError
    except OSError, e:
        raise wrap_oserror(space, e)

def truncate(space, w_path, w_length):
    """Truncate a file to a specified length."""
    allocated_fd = False
    fd = -1
    try:
        if space.isinstance_w(w_path, space.w_int):
            w_fd = w_path
        else:
            w_fd = open(space, w_path, os.O_RDWR | os.O_CREAT)
            allocated_fd = True

        fd = space.c_filedescriptor_w(w_fd)
        length = space.int_w(w_length)
        return ftruncate(space, fd, length)

    finally:
        if allocated_fd and fd != -1:
            close(space, fd)

def fsync(space, w_fd):
    """Force write of file with filedescriptor to disk."""
    fd = space.c_filedescriptor_w(w_fd)
    try:
        os.fsync(fd)
    except OSError, e:
        raise wrap_oserror(space, e)

def fdatasync(space, w_fd):
    """Force write of file with filedescriptor to disk.
Does not force update of metadata."""
    fd = space.c_filedescriptor_w(w_fd)
    try:
        os.fdatasync(fd)
    except OSError, e:
        raise wrap_oserror(space, e)

def fchdir(space, w_fd):
    """Change to the directory of the given file descriptor.  fildes must be
opened on a directory, not a file."""
    fd = space.c_filedescriptor_w(w_fd)
    try:
        os.fchdir(fd)
    except OSError, e:
        raise wrap_oserror(space, e)

# ____________________________________________________________

STAT_FIELDS = unrolling_iterable(enumerate(rposix_stat.STAT_FIELDS))

STATVFS_FIELDS = unrolling_iterable(enumerate(rposix_stat.STATVFS_FIELDS))

def build_stat_result(space, st):
    FIELDS = STAT_FIELDS    # also when not translating at all
    lst = [None] * rposix_stat.N_INDEXABLE_FIELDS
    w_keywords = space.newdict()
    stat_float_times = space.fromcache(StatState).stat_float_times
    for i, (name, TYPE) in FIELDS:
        value = getattr(st, name)
        if name in ('st_atime', 'st_mtime', 'st_ctime'):
            value = int(value)   # rounded to an integer for indexed access
        w_value = space.wrap(value)
        if i < rposix_stat.N_INDEXABLE_FIELDS:
            lst[i] = w_value
        else:
            space.setitem(w_keywords, space.wrap(name), w_value)

    # non-rounded values for name-based access
    if stat_float_times:
        space.setitem(w_keywords,
                      space.wrap('st_atime'), space.wrap(st.st_atime))
        space.setitem(w_keywords,
                      space.wrap('st_mtime'), space.wrap(st.st_mtime))
        space.setitem(w_keywords,
                      space.wrap('st_ctime'), space.wrap(st.st_ctime))
    else:
        space.setitem(w_keywords,
                      space.wrap('st_atime'), space.wrap(int(st.st_atime)))
        space.setitem(w_keywords,
                      space.wrap('st_mtime'), space.wrap(int(st.st_mtime)))
        space.setitem(w_keywords,
                      space.wrap('st_ctime'), space.wrap(int(st.st_ctime)))

    w_tuple = space.newtuple(lst)
    w_stat_result = space.getattr(space.getbuiltinmodule(os.name),
                                  space.wrap('stat_result'))
    return space.call_function(w_stat_result, w_tuple, w_keywords)


def build_statvfs_result(space, st):
    vals_w = [None] * len(rposix_stat.STATVFS_FIELDS)
    for i, (name, _) in STATVFS_FIELDS:
        vals_w[i] = space.wrap(getattr(st, name))
    w_tuple = space.newtuple(vals_w)
    w_statvfs_result = space.getattr(space.getbuiltinmodule(os.name), space.wrap('statvfs_result'))
    return space.call_function(w_statvfs_result, w_tuple)


@unwrap_spec(fd=c_int)
def fstat(space, fd):
    """Perform a stat system call on the file referenced to by an open
file descriptor."""
    try:
        st = rposix_stat.fstat(fd)
    except OSError, e:
        raise wrap_oserror(space, e)
    else:
        return build_stat_result(space, st)

def stat(space, w_path):
    """Perform a stat system call on the given path.  Return an object
with (at least) the following attributes:
    st_mode
    st_ino
    st_dev
    st_nlink
    st_uid
    st_gid
    st_size
    st_atime
    st_mtime
    st_ctime
"""

    try:
        st = dispatch_filename(rposix_stat.stat)(space, w_path)
    except OSError, e:
        raise wrap_oserror2(space, e, w_path)
    else:
        return build_stat_result(space, st)

def lstat(space, w_path):
    "Like stat(path), but do no follow symbolic links."
    try:
        st = dispatch_filename(rposix_stat.lstat)(space, w_path)
    except OSError, e:
        raise wrap_oserror2(space, e, w_path)
    else:
        return build_stat_result(space, st)

class StatState(object):
    def __init__(self, space):
        self.stat_float_times = True

def stat_float_times(space, w_value=None):
    """stat_float_times([newval]) -> oldval

Determine whether os.[lf]stat represents time stamps as float objects.
If newval is True, future calls to stat() return floats, if it is False,
future calls return ints.
If newval is omitted, return the current setting.
"""
    state = space.fromcache(StatState)

    if w_value is None:
        return space.wrap(state.stat_float_times)
    else:
        state.stat_float_times = space.bool_w(w_value)


@unwrap_spec(fd=c_int)
def fstatvfs(space, fd):
    try:
        st = rposix_stat.fstatvfs(fd)
    except OSError as e:
        raise wrap_oserror(space, e)
    else:
        return build_statvfs_result(space, st)


def statvfs(space, w_path):
    try:
        st = dispatch_filename(rposix_stat.statvfs)(space, w_path)
    except OSError as e:
        raise wrap_oserror2(space, e, w_path)
    else:
        return build_statvfs_result(space, st)


@unwrap_spec(fd=c_int)
def dup(space, fd):
    """Create a copy of the file descriptor.  Return the new file
descriptor."""
    try:
        newfd = os.dup(fd)
    except OSError, e:
        raise wrap_oserror(space, e)
    else:
        return space.wrap(newfd)

@unwrap_spec(old_fd=c_int, new_fd=c_int)
def dup2(space, old_fd, new_fd):
    """Duplicate a file descriptor."""
    try:
        os.dup2(old_fd, new_fd)
    except OSError, e:
        raise wrap_oserror(space, e)

@unwrap_spec(mode=c_int)
def access(space, w_path, mode):
    """
    access(path, mode) -> 1 if granted, 0 otherwise

    Use the real uid/gid to test for access to a path.  Note that most
    operations will use the effective uid/gid, therefore this routine can
    be used in a suid/sgid environment to test if the invoking user has the
    specified access to the path.  The mode argument can be F_OK to test
    existence, or the inclusive-OR of R_OK, W_OK, and X_OK.
    """
    try:
        ok = dispatch_filename(rposix.access)(space, w_path, mode)
    except OSError, e:
        raise wrap_oserror2(space, e, w_path)
    else:
        return space.wrap(ok)


def times(space):
    """
    times() -> (utime, stime, cutime, cstime, elapsed_time)

    Return a tuple of floating point numbers indicating process times.
    """
    try:
        times = os.times()
    except OSError, e:
        raise wrap_oserror(space, e)
    else:
        return space.newtuple([space.wrap(times[0]),
                               space.wrap(times[1]),
                               space.wrap(times[2]),
                               space.wrap(times[3]),
                               space.wrap(times[4])])

@unwrap_spec(cmd='fsencode')
def system(space, cmd):
    """Execute the command (a string) in a subshell."""
    try:
        rc = os.system(cmd)
    except OSError, e:
        raise wrap_oserror(space, e)
    else:
        return space.wrap(rc)

def unlink(space, w_path):
    """Remove a file (same as remove(path))."""
    try:
        dispatch_filename(rposix.unlink)(space, w_path)
    except OSError, e:
        raise wrap_oserror2(space, e, w_path)

def remove(space, w_path):
    """Remove a file (same as unlink(path))."""
    try:
        dispatch_filename(rposix.unlink)(space, w_path)
    except OSError, e:
        raise wrap_oserror2(space, e, w_path)

def _getfullpathname(space, w_path):
    """helper for ntpath.abspath """
    try:
        if space.isinstance_w(w_path, space.w_unicode):
            path = FileEncoder(space, w_path)
            fullpath = rposix.getfullpathname(path)
            w_fullpath = space.wrap(fullpath)
        else:
            path = space.str0_w(w_path)
<<<<<<< HEAD
            fullpath = rposix._getfullpathname(path)
            w_fullpath = space.wrapbytes(fullpath)
=======
            fullpath = rposix.getfullpathname(path)
            w_fullpath = space.wrap(fullpath)
>>>>>>> a9c95879
    except OSError, e:
        raise wrap_oserror2(space, e, w_path)
    else:
        return w_fullpath

def getcwdb(space):
    """Return the current working directory."""
    try:
        cur = os.getcwd()
    except OSError, e:
        raise wrap_oserror(space, e)
    else:
        return space.wrapbytes(cur)

if _WIN32:
    def getcwd(space):
        """Return the current working directory as a string."""
        try:
            cur = os.getcwdu()
        except OSError, e:
            raise wrap_oserror(space, e)
        else:
            return space.wrap(cur)
else:
    def getcwd(space):
        """Return the current working directory as a string."""
        return space.fsdecode(getcwdb(space))

def chdir(space, w_path):
    """Change the current working directory to the specified path."""
    try:
        dispatch_filename(rposix.chdir)(space, w_path)
    except OSError, e:
        raise wrap_oserror2(space, e, w_path)

@unwrap_spec(mode=c_int)
def mkdir(space, w_path, mode=0777):
    """Create a directory."""
    try:
        dispatch_filename(rposix.mkdir)(space, w_path, mode)
    except OSError, e:
        raise wrap_oserror2(space, e, w_path)

def rmdir(space, w_path):
    """Remove a directory."""
    try:
        dispatch_filename(rposix.rmdir)(space, w_path)
    except OSError, e:
        raise wrap_oserror2(space, e, w_path)

@unwrap_spec(errno=c_int)
def strerror(space, errno):
    """Translate an error code to a message string."""
    try:
        return space.wrap(_strerror(errno))
    except ValueError:
        raise OperationError(space.w_ValueError,
                             space.wrap("strerror() argument out of range"))

def getlogin(space):
    """Return the currently logged in user."""
    try:
        cur = os.getlogin()
    except OSError, e:
        raise wrap_oserror(space, e)
    return space.fsdecode(space.wrapbytes(cur))

# ____________________________________________________________

def getstatfields(space):
    # for app_posix.py: export the list of 'st_xxx' names that we know
    # about at RPython level
    return space.newlist([space.wrap(name) for _, (name, _) in STAT_FIELDS])


class State:
    def __init__(self, space):
        self.space = space
        self.w_environ = space.newdict()
        self.random_context = rurandom.init_urandom()
    def startup(self, space):
        space.call_method(self.w_environ, 'clear')
        _convertenviron(space, self.w_environ)
    def _freeze_(self):
        # don't capture the environment in the translated pypy
        self.space.call_method(self.w_environ, 'clear')
        # also reset random_context to a fresh new context (empty so far,
        # to be filled at run-time by rurandom.urandom())
        self.random_context = rurandom.init_urandom()
        return True

def get(space):
    return space.fromcache(State)

if _WIN32:
    def _convertenviron(space, w_env):
        # _wenviron must be initialized in this way if the program is
        # started through main() instead of wmain()
        rwin32._wgetenv(u"")
        for key, value in rwin32._wenviron_items():
            space.setitem(w_env, space.wrap(key), space.wrap(value))

    @unwrap_spec(name=unicode, value=unicode)
    def putenv(space, name, value):
        """Change or add an environment variable."""
        # len includes space for '=' and a trailing NUL
        if len(name) + len(value) + 2 > rwin32._MAX_ENV:
            msg = ("the environment variable is longer than %d characters" %
                   rwin32._MAX_ENV)
            raise OperationError(space.w_ValueError, space.wrap(msg))
        try:
            rwin32._wputenv(name, value)
        except OSError, e:
            raise wrap_oserror(space, e)
else:
    def _convertenviron(space, w_env):
        for key, value in os.environ.items():
            space.setitem(w_env, space.wrapbytes(key), space.wrapbytes(value))

    def putenv(space, w_name, w_value):
        """Change or add an environment variable."""
        try:
            dispatch_filename_2(rposix.putenv)(space, w_name, w_value)
        except OSError, e:
            raise wrap_oserror(space, e)

    def unsetenv(space, w_name):
        """Delete an environment variable."""
        try:
            dispatch_filename(rposix.unsetenv)(space, w_name)
        except KeyError:
            pass
        except OSError, e:
            raise wrap_oserror(space, e)


@unwrap_spec(w_dirname=WrappedDefault(u"."))
def listdir(space, w_dirname):
    """Return a list containing the names of the entries in the directory.

\tpath: path of directory to list

The list is in arbitrary order.  It does not include the special
entries '.' and '..' even if they are present in the directory."""
    try:
        if space.isinstance_w(w_dirname, space.w_unicode):
            dirname = FileEncoder(space, w_dirname)
            result = rposix.listdir(dirname)
            len_result = len(result)
            result_w = [None] * len_result
            for i in range(len_result):
                if _WIN32:
                    result_w[i] = space.wrap(result[i])
                else:
                    w_bytes = space.wrapbytes(result[i])
                    result_w[i] = space.fsdecode(w_bytes)
            return space.newlist(result_w)
        else:
            dirname = space.str0_w(w_dirname)
            result = rposix.listdir(dirname)
            # The list comprehension is a workaround for an obscure translation
            # bug.
            return space.newlist_bytes([x for x in result])
    except OSError, e:
        raise wrap_oserror2(space, e, w_dirname)

def pipe(space):
    "Create a pipe.  Returns (read_end, write_end)."
    try:
        fd1, fd2 = os.pipe()
    except OSError, e:
        raise wrap_oserror(space, e)
    return space.newtuple([space.wrap(fd1), space.wrap(fd2)])

@unwrap_spec(mode=c_int)
def chmod(space, w_path, mode):
    "Change the access permissions of a file."
    try:
        dispatch_filename(rposix.chmod)(space, w_path, mode)
    except OSError, e:
        raise wrap_oserror2(space, e, w_path)

@unwrap_spec(mode=c_int)
def fchmod(space, w_fd, mode):
    """Change the access permissions of the file given by file
descriptor fd."""
    fd = space.c_filedescriptor_w(w_fd)
    try:
        os.fchmod(fd, mode)
    except OSError, e:
        raise wrap_oserror(space, e)

def rename(space, w_old, w_new):
    "Rename a file or directory."
    try:
        dispatch_filename_2(rposix.rename)(space, w_old, w_new)
    except OSError, e:
        raise wrap_oserror(space, e)

def replace(space, w_old, w_new):
    "Replace a file or directory, overwriting the destination."
    try:
        dispatch_filename_2(rposix.replace)(space, w_old, w_new)
    except OSError, e:
        raise wrap_oserror(space, e)

@unwrap_spec(mode=c_int)
def mkfifo(space, w_filename, mode=0666):
    """Create a FIFO (a POSIX named pipe)."""
    try:
        dispatch_filename(rposix.mkfifo)(space, w_filename, mode)
    except OSError, e:
        raise wrap_oserror2(space, e, w_filename)

@unwrap_spec(mode=c_int, device=c_int)
def mknod(space, w_filename, mode=0600, device=0):
    """Create a filesystem node (file, device special file or named pipe)
named filename. mode specifies both the permissions to use and the
type of node to be created, being combined (bitwise OR) with one of
S_IFREG, S_IFCHR, S_IFBLK, and S_IFIFO. For S_IFCHR and S_IFBLK,
device defines the newly created device special file (probably using
os.makedev()), otherwise it is ignored."""
    try:
        dispatch_filename(rposix.mknod)(space, w_filename, mode, device)
    except OSError, e:
        raise wrap_oserror2(space, e, w_filename)

@unwrap_spec(mask=c_int)
def umask(space, mask):
    "Set the current numeric umask and return the previous umask."
    prevmask = os.umask(mask)
    return space.wrap(prevmask)

def getpid(space):
    "Return the current process id."
    try:
        pid = os.getpid()
    except OSError, e:
        raise wrap_oserror(space, e)
    return space.wrap(pid)

@unwrap_spec(pid=c_int, sig=c_int)
def kill(space, pid, sig):
    "Kill a process with a signal."
    try:
        rposix.kill(pid, sig)
    except OSError, e:
        raise wrap_oserror(space, e)

@unwrap_spec(pgid=c_int, sig=c_int)
def killpg(space, pgid, sig):
    "Kill a process group with a signal."
    try:
        os.killpg(pgid, sig)
    except OSError, e:
        raise wrap_oserror(space, e)

def abort(space):
    """Abort the interpreter immediately.  This 'dumps core' or otherwise fails
in the hardest way possible on the hosting operating system."""
    import signal
    rposix.kill(os.getpid(), signal.SIGABRT)

@unwrap_spec(src='fsencode', dst='fsencode')
def link(space, src, dst):
    "Create a hard link to a file."
    try:
        os.link(src, dst)
    except OSError, e:
        raise wrap_oserror(space, e)

def symlink(space, w_src, w_dst):
    "Create a symbolic link pointing to src named dst."
    try:
        dispatch_filename_2(rposix.symlink)(space, w_src, w_dst)
    except OSError, e:
        raise wrap_oserror(space, e)

def readlink(space, w_path):
    "Return a string representing the path to which the symbolic link points."
    is_unicode = space.isinstance_w(w_path, space.w_unicode)
    if is_unicode:
        path = space.fsencode_w(w_path)
    else:
        path = space.bytes0_w(w_path)
    try:
        result = os.readlink(path)
    except OSError, e:
        raise wrap_oserror2(space, e, w_path)
    w_result = space.wrapbytes(result)
    if is_unicode:
        return space.fsdecode(w_result)
    return w_result

before_fork_hooks = []
after_fork_child_hooks = []
after_fork_parent_hooks = []

@specialize.memo()
def get_fork_hooks(where):
    if where == 'before':
        return before_fork_hooks
    elif where == 'child':
        return after_fork_child_hooks
    elif where == 'parent':
        return after_fork_parent_hooks
    else:
        assert False, "Unknown fork hook"

def add_fork_hook(where, hook):
    "NOT_RPYTHON"
    get_fork_hooks(where).append(hook)

add_fork_hook('child', ExecutionContext._mark_thread_disappeared)

@specialize.arg(0)
def run_fork_hooks(where, space):
    for hook in get_fork_hooks(where):
        hook(space)

def _run_forking_function(space, kind):
    run_fork_hooks('before', space)
    try:
        if kind == "F":
            pid = os.fork()
            master_fd = -1
        elif kind == "P":
            pid, master_fd = os.forkpty()
        else:
            raise AssertionError
    except OSError, e:
        try:
            run_fork_hooks('parent', space)
        except:
            # Don't clobber the OSError if the fork failed
            pass
        raise wrap_oserror(space, e)
    if pid == 0:
        run_fork_hooks('child', space)
    else:
        run_fork_hooks('parent', space)
    return pid, master_fd

def fork(space):
    pid, irrelevant = _run_forking_function(space, "F")
    return space.wrap(pid)

def openpty(space):
    "Open a pseudo-terminal, returning open fd's for both master and slave end."
    try:
        master_fd, slave_fd = os.openpty()
    except OSError, e:
        raise wrap_oserror(space, e)
    return space.newtuple([space.wrap(master_fd), space.wrap(slave_fd)])

def forkpty(space):
    pid, master_fd = _run_forking_function(space, "P")
    return space.newtuple([space.wrap(pid),
                           space.wrap(master_fd)])

@unwrap_spec(pid=c_int, options=c_int)
def waitpid(space, pid, options):
    """ waitpid(pid, options) -> (pid, status)

    Wait for completion of a given child process.
    """
    try:
        pid, status = os.waitpid(pid, options)
    except OSError, e:
        raise wrap_oserror(space, e)
    return space.newtuple([space.wrap(pid), space.wrap(status)])

@unwrap_spec(status=c_int)
def _exit(space, status):
    os._exit(status)

def execv(space, w_command, w_args):
    """ execv(path, args)

Execute an executable path with arguments, replacing current process.

        path: path of executable file
        args: iterable of strings
    """
    execve(space, w_command, w_args, None)

def _env2interp(space, w_env):
    env = {}
    w_keys = space.call_method(w_env, 'keys')
    for w_key in space.unpackiterable(w_keys):
        w_value = space.getitem(w_env, w_key)
        env[space.fsencode_w(w_key)] = space.fsencode_w(w_value)
    return env

def execve(space, w_command, w_args, w_env):
    """ execve(path, args, env)

Execute a path with arguments and environment, replacing current process.

        path: path of executable file
        args: iterable of arguments
        env: dictionary of strings mapping to strings
    """
    command = space.fsencode_w(w_command)
    try:
        args_w = space.unpackiterable(w_args)
        if len(args_w) < 1:
            w_msg = space.wrap("execv() must have at least one argument")
            raise OperationError(space.w_ValueError, w_msg)
        args = [space.fsencode_w(w_arg) for w_arg in args_w]
    except OperationError, e:
        if not e.match(space, space.w_TypeError):
            raise
        msg = "execv() arg 2 must be an iterable of strings"
        raise OperationError(space.w_TypeError, space.wrap(str(msg)))
    #
    if w_env is None:    # when called via execv() above
        try:
            os.execv(command, args)
        except OSError, e:
            raise wrap_oserror(space, e)
    else:
        env = _env2interp(space, w_env)
        try:
            os.execve(command, args, env)
        except OSError, e:
            raise wrap_oserror(space, e)

@unwrap_spec(mode=int, path='fsencode')
def spawnv(space, mode, path, w_args):
    args = [space.fsencode_w(w_arg) for w_arg in space.unpackiterable(w_args)]
    try:
        ret = os.spawnv(mode, path, args)
    except OSError, e:
        raise wrap_oserror(space, e)
    return space.wrap(ret)

@unwrap_spec(mode=int, path='fsencode')
def spawnve(space, mode, path, w_args, w_env):
    args = [space.fsencode_w(w_arg) for w_arg in space.unpackiterable(w_args)]
    env = _env2interp(space, w_env)
    try:
        ret = os.spawnve(mode, path, args, env)
    except OSError, e:
        raise wrap_oserror(space, e)
    return space.wrap(ret)

def utime(space, w_path, w_tuple):
    """ utime(path, (atime, mtime))
utime(path, None)

Set the access and modified time of the file to the given values.  If the
second form is used, set the access and modified times to the current time.
    """
    if space.is_w(w_tuple, space.w_None):
        try:
            dispatch_filename(rposix.utime, 1)(space, w_path, None)
            return
        except OSError, e:
            raise wrap_oserror2(space, e, w_path)
    try:
        msg = "utime() arg 2 must be a tuple (atime, mtime) or None"
        args_w = space.fixedview(w_tuple)
        if len(args_w) != 2:
            raise OperationError(space.w_TypeError, space.wrap(msg))
        actime = space.float_w(args_w[0], allow_conversion=False)
        modtime = space.float_w(args_w[1], allow_conversion=False)
        dispatch_filename(rposix.utime, 2)(space, w_path, (actime, modtime))
    except OSError, e:
        raise wrap_oserror2(space, e, w_path)
    except OperationError, e:
        if not e.match(space, space.w_TypeError):
            raise
        raise OperationError(space.w_TypeError, space.wrap(msg))

def uname(space):
    """ uname() -> (sysname, nodename, release, version, machine)

    Return a tuple identifying the current operating system.
    """
    try:
        r = os.uname()
    except OSError, e:
        raise wrap_oserror(space, e)
    l_w = [space.fsdecode(space.wrapbytes(i))
           for i in [r[0], r[1], r[2], r[3], r[4]]]
    w_tuple = space.newtuple(l_w)
    w_uname_result = space.getattr(space.getbuiltinmodule(os.name),
                                   space.wrap('uname_result'))
    return space.call_function(w_uname_result, w_tuple)

def getuid(space):
    """ getuid() -> uid

    Return the current process's user id.
    """
    return space.wrap(os.getuid())

@unwrap_spec(arg=c_uid_t)
def setuid(space, arg):
    """ setuid(uid)

    Set the current process's user id.
    """
    check_uid_range(space, arg)
    try:
        os.setuid(arg)
    except OSError, e:
        raise wrap_oserror(space, e)
    return space.w_None

@unwrap_spec(arg=c_uid_t)
def seteuid(space, arg):
    """ seteuid(uid)

    Set the current process's effective user id.
    """
    check_uid_range(space, arg)
    try:
        os.seteuid(arg)
    except OSError, e:
        raise wrap_oserror(space, e)
    return space.w_None

@unwrap_spec(arg=c_gid_t)
def setgid(space, arg):
    """ setgid(gid)

    Set the current process's group id.
    """
    check_uid_range(space, arg)
    try:
        os.setgid(arg)
    except OSError, e:
        raise wrap_oserror(space, e)
    return space.w_None

@unwrap_spec(arg=c_gid_t)
def setegid(space, arg):
    """ setegid(gid)

    Set the current process's effective group id.
    """
    check_uid_range(space, arg)
    try:
        os.setegid(arg)
    except OSError, e:
        raise wrap_oserror(space, e)
    return space.w_None

@unwrap_spec(path='fsencode')
def chroot(space, path):
    """ chroot(path)

    Change root directory to path.
    """
    try:
        os.chroot(path)
    except OSError, e:
        raise wrap_oserror(space, e, path)
    return space.w_None

def getgid(space):
    """ getgid() -> gid

    Return the current process's group id.
    """
    return space.wrap(os.getgid())

def getegid(space):
    """ getegid() -> gid

    Return the current process's effective group id.
    """
    return space.wrap(os.getegid())

def geteuid(space):
    """ geteuid() -> euid

    Return the current process's effective user id.
    """
    return space.wrap(os.geteuid())

def getgroups(space):
    """ getgroups() -> list of group IDs

    Return list of supplemental group IDs for the process.
    """
    try:
        list = os.getgroups()
    except OSError, e:
        raise wrap_oserror(space, e)
    return space.newlist([space.wrap(e) for e in list])

def setgroups(space, w_list):
    """ setgroups(list)

    Set the groups of the current process to list.
    """
    list = []
    for w_gid in space.unpackiterable(w_list):
        gid = space.int_w(w_gid)
        check_uid_range(space, gid)
        list.append(gid)
    try:
        os.setgroups(list[:])
    except OSError, e:
        raise wrap_oserror(space, e)

@unwrap_spec(username=str, gid=c_gid_t)
def initgroups(space, username, gid):
    """ initgroups(username, gid) -> None
    
    Call the system initgroups() to initialize the group access list with all of
    the groups of which the specified username is a member, plus the specified
    group id.
    """
    try:
        os.initgroups(username, gid)
    except OSError, e:
        raise wrap_oserror(space, e)

def getpgrp(space):
    """ getpgrp() -> pgrp

    Return the current process group id.
    """
    return space.wrap(os.getpgrp())

def setpgrp(space):
    """ setpgrp()

    Make this process a session leader.
    """
    try:
        os.setpgrp()
    except OSError, e:
        raise wrap_oserror(space, e)
    return space.w_None

def getppid(space):
    """ getppid() -> ppid

    Return the parent's process id.
    """
    return space.wrap(os.getppid())

@unwrap_spec(pid=c_int)
def getpgid(space, pid):
    """ getpgid(pid) -> pgid

    Call the system call getpgid().
    """
    try:
        pgid = os.getpgid(pid)
    except OSError, e:
        raise wrap_oserror(space, e)
    return space.wrap(pgid)

@unwrap_spec(pid=c_int, pgrp=c_int)
def setpgid(space, pid, pgrp):
    """ setpgid(pid, pgrp)

    Call the system call setpgid().
    """
    try:
        os.setpgid(pid, pgrp)
    except OSError, e:
        raise wrap_oserror(space, e)
    return space.w_None

@unwrap_spec(ruid=c_uid_t, euid=c_uid_t)
def setreuid(space, ruid, euid):
    """ setreuid(ruid, euid)

    Set the current process's real and effective user ids.
    """
    check_uid_range(space, ruid)
    check_uid_range(space, euid)
    try:
        os.setreuid(ruid, euid)
    except OSError, e:
        raise wrap_oserror(space, e)
    return space.w_None

@unwrap_spec(rgid=c_gid_t, egid=c_gid_t)
def setregid(space, rgid, egid):
    """ setregid(rgid, egid)

    Set the current process's real and effective group ids.
    """
    check_uid_range(space, rgid)
    check_uid_range(space, egid)
    try:
        os.setregid(rgid, egid)
    except OSError, e:
        raise wrap_oserror(space, e)
    return space.w_None

@unwrap_spec(pid=c_int)
def getsid(space, pid):
    """ getsid(pid) -> sid

    Call the system call getsid().
    """
    try:
        sid = os.getsid(pid)
    except OSError, e:
        raise wrap_oserror(space, e)
    return space.wrap(sid)

def setsid(space):
    """ setsid()

    Call the system call setsid().
    """
    try:
        os.setsid()
    except OSError, e:
        raise wrap_oserror(space, e)
    return space.w_None

@unwrap_spec(fd=c_int)
def tcgetpgrp(space, fd):
    """ tcgetpgrp(fd) -> pgid

    Return the process group associated with the terminal given by a fd.
    """
    try:
        pgid = os.tcgetpgrp(fd)
    except OSError, e:
        raise wrap_oserror(space, e)
    return space.wrap(pgid)

@unwrap_spec(fd=c_int, pgid=c_gid_t)
def tcsetpgrp(space, fd, pgid):
    """ tcsetpgrp(fd, pgid)

    Set the process group associated with the terminal given by a fd.
    """
    try:
        os.tcsetpgrp(fd, pgid)
    except OSError, e:
        raise wrap_oserror(space, e)

def getresuid(space):
    """ getresuid() -> (ruid, euid, suid)

    Get tuple of the current process's real, effective, and saved user ids.
    """
    try:
        (ruid, euid, suid) = os.getresuid()
    except OSError, e:
        raise wrap_oserror(space, e)
    return space.newtuple([space.wrap(ruid),
                           space.wrap(euid),
                           space.wrap(suid)])

def getresgid(space):
    """ getresgid() -> (rgid, egid, sgid)

    Get tuple of the current process's real, effective, and saved group ids.
    """
    try:
        (rgid, egid, sgid) = os.getresgid()
    except OSError, e:
        raise wrap_oserror(space, e)
    return space.newtuple([space.wrap(rgid),
                           space.wrap(egid),
                           space.wrap(sgid)])

@unwrap_spec(ruid=c_uid_t, euid=c_uid_t, suid=c_uid_t)
def setresuid(space, ruid, euid, suid):
    """ setresuid(ruid, euid, suid)

    Set the current process's real, effective, and saved user ids.
    """
    try:
        os.setresuid(ruid, euid, suid)
    except OSError, e:
        raise wrap_oserror(space, e)

@unwrap_spec(rgid=c_gid_t, egid=c_gid_t, sgid=c_gid_t)
def setresgid(space, rgid, egid, sgid):
    """ setresgid(rgid, egid, sgid)
    
    Set the current process's real, effective, and saved group ids.
    """
    try:
        os.setresgid(rgid, egid, sgid)
    except OSError, e:
        raise wrap_oserror(space, e)

def declare_new_w_star(name):
    if name in ('WEXITSTATUS', 'WSTOPSIG', 'WTERMSIG'):
        @unwrap_spec(status=c_int)
        def WSTAR(space, status):
            return space.wrap(getattr(os, name)(status))
    else:
        @unwrap_spec(status=c_int)
        def WSTAR(space, status):
            return space.newbool(getattr(os, name)(status))
    WSTAR.__doc__ = getattr(os, name).__doc__
    WSTAR.func_name = name
    return WSTAR

for name in rposix.WAIT_MACROS:
    if hasattr(os, name):
        func = declare_new_w_star(name)
        globals()[name] = func


@unwrap_spec(fd=c_int)
def ttyname(space, fd):
    try:
        return space.fsdecode(space.wrapbytes(os.ttyname(fd)))
    except OSError, e:
        raise wrap_oserror(space, e)


def confname_w(space, w_name, namespace):
    # XXX slightly non-nice, reuses the sysconf of the underlying os module
    if space.isinstance_w(w_name, space.w_unicode):
        try:
            num = namespace[space.str_w(w_name)]
        except KeyError:
            raise OperationError(space.w_ValueError,
                                 space.wrap("unrecognized configuration name"))
    else:
        num = space.int_w(w_name)
    return num

def sysconf(space, w_name):
    num = confname_w(space, w_name, os.sysconf_names)
    try:
        res = os.sysconf(num)
    except OSError, e:
        raise wrap_oserror(space, e)
    return space.wrap(res)

@unwrap_spec(fd=c_int)
def fpathconf(space, fd, w_name):
    num = confname_w(space, w_name, os.pathconf_names)
    try:
        res = os.fpathconf(fd, num)
    except OSError, e:
        raise wrap_oserror(space, e)
    return space.wrap(res)

@unwrap_spec(path='str0')
def pathconf(space, path, w_name):
    num = confname_w(space, w_name, os.pathconf_names)
    try:
        res = os.pathconf(path, num)
    except OSError, e:
        raise wrap_oserror(space, e)
    return space.wrap(res)

def confstr(space, w_name):
    num = confname_w(space, w_name, os.confstr_names)
    try:
        res = os.confstr(num)
    except OSError, e:
        raise wrap_oserror(space, e)
    return space.wrap(res)

@unwrap_spec(path='fsencode', uid=c_uid_t, gid=c_gid_t)
def chown(space, path, uid, gid):
    """Change the owner and group id of path to the numeric uid and gid."""
    check_uid_range(space, uid)
    check_uid_range(space, gid)
    try:
        os.chown(path, uid, gid)
    except OSError, e:
        raise wrap_oserror(space, e, path)

@unwrap_spec(path='fsencode', uid=c_uid_t, gid=c_gid_t)
def lchown(space, path, uid, gid):
    """Change the owner and group id of path to the numeric uid and gid.
This function will not follow symbolic links."""
    check_uid_range(space, uid)
    check_uid_range(space, gid)
    try:
        os.lchown(path, uid, gid)
    except OSError, e:
        raise wrap_oserror(space, e, path)

@unwrap_spec(uid=c_uid_t, gid=c_gid_t)
def fchown(space, w_fd, uid, gid):
    """Change the owner and group id of the file given by file descriptor
fd to the numeric uid and gid."""
    fd = space.c_filedescriptor_w(w_fd)
    check_uid_range(space, uid)
    check_uid_range(space, gid)
    try:
        os.fchown(fd, uid, gid)
    except OSError, e:
        raise wrap_oserror(space, e)

def getloadavg(space):
    try:
        load = os.getloadavg()
    except OSError:
        raise OperationError(space.w_OSError,
                             space.wrap("Load averages are unobtainable"))
    return space.newtuple([space.wrap(load[0]),
                           space.wrap(load[1]),
                           space.wrap(load[2])])

@unwrap_spec(major=c_int, minor=c_int)
def makedev(space, major, minor):
    result = os.makedev(major, minor)
    return space.wrap(result)

@unwrap_spec(device="c_uint")
def major(space, device):
    result = os.major(intmask(device))
    return space.wrap(result)

@unwrap_spec(device="c_uint")
def minor(space, device):
    result = os.minor(intmask(device))
    return space.wrap(result)

@unwrap_spec(inc=c_int)
def nice(space, inc):
    "Decrease the priority of process by inc and return the new priority."
    try:
        res = os.nice(inc)
    except OSError, e:
        raise wrap_oserror(space, e)
    return space.wrap(res)

@unwrap_spec(n=int)
def urandom(space, n):
    """urandom(n) -> str

    Return a string of n random bytes suitable for cryptographic use.
    """
    context = get(space).random_context
    try:
        return space.wrapbytes(rurandom.urandom(context, n))
    except OSError, e:
        raise wrap_oserror(space, e)

def ctermid(space):
    """ctermid() -> string

    Return the name of the controlling terminal for this process.
    """
    return space.fsdecode(space.wrapbytes(os.ctermid()))

@unwrap_spec(fd=c_int)
def device_encoding(space, fd):
    """device_encoding(fd) -> str

    Return a string describing the encoding of the device if the output
    is a terminal; else return None.
    """
    if not (rposix.is_valid_fd(fd) and os.isatty(fd)):
        return space.w_None
    if _WIN32:
        if fd == 0:
            return space.wrap('cp%d' % rwin32.GetConsoleCP())
        if fd in (1, 2):
            return space.wrap('cp%d' % rwin32.GetConsoleOutputCP())
    from rpython.rlib import rlocale
    if rlocale.HAVE_LANGINFO:
        codeset = rlocale.nl_langinfo(rlocale.CODESET)
        if codeset:
            return space.wrap(codeset)
    return space.w_None

if _WIN32:
    from pypy.module.posix import interp_nt as nt

    @unwrap_spec(fd=c_int)
    def _getfileinformation(space, fd):
        try:
            info = nt._getfileinformation(fd)
        except OSError as e:
            raise wrap_oserror(space, e)
        return space.newtuple([space.wrap(info[0]),
                               space.wrap(info[1]),
                               space.wrap(info[2])])

    def _getfinalpathname(space, w_path):
        path = space.unicode_w(w_path)
        try:
            result = nt._getfinalpathname(path)
        except nt.LLNotImplemented as e:
            raise OperationError(space.w_NotImplementedError,
                                 space.wrap(e.msg))
        except OSError as e:
            raise wrap_oserror2(space, e, w_path)
        return space.wrap(result)

have_functions = []
for name in """FSTAT FCHDIR OPENAT""".split():
    if getattr(rposix, "HAVE_%s" % name):
        have_functions.append("HAVE_%s" % name)<|MERGE_RESOLUTION|>--- conflicted
+++ resolved
@@ -444,13 +444,8 @@
             w_fullpath = space.wrap(fullpath)
         else:
             path = space.str0_w(w_path)
-<<<<<<< HEAD
-            fullpath = rposix._getfullpathname(path)
+            fullpath = rposix.getfullpathname(path)
             w_fullpath = space.wrapbytes(fullpath)
-=======
-            fullpath = rposix.getfullpathname(path)
-            w_fullpath = space.wrap(fullpath)
->>>>>>> a9c95879
     except OSError, e:
         raise wrap_oserror2(space, e, w_path)
     else:
