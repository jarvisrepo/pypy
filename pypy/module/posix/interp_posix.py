import os
import sys
from math import modf
from errno import EOPNOTSUPP
try:
    from errno import ENOTSUP
except ImportError:
    # some Pythons don't have errno.ENOTSUP
    ENOTSUP = 0

from rpython.rlib import rposix, rposix_stat, rfile
from rpython.rlib import objectmodel, rurandom
from rpython.rlib.objectmodel import specialize
from rpython.rlib.rarithmetic import r_longlong, intmask, r_uint, r_int
from rpython.rlib.unroll import unrolling_iterable
from rpython.rtyper.lltypesystem import lltype
from rpython.tool.sourcetools import func_with_new_name

from pypy.interpreter.gateway import unwrap_spec, WrappedDefault, Unwrapper
from pypy.interpreter.error import (
    OperationError, oefmt, wrap_oserror, wrap_oserror2, strerror as _strerror,
    exception_from_saved_errno)
from pypy.interpreter.executioncontext import ExecutionContext


_WIN32 = sys.platform == 'win32'
if _WIN32:
    from rpython.rlib import rwin32

c_int = "c_int"

# CPython 2.7 semantics used to be too messy, differing on 32-bit vs
# 64-bit, but this was cleaned up in recent 2.7.x.  Now, any function
# taking a uid_t or gid_t accepts numbers in range(-1, 2**32) as an
# r_uint, with -1 being equivalent to 2**32-1.  Any function that
# returns a uid_t or gid_t returns either an int or a long, depending
# on whether it fits or not, but always positive.
c_uid_t = 'c_uid_t'
c_gid_t = 'c_uid_t'

def wrap_uid(space, uid):
    if uid <= r_uint(sys.maxint):
        return space.newint(intmask(uid))
    else:
        return space.newint(uid)     # an unsigned number
wrap_gid = wrap_uid

class FileEncoder(object):
    is_unicode = True

    def __init__(self, space, w_obj):
        self.space = space
        self.w_obj = w_obj

    def as_bytes(self):
        return self.space.fsencode_w(self.w_obj)

    def as_unicode(self):
        return self.space.unicode0_w(self.w_obj)

class FileDecoder(object):
    is_unicode = False

    def __init__(self, space, w_obj):
        self.space = space
        self.w_obj = w_obj

    def as_bytes(self):
        return self.space.fsencode_w(self.w_obj)

    def as_unicode(self):
        return self.space.fsdecode_w(self.w_obj)

@specialize.memo()
def make_dispatch_function(func, tag, allow_fd_fn=None):
    def dispatch(space, w_fname, *args):
        if allow_fd_fn is not None:
            try:
                fd = space.c_int_w(w_fname)
            except OperationError:
                pass
            else:
                return allow_fd_fn(fd, *args)
        if space.isinstance_w(w_fname, space.w_unicode):
            fname = FileEncoder(space, w_fname)
            return func(fname, *args)
        else:
            fname = space.fsencode_w(w_fname)
            return func(fname, *args)
    return dispatch

@specialize.arg(0, 1)
def dispatch_filename(func, tag=0, allow_fd_fn=None):
    return make_dispatch_function(func, tag, allow_fd_fn)

@specialize.memo()
def dispatch_filename_2(func):
    def dispatch(space, w_fname1, w_fname2, *args):
        if space.isinstance_w(w_fname1, space.w_unicode):
            fname1 = FileEncoder(space, w_fname1)
            if space.isinstance_w(w_fname2, space.w_unicode):
                fname2 = FileEncoder(space, w_fname2)
                return func(fname1, fname2, *args)
            else:
                fname2 = FileDecoder(space, w_fname2)
                return func(fname1, fname2, *args)
        else:
            fname1 = FileDecoder(space, w_fname1)
            if space.isinstance_w(w_fname2, space.w_unicode):
                fname2 = FileEncoder(space, w_fname2)
                return func(fname1, fname2, *args)
            else:
                fname2 = FileDecoder(space, w_fname2)
                return func(fname1, fname2, *args)
    return dispatch

@specialize.arg(0)
def call_rposix(func, path, *args):
    """Call a function that takes a filesystem path as its first argument"""
    if path.as_unicode is not None:
        return func(path.as_unicode, *args)
    else:
        path_b = path.as_bytes
        assert path_b is not None
        return func(path.as_bytes, *args)


class Path(object):
    _immutable_fields_ = ['as_fd', 'as_bytes', 'as_unicode', 'w_path']

    def __init__(self, fd, bytes, unicode, w_path):
        self.as_fd = fd
        self.as_bytes = bytes
        self.as_unicode = unicode
        self.w_path = w_path

@specialize.arg(2)
def _unwrap_path(space, w_value, allow_fd=True):
    if space.is_none(w_value):
        raise oefmt(space.w_TypeError,
            "can't specify None for path argument")
    if _WIN32:
        try:
            path_u = space.unicode0_w(w_value)
            return Path(-1, None, path_u, w_value)
        except OperationError:
            pass
    try:
        path_b = space.fsencode_w(w_value)
        return Path(-1, path_b, None, w_value)
    except OperationError as e:
        if not e.match(space, space.w_TypeError):
            raise
        if allow_fd:
            fd = unwrap_fd(space, w_value, "string, bytes or integer")
            return Path(fd, None, None, w_value)
    raise oefmt(space.w_TypeError,
                "illegal type for path parameter (expected "
                "string or bytes, got %T)", w_value)

class _PathOrFd(Unwrapper):
    def unwrap(self, space, w_value):
        return _unwrap_path(space, w_value, allow_fd=True)

class _JustPath(Unwrapper):
    def unwrap(self, space, w_value):
        return _unwrap_path(space, w_value, allow_fd=False)

def path_or_fd(allow_fd=True):
    return _PathOrFd if allow_fd else _JustPath

_HAVE_AT_FDCWD = getattr(rposix, 'AT_FDCWD', None) is not None
DEFAULT_DIR_FD = rposix.AT_FDCWD if _HAVE_AT_FDCWD else -100
DIR_FD_AVAILABLE = False

@specialize.arg(2)
def unwrap_fd(space, w_value, allowed_types='integer'):
    try:
        result = space.c_int_w(w_value)
    except OperationError as e:
        if not e.match(space, space.w_OverflowError):
            raise oefmt(space.w_TypeError,
                "argument should be %s, not %T", allowed_types, w_value)
        else:
            raise
    if result == -1:
        # -1 is used as sentinel value for not a fd
        raise oefmt(space.w_ValueError, "invalid file descriptor: -1")
    return result

def _unwrap_dirfd(space, w_value):
    if space.is_none(w_value):
        return DEFAULT_DIR_FD
    else:
        return unwrap_fd(space, w_value)

class _DirFD(Unwrapper):
    def unwrap(self, space, w_value):
        return _unwrap_dirfd(space, w_value)

class _DirFD_Unavailable(Unwrapper):
    def unwrap(self, space, w_value):
        dir_fd = _unwrap_dirfd(space, w_value)
        if dir_fd == DEFAULT_DIR_FD:
            return dir_fd
        raise oefmt(space.w_NotImplementedError,
                    "dir_fd unavailable on this platform")

def DirFD(available=False):
    return _DirFD if available else _DirFD_Unavailable

@specialize.arg(1, 2)
def argument_unavailable(space, funcname, arg):
    return oefmt(
            space.w_NotImplementedError,
            "%s: %s unavailable on this platform", funcname, arg)

_open_inhcache = rposix.SetNonInheritableCache()

@unwrap_spec(flags=c_int, mode=c_int, dir_fd=DirFD(rposix.HAVE_OPENAT))
def open(space, w_path, flags, mode=0777,
         __kwonly__=None, dir_fd=DEFAULT_DIR_FD):
    """open(path, flags, mode=0o777, *, dir_fd=None)

Open a file for low level IO.  Returns a file handle (integer).

If dir_fd is not None, it should be a file descriptor open to a directory,
  and path should be relative; path will then be relative to that directory.
dir_fd may not be implemented on your platform.
  If it is unavailable, using it will raise a NotImplementedError."""
    if rposix.O_CLOEXEC is not None:
        flags |= rposix.O_CLOEXEC
    while True:
        try:
            if rposix.HAVE_OPENAT and dir_fd != DEFAULT_DIR_FD:
                path = space.fsencode_w(w_path)
                fd = rposix.openat(path, flags, mode, dir_fd)
            else:
                fd = dispatch_filename(rposix.open)(space, w_path, flags, mode)
            break
        except OSError as e:
            wrap_oserror2(space, e, w_path, eintr_retry=True)
    try:
        _open_inhcache.set_non_inheritable(fd)
    except OSError as e:
<<<<<<< HEAD
        rposix.c_close(fd)
        raise wrap_oserror2(space, e, w_path, eintr_retry=False)
    return space.wrap(fd)
=======
        raise wrap_oserror2(space, e, w_fname)
    return space.newint(fd)
>>>>>>> 4b4214e0

@unwrap_spec(fd=c_int, position=r_longlong, how=c_int)
def lseek(space, fd, position, how):
    """Set the current position of a file descriptor.  Return the new position.
If how == 0, 'position' is relative to the start of the file; if how == 1, to
the current position; if how == 2, to the end."""
    try:
        pos = os.lseek(fd, position, how)
    except OSError as e:
        raise wrap_oserror(space, e, eintr_retry=False)
    else:
        return space.newint(pos)

@unwrap_spec(fd=c_int)
def isatty(space, fd):
    """Return True if 'fd' is an open file descriptor connected to the
slave end of a terminal."""
    try:
        res = os.isatty(fd)
    except OSError as e:
        raise wrap_oserror(space, e, eintr_retry=False)
    else:
        return space.newbool(res)

@unwrap_spec(fd=c_int, length=int)
def read(space, fd, length):
    """Read data from a file descriptor."""
<<<<<<< HEAD
    while True:
        try:
            s = os.read(fd, length)
        except OSError as e:
            wrap_oserror(space, e, eintr_retry=True)
        else:
            return space.newbytes(s)
=======
    try:
        s = os.read(fd, buffersize)
    except OSError as e:
        raise wrap_oserror(space, e)
    else:
        return space.newbytes(s)
>>>>>>> 4b4214e0

@unwrap_spec(fd=c_int)
def write(space, fd, w_data):
    """Write a string to a file descriptor.  Return the number of bytes
actually written, which may be smaller than len(data)."""
<<<<<<< HEAD
    data = space.getarg_w('y*', w_data)
    while True:
        try:
            res = os.write(fd, data.as_str())
        except OSError as e:
            wrap_oserror(space, e, eintr_retry=True)
        else:
            return space.wrap(res)
=======
    data = space.getarg_w('s*', w_data)
    try:
        res = os.write(fd, data.as_str())
    except OSError as e:
        raise wrap_oserror(space, e)
    else:
        return space.newint(res)
>>>>>>> 4b4214e0

@unwrap_spec(fd=c_int)
def close(space, fd):
    """Close a file descriptor (for low level IO)."""
    # PEP 475 note: os.close() must not retry upon EINTR.  Like in
    # previous versions of Python it raises OSError in this case.
    # The text of PEP 475 seems to suggest that EINTR is eaten and
    # hidden from app-level, but it is not the case in CPython 3.5.2.
    try:
        os.close(fd)
    except OSError as e:
        raise wrap_oserror(space, e, eintr_retry=False)

@unwrap_spec(fd_low=c_int, fd_high=c_int)
def closerange(fd_low, fd_high):
    """Closes all file descriptors in [fd_low, fd_high), ignoring errors."""
    rposix.closerange(fd_low, fd_high)

@unwrap_spec(fd=c_int, length=r_longlong)
def ftruncate(space, fd, length):
    """Truncate a file (by file descriptor) to a specified length."""
    while True:
        try:
            os.ftruncate(fd, length)
            break
        except OSError as e:
            wrap_oserror(space, e, eintr_retry=True)

def truncate(space, w_path, w_length):
    """Truncate a file to a specified length."""
    allocated_fd = False
    fd = -1
    try:
<<<<<<< HEAD
        if space.isinstance_w(w_path, space.w_int):
            w_fd = w_path
        else:
            w_fd = open(space, w_path, os.O_WRONLY)
            allocated_fd = True

        fd = space.c_filedescriptor_w(w_fd)
        length = space.int_w(w_length)
        return ftruncate(space, fd, length)

    finally:
        if allocated_fd and fd != -1:
            close(space, fd)
=======
        os.ftruncate(fd, length)
    except IOError as e:
        if not objectmodel.we_are_translated():
            # Python 2.6 raises an IOError here. Let's not repeat that mistake.
            w_error = space.call_function(space.w_OSError, space.newint(e.errno),
                                          space.newtext(e.strerror),
                                          space.newtext(e.filename))
            raise OperationError(space.w_OSError, w_error)
        raise AssertionError
    except OSError as e:
        raise wrap_oserror(space, e)
>>>>>>> 4b4214e0

def fsync(space, w_fd):
    """Force write of file with filedescriptor to disk."""
    fd = space.c_filedescriptor_w(w_fd)
    while True:
        try:
            os.fsync(fd)
            break
        except OSError as e:
            wrap_oserror(space, e, eintr_retry=True)

def fdatasync(space, w_fd):
    """Force write of file with filedescriptor to disk.
Does not force update of metadata."""
    fd = space.c_filedescriptor_w(w_fd)
    while True:
        try:
            os.fdatasync(fd)
            break
        except OSError as e:
            wrap_oserror(space, e, eintr_retry=True)

def sync(space):
    """Force write of everything to disk."""
    rposix.sync()

def fchdir(space, w_fd):
    """Change to the directory of the given file descriptor.  fildes must be
opened on a directory, not a file."""
    fd = space.c_filedescriptor_w(w_fd)
    while True:
        try:
            os.fchdir(fd)
            break
        except OSError as e:
            wrap_oserror(space, e, eintr_retry=True)

# ____________________________________________________________

STAT_FIELDS = unrolling_iterable(enumerate(rposix_stat.STAT_FIELDS))

STATVFS_FIELDS = unrolling_iterable(enumerate(rposix_stat.STATVFS_FIELDS))

def build_stat_result(space, st):
    FIELDS = STAT_FIELDS    # also when not translating at all
    lst = [None] * rposix_stat.N_INDEXABLE_FIELDS
    w_keywords = space.newdict()
    stat_float_times = space.fromcache(StatState).stat_float_times
    for i, (name, TYPE) in FIELDS:
        if i < rposix_stat.N_INDEXABLE_FIELDS:
            # get the first 10 items by indexing; this gives us
            # 'st_Xtime' as an integer, too
            w_value = space.newint(st[i])
            lst[i] = w_value
<<<<<<< HEAD
        else:
            try:
                value = getattr(st, name)
            except AttributeError:
                # untranslated, there is no nsec_Xtime attribute
                assert name.startswith('nsec_')
                value = rposix_stat.get_stat_ns_as_bigint(st, name[5:])
                value = value.tolong() % 1000000000
            w_value = space.wrap(value)
            space.setitem(w_keywords, space.wrap(name), w_value)
=======
        elif name.startswith('st_'):    # exclude 'nsec_Xtime'
            w_value = space.newint(getattr(st, name))
            space.setitem(w_keywords, space.newtext(name), w_value)
>>>>>>> 4b4214e0

    # Note: 'w_keywords' contains the three attributes 'nsec_Xtime'.
    # We have an app-level property in app_posix.stat_result to
    # compute the full 'st_Xtime_ns' value.

    # non-rounded values for name-based access
    if stat_float_times:
        space.setitem(w_keywords,
                      space.newtext('st_atime'), space.newfloat(st.st_atime))
        space.setitem(w_keywords,
                      space.newtext('st_mtime'), space.newfloat(st.st_mtime))
        space.setitem(w_keywords,
                      space.newtext('st_ctime'), space.newfloat(st.st_ctime))
    #else:
    #   filled by the __init__ method

    w_tuple = space.newtuple(lst)
    w_stat_result = space.getattr(space.getbuiltinmodule(os.name),
                                  space.newtext('stat_result'))
    return space.call_function(w_stat_result, w_tuple, w_keywords)


def build_statvfs_result(space, st):
    vals_w = [None] * len(rposix_stat.STATVFS_FIELDS)
    for i, (name, _) in STATVFS_FIELDS:
        vals_w[i] = space.newint(getattr(st, name))
    w_tuple = space.newtuple(vals_w)
<<<<<<< HEAD
    w_statvfs_result = space.getattr(
        space.getbuiltinmodule(os.name), space.wrap('statvfs_result'))
=======
    w_statvfs_result = space.getattr(space.getbuiltinmodule(os.name), space.newtext('statvfs_result'))
>>>>>>> 4b4214e0
    return space.call_function(w_statvfs_result, w_tuple)


@unwrap_spec(fd=c_int)
def fstat(space, fd):
    """Perform a stat system call on the file referenced to by an open
file descriptor."""
    while True:
        try:
            st = rposix_stat.fstat(fd)
        except OSError as e:
            wrap_oserror(space, e, eintr_retry=True)
        else:
            return build_stat_result(space, st)

@unwrap_spec(
    path=path_or_fd(allow_fd=True),
    dir_fd=DirFD(rposix.HAVE_FSTATAT),
    follow_symlinks=bool)
def stat(space, path, __kwonly__, dir_fd=DEFAULT_DIR_FD, follow_symlinks=True):
    """stat(path, *, dir_fd=None, follow_symlinks=True) -> stat result

Perform a stat system call on the given path.

path may be specified as either a string or as an open file descriptor.

If dir_fd is not None, it should be a file descriptor open to a directory,
  and path should be relative; path will then be relative to that directory.
  dir_fd may not be supported on your platform; if it is unavailable, using
  it will raise a NotImplementedError.
If follow_symlinks is False, and the last element of the path is a symbolic
  link, stat will examine the symbolic link itself instead of the file the
  link points to.
It is an error to use dir_fd or follow_symlinks when specifying path as
  an open file descriptor."""
    return do_stat(space, "stat", path, dir_fd, follow_symlinks)

@specialize.arg(1)
def do_stat(space, funcname, path, dir_fd, follow_symlinks):
    """Common implementation for stat() and lstat()"""
    try:
        if path.as_fd != -1:
            if dir_fd != DEFAULT_DIR_FD:
                raise oefmt(space.w_ValueError,
                    "%s: can't specify both dir_fd and fd", funcname)
            if not follow_symlinks:
                raise oefmt(space.w_ValueError,
                    "%s: cannot use fd and follow_symlinks together", funcname)
            st = rposix_stat.fstat(path.as_fd)
        elif follow_symlinks and dir_fd == DEFAULT_DIR_FD:
            st = call_rposix(rposix_stat.stat, path)
        elif not follow_symlinks and dir_fd == DEFAULT_DIR_FD:
            st = call_rposix(rposix_stat.lstat, path)
        elif rposix.HAVE_FSTATAT:
            st = call_rposix(rposix_stat.fstatat, path, dir_fd, follow_symlinks)
        else:
            raise oefmt(space.w_NotImplementedError,
                "%s: unsupported argument combination", funcname)
    except OSError as e:
        raise wrap_oserror2(space, e, path.w_path, eintr_retry=False)
    else:
        return build_stat_result(space, st)

@unwrap_spec(
    path=path_or_fd(allow_fd=False),
    dir_fd=DirFD(rposix.HAVE_FSTATAT))
def lstat(space, path, __kwonly__, dir_fd=DEFAULT_DIR_FD):
    """lstat(path, *, dir_fd=None) -> stat result

Like stat(), but do not follow symbolic links.
Equivalent to stat(path, follow_symlinks=False)."""
    return do_stat(space, "lstat", path, dir_fd, False)

class StatState(object):
    def __init__(self, space):
        self.stat_float_times = True

@unwrap_spec(newval=int)
def stat_float_times(space, newval=-1):
    """stat_float_times([newval]) -> oldval

Determine whether os.[lf]stat represents time stamps as float objects.
If newval is True, future calls to stat() return floats, if it is False,
future calls return ints.
If newval is omitted, return the current setting.
"""
    state = space.fromcache(StatState)

<<<<<<< HEAD
    if newval == -1:
        return space.wrap(state.stat_float_times)
=======
    if w_value is None:
        return space.newbool(state.stat_float_times)
>>>>>>> 4b4214e0
    else:
        state.stat_float_times = (newval != 0)


@unwrap_spec(fd=c_int)
def fstatvfs(space, fd):
    while True:
        try:
            st = rposix_stat.fstatvfs(fd)
        except OSError as e:
            wrap_oserror(space, e, eintr_retry=True)
        else:
            return build_statvfs_result(space, st)


def statvfs(space, w_path):
    """statvfs(path)

Perform a statvfs system call on the given path.

path may always be specified as a string.
On some platforms, path may also be specified as an open file descriptor.
  If this functionality is unavailable, using it raises an exception."""
    try:
        st = dispatch_filename(
            rposix_stat.statvfs,
            allow_fd_fn=rposix_stat.fstatvfs)(space, w_path)
    except OSError as e:
        raise wrap_oserror2(space, e, w_path, eintr_retry=False)
    else:
        return build_statvfs_result(space, st)


@unwrap_spec(fd=c_int)
def dup(space, fd):
    """Create a copy of the file descriptor.  Return the new file
descriptor."""
    try:
        newfd = rposix.dup(fd, inheritable=False)
    except OSError as e:
        raise wrap_oserror(space, e, eintr_retry=False)
    else:
        return space.newint(newfd)

@unwrap_spec(fd=c_int, fd2=c_int, inheritable=bool)
def dup2(space, fd, fd2, inheritable=1):
    """Duplicate a file descriptor."""
    # like os.close(), this can still raise EINTR to app-level in
    # CPython 3.5.2
    try:
        rposix.dup2(fd, fd2, inheritable)
    except OSError as e:
        raise wrap_oserror(space, e, eintr_retry=False)

@unwrap_spec(mode=c_int,
    dir_fd=DirFD(rposix.HAVE_FACCESSAT), effective_ids=bool,
    follow_symlinks=bool)
def access(space, w_path, mode, __kwonly__,
        dir_fd=DEFAULT_DIR_FD, effective_ids=False, follow_symlinks=True):
    """\
access(path, mode, *, dir_fd=None, effective_ids=False, follow_symlinks=True)

Use the real uid/gid to test for access to a path.  Returns True if granted,
False otherwise.

If dir_fd is not None, it should be a file descriptor open to a directory,
  and path should be relative; path will then be relative to that directory.
If effective_ids is True, access will use the effective uid/gid instead of
  the real uid/gid.
If follow_symlinks is False, and the last element of the path is a symbolic
  link, access will examine the symbolic link itself instead of the file the
  link points to.
dir_fd, effective_ids, and follow_symlinks may not be implemented
  on your platform.  If they are unavailable, using them will raise a
  NotImplementedError.

Note that most operations will use the effective uid/gid, therefore this
  routine can be used in a suid/sgid environment to test if the invoking user
  has the specified access to the path.
The mode argument can be F_OK to test existence, or the inclusive-OR
  of R_OK, W_OK, and X_OK."""
    if not rposix.HAVE_FACCESSAT:
        if not follow_symlinks:
            raise argument_unavailable(space, "access", "follow_symlinks")
        if effective_ids:
            raise argument_unavailable(space, "access", "effective_ids")

    try:
        if (rposix.HAVE_FACCESSAT and
            (dir_fd != DEFAULT_DIR_FD or not follow_symlinks or
             effective_ids)):
            path = space.fsencode_w(w_path)
            ok = rposix.faccessat(path, mode,
                dir_fd, effective_ids, follow_symlinks)
        else:
            ok = dispatch_filename(rposix.access)(space, w_path, mode)
    except OSError as e:
        raise wrap_oserror2(space, e, w_path, eintr_retry=False)
    else:
        return space.newint(ok)


def times(space):
    """
    times() -> (utime, stime, cutime, cstime, elapsed_time)

    Return a tuple of floating point numbers indicating process times.
    """
    try:
        times = os.times()
    except OSError as e:
        raise wrap_oserror(space, e, eintr_retry=False)
    else:
        return space.newtuple([space.newfloat(times[0]),
                               space.newfloat(times[1]),
                               space.newfloat(times[2]),
                               space.newfloat(times[3]),
                               space.newfloat(times[4])])

@unwrap_spec(command='fsencode')
def system(space, command):
    """Execute the command (a string) in a subshell."""
    try:
        rc = os.system(command)
    except OSError as e:
        raise wrap_oserror(space, e, eintr_retry=False)
    else:
        return space.newint(rc)

@unwrap_spec(dir_fd=DirFD(rposix.HAVE_UNLINKAT))
def unlink(space, w_path, __kwonly__, dir_fd=DEFAULT_DIR_FD):
    """unlink(path, *, dir_fd=None)

Remove a file (same as remove()).

If dir_fd is not None, it should be a file descriptor open to a directory,
  and path should be relative; path will then be relative to that directory.
dir_fd may not be implemented on your platform.
  If it is unavailable, using it will raise a NotImplementedError."""
    try:
        if rposix.HAVE_UNLINKAT and dir_fd != DEFAULT_DIR_FD:
            path = space.fsencode_w(w_path)
            rposix.unlinkat(path, dir_fd, removedir=False)
        else:
            dispatch_filename(rposix.unlink)(space, w_path)
    except OSError as e:
        raise wrap_oserror2(space, e, w_path, eintr_retry=False)

@unwrap_spec(dir_fd=DirFD(rposix.HAVE_UNLINKAT))
def remove(space, w_path, __kwonly__, dir_fd=DEFAULT_DIR_FD):
    """remove(path, *, dir_fd=None)

Remove a file (same as unlink()).

If dir_fd is not None, it should be a file descriptor open to a directory,
  and path should be relative; path will then be relative to that directory.
dir_fd may not be implemented on your platform.
  If it is unavailable, using it will raise a NotImplementedError."""
    try:
        if rposix.HAVE_UNLINKAT and dir_fd != DEFAULT_DIR_FD:
            path = space.fsencode_w(w_path)
            rposix.unlinkat(path, dir_fd, removedir=False)
        else:
            dispatch_filename(rposix.unlink)(space, w_path)
    except OSError as e:
        raise wrap_oserror2(space, e, w_path, eintr_retry=False)

def _getfullpathname(space, w_path):
    """helper for ntpath.abspath """
    try:
        if space.isinstance_w(w_path, space.w_unicode):
            path = FileEncoder(space, w_path)
            fullpath = rposix.getfullpathname(path)
            w_fullpath = space.newtext(fullpath)
        else:
            path = space.str0_w(w_path)
            fullpath = rposix.getfullpathname(path)
<<<<<<< HEAD
            w_fullpath = space.newbytes(fullpath)
=======
            w_fullpath = space.newtext(fullpath)
>>>>>>> 4b4214e0
    except OSError as e:
        raise wrap_oserror2(space, e, w_path, eintr_retry=False)
    else:
        return w_fullpath

def getcwdb(space):
    """Return the current working directory."""
    try:
        cur = os.getcwd()
    except OSError as e:
        raise wrap_oserror(space, e, eintr_retry=False)
    else:
<<<<<<< HEAD
        return space.newbytes(cur)
=======
        return space.newtext(cur)
>>>>>>> 4b4214e0

if _WIN32:
    def getcwd(space):
        """Return the current working directory as a string."""
        try:
            cur = os.getcwdu()
        except OSError as e:
            raise wrap_oserror(space, e, eintr_retry=False)
        else:
            return space.newunicode(cur)
else:
    def getcwd(space):
        """Return the current working directory as a string."""
        return space.fsdecode(getcwdb(space))

def chdir(space, w_path):
    """Change the current working directory to the specified path."""
    try:
        if rposix.HAVE_FCHDIR:
            dispatch_filename(rposix.chdir,
                              allow_fd_fn=os.fchdir)(space, w_path)
        else:
            dispatch_filename(rposix.chdir)(space, w_path)
    except OSError as e:
        raise wrap_oserror2(space, e, w_path, eintr_retry=False)

@unwrap_spec(mode=c_int, dir_fd=DirFD(rposix.HAVE_MKDIRAT))
def mkdir(space, w_path, mode=0o777, __kwonly__=None, dir_fd=DEFAULT_DIR_FD):
    """mkdir(path, mode=0o777, *, dir_fd=None)

Create a directory.

If dir_fd is not None, it should be a file descriptor open to a directory,
  and path should be relative; path will then be relative to that directory.
dir_fd may not be implemented on your platform.
  If it is unavailable, using it will raise a NotImplementedError.

The mode argument is ignored on Windows."""
    try:
        if rposix.HAVE_MKDIRAT and dir_fd != DEFAULT_DIR_FD:
            path = space.fsencode_w(w_path)
            rposix.mkdirat(path, mode, dir_fd)
        else:
            dispatch_filename(rposix.mkdir)(space, w_path, mode)
    except OSError as e:
        raise wrap_oserror2(space, e, w_path, eintr_retry=False)

@unwrap_spec(dir_fd=DirFD(rposix.HAVE_UNLINKAT))
def rmdir(space, w_path, __kwonly__, dir_fd=DEFAULT_DIR_FD):
    """rmdir(path, *, dir_fd=None)

Remove a directory.

If dir_fd is not None, it should be a file descriptor open to a directory,
  and path should be relative; path will then be relative to that directory.
dir_fd may not be implemented on your platform.
  If it is unavailable, using it will raise a NotImplementedError."""
    try:
        if rposix.HAVE_UNLINKAT and dir_fd != DEFAULT_DIR_FD:
            path = space.fsencode_w(w_path)
            rposix.unlinkat(path, dir_fd, removedir=True)
        else:
            dispatch_filename(rposix.rmdir)(space, w_path)
    except OSError as e:
        raise wrap_oserror2(space, e, w_path, eintr_retry=False)

@unwrap_spec(code=c_int)
def strerror(space, code):
    """Translate an error code to a message string."""
    try:
        return space.wrap(_strerror(code))
    except ValueError:
        raise oefmt(space.w_ValueError, "strerror() argument out of range")
<<<<<<< HEAD
=======
    return space.newtext(text)
>>>>>>> 4b4214e0

def getlogin(space):
    """Return the currently logged in user."""
    try:
        cur = os.getlogin()
    except OSError as e:
<<<<<<< HEAD
        raise wrap_oserror(space, e, eintr_retry=False)
    return space.wrap_fsdecoded(cur)
=======
        raise wrap_oserror(space, e)
    else:
        return space.newtext(cur)
>>>>>>> 4b4214e0

# ____________________________________________________________

def getstatfields(space):
    # for app_posix.py: export the list of 'st_xxx' names that we know
    # about at RPython level
    return space.newlist([space.newtext(name) for _, (name, _) in STAT_FIELDS])


class State:
    def __init__(self, space):
        self.space = space
        self.w_environ = space.newdict()
        self.random_context = rurandom.init_urandom()

    def startup(self, space):
        space.call_method(self.w_environ, 'clear')
        _convertenviron(space, self.w_environ)

    def _freeze_(self):
        # don't capture the environment in the translated pypy
        self.space.call_method(self.w_environ, 'clear')
        # also reset random_context to a fresh new context (empty so far,
        # to be filled at run-time by rurandom.urandom())
        self.random_context = rurandom.init_urandom()
        return True

def get(space):
    return space.fromcache(State)

<<<<<<< HEAD
if _WIN32:
    def _convertenviron(space, w_env):
        # _wenviron must be initialized in this way if the program is
        # started through main() instead of wmain()
        rwin32._wgetenv(u"")
        for key, value in rwin32._wenviron_items():
            if isinstance(key, str):
                key = key.upper()
            space.setitem(w_env, space.wrap(key), space.wrap(value))

    @unwrap_spec(name=unicode, value=unicode)
    def putenv(space, name, value):
        """Change or add an environment variable."""
        # len includes space for '=' and a trailing NUL
        if len(name) + len(value) + 2 > rwin32._MAX_ENV:
            raise oefmt(space.w_ValueError,
                        "the environment variable is longer than %d "
                        "characters", rwin32._MAX_ENV)
        try:
            rwin32._wputenv(name, value)
        except OSError as e:
            raise wrap_oserror(space, e, eintr_retry=False)
else:
    def _convertenviron(space, w_env):
        for key, value in os.environ.items():
            space.setitem(w_env, space.newbytes(key), space.newbytes(value))
=======
def _convertenviron(space, w_env):
    space.call_method(w_env, 'clear')
    for key, value in os.environ.items():
        space.setitem(w_env, space.newtext(key), space.newtext(value))

@unwrap_spec(name='str0', value='str0')
def putenv(space, name, value):
    """Change or add an environment variable."""
    if _WIN32 and len(name) > _MAX_ENV:
        raise oefmt(space.w_ValueError,
                    "the environment variable is longer than %d bytes",
                    _MAX_ENV)
    if _WIN32 and not objectmodel.we_are_translated() and value == '':
        # special case: on Windows, _putenv("NAME=") really means that
        # we want to delete NAME.  So that's what the os.environ[name]=''
        # below will do after translation.  But before translation, it
        # will cache the environment value '' instead of <missing> and
        # then return that.  We need to avoid that.
        del os.environ[name]
        return
    try:
        os.environ[name] = value
    except OSError as e:
        raise wrap_oserror(space, e)
>>>>>>> 4b4214e0

    def putenv(space, w_name, w_value):
        """Change or add an environment variable."""
        try:
            dispatch_filename_2(rposix.putenv)(space, w_name, w_value)
        except OSError as e:
            raise wrap_oserror(space, e, eintr_retry=False)

    def unsetenv(space, w_name):
        """Delete an environment variable."""
        try:
            dispatch_filename(rposix.unsetenv)(space, w_name)
        except KeyError:
            pass
        except OSError as e:
            raise wrap_oserror(space, e, eintr_retry=False)


def listdir(space, w_path=None):
    """listdir(path='.') -> list_of_filenames

Return a list containing the names of the files in the directory.
The list is in arbitrary order.  It does not include the special
entries '.' and '..' even if they are present in the directory.

path can be specified as either str or bytes.  If path is bytes,
  the filenames returned will also be bytes; in all other circumstances
  the filenames returned will be str.
On some platforms, path may also be specified as an open file descriptor;
  the file descriptor must refer to a directory.
  If this functionality is unavailable, using it raises NotImplementedError."""
    if space.is_none(w_path):
        w_path = space.newunicode(u".")
    if space.isinstance_w(w_path, space.w_bytes):
        dirname = space.str0_w(w_path)
        try:
            result = rposix.listdir(dirname)
        except OSError as e:
            raise wrap_oserror2(space, e, w_path, eintr_retry=False)
        return space.newlist_bytes(result)
    try:
        path = space.fsencode_w(w_path)
    except OperationError as operr:
        if operr.async(space):
            raise
        if not rposix.HAVE_FDOPENDIR:
            raise oefmt(space.w_TypeError,
                "listdir: illegal type for path argument")
        fd = unwrap_fd(space, w_path, "string, bytes or integer")
        try:
            result = rposix.fdlistdir(os.dup(fd))
        except OSError as e:
            raise wrap_oserror(space, e, eintr_retry=False)
    else:
        dirname = FileEncoder(space, w_path)
        try:
            result = rposix.listdir(dirname)
<<<<<<< HEAD
        except OSError as e:
            raise wrap_oserror2(space, e, w_path, eintr_retry=False)
    len_result = len(result)
    result_w = [None] * len_result
    for i in range(len_result):
        if _WIN32:
            result_w[i] = space.wrap(result[i])
=======
            w_fs_encoding = getfilesystemencoding(space)
            len_result = len(result)
            result_w = [None] * len_result
            for i in range(len_result):
                w_bytes = space.newtext(result[i])
                try:
                    result_w[i] = space.call_method(w_bytes,
                                                    "decode", w_fs_encoding)
                except OperationError as e:
                    # fall back to the original byte string
                    if e.async(space):
                        raise
                    result_w[i] = w_bytes
            return space.newlist(result_w)
>>>>>>> 4b4214e0
        else:
            result_w[i] = space.wrap_fsdecoded(result[i])
    return space.newlist(result_w)

@unwrap_spec(fd=c_int)
def get_inheritable(space, fd):
    try:
        return space.wrap(rposix.get_inheritable(fd))
    except OSError as e:
<<<<<<< HEAD
        raise wrap_oserror(space, e, eintr_retry=False)
=======
        raise wrap_oserror(space, e)
    return space.newtuple([space.newint(fd1), space.newint(fd2)])
>>>>>>> 4b4214e0

@unwrap_spec(fd=c_int, inheritable=int)
def set_inheritable(space, fd, inheritable):
    try:
        rposix.set_inheritable(fd, inheritable)
    except OSError as e:
        raise wrap_oserror(space, e, eintr_retry=False)

_pipe_inhcache = rposix.SetNonInheritableCache()

def pipe(space):
    "Create a pipe.  Returns (read_end, write_end)."
    try:
        fd1, fd2 = rposix.pipe(rposix.O_CLOEXEC or 0)
    except OSError as e:
        raise wrap_oserror(space, e, eintr_retry=False)
    try:
        _pipe_inhcache.set_non_inheritable(fd1)
        _pipe_inhcache.set_non_inheritable(fd2)
    except OSError as e:
        rposix.c_close(fd2)
        rposix.c_close(fd1)
        raise wrap_oserror(space, e, eintr_retry=False)
    return space.newtuple([space.wrap(fd1), space.wrap(fd2)])

@unwrap_spec(flags=c_int)
def pipe2(space, flags):
    try:
        fd1, fd2 = rposix.pipe2(flags)
    except OSError as e:
        raise wrap_oserror(space, e, eintr_retry=False)
    return space.newtuple([space.wrap(fd1), space.wrap(fd2)])

@unwrap_spec(mode=c_int, dir_fd=DirFD(rposix.HAVE_FCHMODAT),
             follow_symlinks=bool)
def chmod(space, w_path, mode, __kwonly__,
          dir_fd=DEFAULT_DIR_FD, follow_symlinks=True):
    """chmod(path, mode, *, dir_fd=None, follow_symlinks=True)

Change the access permissions of a file.

path may always be specified as a string.
On some platforms, path may also be specified as an open file descriptor.
  If this functionality is unavailable, using it raises an exception.
If dir_fd is not None, it should be a file descriptor open to a directory,
  and path should be relative; path will then be relative to that directory.
If follow_symlinks is False, and the last element of the path is a symbolic
  link, chmod will modify the symbolic link itself instead of the file the
  link points to.
It is an error to use dir_fd or follow_symlinks when specifying path as
  an open file descriptor.
dir_fd and follow_symlinks may not be implemented on your platform.
  If they are unavailable, using them will raise a NotImplementedError."""
    if not rposix.HAVE_FCHMODAT:
        if not follow_symlinks:
            raise argument_unavailable(space, "chmod", "follow_symlinks")
        while True:
            try:
                dispatch_filename(rposix.chmod)(space, w_path, mode)
                return
            except OSError as e:
                wrap_oserror2(space, e, w_path, eintr_retry=True)

    try:
        path = space.fsencode_w(w_path)
    except OperationError as operr:
        if not space.isinstance_w(w_path, space.w_int):
            raise oefmt(space.w_TypeError,
                "argument should be string, bytes or integer, not %T", w_path)
        fd = unwrap_fd(space, w_path)
        # NB. in CPython 3.5.2, os.chmod(fd) propagates EINTR to app-level,
        # but os.fchmod(fd) retries automatically.  This might be fixed in
        # more recent CPythons.
        while True:
            try:
                os.fchmod(fd, mode)
                return
            except OSError as e:
                wrap_oserror(space, e, eintr_retry=True)
    while True:
        try:
            _chmod_path(path, mode, dir_fd, follow_symlinks)
            break
        except OSError as e:
            if not follow_symlinks and e.errno in (ENOTSUP, EOPNOTSUPP):
                # fchmodat() doesn't actually implement follow_symlinks=False
                # so raise NotImplementedError in this case
                raise argument_unavailable(space, "chmod", "follow_symlinks")
            wrap_oserror2(space, e, w_path, eintr_retry=True)

def _chmod_path(path, mode, dir_fd, follow_symlinks):
    if dir_fd != DEFAULT_DIR_FD or not follow_symlinks:
        rposix.fchmodat(path, mode, dir_fd, follow_symlinks)
    else:
        rposix.chmod(path, mode)

@unwrap_spec(fd=c_int, mode=c_int)
def fchmod(space, fd, mode):
    """\
    Change the access permissions of the file given by file descriptor fd.
    """
    while True:
        try:
            os.fchmod(fd, mode)
            break
        except OSError as e:
            wrap_oserror(space, e, eintr_retry=True)

@unwrap_spec(src_dir_fd=DirFD(rposix.HAVE_RENAMEAT),
        dst_dir_fd=DirFD(rposix.HAVE_RENAMEAT))
def rename(space, w_src, w_dst, __kwonly__,
        src_dir_fd=DEFAULT_DIR_FD, dst_dir_fd=DEFAULT_DIR_FD):
    """rename(src, dst, *, src_dir_fd=None, dst_dir_fd=None)

Rename a file or directory.

If either src_dir_fd or dst_dir_fd is not None, it should be a file
  descriptor open to a directory, and the respective path string (src or dst)
  should be relative; the path will then be relative to that directory.
src_dir_fd and dst_dir_fd, may not be implemented on your platform.
  If they are unavailable, using them will raise a NotImplementedError."""
    try:
        if (rposix.HAVE_RENAMEAT and
            (src_dir_fd != DEFAULT_DIR_FD or dst_dir_fd != DEFAULT_DIR_FD)):
            src = space.fsencode_w(w_src)
            dst = space.fsencode_w(w_dst)
            rposix.renameat(src, dst, src_dir_fd, dst_dir_fd)
        else:
            dispatch_filename_2(rposix.rename)(space, w_src, w_dst)
    except OSError as e:
        raise wrap_oserror2(space, e, w_filename=w_src, w_filename2=w_dst,
                            eintr_retry=False)

@unwrap_spec(src_dir_fd=DirFD(rposix.HAVE_RENAMEAT),
        dst_dir_fd=DirFD(rposix.HAVE_RENAMEAT))
def replace(space, w_src, w_dst, __kwonly__,
        src_dir_fd=DEFAULT_DIR_FD, dst_dir_fd=DEFAULT_DIR_FD):
    """replace(src, dst, *, src_dir_fd=None, dst_dir_fd=None)

Rename a file or directory, overwriting the destination.

If either src_dir_fd or dst_dir_fd is not None, it should be a file
  descriptor open to a directory, and the respective path string (src or dst)
  should be relative; the path will then be relative to that directory.
src_dir_fd and dst_dir_fd, may not be implemented on your platform.
  If they are unavailable, using them will raise a NotImplementedError."""
    try:
        if (rposix.HAVE_RENAMEAT and
            (src_dir_fd != DEFAULT_DIR_FD or dst_dir_fd != DEFAULT_DIR_FD)):
            src = space.fsencode_w(w_src)
            dst = space.fsencode_w(w_dst)
            rposix.renameat(src, dst, src_dir_fd, dst_dir_fd)
        else:
            dispatch_filename_2(rposix.replace)(space, w_src, w_dst)
    except OSError as e:
        raise wrap_oserror2(space, e, w_filename=w_src, w_filename2=w_dst,
                            eintr_retry=False)

@unwrap_spec(mode=c_int, dir_fd=DirFD(rposix.HAVE_MKFIFOAT))
def mkfifo(space, w_path, mode=0666, __kwonly__=None, dir_fd=DEFAULT_DIR_FD):
    """mkfifo(path, mode=0o666, *, dir_fd=None)

Create a FIFO (a POSIX named pipe).

If dir_fd is not None, it should be a file descriptor open to a directory,
  and path should be relative; path will then be relative to that directory.
dir_fd may not be implemented on your platform.
  If it is unavailable, using it will raise a NotImplementedError."""
    # CPython 3.5.2: why does os.mkfifo() retry automatically if it
    # gets EINTR, but not os.mkdir()?
    while True:
        try:
            if rposix.HAVE_MKFIFOAT and dir_fd != DEFAULT_DIR_FD:
                path = space.fsencode_w(w_path)
                rposix.mkfifoat(path, mode, dir_fd)
            else:
                dispatch_filename(rposix.mkfifo)(space, w_path, mode)
            break
        except OSError as e:
            wrap_oserror2(space, e, w_path, eintr_retry=True)

@unwrap_spec(mode=c_int, device=c_int, dir_fd=DirFD(rposix.HAVE_MKNODAT))
def mknod(space, w_path, mode=0600, device=0,
          __kwonly__=None, dir_fd=DEFAULT_DIR_FD):
    """mknod(path, mode=0o600, device=0, *, dir_fd=None)

Create a filesystem node (file, device special file or named pipe)
named 'path'. mode specifies both the permissions to use and the
type of node to be created, being combined (bitwise OR) with one of
S_IFREG, S_IFCHR, S_IFBLK, and S_IFIFO. For S_IFCHR and S_IFBLK,
device defines the newly created device special file (probably using
os.makedev()), otherwise it is ignored.

If dir_fd is not None, it should be a file descriptor open to a directory,
  and path should be relative; path will then be relative to that directory.
dir_fd may not be implemented on your platform.
  If it is unavailable, using it will raise a NotImplementedError."""
    while True:
        try:
            if rposix.HAVE_MKNODAT and dir_fd != DEFAULT_DIR_FD:
                fname = space.fsencode_w(w_path)
                rposix.mknodat(fname, mode, device, dir_fd)
            else:
                dispatch_filename(rposix.mknod)(space, w_path, mode, device)
            break
        except OSError as e:
            wrap_oserror2(space, e, w_path, eintr_retry=True)

@unwrap_spec(mask=c_int)
def umask(space, mask):
    "Set the current numeric umask and return the previous umask."
    prevmask = os.umask(mask)
    return space.newint(prevmask)

def getpid(space):
    "Return the current process id."
    try:
        pid = os.getpid()
    except OSError as e:
<<<<<<< HEAD
        raise wrap_oserror(space, e, eintr_retry=False)
    return space.wrap(pid)
=======
        raise wrap_oserror(space, e)
    return space.newint(pid)
>>>>>>> 4b4214e0

@unwrap_spec(pid=c_int, signal=c_int)
def kill(space, pid, signal):
    "Kill a process with a signal."
    try:
        rposix.kill(pid, signal)
    except OSError as e:
        raise wrap_oserror(space, e, eintr_retry=False)

@unwrap_spec(pgid=c_int, signal=c_int)
def killpg(space, pgid, signal):
    "Kill a process group with a signal."
    try:
        os.killpg(pgid, signal)
    except OSError as e:
        raise wrap_oserror(space, e, eintr_retry=False)

def abort(space):
    """Abort the interpreter immediately.  This 'dumps core' or otherwise fails
in the hardest way possible on the hosting operating system."""
    import signal
    rposix.kill(os.getpid(), signal.SIGABRT)

@unwrap_spec(
    src_dir_fd=DirFD(rposix.HAVE_LINKAT), dst_dir_fd=DirFD(rposix.HAVE_LINKAT),
    follow_symlinks=bool)
def link(space, w_src, w_dst, __kwonly__,
        src_dir_fd=DEFAULT_DIR_FD, dst_dir_fd=DEFAULT_DIR_FD,
        follow_symlinks=True):
    """\
link(src, dst, *, src_dir_fd=None, dst_dir_fd=None, follow_symlinks=True)

Create a hard link to a file.

If either src_dir_fd or dst_dir_fd is not None, it should be a file
  descriptor open to a directory, and the respective path string (src or dst)
  should be relative; the path will then be relative to that directory.
If follow_symlinks is False, and the last element of src is a symbolic
  link, link will create a link to the symbolic link itself instead of the
  file the link points to.
src_dir_fd, dst_dir_fd, and follow_symlinks may not be implemented on your
  platform.  If they are unavailable, using them will raise a
  NotImplementedError."""
    src = space.fsencode_w(w_src)
    dst = space.fsencode_w(w_dst)
    try:
        if (rposix.HAVE_LINKAT and
            (src_dir_fd != DEFAULT_DIR_FD or dst_dir_fd != DEFAULT_DIR_FD
             or not follow_symlinks)):
            rposix.linkat(src, dst, src_dir_fd, dst_dir_fd, follow_symlinks)
        else:
            rposix.link(src, dst)
    except OSError as e:
        raise wrap_oserror2(space, e, w_filename=w_src, w_filename2=w_dst,
                            eintr_retry=False)


@unwrap_spec(dir_fd=DirFD(rposix.HAVE_SYMLINKAT))
def symlink(space, w_src, w_dst, w_target_is_directory=None,
            __kwonly__=None, dir_fd=DEFAULT_DIR_FD):
    """symlink(src, dst, target_is_directory=False, *, dir_fd=None)

Create a symbolic link pointing to src named dst.

target_is_directory is required on Windows if the target is to be
  interpreted as a directory.  (On Windows, symlink requires
  Windows 6.0 or greater, and raises a NotImplementedError otherwise.)
  target_is_directory is ignored on non-Windows platforms.

If dir_fd is not None, it should be a file descriptor open to a directory,
  and path should be relative; path will then be relative to that directory.
dir_fd may not be implemented on your platform.
  If it is unavailable, using it will raise a NotImplementedError."""
    try:
        if rposix.HAVE_SYMLINKAT and dir_fd != DEFAULT_DIR_FD:
            src = space.fsencode_w(w_src)
            dst = space.fsencode_w(w_dst)
            rposix.symlinkat(src, dst, dir_fd)
        else:
            dispatch_filename_2(rposix.symlink)(space, w_src, w_dst)
    except OSError as e:
        raise wrap_oserror2(space, e, w_filename=w_src, w_filename2=w_dst,
                            eintr_retry=False)


@unwrap_spec(
    path=path_or_fd(allow_fd=False),
    dir_fd=DirFD(rposix.HAVE_READLINKAT))
def readlink(space, path, __kwonly__, dir_fd=DEFAULT_DIR_FD):
    """readlink(path, *, dir_fd=None) -> path

Return a string representing the path to which the symbolic link points.

If dir_fd is not None, it should be a file descriptor open to a directory,
  and path should be relative; path will then be relative to that directory.
dir_fd may not be implemented on your platform.
  If it is unavailable, using it will raise a NotImplementedError."""
    try:
        if rposix.HAVE_READLINKAT and dir_fd != DEFAULT_DIR_FD:
            result = call_rposix(rposix.readlinkat, path, dir_fd)
        else:
            result = call_rposix(rposix.readlink, path)
    except OSError as e:
<<<<<<< HEAD
        raise wrap_oserror2(space, e, path.w_path, eintr_retry=False)
    w_result = space.newbytes(result)
    if space.isinstance_w(path.w_path, space.w_unicode):
        return space.fsdecode(w_result)
    return w_result
=======
        raise wrap_oserror(space, e, path)
    return space.newtext(result)
>>>>>>> 4b4214e0

before_fork_hooks = []
after_fork_child_hooks = []
after_fork_parent_hooks = []

@specialize.memo()
def get_fork_hooks(where):
    if where == 'before':
        return before_fork_hooks
    elif where == 'child':
        return after_fork_child_hooks
    elif where == 'parent':
        return after_fork_parent_hooks
    else:
        assert False, "Unknown fork hook"

def add_fork_hook(where, hook):
    "NOT_RPYTHON"
    get_fork_hooks(where).append(hook)

add_fork_hook('child', ExecutionContext._mark_thread_disappeared)

@specialize.arg(0)
def run_fork_hooks(where, space):
    for hook in get_fork_hooks(where):
        hook(space)

def _run_forking_function(space, kind):
    run_fork_hooks('before', space)
    try:
        if kind == "F":
            pid = os.fork()
            master_fd = -1
        elif kind == "P":
            pid, master_fd = os.forkpty()
        else:
            raise AssertionError
    except OSError as e:
        try:
            run_fork_hooks('parent', space)
        except:
            # Don't clobber the OSError if the fork failed
            pass
        raise wrap_oserror(space, e, eintr_retry=False)
    if pid == 0:
        run_fork_hooks('child', space)
    else:
        run_fork_hooks('parent', space)
    return pid, master_fd

def fork(space):
    pid, irrelevant = _run_forking_function(space, "F")
    return space.newint(pid)

def openpty(space):
    "Open a pseudo-terminal, returning open fd's for both master and slave end."
    master_fd = slave_fd = -1
    try:
        master_fd, slave_fd = os.openpty()
<<<<<<< HEAD
        rposix.set_inheritable(master_fd, False)
        rposix.set_inheritable(slave_fd, False)
    except OSError as e:
        if master_fd >= 0:
            rposix.c_close(master_fd)
        if slave_fd >= 0:
            rposix.c_close(slave_fd)
        raise wrap_oserror(space, e, eintr_retry=False)
    return space.newtuple([space.wrap(master_fd), space.wrap(slave_fd)])
=======
    except OSError as e:
        raise wrap_oserror(space, e)
    return space.newtuple([space.newint(master_fd), space.newint(slave_fd)])
>>>>>>> 4b4214e0

def forkpty(space):
    pid, master_fd = _run_forking_function(space, "P")
    return space.newtuple([space.newint(pid),
                           space.newint(master_fd)])

@unwrap_spec(pid=c_int, options=c_int)
def waitpid(space, pid, options):
    """ waitpid(pid, options) -> (pid, status)

    Wait for completion of a given child process.
    """
<<<<<<< HEAD
    while True:
        try:
            pid, status = os.waitpid(pid, options)
            break
        except OSError as e:
            wrap_oserror(space, e, eintr_retry=True)
    return space.newtuple([space.wrap(pid), space.wrap(status)])
=======
    try:
        pid, status = os.waitpid(pid, options)
    except OSError as e:
        raise wrap_oserror(space, e)
    return space.newtuple([space.newint(pid), space.newint(status)])
>>>>>>> 4b4214e0

# missing: waitid()

@unwrap_spec(status=c_int)
def _exit(space, status):
    os._exit(status)

def execv(space, w_path, w_argv):
    """ execv(path, args)

Execute an executable path with arguments, replacing current process.

        path: path of executable file
        args: iterable of strings
    """
    command = space.fsencode_w(w_path)
    try:
        args_w = space.unpackiterable(w_argv)
        if len(args_w) < 1:
            raise oefmt(space.w_ValueError,
                "execv() arg 2 must not be empty")
        args = [space.fsencode_w(w_arg) for w_arg in args_w]
    except OperationError as e:
        if not e.match(space, space.w_TypeError):
            raise
        raise oefmt(space.w_TypeError,
            "execv() arg 2 must be an iterable of strings")
    try:
        os.execv(command, args)
    except OSError as e:
        raise wrap_oserror(space, e, eintr_retry=False)


def _env2interp(space, w_env):
    env = {}
    w_keys = space.call_method(w_env, 'keys')
    for w_key in space.unpackiterable(w_keys):
        w_value = space.getitem(w_env, w_key)
        env[space.fsencode_w(w_key)] = space.fsencode_w(w_value)
    return env


def execve(space, w_path, w_argv, w_env):
    """execve(path, argv, env)

Execute a path with arguments and environment, replacing current process.

    path: path of executable file
    argv: tuple or list of arguments
    env: dictionary of strings mapping to strings

On some platforms, you may specify an open file descriptor for path;
  execve will execute the program the file descriptor is open to.
  If this functionality is unavailable, using it raises NotImplementedError.
    """
    if not (space.isinstance_w(w_argv, space.w_list)
            or space.isinstance_w(w_argv, space.w_tuple)):
        raise oefmt(space.w_TypeError,
            "execve: argv must be a tuple or a list")
    args = [space.fsencode_w(w_arg) for w_arg in space.unpackiterable(w_argv)]
    env = _env2interp(space, w_env)
    try:
        path = space.fsencode_w(w_path)
    except OperationError:
        if not rposix.HAVE_FEXECVE:
            raise oefmt(space.w_TypeError,
                "execve: illegal type for path argument")
        if not space.isinstance_w(w_path, space.w_int):
            raise oefmt(space.w_TypeError,
                "argument should be string, bytes or integer, not %T", w_path)
        # File descriptor case
        fd = unwrap_fd(space, w_path)
        try:
            rposix.fexecve(fd, args, env)
        except OSError as e:
            raise wrap_oserror(space, e, eintr_retry=False)
    else:
        try:
            os.execve(path, args, env)
        except OSError as e:
            raise wrap_oserror(space, e, eintr_retry=False)

@unwrap_spec(mode=int, path='fsencode')
def spawnv(space, mode, path, w_argv):
    args = [space.fsencode_w(w_arg) for w_arg in space.unpackiterable(w_argv)]
    try:
        ret = os.spawnv(mode, path, args)
    except OSError as e:
<<<<<<< HEAD
        raise wrap_oserror(space, e, eintr_retry=False)
    return space.wrap(ret)
=======
        raise wrap_oserror(space, e)
    return space.newint(ret)
>>>>>>> 4b4214e0

@unwrap_spec(mode=int, path='fsencode')
def spawnve(space, mode, path, w_argv, w_env):
    args = [space.fsencode_w(w_arg) for w_arg in space.unpackiterable(w_argv)]
    env = _env2interp(space, w_env)
    try:
        ret = os.spawnve(mode, path, args, env)
    except OSError as e:
<<<<<<< HEAD
        raise wrap_oserror(space, e, eintr_retry=False)
    return space.wrap(ret)
=======
        raise wrap_oserror(space, e)
    return space.newint(ret)
>>>>>>> 4b4214e0


@unwrap_spec(
    path=path_or_fd(allow_fd=rposix.HAVE_FUTIMENS or rposix.HAVE_FUTIMES),
    w_times=WrappedDefault(None), w_ns=WrappedDefault(None),
    dir_fd=DirFD(rposix.HAVE_UTIMENSAT), follow_symlinks=bool)
def utime(space, path, w_times, __kwonly__, w_ns, dir_fd=DEFAULT_DIR_FD,
          follow_symlinks=True):
    """utime(path, times=None, *, ns=None, dir_fd=None, follow_symlinks=True)

Set the access and modified time of path.

path may always be specified as a string.
On some platforms, path may also be specified as an open file descriptor.
  If this functionality is unavailable, using it raises an exception.

If times is not None, it must be a tuple (atime, mtime);
    atime and mtime should be expressed as float seconds since the epoch.
If ns is not None, it must be a tuple (atime_ns, mtime_ns);
    atime_ns and mtime_ns should be expressed as integer nanoseconds
    since the epoch.
If both times and ns are None, utime uses the current time.
Specifying tuples for both times and ns is an error.

If dir_fd is not None, it should be a file descriptor open to a directory,
  and path should be relative; path will then be relative to that directory.
If follow_symlinks is False, and the last element of the path is a symbolic
  link, utime will modify the symbolic link itself instead of the file the
  link points to.
It is an error to use dir_fd or follow_symlinks when specifying path
  as an open file descriptor.
dir_fd and follow_symlinks may not be available on your platform.
  If they are unavailable, using them will raise a NotImplementedError."""
    utime = parse_utime_args(space, w_times, w_ns)

    if path.as_fd != -1:
        if dir_fd != DEFAULT_DIR_FD:
            raise oefmt(space.w_ValueError,
                        "utime: can't specify both dir_fd and fd")
        if not follow_symlinks:
            raise oefmt(space.w_ValueError,
                        "utime: cannot use fd and follow_symlinks together")
        if rposix.HAVE_FUTIMENS:
            do_utimens(space, rposix.futimens, path.as_fd, utime)
        elif rposix.HAVE_FUTIMES:
            do_utimes(space, rposix.futimes, path.as_fd, utime)
    elif rposix.HAVE_UTIMENSAT:
        if path.as_bytes is None:
            raise oefmt(space.w_NotImplementedError,
                        "utime: unsupported value for 'path'")
        do_utimens(space, rposix.utimensat, path.as_bytes, utime,
                   dir_fd, follow_symlinks)
    elif rposix.HAVE_LUTIMES and not follow_symlinks:
        if path.as_bytes is None:
            raise oefmt(space.w_NotImplementedError,
                        "utime: unsupported value for 'path'")
        do_utimes(space, rposix.lutimes, path.as_bytes, utime)
    elif follow_symlinks:
        do_utimes(space, _dispatch_utime, path, utime)
    else:
        raise argument_unavailable(space, "utime", "follow_symlinks")

def parse_utime_args(space, w_times, w_ns):
    """Parse utime's times/ns arguments into a 5-item tuple of a "now"
    flag and 2 "TIMESPEC" like 2-item s/ns values
    """
    if (not space.is_w(w_times, space.w_None) and
            not space.is_w(w_ns, space.w_None)):
        raise oefmt(space.w_ValueError,
            "utime: you may specify either 'times' or 'ns' but not both")
    now = False
    if space.is_w(w_times, space.w_None) and space.is_w(w_ns, space.w_None):
        now = True
        atime_s = mtime_s = 0
        atime_ns = mtime_ns = 0
    elif not space.is_w(w_times, space.w_None):
        times_w = space.fixedview(w_times)
        if len(times_w) != 2:
            raise oefmt(space.w_TypeError,
                "utime: 'times' must be either a tuple of two ints or None")
        atime_s, atime_ns = convert_seconds(space, times_w[0])
        mtime_s, mtime_ns = convert_seconds(space, times_w[1])
    else:
        args_w = space.fixedview(w_ns)
        if len(args_w) != 2:
            raise oefmt(space.w_TypeError,
                "utime: 'ns' must be a tuple of two ints")
        atime_s, atime_ns = convert_ns(space, args_w[0])
        mtime_s, mtime_ns = convert_ns(space, args_w[1])
    return now, atime_s, atime_ns, mtime_s, mtime_ns

def do_utimens(space, func, arg, utime, *args):
    """Common implementation for futimens/utimensat etc."""
    now, atime_s, atime_ns, mtime_s, mtime_ns = utime
    if now:
        atime_ns = mtime_ns = rposix.UTIME_NOW
    try:
        func(arg, atime_s, atime_ns, mtime_s, mtime_ns, *args)
    except OSError as e:
        # CPython's Modules/posixmodule.c::posix_utime() has this
        # comment:
        # /* Avoid putting the file name into the error here,
        #    as that may confuse the user into believing that
        #    something is wrong with the file, when it also
        #    could be the time stamp that gives a problem. */
        # so we use wrap_oserror() instead of wrap_oserror2() here
        raise wrap_oserror(space, e, eintr_retry=False)

@specialize.arg(1)
def do_utimes(space, func, arg, utime):
    """Common implementation for f/l/utimes"""
    now, atime_s, atime_ns, mtime_s, mtime_ns = utime
    try:
        if now:
            func(arg, None)
        else:
            # convert back to utimes style floats. loses precision of
            # nanoseconds but utimes only support microseconds anyway
            atime = atime_s + (atime_ns / 1e9)
            mtime = mtime_s + (mtime_ns / 1e9)
            func(arg, (atime, mtime))
    except OSError as e:
        # see comment above: don't use wrap_oserror2()
        raise wrap_oserror(space, e, eintr_retry=False)

@specialize.argtype(1)
def _dispatch_utime(path, times):
    # XXX: a dup. of call_rposix to specialize rposix.utime taking a
    # Path for win32 support w/ do_utimes
    if path.as_unicode is not None:
        return rposix.utime(path.as_unicode, times)
    else:
        path_b = path.as_bytes
        assert path_b is not None
        return rposix.utime(path.as_bytes, times)


def convert_seconds(space, w_time):
    if space.isinstance_w(w_time, space.w_float):
        time = space.float_w(w_time)
        fracpart, intpart = modf(time)
        if fracpart < 0:
            fracpart += 1.
            intpart -= 1.
        return int(intpart), int(fracpart*1e9)
    else:
        time = space.int_w(w_time)
        return time, 0

def convert_ns(space, w_ns_time):
    w_billion = space.wrap(1000000000)
    w_res = space.divmod(w_ns_time, w_billion)
    res_w = space.fixedview(w_res)
    time_int = space.int_w(res_w[0])
    time_frac = space.int_w(res_w[1])
    return time_int, time_frac


def uname(space):
    """ uname() -> (sysname, nodename, release, version, machine)

    Return a tuple identifying the current operating system.
    """
    try:
        r = os.uname()
    except OSError as e:
<<<<<<< HEAD
        raise wrap_oserror(space, e, eintr_retry=False)
    l_w = [space.wrap_fsdecoded(i)
           for i in [r[0], r[1], r[2], r[3], r[4]]]
    w_tuple = space.newtuple(l_w)
    w_uname_result = space.getattr(space.getbuiltinmodule(os.name),
                                   space.wrap('uname_result'))
    return space.call_function(w_uname_result, w_tuple)
=======
        raise wrap_oserror(space, e)
    l_w = [space.newtext(i) for i in [r[0], r[1], r[2], r[3], r[4]]]
    return space.newtuple(l_w)
>>>>>>> 4b4214e0

def getuid(space):
    """ getuid() -> uid

    Return the current process's user id.
    """
    return wrap_uid(space, os.getuid())

@unwrap_spec(uid=c_uid_t)
def setuid(space, uid):
    """ setuid(uid)

    Set the current process's user id.
    """
    try:
        os.setuid(uid)
    except OSError as e:
        raise wrap_oserror(space, e, eintr_retry=False)

@unwrap_spec(euid=c_uid_t)
def seteuid(space, euid):
    """ seteuid(euid)

    Set the current process's effective user id.
    """
    try:
        os.seteuid(euid)
    except OSError as e:
        raise wrap_oserror(space, e, eintr_retry=False)

@unwrap_spec(gid=c_gid_t)
def setgid(space, gid):
    """ setgid(gid)

    Set the current process's group id.
    """
    try:
        os.setgid(gid)
    except OSError as e:
        raise wrap_oserror(space, e, eintr_retry=False)

@unwrap_spec(egid=c_gid_t)
def setegid(space, egid):
    """ setegid(egid)

    Set the current process's effective group id.
    """
    try:
        os.setegid(egid)
    except OSError as e:
        raise wrap_oserror(space, e, eintr_retry=False)

def chroot(space, w_path):
    """ chroot(path)

    Change root directory to path.
    """
    path = space.fsencode_w(w_path)
    try:
        os.chroot(path)
    except OSError as e:
        raise wrap_oserror2(space, e, w_path, eintr_retry=False)
    return space.w_None

def getgid(space):
    """ getgid() -> gid

    Return the current process's group id.
    """
    return wrap_gid(space, os.getgid())

def getegid(space):
    """ getegid() -> gid

    Return the current process's effective group id.
    """
    return wrap_gid(space, os.getegid())

def geteuid(space):
    """ geteuid() -> euid

    Return the current process's effective user id.
    """
    return wrap_uid(space, os.geteuid())

def getgroups(space):
    """ getgroups() -> list of group IDs

    Return list of supplemental group IDs for the process.
    """
    try:
        list = os.getgroups()
    except OSError as e:
        raise wrap_oserror(space, e, eintr_retry=False)
    return space.newlist([wrap_gid(space, e) for e in list])

def setgroups(space, w_groups):
    """ setgroups(groups)

    Set the groups of the current process to list.
    """
    list = []
    for w_gid in space.unpackiterable(w_groups):
        list.append(space.c_uid_t_w(w_gid))
    try:
        os.setgroups(list[:])
    except OSError as e:
        raise wrap_oserror(space, e, eintr_retry=False)

@unwrap_spec(username=str, gid=c_gid_t)
def initgroups(space, username, gid):
    """ initgroups(username, gid) -> None

    Call the system initgroups() to initialize the group access list with all of
    the groups of which the specified username is a member, plus the specified
    group id.
    """
    try:
        os.initgroups(username, gid)
    except OSError as e:
        raise wrap_oserror(space, e, eintr_retry=False)

def getpgrp(space):
    """ getpgrp() -> pgrp

    Return the current process group id.
    """
    return space.newint(os.getpgrp())

def setpgrp(space):
    """ setpgrp()

    Make this process a session leader.
    """
    try:
        os.setpgrp()
    except OSError as e:
        raise wrap_oserror(space, e, eintr_retry=False)
    return space.w_None

def getppid(space):
    """ getppid() -> ppid

    Return the parent's process id.
    """
    return space.newint(os.getppid())

@unwrap_spec(pid=c_int)
def getpgid(space, pid):
    """ getpgid(pid) -> pgid

    Call the system call getpgid().
    """
    try:
        pgid = os.getpgid(pid)
    except OSError as e:
<<<<<<< HEAD
        raise wrap_oserror(space, e, eintr_retry=False)
    return space.wrap(pgid)
=======
        raise wrap_oserror(space, e)
    return space.newint(pgid)
>>>>>>> 4b4214e0

@unwrap_spec(pid=c_int, pgrp=c_int)
def setpgid(space, pid, pgrp):
    """ setpgid(pid, pgrp)

    Call the system call setpgid().
    """
    try:
        os.setpgid(pid, pgrp)
    except OSError as e:
        raise wrap_oserror(space, e, eintr_retry=False)
    return space.w_None

@unwrap_spec(ruid=c_uid_t, euid=c_uid_t)
def setreuid(space, ruid, euid):
    """ setreuid(ruid, euid)

    Set the current process's real and effective user ids.
    """
    try:
        os.setreuid(ruid, euid)
    except OSError as e:
        raise wrap_oserror(space, e, eintr_retry=False)

@unwrap_spec(rgid=c_gid_t, egid=c_gid_t)
def setregid(space, rgid, egid):
    """ setregid(rgid, egid)

    Set the current process's real and effective group ids.
    """
    try:
        os.setregid(rgid, egid)
    except OSError as e:
        raise wrap_oserror(space, e, eintr_retry=False)

@unwrap_spec(pid=c_int)
def getsid(space, pid):
    """ getsid(pid) -> sid

    Call the system call getsid().
    """
    try:
        sid = os.getsid(pid)
    except OSError as e:
<<<<<<< HEAD
        raise wrap_oserror(space, e, eintr_retry=False)
    return space.wrap(sid)
=======
        raise wrap_oserror(space, e)
    return space.newint(sid)
>>>>>>> 4b4214e0

def setsid(space):
    """ setsid()

    Call the system call setsid().
    """
    try:
        os.setsid()
    except OSError as e:
        raise wrap_oserror(space, e, eintr_retry=False)
    return space.w_None

@unwrap_spec(fd=c_int)
def tcgetpgrp(space, fd):
    """ tcgetpgrp(fd) -> pgid

    Return the process group associated with the terminal given by a fd.
    """
    try:
        pgid = os.tcgetpgrp(fd)
    except OSError as e:
<<<<<<< HEAD
        raise wrap_oserror(space, e, eintr_retry=False)
    return space.wrap(pgid)
=======
        raise wrap_oserror(space, e)
    return space.newint(pgid)
>>>>>>> 4b4214e0

@unwrap_spec(fd=c_int, pgid=c_gid_t)
def tcsetpgrp(space, fd, pgid):
    """ tcsetpgrp(fd, pgid)

    Set the process group associated with the terminal given by a fd.
    """
    try:
        os.tcsetpgrp(fd, pgid)
    except OSError as e:
        raise wrap_oserror(space, e, eintr_retry=False)

def getresuid(space):
    """ getresuid() -> (ruid, euid, suid)

    Get tuple of the current process's real, effective, and saved user ids.
    """
    try:
        (ruid, euid, suid) = os.getresuid()
    except OSError as e:
        raise wrap_oserror(space, e, eintr_retry=False)
    return space.newtuple([wrap_uid(space, ruid),
                           wrap_uid(space, euid),
                           wrap_uid(space, suid)])

def getresgid(space):
    """ getresgid() -> (rgid, egid, sgid)

    Get tuple of the current process's real, effective, and saved group ids.
    """
    try:
        (rgid, egid, sgid) = os.getresgid()
    except OSError as e:
        raise wrap_oserror(space, e, eintr_retry=False)
    return space.newtuple([wrap_gid(space, rgid),
                           wrap_gid(space, egid),
                           wrap_gid(space, sgid)])

@unwrap_spec(ruid=c_uid_t, euid=c_uid_t, suid=c_uid_t)
def setresuid(space, ruid, euid, suid):
    """ setresuid(ruid, euid, suid)

    Set the current process's real, effective, and saved user ids.
    """
    try:
        os.setresuid(ruid, euid, suid)
    except OSError as e:
        raise wrap_oserror(space, e, eintr_retry=False)

@unwrap_spec(rgid=c_gid_t, egid=c_gid_t, sgid=c_gid_t)
def setresgid(space, rgid, egid, sgid):
    """ setresgid(rgid, egid, sgid)

    Set the current process's real, effective, and saved group ids.
    """
    try:
        os.setresgid(rgid, egid, sgid)
    except OSError as e:
        raise wrap_oserror(space, e, eintr_retry=False)

@unwrap_spec(which=int, who=int)
def getpriority(space, which, who):
    """ getpriority(which, who) -> int

    Get program scheduling priority.
    """
    try:
        returned_priority = rposix.getpriority(which, who)
    except OSError as e:
        raise wrap_oserror(space, e, eintr_retry=False)
    return space.wrap(returned_priority)

@unwrap_spec(which=int, who=int, priority=int)
def setpriority(space, which, who, priority):
    """ setpriority(which, who, priority)

    Set program scheduling priority.
    """
    try:
        rposix.setpriority(which, who, priority)
    except OSError as e:
        raise wrap_oserror(space, e, eintr_retry=False)

def declare_new_w_star(name):
    if name in ('WEXITSTATUS', 'WSTOPSIG', 'WTERMSIG'):
        @unwrap_spec(status=c_int)
        def WSTAR(space, status):
            return space.newint(getattr(os, name)(status))
    else:
        @unwrap_spec(status=c_int)
        def WSTAR(space, status):
            return space.newbool(getattr(os, name)(status))
    WSTAR.__doc__ = getattr(os, name).__doc__
    WSTAR.func_name = name
    return WSTAR

for name in rposix.WAIT_MACROS:
    if hasattr(os, name):
        func = declare_new_w_star(name)
        globals()[name] = func


@unwrap_spec(fd=c_int)
def ttyname(space, fd):
    try:
        return space.wrap_fsdecoded(os.ttyname(fd))
    except OSError as e:
        raise wrap_oserror(space, e, eintr_retry=False)


def confname_w(space, w_name, namespace):
    # XXX slightly non-nice, reuses the sysconf of the underlying os module
    if space.isinstance_w(w_name, space.w_unicode):
        try:
            num = namespace[space.str_w(w_name)]
        except KeyError:
            raise oefmt(space.w_ValueError, "unrecognized configuration name")
    else:
        num = space.int_w(w_name)
    return num

def sysconf(space, w_name):
    num = confname_w(space, w_name, os.sysconf_names)
    try:
        res = os.sysconf(num)
    except OSError as e:
<<<<<<< HEAD
        raise wrap_oserror(space, e, eintr_retry=False)
    return space.wrap(res)
=======
        raise wrap_oserror(space, e)
    return space.newint(res)
>>>>>>> 4b4214e0

@unwrap_spec(fd=c_int)
def fpathconf(space, fd, w_name):
    num = confname_w(space, w_name, os.pathconf_names)
    try:
        res = os.fpathconf(fd, num)
    except OSError as e:
<<<<<<< HEAD
        raise wrap_oserror(space, e, eintr_retry=False)
    return space.wrap(res)
=======
        raise wrap_oserror(space, e)
    return space.newint(res)
>>>>>>> 4b4214e0

@unwrap_spec(path=path_or_fd(allow_fd=hasattr(os, 'fpathconf')))
def pathconf(space, path, w_name):
    num = confname_w(space, w_name, os.pathconf_names)
<<<<<<< HEAD
    if path.as_fd != -1:
        try:
            res = os.fpathconf(path.as_fd, num)
        except OSError as e:
            raise wrap_oserror(space, e, eintr_retry=False)
    else:
        try:
            res = os.pathconf(path.as_bytes, num)
        except OSError as e:
            raise wrap_oserror2(space, e, path.w_path, eintr_retry=False)
    return space.wrap(res)
=======
    try:
        res = os.pathconf(path, num)
    except OSError as e:
        raise wrap_oserror(space, e)
    return space.newint(res)
>>>>>>> 4b4214e0

def confstr(space, w_name):
    num = confname_w(space, w_name, os.confstr_names)
    try:
        res = os.confstr(num)
    except OSError as e:
<<<<<<< HEAD
        raise wrap_oserror(space, e, eintr_retry=False)
    return space.wrap(res)
=======
        raise wrap_oserror(space, e)
    return space.newtext(res)
>>>>>>> 4b4214e0

@unwrap_spec(
    uid=c_uid_t, gid=c_gid_t,
    dir_fd=DirFD(rposix.HAVE_FCHOWNAT), follow_symlinks=bool)
def chown(space, w_path, uid, gid, __kwonly__,
          dir_fd=DEFAULT_DIR_FD, follow_symlinks=True):
    """chown(path, uid, gid, *, dir_fd=None, follow_symlinks=True)

Change the owner and group id of path to the numeric uid and gid.

path may always be specified as a string.
On some platforms, path may also be specified as an open file descriptor.
  If this functionality is unavailable, using it raises an exception.
If dir_fd is not None, it should be a file descriptor open to a directory,
  and path should be relative; path will then be relative to that directory.
If follow_symlinks is False, and the last element of the path is a symbolic
  link, chown will modify the symbolic link itself instead of the file the
  link points to.
It is an error to use dir_fd or follow_symlinks when specifying path as
  an open file descriptor.
dir_fd and follow_symlinks may not be implemented on your platform.
  If they are unavailable, using them will raise a NotImplementedError."""
    if not (rposix.HAVE_LCHOWN or rposix.HAVE_FCHMODAT):
        if not follow_symlinks:
            raise argument_unavailable(space, 'chown', 'follow_symlinks')
    try:
        path = space.fsencode_w(w_path)
    except OperationError:
        if not space.isinstance_w(w_path, space.w_int):
            raise oefmt(space.w_TypeError,
                "argument should be string, bytes or integer, not %T", w_path)
        # File descriptor case
        fd = unwrap_fd(space, w_path)
        if dir_fd != DEFAULT_DIR_FD:
            raise oefmt(space.w_ValueError,
                "chown: can't specify both dir_fd and fd")
        if not follow_symlinks:
            raise oefmt(space.w_ValueError,
                "chown: cannnot use fd and follow_symlinks together")
        # NB. in CPython 3.5.2, os.chown(fd) propagates EINTR to app-level,
        # but os.fchown(fd) retries automatically.  This might be fixed in
        # more recent CPythons.
        while True:
            try:
                os.fchown(fd, uid, gid)
                return
            except OSError as e:
                wrap_oserror(space, e, eintr_retry=True)
    while True:
        # String case
        try:
            if (rposix.HAVE_LCHOWN and
                    dir_fd == DEFAULT_DIR_FD and not follow_symlinks):
                os.lchown(path, uid, gid)
            elif rposix.HAVE_FCHOWNAT and (
                    not follow_symlinks or dir_fd != DEFAULT_DIR_FD):
                rposix.fchownat(path, uid, gid, dir_fd, follow_symlinks)
            else:
                assert follow_symlinks
                assert dir_fd == DEFAULT_DIR_FD
                os.chown(path, uid, gid)
            break
        except OSError as e:
            wrap_oserror2(space, e, w_path, eintr_retry=True)


@unwrap_spec(uid=c_uid_t, gid=c_gid_t)
def lchown(space, w_path, uid, gid):
    """lchown(path, uid, gid)

Change the owner and group id of path to the numeric uid and gid.
This function will not follow symbolic links.
Equivalent to os.chown(path, uid, gid, follow_symlinks=False)."""
    path = space.fsencode_w(w_path)
    try:
        os.lchown(path, uid, gid)
    except OSError as e:
        raise wrap_oserror2(space, e, w_path, eintr_retry=False)

@unwrap_spec(uid=c_uid_t, gid=c_gid_t)
def fchown(space, w_fd, uid, gid):
    """fchown(fd, uid, gid)

Change the owner and group id of the file given by file descriptor
fd to the numeric uid and gid.  Equivalent to os.chown(fd, uid, gid)."""
    fd = space.c_filedescriptor_w(w_fd)
    while True:
        try:
            os.fchown(fd, uid, gid)
            break
        except OSError as e:
            wrap_oserror(space, e, eintr_retry=True)

def getloadavg(space):
    try:
        load = os.getloadavg()
    except OSError:
        raise oefmt(space.w_OSError, "Load averages are unobtainable")
    return space.newtuple([space.newfloat(load[0]),
                           space.newfloat(load[1]),
                           space.newfloat(load[2])])

@unwrap_spec(major=c_int, minor=c_int)
def makedev(space, major, minor):
    result = os.makedev(major, minor)
    return space.newint(result)

@unwrap_spec(device="c_uint")
def major(space, device):
    result = os.major(intmask(device))
    return space.newint(result)

@unwrap_spec(device="c_uint")
def minor(space, device):
    result = os.minor(intmask(device))
    return space.newint(result)

@unwrap_spec(increment=c_int)
def nice(space, increment):
    """Decrease the priority of process by 'increment'
    and return the new priority."""
    try:
        res = os.nice(increment)
    except OSError as e:
<<<<<<< HEAD
        raise wrap_oserror(space, e, eintr_retry=False)
    return space.wrap(res)
=======
        raise wrap_oserror(space, e)
    return space.newint(res)
>>>>>>> 4b4214e0

class SigCheck:
    pass
_sigcheck = SigCheck()
def _signal_checker():
    _sigcheck.space.getexecutioncontext().checksignals()

@unwrap_spec(size=int)
def urandom(space, size):
    """urandom(size) -> str

    Return a string of 'size' random bytes suitable for cryptographic use.
    """
    context = get(space).random_context
    try:
<<<<<<< HEAD
        # urandom() takes a final argument that should be a regular function,
        # not a bound method like 'getexecutioncontext().checksignals'.
        # Otherwise, we can't use it from several independent places.
        _sigcheck.space = space
        return space.newbytes(rurandom.urandom(context, n, _signal_checker))
=======
        return space.newbytes(rurandom.urandom(context, n))
>>>>>>> 4b4214e0
    except OSError as e:
        # 'rurandom' should catch and retry internally if it gets EINTR
        # (at least in os.read(), which is probably enough in practice)
        raise wrap_oserror(space, e, eintr_retry=False)

def ctermid(space):
    """ctermid() -> string

    Return the name of the controlling terminal for this process.
    """
<<<<<<< HEAD
    return space.wrap_fsdecoded(os.ctermid())

@unwrap_spec(fd=c_int)
def device_encoding(space, fd):
    """device_encoding(fd) -> str

    Return a string describing the encoding of the device if the output
    is a terminal; else return None.
    """
    if not (rposix.is_valid_fd(fd) and os.isatty(fd)):
        return space.w_None
    if _WIN32:
        if fd == 0:
            return space.wrap('cp%d' % rwin32.GetConsoleCP())
        if fd in (1, 2):
            return space.wrap('cp%d' % rwin32.GetConsoleOutputCP())
    from rpython.rlib import rlocale
    if rlocale.HAVE_LANGINFO:
        codeset = rlocale.nl_langinfo(rlocale.CODESET)
        if codeset:
            return space.wrap(codeset)
    return space.w_None

if _WIN32:
    from pypy.module.posix import interp_nt as nt

    @unwrap_spec(fd=c_int)
    def _getfileinformation(space, fd):
        try:
            info = nt._getfileinformation(fd)
        except OSError as e:
            raise wrap_oserror(space, e, eintr_retry=False)
        return space.newtuple([space.wrap(info[0]),
                               space.wrap(info[1]),
                               space.wrap(info[2])])

    def _getfinalpathname(space, w_path):
        path = space.unicode_w(w_path)
        try:
            result = nt._getfinalpathname(path)
        except nt.LLNotImplemented as e:
            raise OperationError(space.w_NotImplementedError,
                                 space.wrap(e.msg))
        except OSError as e:
            raise wrap_oserror2(space, e, w_path, eintr_retry=False)
        return space.wrap(result)


def chflags():
    """chflags(path, flags, *, follow_symlinks=True)

Set file flags.

If follow_symlinks is False, and the last element of the path is a symbolic
  link, chflags will change flags on the symbolic link itself instead of the
  file the link points to.
follow_symlinks may not be implemented on your platform.  If it is
unavailable, using it will raise a NotImplementedError."""

def lchflags():
    """lchflags(path, flags)

Set file flags.
This function will not follow symbolic links.
Equivalent to chflags(path, flags, follow_symlinks=False)."""

def getxattr():
    """getxattr(path, attribute, *, follow_symlinks=True) -> value

Return the value of extended attribute attribute on path.

path may be either a string or an open file descriptor.
If follow_symlinks is False, and the last element of the path is a symbolic
  link, getxattr will examine the symbolic link itself instead of the file
  the link points to."""

def setxattr():
    """setxattr(path, attribute, value, flags=0, *, follow_symlinks=True)

Set extended attribute attribute on path to value.
path may be either a string or an open file descriptor.
If follow_symlinks is False, and the last element of the path is a symbolic
  link, setxattr will modify the symbolic link itself instead of the file
  the link points to."""


def removexattr():
    """removexattr(path, attribute, *, follow_symlinks=True)

Remove extended attribute attribute on path.
path may be either a string or an open file descriptor.
If follow_symlinks is False, and the last element of the path is a symbolic
  link, removexattr will modify the symbolic link itself instead of the file
  the link points to."""

def listxattr():
    """listxattr(path='.', *, follow_symlinks=True)

Return a list of extended attributes on path.

path may be either None, a string, or an open file descriptor.
if path is None, listxattr will examine the current directory.
If follow_symlinks is False, and the last element of the path is a symbolic
  link, listxattr will examine the symbolic link itself instead of the file
  the link points to."""


have_functions = []
for name in """FCHDIR FCHMOD FCHMODAT FCHOWN FCHOWNAT FEXECVE FDOPENDIR
               FPATHCONF FSTATAT FSTATVFS FTRUNCATE FUTIMENS FUTIMES
               FUTIMESAT LINKAT LCHFLAGS LCHMOD LCHOWN LSTAT LUTIMES
               MKDIRAT MKFIFOAT MKNODAT OPENAT READLINKAT RENAMEAT
               SYMLINKAT UNLINKAT UTIMENSAT""".split():
    if getattr(rposix, "HAVE_%s" % name):
        have_functions.append("HAVE_%s" % name)
if _WIN32:
    have_functions.append("HAVE_MS_WINDOWS")

def get_terminal_size(space, w_fd=None):
    if w_fd is None:
        fd = rfile.RFile(rfile.c_stdout(), close2=(None, None)).fileno()
    else:
        if not space.isinstance_w(w_fd, space.w_int):
            raise oefmt(space.w_TypeError,
                        "an integer is required, got %T", w_fd)
        else:
            fd = space.c_int_w(w_fd)

    if _WIN32:
        if fd == 0:
            handle_id = rwin32.STD_INPUT_HANDLE
        elif fd == 1:
            handle_id = rwin32.STD_OUTPUT_HANDLE
        elif fd == 2:
            handle_id = rwin32.STD_ERROR_HANDLE
        else:
            raise oefmt(space.w_ValueError, "bad file descriptor")

        handle = rwin32.GetStdHandle(handle_id)

        if handle == rwin32.NULL_HANDLE:
            raise oefmt(space.w_OSError, "handle cannot be retrieved")
        elif handle == rwin32.INVALID_HANDLE_VALUE:
            raise rwin32.lastSavedWindowsError()
        with lltype.scoped_alloc(rwin32.CONSOLE_SCREEN_BUFFER_INFO) as buffer_info:
            success = rwin32.GetConsoleScreenBufferInfo(handle, buffer_info)
            if not success:
                raise rwin32.lastSavedWindowsError()
            w_columns = space.wrap(r_int(buffer_info.c_srWindow.c_Right) - r_int(buffer_info.c_srWindow.c_Left) + 1)
            w_lines = space.wrap(r_int(buffer_info.c_srWindow.c_Bottom) - r_int(buffer_info.c_srWindow.c_Top) + 1)
    else:
        with lltype.scoped_alloc(rposix.WINSIZE) as winsize:
            failed = rposix.c_ioctl_voidp(fd, rposix.TIOCGWINSZ, winsize)
            if failed:
                raise exception_from_saved_errno(space, space.w_OSError)

            w_columns = space.wrap(r_uint(winsize.c_ws_col))
            w_lines = space.wrap(r_uint(winsize.c_ws_row))

    w_tuple = space.newtuple([w_columns, w_lines])
    w_terminal_size = space.getattr(space.getbuiltinmodule(os.name),
                                    space.wrap('terminal_size'))

    return space.call_function(w_terminal_size, w_tuple)

def cpu_count(space):
    count = rposix.cpu_count()
    if count <= 0:
        return space.w_None
    return space.wrap(count)

@unwrap_spec(fd=c_int)
def get_blocking(space, fd):
    try:
        flags = rposix.get_status_flags(fd)
    except OSError as e:
        raise wrap_oserror(space, e, eintr_retry=False)
    return space.newbool(flags & rposix.O_NONBLOCK == 0)

@unwrap_spec(fd=c_int, blocking=int)
def set_blocking(space, fd, blocking):
    try:
        flags = rposix.get_status_flags(fd)
        if blocking:
            flags &= ~rposix.O_NONBLOCK
        else:
            flags |= rposix.O_NONBLOCK
        rposix.set_status_flags(fd, flags)
    except OSError as e:
        raise wrap_oserror(space, e, eintr_retry=False)
=======
    return space.newtext(os.ctermid())
>>>>>>> 4b4214e0
<|MERGE_RESOLUTION|>--- conflicted
+++ resolved
@@ -243,14 +243,9 @@
     try:
         _open_inhcache.set_non_inheritable(fd)
     except OSError as e:
-<<<<<<< HEAD
         rposix.c_close(fd)
         raise wrap_oserror2(space, e, w_path, eintr_retry=False)
-    return space.wrap(fd)
-=======
-        raise wrap_oserror2(space, e, w_fname)
     return space.newint(fd)
->>>>>>> 4b4214e0
 
 @unwrap_spec(fd=c_int, position=r_longlong, how=c_int)
 def lseek(space, fd, position, how):
@@ -278,7 +273,6 @@
 @unwrap_spec(fd=c_int, length=int)
 def read(space, fd, length):
     """Read data from a file descriptor."""
-<<<<<<< HEAD
     while True:
         try:
             s = os.read(fd, length)
@@ -286,20 +280,11 @@
             wrap_oserror(space, e, eintr_retry=True)
         else:
             return space.newbytes(s)
-=======
-    try:
-        s = os.read(fd, buffersize)
-    except OSError as e:
-        raise wrap_oserror(space, e)
-    else:
-        return space.newbytes(s)
->>>>>>> 4b4214e0
 
 @unwrap_spec(fd=c_int)
 def write(space, fd, w_data):
     """Write a string to a file descriptor.  Return the number of bytes
 actually written, which may be smaller than len(data)."""
-<<<<<<< HEAD
     data = space.getarg_w('y*', w_data)
     while True:
         try:
@@ -307,16 +292,7 @@
         except OSError as e:
             wrap_oserror(space, e, eintr_retry=True)
         else:
-            return space.wrap(res)
-=======
-    data = space.getarg_w('s*', w_data)
-    try:
-        res = os.write(fd, data.as_str())
-    except OSError as e:
-        raise wrap_oserror(space, e)
-    else:
-        return space.newint(res)
->>>>>>> 4b4214e0
+            return space.newint(res)
 
 @unwrap_spec(fd=c_int)
 def close(space, fd):
@@ -350,7 +326,6 @@
     allocated_fd = False
     fd = -1
     try:
-<<<<<<< HEAD
         if space.isinstance_w(w_path, space.w_int):
             w_fd = w_path
         else:
@@ -364,19 +339,6 @@
     finally:
         if allocated_fd and fd != -1:
             close(space, fd)
-=======
-        os.ftruncate(fd, length)
-    except IOError as e:
-        if not objectmodel.we_are_translated():
-            # Python 2.6 raises an IOError here. Let's not repeat that mistake.
-            w_error = space.call_function(space.w_OSError, space.newint(e.errno),
-                                          space.newtext(e.strerror),
-                                          space.newtext(e.filename))
-            raise OperationError(space.w_OSError, w_error)
-        raise AssertionError
-    except OSError as e:
-        raise wrap_oserror(space, e)
->>>>>>> 4b4214e0
 
 def fsync(space, w_fd):
     """Force write of file with filedescriptor to disk."""
@@ -431,7 +393,6 @@
             # 'st_Xtime' as an integer, too
             w_value = space.newint(st[i])
             lst[i] = w_value
-<<<<<<< HEAD
         else:
             try:
                 value = getattr(st, name)
@@ -440,13 +401,8 @@
                 assert name.startswith('nsec_')
                 value = rposix_stat.get_stat_ns_as_bigint(st, name[5:])
                 value = value.tolong() % 1000000000
-            w_value = space.wrap(value)
-            space.setitem(w_keywords, space.wrap(name), w_value)
-=======
-        elif name.startswith('st_'):    # exclude 'nsec_Xtime'
-            w_value = space.newint(getattr(st, name))
+            w_value = space.newint(value)
             space.setitem(w_keywords, space.newtext(name), w_value)
->>>>>>> 4b4214e0
 
     # Note: 'w_keywords' contains the three attributes 'nsec_Xtime'.
     # We have an app-level property in app_posix.stat_result to
@@ -474,12 +430,8 @@
     for i, (name, _) in STATVFS_FIELDS:
         vals_w[i] = space.newint(getattr(st, name))
     w_tuple = space.newtuple(vals_w)
-<<<<<<< HEAD
     w_statvfs_result = space.getattr(
-        space.getbuiltinmodule(os.name), space.wrap('statvfs_result'))
-=======
-    w_statvfs_result = space.getattr(space.getbuiltinmodule(os.name), space.newtext('statvfs_result'))
->>>>>>> 4b4214e0
+        space.getbuiltinmodule(os.name), space.newtext('statvfs_result'))
     return space.call_function(w_statvfs_result, w_tuple)
 
 
@@ -568,13 +520,8 @@
 """
     state = space.fromcache(StatState)
 
-<<<<<<< HEAD
     if newval == -1:
-        return space.wrap(state.stat_float_times)
-=======
-    if w_value is None:
         return space.newbool(state.stat_float_times)
->>>>>>> 4b4214e0
     else:
         state.stat_float_times = (newval != 0)
 
@@ -752,11 +699,7 @@
         else:
             path = space.str0_w(w_path)
             fullpath = rposix.getfullpathname(path)
-<<<<<<< HEAD
             w_fullpath = space.newbytes(fullpath)
-=======
-            w_fullpath = space.newtext(fullpath)
->>>>>>> 4b4214e0
     except OSError as e:
         raise wrap_oserror2(space, e, w_path, eintr_retry=False)
     else:
@@ -769,11 +712,7 @@
     except OSError as e:
         raise wrap_oserror(space, e, eintr_retry=False)
     else:
-<<<<<<< HEAD
         return space.newbytes(cur)
-=======
-        return space.newtext(cur)
->>>>>>> 4b4214e0
 
 if _WIN32:
     def getcwd(space):
@@ -844,27 +783,17 @@
 def strerror(space, code):
     """Translate an error code to a message string."""
     try:
-        return space.wrap(_strerror(code))
+        return space.newtext(_strerror(code))
     except ValueError:
         raise oefmt(space.w_ValueError, "strerror() argument out of range")
-<<<<<<< HEAD
-=======
-    return space.newtext(text)
->>>>>>> 4b4214e0
 
 def getlogin(space):
     """Return the currently logged in user."""
     try:
         cur = os.getlogin()
     except OSError as e:
-<<<<<<< HEAD
         raise wrap_oserror(space, e, eintr_retry=False)
     return space.wrap_fsdecoded(cur)
-=======
-        raise wrap_oserror(space, e)
-    else:
-        return space.newtext(cur)
->>>>>>> 4b4214e0
 
 # ____________________________________________________________
 
@@ -895,7 +824,6 @@
 def get(space):
     return space.fromcache(State)
 
-<<<<<<< HEAD
 if _WIN32:
     def _convertenviron(space, w_env):
         # _wenviron must be initialized in this way if the program is
@@ -904,7 +832,7 @@
         for key, value in rwin32._wenviron_items():
             if isinstance(key, str):
                 key = key.upper()
-            space.setitem(w_env, space.wrap(key), space.wrap(value))
+            space.setitem(w_env, space.newtext(key), space.newtext(value))
 
     @unwrap_spec(name=unicode, value=unicode)
     def putenv(space, name, value):
@@ -922,32 +850,6 @@
     def _convertenviron(space, w_env):
         for key, value in os.environ.items():
             space.setitem(w_env, space.newbytes(key), space.newbytes(value))
-=======
-def _convertenviron(space, w_env):
-    space.call_method(w_env, 'clear')
-    for key, value in os.environ.items():
-        space.setitem(w_env, space.newtext(key), space.newtext(value))
-
-@unwrap_spec(name='str0', value='str0')
-def putenv(space, name, value):
-    """Change or add an environment variable."""
-    if _WIN32 and len(name) > _MAX_ENV:
-        raise oefmt(space.w_ValueError,
-                    "the environment variable is longer than %d bytes",
-                    _MAX_ENV)
-    if _WIN32 and not objectmodel.we_are_translated() and value == '':
-        # special case: on Windows, _putenv("NAME=") really means that
-        # we want to delete NAME.  So that's what the os.environ[name]=''
-        # below will do after translation.  But before translation, it
-        # will cache the environment value '' instead of <missing> and
-        # then return that.  We need to avoid that.
-        del os.environ[name]
-        return
-    try:
-        os.environ[name] = value
-    except OSError as e:
-        raise wrap_oserror(space, e)
->>>>>>> 4b4214e0
 
     def putenv(space, w_name, w_value):
         """Change or add an environment variable."""
@@ -1005,30 +907,13 @@
         dirname = FileEncoder(space, w_path)
         try:
             result = rposix.listdir(dirname)
-<<<<<<< HEAD
         except OSError as e:
             raise wrap_oserror2(space, e, w_path, eintr_retry=False)
     len_result = len(result)
     result_w = [None] * len_result
     for i in range(len_result):
         if _WIN32:
-            result_w[i] = space.wrap(result[i])
-=======
-            w_fs_encoding = getfilesystemencoding(space)
-            len_result = len(result)
-            result_w = [None] * len_result
-            for i in range(len_result):
-                w_bytes = space.newtext(result[i])
-                try:
-                    result_w[i] = space.call_method(w_bytes,
-                                                    "decode", w_fs_encoding)
-                except OperationError as e:
-                    # fall back to the original byte string
-                    if e.async(space):
-                        raise
-                    result_w[i] = w_bytes
-            return space.newlist(result_w)
->>>>>>> 4b4214e0
+            result_w[i] = space.newunicode(result[i])
         else:
             result_w[i] = space.wrap_fsdecoded(result[i])
     return space.newlist(result_w)
@@ -1036,14 +921,9 @@
 @unwrap_spec(fd=c_int)
 def get_inheritable(space, fd):
     try:
-        return space.wrap(rposix.get_inheritable(fd))
-    except OSError as e:
-<<<<<<< HEAD
-        raise wrap_oserror(space, e, eintr_retry=False)
-=======
-        raise wrap_oserror(space, e)
-    return space.newtuple([space.newint(fd1), space.newint(fd2)])
->>>>>>> 4b4214e0
+        return space.newbool(rposix.get_inheritable(fd))
+    except OSError as e:
+        raise wrap_oserror(space, e, eintr_retry=False)
 
 @unwrap_spec(fd=c_int, inheritable=int)
 def set_inheritable(space, fd, inheritable):
@@ -1067,7 +947,7 @@
         rposix.c_close(fd2)
         rposix.c_close(fd1)
         raise wrap_oserror(space, e, eintr_retry=False)
-    return space.newtuple([space.wrap(fd1), space.wrap(fd2)])
+    return space.newtuple([space.newint(fd1), space.newint(fd2)])
 
 @unwrap_spec(flags=c_int)
 def pipe2(space, flags):
@@ -1075,7 +955,7 @@
         fd1, fd2 = rposix.pipe2(flags)
     except OSError as e:
         raise wrap_oserror(space, e, eintr_retry=False)
-    return space.newtuple([space.wrap(fd1), space.wrap(fd2)])
+    return space.newtuple([space.newint(fd1), space.newint(fd2)])
 
 @unwrap_spec(mode=c_int, dir_fd=DirFD(rposix.HAVE_FCHMODAT),
              follow_symlinks=bool)
@@ -1263,13 +1143,8 @@
     try:
         pid = os.getpid()
     except OSError as e:
-<<<<<<< HEAD
-        raise wrap_oserror(space, e, eintr_retry=False)
-    return space.wrap(pid)
-=======
-        raise wrap_oserror(space, e)
+        raise wrap_oserror(space, e, eintr_retry=False)
     return space.newint(pid)
->>>>>>> 4b4214e0
 
 @unwrap_spec(pid=c_int, signal=c_int)
 def kill(space, pid, signal):
@@ -1373,16 +1248,11 @@
         else:
             result = call_rposix(rposix.readlink, path)
     except OSError as e:
-<<<<<<< HEAD
         raise wrap_oserror2(space, e, path.w_path, eintr_retry=False)
     w_result = space.newbytes(result)
     if space.isinstance_w(path.w_path, space.w_unicode):
         return space.fsdecode(w_result)
     return w_result
-=======
-        raise wrap_oserror(space, e, path)
-    return space.newtext(result)
->>>>>>> 4b4214e0
 
 before_fork_hooks = []
 after_fork_child_hooks = []
@@ -1442,7 +1312,6 @@
     master_fd = slave_fd = -1
     try:
         master_fd, slave_fd = os.openpty()
-<<<<<<< HEAD
         rposix.set_inheritable(master_fd, False)
         rposix.set_inheritable(slave_fd, False)
     except OSError as e:
@@ -1451,12 +1320,7 @@
         if slave_fd >= 0:
             rposix.c_close(slave_fd)
         raise wrap_oserror(space, e, eintr_retry=False)
-    return space.newtuple([space.wrap(master_fd), space.wrap(slave_fd)])
-=======
-    except OSError as e:
-        raise wrap_oserror(space, e)
     return space.newtuple([space.newint(master_fd), space.newint(slave_fd)])
->>>>>>> 4b4214e0
 
 def forkpty(space):
     pid, master_fd = _run_forking_function(space, "P")
@@ -1469,21 +1333,13 @@
 
     Wait for completion of a given child process.
     """
-<<<<<<< HEAD
     while True:
         try:
             pid, status = os.waitpid(pid, options)
             break
         except OSError as e:
             wrap_oserror(space, e, eintr_retry=True)
-    return space.newtuple([space.wrap(pid), space.wrap(status)])
-=======
-    try:
-        pid, status = os.waitpid(pid, options)
-    except OSError as e:
-        raise wrap_oserror(space, e)
     return space.newtuple([space.newint(pid), space.newint(status)])
->>>>>>> 4b4214e0
 
 # missing: waitid()
 
@@ -1572,13 +1428,8 @@
     try:
         ret = os.spawnv(mode, path, args)
     except OSError as e:
-<<<<<<< HEAD
-        raise wrap_oserror(space, e, eintr_retry=False)
-    return space.wrap(ret)
-=======
-        raise wrap_oserror(space, e)
+        raise wrap_oserror(space, e, eintr_retry=False)
     return space.newint(ret)
->>>>>>> 4b4214e0
 
 @unwrap_spec(mode=int, path='fsencode')
 def spawnve(space, mode, path, w_argv, w_env):
@@ -1587,13 +1438,8 @@
     try:
         ret = os.spawnve(mode, path, args, env)
     except OSError as e:
-<<<<<<< HEAD
-        raise wrap_oserror(space, e, eintr_retry=False)
-    return space.wrap(ret)
-=======
-        raise wrap_oserror(space, e)
+        raise wrap_oserror(space, e, eintr_retry=False)
     return space.newint(ret)
->>>>>>> 4b4214e0
 
 
 @unwrap_spec(
@@ -1744,7 +1590,7 @@
         return time, 0
 
 def convert_ns(space, w_ns_time):
-    w_billion = space.wrap(1000000000)
+    w_billion = space.newint(1000000000)
     w_res = space.divmod(w_ns_time, w_billion)
     res_w = space.fixedview(w_res)
     time_int = space.int_w(res_w[0])
@@ -1760,19 +1606,13 @@
     try:
         r = os.uname()
     except OSError as e:
-<<<<<<< HEAD
         raise wrap_oserror(space, e, eintr_retry=False)
     l_w = [space.wrap_fsdecoded(i)
            for i in [r[0], r[1], r[2], r[3], r[4]]]
     w_tuple = space.newtuple(l_w)
     w_uname_result = space.getattr(space.getbuiltinmodule(os.name),
-                                   space.wrap('uname_result'))
+                                   space.newtext('uname_result'))
     return space.call_function(w_uname_result, w_tuple)
-=======
-        raise wrap_oserror(space, e)
-    l_w = [space.newtext(i) for i in [r[0], r[1], r[2], r[3], r[4]]]
-    return space.newtuple(l_w)
->>>>>>> 4b4214e0
 
 def getuid(space):
     """ getuid() -> uid
@@ -1929,13 +1769,8 @@
     try:
         pgid = os.getpgid(pid)
     except OSError as e:
-<<<<<<< HEAD
-        raise wrap_oserror(space, e, eintr_retry=False)
-    return space.wrap(pgid)
-=======
-        raise wrap_oserror(space, e)
+        raise wrap_oserror(space, e, eintr_retry=False)
     return space.newint(pgid)
->>>>>>> 4b4214e0
 
 @unwrap_spec(pid=c_int, pgrp=c_int)
 def setpgid(space, pid, pgrp):
@@ -1980,13 +1815,8 @@
     try:
         sid = os.getsid(pid)
     except OSError as e:
-<<<<<<< HEAD
-        raise wrap_oserror(space, e, eintr_retry=False)
-    return space.wrap(sid)
-=======
-        raise wrap_oserror(space, e)
+        raise wrap_oserror(space, e, eintr_retry=False)
     return space.newint(sid)
->>>>>>> 4b4214e0
 
 def setsid(space):
     """ setsid()
@@ -2008,13 +1838,8 @@
     try:
         pgid = os.tcgetpgrp(fd)
     except OSError as e:
-<<<<<<< HEAD
-        raise wrap_oserror(space, e, eintr_retry=False)
-    return space.wrap(pgid)
-=======
-        raise wrap_oserror(space, e)
+        raise wrap_oserror(space, e, eintr_retry=False)
     return space.newint(pgid)
->>>>>>> 4b4214e0
 
 @unwrap_spec(fd=c_int, pgid=c_gid_t)
 def tcsetpgrp(space, fd, pgid):
@@ -2085,7 +1910,7 @@
         returned_priority = rposix.getpriority(which, who)
     except OSError as e:
         raise wrap_oserror(space, e, eintr_retry=False)
-    return space.wrap(returned_priority)
+    return space.newint(returned_priority)
 
 @unwrap_spec(which=int, who=int, priority=int)
 def setpriority(space, which, who, priority):
@@ -2141,13 +1966,8 @@
     try:
         res = os.sysconf(num)
     except OSError as e:
-<<<<<<< HEAD
-        raise wrap_oserror(space, e, eintr_retry=False)
-    return space.wrap(res)
-=======
-        raise wrap_oserror(space, e)
+        raise wrap_oserror(space, e, eintr_retry=False)
     return space.newint(res)
->>>>>>> 4b4214e0
 
 @unwrap_spec(fd=c_int)
 def fpathconf(space, fd, w_name):
@@ -2155,18 +1975,12 @@
     try:
         res = os.fpathconf(fd, num)
     except OSError as e:
-<<<<<<< HEAD
-        raise wrap_oserror(space, e, eintr_retry=False)
-    return space.wrap(res)
-=======
-        raise wrap_oserror(space, e)
+        raise wrap_oserror(space, e, eintr_retry=False)
     return space.newint(res)
->>>>>>> 4b4214e0
 
 @unwrap_spec(path=path_or_fd(allow_fd=hasattr(os, 'fpathconf')))
 def pathconf(space, path, w_name):
     num = confname_w(space, w_name, os.pathconf_names)
-<<<<<<< HEAD
     if path.as_fd != -1:
         try:
             res = os.fpathconf(path.as_fd, num)
@@ -2177,27 +1991,15 @@
             res = os.pathconf(path.as_bytes, num)
         except OSError as e:
             raise wrap_oserror2(space, e, path.w_path, eintr_retry=False)
-    return space.wrap(res)
-=======
-    try:
-        res = os.pathconf(path, num)
-    except OSError as e:
-        raise wrap_oserror(space, e)
     return space.newint(res)
->>>>>>> 4b4214e0
 
 def confstr(space, w_name):
     num = confname_w(space, w_name, os.confstr_names)
     try:
         res = os.confstr(num)
     except OSError as e:
-<<<<<<< HEAD
-        raise wrap_oserror(space, e, eintr_retry=False)
-    return space.wrap(res)
-=======
-        raise wrap_oserror(space, e)
+        raise wrap_oserror(space, e, eintr_retry=False)
     return space.newtext(res)
->>>>>>> 4b4214e0
 
 @unwrap_spec(
     uid=c_uid_t, gid=c_gid_t,
@@ -2322,13 +2124,8 @@
     try:
         res = os.nice(increment)
     except OSError as e:
-<<<<<<< HEAD
-        raise wrap_oserror(space, e, eintr_retry=False)
-    return space.wrap(res)
-=======
-        raise wrap_oserror(space, e)
+        raise wrap_oserror(space, e, eintr_retry=False)
     return space.newint(res)
->>>>>>> 4b4214e0
 
 class SigCheck:
     pass
@@ -2344,15 +2141,11 @@
     """
     context = get(space).random_context
     try:
-<<<<<<< HEAD
         # urandom() takes a final argument that should be a regular function,
         # not a bound method like 'getexecutioncontext().checksignals'.
         # Otherwise, we can't use it from several independent places.
         _sigcheck.space = space
         return space.newbytes(rurandom.urandom(context, n, _signal_checker))
-=======
-        return space.newbytes(rurandom.urandom(context, n))
->>>>>>> 4b4214e0
     except OSError as e:
         # 'rurandom' should catch and retry internally if it gets EINTR
         # (at least in os.read(), which is probably enough in practice)
@@ -2363,7 +2156,6 @@
 
     Return the name of the controlling terminal for this process.
     """
-<<<<<<< HEAD
     return space.wrap_fsdecoded(os.ctermid())
 
 @unwrap_spec(fd=c_int)
@@ -2377,14 +2169,14 @@
         return space.w_None
     if _WIN32:
         if fd == 0:
-            return space.wrap('cp%d' % rwin32.GetConsoleCP())
+            return space.newtext('cp%d' % rwin32.GetConsoleCP())
         if fd in (1, 2):
-            return space.wrap('cp%d' % rwin32.GetConsoleOutputCP())
+            return space.newtext('cp%d' % rwin32.GetConsoleOutputCP())
     from rpython.rlib import rlocale
     if rlocale.HAVE_LANGINFO:
         codeset = rlocale.nl_langinfo(rlocale.CODESET)
         if codeset:
-            return space.wrap(codeset)
+            return space.newtext(codeset)
     return space.w_None
 
 if _WIN32:
@@ -2396,9 +2188,9 @@
             info = nt._getfileinformation(fd)
         except OSError as e:
             raise wrap_oserror(space, e, eintr_retry=False)
-        return space.newtuple([space.wrap(info[0]),
-                               space.wrap(info[1]),
-                               space.wrap(info[2])])
+        return space.newtuple([space.newint(info[0]),
+                               space.newint(info[1]),
+                               space.newint(info[2])])
 
     def _getfinalpathname(space, w_path):
         path = space.unicode_w(w_path)
@@ -2406,10 +2198,10 @@
             result = nt._getfinalpathname(path)
         except nt.LLNotImplemented as e:
             raise OperationError(space.w_NotImplementedError,
-                                 space.wrap(e.msg))
+                                 space.newtext(e.msg))
         except OSError as e:
             raise wrap_oserror2(space, e, w_path, eintr_retry=False)
-        return space.wrap(result)
+        return space.newunicode(result)
 
 
 def chflags():
@@ -2512,20 +2304,20 @@
             success = rwin32.GetConsoleScreenBufferInfo(handle, buffer_info)
             if not success:
                 raise rwin32.lastSavedWindowsError()
-            w_columns = space.wrap(r_int(buffer_info.c_srWindow.c_Right) - r_int(buffer_info.c_srWindow.c_Left) + 1)
-            w_lines = space.wrap(r_int(buffer_info.c_srWindow.c_Bottom) - r_int(buffer_info.c_srWindow.c_Top) + 1)
+            w_columns = space.newint(r_int(buffer_info.c_srWindow.c_Right) - r_int(buffer_info.c_srWindow.c_Left) + 1)
+            w_lines = space.newint(r_int(buffer_info.c_srWindow.c_Bottom) - r_int(buffer_info.c_srWindow.c_Top) + 1)
     else:
         with lltype.scoped_alloc(rposix.WINSIZE) as winsize:
             failed = rposix.c_ioctl_voidp(fd, rposix.TIOCGWINSZ, winsize)
             if failed:
                 raise exception_from_saved_errno(space, space.w_OSError)
 
-            w_columns = space.wrap(r_uint(winsize.c_ws_col))
-            w_lines = space.wrap(r_uint(winsize.c_ws_row))
+            w_columns = space.newint(r_uint(winsize.c_ws_col))
+            w_lines = space.newint(r_uint(winsize.c_ws_row))
 
     w_tuple = space.newtuple([w_columns, w_lines])
     w_terminal_size = space.getattr(space.getbuiltinmodule(os.name),
-                                    space.wrap('terminal_size'))
+                                    space.newtext('terminal_size'))
 
     return space.call_function(w_terminal_size, w_tuple)
 
@@ -2533,7 +2325,7 @@
     count = rposix.cpu_count()
     if count <= 0:
         return space.w_None
-    return space.wrap(count)
+    return space.newint(count)
 
 @unwrap_spec(fd=c_int)
 def get_blocking(space, fd):
@@ -2553,7 +2345,4 @@
             flags |= rposix.O_NONBLOCK
         rposix.set_status_flags(fd, flags)
     except OSError as e:
-        raise wrap_oserror(space, e, eintr_retry=False)
-=======
-    return space.newtext(os.ctermid())
->>>>>>> 4b4214e0
+        raise wrap_oserror(space, e, eintr_retry=False)