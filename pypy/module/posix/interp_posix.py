import os
import sys
from math import modf
from errno import EOPNOTSUPP
try:
    from errno import ENOTSUP
except ImportError:
    # some Pythons don't have errno.ENOTSUP
    ENOTSUP = 0

from rpython.rlib import rposix, rposix_stat, rfile
from rpython.rlib import objectmodel, rurandom
from rpython.rlib.objectmodel import specialize, not_rpython
from rpython.rlib.rarithmetic import (
    r_longlong, intmask, r_uint, r_int, INT_MIN, INT_MAX)

from rpython.rlib.unroll import unrolling_iterable
from rpython.rtyper.lltypesystem import lltype, rffi
from rpython.tool.sourcetools import func_with_new_name

from pypy.interpreter.buffer import BufferInterfaceNotFound
from pypy.interpreter.gateway import unwrap_spec, WrappedDefault, Unwrapper
from pypy.interpreter.error import (
    OperationError, oefmt, wrap_oserror, wrap_oserror2, strerror as _strerror,
    exception_from_saved_errno)
from pypy.interpreter.executioncontext import ExecutionContext
from pypy.interpreter.baseobjspace import W_Root


_WIN32 = sys.platform == 'win32'
if _WIN32:
    from rpython.rlib import rwin32

c_int = "c_int"

# CPython 2.7 semantics used to be too messy, differing on 32-bit vs
# 64-bit, but this was cleaned up in recent 2.7.x.  Now, any function
# taking a uid_t or gid_t accepts numbers in range(-1, 2**32) as an
# r_uint, with -1 being equivalent to 2**32-1.  Any function that
# returns a uid_t or gid_t returns either an int or a long, depending
# on whether it fits or not, but always positive.
c_uid_t = 'c_uid_t'
c_gid_t = 'c_uid_t'

def wrap_uid(space, uid):
    if uid <= r_uint(sys.maxint):
        return space.newint(intmask(uid))
    else:
        return space.newint(uid)     # an unsigned number
wrap_gid = wrap_uid

class FileEncoder(object):
    is_unicode = True

    def __init__(self, space, w_obj):
        self.space = space
        self.w_obj = w_obj

    def as_bytes(self):
        return self.space.fsencode_w(self.w_obj)

    def as_unicode(self):
        ret = self.space.realunicode_w(self.w_obj)
        if u'\x00' in ret:
            raise oefmt(self.space.w_ValueError, "embedded null character")
        return ret

class FileDecoder(object):
    is_unicode = False

    def __init__(self, space, w_obj):
        self.space = space
        self.w_obj = w_obj

    def as_bytes(self):
        return self.space.fsencode_w(self.w_obj)

    def as_unicode(self):
        ret = self.space.fsdecode_w(self.w_obj).decode('utf-8')
        if u'\x00' in ret:
            raise oefmt(self.space.w_ValueError, "embedded null character")
        return ret

@specialize.memo()
def make_dispatch_function(func, tag, allow_fd_fn=None):
    def dispatch(space, w_fname, *args):
        if allow_fd_fn is not None:
            try:
                fd = space.c_int_w(w_fname)
            except OperationError:
                pass
            else:
                return allow_fd_fn(fd, *args)
        if space.isinstance_w(w_fname, space.w_unicode):
            fname = FileEncoder(space, w_fname)
            return func(fname, *args)
        else:
            fname = FileDecoder(space, w_fname)
            return func(fname, *args)
    return dispatch

@specialize.arg(0, 1)
def dispatch_filename(func, tag=0, allow_fd_fn=None):
    return make_dispatch_function(func, tag, allow_fd_fn)

@specialize.memo()
def dispatch_filename_2(func):
    def dispatch(space, w_fname1, w_fname2, *args):
        if space.isinstance_w(w_fname1, space.w_unicode):
            fname1 = FileEncoder(space, w_fname1)
            if space.isinstance_w(w_fname2, space.w_unicode):
                fname2 = FileEncoder(space, w_fname2)
                return func(fname1, fname2, *args)
            else:
                fname2 = FileDecoder(space, w_fname2)
                return func(fname1, fname2, *args)
        else:
            fname1 = FileDecoder(space, w_fname1)
            if space.isinstance_w(w_fname2, space.w_unicode):
                fname2 = FileEncoder(space, w_fname2)
                return func(fname1, fname2, *args)
            else:
                fname2 = FileDecoder(space, w_fname2)
                return func(fname1, fname2, *args)
    return dispatch

@specialize.arg(0)
def call_rposix(func, path, *args):
    """Call a function that takes a filesystem path as its first argument"""
    if path.as_unicode is not None:
        return func(path.as_unicode, *args)
    else:
        path_b = path.as_bytes
        assert path_b is not None
        return func(path_b, *args)


class Path(object):
    _immutable_fields_ = ['as_fd', 'as_bytes', 'as_unicode', 'w_path']

    def __init__(self, fd, bytes, unicode, w_path):
        self.as_fd = fd
        self.as_bytes = bytes
        self.as_unicode = unicode
        self.w_path = w_path

    def __repr__(self):
        # For debugging
        return ''.join(['Path(', str(self.as_fd), ', ', str(self.as_bytes),
                        ', ', str(self.as_unicode), ', [', str(self.w_path),
                        ', ', str(getattr(self.w_path, '_length', 'bytes')), '])'])

def _path_from_unicode(space, w_value):
    if _WIN32:
        path_u = FileEncoder(space, w_value).as_unicode()
        return Path(-1, None, path_u, w_value)
    else:
        path_b = space.bytes0_w(space.fsencode(w_value))
        return Path(-1, path_b, None, w_value)

def _path_from_bytes(space, w_value):
    path_b = space.bytes0_w(w_value)
    return Path(-1, path_b, None, w_value)

@specialize.arg(2, 3)
def _unwrap_path(space, w_value, allow_fd=True, nullable=False):
    # equivalent of posixmodule.c:path_converter() in CPython
    if nullable:
        if allow_fd:
            allowed_types = "string, bytes, os.PathLike, integer or None"
        else:
            allowed_types = "string, bytes, os.PathLike or None"
    else:
        if allow_fd:
            allowed_types = "string, bytes, os.PathLike or integer"
        else:
            allowed_types = "string, bytes or os.PathLike"
    if nullable and space.is_w(w_value, space.w_None):
        return Path(-1, '.', None, space.w_None)
    if space.isinstance_w(w_value, space.w_unicode):
        return _path_from_unicode(space, w_value)
    elif space.isinstance_w(w_value, space.w_bytes):
        return _path_from_bytes(space, w_value)

    # Bytes-like case
    try:
        space._try_buffer_w(w_value, space.BUF_FULL_RO)
    except BufferInterfaceNotFound:
        pass
    else:
        tp = space.type(w_value).name
        space.warn(space.newtext(
            "path should be %s, not %s" % (allowed_types, tp,)),
            space.w_DeprecationWarning)
        path_b = space.bytesbuf0_w(w_value)
        return Path(-1, path_b, None, w_value)

    # File descriptor case
    if allow_fd:
        try:
            space.index(w_value)
        except OperationError:
            pass
        else:
            fd = unwrap_fd(space, w_value, allowed_types)
            return Path(fd, None, None, w_value)

    # PathLike case
    # inline fspath() for better error messages
    w_fspath_method = space.lookup(w_value, '__fspath__')
    if w_fspath_method:
        w_result = space.get_and_call_function(w_fspath_method, w_value)
        if space.isinstance_w(w_result, space.w_unicode):
            return _path_from_unicode(space, w_result)
        elif space.isinstance_w(w_result, space.w_bytes):
            return _path_from_bytes(space, w_result)
        raise oefmt(space.w_TypeError,
                "expected %S.__fspath__() to return str or bytes, not %T",
                w_value, w_result)

        raise oefmt(space.w_TypeError,
            'expected %T.__fspath__() to return str or bytes, not %T',
            w_value,
            w_result
            )
    raise oefmt(
        space.w_TypeError, "path should be %s, not %T", allowed_types, w_value)

class _PathOrFd(Unwrapper):
    def unwrap(self, space, w_value):
        return _unwrap_path(space, w_value, allow_fd=True)

class _JustPath(Unwrapper):
    def unwrap(self, space, w_value):
        return _unwrap_path(space, w_value, allow_fd=False)

class _NullablePathOrFd(Unwrapper):
    def unwrap(self, space, w_value):
        return _unwrap_path(space, w_value, allow_fd=True, nullable=True)

class _NullablePath(Unwrapper):
    def unwrap(self, space, w_value):
        return _unwrap_path(space, w_value, allow_fd=False, nullable=True)


def path_or_fd(allow_fd=True, nullable=False):
    if nullable:
        return _NullablePathOrFd if allow_fd else _NullablePath
    else:
        return _PathOrFd if allow_fd else _JustPath

_HAVE_AT_FDCWD = getattr(rposix, 'AT_FDCWD', None) is not None
DEFAULT_DIR_FD = rposix.AT_FDCWD if _HAVE_AT_FDCWD else -100
DIR_FD_AVAILABLE = False

@specialize.arg(2)
def unwrap_fd(space, w_value, allowed_types='integer'):
    try:
        result = space.c_int_w(w_value)
    except OperationError as e:
        if not e.match(space, space.w_OverflowError):
            raise oefmt(space.w_TypeError,
                "argument should be %s, not %T", allowed_types, w_value)
        else:
            raise
    if result == -1:
        # -1 is used as sentinel value for not a fd
        raise oefmt(space.w_OSError, "invalid file descriptor: -1")
    return result

def _unwrap_dirfd(space, w_value):
    if space.is_none(w_value):
        return DEFAULT_DIR_FD
    else:
        return unwrap_fd(space, w_value, allowed_types="integer or None")

class _DirFD(Unwrapper):
    def unwrap(self, space, w_value):
        return _unwrap_dirfd(space, w_value)

class _DirFD_Unavailable(Unwrapper):
    def unwrap(self, space, w_value):
        dir_fd = _unwrap_dirfd(space, w_value)
        if dir_fd == DEFAULT_DIR_FD:
            return dir_fd
        raise oefmt(space.w_NotImplementedError,
                    "dir_fd unavailable on this platform")

def DirFD(available=False):
    return _DirFD if available else _DirFD_Unavailable

@specialize.arg(1, 2)
def argument_unavailable(space, funcname, arg):
    return oefmt(
            space.w_NotImplementedError,
            "%s: %s unavailable on this platform", funcname, arg)

_open_inhcache = rposix.SetNonInheritableCache()

def u2utf8(space, u_str):
    return space.newutf8(u_str.encode('utf-8'), len(u_str))

@unwrap_spec(flags=c_int, mode=c_int, dir_fd=DirFD(rposix.HAVE_OPENAT))
def open(space, w_path, flags, mode=0o777,
         __kwonly__=None, dir_fd=DEFAULT_DIR_FD):
    """open(path, flags, mode=0o777, *, dir_fd=None)

Open a file for low level IO.  Returns a file handle (integer).

If dir_fd is not None, it should be a file descriptor open to a directory,
  and path should be relative; path will then be relative to that directory.
dir_fd may not be implemented on your platform.
  If it is unavailable, using it will raise a NotImplementedError."""

    if rposix.O_CLOEXEC is not None:
        flags |= rposix.O_CLOEXEC
    space.audit("open", [w_path, space.w_None, space.newint(flags)])
    while True:
        try:
            if rposix.HAVE_OPENAT and dir_fd != DEFAULT_DIR_FD:
                path = space.fsencode_w(w_path)
                fd = rposix.openat(path, flags, mode, dir_fd)
            else:
                fd = dispatch_filename(rposix.open)(space, w_path, flags, mode)
            break
        except OSError as e:
            wrap_oserror2(space, e, w_path, eintr_retry=True)
    try:
        _open_inhcache.set_non_inheritable(fd)
    except OSError as e:
        rposix.c_close(fd)
        raise wrap_oserror2(space, e, w_path, eintr_retry=False)
    return space.newint(fd)

@unwrap_spec(fd=c_int, position=r_longlong, how=c_int)
def lseek(space, fd, position, how):
    """Set the current position of a file descriptor.  Return the new position.
If how == 0, 'position' is relative to the start of the file; if how == 1, to
the current position; if how == 2, to the end."""
    try:
        pos = os.lseek(fd, position, how)
    except OSError as e:
        raise wrap_oserror(space, e, eintr_retry=False)
    else:
        return space.newint(pos)

@unwrap_spec(fd=c_int)
def isatty(space, fd):
    """Return True if 'fd' is an open file descriptor connected to the
slave end of a terminal."""
    try:
        res = os.isatty(fd)
    except OSError as e:
        raise wrap_oserror(space, e, eintr_retry=False)
    else:
        return space.newbool(res)

@unwrap_spec(fd=c_int, length=int)
def read(space, fd, length):
    """Read data from a file descriptor."""
    while True:
        try:
            s = os.read(fd, length)
        except OSError as e:
            wrap_oserror(space, e, eintr_retry=True)
        else:
            return space.newbytes(s)

@unwrap_spec(fd=c_int)
def write(space, fd, w_data):
    """Write a string to a file descriptor.  Return the number of bytes
actually written, which may be smaller than len(data)."""
    data = space.charbuf_w(w_data)
    while True:
        try:
            res = os.write(fd, data)
        except OSError as e:
            wrap_oserror(space, e, eintr_retry=True)
        else:
            return space.newint(res)

@unwrap_spec(fd=c_int)
def close(space, fd):
    """Close a file descriptor (for low level IO)."""
    # PEP 475 note: os.close() must not retry upon EINTR.  Like in
    # previous versions of Python it raises OSError in this case.
    # The text of PEP 475 seems to suggest that EINTR is eaten and
    # hidden from app-level, but it is not the case in CPython 3.5.2.
    try:
        os.close(fd)
    except OSError as e:
        raise wrap_oserror(space, e, eintr_retry=False)

@unwrap_spec(fd_low=c_int, fd_high=c_int)
def closerange(fd_low, fd_high):
    """Closes all file descriptors in [fd_low, fd_high), ignoring errors."""
    rposix.closerange(fd_low, fd_high)

@unwrap_spec(fd=c_int, length=r_longlong)
def ftruncate(space, fd, length):
    """Truncate a file (by file descriptor) to a specified length."""
    while True:
        try:
            rposix.ftruncate(fd, length)
            break
        except OSError as e:
            wrap_oserror(space, e, eintr_retry=True)

def truncate(space, w_path, w_length):
    """Truncate a file to a specified length."""
    allocated_fd = False
    fd = -1
    try:
        if space.isinstance_w(w_path, space.w_int):
            w_fd = w_path
        else:
            w_fd = open(space, w_path, os.O_WRONLY)
            allocated_fd = True

        fd = space.c_filedescriptor_w(w_fd)
        length = space.int_w(w_length)
        return ftruncate(space, fd, length)

    finally:
        if allocated_fd and fd != -1:
            close(space, fd)

def fsync(space, w_fd):
    """Force write of file with filedescriptor to disk."""
    fd = space.c_filedescriptor_w(w_fd)
    while True:
        try:
            os.fsync(fd)
            break
        except OSError as e:
            wrap_oserror(space, e, eintr_retry=True)

def fdatasync(space, w_fd):
    """Force write of file with filedescriptor to disk.
Does not force update of metadata."""
    fd = space.c_filedescriptor_w(w_fd)
    while True:
        try:
            os.fdatasync(fd)
            break
        except OSError as e:
            wrap_oserror(space, e, eintr_retry=True)

def sync(space):
    """Force write of everything to disk."""
    rposix.sync()

def fchdir(space, w_fd):
    """Change to the directory of the given file descriptor.  fildes must be
opened on a directory, not a file."""
    fd = space.c_filedescriptor_w(w_fd)
    while True:
        try:
            os.fchdir(fd)
            break
        except OSError as e:
            wrap_oserror(space, e, eintr_retry=True)

@unwrap_spec(fd=c_int, length=int, offset=r_longlong)
def pread(space, fd, length, offset):
    """Read a string to a file descriptor at a given offset.
    """
    while True:
        try:
            s = rposix.pread(fd, length, offset)
        except OSError as e:
            wrap_oserror(space, e, eintr_retry=True)
        else:
           return space.newbytes(s)

@unwrap_spec(fd=c_int, offset=r_longlong)
def pwrite(space, fd, w_data, offset):
    """Write a string to a file descriptor at a given offset.
    """
    data = space.charbuf_w(w_data)
    while True:
        try:
            res = rposix.pwrite(fd, data, offset)
        except OSError as e:
            wrap_oserror(space, e, eintr_retry=True)
        else:
            return space.newint(res)

@unwrap_spec(fd=c_int, length=r_longlong, offset=r_longlong)
def posix_fallocate(space, fd, offset, length):
    """allocate file space .
    """
    while True:
        try:
            s = rposix.posix_fallocate(fd, offset, length)
        except OSError as e:
            wrap_oserror(space, e, eintr_retry=True)
        else:
           return space.newint(s)

@unwrap_spec(fd=c_int, offset=r_longlong, length=r_longlong, advice=int)
def posix_fadvise(space, fd, offset, length, advice):
    """predeclare an access pattern for file data .
    """
    while True:
        try:
            rposix.posix_fadvise(fd, offset, length, advice)
        except OSError as e:
            wrap_oserror(space, e, eintr_retry=True)
        else:
            return

# ____________________________________________________________

STAT_FIELDS = unrolling_iterable(enumerate(rposix_stat.STAT_FIELDS))

STATVFS_FIELDS = unrolling_iterable(enumerate(rposix_stat.STATVFS_FIELDS))

def build_stat_result(space, st):
    FIELDS = STAT_FIELDS    # also when not translating at all
    lst = [None] * rposix_stat.N_INDEXABLE_FIELDS
    stat_float_times = space.fromcache(StatState).stat_float_times
    for i, (name, TYPE) in FIELDS:
        if i < rposix_stat.N_INDEXABLE_FIELDS:
            # get the first 10 items by indexing; this gives us
            # 'st_Xtime' as an integer, too
            w_value = space.newint(st[i])
            lst[i] = w_value
        else:
            break
    w_tuple = space.newtuple(lst)
    w_stat_result = space.getattr(space.getbuiltinmodule(os.name),
                                  space.newtext('stat_result'))
    # this is a bit of a hack: circumvent the huge mess of structseq_new and a
    # dict argument and just build the object ourselves. then it stays nicely
    # virtual and eg. os.islink can just get the field from the C struct and be
    # done.
    w_tup_new = space.getattr(space.w_tuple,
                              space.newtext('__new__'))

    w_result = space.call_function(w_tup_new, w_stat_result, w_tuple)
    for i, (name, TYPE) in FIELDS:
        if i < rposix_stat.N_INDEXABLE_FIELDS:
            continue
        else:
            try:
                value = getattr(st, name)
            except AttributeError:
                # untranslated, there is no nsec_Xtime attribute
                assert name.startswith('nsec_')
                value = rposix_stat.get_stat_ns_as_bigint(st, name[5:])
                value = value.tolong() % 1000000000
            w_value = space.newint(value)
            w_result.setdictvalue(space, name, w_value)

    # Note: 'w_result' contains the three attributes 'nsec_Xtime'.
    # We have an app-level property in app_posix.stat_result to
    # compute the full 'st_Xtime_ns' value.

    # non-rounded values for name-based access
    if stat_float_times:
        w_result.setdictvalue(space, 'st_atime', space.newfloat(st.st_atime))
        w_result.setdictvalue(space, 'st_mtime', space.newfloat(st.st_mtime))
        w_result.setdictvalue(space, 'st_ctime', space.newfloat(st.st_ctime))
    else:
        w_result.setdictvalue(space, 'st_atime', space.newint(st[7]))
        w_result.setdictvalue(space, 'st_mtime', space.newint(st[8]))
        w_result.setdictvalue(space, 'st_ctime', space.newint(st[9]))
    return w_result

def build_statvfs_result(space, st):
    vals_w = [None] * len(rposix_stat.STATVFS_FIELDS)
    for i, (name, _) in STATVFS_FIELDS:
        vals_w[i] = space.newint(getattr(st, name))
    w_tuple = space.newtuple(vals_w)
    w_statvfs_result = space.getattr(
        space.getbuiltinmodule(os.name), space.newtext('statvfs_result'))
    return space.call_function(w_statvfs_result, w_tuple)


@unwrap_spec(fd=c_int)
def fstat(space, fd):
    """Perform a stat system call on the file referenced to by an open
file descriptor."""
    while True:
        try:
            st = rposix_stat.fstat(fd)
        except OSError as e:
            wrap_oserror(space, e, eintr_retry=True)
        else:
            return build_stat_result(space, st)

@unwrap_spec(
    path=path_or_fd(allow_fd=True),
    dir_fd=DirFD(rposix.HAVE_FSTATAT),
    follow_symlinks=bool)
def stat(space, path, __kwonly__, dir_fd=DEFAULT_DIR_FD, follow_symlinks=True):
    """stat(path, *, dir_fd=None, follow_symlinks=True) -> stat result

Perform a stat system call on the given path.

path may be specified as either a string or as an open file descriptor.

If dir_fd is not None, it should be a file descriptor open to a directory,
  and path should be relative; path will then be relative to that directory.
  dir_fd may not be supported on your platform; if it is unavailable, using
  it will raise a NotImplementedError.
If follow_symlinks is False, and the last element of the path is a symbolic
  link, stat will examine the symbolic link itself instead of the file the
  link points to.
It is an error to use dir_fd or follow_symlinks when specifying path as
  an open file descriptor."""
    return do_stat(space, "stat", path, dir_fd, follow_symlinks)

@specialize.arg(1)
def do_stat(space, funcname, path, dir_fd, follow_symlinks):
    """Common implementation for stat() and lstat()"""
    try:
        if path.as_fd != -1:
            if dir_fd != DEFAULT_DIR_FD:
                raise oefmt(space.w_ValueError,
                    "%s: can't specify both dir_fd and fd", funcname)
            if not follow_symlinks:
                raise oefmt(space.w_ValueError,
                    "%s: cannot use fd and follow_symlinks together", funcname)
            st = rposix_stat.fstat(path.as_fd)
        elif follow_symlinks and dir_fd == DEFAULT_DIR_FD:
            st = call_rposix(rposix_stat.stat3, path)
        elif not follow_symlinks and dir_fd == DEFAULT_DIR_FD:
            st = call_rposix(rposix_stat.lstat3, path)
        elif rposix.HAVE_FSTATAT:
            st = call_rposix(rposix_stat.fstatat, path, dir_fd, follow_symlinks)
        else:
            raise oefmt(space.w_NotImplementedError,
                "%s: unsupported argument combination", funcname)
    except OSError as e:
        raise wrap_oserror2(space, e, path.w_path, eintr_retry=False)
    else:
        return build_stat_result(space, st)

@unwrap_spec(
    path=path_or_fd(allow_fd=False),
    dir_fd=DirFD(rposix.HAVE_FSTATAT))
def lstat(space, path, __kwonly__, dir_fd=DEFAULT_DIR_FD):
    """lstat(path, *, dir_fd=None) -> stat result

Like stat(), but do not follow symbolic links.
Equivalent to stat(path, follow_symlinks=False)."""
    return do_stat(space, "lstat", path, dir_fd, False)

class StatState(object):
    _immutable_fields_ = ["stat_float_times?"]

    def __init__(self, space):
        self.stat_float_times = True

@unwrap_spec(newval=int)
def stat_float_times(space, newval=-1):
    """stat_float_times([newval]) -> oldval

Determine whether os.[lf]stat represents time stamps as float objects.
If newval is True, future calls to stat() return floats, if it is False,
future calls return ints.
If newval is omitted, return the current setting.
"""
    space.warn(space.newtext("stat_float_times() is deprecated"),
               space.w_DeprecationWarning)
    state = space.fromcache(StatState)

    if newval == -1:
        return space.newbool(state.stat_float_times)
    else:
        state.stat_float_times = (newval != 0)


@unwrap_spec(fd=c_int)
def fstatvfs(space, fd):
    while True:
        try:
            st = rposix_stat.fstatvfs(fd)
        except OSError as e:
            wrap_oserror(space, e, eintr_retry=True)
        else:
            return build_statvfs_result(space, st)


def statvfs(space, w_path):
    """statvfs(path)

Perform a statvfs system call on the given path.

path may always be specified as a string.
On some platforms, path may also be specified as an open file descriptor.
  If this functionality is unavailable, using it raises an exception."""
    try:
        st = dispatch_filename(
            rposix_stat.statvfs,
            allow_fd_fn=rposix_stat.fstatvfs)(space, w_path)
    except OSError as e:
        raise wrap_oserror2(space, e, w_path, eintr_retry=False)
    else:
        return build_statvfs_result(space, st)


@unwrap_spec(fd=c_int)
def dup(space, fd):
    """Create a copy of the file descriptor.  Return the new file
descriptor."""
    try:
        newfd = rposix.dup(fd, inheritable=False)
    except OSError as e:
        raise wrap_oserror(space, e, eintr_retry=False)
    else:
        return space.newint(newfd)

@unwrap_spec(fd=c_int, fd2=c_int, inheritable=bool)
def dup2(space, fd, fd2, inheritable=1):
    """Duplicate a file descriptor."""
    # like os.close(), this can still raise EINTR to app-level in
    # CPython 3.5.2
    try:
        rposix.dup2(fd, fd2, inheritable)
    except OSError as e:
        raise wrap_oserror(space, e, eintr_retry=False)
    return space.newint(fd2)

@unwrap_spec(mode=c_int,
    dir_fd=DirFD(rposix.HAVE_FACCESSAT), effective_ids=bool,
    follow_symlinks=bool)
def access(space, w_path, mode, __kwonly__,
        dir_fd=DEFAULT_DIR_FD, effective_ids=False, follow_symlinks=True):
    """\
access(path, mode, *, dir_fd=None, effective_ids=False, follow_symlinks=True)

Use the real uid/gid to test for access to a path.  Returns True if granted,
False otherwise.

If dir_fd is not None, it should be a file descriptor open to a directory,
  and path should be relative; path will then be relative to that directory.
If effective_ids is True, access will use the effective uid/gid instead of
  the real uid/gid.
If follow_symlinks is False, and the last element of the path is a symbolic
  link, access will examine the symbolic link itself instead of the file the
  link points to.
dir_fd, effective_ids, and follow_symlinks may not be implemented
  on your platform.  If they are unavailable, using them will raise a
  NotImplementedError.

Note that most operations will use the effective uid/gid, therefore this
  routine can be used in a suid/sgid environment to test if the invoking user
  has the specified access to the path.
The mode argument can be F_OK to test existence, or the inclusive-OR
  of R_OK, W_OK, and X_OK."""
    if not rposix.HAVE_FACCESSAT:
        if not follow_symlinks:
            raise argument_unavailable(space, "access", "follow_symlinks")
        if effective_ids:
            raise argument_unavailable(space, "access", "effective_ids")

    try:
        if (rposix.HAVE_FACCESSAT and
            (dir_fd != DEFAULT_DIR_FD or not follow_symlinks or
             effective_ids)):
            path = space.fsencode_w(w_path)
            ok = rposix.faccessat(path, mode,
                dir_fd, effective_ids, follow_symlinks)
        else:
            ok = dispatch_filename(rposix.access)(space, w_path, mode)
    except OSError as e:
        raise wrap_oserror2(space, e, w_path, eintr_retry=False)
    else:
        return space.newbool(ok)


def times(space):
    """
    times() -> (utime, stime, cutime, cstime, elapsed_time)

    Return a tuple of floating point numbers indicating process times.
    """
    try:
        times = os.times()
    except OSError as e:
        raise wrap_oserror(space, e, eintr_retry=False)
    else:
        w_keywords = space.newdict()
        w_tuple = space.newtuple([space.newfloat(times[0]),
                                  space.newfloat(times[1]),
                                  space.newfloat(times[2]),
                                  space.newfloat(times[3]),
                                  space.newfloat(times[4])])

        w_times_result = space.getattr(space.getbuiltinmodule(os.name),
                                       space.newtext('times_result'))
        return space.call_function(w_times_result, w_tuple, w_keywords)


@unwrap_spec(command='fsencode')
def system(space, command):
    """Execute the command (a string) in a subshell."""
    try:
        rc = os.system(command)
    except OSError as e:
        raise wrap_oserror(space, e, eintr_retry=False)
    else:
        return space.newint(rc)

@unwrap_spec(path=path_or_fd(allow_fd=False),
             dir_fd=DirFD(rposix.HAVE_UNLINKAT))
def unlink(space, path, __kwonly__, dir_fd=DEFAULT_DIR_FD):
    """unlink(path, *, dir_fd=None)

Remove a file (same as remove()).

If dir_fd is not None, it should be a file descriptor open to a directory,
  and path should be relative; path will then be relative to that directory.
dir_fd may not be implemented on your platform.
  If it is unavailable, using it will raise a NotImplementedError."""
    try:
        if rposix.HAVE_UNLINKAT and dir_fd != DEFAULT_DIR_FD:
            rposix.unlinkat(space.fsencode_w(path.w_path),
                            dir_fd, removedir=False)
        else:
            call_rposix(rposix.unlink, path)
    except OSError as e:
        raise wrap_oserror2(space, e, path.w_path, eintr_retry=False)

@unwrap_spec(path=path_or_fd(allow_fd=False),
             dir_fd=DirFD(rposix.HAVE_UNLINKAT))
def remove(space, path, __kwonly__, dir_fd=DEFAULT_DIR_FD):
    """remove(path, *, dir_fd=None)

Remove a file (same as unlink()).

If dir_fd is not None, it should be a file descriptor open to a directory,
  and path should be relative; path will then be relative to that directory.
dir_fd may not be implemented on your platform.
  If it is unavailable, using it will raise a NotImplementedError."""
    try:
        if rposix.HAVE_UNLINKAT and dir_fd != DEFAULT_DIR_FD:
            rposix.unlinkat(space.fsencode_w(path.w_path),
                            dir_fd, removedir=False)
        else:
            call_rposix(rposix.unlink, path)
    except OSError as e:
        raise wrap_oserror2(space, e, path.w_path, eintr_retry=False)

if _WIN32:
    @unwrap_spec(path=path_or_fd(allow_fd=False, nullable=False))
    def _getfullpathname(space, path):
        """helper for ntpath.abspath """
        try:
            if path.as_unicode is not None:
                result = rposix.getfullpathname(path.as_unicode)
                return u2utf8(space, result)
            else:
                result = rposix.getfullpathname(path.as_bytes)
                return space.newbytes(result)
        except OSError as e:
            raise wrap_oserror2(space, e, path.w_path, eintr_retry=False)


def getcwdb(space):
    """Return the current working directory."""
    try:
        cur = os.getcwd()
    except OSError as e:
        raise wrap_oserror(space, e, eintr_retry=False)
    else:
        return space.newbytes(cur)

if _WIN32:
    def getcwd(space):
        """Return the current working directory as a string."""
        try:
            cur = os.getcwdu()
        except OSError as e:
            raise wrap_oserror(space, e, eintr_retry=False)
        else:
            return u2utf8(space, cur)
else:
    def getcwd(space):
        """Return the current working directory as a string."""
        return space.fsdecode(getcwdb(space))

def chdir(space, w_path):
    """Change the current working directory to the specified path."""
    try:
        if rposix.HAVE_FCHDIR:
            dispatch_filename(rposix.chdir,
                              allow_fd_fn=os.fchdir)(space, w_path)
        else:
            dispatch_filename(rposix.chdir)(space, w_path)
    except OSError as e:
        raise wrap_oserror2(space, e, w_path, eintr_retry=False)

@unwrap_spec(mode=c_int, dir_fd=DirFD(rposix.HAVE_MKDIRAT))
def mkdir(space, w_path, mode=0o777, __kwonly__=None, dir_fd=DEFAULT_DIR_FD):
    """mkdir(path, mode=0o777, *, dir_fd=None)

Create a directory.

If dir_fd is not None, it should be a file descriptor open to a directory,
  and path should be relative; path will then be relative to that directory.
dir_fd may not be implemented on your platform.
  If it is unavailable, using it will raise a NotImplementedError.

The mode argument is ignored on Windows."""
    try:
        if rposix.HAVE_MKDIRAT and dir_fd != DEFAULT_DIR_FD:
            path = space.fsencode_w(w_path)
            rposix.mkdirat(path, mode, dir_fd)
        else:
            dispatch_filename(rposix.mkdir)(space, w_path, mode)
    except OSError as e:
        raise wrap_oserror2(space, e, w_path, eintr_retry=False)

@unwrap_spec(dir_fd=DirFD(rposix.HAVE_UNLINKAT))
def rmdir(space, w_path, __kwonly__, dir_fd=DEFAULT_DIR_FD):
    """rmdir(path, *, dir_fd=None)

Remove a directory.

If dir_fd is not None, it should be a file descriptor open to a directory,
  and path should be relative; path will then be relative to that directory.
dir_fd may not be implemented on your platform.
  If it is unavailable, using it will raise a NotImplementedError."""
    try:
        if rposix.HAVE_UNLINKAT and dir_fd != DEFAULT_DIR_FD:
            path = space.fsencode_w(w_path)
            rposix.unlinkat(path, dir_fd, removedir=True)
        else:
            dispatch_filename(rposix.rmdir)(space, w_path)
    except OSError as e:
        raise wrap_oserror2(space, e, w_path, eintr_retry=False)

@unwrap_spec(code=c_int)
def strerror(space, code):
    """Translate an error code to a message string."""
    try:
        # _strerror returns utf8, lgt
        return space.newtext(*_strerror(code))
    except ValueError:
        raise oefmt(space.w_ValueError, "strerror() argument out of range")

def getlogin(space):
    """Return the currently logged in user."""
    try:
        cur = os.getlogin()
    except OSError as e:
        raise wrap_oserror(space, e, eintr_retry=False)
    return space.newfilename(cur)

# ____________________________________________________________

def getstatfields(space):
    # for app_posix.py: export the list of stat field names that we know
    # about at RPython level
    return space.newlist([space.newtext(name) for _, (name, _) in STAT_FIELDS])


class State:
    def __init__(self, space):
        self.space = space
        self.w_environ = space.newdict()
        self.random_context = rurandom.init_urandom()

    def startup(self, space):
        space.call_method(self.w_environ, 'clear')
        _convertenviron(space, self.w_environ)

    def _freeze_(self):
        # don't capture the environment in the translated pypy
        self.space.call_method(self.w_environ, 'clear')
        # also reset random_context to a fresh new context (empty so far,
        # to be filled at run-time by rurandom.urandom())
        self.random_context = rurandom.init_urandom()
        return True

def get(space):
    return space.fromcache(State)

if _WIN32:
    def _convertenviron(space, w_env):
        # _wenviron must be initialized in this way if the program is
        # started through main() instead of wmain()
        rwin32._wgetenv(u"")
        for key, value in rwin32._wenviron_items():
            space.setitem(w_env, space.newtext(key.encode("utf-8"), len(key)),
                    space.newtext(value.encode("utf-8"), len(value)))

    @unwrap_spec(name=unicode, value=unicode)
    def putenv(space, name, value):
        """Change or add an environment variable."""
        # Search from index 1 because on Windows starting '=' is allowed for
        # defining hidden environment variables.
        if len(name) == 0 or u'=' in name[1:]:
            raise oefmt(space.w_ValueError, "illegal environment variable name")

        # len includes space for '=' and a trailing NUL
        if len(name) + len(value) + 2 > rwin32._MAX_ENV:
            raise oefmt(space.w_ValueError,
                        "the environment variable is longer than %d "
                        "characters", rwin32._MAX_ENV)

        if u'\x00' in name or u'\x00' in value:
            raise oefmt(space.w_ValueError, "embedded null character")

        try:
            rwin32._wputenv(name, value)
        except OSError as e:
            raise wrap_oserror(space, e, eintr_retry=False)

    @unwrap_spec(name=unicode)
    def unsetenv(space, name):
        """Change or add an environment variable."""
        # Search from index 1 because on Windows starting '=' is allowed for
        # defining hidden environment variables.
        if len(name) == 0 or u'=' in name[1:]:
            raise oefmt(space.w_ValueError, "illegal environment variable name")

        # len includes space for '=' and a trailing NUL
        if len(name) + 1 > rwin32._MAX_ENV:
            raise oefmt(space.w_ValueError,
                        "the environment variable is longer than %d "
                        "characters", rwin32._MAX_ENV)

        try:
            rwin32.SetEnvironmentVariableW(name, None)
        except OSError as e:
            raise wrap_oserror(space, e, eintr_retry=False)

else:
    def _convertenviron(space, w_env):
        for key, value in os.environ.items():
            space.setitem(w_env, space.newbytes(key), space.newbytes(value))

    def putenv(space, w_name, w_value):
        """Change or add an environment variable."""
        try:
            dispatch_filename_2(putenv_impl)(space, w_name, w_value)
        except OSError as e:
            raise wrap_oserror(space, e, eintr_retry=False)
        except ValueError:
            raise oefmt(space.w_ValueError,
                    "illegal environment variable name")

    @specialize.argtype(0, 1)
    def putenv_impl(name, value):
        from rpython.rlib.rposix import _as_bytes
        name = _as_bytes(name)
        value = _as_bytes(value)
        if len(name) == 0 or "=" in name:
            raise ValueError
        return rposix.putenv(name, value)

    def unsetenv(space, w_name):
        """Delete an environment variable."""
        try:
            dispatch_filename(rposix.unsetenv)(space, w_name)
        except KeyError:
            pass
        except OSError as e:
            raise wrap_oserror(space, e, eintr_retry=False)


@unwrap_spec(path=path_or_fd(allow_fd=rposix.HAVE_FDOPENDIR, nullable=True))
def listdir(space, path=None):
    """\
Return a list containing the names of the files in the directory.

path can be specified as either str, bytes, or a path-like object.  If path is bytes,
  the filenames returned will also be bytes; in all other circumstances
  the filenames returned will be str.
If path is None, uses the path='.'.
On some platforms, path may also be specified as an open file descriptor;\
  the file descriptor must refer to a directory.
  If this functionality is unavailable, using it raises NotImplementedError.

The list is in arbitrary order.  It does not include the special
entries '.' and '..' even if they are present in the directory."""

    try:
        space._try_buffer_w(path.w_path, space.BUF_FULL_RO)
    except BufferInterfaceNotFound:
        as_bytes = False
    else:
        as_bytes = True
    if path.as_fd != -1:
        if not rposix.HAVE_FDOPENDIR:
            # needed for translation, in practice this is dead code
            raise oefmt(space.w_TypeError,
                "listdir: illegal type for path argument")
        try:
            result = rposix.fdlistdir(rposix.dup(path.as_fd, inheritable=False))
        except OSError as e:
            raise wrap_oserror(space, e, eintr_retry=False)
        return space.newlist([space.newfilename(f) for f in result])
    elif as_bytes:
        try:
            result = rposix.listdir(path.as_bytes)
        except OSError as e:
            raise wrap_oserror2(space, e, path.w_path, eintr_retry=False)
        return space.newlist_bytes(result)
    else:
        # The annotator needs result_u and result to be different
        u = path.as_unicode
        result_u = []
        result = []
        try:
            if u:
                result_u = rposix.listdir(path.as_unicode)
            elif path.as_bytes:
                result = rposix.listdir(path.as_bytes)
            else:
                # rposix.listdir will raise the error, but None is invalid here
                result = rposix.listdir('')
        except OSError as e:
            raise wrap_oserror2(space, e, path.w_path, eintr_retry=False)
        if u:
            len_result = len(result_u)
            result_w = [None] * len_result
            for i in range(len_result):
                result_w[i] = result_u[i].encode('utf-8')
            return space.newlist_text(result_w)
        elif _WIN32:
            return space.newlist_utf8(result, True)
        # only non-_WIN32
        len_result = len(result)
        result_w = [None] * len_result
        for i in range(len_result):
            result_w[i] = space.newfilename(result[i])
        return space.newlist(result_w)

@unwrap_spec(fd=c_int)
def get_inheritable(space, fd):
    try:
        return space.newbool(rposix.get_inheritable(fd))
    except OSError as e:
<<<<<<< HEAD
        raise wrap_oserror(space, e, eintr_retry=False)
=======
        raise wrap_oserror(space, e)
    return space.newtuple2(space.newint(fd1), space.newint(fd2))
>>>>>>> 8d749d6c

@unwrap_spec(fd=c_int, inheritable=int)
def set_inheritable(space, fd, inheritable):
    try:
        rposix.set_inheritable(fd, inheritable)
    except OSError as e:
        raise wrap_oserror(space, e, eintr_retry=False)

_pipe_inhcache = rposix.SetNonInheritableCache()

def pipe(space):
    "Create a pipe.  Returns (read_end, write_end)."
    try:
        fd1, fd2 = rposix.pipe(rposix.O_CLOEXEC or 0)
    except OSError as e:
        raise wrap_oserror(space, e, eintr_retry=False)
    try:
        _pipe_inhcache.set_non_inheritable(fd1)
        _pipe_inhcache.set_non_inheritable(fd2)
    except OSError as e:
        rposix.c_close(fd2)
        rposix.c_close(fd1)
        raise wrap_oserror(space, e, eintr_retry=False)
    return space.newtuple([space.newint(fd1), space.newint(fd2)])

@unwrap_spec(flags=c_int)
def pipe2(space, flags):
    try:
        fd1, fd2 = rposix.pipe2(flags)
    except OSError as e:
        raise wrap_oserror(space, e, eintr_retry=False)
    return space.newtuple([space.newint(fd1), space.newint(fd2)])

@unwrap_spec(mode=c_int, dir_fd=DirFD(rposix.HAVE_FCHMODAT),
             follow_symlinks=bool)
def chmod(space, w_path, mode, __kwonly__,
          dir_fd=DEFAULT_DIR_FD, follow_symlinks=True):
    """chmod(path, mode, *, dir_fd=None, follow_symlinks=True)

Change the access permissions of a file.

path may always be specified as a string.
On some platforms, path may also be specified as an open file descriptor.
  If this functionality is unavailable, using it raises an exception.
If dir_fd is not None, it should be a file descriptor open to a directory,
  and path should be relative; path will then be relative to that directory.
If follow_symlinks is False, and the last element of the path is a symbolic
  link, chmod will modify the symbolic link itself instead of the file the
  link points to.
It is an error to use dir_fd or follow_symlinks when specifying path as
  an open file descriptor.
dir_fd and follow_symlinks may not be implemented on your platform.
  If they are unavailable, using them will raise a NotImplementedError."""
    if not rposix.HAVE_FCHMODAT:
        if not follow_symlinks:
            raise argument_unavailable(space, "chmod", "follow_symlinks")
        while True:
            try:
                dispatch_filename(rposix.chmod)(space, w_path, mode)
                return
            except OSError as e:
                wrap_oserror2(space, e, w_path, eintr_retry=True)

    try:
        path = space.fsencode_w(w_path)
    except OperationError as operr:
        if not space.isinstance_w(w_path, space.w_int):
            raise oefmt(space.w_TypeError,
                "argument should be string, bytes or integer, not %T", w_path)
        fd = unwrap_fd(space, w_path)
        # NB. in CPython 3.5.2, os.chmod(fd) propagates EINTR to app-level,
        # but os.fchmod(fd) retries automatically.  This might be fixed in
        # more recent CPythons.
        while True:
            try:
                os.fchmod(fd, mode)
                return
            except OSError as e:
                wrap_oserror(space, e, eintr_retry=True)
    while True:
        try:
            _chmod_path(path, mode, dir_fd, follow_symlinks)
            break
        except OSError as e:
            if not follow_symlinks and e.errno in (ENOTSUP, EOPNOTSUPP):
                # fchmodat() doesn't actually implement follow_symlinks=False
                # so raise NotImplementedError in this case
                raise argument_unavailable(space, "chmod", "follow_symlinks")
            wrap_oserror2(space, e, w_path, eintr_retry=True)

def _chmod_path(path, mode, dir_fd, follow_symlinks):
    if dir_fd != DEFAULT_DIR_FD or not follow_symlinks:
        rposix.fchmodat(path, mode, dir_fd, follow_symlinks)
    else:
        rposix.chmod(path, mode)

@unwrap_spec(fd=c_int, mode=c_int)
def fchmod(space, fd, mode):
    """\
    Change the access permissions of the file given by file descriptor fd.
    """
    while True:
        try:
            os.fchmod(fd, mode)
            break
        except OSError as e:
            wrap_oserror(space, e, eintr_retry=True)

@unwrap_spec(src_dir_fd=DirFD(rposix.HAVE_RENAMEAT),
             dst_dir_fd=DirFD(rposix.HAVE_RENAMEAT))
def rename(space, w_src, w_dst, __kwonly__,
           src_dir_fd=DEFAULT_DIR_FD, dst_dir_fd=DEFAULT_DIR_FD):
    """rename(src, dst, *, src_dir_fd=None, dst_dir_fd=None)

Rename a file or directory.

If either src_dir_fd or dst_dir_fd is not None, it should be a file
  descriptor open to a directory, and the respective path string (src or dst)
  should be relative; the path will then be relative to that directory.
src_dir_fd and dst_dir_fd, may not be implemented on your platform.
  If they are unavailable, using them will raise a NotImplementedError."""
    try:
        if (rposix.HAVE_RENAMEAT and
            (src_dir_fd != DEFAULT_DIR_FD or dst_dir_fd != DEFAULT_DIR_FD)):
            src = space.fsencode_w(w_src)
            dst = space.fsencode_w(w_dst)
            rposix.renameat(src, dst, src_dir_fd, dst_dir_fd)
        else:
            dispatch_filename_2(rposix.rename)(space, w_src, w_dst)
    except OSError as e:
        raise wrap_oserror2(space, e, w_filename=w_src, w_filename2=w_dst,
                            eintr_retry=False)

@unwrap_spec(src_dir_fd=DirFD(rposix.HAVE_RENAMEAT),
        dst_dir_fd=DirFD(rposix.HAVE_RENAMEAT))
def replace(space, w_src, w_dst, __kwonly__,
        src_dir_fd=DEFAULT_DIR_FD, dst_dir_fd=DEFAULT_DIR_FD):
    """replace(src, dst, *, src_dir_fd=None, dst_dir_fd=None)

Rename a file or directory, overwriting the destination.

If either src_dir_fd or dst_dir_fd is not None, it should be a file
  descriptor open to a directory, and the respective path string (src or dst)
  should be relative; the path will then be relative to that directory.
src_dir_fd and dst_dir_fd, may not be implemented on your platform.
  If they are unavailable, using them will raise a NotImplementedError."""
    try:
        if (rposix.HAVE_RENAMEAT and
            (src_dir_fd != DEFAULT_DIR_FD or dst_dir_fd != DEFAULT_DIR_FD)):
            src = space.fsencode_w(w_src)
            dst = space.fsencode_w(w_dst)
            rposix.renameat(src, dst, src_dir_fd, dst_dir_fd)
        else:
            dispatch_filename_2(rposix.replace)(space, w_src, w_dst)
    except OSError as e:
        raise wrap_oserror2(space, e, w_filename=w_src, w_filename2=w_dst,
                            eintr_retry=False)

@unwrap_spec(mode=c_int, dir_fd=DirFD(rposix.HAVE_MKFIFOAT))
def mkfifo(space, w_path, mode=0o666, __kwonly__=None, dir_fd=DEFAULT_DIR_FD):
    """mkfifo(path, mode=0o666, *, dir_fd=None)

Create a FIFO (a POSIX named pipe).

If dir_fd is not None, it should be a file descriptor open to a directory,
  and path should be relative; path will then be relative to that directory.
dir_fd may not be implemented on your platform.
  If it is unavailable, using it will raise a NotImplementedError."""
    # CPython 3.5.2: why does os.mkfifo() retry automatically if it
    # gets EINTR, but not os.mkdir()?
    while True:
        try:
            if rposix.HAVE_MKFIFOAT and dir_fd != DEFAULT_DIR_FD:
                path = space.fsencode_w(w_path)
                rposix.mkfifoat(path, mode, dir_fd)
            else:
                dispatch_filename(rposix.mkfifo)(space, w_path, mode)
            break
        except OSError as e:
            wrap_oserror2(space, e, w_path, eintr_retry=True)

@unwrap_spec(mode=c_int, device=c_int, dir_fd=DirFD(rposix.HAVE_MKNODAT))
def mknod(space, w_path, mode=0600, device=0,
          __kwonly__=None, dir_fd=DEFAULT_DIR_FD):
    """mknod(path, mode=0o600, device=0, *, dir_fd=None)

Create a filesystem node (file, device special file or named pipe)
named 'path'. mode specifies both the permissions to use and the
type of node to be created, being combined (bitwise OR) with one of
S_IFREG, S_IFCHR, S_IFBLK, and S_IFIFO. For S_IFCHR and S_IFBLK,
device defines the newly created device special file (probably using
os.makedev()), otherwise it is ignored.

If dir_fd is not None, it should be a file descriptor open to a directory,
  and path should be relative; path will then be relative to that directory.
dir_fd may not be implemented on your platform.
  If it is unavailable, using it will raise a NotImplementedError."""
    while True:
        try:
            if rposix.HAVE_MKNODAT and dir_fd != DEFAULT_DIR_FD:
                fname = space.fsencode_w(w_path)
                rposix.mknodat(fname, mode, device, dir_fd)
            else:
                dispatch_filename(rposix.mknod)(space, w_path, mode, device)
            break
        except OSError as e:
            wrap_oserror2(space, e, w_path, eintr_retry=True)

@unwrap_spec(mask=c_int)
def umask(space, mask):
    "Set the current numeric umask and return the previous umask."
    prevmask = os.umask(mask)
    return space.newint(prevmask)

def getpid(space):
    "Return the current process id."
    try:
        pid = os.getpid()
    except OSError as e:
        raise wrap_oserror(space, e, eintr_retry=False)
    return space.newint(pid)

@unwrap_spec(pid=c_int, signal=c_int)
def kill(space, pid, signal):
    "Kill a process with a signal."
    try:
        rposix.kill(pid, signal)
    except OSError as e:
        raise wrap_oserror(space, e, eintr_retry=False)

@unwrap_spec(pgid=c_int, signal=c_int)
def killpg(space, pgid, signal):
    "Kill a process group with a signal."
    try:
        os.killpg(pgid, signal)
    except OSError as e:
        raise wrap_oserror(space, e, eintr_retry=False)

def abort(space):
    """Abort the interpreter immediately.  This 'dumps core' or otherwise fails
in the hardest way possible on the hosting operating system."""
    import signal
    rposix.kill(os.getpid(), signal.SIGABRT)

@unwrap_spec(
    src_dir_fd=DirFD(rposix.HAVE_LINKAT), dst_dir_fd=DirFD(rposix.HAVE_LINKAT),
    follow_symlinks=bool)
def link(space, w_src, w_dst, __kwonly__,
        src_dir_fd=DEFAULT_DIR_FD, dst_dir_fd=DEFAULT_DIR_FD,
        follow_symlinks=True):
    """\
link(src, dst, *, src_dir_fd=None, dst_dir_fd=None, follow_symlinks=True)

Create a hard link to a file.

If either src_dir_fd or dst_dir_fd is not None, it should be a file
  descriptor open to a directory, and the respective path string (src or dst)
  should be relative; the path will then be relative to that directory.
If follow_symlinks is False, and the last element of src is a symbolic
  link, link will create a link to the symbolic link itself instead of the
  file the link points to.
src_dir_fd, dst_dir_fd, and follow_symlinks may not be implemented on your
  platform.  If they are unavailable, using them will raise a
  NotImplementedError."""
    src = space.fsencode_w(w_src)
    dst = space.fsencode_w(w_dst)
    try:
        if (rposix.HAVE_LINKAT and
            (src_dir_fd != DEFAULT_DIR_FD or dst_dir_fd != DEFAULT_DIR_FD
             or not follow_symlinks)):
            rposix.linkat(src, dst, src_dir_fd, dst_dir_fd, follow_symlinks)
        else:
            rposix.link(src, dst)
    except OSError as e:
        raise wrap_oserror2(space, e, w_filename=w_src, w_filename2=w_dst,
                            eintr_retry=False)


@unwrap_spec(dir_fd=DirFD(rposix.HAVE_SYMLINKAT))
def symlink(space, w_src, w_dst, w_target_is_directory=None,
            __kwonly__=None, dir_fd=DEFAULT_DIR_FD):
    """symlink(src, dst, target_is_directory=False, *, dir_fd=None)

Create a symbolic link pointing to src named dst.

target_is_directory is required on Windows if the target is to be
  interpreted as a directory.  (On Windows, symlink requires
  Windows 6.0 or greater, and raises a NotImplementedError otherwise.)
  target_is_directory is ignored on non-Windows platforms.

If dir_fd is not None, it should be a file descriptor open to a directory,
  and path should be relative; path will then be relative to that directory.
dir_fd may not be implemented on your platform.
  If it is unavailable, using it will raise a NotImplementedError."""
    if _WIN32:
        raise oefmt(space.w_NotImplementedError,
                    "symlink() is not implemented for PyPy on Windows")
    try:
        if rposix.HAVE_SYMLINKAT and dir_fd != DEFAULT_DIR_FD:
            src = space.fsencode_w(w_src)
            dst = space.fsencode_w(w_dst)
            rposix.symlinkat(src, dst, dir_fd)
        else:
            dispatch_filename_2(rposix.symlink)(space, w_src, w_dst)
    except OSError as e:
        raise wrap_oserror2(space, e, w_filename=w_src, w_filename2=w_dst,
                            eintr_retry=False)


@unwrap_spec(
    path=path_or_fd(allow_fd=False),
    dir_fd=DirFD(rposix.HAVE_READLINKAT))
def readlink(space, path, __kwonly__, dir_fd=DEFAULT_DIR_FD):
    """readlink(path, *, dir_fd=None) -> path

Return a string representing the path to which the symbolic link points.

If dir_fd is not None, it should be a file descriptor open to a directory,
  and path should be relative; path will then be relative to that directory.
dir_fd may not be implemented on your platform.
  If it is unavailable, using it will raise a NotImplementedError."""
    try:
        if rposix.HAVE_READLINKAT and dir_fd != DEFAULT_DIR_FD:
            result = call_rposix(rposix.readlinkat, path, dir_fd)
        else:
            result = call_rposix(rposix.readlink, path)
    except OSError as e:
        raise wrap_oserror2(space, e, path.w_path, eintr_retry=False)
    w_result = space.newbytes(result)
    if space.isinstance_w(path.w_path, space.w_unicode):
        return space.fsdecode(w_result)
    return w_result

before_fork_hooks = []
after_fork_child_hooks = []
after_fork_parent_hooks = []

@specialize.memo()
def get_fork_hooks(where):
    if where == 'before':
        return before_fork_hooks
    elif where == 'child':
        return after_fork_child_hooks
    elif where == 'parent':
        return after_fork_parent_hooks
    else:
        assert False, "Unknown fork hook"

@not_rpython
def add_fork_hook(where, hook):
    get_fork_hooks(where).append(hook)

add_fork_hook('child', ExecutionContext._mark_thread_disappeared)

@specialize.arg(0)
def run_fork_hooks(where, space):
    for hook in get_fork_hooks(where):
        hook(space)

def _run_forking_function(space, kind):
    run_fork_hooks('before', space)
    try:
        if kind == "F":
            pid = os.fork()
            master_fd = -1
        elif kind == "P":
            pid, master_fd = os.forkpty()
        else:
            raise AssertionError
    except OSError as e:
        try:
            run_fork_hooks('parent', space)
        except:
            # Don't clobber the OSError if the fork failed
            pass
        raise wrap_oserror(space, e, eintr_retry=False)
    if pid == 0:
        run_fork_hooks('child', space)
    else:
        run_fork_hooks('parent', space)
    return pid, master_fd

def fork(space):
    pid, irrelevant = _run_forking_function(space, "F")
    return space.newint(pid)

class ApplevelForkCallbacks(object):
    def __init__(self, space):
        self.space = space
        self.before_w = []
        self.parent_w = []
        self.child_w = []

def register_at_fork(space, __args__):
    """
    register_at_fork(*, [before], [after_in_child], [after_in_parent])
    Register callables to be called when forking a new process.

      before
        A callable to be called in the parent before the fork() syscall.
      after_in_child
        A callable to be called in the child after fork().
      after_in_parent
        A callable to be called in the parent after fork().

    'before' callbacks are called in reverse order.
    'after_in_child' and 'after_in_parent' callbacks are called in order.
    """
    # annoying, can't express argument parsing of this nicely
    # because cpython explicitly wants
    # os.register_at_fork(before=None, after_in_parent=<callable>)
    # to fail, and we can't use unwrapped None as a kwonly default
    args_w, kwargs_w = __args__.unpack()
    if args_w:
        raise oefmt(space.w_TypeError,
            "register_at_fork() takes no positional arguments")
    w_before = kwargs_w.pop("before", None)
    w_after_in_parent = kwargs_w.pop("after_in_parent", None)
    w_after_in_child = kwargs_w.pop("after_in_child", None)
    if kwargs_w:
        for key in kwargs_w:
            raise oefmt(space.w_TypeError,
                "%s is an invalid keyword argument for register_at_fork()", key)

    registered = False
    cbs = space.fromcache(ApplevelForkCallbacks)
    if w_before is not None:
        if not space.callable_w(w_before):
            raise oefmt(space.w_TypeError,
                    "'before' must be callable, not %T",
                    w_before)
        cbs.before_w.append(w_before)
        registered = True
    if w_after_in_parent is not None:
        if not space.callable_w(w_after_in_parent):
            raise oefmt(space.w_TypeError,
                    "'after_in_parent' must be callable, not %T",
                    w_after_in_parent)
        cbs.parent_w.append(w_after_in_parent)
        registered = True
    if w_after_in_child is not None:
        if not space.callable_w(w_after_in_child):
            raise oefmt(space.w_TypeError,
                    "'after_in_child' must be callable, not %T",
                    w_after_in_child)
        cbs.child_w.append(w_after_in_child)
        registered = True
    if not registered:
        raise oefmt(space.w_TypeError,
            "At least one argument is required.")


def _run_applevel_hook(space, w_callable):
    try:
        space.call_function(w_callable)
    except OperationError as e:
        e.write_unraisable(space, "fork hook")

def run_applevel_fork_hooks(space, l_w, reverse=False):
    if len(l_w) == 0:
        return
    if not reverse:
        for i in range(len(l_w)): # callable can append to the list
            _run_applevel_hook(space, l_w[i])
    else:
        for i in range(len(l_w) - 1, -1, -1):
            _run_applevel_hook(space, l_w[i])

def run_applevel_fork_hooks_before(space):
    cbs = space.fromcache(ApplevelForkCallbacks)
    run_applevel_fork_hooks(space, cbs.before_w, reverse=True)

def run_applevel_fork_hooks_parent(space):
    cbs = space.fromcache(ApplevelForkCallbacks)
    run_applevel_fork_hooks(space, cbs.parent_w)

def run_applevel_fork_hooks_child(space):
    cbs = space.fromcache(ApplevelForkCallbacks)
    run_applevel_fork_hooks(space, cbs.child_w)

add_fork_hook('before', run_applevel_fork_hooks_before)
add_fork_hook('parent', run_applevel_fork_hooks_parent)
add_fork_hook('child', run_applevel_fork_hooks_child)


def openpty(space):
    "Open a pseudo-terminal, returning open fd's for both master and slave end."
    master_fd = slave_fd = -1
    try:
        master_fd, slave_fd = os.openpty()
<<<<<<< HEAD
        rposix.set_inheritable(master_fd, False)
        rposix.set_inheritable(slave_fd, False)
    except OSError as e:
        if master_fd >= 0:
            rposix.c_close(master_fd)
        if slave_fd >= 0:
            rposix.c_close(slave_fd)
        raise wrap_oserror(space, e, eintr_retry=False)
    return space.newtuple([space.newint(master_fd), space.newint(slave_fd)])
=======
    except OSError as e:
        raise wrap_oserror(space, e)
    return space.newtuple2(space.newint(master_fd), space.newint(slave_fd))
>>>>>>> 8d749d6c

def forkpty(space):
    pid, master_fd = _run_forking_function(space, "P")
    return space.newtuple2(space.newint(pid),
                           space.newint(master_fd))

@unwrap_spec(pid=c_int, options=c_int)
def waitpid(space, pid, options):
    """ waitpid(pid, options) -> (pid, status)

    Wait for completion of a given child process.
    """
<<<<<<< HEAD
    while True:
        try:
            pid, status = os.waitpid(pid, options)
            break
        except OSError as e:
            wrap_oserror(space, e, eintr_retry=True)
    return space.newtuple([space.newint(pid), space.newint(status)])
=======
    try:
        pid, status = os.waitpid(pid, options)
    except OSError as e:
        raise wrap_oserror(space, e)
    return space.newtuple2(space.newint(pid), space.newint(status))
>>>>>>> 8d749d6c

# missing: waitid()

@unwrap_spec(status=c_int)
def _exit(space, status):
    os._exit(status)

def execv(space, w_path, w_argv):
    """ execv(path, args)

Execute an executable path with arguments, replacing current process.

        path: path of executable file
        args: iterable of strings
    """
    command = space.fsencode_w(w_path)
    try:
        args_w = space.unpackiterable(w_argv)
        if len(args_w) < 1:
            raise oefmt(space.w_ValueError,
                "execv() arg 2 must not be empty")
        args = [space.fsencode_w(w_arg) for w_arg in args_w]
    except OperationError as e:
        if not e.match(space, space.w_TypeError):
            raise
        raise oefmt(space.w_TypeError,
            "execv() arg 2 must be an iterable of strings")
    if not args[0]:
        raise oefmt(space.w_ValueError,
            "execv() arg 2 first element cannot be empty")
    try:
        os.execv(command, args)
    except OSError as e:
        raise wrap_oserror(space, e, eintr_retry=False)


def _env2interp(space, w_env):
    env = {}
    w_keys = space.call_method(w_env, 'keys')
    for w_key in space.unpackiterable(w_keys):
        w_value = space.getitem(w_env, w_key)
        key = space.fsencode_w(w_key)
        val = space.fsencode_w(w_value)
        # Search from index 1 because on Windows starting '=' is allowed for
        # defining hidden environment variables
        if len(key) == 0 or '=' in key[1:]:
            raise oefmt(space.w_ValueError,
                "illegal environment variable name")
        env[key] = val
    return env


def execve(space, w_path, w_argv, w_env):
    """execve(path, argv, env)

Execute a path with arguments and environment, replacing current process.

    path: path of executable file
    argv: tuple or list of arguments
    env: dictionary of strings mapping to strings

On some platforms, you may specify an open file descriptor for path;
  execve will execute the program the file descriptor is open to.
  If this functionality is unavailable, using it raises NotImplementedError.
    """
    if not (space.isinstance_w(w_argv, space.w_list)
            or space.isinstance_w(w_argv, space.w_tuple)):
        raise oefmt(space.w_TypeError,
            "execve: argv must be a tuple or a list")
    args = [space.fsencode_w(w_arg) for w_arg in space.unpackiterable(w_argv)]
    if len(args) < 1:
        raise oefmt(space.w_ValueError,
            "execve() arg 2 must not be empty")
    if not args[0]:
        raise oefmt(space.w_ValueError,
            "execve() arg 2 first element cannot be empty")
    env = _env2interp(space, w_env)
    try:
        path = space.fsencode_w(w_path)
    except OperationError:
        if not rposix.HAVE_FEXECVE:
            raise oefmt(space.w_TypeError,
                "execve: illegal type for path argument")
        if not space.isinstance_w(w_path, space.w_int):
            raise oefmt(space.w_TypeError,
                "argument should be string, bytes or integer, not %T", w_path)
        # File descriptor case
        fd = unwrap_fd(space, w_path)
        try:
            rposix.fexecve(fd, args, env)
        except OSError as e:
            raise wrap_oserror(space, e, eintr_retry=False)
    else:
        try:
            os.execve(path, args, env)
        except OSError as e:
            raise wrap_oserror(space, e, eintr_retry=False)

@unwrap_spec(mode=int, path='fsencode')
def spawnv(space, mode, path, w_argv):
    if not (space.isinstance_w(w_argv, space.w_list)
            or space.isinstance_w(w_argv, space.w_tuple)):
        raise oefmt(space.w_TypeError,
            "spawnv: argv must be a tuple or a list")
    args = [space.fsencode_w(w_arg) for w_arg in space.unpackiterable(w_argv)]
    if len(args) < 1:
        raise oefmt(space.w_ValueError,
            "spawnv() arg 2 cannot be empty")
    if not args[0]:
        raise oefmt(space.w_ValueError,
            "spawnv() arg 2 first element cannot be empty")
    try:
        ret = os.spawnv(mode, path, args)
    except OSError as e:
        raise wrap_oserror(space, e, eintr_retry=False)
    return space.newint(ret)

@unwrap_spec(mode=int, path='fsencode')
def spawnve(space, mode, path, w_argv, w_env):
    if not (space.isinstance_w(w_argv, space.w_list)
            or space.isinstance_w(w_argv, space.w_tuple)):
        raise oefmt(space.w_TypeError,
            "spawnve: argv must be a tuple or a list")
    args = [space.fsencode_w(w_arg) for w_arg in space.unpackiterable(w_argv)]
    if len(args) < 1:
        raise oefmt(space.w_ValueError,
            "spawnv() arg 2 cannot be empty")
    env = _env2interp(space, w_env)
    if not args[0]:
        raise oefmt(space.w_ValueError,
            "spawnve() arg 2 first element cannot be empty")
    try:
        ret = os.spawnve(mode, path, args, env)
    except OSError as e:
        raise wrap_oserror(space, e, eintr_retry=False)
    return space.newint(ret)


@unwrap_spec(
    path=path_or_fd(allow_fd=rposix.HAVE_FUTIMENS or rposix.HAVE_FUTIMES),
    w_times=WrappedDefault(None), w_ns=WrappedDefault(None),
    dir_fd=DirFD(rposix.HAVE_UTIMENSAT), follow_symlinks=bool)
def utime(space, path, w_times, __kwonly__, w_ns, dir_fd=DEFAULT_DIR_FD,
          follow_symlinks=True):
    """utime(path, times=None, *, ns=None, dir_fd=None, follow_symlinks=True)

Set the access and modified time of path.

path may always be specified as a string.
On some platforms, path may also be specified as an open file descriptor.
  If this functionality is unavailable, using it raises an exception.

If times is not None, it must be a tuple (atime, mtime);
    atime and mtime should be expressed as float seconds since the epoch.
If ns is not None, it must be a tuple (atime_ns, mtime_ns);
    atime_ns and mtime_ns should be expressed as integer nanoseconds
    since the epoch.
If both times and ns are None, utime uses the current time.
Specifying tuples for both times and ns is an error.

If dir_fd is not None, it should be a file descriptor open to a directory,
  and path should be relative; path will then be relative to that directory.
If follow_symlinks is False, and the last element of the path is a symbolic
  link, utime will modify the symbolic link itself instead of the file the
  link points to.
It is an error to use dir_fd or follow_symlinks when specifying path
  as an open file descriptor.
dir_fd and follow_symlinks may not be available on your platform.
  If they are unavailable, using them will raise a NotImplementedError."""
    utime = parse_utime_args(space, w_times, w_ns)

    if path.as_fd != -1:
        if dir_fd != DEFAULT_DIR_FD:
            raise oefmt(space.w_ValueError,
                        "utime: can't specify both dir_fd and fd")
        if not follow_symlinks:
            raise oefmt(space.w_ValueError,
                        "utime: cannot use fd and follow_symlinks together")
        if rposix.HAVE_FUTIMENS:
            do_utimens(space, rposix.futimens, path.as_fd, utime)
        elif rposix.HAVE_FUTIMES:
            do_utimes(space, rposix.futimes, path.as_fd, utime)
    elif rposix.HAVE_UTIMENSAT:
        if path.as_bytes is None:
            raise oefmt(space.w_NotImplementedError,
                        "utime: unsupported value for 'path'")
        do_utimens(space, rposix.utimensat, path.as_bytes, utime,
                   dir_fd, follow_symlinks)
    elif rposix.HAVE_LUTIMES and not follow_symlinks:
        if path.as_bytes is None:
            raise oefmt(space.w_NotImplementedError,
                        "utime: unsupported value for 'path'")
        do_utimes(space, rposix.lutimes, path.as_bytes, utime)
    elif follow_symlinks:
        do_utimes(space, _dispatch_utime, path, utime)
    else:
        raise argument_unavailable(space, "utime", "follow_symlinks")

def parse_utime_args(space, w_times, w_ns):
    """Parse utime's times/ns arguments into a 5-item tuple of a "now"
    flag and 2 "TIMESPEC" like 2-item s/ns values
    """
    if (not space.is_w(w_times, space.w_None) and
            not space.is_w(w_ns, space.w_None)):
        raise oefmt(space.w_ValueError,
            "utime: you may specify either 'times' or 'ns' but not both")
    now = False
    if space.is_w(w_times, space.w_None) and space.is_w(w_ns, space.w_None):
        now = True
        atime_s = mtime_s = 0
        atime_ns = mtime_ns = 0
    elif not space.is_w(w_times, space.w_None):
        times_w = space.fixedview(w_times)
        if len(times_w) != 2 or not space.isinstance_w(w_times, space.w_tuple):
            raise oefmt(space.w_TypeError,
                "utime: 'times' must be either a tuple of two ints or None")
        atime_s, atime_ns = convert_seconds(space, times_w[0])
        mtime_s, mtime_ns = convert_seconds(space, times_w[1])
    else:
        args_w = space.fixedview(w_ns)
        if len(args_w) != 2 or not space.isinstance_w(w_ns, space.w_tuple):
            raise oefmt(space.w_TypeError,
                "utime: 'ns' must be a tuple of two ints")
        atime_s, atime_ns = convert_ns(space, args_w[0])
        mtime_s, mtime_ns = convert_ns(space, args_w[1])
    return now, atime_s, atime_ns, mtime_s, mtime_ns

@specialize.arg(1)
def do_utimens(space, func, arg, utime, *args):
    """Common implementation for futimens/utimensat etc."""
    now, atime_s, atime_ns, mtime_s, mtime_ns = utime
    if now:
        atime_ns = mtime_ns = rposix.UTIME_NOW
    try:
        func(arg, atime_s, atime_ns, mtime_s, mtime_ns, *args)
    except OSError as e:
        # CPython's Modules/posixmodule.c::posix_utime() has this
        # comment:
        # /* Avoid putting the file name into the error here,
        #    as that may confuse the user into believing that
        #    something is wrong with the file, when it also
        #    could be the time stamp that gives a problem. */
        # so we use wrap_oserror() instead of wrap_oserror2() here
        raise wrap_oserror(space, e, eintr_retry=False)

@specialize.arg(1)
def do_utimes(space, func, arg, utime):
    """Common implementation for f/l/utimes"""
    now, atime_s, atime_ns, mtime_s, mtime_ns = utime
    try:
        if now:
            func(arg, None)
        else:
            # convert back to utimes style floats. loses precision of
            # nanoseconds but utimes only support microseconds anyway
            atime = atime_s + (atime_ns / 1e9)
            mtime = mtime_s + (mtime_ns / 1e9)
            func(arg, (atime, mtime))
    except OSError as e:
        # see comment above: don't use wrap_oserror2()
        raise wrap_oserror(space, e, eintr_retry=False)

@specialize.argtype(1)
def _dispatch_utime(path, times):
    # XXX: a dup. of call_rposix to specialize rposix.utime taking a
    # Path for win32 support w/ do_utimes
    if path.as_unicode is not None:
        return rposix.utime(path.as_unicode, times)
    else:
        path_b = path.as_bytes
        assert path_b is not None
        return rposix.utime(path.as_bytes, times)


def convert_seconds(space, w_time):
    if space.isinstance_w(w_time, space.w_float):
        time = space.float_w(w_time)
        fracpart, intpart = modf(time)
        if fracpart < 0:
            fracpart += 1.
            intpart -= 1.
        return int(intpart), int(fracpart*1e9)
    else:
        time = space.int_w(w_time)
        return time, 0

def convert_ns(space, w_ns_time):
    w_billion = space.newint(1000000000)
    w_res = space.divmod(w_ns_time, w_billion)
    res_w = space.fixedview(w_res)
    time_int = space.int_w(res_w[0])
    time_frac = space.int_w(res_w[1])
    return time_int, time_frac


def uname(space):
    """ uname() -> (sysname, nodename, release, version, machine)

    Return a tuple identifying the current operating system.
    """
    try:
        r = os.uname()
    except OSError as e:
        raise wrap_oserror(space, e, eintr_retry=False)
    l_w = [space.newfilename(i)
           for i in [r[0], r[1], r[2], r[3], r[4]]]
    w_tuple = space.newtuple(l_w)
    w_uname_result = space.getattr(space.getbuiltinmodule(os.name),
                                   space.newtext('uname_result'))
    return space.call_function(w_uname_result, w_tuple)

def getuid(space):
    """ getuid() -> uid

    Return the current process's user id.
    """
    return wrap_uid(space, os.getuid())

@unwrap_spec(uid=c_uid_t)
def setuid(space, uid):
    """ setuid(uid)

    Set the current process's user id.
    """
    try:
        os.setuid(uid)
    except OSError as e:
        raise wrap_oserror(space, e, eintr_retry=False)

@unwrap_spec(euid=c_uid_t)
def seteuid(space, euid):
    """ seteuid(euid)

    Set the current process's effective user id.
    """
    try:
        os.seteuid(euid)
    except OSError as e:
        raise wrap_oserror(space, e, eintr_retry=False)

@unwrap_spec(gid=c_gid_t)
def setgid(space, gid):
    """ setgid(gid)

    Set the current process's group id.
    """
    try:
        os.setgid(gid)
    except OSError as e:
        raise wrap_oserror(space, e, eintr_retry=False)

@unwrap_spec(egid=c_gid_t)
def setegid(space, egid):
    """ setegid(egid)

    Set the current process's effective group id.
    """
    try:
        os.setegid(egid)
    except OSError as e:
        raise wrap_oserror(space, e, eintr_retry=False)

def chroot(space, w_path):
    """ chroot(path)

    Change root directory to path.
    """
    path = space.fsencode_w(w_path)
    try:
        os.chroot(path)
    except OSError as e:
        raise wrap_oserror2(space, e, w_path, eintr_retry=False)
    return space.w_None

def getgid(space):
    """ getgid() -> gid

    Return the current process's group id.
    """
    return wrap_gid(space, os.getgid())

def getegid(space):
    """ getegid() -> gid

    Return the current process's effective group id.
    """
    return wrap_gid(space, os.getegid())

def geteuid(space):
    """ geteuid() -> euid

    Return the current process's effective user id.
    """
    return wrap_uid(space, os.geteuid())

def getgroups(space):
    """ getgroups() -> list of group IDs

    Return list of supplemental group IDs for the process.
    """
    try:
        list = os.getgroups()
    except OSError as e:
        raise wrap_oserror(space, e, eintr_retry=False)
    return space.newlist([wrap_gid(space, e) for e in list])

def setgroups(space, w_groups):
    """ setgroups(groups)

    Set the groups of the current process to list.
    """
    list = []
    for w_gid in space.unpackiterable(w_groups):
        list.append(space.c_uid_t_w(w_gid))
    try:
        os.setgroups(list[:])
    except OSError as e:
        raise wrap_oserror(space, e, eintr_retry=False)

@unwrap_spec(username='text', gid=c_gid_t)
def initgroups(space, username, gid):
    """ initgroups(username, gid) -> None

    Call the system initgroups() to initialize the group access list with all of
    the groups of which the specified username is a member, plus the specified
    group id.
    """
    try:
        os.initgroups(username, gid)
    except OSError as e:
        raise wrap_oserror(space, e, eintr_retry=False)

@unwrap_spec(username='text', gid=c_gid_t)
def getgrouplist(space, username, gid):
    """
    getgrouplist(user, group) -> list of groups to which a user belongs

    Returns a list of groups to which a user belongs.

    user: username to lookup
    group: base group id of the user
    """
    try:
        groups = rposix.getgrouplist(username, gid)
        return space.newlist([space.newint(g) for g in groups])
    except OSError as e:
        raise wrap_oserror(space, e)


def getpgrp(space):
    """ getpgrp() -> pgrp

    Return the current process group id.
    """
    return space.newint(os.getpgrp())

def setpgrp(space):
    """ setpgrp()

    Make this process a session leader.
    """
    try:
        os.setpgrp()
    except OSError as e:
        raise wrap_oserror(space, e, eintr_retry=False)
    return space.w_None

def getppid(space):
    """ getppid() -> ppid

    Return the parent's process id.
    """
    return space.newint(os.getppid())

@unwrap_spec(pid=c_int)
def getpgid(space, pid):
    """ getpgid(pid) -> pgid

    Call the system call getpgid().
    """
    try:
        pgid = os.getpgid(pid)
    except OSError as e:
        raise wrap_oserror(space, e, eintr_retry=False)
    return space.newint(pgid)

@unwrap_spec(pid=c_int, pgrp=c_int)
def setpgid(space, pid, pgrp):
    """ setpgid(pid, pgrp)

    Call the system call setpgid().
    """
    try:
        os.setpgid(pid, pgrp)
    except OSError as e:
        raise wrap_oserror(space, e, eintr_retry=False)
    return space.w_None

@unwrap_spec(ruid=c_uid_t, euid=c_uid_t)
def setreuid(space, ruid, euid):
    """ setreuid(ruid, euid)

    Set the current process's real and effective user ids.
    """
    try:
        os.setreuid(ruid, euid)
    except OSError as e:
        raise wrap_oserror(space, e, eintr_retry=False)

@unwrap_spec(rgid=c_gid_t, egid=c_gid_t)
def setregid(space, rgid, egid):
    """ setregid(rgid, egid)

    Set the current process's real and effective group ids.
    """
    try:
        os.setregid(rgid, egid)
    except OSError as e:
        raise wrap_oserror(space, e, eintr_retry=False)

@unwrap_spec(pid=c_int)
def getsid(space, pid):
    """ getsid(pid) -> sid

    Call the system call getsid().
    """
    try:
        sid = os.getsid(pid)
    except OSError as e:
        raise wrap_oserror(space, e, eintr_retry=False)
    return space.newint(sid)

def setsid(space):
    """ setsid()

    Call the system call setsid().
    """
    try:
        os.setsid()
    except OSError as e:
        raise wrap_oserror(space, e, eintr_retry=False)
    return space.w_None

@unwrap_spec(fd=c_int)
def tcgetpgrp(space, fd):
    """ tcgetpgrp(fd) -> pgid

    Return the process group associated with the terminal given by a fd.
    """
    try:
        pgid = os.tcgetpgrp(fd)
    except OSError as e:
        raise wrap_oserror(space, e, eintr_retry=False)
    return space.newint(pgid)

@unwrap_spec(fd=c_int, pgid=c_gid_t)
def tcsetpgrp(space, fd, pgid):
    """ tcsetpgrp(fd, pgid)

    Set the process group associated with the terminal given by a fd.
    """
    try:
        os.tcsetpgrp(fd, pgid)
    except OSError as e:
        raise wrap_oserror(space, e, eintr_retry=False)

def getresuid(space):
    """ getresuid() -> (ruid, euid, suid)

    Get tuple of the current process's real, effective, and saved user ids.
    """
    try:
        (ruid, euid, suid) = os.getresuid()
    except OSError as e:
        raise wrap_oserror(space, e, eintr_retry=False)
    return space.newtuple([wrap_uid(space, ruid),
                           wrap_uid(space, euid),
                           wrap_uid(space, suid)])

def getresgid(space):
    """ getresgid() -> (rgid, egid, sgid)

    Get tuple of the current process's real, effective, and saved group ids.
    """
    try:
        (rgid, egid, sgid) = os.getresgid()
    except OSError as e:
        raise wrap_oserror(space, e, eintr_retry=False)
    return space.newtuple([wrap_gid(space, rgid),
                           wrap_gid(space, egid),
                           wrap_gid(space, sgid)])

@unwrap_spec(ruid=c_uid_t, euid=c_uid_t, suid=c_uid_t)
def setresuid(space, ruid, euid, suid):
    """ setresuid(ruid, euid, suid)

    Set the current process's real, effective, and saved user ids.
    """
    try:
        os.setresuid(ruid, euid, suid)
    except OSError as e:
        raise wrap_oserror(space, e, eintr_retry=False)

@unwrap_spec(rgid=c_gid_t, egid=c_gid_t, sgid=c_gid_t)
def setresgid(space, rgid, egid, sgid):
    """ setresgid(rgid, egid, sgid)

    Set the current process's real, effective, and saved group ids.
    """
    try:
        os.setresgid(rgid, egid, sgid)
    except OSError as e:
        raise wrap_oserror(space, e, eintr_retry=False)

@unwrap_spec(which=int, who=int)
def getpriority(space, which, who):
    """ getpriority(which, who) -> int

    Get program scheduling priority.
    """
    try:
        returned_priority = rposix.getpriority(which, who)
    except OSError as e:
        raise wrap_oserror(space, e, eintr_retry=False)
    return space.newint(returned_priority)

@unwrap_spec(which=int, who=int, priority=int)
def setpriority(space, which, who, priority):
    """ setpriority(which, who, priority)

    Set program scheduling priority.
    """
    try:
        rposix.setpriority(which, who, priority)
    except OSError as e:
        raise wrap_oserror(space, e, eintr_retry=False)

def declare_new_w_star(name):
    if name in ('WEXITSTATUS', 'WSTOPSIG', 'WTERMSIG'):
        @unwrap_spec(status=c_int)
        def WSTAR(space, status):
            return space.newint(getattr(os, name)(status))
    else:
        @unwrap_spec(status=c_int)
        def WSTAR(space, status):
            return space.newbool(getattr(os, name)(status))
    WSTAR.__doc__ = getattr(os, name).__doc__
    WSTAR.func_name = name
    return WSTAR

for name in rposix.WAIT_MACROS:
    if hasattr(os, name):
        func = declare_new_w_star(name)
        globals()[name] = func


@unwrap_spec(fd=c_int)
def ttyname(space, fd):
    try:
        return space.newfilename(os.ttyname(fd))
    except OSError as e:
        raise wrap_oserror(space, e, eintr_retry=False)


def confname_w(space, w_name, namespace):
    # XXX slightly non-nice, reuses the sysconf of the underlying os module
    if space.isinstance_w(w_name, space.w_unicode):
        try:
            num = namespace[space.text_w(w_name)]
        except KeyError:
            raise oefmt(space.w_ValueError, "unrecognized configuration name")
    else:
        num = space.int_w(w_name)
    return num

def sysconf(space, w_name):
    num = confname_w(space, w_name, rposix.sysconf_names)
    try:
        res = os.sysconf(num)
    except OSError as e:
        raise wrap_oserror(space, e, eintr_retry=False)
    return space.newint(res)

def sysconf_names():
    return rposix.sysconf_names

@unwrap_spec(fd=c_int)
def fpathconf(space, fd, w_name):
    num = confname_w(space, w_name, os.pathconf_names)
    try:
        res = os.fpathconf(fd, num)
    except OSError as e:
        raise wrap_oserror(space, e, eintr_retry=False)
    return space.newint(res)

@unwrap_spec(path=path_or_fd(allow_fd=hasattr(os, 'fpathconf')))
def pathconf(space, path, w_name):
    num = confname_w(space, w_name, rposix.pathconf_names)
    if path.as_fd != -1:
        try:
            res = os.fpathconf(path.as_fd, num)
        except OSError as e:
            raise wrap_oserror(space, e, eintr_retry=False)
    else:
        try:
            res = os.pathconf(path.as_bytes, num)
        except OSError as e:
            raise wrap_oserror2(space, e, path.w_path, eintr_retry=False)
    return space.newint(res)

def pathconf_names():
    return rposix.pathconf_names

def confstr(space, w_name):
    num = confname_w(space, w_name, rposix.confstr_names)
    try:
        res = os.confstr(num)
    except OSError as e:
        raise wrap_oserror(space, e, eintr_retry=False)
    return space.newtext(res)

def confstr_names():
    return rposix.confstr_names

@unwrap_spec(
    uid=c_uid_t, gid=c_gid_t,
    dir_fd=DirFD(rposix.HAVE_FCHOWNAT), follow_symlinks=bool)
def chown(space, w_path, uid, gid, __kwonly__,
          dir_fd=DEFAULT_DIR_FD, follow_symlinks=True):
    """chown(path, uid, gid, *, dir_fd=None, follow_symlinks=True)

Change the owner and group id of path to the numeric uid and gid.

path may always be specified as a string.
On some platforms, path may also be specified as an open file descriptor.
  If this functionality is unavailable, using it raises an exception.
If dir_fd is not None, it should be a file descriptor open to a directory,
  and path should be relative; path will then be relative to that directory.
If follow_symlinks is False, and the last element of the path is a symbolic
  link, chown will modify the symbolic link itself instead of the file the
  link points to.
It is an error to use dir_fd or follow_symlinks when specifying path as
  an open file descriptor.
dir_fd and follow_symlinks may not be implemented on your platform.
  If they are unavailable, using them will raise a NotImplementedError."""
    if not (rposix.HAVE_LCHOWN or rposix.HAVE_FCHMODAT):
        if not follow_symlinks:
            raise argument_unavailable(space, 'chown', 'follow_symlinks')
    try:
        path = space.fsencode_w(w_path)
    except OperationError:
        if not space.isinstance_w(w_path, space.w_int):
            raise oefmt(space.w_TypeError,
                "argument should be string, bytes or integer, not %T", w_path)
        # File descriptor case
        fd = unwrap_fd(space, w_path)
        if dir_fd != DEFAULT_DIR_FD:
            raise oefmt(space.w_ValueError,
                "chown: can't specify both dir_fd and fd")
        if not follow_symlinks:
            raise oefmt(space.w_ValueError,
                "chown: cannnot use fd and follow_symlinks together")
        # NB. in CPython 3.5.2, os.chown(fd) propagates EINTR to app-level,
        # but os.fchown(fd) retries automatically.  This might be fixed in
        # more recent CPythons.
        while True:
            try:
                os.fchown(fd, uid, gid)
                return
            except OSError as e:
                wrap_oserror(space, e, eintr_retry=True)
    while True:
        # String case
        try:
            if (rposix.HAVE_LCHOWN and
                    dir_fd == DEFAULT_DIR_FD and not follow_symlinks):
                os.lchown(path, uid, gid)
            elif rposix.HAVE_FCHOWNAT and (
                    not follow_symlinks or dir_fd != DEFAULT_DIR_FD):
                rposix.fchownat(path, uid, gid, dir_fd, follow_symlinks)
            else:
                assert follow_symlinks
                assert dir_fd == DEFAULT_DIR_FD
                os.chown(path, uid, gid)
            break
        except OSError as e:
            wrap_oserror2(space, e, w_path, eintr_retry=True)


@unwrap_spec(uid=c_uid_t, gid=c_gid_t)
def lchown(space, w_path, uid, gid):
    """lchown(path, uid, gid)

Change the owner and group id of path to the numeric uid and gid.
This function will not follow symbolic links.
Equivalent to os.chown(path, uid, gid, follow_symlinks=False)."""
    path = space.fsencode_w(w_path)
    try:
        os.lchown(path, uid, gid)
    except OSError as e:
        raise wrap_oserror2(space, e, w_path, eintr_retry=False)

@unwrap_spec(uid=c_uid_t, gid=c_gid_t)
def fchown(space, w_fd, uid, gid):
    """fchown(fd, uid, gid)

Change the owner and group id of the file given by file descriptor
fd to the numeric uid and gid.  Equivalent to os.chown(fd, uid, gid)."""
    fd = space.c_filedescriptor_w(w_fd)
    while True:
        try:
            os.fchown(fd, uid, gid)
            break
        except OSError as e:
            wrap_oserror(space, e, eintr_retry=True)

def getloadavg(space):
    try:
        load = os.getloadavg()
    except OSError:
        raise oefmt(space.w_OSError, "Load averages are unobtainable")
    return space.newtuple([space.newfloat(load[0]),
                           space.newfloat(load[1]),
                           space.newfloat(load[2])])

@unwrap_spec(major=c_int, minor=c_int)
def makedev(space, major, minor):
    result = os.makedev(major, minor)
    return space.newint(result)

@unwrap_spec(device="c_uint")
def major(space, device):
    result = os.major(intmask(device))
    return space.newint(result)

@unwrap_spec(device="c_uint")
def minor(space, device):
    result = os.minor(intmask(device))
    return space.newint(result)

@unwrap_spec(increment=c_int)
def nice(space, increment):
    """Decrease the priority of process by 'increment'
    and return the new priority."""
    try:
        res = os.nice(increment)
    except OSError as e:
        raise wrap_oserror(space, e, eintr_retry=False)
    return space.newint(res)

class SigCheck:
    pass
_sigcheck = SigCheck()
def _signal_checker():
    _sigcheck.space.getexecutioncontext().checksignals()

@unwrap_spec(size=int)
def urandom(space, size):
    """urandom(size) -> str

    Return a string of 'size' random bytes suitable for cryptographic use.
    """
    context = get(space).random_context
    try:
        # urandom() takes a final argument that should be a regular function,
        # not a bound method like 'getexecutioncontext().checksignals'.
        # Otherwise, we can't use it from several independent places.
        _sigcheck.space = space
        return space.newbytes(rurandom.urandom(context, size, _signal_checker))
    except OSError as e:
        # CPython raises NotImplementedError if /dev/urandom cannot be found.
        # To maximize compatibility, we should also raise NotImplementedError
        # and not OSError (although CPython also raises OSError in case it
        # could open /dev/urandom but there are further problems).
        raise wrap_oserror(space, e,
            w_exception_class=space.w_NotImplementedError, eintr_retry=False)

def ctermid(space):
    """ctermid() -> string

    Return the name of the controlling terminal for this process.
    """
    return space.newfilename(os.ctermid())

@unwrap_spec(fd=c_int)
def device_encoding(space, fd):
    """device_encoding(fd) -> str

    Return a string describing the encoding of the device if the output
    is a terminal; else return None.
    """
    if not (os.isatty(fd)):
        return space.w_None
    if _WIN32:
        if fd == 0:
            ccp = rwin32.GetConsoleCP()
        elif fd in (1, 2):
            ccp = rwin32.GetConsoleOutputCP()
        else:
            ccp = 0
        # GetConsoleCP() and GetConsoleOutputCP() return 0 if the
        # application has no console.
        if ccp != 0:
            return space.newtext('cp%d' % ccp)
    from rpython.rlib import rlocale
    if rlocale.HAVE_LANGINFO:
        codeset = rlocale.nl_langinfo(rlocale.CODESET)
        if codeset:
            return space.newtext(codeset)
    return space.w_None

if _WIN32:
    from pypy.module.posix import interp_nt as nt

    @unwrap_spec(fd=c_int)
    def _getfileinformation(space, fd):
        try:
            info = nt._getfileinformation(fd)
        except OSError as e:
            raise wrap_oserror(space, e, eintr_retry=False)
        return space.newtuple([space.newint(info[0]),
                               space.newint(info[1]),
                               space.newint(info[2])])

    def _getfinalpathname(space, w_path):
        try:
            s, lgt = dispatch_filename(nt._getfinalpathname)(space, w_path)
        except nt.LLNotImplemented as e:
            raise OperationError(space.w_NotImplementedError,
                                 space.newtext(e.msg))
        except OSError as e:
            raise wrap_oserror2(space, e, w_path, eintr_retry=False)
        return space.newtext(s, lgt)

    @unwrap_spec(fd=c_int)
    def get_handle_inheritable(space, fd):
        handle = rffi.cast(rwin32.HANDLE, fd)
        try:
            return space.newbool(rwin32.get_handle_inheritable(handle))
        except OSError as e:
            raise wrap_oserror(space, e, eintr_retry=False)

    @unwrap_spec(fd=c_int, inheritable=bool)
    def set_handle_inheritable(space, fd, inheritable):
        handle = rffi.cast(rwin32.HANDLE, fd)
        try:
            rwin32.set_handle_inheritable(handle, inheritable)
        except OSError as e:
            raise wrap_oserror(space, e, eintr_retry=False)


def chflags():
    """chflags(path, flags, *, follow_symlinks=True)

Set file flags.

If follow_symlinks is False, and the last element of the path is a symbolic
  link, chflags will change flags on the symbolic link itself instead of the
  file the link points to.
follow_symlinks may not be implemented on your platform.  If it is
unavailable, using it will raise a NotImplementedError."""

def lchflags():
    """lchflags(path, flags)

Set file flags.
This function will not follow symbolic links.
Equivalent to chflags(path, flags, follow_symlinks=False)."""

@unwrap_spec(path=path_or_fd(), attribute=path_or_fd(allow_fd=False),
             follow_symlinks=bool)
def getxattr(space, path, attribute, __kwonly__, follow_symlinks=True):
    """getxattr(path, attribute, *, follow_symlinks=True) -> value

Return the value of extended attribute attribute on path.

path may be either a string or an open file descriptor.
If follow_symlinks is False, and the last element of the path is a symbolic
  link, getxattr will examine the symbolic link itself instead of the file
  the link points to."""
    if path.as_fd != -1:
        if not follow_symlinks:
            raise oefmt(space.w_ValueError,
                "getxattr: cannot use fd and follow_symlinks together")
        try:
            result = rposix.fgetxattr(path.as_fd, attribute.as_bytes)
        except OSError as e:
            raise wrap_oserror2(space, e, path.w_path)
    else:
        try:
            result = rposix.getxattr(path.as_bytes, attribute.as_bytes,
                follow_symlinks=follow_symlinks)
        except OSError as e:
            raise wrap_oserror2(space, e, path.w_path)
    return space.newbytes(result)

@unwrap_spec(path=path_or_fd(), attribute=path_or_fd(allow_fd=False),
             flags=c_int,
             follow_symlinks=bool)
def setxattr(space, path, attribute, w_value, flags=0,
             __kwonly__=None, follow_symlinks=True):
    """setxattr(path, attribute, value, flags=0, *, follow_symlinks=True)

Set extended attribute attribute on path to value.
path may be either a string or an open file descriptor.
If follow_symlinks is False, and the last element of the path is a symbolic
  link, setxattr will modify the symbolic link itself instead of the file
  the link points to."""
    value = space.charbuf_w(w_value)
    if path.as_fd != -1:
        if not follow_symlinks:
            raise oefmt(space.w_ValueError,
                "setxattr: cannot use fd and follow_symlinks together")
        try:
            rposix.fsetxattr(path.as_fd, attribute.as_bytes, value, flags)
        except OSError as e:
            raise wrap_oserror2(space, e, path.w_path)
    else:
        try:
            rposix.setxattr(path.as_bytes, attribute.as_bytes, value, flags,
                follow_symlinks=follow_symlinks)
        except OSError as e:
            raise wrap_oserror2(space, e, path.w_path)


@unwrap_spec(path=path_or_fd(), attribute=path_or_fd(allow_fd=False),
             follow_symlinks=bool)
def removexattr(space, path, attribute, __kwonly__, follow_symlinks=True):
    """removexattr(path, attribute, *, follow_symlinks=True)

Remove extended attribute attribute on path.
path may be either a string or an open file descriptor.
If follow_symlinks is False, and the last element of the path is a symbolic
  link, removexattr will modify the symbolic link itself instead of the file
  the link points to."""
    if path.as_fd != -1:
        if not follow_symlinks:
            raise oefmt(space.w_ValueError,
                "removexattr: cannot use fd and follow_symlinks together")
        try:
            rposix.fremovexattr(path.as_fd, attribute.as_bytes)
        except OSError as e:
            raise wrap_oserror2(space, e, path.w_path)
    else:
        try:
            rposix.removexattr(path.as_bytes, attribute.as_bytes,
                follow_symlinks=follow_symlinks)
        except OSError as e:
            raise wrap_oserror2(space, e, path.w_path)


@unwrap_spec(path=path_or_fd(), follow_symlinks=bool)
def listxattr(space, path, __kwonly__, follow_symlinks=True):
    """listxattr(path='.', *, follow_symlinks=True)

Return a list of extended attributes on path.

path may be either None, a string, or an open file descriptor.
if path is None, listxattr will examine the current directory.
If follow_symlinks is False, and the last element of the path is a symbolic
  link, listxattr will examine the symbolic link itself instead of the file
  the link points to."""
    if path.as_fd != -1:
        if not follow_symlinks:
            raise oefmt(space.w_ValueError,
                        "listxattr: cannot use fd and follow_symlinks together")
        try:
            result = rposix.flistxattr(path.as_fd)
        except OSError as e:
            raise wrap_oserror2(space, e, path.w_path)
    else:
        try:
            result = rposix.listxattr(path.as_bytes, follow_symlinks)
        except OSError as e:
            raise wrap_oserror2(space, e, path.w_path)
    return space.newlist([space.newfilename(attr) for attr in result])

@unwrap_spec(name='text', flags=int)
def memfd_create(space, name, flags=getattr(rposix, "MFD_CLOEXEC", 0xdead)):
    """
os.memfd_create(name[, flags=os.MFD_CLOEXEC])

Create an anonymous file and return a file descriptor that refers to it. flags
must be one of the os.MFD_* constants available on the system (or a bitwise
ORed combination of them). By default, the new file descriptor is
non-inheritable.

The name supplied in name is used as a filename and will be displayed as the
target of the corresponding symbolic link in the directory /proc/self/fd/. The
displayed name is always prefixed with memfd: and serves only for debugging
purposes. Names do not affect the behavior of the file descriptor, and as such
multiple files can have the same name without any side effects.
"""
    try:
        result = rposix.memfd_create(name, flags)
    except OSError as e:
        raise wrap_oserror2(space, e)
    return space.newint(result)


have_functions = []
for name in """FACCESSAT FCHDIR FCHMOD FCHMODAT FCHOWN FCHOWNAT FEXECVE
               FDOPENDIR FPATHCONF FSTATAT FSTATVFS FTRUNCATE FUTIMENS FUTIMES
               FUTIMESAT LINKAT LCHFLAGS LCHMOD LCHOWN LSTAT LUTIMES
               MKDIRAT MKFIFOAT MKNODAT OPENAT READLINKAT RENAMEAT
               SYMLINKAT UNLINKAT UTIMENSAT""".split():
    if getattr(rposix, "HAVE_%s" % name):
        have_functions.append("HAVE_%s" % name)
if _WIN32:
    have_functions.append("HAVE_MS_WINDOWS")

def _get_terminal_size(space, w_fd=None):
    if w_fd is None:
        fd = rfile.RFile(rfile.c_stdout(), close2=(None, None)).fileno()
    else:
        if not space.isinstance_w(w_fd, space.w_int):
            raise oefmt(space.w_TypeError,
                        "an integer is required, got %T", w_fd)
        else:
            fd = space.c_int_w(w_fd)

    if _WIN32:
        if fd == 0:
            handle_id = rwin32.STD_INPUT_HANDLE
        elif fd == 1:
            handle_id = rwin32.STD_OUTPUT_HANDLE
        elif fd == 2:
            handle_id = rwin32.STD_ERROR_HANDLE
        else:
            raise oefmt(space.w_ValueError, "bad file descriptor")

        handle = rwin32.GetStdHandle(handle_id)

        if handle == rwin32.NULL_HANDLE:
            raise oefmt(space.w_OSError, "handle cannot be retrieved")
        elif handle == rwin32.INVALID_HANDLE_VALUE:
            raise rwin32.lastSavedWindowsError()
        with lltype.scoped_alloc(rwin32.CONSOLE_SCREEN_BUFFER_INFO) as buffer_info:
            success = rwin32.GetConsoleScreenBufferInfo(handle, buffer_info)
            if not success:
                raise rwin32.lastSavedWindowsError()
            w_columns = space.newint(r_int(buffer_info.c_srWindow.c_Right) - r_int(buffer_info.c_srWindow.c_Left) + 1)
            w_lines = space.newint(r_int(buffer_info.c_srWindow.c_Bottom) - r_int(buffer_info.c_srWindow.c_Top) + 1)
    else:
        with lltype.scoped_alloc(rposix.WINSIZE) as winsize:
            failed = rposix.c_ioctl_voidp(fd, rposix.TIOCGWINSZ, winsize)
            if failed:
                raise exception_from_saved_errno(space, space.w_OSError)

            w_columns = space.newint(r_uint(winsize.c_ws_col))
            w_lines = space.newint(r_uint(winsize.c_ws_row))
    return w_columns, w_lines

def get_terminal_size(space, w_fd=None):
    try:
        w_columns, w_lines = _get_terminal_size(space, w_fd)
    except OSError as e:
        raise wrap_oserror(space, e, eintr_retry=False)
    w_tuple = space.newtuple([w_columns, w_lines])
    w_terminal_size = space.getattr(space.getbuiltinmodule(os.name),
                                    space.newtext('terminal_size'))

    return space.call_function(w_terminal_size, w_tuple)

def cpu_count(space):
    count = rposix.cpu_count()
    if count <= 0:
        return space.w_None
    return space.newint(count)

@unwrap_spec(fd=c_int)
def get_blocking(space, fd):
    """get_blocking(fd) -> bool

Get the blocking mode of the file descriptor:
False if the O_NONBLOCK flag is set, True if the flag is cleared."""
    try:
        flags = rposix.get_status_flags(fd)
    except OSError as e:
        raise wrap_oserror(space, e, eintr_retry=False)
    return space.newbool(flags & rposix.O_NONBLOCK == 0)

@unwrap_spec(fd=c_int, blocking=int)
def set_blocking(space, fd, blocking):
    """\
set_blocking(fd, blocking)

Set the blocking mode of the specified file descriptor.
Set the O_NONBLOCK flag if blocking is False,
clear the O_NONBLOCK flag otherwise."""
    try:
        flags = rposix.get_status_flags(fd)
        if blocking:
            flags &= ~rposix.O_NONBLOCK
        else:
            flags |= rposix.O_NONBLOCK
        rposix.set_status_flags(fd, flags)
    except OSError as e:
        raise wrap_oserror(space, e, eintr_retry=False)

@unwrap_spec(out=c_int, count=int)
def sendfile(space, out, w_in, w_offset, count):
    """\
sendfile(out, in, offset, count[, headers][, trailers], flags=0)
            -> byteswritten
Copy count bytes from file descriptor in to file descriptor out."""
    # why is an argument called "in"???  that doesn't make sense (it is
    # a reserved word), but that's what CPython does
    in_ = space.c_int_w(w_in)

    # XXX only supports the common arguments for now (BSD takes more).
    # Until that is fixed, we only expose sendfile() on linux.
    if space.is_none(w_offset):     # linux only
        while True:
            try:
                res = rposix.sendfile_no_offset(out, in_, count)
                break
            except OSError as e:
                wrap_oserror(space, e, eintr_retry=True)
    else:
        offset = space.gateway_r_longlong_w(w_offset)
        while True:
            try:
                res = rposix.sendfile(out, in_, offset, count)
                break
            except OSError as e:
                wrap_oserror(space, e, eintr_retry=True)
    return space.newint(res)

@unwrap_spec(policy=int)
def sched_get_priority_max(space, policy):
    """returns the maximum priority value that
    can be used with the scheduling algorithm
    identified by policy
    """
    while True:
        try:
            s = rposix.sched_get_priority_max(policy)
        except OSError as e:
            wrap_oserror(space, e, eintr_retry=True)
        else:
           return space.newint(s)

@unwrap_spec(policy=int)
def sched_get_priority_min(space, policy):
    """returns the minimum priority value that
     can be used with the scheduling algorithm
     identified by policy
    """
    while True:
        try:
            s = rposix.sched_get_priority_min(policy)
        except OSError as e:
            wrap_oserror(space, e, eintr_retry=True)
        else:
           return space.newint(s)

@unwrap_spec(fd=c_int, cmd=c_int, length=r_longlong)
def lockf(space, fd, cmd, length):
    """apply, test or remove a POSIX lock on an
    open file.
    """
    while True:
        try:
            s = rposix.lockf(fd, cmd, length)
        except OSError as e:
            wrap_oserror(space, e, eintr_retry=True)
        else:
           return space.newint(s)

def sched_yield(space):
    """ Voluntarily relinquish the CPU"""
    while True:
        try:
            res = rposix.sched_yield()
        except OSError as e:
            wrap_oserror(space, e, eintr_retry=True)
        else:
            return space.newint(res)

def fspath(space, w_path):
    """
    Return the file system path representation of the object.

    If the object is str or bytes, then allow it to pass through as-is. If the
    object defines __fspath__(), then return the result of that method. All other
    types raise a TypeError.
    """
    if (space.isinstance_w(w_path, space.w_text) or
        space.isinstance_w(w_path, space.w_bytes)):
        return w_path

    w_fspath_method = space.lookup(w_path, '__fspath__')
    if w_fspath_method is None:
        raise oefmt(
            space.w_TypeError,
            'expected str, bytes or os.PathLike object, not %T',
            w_path
        )

    w_result = space.get_and_call_function(w_fspath_method, w_path)
    if (space.isinstance_w(w_result, space.w_text) or
        space.isinstance_w(w_result, space.w_bytes)):
        return w_result

    raise oefmt(
        space.w_TypeError,
        'expected %T.__fspath__() to return str or bytes, not %T',
        w_path,
        w_result
    )


@unwrap_spec(pid=int)
def sched_rr_get_interval(space, pid):
    """ get execution time limits. """

    try:
        res = rposix.sched_rr_get_interval(pid)
    except OSError as e:
        wrap_oserror(space, e, eintr_retry=True)
    else:
        return space.newfloat(res)


@unwrap_spec(pid=int)
def sched_getscheduler(space, pid):
    """ get scheduling policy/parameters. """

    try:
        res = rposix.sched_getscheduler(pid)
    except OSError as e:
        wrap_oserror(space, e, eintr_retry=True)
    else:
        return space.newint(res)


@unwrap_spec(pid=int, policy=int)
def sched_setscheduler(space, pid, policy, w_param):
    """ set scheduling policy/parameters. """
    w_sched_param = space.getattr(space.getbuiltinmodule(os.name),
                                  space.newtext('sched_param'))
    if not space.isinstance_w(w_param, w_sched_param):
        raise oefmt(space.w_TypeError, "must have a sched_param object")
    priority = space.int_w(space.getitem(w_param, space.newint(0)))
    if priority > INT_MAX or priority < INT_MIN:
        raise oefmt(space.w_OverflowError, "sched_priority %d out of range", priority)
    try:
        res = rposix.sched_setscheduler(pid, policy, priority)
    except OSError as e:
        wrap_oserror(space, e, eintr_retry=True)
    else:
        return space.newint(res)


@unwrap_spec(pid=int)
def sched_getparam(space, pid):
    """ get scheduling parameters. """

    try:
        res = rposix.sched_getparam(pid)
    except OSError as e:
        wrap_oserror(space, e, eintr_retry=True)
    else:
        w_sched_param = space.getattr(space.getbuiltinmodule(os.name),
                                      space.newtext('sched_param'))

        return space.call_function(w_sched_param, space.newint(res))


@unwrap_spec(pid=int, )
def sched_setparam(space, pid, w_param):
    """ set scheduling parameters. """
    w_sched_param = space.getattr(space.getbuiltinmodule(os.name),
                                  space.newtext('sched_param'))
    if not space.isinstance_w(w_param, w_sched_param):
        raise oefmt(space.w_TypeError, "must have a sched_param object")
    priority = space.int_w(space.getitem(w_param, space.newint(0)))
    if priority > INT_MAX or priority < INT_MIN:
        raise oefmt(space.w_OverflowError, "sched_priority out of range")
    try:
        res = rposix.sched_setparam(pid, priority)
    except OSError as e:
        wrap_oserror(space, e, eintr_retry=True)
    else:
        return space.newint(res)

def splitdrive(p):
    # copied from ntpath.py, but changed to move the sep to the root.
    # where os.path.splitpath('c:\\abc\\def.txt')
    # returns ('c:', '\\abc\\def.txt', we want ('c:\\', 'abc\\def.txt')
    # and '//server/abc/xyz/def.txt' becomes
    # ('//server/abc/', 'xyz/def.txt')
    if len(p) >= 2:
        if isinstance(p, bytes):
            sep = b'\\'
            altsep = b'/'
            colon = b':'
        else:
            sep = '\\'
            altsep = '/'
            colon = ':'
        normp = p.replace(altsep, sep)
        if (normp[0:2] == sep*2) and (normp[2:3] != sep):
            # is a UNC path:
            # vvvvvvvvvvvvvvvvvvvvv drive letter or UNC path
            # \\machine\mountpoint\directory\etc\...
            #           directory  ^^^^^^^^^^^^^^
            index = normp.find(sep, 2)
            if index < 0:
                return p[:0], p
            index2 = normp.find(sep, index + 1)
            # a UNC path can't have two slashes in a row
            # (after the initial two)
            if index2 == index + 1:
                return p[:0], p
            if index2 < 0:
                index2 = len(p)
            return p[:index2+1], p[index2+1:]
        if normp[1:2] == colon and normp[2:3] == sep:
            return p[:3], p[3:]
        elif normp[1:2] == colon:
            return p[:2], p[2:]
    return p[:0], p

def _path_splitroot(space, w_path):
    """Removes everything after the root on Win32."""

    # ... which begs the question "what is a "root"?
    # answer: from trial and error, it is almost-but-not-quite
    # os.path.splitdrive
    p = space.text_w(fspath(space, w_path))
    ret0, ret1 = splitdrive(p)
    #XXX what do we do when w_p is bytes?
    return space.newtuple([space.newtext(ret0), space.newtext(ret1)])

class W_DLLCapsule(W_Root):

    def __init__(self, cookie):
        self.cookie = cookie

def _add_dll_directory(space, w_path):
    """os._add_dll_directory

        path: path_t

    Add a path to the DLL search path.

    This search path is used when resolving dependencies for imported
    extension modules (the module itself is resolved through sys.path),
    and also by ctypes.

    Returns an opaque value that may be passed to os.remove_dll_directory
    to remove this directory from the search path.
    """
    space.audit("os.add_dll_directory", [w_path])
    cookie = rwin32.AddDllDirectory(space.utf8_w(w_path), space.len_w(w_path))
    return W_DLLCapsule(cookie)

def _remove_dll_directory(space, w_cookie):
    """os._remove_dll_directory

        cookie: object

    Removes a path from the DLL search path.

    The parameter is an opaque value that was returned from
    os.add_dll_directory. You can only remove directories that you added
    yourself.
    """

    if not isinstance(w_cookie, W_DLLCapsule):
        raise oefmt(space.w_TypeError, "Provided cookie was not returned "
                    "from os.add_dll_directory")
    cookie = w_cookie.cookie
    # CPython does not emit an audit event here
    return space.newbool(bool(rwin32.RemoveDllDirectory(cookie)))
<|MERGE_RESOLUTION|>--- conflicted
+++ resolved
@@ -1137,12 +1137,7 @@
     try:
         return space.newbool(rposix.get_inheritable(fd))
     except OSError as e:
-<<<<<<< HEAD
-        raise wrap_oserror(space, e, eintr_retry=False)
-=======
-        raise wrap_oserror(space, e)
-    return space.newtuple2(space.newint(fd1), space.newint(fd2))
->>>>>>> 8d749d6c
+        raise wrap_oserror(space, e, eintr_retry=False)
 
 @unwrap_spec(fd=c_int, inheritable=int)
 def set_inheritable(space, fd, inheritable):
@@ -1166,7 +1161,7 @@
         rposix.c_close(fd2)
         rposix.c_close(fd1)
         raise wrap_oserror(space, e, eintr_retry=False)
-    return space.newtuple([space.newint(fd1), space.newint(fd2)])
+    return space.newtuple2(space.newint(fd1), space.newint(fd2))
 
 @unwrap_spec(flags=c_int)
 def pipe2(space, flags):
@@ -1633,7 +1628,6 @@
     master_fd = slave_fd = -1
     try:
         master_fd, slave_fd = os.openpty()
-<<<<<<< HEAD
         rposix.set_inheritable(master_fd, False)
         rposix.set_inheritable(slave_fd, False)
     except OSError as e:
@@ -1642,12 +1636,7 @@
         if slave_fd >= 0:
             rposix.c_close(slave_fd)
         raise wrap_oserror(space, e, eintr_retry=False)
-    return space.newtuple([space.newint(master_fd), space.newint(slave_fd)])
-=======
-    except OSError as e:
-        raise wrap_oserror(space, e)
     return space.newtuple2(space.newint(master_fd), space.newint(slave_fd))
->>>>>>> 8d749d6c
 
 def forkpty(space):
     pid, master_fd = _run_forking_function(space, "P")
@@ -1660,21 +1649,13 @@
 
     Wait for completion of a given child process.
     """
-<<<<<<< HEAD
     while True:
         try:
             pid, status = os.waitpid(pid, options)
             break
         except OSError as e:
             wrap_oserror(space, e, eintr_retry=True)
-    return space.newtuple([space.newint(pid), space.newint(status)])
-=======
-    try:
-        pid, status = os.waitpid(pid, options)
-    except OSError as e:
-        raise wrap_oserror(space, e)
     return space.newtuple2(space.newint(pid), space.newint(status))
->>>>>>> 8d749d6c
 
 # missing: waitid()
 
