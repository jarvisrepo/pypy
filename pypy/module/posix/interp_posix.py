--- conflicted
+++ resolved
@@ -66,11 +66,7 @@
         self.w_obj = w_obj
 
     def as_bytes(self):
-<<<<<<< HEAD
-        return self.space.fsencode_w(self.w_obj)
-=======
         return self.space.bytes0_w(self.w_obj)
->>>>>>> f6342547
 
     def as_unicode(self):
         return self.space.fsdecode_w(self.w_obj)
@@ -89,11 +85,7 @@
             fname = FileEncoder(space, w_fname)
             return func(fname, *args)
         else:
-<<<<<<< HEAD
-            fname = space.fsencode_w(w_fname)
-=======
             fname = space.bytes0_w(w_fname)
->>>>>>> f6342547
             return func(fname, *args)
     return dispatch
 
@@ -649,13 +641,8 @@
                                space.newfloat(times[3]),
                                space.newfloat(times[4])])
 
-<<<<<<< HEAD
 @unwrap_spec(command='fsencode')
 def system(space, command):
-=======
-@unwrap_spec(cmd='text0')
-def system(space, cmd):
->>>>>>> f6342547
     """Execute the command (a string) in a subshell."""
     try:
         rc = os.system(command)
@@ -805,14 +792,8 @@
     try:
         cur = os.getlogin()
     except OSError as e:
-<<<<<<< HEAD
-        raise wrap_oserror(space, e, eintr_retry=False)
-    return space.wrap_fsdecoded(cur)
-=======
-        raise wrap_oserror(space, e)
-    else:
-        return space.newfilename(cur)
->>>>>>> f6342547
+        raise wrap_oserror(space, e, eintr_retry=False)
+    return space.newfilename(cur)
 
 # ____________________________________________________________
 
@@ -843,7 +824,6 @@
 def get(space):
     return space.fromcache(State)
 
-<<<<<<< HEAD
 if _WIN32:
     def _convertenviron(space, w_env):
         # _wenviron must be initialized in this way if the program is
@@ -877,42 +857,6 @@
             dispatch_filename_2(rposix.putenv)(space, w_name, w_value)
         except OSError as e:
             raise wrap_oserror(space, e, eintr_retry=False)
-=======
-def _convertenviron(space, w_env):
-    space.call_method(w_env, 'clear')
-    for key, value in os.environ.items():
-        space.setitem(w_env, space.newtext(key), space.newtext(value))
-
-@unwrap_spec(name='text0', value='text0')
-def putenv(space, name, value):
-    """Change or add an environment variable."""
-    if _WIN32 and len(name) > _MAX_ENV:
-        raise oefmt(space.w_ValueError,
-                    "the environment variable is longer than %d bytes",
-                    _MAX_ENV)
-    if _WIN32 and not objectmodel.we_are_translated() and value == '':
-        # special case: on Windows, _putenv("NAME=") really means that
-        # we want to delete NAME.  So that's what the os.environ[name]=''
-        # below will do after translation.  But before translation, it
-        # will cache the environment value '' instead of <missing> and
-        # then return that.  We need to avoid that.
-        del os.environ[name]
-        return
-    try:
-        os.environ[name] = value
-    except OSError as e:
-        raise wrap_oserror(space, e)
-
-@unwrap_spec(name='text0')
-def unsetenv(space, name):
-    """Delete an environment variable."""
-    try:
-        del os.environ[name]
-    except KeyError:
-        pass
-    except OSError as e:
-        raise wrap_oserror(space, e)
->>>>>>> f6342547
 
     def unsetenv(space, w_name):
         """Delete an environment variable."""
@@ -940,7 +884,7 @@
     if space.is_none(w_path):
         w_path = space.newunicode(u".")
     if space.isinstance_w(w_path, space.w_bytes):
-        dirname = space.str0_w(w_path)
+        dirname = space.bytes0_w(w_path)
         try:
             result = rposix.listdir(dirname)
         except OSError as e:
@@ -971,18 +915,8 @@
         if _WIN32:
             result_w[i] = space.newunicode(result[i])
         else:
-<<<<<<< HEAD
-            result_w[i] = space.wrap_fsdecoded(result[i])
+            result_w[i] = space.newfilename(result[i])
     return space.newlist(result_w)
-=======
-            dirname = space.bytes0_w(w_dirname)
-            result = rposix.listdir(dirname)
-            # The list comprehension is a workaround for an obscure translation
-            # bug.
-            return space.newlist_bytes([x for x in result])
-    except OSError as e:
-        raise wrap_oserror2(space, e, w_dirname)
->>>>>>> f6342547
 
 @unwrap_spec(fd=c_int)
 def get_inheritable(space, fd):
@@ -1234,7 +1168,6 @@
     import signal
     rposix.kill(os.getpid(), signal.SIGABRT)
 
-<<<<<<< HEAD
 @unwrap_spec(
     src_dir_fd=DirFD(rposix.HAVE_LINKAT), dst_dir_fd=DirFD(rposix.HAVE_LINKAT),
     follow_symlinks=bool)
@@ -1264,13 +1197,6 @@
             rposix.linkat(src, dst, src_dir_fd, dst_dir_fd, follow_symlinks)
         else:
             rposix.link(src, dst)
-=======
-@unwrap_spec(src='fsencode', dst='fsencode')
-def link(space, src, dst):
-    "Create a hard link to a file."
-    try:
-        os.link(src, dst)
->>>>>>> f6342547
     except OSError as e:
         raise wrap_oserror2(space, e, w_filename=w_src, w_filename2=w_dst,
                             eintr_retry=False)
@@ -1303,7 +1229,6 @@
         raise wrap_oserror2(space, e, w_filename=w_src, w_filename2=w_dst,
                             eintr_retry=False)
 
-<<<<<<< HEAD
 
 @unwrap_spec(
     path=path_or_fd(allow_fd=False),
@@ -1317,11 +1242,6 @@
   and path should be relative; path will then be relative to that directory.
 dir_fd may not be implemented on your platform.
   If it is unavailable, using it will raise a NotImplementedError."""
-=======
-@unwrap_spec(path='fsencode')
-def readlink(space, path):
-    "Return a string representing the path to which the symbolic link points."
->>>>>>> f6342547
     try:
         if rposix.HAVE_READLINKAT and dir_fd != DEFAULT_DIR_FD:
             result = call_rposix(rposix.readlinkat, path, dir_fd)
@@ -1427,12 +1347,7 @@
 def _exit(space, status):
     os._exit(status)
 
-<<<<<<< HEAD
 def execv(space, w_path, w_argv):
-=======
-@unwrap_spec(command='fsencode')
-def execv(space, command, w_args):
->>>>>>> f6342547
     """ execv(path, args)
 
 Execute an executable path with arguments, replacing current process.
@@ -1440,7 +1355,6 @@
         path: path of executable file
         args: iterable of strings
     """
-<<<<<<< HEAD
     command = space.fsencode_w(w_path)
     try:
         args_w = space.unpackiterable(w_argv)
@@ -1458,30 +1372,18 @@
     except OSError as e:
         raise wrap_oserror(space, e, eintr_retry=False)
 
-=======
-    execve(space, command, w_args, None)
->>>>>>> f6342547
 
 def _env2interp(space, w_env):
     env = {}
     w_keys = space.call_method(w_env, 'keys')
     for w_key in space.unpackiterable(w_keys):
         w_value = space.getitem(w_env, w_key)
-<<<<<<< HEAD
         env[space.fsencode_w(w_key)] = space.fsencode_w(w_value)
     return env
 
 
 def execve(space, w_path, w_argv, w_env):
     """execve(path, argv, env)
-=======
-        env[space.text0_w(w_key)] = space.text0_w(w_value)
-    return env
-
-@unwrap_spec(command='fsencode')
-def execve(space, command, w_args, w_env):
-    """ execve(path, args, env)
->>>>>>> f6342547
 
 Execute a path with arguments and environment, replacing current process.
 
@@ -1493,20 +1395,8 @@
   execve will execute the program the file descriptor is open to.
   If this functionality is unavailable, using it raises NotImplementedError.
     """
-<<<<<<< HEAD
     if not (space.isinstance_w(w_argv, space.w_list)
             or space.isinstance_w(w_argv, space.w_tuple)):
-=======
-    try:
-        args_w = space.unpackiterable(w_args)
-        if len(args_w) < 1:
-            raise oefmt(space.w_ValueError,
-                        "execv() must have at least one argument")
-        args = [space.fsencode_w(w_arg) for w_arg in args_w]
-    except OperationError as e:
-        if not e.match(space, space.w_TypeError):
-            raise
->>>>>>> f6342547
         raise oefmt(space.w_TypeError,
             "execve: argv must be a tuple or a list")
     args = [space.fsencode_w(w_arg) for w_arg in space.unpackiterable(w_argv)]
@@ -1533,13 +1423,8 @@
             raise wrap_oserror(space, e, eintr_retry=False)
 
 @unwrap_spec(mode=int, path='fsencode')
-<<<<<<< HEAD
 def spawnv(space, mode, path, w_argv):
     args = [space.fsencode_w(w_arg) for w_arg in space.unpackiterable(w_argv)]
-=======
-def spawnv(space, mode, path, w_args):
-    args = [space.fsencode_w(w_arg) for w_arg in space.unpackiterable(w_args)]
->>>>>>> f6342547
     try:
         ret = os.spawnv(mode, path, args)
     except OSError as e:
@@ -1547,13 +1432,8 @@
     return space.newint(ret)
 
 @unwrap_spec(mode=int, path='fsencode')
-<<<<<<< HEAD
 def spawnve(space, mode, path, w_argv, w_env):
     args = [space.fsencode_w(w_arg) for w_arg in space.unpackiterable(w_argv)]
-=======
-def spawnve(space, mode, path, w_args, w_env):
-    args = [space.fsencode_w(w_arg) for w_arg in space.unpackiterable(w_args)]
->>>>>>> f6342547
     env = _env2interp(space, w_env)
     try:
         ret = os.spawnve(mode, path, args, env)
@@ -1726,19 +1606,13 @@
     try:
         r = os.uname()
     except OSError as e:
-<<<<<<< HEAD
-        raise wrap_oserror(space, e, eintr_retry=False)
-    l_w = [space.wrap_fsdecoded(i)
+        raise wrap_oserror(space, e, eintr_retry=False)
+    l_w = [space.newfilename(i)
            for i in [r[0], r[1], r[2], r[3], r[4]]]
     w_tuple = space.newtuple(l_w)
     w_uname_result = space.getattr(space.getbuiltinmodule(os.name),
                                    space.newtext('uname_result'))
     return space.call_function(w_uname_result, w_tuple)
-=======
-        raise wrap_oserror(space, e)
-    l_w = [space.newfilename(i) for i in [r[0], r[1], r[2], r[3], r[4]]]
-    return space.newtuple(l_w)
->>>>>>> f6342547
 
 def getuid(space):
     """ getuid() -> uid
@@ -1791,12 +1665,7 @@
     except OSError as e:
         raise wrap_oserror(space, e, eintr_retry=False)
 
-<<<<<<< HEAD
 def chroot(space, w_path):
-=======
-@unwrap_spec(path='fsencode')
-def chroot(space, path):
->>>>>>> f6342547
     """ chroot(path)
 
     Change root directory to path.
@@ -2076,11 +1945,7 @@
 @unwrap_spec(fd=c_int)
 def ttyname(space, fd):
     try:
-<<<<<<< HEAD
-        return space.wrap_fsdecoded(os.ttyname(fd))
-=======
         return space.newfilename(os.ttyname(fd))
->>>>>>> f6342547
     except OSError as e:
         raise wrap_oserror(space, e, eintr_retry=False)
 
@@ -2113,11 +1978,7 @@
         raise wrap_oserror(space, e, eintr_retry=False)
     return space.newint(res)
 
-<<<<<<< HEAD
 @unwrap_spec(path=path_or_fd(allow_fd=hasattr(os, 'fpathconf')))
-=======
-@unwrap_spec(path='fsencode')
->>>>>>> f6342547
 def pathconf(space, path, w_name):
     num = confname_w(space, w_name, os.pathconf_names)
     if path.as_fd != -1:
@@ -2140,7 +2001,6 @@
         raise wrap_oserror(space, e, eintr_retry=False)
     return space.newtext(res)
 
-<<<<<<< HEAD
 @unwrap_spec(
     uid=c_uid_t, gid=c_gid_t,
     dir_fd=DirFD(rposix.HAVE_FCHOWNAT), follow_symlinks=bool)
@@ -2214,20 +2074,6 @@
 This function will not follow symbolic links.
 Equivalent to os.chown(path, uid, gid, follow_symlinks=False)."""
     path = space.fsencode_w(w_path)
-=======
-@unwrap_spec(path='fsencode', uid=c_uid_t, gid=c_gid_t)
-def chown(space, path, uid, gid):
-    """Change the owner and group id of path to the numeric uid and gid."""
-    try:
-        os.chown(path, uid, gid)
-    except OSError as e:
-        raise wrap_oserror(space, e, path)
-
-@unwrap_spec(path='fsencode', uid=c_uid_t, gid=c_gid_t)
-def lchown(space, path, uid, gid):
-    """Change the owner and group id of path to the numeric uid and gid.
-This function will not follow symbolic links."""
->>>>>>> f6342547
     try:
         os.lchown(path, uid, gid)
     except OSError as e:
@@ -2310,8 +2156,7 @@
 
     Return the name of the controlling terminal for this process.
     """
-<<<<<<< HEAD
-    return space.wrap_fsdecoded(os.ctermid())
+    return space.newfilename(os.ctermid())
 
 @unwrap_spec(fd=c_int)
 def device_encoding(space, fd):
@@ -2500,7 +2345,4 @@
             flags |= rposix.O_NONBLOCK
         rposix.set_status_flags(fd, flags)
     except OSError as e:
-        raise wrap_oserror(space, e, eintr_retry=False)
-=======
-    return space.newfilename(os.ctermid())
->>>>>>> f6342547
+        raise wrap_oserror(space, e, eintr_retry=False)