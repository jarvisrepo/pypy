import os
import sys
from math import modf
from errno import EOPNOTSUPP
try:
    from errno import ENOTSUP
except ImportError:
    # some Pythons don't have errno.ENOTSUP
    ENOTSUP = 0

from rpython.rlib import rposix, rposix_stat, rfile
from rpython.rlib import objectmodel, rurandom
from rpython.rlib.objectmodel import specialize, not_rpython
from rpython.rlib.rarithmetic import r_longlong, intmask, r_uint, r_int
from rpython.rlib.unroll import unrolling_iterable
from rpython.rtyper.lltypesystem import lltype
from rpython.tool.sourcetools import func_with_new_name

from pypy.interpreter.gateway import unwrap_spec, WrappedDefault, Unwrapper
from pypy.interpreter.error import (
    OperationError, oefmt, wrap_oserror, wrap_oserror2, strerror as _strerror,
    exception_from_saved_errno)
from pypy.interpreter.executioncontext import ExecutionContext


_WIN32 = sys.platform == 'win32'
if _WIN32:
    from rpython.rlib import rwin32

c_int = "c_int"

# CPython 2.7 semantics used to be too messy, differing on 32-bit vs
# 64-bit, but this was cleaned up in recent 2.7.x.  Now, any function
# taking a uid_t or gid_t accepts numbers in range(-1, 2**32) as an
# r_uint, with -1 being equivalent to 2**32-1.  Any function that
# returns a uid_t or gid_t returns either an int or a long, depending
# on whether it fits or not, but always positive.
c_uid_t = 'c_uid_t'
c_gid_t = 'c_uid_t'

def wrap_uid(space, uid):
    if uid <= r_uint(sys.maxint):
        return space.newint(intmask(uid))
    else:
        return space.newint(uid)     # an unsigned number
wrap_gid = wrap_uid

class FileEncoder(object):
    is_unicode = True

    def __init__(self, space, w_obj):
        self.space = space
        self.w_obj = w_obj

    def as_bytes(self):
        return self.space.fsencode_w(self.w_obj)

    def as_unicode(self):
        return self.space.unicode0_w(self.w_obj)

class FileDecoder(object):
    is_unicode = False

    def __init__(self, space, w_obj):
        self.space = space
        self.w_obj = w_obj

    def as_bytes(self):
        return self.space.bytesbuf0_w(self.w_obj)

    def as_unicode(self):
        return self.space.fsdecode_w(self.w_obj)

@specialize.memo()
def make_dispatch_function(func, tag, allow_fd_fn=None):
    def dispatch(space, w_fname, *args):
        if allow_fd_fn is not None:
            try:
                fd = space.c_int_w(w_fname)
            except OperationError:
                pass
            else:
                return allow_fd_fn(fd, *args)
        if space.isinstance_w(w_fname, space.w_unicode):
            fname = FileEncoder(space, w_fname)
            return func(fname, *args)
        else:
            fname = space.bytesbuf0_w(w_fname)
            return func(fname, *args)
    return dispatch

@specialize.arg(0, 1)
def dispatch_filename(func, tag=0, allow_fd_fn=None):
    return make_dispatch_function(func, tag, allow_fd_fn)

@specialize.memo()
def dispatch_filename_2(func):
    def dispatch(space, w_fname1, w_fname2, *args):
        if space.isinstance_w(w_fname1, space.w_unicode):
            fname1 = FileEncoder(space, w_fname1)
            if space.isinstance_w(w_fname2, space.w_unicode):
                fname2 = FileEncoder(space, w_fname2)
                return func(fname1, fname2, *args)
            else:
                fname2 = FileDecoder(space, w_fname2)
                return func(fname1, fname2, *args)
        else:
            fname1 = FileDecoder(space, w_fname1)
            if space.isinstance_w(w_fname2, space.w_unicode):
                fname2 = FileEncoder(space, w_fname2)
                return func(fname1, fname2, *args)
            else:
                fname2 = FileDecoder(space, w_fname2)
                return func(fname1, fname2, *args)
    return dispatch

@specialize.arg(0)
def call_rposix(func, path, *args):
    """Call a function that takes a filesystem path as its first argument"""
    if path.as_unicode is not None:
        return func(path.as_unicode, *args)
    else:
        path_b = path.as_bytes
        assert path_b is not None
        return func(path.as_bytes, *args)


class Path(object):
    _immutable_fields_ = ['as_fd', 'as_bytes', 'as_unicode', 'w_path']

    def __init__(self, fd, bytes, unicode, w_path):
        self.as_fd = fd
        self.as_bytes = bytes
        self.as_unicode = unicode
        self.w_path = w_path

@specialize.arg(2)
def _unwrap_path(space, w_value, allow_fd=True):
    if space.is_none(w_value):
        raise oefmt(space.w_TypeError,
            "can't specify None for path argument")
    if _WIN32:
        try:
            path_u = space.unicode0_w(w_value)
            return Path(-1, None, path_u, w_value)
        except OperationError:
            pass
    try:
        path_b = space.fsencode_w(w_value)
        return Path(-1, path_b, None, w_value)
    except OperationError as e:
        if not e.match(space, space.w_TypeError):
            raise
        if allow_fd:
            fd = unwrap_fd(space, w_value, "string, bytes or integer")
            return Path(fd, None, None, w_value)
    raise oefmt(space.w_TypeError,
                "illegal type for path parameter (expected "
                "string or bytes, got %T)", w_value)

class _PathOrFd(Unwrapper):
    def unwrap(self, space, w_value):
        return _unwrap_path(space, w_value, allow_fd=True)

class _JustPath(Unwrapper):
    def unwrap(self, space, w_value):
        return _unwrap_path(space, w_value, allow_fd=False)

def path_or_fd(allow_fd=True):
    return _PathOrFd if allow_fd else _JustPath

_HAVE_AT_FDCWD = getattr(rposix, 'AT_FDCWD', None) is not None
DEFAULT_DIR_FD = rposix.AT_FDCWD if _HAVE_AT_FDCWD else -100
DIR_FD_AVAILABLE = False

@specialize.arg(2)
def unwrap_fd(space, w_value, allowed_types='integer'):
    try:
        result = space.c_int_w(w_value)
    except OperationError as e:
        if not e.match(space, space.w_OverflowError):
            raise oefmt(space.w_TypeError,
                "argument should be %s, not %T", allowed_types, w_value)
        else:
            raise
    if result == -1:
        # -1 is used as sentinel value for not a fd
        raise oefmt(space.w_ValueError, "invalid file descriptor: -1")
    return result

def _unwrap_dirfd(space, w_value):
    if space.is_none(w_value):
        return DEFAULT_DIR_FD
    else:
        return unwrap_fd(space, w_value)

class _DirFD(Unwrapper):
    def unwrap(self, space, w_value):
        return _unwrap_dirfd(space, w_value)

class _DirFD_Unavailable(Unwrapper):
    def unwrap(self, space, w_value):
        dir_fd = _unwrap_dirfd(space, w_value)
        if dir_fd == DEFAULT_DIR_FD:
            return dir_fd
        raise oefmt(space.w_NotImplementedError,
                    "dir_fd unavailable on this platform")

def DirFD(available=False):
    return _DirFD if available else _DirFD_Unavailable

@specialize.arg(1, 2)
def argument_unavailable(space, funcname, arg):
    return oefmt(
            space.w_NotImplementedError,
            "%s: %s unavailable on this platform", funcname, arg)

_open_inhcache = rposix.SetNonInheritableCache()

@unwrap_spec(flags=c_int, mode=c_int, dir_fd=DirFD(rposix.HAVE_OPENAT))
def open(space, w_path, flags, mode=0777,
         __kwonly__=None, dir_fd=DEFAULT_DIR_FD):
    """open(path, flags, mode=0o777, *, dir_fd=None)

Open a file for low level IO.  Returns a file handle (integer).

If dir_fd is not None, it should be a file descriptor open to a directory,
  and path should be relative; path will then be relative to that directory.
dir_fd may not be implemented on your platform.
  If it is unavailable, using it will raise a NotImplementedError."""
    if rposix.O_CLOEXEC is not None:
        flags |= rposix.O_CLOEXEC
    while True:
        try:
            if rposix.HAVE_OPENAT and dir_fd != DEFAULT_DIR_FD:
                path = space.fsencode_w(w_path)
                fd = rposix.openat(path, flags, mode, dir_fd)
            else:
                fd = dispatch_filename(rposix.open)(space, w_path, flags, mode)
            break
        except OSError as e:
            wrap_oserror2(space, e, w_path, eintr_retry=True)
    try:
        _open_inhcache.set_non_inheritable(fd)
    except OSError as e:
        rposix.c_close(fd)
        raise wrap_oserror2(space, e, w_path, eintr_retry=False)
    return space.newint(fd)

@unwrap_spec(fd=c_int, position=r_longlong, how=c_int)
def lseek(space, fd, position, how):
    """Set the current position of a file descriptor.  Return the new position.
If how == 0, 'position' is relative to the start of the file; if how == 1, to
the current position; if how == 2, to the end."""
    try:
        pos = os.lseek(fd, position, how)
    except OSError as e:
        raise wrap_oserror(space, e, eintr_retry=False)
    else:
        return space.newint(pos)

@unwrap_spec(fd=c_int)
def isatty(space, fd):
    """Return True if 'fd' is an open file descriptor connected to the
slave end of a terminal."""
    try:
        res = os.isatty(fd)
    except OSError as e:
        raise wrap_oserror(space, e, eintr_retry=False)
    else:
        return space.newbool(res)

@unwrap_spec(fd=c_int, length=int)
def read(space, fd, length):
    """Read data from a file descriptor."""
    while True:
        try:
            s = os.read(fd, length)
        except OSError as e:
            wrap_oserror(space, e, eintr_retry=True)
        else:
            return space.newbytes(s)

@unwrap_spec(fd=c_int)
def write(space, fd, w_data):
    """Write a string to a file descriptor.  Return the number of bytes
actually written, which may be smaller than len(data)."""
    data = space.charbuf_w(w_data)
    while True:
        try:
            res = os.write(fd, data)
        except OSError as e:
            wrap_oserror(space, e, eintr_retry=True)
        else:
            return space.newint(res)

@unwrap_spec(fd=c_int)
def close(space, fd):
    """Close a file descriptor (for low level IO)."""
    # PEP 475 note: os.close() must not retry upon EINTR.  Like in
    # previous versions of Python it raises OSError in this case.
    # The text of PEP 475 seems to suggest that EINTR is eaten and
    # hidden from app-level, but it is not the case in CPython 3.5.2.
    try:
        os.close(fd)
    except OSError as e:
        raise wrap_oserror(space, e, eintr_retry=False)

@unwrap_spec(fd_low=c_int, fd_high=c_int)
def closerange(fd_low, fd_high):
    """Closes all file descriptors in [fd_low, fd_high), ignoring errors."""
    rposix.closerange(fd_low, fd_high)

@unwrap_spec(fd=c_int, length=r_longlong)
def ftruncate(space, fd, length):
    """Truncate a file (by file descriptor) to a specified length."""
    while True:
        try:
            os.ftruncate(fd, length)
            break
        except OSError as e:
            wrap_oserror(space, e, eintr_retry=True)

def truncate(space, w_path, w_length):
    """Truncate a file to a specified length."""
    allocated_fd = False
    fd = -1
    try:
        if space.isinstance_w(w_path, space.w_int):
            w_fd = w_path
        else:
            w_fd = open(space, w_path, os.O_WRONLY)
            allocated_fd = True

        fd = space.c_filedescriptor_w(w_fd)
        length = space.int_w(w_length)
        return ftruncate(space, fd, length)

    finally:
        if allocated_fd and fd != -1:
            close(space, fd)

def fsync(space, w_fd):
    """Force write of file with filedescriptor to disk."""
    fd = space.c_filedescriptor_w(w_fd)
    while True:
        try:
            os.fsync(fd)
            break
        except OSError as e:
            wrap_oserror(space, e, eintr_retry=True)

def fdatasync(space, w_fd):
    """Force write of file with filedescriptor to disk.
Does not force update of metadata."""
    fd = space.c_filedescriptor_w(w_fd)
    while True:
        try:
            os.fdatasync(fd)
            break
        except OSError as e:
            wrap_oserror(space, e, eintr_retry=True)

def sync(space):
    """Force write of everything to disk."""
    rposix.sync()

def fchdir(space, w_fd):
    """Change to the directory of the given file descriptor.  fildes must be
opened on a directory, not a file."""
    fd = space.c_filedescriptor_w(w_fd)
    while True:
        try:
            os.fchdir(fd)
            break
        except OSError as e:
            wrap_oserror(space, e, eintr_retry=True)

@unwrap_spec(fd=c_int, length=int, offset=r_longlong)
def pread(space, fd, length, offset):
    """Read a string to a file descriptor at a given offset.
    """
    while True:
        try:
            s = rposix.pread(fd, length, offset)
        except OSError as e:
            wrap_oserror(space, e, eintr_retry=True)
        else:
           return space.newbytes(s)

@unwrap_spec(fd=c_int, offset=r_longlong)
def pwrite(space, fd, w_data, offset):
    """Write a string to a file descriptor at a given offset.
    """
    data = space.charbuf_w(w_data)
    while True:
        try:
            res = rposix.pwrite(fd, data, offset)
        except OSError as e:
            wrap_oserror(space, e, eintr_retry=True)
        else:
            return space.newint(res)

@unwrap_spec(fd=c_int, length=r_longlong, offset=r_longlong)
def posix_fallocate(space, fd, offset, length):
    """allocate file space .
    """
    while True:
        try:
            s = rposix.posix_fallocate(fd, offset, length)
        except OSError as e:
            wrap_oserror(space, e, eintr_retry=True)
        else:
           return space.newint(s)

@unwrap_spec(fd=c_int, offset=r_longlong, length=r_longlong, advice=int)
def posix_fadvise(space, fd, offset, length, advice):
    """predeclare an access pattern for file data .
    """
    while True:
        try:
            rposix.posix_fadvise(fd, offset, length, advice)
        except OSError as e:
            wrap_oserror(space, e, eintr_retry=True)
        else:
            return

# ____________________________________________________________

STAT_FIELDS = unrolling_iterable(enumerate(rposix_stat.STAT_FIELDS))

STATVFS_FIELDS = unrolling_iterable(enumerate(rposix_stat.STATVFS_FIELDS))

def build_stat_result(space, st):
    FIELDS = STAT_FIELDS    # also when not translating at all
    lst = [None] * rposix_stat.N_INDEXABLE_FIELDS
    w_keywords = space.newdict()
    stat_float_times = space.fromcache(StatState).stat_float_times
    for i, (name, TYPE) in FIELDS:
        if i < rposix_stat.N_INDEXABLE_FIELDS:
            # get the first 10 items by indexing; this gives us
            # 'st_Xtime' as an integer, too
            w_value = space.newint(st[i])
            lst[i] = w_value
        else:
            try:
                value = getattr(st, name)
            except AttributeError:
                # untranslated, there is no nsec_Xtime attribute
                assert name.startswith('nsec_')
                value = rposix_stat.get_stat_ns_as_bigint(st, name[5:])
                value = value.tolong() % 1000000000
            w_value = space.newint(value)
            space.setitem(w_keywords, space.newtext(name), w_value)

    # Note: 'w_keywords' contains the three attributes 'nsec_Xtime'.
    # We have an app-level property in app_posix.stat_result to
    # compute the full 'st_Xtime_ns' value.

    # non-rounded values for name-based access
    if stat_float_times:
        space.setitem(w_keywords,
                      space.newtext('st_atime'), space.newfloat(st.st_atime))
        space.setitem(w_keywords,
                      space.newtext('st_mtime'), space.newfloat(st.st_mtime))
        space.setitem(w_keywords,
                      space.newtext('st_ctime'), space.newfloat(st.st_ctime))
    #else:
    #   filled by the __init__ method

    w_tuple = space.newtuple(lst)
    w_stat_result = space.getattr(space.getbuiltinmodule(os.name),
                                  space.newtext('stat_result'))
    return space.call_function(w_stat_result, w_tuple, w_keywords)


def build_statvfs_result(space, st):
    vals_w = [None] * len(rposix_stat.STATVFS_FIELDS)
    for i, (name, _) in STATVFS_FIELDS:
        vals_w[i] = space.newint(getattr(st, name))
    w_tuple = space.newtuple(vals_w)
    w_statvfs_result = space.getattr(
        space.getbuiltinmodule(os.name), space.newtext('statvfs_result'))
    return space.call_function(w_statvfs_result, w_tuple)


@unwrap_spec(fd=c_int)
def fstat(space, fd):
    """Perform a stat system call on the file referenced to by an open
file descriptor."""
    while True:
        try:
            st = rposix_stat.fstat(fd)
        except OSError as e:
            wrap_oserror(space, e, eintr_retry=True)
        else:
            return build_stat_result(space, st)

@unwrap_spec(
    path=path_or_fd(allow_fd=True),
    dir_fd=DirFD(rposix.HAVE_FSTATAT),
    follow_symlinks=bool)
def stat(space, path, __kwonly__, dir_fd=DEFAULT_DIR_FD, follow_symlinks=True):
    """stat(path, *, dir_fd=None, follow_symlinks=True) -> stat result

Perform a stat system call on the given path.

path may be specified as either a string or as an open file descriptor.

If dir_fd is not None, it should be a file descriptor open to a directory,
  and path should be relative; path will then be relative to that directory.
  dir_fd may not be supported on your platform; if it is unavailable, using
  it will raise a NotImplementedError.
If follow_symlinks is False, and the last element of the path is a symbolic
  link, stat will examine the symbolic link itself instead of the file the
  link points to.
It is an error to use dir_fd or follow_symlinks when specifying path as
  an open file descriptor."""
    return do_stat(space, "stat", path, dir_fd, follow_symlinks)

@specialize.arg(1)
def do_stat(space, funcname, path, dir_fd, follow_symlinks):
    """Common implementation for stat() and lstat()"""
    try:
        if path.as_fd != -1:
            if dir_fd != DEFAULT_DIR_FD:
                raise oefmt(space.w_ValueError,
                    "%s: can't specify both dir_fd and fd", funcname)
            if not follow_symlinks:
                raise oefmt(space.w_ValueError,
                    "%s: cannot use fd and follow_symlinks together", funcname)
            st = rposix_stat.fstat(path.as_fd)
        elif follow_symlinks and dir_fd == DEFAULT_DIR_FD:
            st = call_rposix(rposix_stat.stat3, path)
        elif not follow_symlinks and dir_fd == DEFAULT_DIR_FD:
            st = call_rposix(rposix_stat.lstat3, path)
        elif rposix.HAVE_FSTATAT:
            st = call_rposix(rposix_stat.fstatat, path, dir_fd, follow_symlinks)
        else:
            raise oefmt(space.w_NotImplementedError,
                "%s: unsupported argument combination", funcname)
    except OSError as e:
        raise wrap_oserror2(space, e, path.w_path, eintr_retry=False)
    else:
        return build_stat_result(space, st)

@unwrap_spec(
    path=path_or_fd(allow_fd=False),
    dir_fd=DirFD(rposix.HAVE_FSTATAT))
def lstat(space, path, __kwonly__, dir_fd=DEFAULT_DIR_FD):
    """lstat(path, *, dir_fd=None) -> stat result

Like stat(), but do not follow symbolic links.
Equivalent to stat(path, follow_symlinks=False)."""
    return do_stat(space, "lstat", path, dir_fd, False)

class StatState(object):
    def __init__(self, space):
        self.stat_float_times = True

@unwrap_spec(newval=int)
def stat_float_times(space, newval=-1):
    """stat_float_times([newval]) -> oldval

Determine whether os.[lf]stat represents time stamps as float objects.
If newval is True, future calls to stat() return floats, if it is False,
future calls return ints.
If newval is omitted, return the current setting.
"""
    state = space.fromcache(StatState)

    if newval == -1:
        return space.newbool(state.stat_float_times)
    else:
        state.stat_float_times = (newval != 0)


@unwrap_spec(fd=c_int)
def fstatvfs(space, fd):
    while True:
        try:
            st = rposix_stat.fstatvfs(fd)
        except OSError as e:
            wrap_oserror(space, e, eintr_retry=True)
        else:
            return build_statvfs_result(space, st)


def statvfs(space, w_path):
    """statvfs(path)

Perform a statvfs system call on the given path.

path may always be specified as a string.
On some platforms, path may also be specified as an open file descriptor.
  If this functionality is unavailable, using it raises an exception."""
    try:
        st = dispatch_filename(
            rposix_stat.statvfs,
            allow_fd_fn=rposix_stat.fstatvfs)(space, w_path)
    except OSError as e:
        raise wrap_oserror2(space, e, w_path, eintr_retry=False)
    else:
        return build_statvfs_result(space, st)


@unwrap_spec(fd=c_int)
def dup(space, fd):
    """Create a copy of the file descriptor.  Return the new file
descriptor."""
    try:
        newfd = rposix.dup(fd, inheritable=False)
    except OSError as e:
        raise wrap_oserror(space, e, eintr_retry=False)
    else:
        return space.newint(newfd)

@unwrap_spec(fd=c_int, fd2=c_int, inheritable=bool)
def dup2(space, fd, fd2, inheritable=1):
    """Duplicate a file descriptor."""
    # like os.close(), this can still raise EINTR to app-level in
    # CPython 3.5.2
    try:
        rposix.dup2(fd, fd2, inheritable)
    except OSError as e:
        raise wrap_oserror(space, e, eintr_retry=False)

@unwrap_spec(mode=c_int,
    dir_fd=DirFD(rposix.HAVE_FACCESSAT), effective_ids=bool,
    follow_symlinks=bool)
def access(space, w_path, mode, __kwonly__,
        dir_fd=DEFAULT_DIR_FD, effective_ids=False, follow_symlinks=True):
    """\
access(path, mode, *, dir_fd=None, effective_ids=False, follow_symlinks=True)

Use the real uid/gid to test for access to a path.  Returns True if granted,
False otherwise.

If dir_fd is not None, it should be a file descriptor open to a directory,
  and path should be relative; path will then be relative to that directory.
If effective_ids is True, access will use the effective uid/gid instead of
  the real uid/gid.
If follow_symlinks is False, and the last element of the path is a symbolic
  link, access will examine the symbolic link itself instead of the file the
  link points to.
dir_fd, effective_ids, and follow_symlinks may not be implemented
  on your platform.  If they are unavailable, using them will raise a
  NotImplementedError.

Note that most operations will use the effective uid/gid, therefore this
  routine can be used in a suid/sgid environment to test if the invoking user
  has the specified access to the path.
The mode argument can be F_OK to test existence, or the inclusive-OR
  of R_OK, W_OK, and X_OK."""
    if not rposix.HAVE_FACCESSAT:
        if not follow_symlinks:
            raise argument_unavailable(space, "access", "follow_symlinks")
        if effective_ids:
            raise argument_unavailable(space, "access", "effective_ids")

    try:
        if (rposix.HAVE_FACCESSAT and
            (dir_fd != DEFAULT_DIR_FD or not follow_symlinks or
             effective_ids)):
            path = space.fsencode_w(w_path)
            ok = rposix.faccessat(path, mode,
                dir_fd, effective_ids, follow_symlinks)
        else:
            ok = dispatch_filename(rposix.access)(space, w_path, mode)
    except OSError as e:
        raise wrap_oserror2(space, e, w_path, eintr_retry=False)
    else:
        return space.newbool(ok)


def times(space):
    """
    times() -> (utime, stime, cutime, cstime, elapsed_time)

    Return a tuple of floating point numbers indicating process times.
    """
    try:
        times = os.times()
    except OSError as e:
        raise wrap_oserror(space, e, eintr_retry=False)
    else:
        return space.newtuple([space.newfloat(times[0]),
                               space.newfloat(times[1]),
                               space.newfloat(times[2]),
                               space.newfloat(times[3]),
                               space.newfloat(times[4])])

@unwrap_spec(command='fsencode')
def system(space, command):
    """Execute the command (a string) in a subshell."""
    try:
        rc = os.system(command)
    except OSError as e:
        raise wrap_oserror(space, e, eintr_retry=False)
    else:
        return space.newint(rc)

@unwrap_spec(dir_fd=DirFD(rposix.HAVE_UNLINKAT))
def unlink(space, w_path, __kwonly__, dir_fd=DEFAULT_DIR_FD):
    """unlink(path, *, dir_fd=None)

Remove a file (same as remove()).

If dir_fd is not None, it should be a file descriptor open to a directory,
  and path should be relative; path will then be relative to that directory.
dir_fd may not be implemented on your platform.
  If it is unavailable, using it will raise a NotImplementedError."""
    try:
        if rposix.HAVE_UNLINKAT and dir_fd != DEFAULT_DIR_FD:
            path = space.fsencode_w(w_path)
            rposix.unlinkat(path, dir_fd, removedir=False)
        else:
            dispatch_filename(rposix.unlink)(space, w_path)
    except OSError as e:
        raise wrap_oserror2(space, e, w_path, eintr_retry=False)

@unwrap_spec(dir_fd=DirFD(rposix.HAVE_UNLINKAT))
def remove(space, w_path, __kwonly__, dir_fd=DEFAULT_DIR_FD):
    """remove(path, *, dir_fd=None)

Remove a file (same as unlink()).

If dir_fd is not None, it should be a file descriptor open to a directory,
  and path should be relative; path will then be relative to that directory.
dir_fd may not be implemented on your platform.
  If it is unavailable, using it will raise a NotImplementedError."""
    try:
        if rposix.HAVE_UNLINKAT and dir_fd != DEFAULT_DIR_FD:
            path = space.fsencode_w(w_path)
            rposix.unlinkat(path, dir_fd, removedir=False)
        else:
            dispatch_filename(rposix.unlink)(space, w_path)
    except OSError as e:
        raise wrap_oserror2(space, e, w_path, eintr_retry=False)

def _getfullpathname(space, w_path):
    """helper for ntpath.abspath """
    try:
        if space.isinstance_w(w_path, space.w_unicode):
            path = FileEncoder(space, w_path)
            fullpath = rposix.getfullpathname(path)
            w_fullpath = space.newunicode(fullpath)
        else:
            path = space.bytesbuf0_w(w_path)
            fullpath = rposix.getfullpathname(path)
            w_fullpath = space.newbytes(fullpath)
    except OSError as e:
        raise wrap_oserror2(space, e, w_path, eintr_retry=False)
    else:
        return w_fullpath

def getcwdb(space):
    """Return the current working directory."""
    try:
        cur = os.getcwd()
    except OSError as e:
        raise wrap_oserror(space, e, eintr_retry=False)
    else:
        return space.newbytes(cur)

if _WIN32:
    def getcwd(space):
        """Return the current working directory as a string."""
        try:
            cur = os.getcwdu()
        except OSError as e:
            raise wrap_oserror(space, e, eintr_retry=False)
        else:
            return space.newunicode(cur)
else:
    def getcwd(space):
        """Return the current working directory as a string."""
        return space.fsdecode(getcwdb(space))

def chdir(space, w_path):
    """Change the current working directory to the specified path."""
    try:
        if rposix.HAVE_FCHDIR:
            dispatch_filename(rposix.chdir,
                              allow_fd_fn=os.fchdir)(space, w_path)
        else:
            dispatch_filename(rposix.chdir)(space, w_path)
    except OSError as e:
        raise wrap_oserror2(space, e, w_path, eintr_retry=False)

@unwrap_spec(mode=c_int, dir_fd=DirFD(rposix.HAVE_MKDIRAT))
def mkdir(space, w_path, mode=0o777, __kwonly__=None, dir_fd=DEFAULT_DIR_FD):
    """mkdir(path, mode=0o777, *, dir_fd=None)

Create a directory.

If dir_fd is not None, it should be a file descriptor open to a directory,
  and path should be relative; path will then be relative to that directory.
dir_fd may not be implemented on your platform.
  If it is unavailable, using it will raise a NotImplementedError.

The mode argument is ignored on Windows."""
    try:
        if rposix.HAVE_MKDIRAT and dir_fd != DEFAULT_DIR_FD:
            path = space.fsencode_w(w_path)
            rposix.mkdirat(path, mode, dir_fd)
        else:
            dispatch_filename(rposix.mkdir)(space, w_path, mode)
    except OSError as e:
        raise wrap_oserror2(space, e, w_path, eintr_retry=False)

@unwrap_spec(dir_fd=DirFD(rposix.HAVE_UNLINKAT))
def rmdir(space, w_path, __kwonly__, dir_fd=DEFAULT_DIR_FD):
    """rmdir(path, *, dir_fd=None)

Remove a directory.

If dir_fd is not None, it should be a file descriptor open to a directory,
  and path should be relative; path will then be relative to that directory.
dir_fd may not be implemented on your platform.
  If it is unavailable, using it will raise a NotImplementedError."""
    try:
        if rposix.HAVE_UNLINKAT and dir_fd != DEFAULT_DIR_FD:
            path = space.fsencode_w(w_path)
            rposix.unlinkat(path, dir_fd, removedir=True)
        else:
            dispatch_filename(rposix.rmdir)(space, w_path)
    except OSError as e:
        raise wrap_oserror2(space, e, w_path, eintr_retry=False)

@unwrap_spec(code=c_int)
def strerror(space, code):
    """Translate an error code to a message string."""
    try:
        return space.newunicode(_strerror(code))
    except ValueError:
        raise oefmt(space.w_ValueError, "strerror() argument out of range")

def getlogin(space):
    """Return the currently logged in user."""
    try:
        cur = os.getlogin()
    except OSError as e:
        raise wrap_oserror(space, e, eintr_retry=False)
    return space.newfilename(cur)

# ____________________________________________________________

def getstatfields(space):
    # for app_posix.py: export the list of 'st_xxx' names that we know
    # about at RPython level
    return space.newlist([space.newtext(name) for _, (name, _) in STAT_FIELDS])


class State:
    def __init__(self, space):
        self.space = space
        self.w_environ = space.newdict()
        self.random_context = rurandom.init_urandom()

    def startup(self, space):
        space.call_method(self.w_environ, 'clear')
        _convertenviron(space, self.w_environ)

    def _freeze_(self):
        # don't capture the environment in the translated pypy
        self.space.call_method(self.w_environ, 'clear')
        # also reset random_context to a fresh new context (empty so far,
        # to be filled at run-time by rurandom.urandom())
        self.random_context = rurandom.init_urandom()
        return True

def get(space):
    return space.fromcache(State)

if _WIN32:
    def _convertenviron(space, w_env):
        # _wenviron must be initialized in this way if the program is
        # started through main() instead of wmain()
        rwin32._wgetenv(u"")
        for key, value in rwin32._wenviron_items():
            space.setitem(w_env, space.newunicode(key), space.newunicode(value))

    @unwrap_spec(name=unicode, value=unicode)
    def putenv(space, name, value):
        """Change or add an environment variable."""
        # len includes space for '=' and a trailing NUL
        if len(name) + len(value) + 2 > rwin32._MAX_ENV:
            raise oefmt(space.w_ValueError,
                        "the environment variable is longer than %d "
                        "characters", rwin32._MAX_ENV)
        try:
            rwin32._wputenv(name, value)
        except OSError as e:
            raise wrap_oserror(space, e, eintr_retry=False)
else:
    def _convertenviron(space, w_env):
        for key, value in os.environ.items():
            space.setitem(w_env, space.newbytes(key), space.newbytes(value))

    def putenv(space, w_name, w_value):
        """Change or add an environment variable."""
        try:
            dispatch_filename_2(rposix.putenv)(space, w_name, w_value)
        except OSError as e:
            raise wrap_oserror(space, e, eintr_retry=False)

    def unsetenv(space, w_name):
        """Delete an environment variable."""
        try:
            dispatch_filename(rposix.unsetenv)(space, w_name)
        except KeyError:
            pass
        except OSError as e:
            raise wrap_oserror(space, e, eintr_retry=False)


def listdir(space, w_path=None):
    """listdir(path='.') -> list_of_filenames

Return a list containing the names of the files in the directory.
The list is in arbitrary order.  It does not include the special
entries '.' and '..' even if they are present in the directory.

path can be specified as either str or bytes.  If path is bytes,
  the filenames returned will also be bytes; in all other circumstances
  the filenames returned will be str.
On some platforms, path may also be specified as an open file descriptor;
  the file descriptor must refer to a directory.
  If this functionality is unavailable, using it raises NotImplementedError."""
    if space.is_none(w_path):
        w_path = space.newunicode(u".")
    if space.isinstance_w(w_path, space.w_bytes):
        # XXX CPython doesn't follow this path either if w_path is,
        # for example, a memoryview or another buffer type
        dirname = space.bytes0_w(w_path)
        try:
            result = rposix.listdir(dirname)
        except OSError as e:
            raise wrap_oserror2(space, e, w_path, eintr_retry=False)
        return space.newlist_bytes(result)
    try:
        path = space.fsencode_w(w_path)
    except OperationError as operr:
        if operr.async(space):
            raise
        if not rposix.HAVE_FDOPENDIR:
            raise oefmt(space.w_TypeError,
                "listdir: illegal type for path argument")
        fd = unwrap_fd(space, w_path, "string, bytes or integer")
        try:
            result = rposix.fdlistdir(os.dup(fd))
        except OSError as e:
            raise wrap_oserror(space, e, eintr_retry=False)
    else:
        dirname = FileEncoder(space, w_path)
        try:
            result = rposix.listdir(dirname)
        except OSError as e:
            raise wrap_oserror2(space, e, w_path, eintr_retry=False)
    len_result = len(result)
    result_w = [None] * len_result
    for i in range(len_result):
        if _WIN32:
            result_w[i] = space.newunicode(result[i])
        else:
            result_w[i] = space.newfilename(result[i])
    return space.newlist(result_w)

@unwrap_spec(fd=c_int)
def get_inheritable(space, fd):
    try:
        return space.newbool(rposix.get_inheritable(fd))
    except OSError as e:
        raise wrap_oserror(space, e, eintr_retry=False)

@unwrap_spec(fd=c_int, inheritable=int)
def set_inheritable(space, fd, inheritable):
    try:
        rposix.set_inheritable(fd, inheritable)
    except OSError as e:
        raise wrap_oserror(space, e, eintr_retry=False)

_pipe_inhcache = rposix.SetNonInheritableCache()

def pipe(space):
    "Create a pipe.  Returns (read_end, write_end)."
    try:
        fd1, fd2 = rposix.pipe(rposix.O_CLOEXEC or 0)
    except OSError as e:
        raise wrap_oserror(space, e, eintr_retry=False)
    try:
        _pipe_inhcache.set_non_inheritable(fd1)
        _pipe_inhcache.set_non_inheritable(fd2)
    except OSError as e:
        rposix.c_close(fd2)
        rposix.c_close(fd1)
        raise wrap_oserror(space, e, eintr_retry=False)
    return space.newtuple([space.newint(fd1), space.newint(fd2)])

@unwrap_spec(flags=c_int)
def pipe2(space, flags):
    try:
        fd1, fd2 = rposix.pipe2(flags)
    except OSError as e:
        raise wrap_oserror(space, e, eintr_retry=False)
    return space.newtuple([space.newint(fd1), space.newint(fd2)])

@unwrap_spec(mode=c_int, dir_fd=DirFD(rposix.HAVE_FCHMODAT),
             follow_symlinks=bool)
def chmod(space, w_path, mode, __kwonly__,
          dir_fd=DEFAULT_DIR_FD, follow_symlinks=True):
    """chmod(path, mode, *, dir_fd=None, follow_symlinks=True)

Change the access permissions of a file.

path may always be specified as a string.
On some platforms, path may also be specified as an open file descriptor.
  If this functionality is unavailable, using it raises an exception.
If dir_fd is not None, it should be a file descriptor open to a directory,
  and path should be relative; path will then be relative to that directory.
If follow_symlinks is False, and the last element of the path is a symbolic
  link, chmod will modify the symbolic link itself instead of the file the
  link points to.
It is an error to use dir_fd or follow_symlinks when specifying path as
  an open file descriptor.
dir_fd and follow_symlinks may not be implemented on your platform.
  If they are unavailable, using them will raise a NotImplementedError."""
    if not rposix.HAVE_FCHMODAT:
        if not follow_symlinks:
            raise argument_unavailable(space, "chmod", "follow_symlinks")
        while True:
            try:
                dispatch_filename(rposix.chmod)(space, w_path, mode)
                return
            except OSError as e:
                wrap_oserror2(space, e, w_path, eintr_retry=True)

    try:
        path = space.fsencode_w(w_path)
    except OperationError as operr:
        if not space.isinstance_w(w_path, space.w_int):
            raise oefmt(space.w_TypeError,
                "argument should be string, bytes or integer, not %T", w_path)
        fd = unwrap_fd(space, w_path)
        # NB. in CPython 3.5.2, os.chmod(fd) propagates EINTR to app-level,
        # but os.fchmod(fd) retries automatically.  This might be fixed in
        # more recent CPythons.
        while True:
            try:
                os.fchmod(fd, mode)
                return
            except OSError as e:
                wrap_oserror(space, e, eintr_retry=True)
    while True:
        try:
            _chmod_path(path, mode, dir_fd, follow_symlinks)
            break
        except OSError as e:
            if not follow_symlinks and e.errno in (ENOTSUP, EOPNOTSUPP):
                # fchmodat() doesn't actually implement follow_symlinks=False
                # so raise NotImplementedError in this case
                raise argument_unavailable(space, "chmod", "follow_symlinks")
            wrap_oserror2(space, e, w_path, eintr_retry=True)

def _chmod_path(path, mode, dir_fd, follow_symlinks):
    if dir_fd != DEFAULT_DIR_FD or not follow_symlinks:
        rposix.fchmodat(path, mode, dir_fd, follow_symlinks)
    else:
        rposix.chmod(path, mode)

@unwrap_spec(fd=c_int, mode=c_int)
def fchmod(space, fd, mode):
    """\
    Change the access permissions of the file given by file descriptor fd.
    """
    while True:
        try:
            os.fchmod(fd, mode)
            break
        except OSError as e:
            wrap_oserror(space, e, eintr_retry=True)

@unwrap_spec(src_dir_fd=DirFD(rposix.HAVE_RENAMEAT),
        dst_dir_fd=DirFD(rposix.HAVE_RENAMEAT))
def rename(space, w_src, w_dst, __kwonly__,
        src_dir_fd=DEFAULT_DIR_FD, dst_dir_fd=DEFAULT_DIR_FD):
    """rename(src, dst, *, src_dir_fd=None, dst_dir_fd=None)

Rename a file or directory.

If either src_dir_fd or dst_dir_fd is not None, it should be a file
  descriptor open to a directory, and the respective path string (src or dst)
  should be relative; the path will then be relative to that directory.
src_dir_fd and dst_dir_fd, may not be implemented on your platform.
  If they are unavailable, using them will raise a NotImplementedError."""
    try:
        if (rposix.HAVE_RENAMEAT and
            (src_dir_fd != DEFAULT_DIR_FD or dst_dir_fd != DEFAULT_DIR_FD)):
            src = space.fsencode_w(w_src)
            dst = space.fsencode_w(w_dst)
            rposix.renameat(src, dst, src_dir_fd, dst_dir_fd)
        else:
            dispatch_filename_2(rposix.rename)(space, w_src, w_dst)
    except OSError as e:
        raise wrap_oserror2(space, e, w_filename=w_src, w_filename2=w_dst,
                            eintr_retry=False)

@unwrap_spec(src_dir_fd=DirFD(rposix.HAVE_RENAMEAT),
        dst_dir_fd=DirFD(rposix.HAVE_RENAMEAT))
def replace(space, w_src, w_dst, __kwonly__,
        src_dir_fd=DEFAULT_DIR_FD, dst_dir_fd=DEFAULT_DIR_FD):
    """replace(src, dst, *, src_dir_fd=None, dst_dir_fd=None)

Rename a file or directory, overwriting the destination.

If either src_dir_fd or dst_dir_fd is not None, it should be a file
  descriptor open to a directory, and the respective path string (src or dst)
  should be relative; the path will then be relative to that directory.
src_dir_fd and dst_dir_fd, may not be implemented on your platform.
  If they are unavailable, using them will raise a NotImplementedError."""
    try:
        if (rposix.HAVE_RENAMEAT and
            (src_dir_fd != DEFAULT_DIR_FD or dst_dir_fd != DEFAULT_DIR_FD)):
            src = space.fsencode_w(w_src)
            dst = space.fsencode_w(w_dst)
            rposix.renameat(src, dst, src_dir_fd, dst_dir_fd)
        else:
            dispatch_filename_2(rposix.replace)(space, w_src, w_dst)
    except OSError as e:
        raise wrap_oserror2(space, e, w_filename=w_src, w_filename2=w_dst,
                            eintr_retry=False)

@unwrap_spec(mode=c_int, dir_fd=DirFD(rposix.HAVE_MKFIFOAT))
def mkfifo(space, w_path, mode=0666, __kwonly__=None, dir_fd=DEFAULT_DIR_FD):
    """mkfifo(path, mode=0o666, *, dir_fd=None)

Create a FIFO (a POSIX named pipe).

If dir_fd is not None, it should be a file descriptor open to a directory,
  and path should be relative; path will then be relative to that directory.
dir_fd may not be implemented on your platform.
  If it is unavailable, using it will raise a NotImplementedError."""
    # CPython 3.5.2: why does os.mkfifo() retry automatically if it
    # gets EINTR, but not os.mkdir()?
    while True:
        try:
            if rposix.HAVE_MKFIFOAT and dir_fd != DEFAULT_DIR_FD:
                path = space.fsencode_w(w_path)
                rposix.mkfifoat(path, mode, dir_fd)
            else:
                dispatch_filename(rposix.mkfifo)(space, w_path, mode)
            break
        except OSError as e:
            wrap_oserror2(space, e, w_path, eintr_retry=True)

@unwrap_spec(mode=c_int, device=c_int, dir_fd=DirFD(rposix.HAVE_MKNODAT))
def mknod(space, w_path, mode=0600, device=0,
          __kwonly__=None, dir_fd=DEFAULT_DIR_FD):
    """mknod(path, mode=0o600, device=0, *, dir_fd=None)

Create a filesystem node (file, device special file or named pipe)
named 'path'. mode specifies both the permissions to use and the
type of node to be created, being combined (bitwise OR) with one of
S_IFREG, S_IFCHR, S_IFBLK, and S_IFIFO. For S_IFCHR and S_IFBLK,
device defines the newly created device special file (probably using
os.makedev()), otherwise it is ignored.

If dir_fd is not None, it should be a file descriptor open to a directory,
  and path should be relative; path will then be relative to that directory.
dir_fd may not be implemented on your platform.
  If it is unavailable, using it will raise a NotImplementedError."""
    while True:
        try:
            if rposix.HAVE_MKNODAT and dir_fd != DEFAULT_DIR_FD:
                fname = space.fsencode_w(w_path)
                rposix.mknodat(fname, mode, device, dir_fd)
            else:
                dispatch_filename(rposix.mknod)(space, w_path, mode, device)
            break
        except OSError as e:
            wrap_oserror2(space, e, w_path, eintr_retry=True)

@unwrap_spec(mask=c_int)
def umask(space, mask):
    "Set the current numeric umask and return the previous umask."
    prevmask = os.umask(mask)
    return space.newint(prevmask)

def getpid(space):
    "Return the current process id."
    try:
        pid = os.getpid()
    except OSError as e:
        raise wrap_oserror(space, e, eintr_retry=False)
    return space.newint(pid)

@unwrap_spec(pid=c_int, signal=c_int)
def kill(space, pid, signal):
    "Kill a process with a signal."
    try:
        rposix.kill(pid, signal)
    except OSError as e:
        raise wrap_oserror(space, e, eintr_retry=False)

@unwrap_spec(pgid=c_int, signal=c_int)
def killpg(space, pgid, signal):
    "Kill a process group with a signal."
    try:
        os.killpg(pgid, signal)
    except OSError as e:
        raise wrap_oserror(space, e, eintr_retry=False)

def abort(space):
    """Abort the interpreter immediately.  This 'dumps core' or otherwise fails
in the hardest way possible on the hosting operating system."""
    import signal
    rposix.kill(os.getpid(), signal.SIGABRT)

@unwrap_spec(
    src_dir_fd=DirFD(rposix.HAVE_LINKAT), dst_dir_fd=DirFD(rposix.HAVE_LINKAT),
    follow_symlinks=bool)
def link(space, w_src, w_dst, __kwonly__,
        src_dir_fd=DEFAULT_DIR_FD, dst_dir_fd=DEFAULT_DIR_FD,
        follow_symlinks=True):
    """\
link(src, dst, *, src_dir_fd=None, dst_dir_fd=None, follow_symlinks=True)

Create a hard link to a file.

If either src_dir_fd or dst_dir_fd is not None, it should be a file
  descriptor open to a directory, and the respective path string (src or dst)
  should be relative; the path will then be relative to that directory.
If follow_symlinks is False, and the last element of src is a symbolic
  link, link will create a link to the symbolic link itself instead of the
  file the link points to.
src_dir_fd, dst_dir_fd, and follow_symlinks may not be implemented on your
  platform.  If they are unavailable, using them will raise a
  NotImplementedError."""
    src = space.fsencode_w(w_src)
    dst = space.fsencode_w(w_dst)
    try:
        if (rposix.HAVE_LINKAT and
            (src_dir_fd != DEFAULT_DIR_FD or dst_dir_fd != DEFAULT_DIR_FD
             or not follow_symlinks)):
            rposix.linkat(src, dst, src_dir_fd, dst_dir_fd, follow_symlinks)
        else:
            rposix.link(src, dst)
    except OSError as e:
        raise wrap_oserror2(space, e, w_filename=w_src, w_filename2=w_dst,
                            eintr_retry=False)


@unwrap_spec(dir_fd=DirFD(rposix.HAVE_SYMLINKAT))
def symlink(space, w_src, w_dst, w_target_is_directory=None,
            __kwonly__=None, dir_fd=DEFAULT_DIR_FD):
    """symlink(src, dst, target_is_directory=False, *, dir_fd=None)

Create a symbolic link pointing to src named dst.

target_is_directory is required on Windows if the target is to be
  interpreted as a directory.  (On Windows, symlink requires
  Windows 6.0 or greater, and raises a NotImplementedError otherwise.)
  target_is_directory is ignored on non-Windows platforms.

If dir_fd is not None, it should be a file descriptor open to a directory,
  and path should be relative; path will then be relative to that directory.
dir_fd may not be implemented on your platform.
  If it is unavailable, using it will raise a NotImplementedError."""
    try:
        if rposix.HAVE_SYMLINKAT and dir_fd != DEFAULT_DIR_FD:
            src = space.fsencode_w(w_src)
            dst = space.fsencode_w(w_dst)
            rposix.symlinkat(src, dst, dir_fd)
        else:
            dispatch_filename_2(rposix.symlink)(space, w_src, w_dst)
    except OSError as e:
        raise wrap_oserror2(space, e, w_filename=w_src, w_filename2=w_dst,
                            eintr_retry=False)


@unwrap_spec(
    path=path_or_fd(allow_fd=False),
    dir_fd=DirFD(rposix.HAVE_READLINKAT))
def readlink(space, path, __kwonly__, dir_fd=DEFAULT_DIR_FD):
    """readlink(path, *, dir_fd=None) -> path

Return a string representing the path to which the symbolic link points.

If dir_fd is not None, it should be a file descriptor open to a directory,
  and path should be relative; path will then be relative to that directory.
dir_fd may not be implemented on your platform.
  If it is unavailable, using it will raise a NotImplementedError."""
    try:
        if rposix.HAVE_READLINKAT and dir_fd != DEFAULT_DIR_FD:
            result = call_rposix(rposix.readlinkat, path, dir_fd)
        else:
            result = call_rposix(rposix.readlink, path)
    except OSError as e:
        raise wrap_oserror2(space, e, path.w_path, eintr_retry=False)
    w_result = space.newbytes(result)
    if space.isinstance_w(path.w_path, space.w_unicode):
        return space.fsdecode(w_result)
    return w_result

before_fork_hooks = []
after_fork_child_hooks = []
after_fork_parent_hooks = []

@specialize.memo()
def get_fork_hooks(where):
    if where == 'before':
        return before_fork_hooks
    elif where == 'child':
        return after_fork_child_hooks
    elif where == 'parent':
        return after_fork_parent_hooks
    else:
        assert False, "Unknown fork hook"

@not_rpython
def add_fork_hook(where, hook):
    get_fork_hooks(where).append(hook)

add_fork_hook('child', ExecutionContext._mark_thread_disappeared)

@specialize.arg(0)
def run_fork_hooks(where, space):
    for hook in get_fork_hooks(where):
        hook(space)

def _run_forking_function(space, kind):
    run_fork_hooks('before', space)
    try:
        if kind == "F":
            pid = os.fork()
            master_fd = -1
        elif kind == "P":
            pid, master_fd = os.forkpty()
        else:
            raise AssertionError
    except OSError as e:
        try:
            run_fork_hooks('parent', space)
        except:
            # Don't clobber the OSError if the fork failed
            pass
        raise wrap_oserror(space, e, eintr_retry=False)
    if pid == 0:
        run_fork_hooks('child', space)
    else:
        run_fork_hooks('parent', space)
    return pid, master_fd

def fork(space):
    pid, irrelevant = _run_forking_function(space, "F")
    return space.newint(pid)

def openpty(space):
    "Open a pseudo-terminal, returning open fd's for both master and slave end."
    master_fd = slave_fd = -1
    try:
        master_fd, slave_fd = os.openpty()
        rposix.set_inheritable(master_fd, False)
        rposix.set_inheritable(slave_fd, False)
    except OSError as e:
        if master_fd >= 0:
            rposix.c_close(master_fd)
        if slave_fd >= 0:
            rposix.c_close(slave_fd)
        raise wrap_oserror(space, e, eintr_retry=False)
    return space.newtuple([space.newint(master_fd), space.newint(slave_fd)])

def forkpty(space):
    pid, master_fd = _run_forking_function(space, "P")
    return space.newtuple([space.newint(pid),
                           space.newint(master_fd)])

@unwrap_spec(pid=c_int, options=c_int)
def waitpid(space, pid, options):
    """ waitpid(pid, options) -> (pid, status)

    Wait for completion of a given child process.
    """
    while True:
        try:
            pid, status = os.waitpid(pid, options)
            break
        except OSError as e:
            wrap_oserror(space, e, eintr_retry=True)
    return space.newtuple([space.newint(pid), space.newint(status)])

# missing: waitid()

@unwrap_spec(status=c_int)
def _exit(space, status):
    os._exit(status)

def execv(space, w_path, w_argv):
    """ execv(path, args)

Execute an executable path with arguments, replacing current process.

        path: path of executable file
        args: iterable of strings
    """
    command = space.fsencode_w(w_path)
    try:
        args_w = space.unpackiterable(w_argv)
        if len(args_w) < 1:
            raise oefmt(space.w_ValueError,
                "execv() arg 2 must not be empty")
        args = [space.fsencode_w(w_arg) for w_arg in args_w]
    except OperationError as e:
        if not e.match(space, space.w_TypeError):
            raise
        raise oefmt(space.w_TypeError,
            "execv() arg 2 must be an iterable of strings")
    try:
        os.execv(command, args)
    except OSError as e:
        raise wrap_oserror(space, e, eintr_retry=False)


def _env2interp(space, w_env):
    env = {}
    w_keys = space.call_method(w_env, 'keys')
    for w_key in space.unpackiterable(w_keys):
        w_value = space.getitem(w_env, w_key)
        env[space.fsencode_w(w_key)] = space.fsencode_w(w_value)
    return env


def execve(space, w_path, w_argv, w_env):
    """execve(path, argv, env)

Execute a path with arguments and environment, replacing current process.

    path: path of executable file
    argv: tuple or list of arguments
    env: dictionary of strings mapping to strings

On some platforms, you may specify an open file descriptor for path;
  execve will execute the program the file descriptor is open to.
  If this functionality is unavailable, using it raises NotImplementedError.
    """
    if not (space.isinstance_w(w_argv, space.w_list)
            or space.isinstance_w(w_argv, space.w_tuple)):
        raise oefmt(space.w_TypeError,
            "execve: argv must be a tuple or a list")
    args = [space.fsencode_w(w_arg) for w_arg in space.unpackiterable(w_argv)]
    env = _env2interp(space, w_env)
    try:
        path = space.fsencode_w(w_path)
    except OperationError:
        if not rposix.HAVE_FEXECVE:
            raise oefmt(space.w_TypeError,
                "execve: illegal type for path argument")
        if not space.isinstance_w(w_path, space.w_int):
            raise oefmt(space.w_TypeError,
                "argument should be string, bytes or integer, not %T", w_path)
        # File descriptor case
        fd = unwrap_fd(space, w_path)
        try:
            rposix.fexecve(fd, args, env)
        except OSError as e:
            raise wrap_oserror(space, e, eintr_retry=False)
    else:
        try:
            os.execve(path, args, env)
        except OSError as e:
            raise wrap_oserror(space, e, eintr_retry=False)

@unwrap_spec(mode=int, path='fsencode')
def spawnv(space, mode, path, w_argv):
    args = [space.fsencode_w(w_arg) for w_arg in space.unpackiterable(w_argv)]
    try:
        ret = os.spawnv(mode, path, args)
    except OSError as e:
        raise wrap_oserror(space, e, eintr_retry=False)
    return space.newint(ret)

@unwrap_spec(mode=int, path='fsencode')
def spawnve(space, mode, path, w_argv, w_env):
    args = [space.fsencode_w(w_arg) for w_arg in space.unpackiterable(w_argv)]
    env = _env2interp(space, w_env)
    try:
        ret = os.spawnve(mode, path, args, env)
    except OSError as e:
        raise wrap_oserror(space, e, eintr_retry=False)
    return space.newint(ret)


@unwrap_spec(
    path=path_or_fd(allow_fd=rposix.HAVE_FUTIMENS or rposix.HAVE_FUTIMES),
    w_times=WrappedDefault(None), w_ns=WrappedDefault(None),
    dir_fd=DirFD(rposix.HAVE_UTIMENSAT), follow_symlinks=bool)
def utime(space, path, w_times, __kwonly__, w_ns, dir_fd=DEFAULT_DIR_FD,
          follow_symlinks=True):
    """utime(path, times=None, *, ns=None, dir_fd=None, follow_symlinks=True)

Set the access and modified time of path.

path may always be specified as a string.
On some platforms, path may also be specified as an open file descriptor.
  If this functionality is unavailable, using it raises an exception.

If times is not None, it must be a tuple (atime, mtime);
    atime and mtime should be expressed as float seconds since the epoch.
If ns is not None, it must be a tuple (atime_ns, mtime_ns);
    atime_ns and mtime_ns should be expressed as integer nanoseconds
    since the epoch.
If both times and ns are None, utime uses the current time.
Specifying tuples for both times and ns is an error.

If dir_fd is not None, it should be a file descriptor open to a directory,
  and path should be relative; path will then be relative to that directory.
If follow_symlinks is False, and the last element of the path is a symbolic
  link, utime will modify the symbolic link itself instead of the file the
  link points to.
It is an error to use dir_fd or follow_symlinks when specifying path
  as an open file descriptor.
dir_fd and follow_symlinks may not be available on your platform.
  If they are unavailable, using them will raise a NotImplementedError."""
    utime = parse_utime_args(space, w_times, w_ns)

    if path.as_fd != -1:
        if dir_fd != DEFAULT_DIR_FD:
            raise oefmt(space.w_ValueError,
                        "utime: can't specify both dir_fd and fd")
        if not follow_symlinks:
            raise oefmt(space.w_ValueError,
                        "utime: cannot use fd and follow_symlinks together")
        if rposix.HAVE_FUTIMENS:
            do_utimens(space, rposix.futimens, path.as_fd, utime)
        elif rposix.HAVE_FUTIMES:
            do_utimes(space, rposix.futimes, path.as_fd, utime)
    elif rposix.HAVE_UTIMENSAT:
        if path.as_bytes is None:
            raise oefmt(space.w_NotImplementedError,
                        "utime: unsupported value for 'path'")
        do_utimens(space, rposix.utimensat, path.as_bytes, utime,
                   dir_fd, follow_symlinks)
    elif rposix.HAVE_LUTIMES and not follow_symlinks:
        if path.as_bytes is None:
            raise oefmt(space.w_NotImplementedError,
                        "utime: unsupported value for 'path'")
        do_utimes(space, rposix.lutimes, path.as_bytes, utime)
    elif follow_symlinks:
        do_utimes(space, _dispatch_utime, path, utime)
    else:
        raise argument_unavailable(space, "utime", "follow_symlinks")

def parse_utime_args(space, w_times, w_ns):
    """Parse utime's times/ns arguments into a 5-item tuple of a "now"
    flag and 2 "TIMESPEC" like 2-item s/ns values
    """
    if (not space.is_w(w_times, space.w_None) and
            not space.is_w(w_ns, space.w_None)):
        raise oefmt(space.w_ValueError,
            "utime: you may specify either 'times' or 'ns' but not both")
    now = False
    if space.is_w(w_times, space.w_None) and space.is_w(w_ns, space.w_None):
        now = True
        atime_s = mtime_s = 0
        atime_ns = mtime_ns = 0
    elif not space.is_w(w_times, space.w_None):
        times_w = space.fixedview(w_times)
        if len(times_w) != 2:
            raise oefmt(space.w_TypeError,
                "utime: 'times' must be either a tuple of two ints or None")
        atime_s, atime_ns = convert_seconds(space, times_w[0])
        mtime_s, mtime_ns = convert_seconds(space, times_w[1])
    else:
        args_w = space.fixedview(w_ns)
        if len(args_w) != 2:
            raise oefmt(space.w_TypeError,
                "utime: 'ns' must be a tuple of two ints")
        atime_s, atime_ns = convert_ns(space, args_w[0])
        mtime_s, mtime_ns = convert_ns(space, args_w[1])
    return now, atime_s, atime_ns, mtime_s, mtime_ns

def do_utimens(space, func, arg, utime, *args):
    """Common implementation for futimens/utimensat etc."""
    now, atime_s, atime_ns, mtime_s, mtime_ns = utime
    if now:
        atime_ns = mtime_ns = rposix.UTIME_NOW
    try:
        func(arg, atime_s, atime_ns, mtime_s, mtime_ns, *args)
    except OSError as e:
        # CPython's Modules/posixmodule.c::posix_utime() has this
        # comment:
        # /* Avoid putting the file name into the error here,
        #    as that may confuse the user into believing that
        #    something is wrong with the file, when it also
        #    could be the time stamp that gives a problem. */
        # so we use wrap_oserror() instead of wrap_oserror2() here
        raise wrap_oserror(space, e, eintr_retry=False)

@specialize.arg(1)
def do_utimes(space, func, arg, utime):
    """Common implementation for f/l/utimes"""
    now, atime_s, atime_ns, mtime_s, mtime_ns = utime
    try:
        if now:
            func(arg, None)
        else:
            # convert back to utimes style floats. loses precision of
            # nanoseconds but utimes only support microseconds anyway
            atime = atime_s + (atime_ns / 1e9)
            mtime = mtime_s + (mtime_ns / 1e9)
            func(arg, (atime, mtime))
    except OSError as e:
        # see comment above: don't use wrap_oserror2()
        raise wrap_oserror(space, e, eintr_retry=False)

@specialize.argtype(1)
def _dispatch_utime(path, times):
    # XXX: a dup. of call_rposix to specialize rposix.utime taking a
    # Path for win32 support w/ do_utimes
    if path.as_unicode is not None:
        return rposix.utime(path.as_unicode, times)
    else:
        path_b = path.as_bytes
        assert path_b is not None
        return rposix.utime(path.as_bytes, times)


def convert_seconds(space, w_time):
    if space.isinstance_w(w_time, space.w_float):
        time = space.float_w(w_time)
        fracpart, intpart = modf(time)
        if fracpart < 0:
            fracpart += 1.
            intpart -= 1.
        return int(intpart), int(fracpart*1e9)
    else:
        time = space.int_w(w_time)
        return time, 0

def convert_ns(space, w_ns_time):
    w_billion = space.newint(1000000000)
    w_res = space.divmod(w_ns_time, w_billion)
    res_w = space.fixedview(w_res)
    time_int = space.int_w(res_w[0])
    time_frac = space.int_w(res_w[1])
    return time_int, time_frac


def uname(space):
    """ uname() -> (sysname, nodename, release, version, machine)

    Return a tuple identifying the current operating system.
    """
    try:
        r = os.uname()
    except OSError as e:
        raise wrap_oserror(space, e, eintr_retry=False)
    l_w = [space.newfilename(i)
           for i in [r[0], r[1], r[2], r[3], r[4]]]
    w_tuple = space.newtuple(l_w)
    w_uname_result = space.getattr(space.getbuiltinmodule(os.name),
                                   space.newtext('uname_result'))
    return space.call_function(w_uname_result, w_tuple)

def getuid(space):
    """ getuid() -> uid

    Return the current process's user id.
    """
    return wrap_uid(space, os.getuid())

@unwrap_spec(uid=c_uid_t)
def setuid(space, uid):
    """ setuid(uid)

    Set the current process's user id.
    """
    try:
        os.setuid(uid)
    except OSError as e:
        raise wrap_oserror(space, e, eintr_retry=False)

@unwrap_spec(euid=c_uid_t)
def seteuid(space, euid):
    """ seteuid(euid)

    Set the current process's effective user id.
    """
    try:
        os.seteuid(euid)
    except OSError as e:
        raise wrap_oserror(space, e, eintr_retry=False)

@unwrap_spec(gid=c_gid_t)
def setgid(space, gid):
    """ setgid(gid)

    Set the current process's group id.
    """
    try:
        os.setgid(gid)
    except OSError as e:
        raise wrap_oserror(space, e, eintr_retry=False)

@unwrap_spec(egid=c_gid_t)
def setegid(space, egid):
    """ setegid(egid)

    Set the current process's effective group id.
    """
    try:
        os.setegid(egid)
    except OSError as e:
        raise wrap_oserror(space, e, eintr_retry=False)

def chroot(space, w_path):
    """ chroot(path)

    Change root directory to path.
    """
    path = space.fsencode_w(w_path)
    try:
        os.chroot(path)
    except OSError as e:
        raise wrap_oserror2(space, e, w_path, eintr_retry=False)
    return space.w_None

def getgid(space):
    """ getgid() -> gid

    Return the current process's group id.
    """
    return wrap_gid(space, os.getgid())

def getegid(space):
    """ getegid() -> gid

    Return the current process's effective group id.
    """
    return wrap_gid(space, os.getegid())

def geteuid(space):
    """ geteuid() -> euid

    Return the current process's effective user id.
    """
    return wrap_uid(space, os.geteuid())

def getgroups(space):
    """ getgroups() -> list of group IDs

    Return list of supplemental group IDs for the process.
    """
    try:
        list = os.getgroups()
    except OSError as e:
        raise wrap_oserror(space, e, eintr_retry=False)
    return space.newlist([wrap_gid(space, e) for e in list])

def setgroups(space, w_groups):
    """ setgroups(groups)

    Set the groups of the current process to list.
    """
    list = []
    for w_gid in space.unpackiterable(w_groups):
        list.append(space.c_uid_t_w(w_gid))
    try:
        os.setgroups(list[:])
    except OSError as e:
        raise wrap_oserror(space, e, eintr_retry=False)

@unwrap_spec(username='text', gid=c_gid_t)
def initgroups(space, username, gid):
    """ initgroups(username, gid) -> None

    Call the system initgroups() to initialize the group access list with all of
    the groups of which the specified username is a member, plus the specified
    group id.
    """
    try:
        os.initgroups(username, gid)
    except OSError as e:
        raise wrap_oserror(space, e, eintr_retry=False)

def getpgrp(space):
    """ getpgrp() -> pgrp

    Return the current process group id.
    """
    return space.newint(os.getpgrp())

def setpgrp(space):
    """ setpgrp()

    Make this process a session leader.
    """
    try:
        os.setpgrp()
    except OSError as e:
        raise wrap_oserror(space, e, eintr_retry=False)
    return space.w_None

def getppid(space):
    """ getppid() -> ppid

    Return the parent's process id.
    """
    return space.newint(os.getppid())

@unwrap_spec(pid=c_int)
def getpgid(space, pid):
    """ getpgid(pid) -> pgid

    Call the system call getpgid().
    """
    try:
        pgid = os.getpgid(pid)
    except OSError as e:
        raise wrap_oserror(space, e, eintr_retry=False)
    return space.newint(pgid)

@unwrap_spec(pid=c_int, pgrp=c_int)
def setpgid(space, pid, pgrp):
    """ setpgid(pid, pgrp)

    Call the system call setpgid().
    """
    try:
        os.setpgid(pid, pgrp)
    except OSError as e:
        raise wrap_oserror(space, e, eintr_retry=False)
    return space.w_None

@unwrap_spec(ruid=c_uid_t, euid=c_uid_t)
def setreuid(space, ruid, euid):
    """ setreuid(ruid, euid)

    Set the current process's real and effective user ids.
    """
    try:
        os.setreuid(ruid, euid)
    except OSError as e:
        raise wrap_oserror(space, e, eintr_retry=False)

@unwrap_spec(rgid=c_gid_t, egid=c_gid_t)
def setregid(space, rgid, egid):
    """ setregid(rgid, egid)

    Set the current process's real and effective group ids.
    """
    try:
        os.setregid(rgid, egid)
    except OSError as e:
        raise wrap_oserror(space, e, eintr_retry=False)

@unwrap_spec(pid=c_int)
def getsid(space, pid):
    """ getsid(pid) -> sid

    Call the system call getsid().
    """
    try:
        sid = os.getsid(pid)
    except OSError as e:
        raise wrap_oserror(space, e, eintr_retry=False)
    return space.newint(sid)

def setsid(space):
    """ setsid()

    Call the system call setsid().
    """
    try:
        os.setsid()
    except OSError as e:
        raise wrap_oserror(space, e, eintr_retry=False)
    return space.w_None

@unwrap_spec(fd=c_int)
def tcgetpgrp(space, fd):
    """ tcgetpgrp(fd) -> pgid

    Return the process group associated with the terminal given by a fd.
    """
    try:
        pgid = os.tcgetpgrp(fd)
    except OSError as e:
        raise wrap_oserror(space, e, eintr_retry=False)
    return space.newint(pgid)

@unwrap_spec(fd=c_int, pgid=c_gid_t)
def tcsetpgrp(space, fd, pgid):
    """ tcsetpgrp(fd, pgid)

    Set the process group associated with the terminal given by a fd.
    """
    try:
        os.tcsetpgrp(fd, pgid)
    except OSError as e:
        raise wrap_oserror(space, e, eintr_retry=False)

def getresuid(space):
    """ getresuid() -> (ruid, euid, suid)

    Get tuple of the current process's real, effective, and saved user ids.
    """
    try:
        (ruid, euid, suid) = os.getresuid()
    except OSError as e:
        raise wrap_oserror(space, e, eintr_retry=False)
    return space.newtuple([wrap_uid(space, ruid),
                           wrap_uid(space, euid),
                           wrap_uid(space, suid)])

def getresgid(space):
    """ getresgid() -> (rgid, egid, sgid)

    Get tuple of the current process's real, effective, and saved group ids.
    """
    try:
        (rgid, egid, sgid) = os.getresgid()
    except OSError as e:
        raise wrap_oserror(space, e, eintr_retry=False)
    return space.newtuple([wrap_gid(space, rgid),
                           wrap_gid(space, egid),
                           wrap_gid(space, sgid)])

@unwrap_spec(ruid=c_uid_t, euid=c_uid_t, suid=c_uid_t)
def setresuid(space, ruid, euid, suid):
    """ setresuid(ruid, euid, suid)

    Set the current process's real, effective, and saved user ids.
    """
    try:
        os.setresuid(ruid, euid, suid)
    except OSError as e:
        raise wrap_oserror(space, e, eintr_retry=False)

@unwrap_spec(rgid=c_gid_t, egid=c_gid_t, sgid=c_gid_t)
def setresgid(space, rgid, egid, sgid):
    """ setresgid(rgid, egid, sgid)

    Set the current process's real, effective, and saved group ids.
    """
    try:
        os.setresgid(rgid, egid, sgid)
    except OSError as e:
        raise wrap_oserror(space, e, eintr_retry=False)

@unwrap_spec(which=int, who=int)
def getpriority(space, which, who):
    """ getpriority(which, who) -> int

    Get program scheduling priority.
    """
    try:
        returned_priority = rposix.getpriority(which, who)
    except OSError as e:
        raise wrap_oserror(space, e, eintr_retry=False)
    return space.newint(returned_priority)

@unwrap_spec(which=int, who=int, priority=int)
def setpriority(space, which, who, priority):
    """ setpriority(which, who, priority)

    Set program scheduling priority.
    """
    try:
        rposix.setpriority(which, who, priority)
    except OSError as e:
        raise wrap_oserror(space, e, eintr_retry=False)

def declare_new_w_star(name):
    if name in ('WEXITSTATUS', 'WSTOPSIG', 'WTERMSIG'):
        @unwrap_spec(status=c_int)
        def WSTAR(space, status):
            return space.newint(getattr(os, name)(status))
    else:
        @unwrap_spec(status=c_int)
        def WSTAR(space, status):
            return space.newbool(getattr(os, name)(status))
    WSTAR.__doc__ = getattr(os, name).__doc__
    WSTAR.func_name = name
    return WSTAR

for name in rposix.WAIT_MACROS:
    if hasattr(os, name):
        func = declare_new_w_star(name)
        globals()[name] = func


@unwrap_spec(fd=c_int)
def ttyname(space, fd):
    try:
        return space.newfilename(os.ttyname(fd))
    except OSError as e:
        raise wrap_oserror(space, e, eintr_retry=False)


def confname_w(space, w_name, namespace):
    # XXX slightly non-nice, reuses the sysconf of the underlying os module
    if space.isinstance_w(w_name, space.w_unicode):
        try:
            num = namespace[space.text_w(w_name)]
        except KeyError:
            raise oefmt(space.w_ValueError, "unrecognized configuration name")
    else:
        num = space.int_w(w_name)
    return num

def sysconf(space, w_name):
    num = confname_w(space, w_name, os.sysconf_names)
    try:
        res = os.sysconf(num)
    except OSError as e:
        raise wrap_oserror(space, e, eintr_retry=False)
    return space.newint(res)

@unwrap_spec(fd=c_int)
def fpathconf(space, fd, w_name):
    num = confname_w(space, w_name, os.pathconf_names)
    try:
        res = os.fpathconf(fd, num)
    except OSError as e:
        raise wrap_oserror(space, e, eintr_retry=False)
    return space.newint(res)

@unwrap_spec(path=path_or_fd(allow_fd=hasattr(os, 'fpathconf')))
def pathconf(space, path, w_name):
    num = confname_w(space, w_name, os.pathconf_names)
    if path.as_fd != -1:
        try:
            res = os.fpathconf(path.as_fd, num)
        except OSError as e:
            raise wrap_oserror(space, e, eintr_retry=False)
    else:
        try:
            res = os.pathconf(path.as_bytes, num)
        except OSError as e:
            raise wrap_oserror2(space, e, path.w_path, eintr_retry=False)
    return space.newint(res)

def confstr(space, w_name):
    num = confname_w(space, w_name, os.confstr_names)
    try:
        res = os.confstr(num)
    except OSError as e:
        raise wrap_oserror(space, e, eintr_retry=False)
    return space.newtext(res)

@unwrap_spec(
    uid=c_uid_t, gid=c_gid_t,
    dir_fd=DirFD(rposix.HAVE_FCHOWNAT), follow_symlinks=bool)
def chown(space, w_path, uid, gid, __kwonly__,
          dir_fd=DEFAULT_DIR_FD, follow_symlinks=True):
    """chown(path, uid, gid, *, dir_fd=None, follow_symlinks=True)

Change the owner and group id of path to the numeric uid and gid.

path may always be specified as a string.
On some platforms, path may also be specified as an open file descriptor.
  If this functionality is unavailable, using it raises an exception.
If dir_fd is not None, it should be a file descriptor open to a directory,
  and path should be relative; path will then be relative to that directory.
If follow_symlinks is False, and the last element of the path is a symbolic
  link, chown will modify the symbolic link itself instead of the file the
  link points to.
It is an error to use dir_fd or follow_symlinks when specifying path as
  an open file descriptor.
dir_fd and follow_symlinks may not be implemented on your platform.
  If they are unavailable, using them will raise a NotImplementedError."""
    if not (rposix.HAVE_LCHOWN or rposix.HAVE_FCHMODAT):
        if not follow_symlinks:
            raise argument_unavailable(space, 'chown', 'follow_symlinks')
    try:
        path = space.fsencode_w(w_path)
    except OperationError:
        if not space.isinstance_w(w_path, space.w_int):
            raise oefmt(space.w_TypeError,
                "argument should be string, bytes or integer, not %T", w_path)
        # File descriptor case
        fd = unwrap_fd(space, w_path)
        if dir_fd != DEFAULT_DIR_FD:
            raise oefmt(space.w_ValueError,
                "chown: can't specify both dir_fd and fd")
        if not follow_symlinks:
            raise oefmt(space.w_ValueError,
                "chown: cannnot use fd and follow_symlinks together")
        # NB. in CPython 3.5.2, os.chown(fd) propagates EINTR to app-level,
        # but os.fchown(fd) retries automatically.  This might be fixed in
        # more recent CPythons.
        while True:
            try:
                os.fchown(fd, uid, gid)
                return
            except OSError as e:
                wrap_oserror(space, e, eintr_retry=True)
    while True:
        # String case
        try:
            if (rposix.HAVE_LCHOWN and
                    dir_fd == DEFAULT_DIR_FD and not follow_symlinks):
                os.lchown(path, uid, gid)
            elif rposix.HAVE_FCHOWNAT and (
                    not follow_symlinks or dir_fd != DEFAULT_DIR_FD):
                rposix.fchownat(path, uid, gid, dir_fd, follow_symlinks)
            else:
                assert follow_symlinks
                assert dir_fd == DEFAULT_DIR_FD
                os.chown(path, uid, gid)
            break
        except OSError as e:
            wrap_oserror2(space, e, w_path, eintr_retry=True)


@unwrap_spec(uid=c_uid_t, gid=c_gid_t)
def lchown(space, w_path, uid, gid):
    """lchown(path, uid, gid)

Change the owner and group id of path to the numeric uid and gid.
This function will not follow symbolic links.
Equivalent to os.chown(path, uid, gid, follow_symlinks=False)."""
    path = space.fsencode_w(w_path)
    try:
        os.lchown(path, uid, gid)
    except OSError as e:
        raise wrap_oserror2(space, e, w_path, eintr_retry=False)

@unwrap_spec(uid=c_uid_t, gid=c_gid_t)
def fchown(space, w_fd, uid, gid):
    """fchown(fd, uid, gid)

Change the owner and group id of the file given by file descriptor
fd to the numeric uid and gid.  Equivalent to os.chown(fd, uid, gid)."""
    fd = space.c_filedescriptor_w(w_fd)
    while True:
        try:
            os.fchown(fd, uid, gid)
            break
        except OSError as e:
            wrap_oserror(space, e, eintr_retry=True)

def getloadavg(space):
    try:
        load = os.getloadavg()
    except OSError:
        raise oefmt(space.w_OSError, "Load averages are unobtainable")
    return space.newtuple([space.newfloat(load[0]),
                           space.newfloat(load[1]),
                           space.newfloat(load[2])])

@unwrap_spec(major=c_int, minor=c_int)
def makedev(space, major, minor):
    result = os.makedev(major, minor)
    return space.newint(result)

@unwrap_spec(device="c_uint")
def major(space, device):
    result = os.major(intmask(device))
    return space.newint(result)

@unwrap_spec(device="c_uint")
def minor(space, device):
    result = os.minor(intmask(device))
    return space.newint(result)

@unwrap_spec(increment=c_int)
def nice(space, increment):
    """Decrease the priority of process by 'increment'
    and return the new priority."""
    try:
        res = os.nice(increment)
    except OSError as e:
        raise wrap_oserror(space, e, eintr_retry=False)
    return space.newint(res)

class SigCheck:
    pass
_sigcheck = SigCheck()
def _signal_checker():
    _sigcheck.space.getexecutioncontext().checksignals()

@unwrap_spec(size=int)
def urandom(space, size):
    """urandom(size) -> str

    Return a string of 'size' random bytes suitable for cryptographic use.
    """
    context = get(space).random_context
    try:
        # urandom() takes a final argument that should be a regular function,
        # not a bound method like 'getexecutioncontext().checksignals'.
        # Otherwise, we can't use it from several independent places.
        _sigcheck.space = space
        return space.newbytes(rurandom.urandom(context, size, _signal_checker))
    except OSError as e:
        # 'rurandom' should catch and retry internally if it gets EINTR
        # (at least in os.read(), which is probably enough in practice)
        raise wrap_oserror(space, e, eintr_retry=False)

def ctermid(space):
    """ctermid() -> string

    Return the name of the controlling terminal for this process.
    """
    return space.newfilename(os.ctermid())

@unwrap_spec(fd=c_int)
def device_encoding(space, fd):
    """device_encoding(fd) -> str

    Return a string describing the encoding of the device if the output
    is a terminal; else return None.
    """
    if not (rposix.is_valid_fd(fd) and os.isatty(fd)):
        return space.w_None
    if _WIN32:
        if fd == 0:
            ccp = rwin32.GetConsoleCP()
        elif fd in (1, 2):
            ccp = rwin32.GetConsoleOutputCP()
        else:
            ccp = 0
        # GetConsoleCP() and GetConsoleOutputCP() return 0 if the
        # application has no console.
        if ccp != 0:
            return space.newtext('cp%d' % ccp)
    from rpython.rlib import rlocale
    if rlocale.HAVE_LANGINFO:
        codeset = rlocale.nl_langinfo(rlocale.CODESET)
        if codeset:
            return space.newtext(codeset)
    return space.w_None

if _WIN32:
    from pypy.module.posix import interp_nt as nt

    @unwrap_spec(fd=c_int)
    def _getfileinformation(space, fd):
        try:
            info = nt._getfileinformation(fd)
        except OSError as e:
            raise wrap_oserror(space, e, eintr_retry=False)
        return space.newtuple([space.newint(info[0]),
                               space.newint(info[1]),
                               space.newint(info[2])])

    def _getfinalpathname(space, w_path):
        path = space.unicode_w(w_path)
        try:
            result = nt._getfinalpathname(path)
        except nt.LLNotImplemented as e:
            raise OperationError(space.w_NotImplementedError,
                                 space.newtext(e.msg))
        except OSError as e:
            raise wrap_oserror2(space, e, w_path, eintr_retry=False)
        return space.newunicode(result)


def chflags():
    """chflags(path, flags, *, follow_symlinks=True)

Set file flags.

If follow_symlinks is False, and the last element of the path is a symbolic
  link, chflags will change flags on the symbolic link itself instead of the
  file the link points to.
follow_symlinks may not be implemented on your platform.  If it is
unavailable, using it will raise a NotImplementedError."""

def lchflags():
    """lchflags(path, flags)

Set file flags.
This function will not follow symbolic links.
Equivalent to chflags(path, flags, follow_symlinks=False)."""

def getxattr():
    """getxattr(path, attribute, *, follow_symlinks=True) -> value

Return the value of extended attribute attribute on path.

path may be either a string or an open file descriptor.
If follow_symlinks is False, and the last element of the path is a symbolic
  link, getxattr will examine the symbolic link itself instead of the file
  the link points to."""

def setxattr():
    """setxattr(path, attribute, value, flags=0, *, follow_symlinks=True)

Set extended attribute attribute on path to value.
path may be either a string or an open file descriptor.
If follow_symlinks is False, and the last element of the path is a symbolic
  link, setxattr will modify the symbolic link itself instead of the file
  the link points to."""


def removexattr():
    """removexattr(path, attribute, *, follow_symlinks=True)

Remove extended attribute attribute on path.
path may be either a string or an open file descriptor.
If follow_symlinks is False, and the last element of the path is a symbolic
  link, removexattr will modify the symbolic link itself instead of the file
  the link points to."""

def listxattr():
    """listxattr(path='.', *, follow_symlinks=True)

Return a list of extended attributes on path.

path may be either None, a string, or an open file descriptor.
if path is None, listxattr will examine the current directory.
If follow_symlinks is False, and the last element of the path is a symbolic
  link, listxattr will examine the symbolic link itself instead of the file
  the link points to."""


have_functions = []
for name in """FCHDIR FCHMOD FCHMODAT FCHOWN FCHOWNAT FEXECVE FDOPENDIR
               FPATHCONF FSTATAT FSTATVFS FTRUNCATE FUTIMENS FUTIMES
               FUTIMESAT LINKAT LCHFLAGS LCHMOD LCHOWN LSTAT LUTIMES
               MKDIRAT MKFIFOAT MKNODAT OPENAT READLINKAT RENAMEAT
               SYMLINKAT UNLINKAT UTIMENSAT""".split():
    if getattr(rposix, "HAVE_%s" % name):
        have_functions.append("HAVE_%s" % name)
if _WIN32:
    have_functions.append("HAVE_MS_WINDOWS")

def get_terminal_size(space, w_fd=None):
    if w_fd is None:
        fd = rfile.RFile(rfile.c_stdout(), close2=(None, None)).fileno()
    else:
        if not space.isinstance_w(w_fd, space.w_int):
            raise oefmt(space.w_TypeError,
                        "an integer is required, got %T", w_fd)
        else:
            fd = space.c_int_w(w_fd)

    if _WIN32:
        if fd == 0:
            handle_id = rwin32.STD_INPUT_HANDLE
        elif fd == 1:
            handle_id = rwin32.STD_OUTPUT_HANDLE
        elif fd == 2:
            handle_id = rwin32.STD_ERROR_HANDLE
        else:
            raise oefmt(space.w_ValueError, "bad file descriptor")

        handle = rwin32.GetStdHandle(handle_id)

        if handle == rwin32.NULL_HANDLE:
            raise oefmt(space.w_OSError, "handle cannot be retrieved")
        elif handle == rwin32.INVALID_HANDLE_VALUE:
            raise rwin32.lastSavedWindowsError()
        with lltype.scoped_alloc(rwin32.CONSOLE_SCREEN_BUFFER_INFO) as buffer_info:
            success = rwin32.GetConsoleScreenBufferInfo(handle, buffer_info)
            if not success:
                raise rwin32.lastSavedWindowsError()
            w_columns = space.newint(r_int(buffer_info.c_srWindow.c_Right) - r_int(buffer_info.c_srWindow.c_Left) + 1)
            w_lines = space.newint(r_int(buffer_info.c_srWindow.c_Bottom) - r_int(buffer_info.c_srWindow.c_Top) + 1)
    else:
        with lltype.scoped_alloc(rposix.WINSIZE) as winsize:
            failed = rposix.c_ioctl_voidp(fd, rposix.TIOCGWINSZ, winsize)
            if failed:
                raise exception_from_saved_errno(space, space.w_OSError)

            w_columns = space.newint(r_uint(winsize.c_ws_col))
            w_lines = space.newint(r_uint(winsize.c_ws_row))

    w_tuple = space.newtuple([w_columns, w_lines])
    w_terminal_size = space.getattr(space.getbuiltinmodule(os.name),
                                    space.newtext('terminal_size'))

    return space.call_function(w_terminal_size, w_tuple)

def cpu_count(space):
    count = rposix.cpu_count()
    if count <= 0:
        return space.w_None
    return space.newint(count)

@unwrap_spec(fd=c_int)
def get_blocking(space, fd):
    """get_blocking(fd) -> bool

Get the blocking mode of the file descriptor:
False if the O_NONBLOCK flag is set, True if the flag is cleared."""
    try:
        flags = rposix.get_status_flags(fd)
    except OSError as e:
        raise wrap_oserror(space, e, eintr_retry=False)
    return space.newbool(flags & rposix.O_NONBLOCK == 0)

@unwrap_spec(fd=c_int, blocking=int)
def set_blocking(space, fd, blocking):
    """\
set_blocking(fd, blocking)

Set the blocking mode of the specified file descriptor.
Set the O_NONBLOCK flag if blocking is False,
clear the O_NONBLOCK flag otherwise."""
    try:
        flags = rposix.get_status_flags(fd)
        if blocking:
            flags &= ~rposix.O_NONBLOCK
        else:
            flags |= rposix.O_NONBLOCK
        rposix.set_status_flags(fd, flags)
    except OSError as e:
        raise wrap_oserror(space, e, eintr_retry=False)

@unwrap_spec(out=c_int, count=int)
def sendfile(space, out, w_in, w_offset, count):
    """\
sendfile(out, in, offset, count[, headers][, trailers], flags=0)
            -> byteswritten
Copy count bytes from file descriptor in to file descriptor out."""
    # why is an argument called "in"???  that doesn't make sense (it is
    # a reserved word), but that's what CPython does
    in_ = space.c_int_w(w_in)

    # XXX only supports the common arguments for now (BSD takes more).
    # Until that is fixed, we only expose sendfile() on linux.
    if space.is_none(w_offset):     # linux only
        while True:
            try:
                res = rposix.sendfile_no_offset(out, in_, count)
                break
            except OSError as e:
                wrap_oserror(space, e, eintr_retry=True)
    else:
        offset = space.gateway_r_longlong_w(w_offset)
        while True:
            try:
                res = rposix.sendfile(out, in_, offset, count)
                break
            except OSError as e:
                wrap_oserror(space, e, eintr_retry=True)
    return space.newint(res)

@unwrap_spec(policy=int)
def sched_get_priority_max(space, policy):
    """returns the maximum priority value that
    can be used with the scheduling algorithm
    identified by policy
    """
    while True:
        try:
            s = rposix.sched_get_priority_max(policy)
        except OSError as e:
            wrap_oserror(space, e, eintr_retry=True)
        else:
           return space.newint(s)

@unwrap_spec(policy=int)
def sched_get_priority_min(space, policy):
    """returns the minimum priority value that
     can be used with the scheduling algorithm
     identified by policy
    """
    while True:
        try:
            s = rposix.sched_get_priority_min(policy)
        except OSError as e:
            wrap_oserror(space, e, eintr_retry=True)
        else:
           return space.newint(s)

<<<<<<< HEAD

def fspath(space, w_path):
    """
    Return the file system path representation of the object.

    If the object is str or bytes, then allow it to pass through as-is. If the
    object defines __fspath__(), then return the result of that method. All other
    types raise a TypeError.
    """
    if (space.isinstance_w(w_path, space.w_text) or
        space.isinstance_w(w_path, space.w_bytes)):
        return w_path

    w_fspath_method = space.lookup(w_path, '__fspath__')
    if w_fspath_method is None:
        raise oefmt(
            space.w_TypeError,
            'expected str, bytes or os.PathLike object, not %T',
            w_path
        )

    w_result = space.get_and_call_function(w_fspath_method, w_path)
    if (space.isinstance_w(w_result, space.w_text) or
        space.isinstance_w(w_result, space.w_bytes)):
        return w_result

    raise oefmt(
        space.w_TypeError,
        'expected %T.__fspath__() to return str or bytes, not %T',
        w_path,
        w_result
    )
=======
def sched_yield(space):
    """ Voluntarily relinquish the CPU"""
    while True:
        try:
            res = rposix.sched_yield()
        except OSError as e:
            wrap_oserror(space, e, eintr_retry=True)
        else:
            return space.newint(res)
>>>>>>> c30a1b3a
<|MERGE_RESOLUTION|>--- conflicted
+++ resolved
@@ -2469,7 +2469,15 @@
         else:
            return space.newint(s)
 
-<<<<<<< HEAD
+def sched_yield(space):
+    """ Voluntarily relinquish the CPU"""
+    while True:
+        try:
+            res = rposix.sched_yield()
+        except OSError as e:
+            wrap_oserror(space, e, eintr_retry=True)
+        else:
+            return space.newint(res)
 
 def fspath(space, w_path):
     """
@@ -2501,15 +2509,4 @@
         'expected %T.__fspath__() to return str or bytes, not %T',
         w_path,
         w_result
-    )
-=======
-def sched_yield(space):
-    """ Voluntarily relinquish the CPU"""
-    while True:
-        try:
-            res = rposix.sched_yield()
-        except OSError as e:
-            wrap_oserror(space, e, eintr_retry=True)
-        else:
-            return space.newint(res)
->>>>>>> c30a1b3a
+    )