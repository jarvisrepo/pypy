--- conflicted
+++ resolved
@@ -86,17 +86,13 @@
         a = [0, 5, 6, 6, 6, 7]
         insort_right(a, 6.0)
         assert a == [0, 5, 6, 6, 6, 6.0, 7]
-<<<<<<< HEAD
         assert list(map(type, a)) == [int, int, int, int, int, float, int]
-=======
-        assert map(type, a) == [int, int, int, int, int, float, int]
 
     def test_bisect_overflow(self):
         from _bisect import bisect_left, bisect_right
         import sys
 
         size = sys.maxsize
-        data = xrange(size - 1)
+        data = range(size - 1)
         assert bisect_left(data, size - 3) == size - 3
-        assert bisect_right(data, size - 3) == size - 2
->>>>>>> 53fb0d0e
+        assert bisect_right(data, size - 3) == size - 2