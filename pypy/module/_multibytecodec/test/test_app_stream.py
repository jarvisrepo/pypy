class AppTestStreams:
    spaceconfig = dict(usemodules=['_multibytecodec'])

    def setup_class(cls):
        cls.w_HzStreamReader = cls.space.appexec([], """():
            import _codecs_cn
            from _multibytecodec import MultibyteStreamReader

            class HzStreamReader(MultibyteStreamReader):
                codec = _codecs_cn.getcodec('hz')

            return HzStreamReader
        """)
        cls.w_HzStreamWriter = cls.space.appexec([], """():
            import _codecs_cn
            from _multibytecodec import MultibyteStreamWriter

            class HzStreamWriter(MultibyteStreamWriter):
                codec = _codecs_cn.getcodec('hz')

            return HzStreamWriter
        """)
        cls.w_ShiftJisx0213StreamWriter = cls.space.appexec([], """():
            import _codecs_jp
            from _multibytecodec import MultibyteStreamWriter

            class ShiftJisx0213StreamWriter(MultibyteStreamWriter):
                codec = _codecs_jp.getcodec('shift_jisx0213')

            return ShiftJisx0213StreamWriter
        """)

    def test_reader(self):
        class FakeFile:
            def __init__(self, data):
                self.data = data
                self.pos = 0
            def read(self, size):
                res = self.data[self.pos : self.pos + size]
                self.pos += size
                return res
        #
        r = self.HzStreamReader(FakeFile(b"!~{abcd~}xyz~{efgh"))
        for expected in '!\u5f95\u6c85xyz\u5f50\u73b7':
            c = r.read(1)
            assert c == expected
        c = r.read(1)
        assert c == ''

    def test_reader_replace(self):
        class FakeFile:
            def __init__(self, data):
                self.data = data
            def read(self):
                return self.data
        #
        r = self.HzStreamReader(FakeFile(b"!~{a"), "replace")
        c = r.read()
        assert c == '!\ufffd'
        #
        r = self.HzStreamReader(FakeFile(b"!~{a"))
        r.errors = "replace"
        assert r.errors == "replace"
        c = r.read()
        assert c == '!\ufffd'

    def test_writer(self):
        class FakeFile:
            def __init__(self):
                self.output = []
            def write(self, data):
                self.output.append(data)
        #
        w = self.HzStreamWriter(FakeFile())
        for input in '!\u5f95\u6c85xyz\u5f50\u73b7':
            w.write(input)
        w.reset()
        assert w.stream.output == [b'!', b'~{ab', b'cd', b'~}x', b'y', b'z',
                                   b'~{ef', b'gh', b'~}']

    def test_no_flush(self):
        class FakeFile:
            def __init__(self):
                self.output = []
            def write(self, data):
                self.output.append(data)
        #
        w = self.ShiftJisx0213StreamWriter(FakeFile())
<<<<<<< HEAD
        w.write('\u30ce')
        w.write('\u304b')
        w.write('\u309a')
        assert w.stream.output == [b'\x83m', b'', b'\x82\xf5']
=======
        w.write(u'\u30ce')
        w.write(u'\u304b')
        w.write(u'\u309a')
        assert w.stream.output == ['\x83m', '', '\x82\xf5']

    def test_writer_seek_no_empty_write(self):
        # issue #2293: codecs.py will sometimes issue a reset()
        # on a StreamWriter attached to a file that is not opened
        # for writing at all.  We must not emit a "write('')"!
        class FakeFile:
            def write(self, data):
                raise IOError("can't write!")
        #
        w = self.ShiftJisx0213StreamWriter(FakeFile())
        w.reset()
        # assert did not crash
>>>>>>> 9b59976f
<|MERGE_RESOLUTION|>--- conflicted
+++ resolved
@@ -41,7 +41,7 @@
                 return res
         #
         r = self.HzStreamReader(FakeFile(b"!~{abcd~}xyz~{efgh"))
-        for expected in '!\u5f95\u6c85xyz\u5f50\u73b7':
+        for expected in u'!\u5f95\u6c85xyz\u5f50\u73b7':
             c = r.read(1)
             assert c == expected
         c = r.read(1)
@@ -56,13 +56,13 @@
         #
         r = self.HzStreamReader(FakeFile(b"!~{a"), "replace")
         c = r.read()
-        assert c == '!\ufffd'
+        assert c == u'!\ufffd'
         #
         r = self.HzStreamReader(FakeFile(b"!~{a"))
         r.errors = "replace"
         assert r.errors == "replace"
         c = r.read()
-        assert c == '!\ufffd'
+        assert c == u'!\ufffd'
 
     def test_writer(self):
         class FakeFile:
@@ -72,7 +72,7 @@
                 self.output.append(data)
         #
         w = self.HzStreamWriter(FakeFile())
-        for input in '!\u5f95\u6c85xyz\u5f50\u73b7':
+        for input in u'!\u5f95\u6c85xyz\u5f50\u73b7':
             w.write(input)
         w.reset()
         assert w.stream.output == [b'!', b'~{ab', b'cd', b'~}x', b'y', b'z',
@@ -86,16 +86,10 @@
                 self.output.append(data)
         #
         w = self.ShiftJisx0213StreamWriter(FakeFile())
-<<<<<<< HEAD
-        w.write('\u30ce')
-        w.write('\u304b')
-        w.write('\u309a')
-        assert w.stream.output == [b'\x83m', b'', b'\x82\xf5']
-=======
         w.write(u'\u30ce')
         w.write(u'\u304b')
         w.write(u'\u309a')
-        assert w.stream.output == ['\x83m', '', '\x82\xf5']
+        assert w.stream.output == [b'\x83m', b'', b'\x82\xf5']
 
     def test_writer_seek_no_empty_write(self):
         # issue #2293: codecs.py will sometimes issue a reset()
@@ -107,5 +101,4 @@
         #
         w = self.ShiftJisx0213StreamWriter(FakeFile())
         w.reset()
-        # assert did not crash
->>>>>>> 9b59976f
+        # assert did not crash