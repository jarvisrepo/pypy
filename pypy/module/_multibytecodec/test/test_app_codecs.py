class AppTestCodecs:
    spaceconfig = dict(usemodules=['_multibytecodec'])

    def test_missing_codec(self):
        import _codecs_cn
        raises(LookupError, _codecs_cn.getcodec, "foobar")

    def test_decode_hz(self):
        import _codecs_cn
        codec = _codecs_cn.getcodec("hz")
        r = codec.decode(b"~{abc}")
        assert r == ('\u5f95\u6cef', 6)

    def test_strict_error(self):
        import _codecs_cn
        codec = _codecs_cn.getcodec("hz")
        r = codec.decode(b"~{abc}", "strict")
        assert r == ('\u5f95\u6cef', 6)
        assert type(r[0]) is str

    def test_decode_hz_error(self):
        import _codecs_cn
        codec = _codecs_cn.getcodec("hz")
        e = raises(UnicodeDecodeError, codec.decode, b"~{}").value
        assert e.args == ('hz', b'~{}', 2, 3, 'incomplete multibyte sequence')
        assert e.encoding == 'hz'
        assert e.object == b'~{}' and type(e.object) is bytes
        assert e.start == 2
        assert e.end == 3
        assert e.reason == "incomplete multibyte sequence"
        #
        e = raises(UnicodeDecodeError, codec.decode, b"~{xyz}").value
        assert e.args == ('hz', b'~{xyz}', 2, 3, 'illegal multibyte sequence')

    def test_decode_hz_ignore(self):
        import _codecs_cn
        codec = _codecs_cn.getcodec("hz")
        r = codec.decode(b"def~{}abc", errors='ignore')
        assert r == ('def\u5f95', 9)
        r = codec.decode(b"def~{}abc", 'ignore')
        assert r == ('def\u5f95', 9)

    def test_decode_hz_replace(self):
        import _codecs_cn
        codec = _codecs_cn.getcodec("hz")
        r = codec.decode(b"def~{}abc", errors='replace')
        assert r == ('def\ufffd\u5f95\ufffd', 9)
        r = codec.decode(b"def~{}abc", 'replace')
        assert r == ('def\ufffd\u5f95\ufffd', 9)

    def test_decode_custom_error_handler(self):
        import codecs
        codecs.register_error("test.decode_custom_error_handler",
                              lambda e: ('\u1234\u5678', e.end))
        u = b"abc\xDD".decode("hz", "test.decode_custom_error_handler")
        assert u == 'abc\u1234\u5678'

    def test_decode_custom_error_handler_overflow(self):
        import codecs
        import sys
        codecs.register_error("test.test_decode_custom_error_handler_overflow",
                              lambda e: ('', sys.maxsize + 1))
        raises((IndexError, OverflowError), b"abc\xDD".decode, "hz",
               "test.test_decode_custom_error_handler_overflow")

    def test_decode_custom_error_handler_type(self):
        import codecs
        import sys
        codecs.register_error("test.test_decode_custom_error_handler_type",
                              lambda e: (b'', e.end))
        raises(TypeError, b"abc\xDD".decode, "hz",
               "test.test_decode_custom_error_handler_type")

    def test_decode_custom_error_handler_longindex(self):
        import codecs
        import sys
        codecs.register_error("test.test_decode_custom_error_handler_longindex",
                              lambda e: ('', sys.maxsize + 1))
        raises(IndexError, b"abc\xDD".decode, "hz",
               "test.test_decode_custom_error_handler_longindex")

    def test_encode_hz(self):
        import _codecs_cn
        codec = _codecs_cn.getcodec("hz")
        r = codec.encode('\u5f95\u6cef')
        assert r == (b'~{abc}~}', 2)
        assert type(r[0]) is bytes

    def test_encode_hz_error(self):
        import _codecs_cn
        codec = _codecs_cn.getcodec("hz")
        u = 'abc\u1234def'
        e = raises(UnicodeEncodeError, codec.encode, u).value
        assert e.args == ('hz', u, 3, 4, 'illegal multibyte sequence')
        assert e.encoding == 'hz'
        assert e.object == u and type(e.object) is str
        assert e.start == 3
        assert e.end == 4
        assert e.reason == 'illegal multibyte sequence'

    def test_encode_hz_ignore(self):
        import _codecs_cn
        codec = _codecs_cn.getcodec("hz")
        r = codec.encode('abc\u1234def', 'ignore')
        assert r == (b'abcdef', 7)
        assert type(r[0]) is bytes

    def test_encode_hz_replace(self):
        import _codecs_cn
        codec = _codecs_cn.getcodec("hz")
        r = codec.encode('abc\u1234def', 'replace')
        assert r == (b'abc?def', 7)
        assert type(r[0]) is bytes

    def test_encode_custom_error_handler(self):
        import codecs
        codecs.register_error("test.multi_bad_handler", lambda e: (repl, 1))
        repl = "\u2014"
        s = "\uDDA1".encode("gbk", "test.multi_bad_handler")
        assert s == b'\xA1\xAA'

    def test_encode_custom_error_handler_type(self):
        import codecs
        import sys
        codecs.register_error("test.test_encode_custom_error_handler_type",
<<<<<<< HEAD
                              lambda e: (b'\xc3', e.end))
        result = "\uDDA1".encode("gbk", "test.test_encode_custom_error_handler_type")
        assert b'\xc3' in result
=======
                              lambda e: ('\xc3', e.end))
        raises(TypeError, u"\uDDA1".encode, "gbk",
               "test.test_encode_custom_error_handler_type")

    def test_encode_replacement_with_state(self):
        import codecs
        s = u'\u4ee4\u477c\u4ee4'.encode("iso-2022-jp", errors="replace")
        assert s == '\x1b$BNa\x1b(B?\x1b$BNa\x1b(B'

    def test_streaming_codec(self):
        test_0 = u'\uc5fc\u76d0\u5869\u9e7d\u477c\u4e3d/\u3012'
        test_1 = u'\u4ee4\u477c\u3080\u304b\u3057\u3080\u304b\u3057\u3042\u308b\u3068\u3053\u308d\u306b'
        test_2 = u' foo = "Quoted string ****\u4ee4\u477c" '

        ereplace = {'errors': 'replace'}
        exml = {'errors': 'xmlcharrefreplace'}
        for codec in ("iso-2022-jp", "iso-2022-jp-ext", "iso-2022-jp-1",
                      "iso-2022-jp-2", "iso-2022-jp-3", "iso-2022-jp-2004",
                      "iso-2022-kr",
                     ):

            out_1 = test_1.encode(codec, **ereplace).decode(codec, **ereplace)
            assert out_1.endswith(u'\u3080\u304b\u3057\u3080\u304b\u3057\u3042\u308b\u3068\u3053\u308d\u306b')

            out_0a = test_0.encode(codec, **ereplace).decode(codec, **ereplace)
            for n, char in enumerate(out_0a):
                assert char in (test_0[n], "?")

            out_0b = test_0.encode(codec, **exml).decode(codec, **ereplace)
            assert "&#18300;" in out_0b

            out_2 = test_2.encode(codec, **ereplace).decode(codec, **ereplace)
            assert out_2.count('"') == 2
>>>>>>> bcdde148
<|MERGE_RESOLUTION|>--- conflicted
+++ resolved
@@ -123,19 +123,14 @@
         import codecs
         import sys
         codecs.register_error("test.test_encode_custom_error_handler_type",
-<<<<<<< HEAD
                               lambda e: (b'\xc3', e.end))
         result = "\uDDA1".encode("gbk", "test.test_encode_custom_error_handler_type")
         assert b'\xc3' in result
-=======
-                              lambda e: ('\xc3', e.end))
-        raises(TypeError, u"\uDDA1".encode, "gbk",
-               "test.test_encode_custom_error_handler_type")
 
     def test_encode_replacement_with_state(self):
         import codecs
         s = u'\u4ee4\u477c\u4ee4'.encode("iso-2022-jp", errors="replace")
-        assert s == '\x1b$BNa\x1b(B?\x1b$BNa\x1b(B'
+        assert s == b'\x1b$BNa\x1b(B?\x1b$BNa\x1b(B'
 
     def test_streaming_codec(self):
         test_0 = u'\uc5fc\u76d0\u5869\u9e7d\u477c\u4e3d/\u3012'
@@ -160,5 +155,4 @@
             assert "&#18300;" in out_0b
 
             out_2 = test_2.encode(codec, **ereplace).decode(codec, **ereplace)
-            assert out_2.count('"') == 2
->>>>>>> bcdde148
+            assert out_2.count('"') == 2