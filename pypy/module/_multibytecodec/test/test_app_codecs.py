class AppTestCodecs:
    spaceconfig = dict(usemodules=['_multibytecodec'])

    def test_missing_codec(self):
        import _codecs_cn
        raises(LookupError, _codecs_cn.getcodec, "foobar")

    def test_decode_hz(self):
        import _codecs_cn
        codec = _codecs_cn.getcodec("hz")
        r = codec.decode(b"~{abc}")
        assert r == ('\u5f95\u6cef', 6)

    def test_strict_error(self):
        import _codecs_cn
        codec = _codecs_cn.getcodec("hz")
        r = codec.decode(b"~{abc}", "strict")
        assert r == ('\u5f95\u6cef', 6)
        assert type(r[0]) is str

    def test_decode_hz_error(self):
        import _codecs_cn
        codec = _codecs_cn.getcodec("hz")
        e = raises(UnicodeDecodeError, codec.decode, b"~{}").value
        assert e.args == ('hz', b'~{}', 2, 3, 'incomplete multibyte sequence')
        assert e.encoding == 'hz'
        assert e.object == b'~{}' and type(e.object) is bytes
        assert e.start == 2
        assert e.end == 3
        assert e.reason == "incomplete multibyte sequence"
        #
        e = raises(UnicodeDecodeError, codec.decode, b"~{xyz}").value
        assert e.args == ('hz', b'~{xyz}', 2, 4, 'illegal multibyte sequence')

    def test_decode_hz_ignore(self):
        import _codecs_cn
        codec = _codecs_cn.getcodec("hz")
        r = codec.decode(b"def~{}abc", errors='ignore')
        assert r == ('def\u5fcf', 9)
        r = codec.decode(b"def~{}abc", 'ignore')
        assert r == ('def\u5fcf', 9)

    def test_decode_hz_replace(self):
        import _codecs_cn
        codec = _codecs_cn.getcodec("hz")
        r = codec.decode(b"def~{}abc", errors='replace')
        assert r == ('def\ufffd\u5fcf', 9)
        r = codec.decode(b"def~{}abc", 'replace')
        assert r == ('def\ufffd\u5fcf', 9)

    def test_decode_custom_error_handler(self):
        import codecs
        codecs.register_error("test.decode_custom_error_handler",
                              lambda e: ('\u1234\u5678', e.end))
        u = b"abc\xDD".decode("hz", "test.decode_custom_error_handler")
        assert u == 'abc\u1234\u5678'

    def test_decode_custom_error_handler_overflow(self):
        import codecs
        import sys
        codecs.register_error("test.test_decode_custom_error_handler_overflow",
                              lambda e: ('', sys.maxsize + 1))
        raises((IndexError, OverflowError), b"abc\xDD".decode, "hz",
               "test.test_decode_custom_error_handler_overflow")

    def test_encode_hz(self):
        import _codecs_cn
        codec = _codecs_cn.getcodec("hz")
        r = codec.encode('\u5f95\u6cef')
        assert r == (b'~{abc}~}', 2)
        assert type(r[0]) is bytes

    def test_encode_hz_error(self):
        import _codecs_cn
        codec = _codecs_cn.getcodec("hz")
        u = 'abc\u1234def'
        e = raises(UnicodeEncodeError, codec.encode, u).value
        assert e.args == ('hz', u, 3, 4, 'illegal multibyte sequence')
        assert e.encoding == 'hz'
        assert e.object == u and type(e.object) is str
        assert e.start == 3
        assert e.end == 4
        assert e.reason == 'illegal multibyte sequence'

    def test_encode_hz_ignore(self):
        import _codecs_cn
        codec = _codecs_cn.getcodec("hz")
        r = codec.encode('abc\u1234def', 'ignore')
        assert r == (b'abcdef', 7)
        assert type(r[0]) is bytes

    def test_encode_hz_replace(self):
        import _codecs_cn
        codec = _codecs_cn.getcodec("hz")
        r = codec.encode('abc\u1234def', 'replace')
        assert r == (b'abc?def', 7)
        assert type(r[0]) is bytes

    def test_encode_custom_error_handler(self):
        import codecs
        codecs.register_error("test.multi_bad_handler", lambda e: (repl, 1))
<<<<<<< HEAD
        repl = "\u2014"
        s = "\uDDA1".encode("gbk", "test.multi_bad_handler")
        assert s == b'\xA1\xAA'
=======
        repl = u"\u2014"
        s = u"\uDDA1".encode("gbk", "test.multi_bad_handler")
        assert s == '\xA1\xAA'

    def test_encode_custom_error_handler_type(self):
        import codecs
        import sys
        codecs.register_error("test.test_encode_custom_error_handler_type",
                              lambda e: ('\xc3', e.end))
        raises(TypeError, u"\uDDA1".encode, "gbk",
               "test.test_encode_custom_error_handler_type")
>>>>>>> b8087260
<|MERGE_RESOLUTION|>--- conflicted
+++ resolved
@@ -99,14 +99,9 @@
     def test_encode_custom_error_handler(self):
         import codecs
         codecs.register_error("test.multi_bad_handler", lambda e: (repl, 1))
-<<<<<<< HEAD
         repl = "\u2014"
         s = "\uDDA1".encode("gbk", "test.multi_bad_handler")
         assert s == b'\xA1\xAA'
-=======
-        repl = u"\u2014"
-        s = u"\uDDA1".encode("gbk", "test.multi_bad_handler")
-        assert s == '\xA1\xAA'
 
     def test_encode_custom_error_handler_type(self):
         import codecs
@@ -114,5 +109,4 @@
         codecs.register_error("test.test_encode_custom_error_handler_type",
                               lambda e: ('\xc3', e.end))
         raises(TypeError, u"\uDDA1".encode, "gbk",
-               "test.test_encode_custom_error_handler_type")
->>>>>>> b8087260
+               "test.test_encode_custom_error_handler_type")