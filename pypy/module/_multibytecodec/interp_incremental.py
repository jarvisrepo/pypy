from rpython.rtyper.lltypesystem import lltype
from rpython.rlib import rutf8
from pypy.module._multibytecodec import c_codecs
from pypy.module._multibytecodec.interp_multibytecodec import (
    MultibyteCodec, wrap_unicodedecodeerror, wrap_runtimeerror,
    wrap_unicodeencodeerror)
from pypy.interpreter.baseobjspace import W_Root
from pypy.interpreter.gateway import interp2app, unwrap_spec
from pypy.interpreter.typedef import TypeDef, GetSetProperty
from pypy.module._codecs.interp_codecs import CodecState


class MultibyteIncrementalBase(W_Root):
    def __init__(self, space, errors):
        if errors is None:
            errors = 'strict'
        self.space = space
        self.errors = errors
        w_codec = space.getattr(self, space.newtext("codec"))
        codec = space.interp_w(MultibyteCodec, w_codec)
        self.codec = codec.codec
        self.name = codec.name
        self._initialize()
        self.register_finalizer(space)

    def _finalize_(self):
        self._free()

    def reset_w(self):
        self._free()
        self._initialize()

    def fget_errors(self, space):
        return space.newtext(self.errors)

    def fset_errors(self, space, w_errors):
        self.errors = space.text_w(w_errors)


class MultibyteIncrementalDecoder(MultibyteIncrementalBase):

    def _initialize(self):
        self.decodebuf = c_codecs.pypy_cjk_dec_new(self.codec)
        self.pending = ""

    def _free(self):
        self.pending = None
        if self.decodebuf:
            c_codecs.pypy_cjk_dec_free(self.decodebuf)
            self.decodebuf = lltype.nullptr(c_codecs.DECODEBUF_P.TO)

    @unwrap_spec(object='bufferstr', final=int)
    def decode_w(self, object, final=0):
        final = bool(final)
        space = self.space
        state = space.fromcache(CodecState)
        if len(self.pending) > 0:
            object = self.pending + object
        try:
            output = c_codecs.decodeex(self.decodebuf, object, self.errors,
                                       state.decode_error_handler, self.name,
                                       get_ignore_error(final))
        except c_codecs.EncodeDecodeError as e:
            raise wrap_unicodedecodeerror(space, e, object, self.name)
        except RuntimeError:
            raise wrap_runtimeerror(space)
        pos = c_codecs.pypy_cjk_dec_inbuf_consumed(self.decodebuf)
        assert 0 <= pos <= len(object)
        self.pending = object[pos:]
        lgt = rutf8.get_utf8_length(output)
        return space.newutf8(output, lgt)


@unwrap_spec(errors="text_or_none")
def mbidecoder_new(space, w_subtype, errors=None):
    r = space.allocate_instance(MultibyteIncrementalDecoder, w_subtype)
    r.__init__(space, errors)
    return r

MultibyteIncrementalDecoder.typedef = TypeDef(
    'MultibyteIncrementalDecoder',
    __new__ = interp2app(mbidecoder_new),
    decode  = interp2app(MultibyteIncrementalDecoder.decode_w),
    reset   = interp2app(MultibyteIncrementalDecoder.reset_w),
    errors  = GetSetProperty(MultibyteIncrementalDecoder.fget_errors,
                             MultibyteIncrementalDecoder.fset_errors),
)


class MultibyteIncrementalEncoder(MultibyteIncrementalBase):

    def _initialize(self):
        self.encodebuf = c_codecs.pypy_cjk_enc_new(self.codec)
        self.pending = ""
        self.pending_len = 0

    def _free(self):
        self.pending = None
        if self.encodebuf:
            c_codecs.pypy_cjk_enc_free(self.encodebuf)
            self.encodebuf = lltype.nullptr(c_codecs.ENCODEBUF_P.TO)

<<<<<<< HEAD
    @unwrap_spec(object=unicode, final=int)
    def encode_w(self, object, final=0):
        final = bool(final)
=======
    @unwrap_spec(final=bool)
    def encode_w(self, space, w_object, final=False):
        utf8data, length = space.utf8_len_w(w_object)
>>>>>>> 572becf8
        space = self.space
        state = space.fromcache(CodecState)
        if len(self.pending) > 0:
            utf8data = self.pending + utf8data
            length += self.pending_len
        try:
            output = c_codecs.encodeex(self.encodebuf, utf8data, length,
                                       self.errors,
                                       state.encode_error_handler, self.name,
                                       get_ignore_error(final))
        except c_codecs.EncodeDecodeError as e:
            raise wrap_unicodeencodeerror(space, e, utf8data, length,
                                          self.name)
        except RuntimeError:
            raise wrap_runtimeerror(space)
        pos = c_codecs.pypy_cjk_enc_inbuf_consumed(self.encodebuf)
        assert 0 <= pos <= length
        # scan the utf8 string until we hit pos
        i = 0
        stop = length - pos
        self.pending_len = stop
        if stop > 0:
            while pos > 0:
                i = rutf8.next_codepoint_pos(utf8data, i)
                pos -= 1
            self.pending = utf8data[i:]
        else:
            self.pending = ""
        return space.newbytes(output)


@unwrap_spec(errors="text_or_none")
def mbiencoder_new(space, w_subtype, errors=None):
    r = space.allocate_instance(MultibyteIncrementalEncoder, w_subtype)
    r.__init__(space, errors)
    return r

MultibyteIncrementalEncoder.typedef = TypeDef(
    'MultibyteIncrementalEncoder',
    __new__ = interp2app(mbiencoder_new),
    encode  = interp2app(MultibyteIncrementalEncoder.encode_w),
    reset   = interp2app(MultibyteIncrementalEncoder.reset_w),
    errors  = GetSetProperty(MultibyteIncrementalEncoder.fget_errors,
                             MultibyteIncrementalEncoder.fset_errors),
)


def get_ignore_error(final):
    if final:
        return 0    # don't ignore any error
    else:
        return c_codecs.MBERR_TOOFEW<|MERGE_RESOLUTION|>--- conflicted
+++ resolved
@@ -100,15 +100,9 @@
             c_codecs.pypy_cjk_enc_free(self.encodebuf)
             self.encodebuf = lltype.nullptr(c_codecs.ENCODEBUF_P.TO)
 
-<<<<<<< HEAD
-    @unwrap_spec(object=unicode, final=int)
-    def encode_w(self, object, final=0):
-        final = bool(final)
-=======
     @unwrap_spec(final=bool)
     def encode_w(self, space, w_object, final=False):
         utf8data, length = space.utf8_len_w(w_object)
->>>>>>> 572becf8
         space = self.space
         state = space.fromcache(CodecState)
         if len(self.pending) > 0:
