import py
from rpython.rtyper.lltypesystem import lltype, rffi
from rpython.translator.tool.cbuild import ExternalCompilationInfo
from rpython.translator import cdir
from rpython.rlib import rutf8

UNICODE_REPLACEMENT_CHARACTER = u'\uFFFD'.encode("utf8")


class EncodeDecodeError(Exception):
    def __init__(self, start, end, reason):
        self.start = start
        self.end = end
        self.reason = reason
    def __repr__(self):
        return 'EncodeDecodeError(%r, %r, %r)' % (self.start, self.end,
                                                  self.reason)

srcdir = py.path.local(__file__).dirpath()

codecs = [
    # _codecs_cn
    'gb2312', 'gbk', 'gb18030', 'hz',

    # _codecs_hk
    'big5hkscs',

    # _codecs_iso2022
    'iso2022_kr', 'iso2022_jp', 'iso2022_jp_1', 'iso2022_jp_2',
    'iso2022_jp_2004', 'iso2022_jp_3', 'iso2022_jp_ext',

    # _codecs_jp
    'shift_jis', 'cp932', 'euc_jp', 'shift_jis_2004',
    'euc_jis_2004', 'euc_jisx0213', 'shift_jisx0213',

    # _codecs_kr
    'euc_kr', 'cp949', 'johab',

    # _codecs_tw
    'big5', 'cp950',
]

eci = ExternalCompilationInfo(
    separate_module_files = [
        srcdir.join('src', 'cjkcodecs', '_codecs_cn.c'),
        srcdir.join('src', 'cjkcodecs', '_codecs_hk.c'),
        srcdir.join('src', 'cjkcodecs', '_codecs_iso2022.c'),
        srcdir.join('src', 'cjkcodecs', '_codecs_jp.c'),
        srcdir.join('src', 'cjkcodecs', '_codecs_kr.c'),
        srcdir.join('src', 'cjkcodecs', '_codecs_tw.c'),
        srcdir.join('src', 'cjkcodecs', 'multibytecodec.c'),
    ],
    includes = ['src/cjkcodecs/multibytecodec.h'],
    include_dirs = [str(srcdir), cdir],
)

MBERR_TOOSMALL = -1  # insufficient output buffer space
MBERR_TOOFEW   = -2  # incomplete input buffer
MBERR_INTERNAL = -3  # internal runtime error
MBERR_NOMEMORY = -4  # out of memory

MULTIBYTECODEC_P = rffi.COpaquePtr('struct MultibyteCodec_s',
                                   compilation_info=eci)

def llexternal(*args, **kwds):
    kwds.setdefault('compilation_info', eci)
    kwds.setdefault('sandboxsafe', True)
    kwds.setdefault('_nowrapper', True)
    return rffi.llexternal(*args, **kwds)

def getter_for(name):
    return llexternal('pypy_cjkcodec_%s' % name, [], MULTIBYTECODEC_P)

_codecs_getters = dict([(name, getter_for(name)) for name in codecs])
assert len(_codecs_getters) == len(codecs)

def getcodec(name):
    getter = _codecs_getters[name]
    return getter()

# ____________________________________________________________
# Decoding

DECODEBUF_P = rffi.COpaquePtr('struct pypy_cjk_dec_s', compilation_info=eci)
pypy_cjk_dec_new = llexternal('pypy_cjk_dec_new',
                              [MULTIBYTECODEC_P], DECODEBUF_P)
pypy_cjk_dec_init = llexternal('pypy_cjk_dec_init',
                               [DECODEBUF_P, rffi.CCHARP, rffi.SSIZE_T],
                               rffi.SSIZE_T)
pypy_cjk_dec_free = llexternal('pypy_cjk_dec_free', [DECODEBUF_P],
                               lltype.Void)
pypy_cjk_dec_chunk = llexternal('pypy_cjk_dec_chunk', [DECODEBUF_P],
                                rffi.SSIZE_T)
pypy_cjk_dec_outbuf = llexternal('pypy_cjk_dec_outbuf', [DECODEBUF_P],
                                 rffi.CWCHARP)
pypy_cjk_dec_outlen = llexternal('pypy_cjk_dec_outlen', [DECODEBUF_P],
                                 rffi.SSIZE_T)
pypy_cjk_dec_inbuf_remaining = llexternal('pypy_cjk_dec_inbuf_remaining',
                                          [DECODEBUF_P], rffi.SSIZE_T)
pypy_cjk_dec_inbuf_consumed = llexternal('pypy_cjk_dec_inbuf_consumed',
                                         [DECODEBUF_P], rffi.SSIZE_T)
pypy_cjk_dec_replace_on_error = llexternal('pypy_cjk_dec_replace_on_error',
                                           [DECODEBUF_P, rffi.CWCHARP,
                                            rffi.SSIZE_T, rffi.SSIZE_T],
                                           rffi.SSIZE_T)

def decode(codec, stringdata, errors="strict", errorcb=None, namecb=None):
    decodebuf = pypy_cjk_dec_new(codec)
    if not decodebuf:
        raise MemoryError
    try:
        return decodeex(decodebuf, stringdata, errors, errorcb, namecb)
    finally:
        pypy_cjk_dec_free(decodebuf)

def decodeex(decodebuf, stringdata, errors="strict", errorcb=None, namecb=None,
             ignore_error=0):
    inleft = len(stringdata)
    with rffi.scoped_nonmovingbuffer(stringdata) as inbuf:
        if pypy_cjk_dec_init(decodebuf, inbuf, inleft) < 0:
            raise MemoryError
        while True:
            r = pypy_cjk_dec_chunk(decodebuf)
            if r == 0 or r == ignore_error:
                break
            multibytecodec_decerror(decodebuf, r, errors,
                                    errorcb, namecb, stringdata)
        src = pypy_cjk_dec_outbuf(decodebuf)
        length = pypy_cjk_dec_outlen(decodebuf)
        return rffi.wcharpsize2utf8(src, length) # assumes no out-of-range chars

def multibytecodec_decerror(decodebuf, e, errors,
                            errorcb, namecb, stringdata):
    if e > 0:
        reason = "illegal multibyte sequence"
        esize = e
    elif e == MBERR_TOOFEW:
        reason = "incomplete multibyte sequence"
        esize = pypy_cjk_dec_inbuf_remaining(decodebuf)
    elif e == MBERR_NOMEMORY:
        raise MemoryError
    else:
        raise RuntimeError
    #
    # compute the unicode to use as a replacement -> 'replace', and
    # the current position in the input 'unicodedata' -> 'end'
    start = pypy_cjk_dec_inbuf_consumed(decodebuf)
    end = start + esize
    if errors == "strict":
        raise EncodeDecodeError(start, end, reason)
    elif errors == "ignore":
        replace = ""
    elif errors == "replace":
        replace = UNICODE_REPLACEMENT_CHARACTER
    else:
        assert errorcb
        replace, end, rettype = errorcb(errors, namecb, reason,
                               stringdata, start, end)
        # 'replace' is UTF8 encoded unicode, rettype is 'u'
    lgt = rutf8.codepoints_in_utf8(replace)
    inbuf = rffi.utf82wcharp(replace, lgt)
    try:
        r = pypy_cjk_dec_replace_on_error(decodebuf, inbuf, lgt, end)
    finally:
        lltype.free(inbuf, flavor='raw')
    if r == MBERR_NOMEMORY:
        raise MemoryError

# ____________________________________________________________
# Encoding
ENCODEBUF_P = rffi.COpaquePtr('struct pypy_cjk_enc_s', compilation_info=eci)
pypy_cjk_enc_new = llexternal('pypy_cjk_enc_new',
                               [MULTIBYTECODEC_P], ENCODEBUF_P)
pypy_cjk_enc_init = llexternal('pypy_cjk_enc_init',
                               [ENCODEBUF_P, rffi.CWCHARP, rffi.SSIZE_T],
                               rffi.SSIZE_T)
pypy_cjk_enc_free = llexternal('pypy_cjk_enc_free', [ENCODEBUF_P],
                               lltype.Void)
pypy_cjk_enc_chunk = llexternal('pypy_cjk_enc_chunk',
                                [ENCODEBUF_P, rffi.SSIZE_T], rffi.SSIZE_T)
pypy_cjk_enc_reset = llexternal('pypy_cjk_enc_reset', [ENCODEBUF_P],
                                rffi.SSIZE_T)
pypy_cjk_enc_outbuf = llexternal('pypy_cjk_enc_outbuf', [ENCODEBUF_P],
                                 rffi.CCHARP)
pypy_cjk_enc_outlen = llexternal('pypy_cjk_enc_outlen', [ENCODEBUF_P],
                                 rffi.SSIZE_T)
pypy_cjk_enc_inbuf_remaining = llexternal('pypy_cjk_enc_inbuf_remaining',
                                          [ENCODEBUF_P], rffi.SSIZE_T)
pypy_cjk_enc_inbuf_consumed = llexternal('pypy_cjk_enc_inbuf_consumed',
                                         [ENCODEBUF_P], rffi.SSIZE_T)
pypy_cjk_enc_replace_on_error = llexternal('pypy_cjk_enc_replace_on_error',
                                           [ENCODEBUF_P, rffi.CCHARP,
                                            rffi.SSIZE_T, rffi.SSIZE_T],
                                           rffi.SSIZE_T)
pypy_cjk_enc_getcodec = llexternal('pypy_cjk_enc_getcodec',
                                   [ENCODEBUF_P], MULTIBYTECODEC_P)
pypy_cjk_enc_copystate = llexternal('pypy_cjk_enc_copystate',
                                    [ENCODEBUF_P, ENCODEBUF_P], lltype.Void)
MBENC_FLUSH = 1
MBENC_RESET = 2

def encode(codec, unicodedata, length, errors="strict", errorcb=None,
           namecb=None, copystate=lltype.nullptr(ENCODEBUF_P.TO)):
    encodebuf = pypy_cjk_enc_new(codec)
    if not encodebuf:
        raise MemoryError
    if copystate:
        pypy_cjk_enc_copystate(encodebuf, copystate)
    try:
        return encodeex(encodebuf, unicodedata, length, errors, errorcb, namecb)
    finally:
        if copystate:
            pypy_cjk_enc_copystate(copystate, encodebuf)
        pypy_cjk_enc_free(encodebuf)

def encodeex(encodebuf, utf8data, length, errors="strict", errorcb=None,
             namecb=None, ignore_error=0):
    inleft = length
    inbuf = rffi.utf82wcharp(utf8data, length)
    try:
        if pypy_cjk_enc_init(encodebuf, inbuf, inleft) < 0:
            raise MemoryError
        if ignore_error == 0:
            flags = MBENC_FLUSH | MBENC_RESET
        else:
            flags = 0
        while True:
            r = pypy_cjk_enc_chunk(encodebuf, flags)
            if r == 0 or r == ignore_error:
                break
            multibytecodec_encerror(encodebuf, r, errors,
                                    errorcb, namecb, utf8data)
        while flags & MBENC_RESET:
            r = pypy_cjk_enc_reset(encodebuf)
            if r == 0:
                break
            multibytecodec_encerror(encodebuf, r, errors,
                                    errorcb, namecb, utf8data)
        src = pypy_cjk_enc_outbuf(encodebuf)
        length = pypy_cjk_enc_outlen(encodebuf)
        return rffi.charpsize2str(src, length)
    finally:
        lltype.free(inbuf, flavor='raw')

def multibytecodec_encerror(encodebuf, e, errors,
                            errorcb, namecb, unicodedata):
    if e > 0:
        reason = "illegal multibyte sequence"
        esize = e
    elif e == MBERR_TOOFEW:
        reason = "incomplete multibyte sequence"
        esize = pypy_cjk_enc_inbuf_remaining(encodebuf)
    elif e == MBERR_NOMEMORY:
        raise MemoryError
    else:
        raise RuntimeError
    #
    # compute the string to use as a replacement -> 'replace', and
    # the current position in the input 'unicodedata' -> 'end'
    start = pypy_cjk_enc_inbuf_consumed(encodebuf)
    end = start + esize
    if errors == "strict":
        raise EncodeDecodeError(start, end, reason)
    elif errors == "ignore":
        replace = ""
    elif errors == "replace":
        replace = "?"    # utf-8 unicode
    else:
        assert errorcb
<<<<<<< HEAD
        replace, end, rettype = errorcb(errors, namecb, reason,
                            unicodedata, start, end)
        if rettype == 'u':
            codec = pypy_cjk_enc_getcodec(encodebuf)
            lgt = rutf8.check_utf8(replace, False)
            replace = encode(codec, replace, lgt)
    lgt = len(replace)
=======
        replace, end = errorcb(errors, namecb, reason,
                            unicodedata, start, end)
    if len(replace) > 0:
        codec = pypy_cjk_enc_getcodec(encodebuf)
        lgt = rutf8.codepoints_in_utf8(replace)
        replace = encode(codec, replace, lgt, copystate=encodebuf)
    #else:
    #   replace is an empty utf-8 unicode, which we directly consider to
    #   encode as an empty byte string.
>>>>>>> bcdde148
    with rffi.scoped_nonmovingbuffer(replace) as inbuf:
        r = pypy_cjk_enc_replace_on_error(encodebuf, inbuf, lgt, end)
    if r == MBERR_NOMEMORY:
        raise MemoryError<|MERGE_RESOLUTION|>--- conflicted
+++ resolved
@@ -263,30 +263,21 @@
         raise EncodeDecodeError(start, end, reason)
     elif errors == "ignore":
         replace = ""
+        rettype = 'b'   # != 'u'
     elif errors == "replace":
         replace = "?"    # utf-8 unicode
+        rettype = 'u'
     else:
         assert errorcb
-<<<<<<< HEAD
         replace, end, rettype = errorcb(errors, namecb, reason,
                             unicodedata, start, end)
-        if rettype == 'u':
-            codec = pypy_cjk_enc_getcodec(encodebuf)
-            lgt = rutf8.check_utf8(replace, False)
-            replace = encode(codec, replace, lgt)
-    lgt = len(replace)
-=======
-        replace, end = errorcb(errors, namecb, reason,
-                            unicodedata, start, end)
-    if len(replace) > 0:
+    if rettype == 'u':
         codec = pypy_cjk_enc_getcodec(encodebuf)
-        lgt = rutf8.codepoints_in_utf8(replace)
+        lgt = rutf8.check_utf8(replace, False)
         replace = encode(codec, replace, lgt, copystate=encodebuf)
     #else:
-    #   replace is an empty utf-8 unicode, which we directly consider to
-    #   encode as an empty byte string.
->>>>>>> bcdde148
+    #   replace is meant to be a byte string already
     with rffi.scoped_nonmovingbuffer(replace) as inbuf:
-        r = pypy_cjk_enc_replace_on_error(encodebuf, inbuf, lgt, end)
+        r = pypy_cjk_enc_replace_on_error(encodebuf, inbuf, len(replace), end)
     if r == MBERR_NOMEMORY:
         raise MemoryError