--- conflicted
+++ resolved
@@ -1,7 +1,4 @@
-<<<<<<< HEAD
-from __future__ import with_statement
-=======
->>>>>>> 2925d0de
+
 import os
 
 if os.name == "nt":
@@ -62,19 +59,12 @@
 
     def setup_class(cls):
         cls.w_TEXT = cls.space.newbytes(TEXT)
-<<<<<<< HEAD
         cls.DATA = DATA
         cls.w_DATA = cls.space.newbytes(DATA)
         cls.DATA_CRLF = DATA_CRLF
         cls.w_DATA_CRLF = cls.space.newbytes(DATA_CRLF)
         cls.temppath = str(py.test.ensuretemp("bz2").join("foo"))
         cls.w_temppath = cls.space.wrap(cls.temppath)
-=======
-        cls.w_DATA = cls.space.newbytes(DATA)
-        cls.w_DATA_CRLF = cls.space.newbytes(DATA_CRLF)
-        cls.w_temppath = cls.space.wrap(
-            str(py.test.ensuretemp("bz2").join("foo")))
->>>>>>> 2925d0de
         if cls.runappdirect:
             cls.w_create_temp_file = create_temp_file
             cls.w_create_broken_temp_file = create_broken_temp_file
