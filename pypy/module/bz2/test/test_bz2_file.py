--- conflicted
+++ resolved
@@ -49,33 +49,20 @@
     # XXX for unknown reasons, we cannot do allocation checks, as sth is
     # keeping those objects alive (BZ2File objects)
 
-    spaceconfig = dict(usemodules=('bz2',))
+    spaceconfig = dict(usemodules=('bz2', 'thread'))
 
     def setup_class(cls):
-<<<<<<< HEAD
-        space = gettestobjspace(usemodules=('bz2', 'thread', 'itertools'))
-        cls.space = space
-        cls.w_TEXT = space.wrapbytes(TEXT)
-        cls.w_DATA = space.wrapbytes(DATA)
-        cls.w_DATA_CRLF = space.wrapbytes(DATA_CRLF)
-        cls.w_temppath = space.wrap(str(py.test.ensuretemp("bz2").join("foo")))
-        cls.w_create_temp_file = space.wrap(create_temp_file)
-        def decompress_w(space, w_data):
-            return space.wrapbytes(decompress(space.bytes_w(w_data)))
-        cls.w_decompress = space.wrap(interp2app(decompress_w))
-        cls.w_create_broken_temp_file = space.wrap(create_broken_temp_file)
-        cls.w_random_data = space.wrapbytes(RANDOM_DATA)
-=======
-        cls.w_TEXT = cls.space.wrap(TEXT)
-        cls.w_DATA = cls.space.wrap(DATA)
-        cls.w_DATA_CRLF = cls.space.wrap(DATA_CRLF)
+        cls.w_TEXT = cls.space.wrapbytes(TEXT)
+        cls.w_DATA = cls.space.wrapbytes(DATA)
+        cls.w_DATA_CRLF = cls.space.wrapbytes(DATA_CRLF)
         cls.w_temppath = cls.space.wrap(
             str(py.test.ensuretemp("bz2").join("foo")))
         cls.w_create_temp_file = cls.space.wrap(create_temp_file)
-        cls.w_decompress = cls.space.wrap(decompress)
+        def decompress_w(space, w_data):
+            return space.wrapbytes(decompress(space.bytes_w(w_data)))
+        cls.w_decompress = cls.space.wrap(interp2app(decompress_w))
         cls.w_create_broken_temp_file = cls.space.wrap(create_broken_temp_file)
-        cls.w_random_data = cls.space.wrap(RANDOM_DATA)
->>>>>>> 0c0bd860
+        cls.w_random_data = cls.space.wrapbytes(RANDOM_DATA)
         
     def test_attributes(self):
         from bz2 import BZ2File
