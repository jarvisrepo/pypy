--- conflicted
+++ resolved
@@ -54,11 +54,7 @@
     # XXX: CheckAllocation fails on py3 (seems to false positive on
     # BZ2File's RLocks)
     spaceconfig = {
-<<<<<<< HEAD
-        'usemodules': ['bz2', 'binascii', 'rctime', 'struct', 'thread']
-=======
-        'usemodules': ['bz2', 'binascii', 'time', 'struct']
->>>>>>> c816e18a
+        'usemodules': ['bz2', 'binascii', 'time', 'struct', 'thread']
     }
 
     def setup_class(cls):
