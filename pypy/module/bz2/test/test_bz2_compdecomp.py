import os

import py

from pypy.interpreter.gateway import interp2app
from pypy.module.bz2.test.support import CheckAllocation
from pypy.module.bz2 import interp_bz2
from pypy.interpreter.gateway import interp2app
import os, py

HUGE_OK = False

if os.name == "nt":
    from py.test import skip
    skip("bz2 module is not available on Windows")

def setup_module(mod):
    DATA = 'BZh91AY&SY.\xc8N\x18\x00\x01>_\x80\x00\x10@\x02\xff\xf0\x01\x07n\x00?\xe7\xff\xe00\x01\x99\xaa\x00\xc0\x03F\x86\x8c#&\x83F\x9a\x03\x06\xa6\xd0\xa6\x93M\x0fQ\xa7\xa8\x06\x804hh\x12$\x11\xa4i4\xf14S\xd2<Q\xb5\x0fH\xd3\xd4\xdd\xd5\x87\xbb\xf8\x94\r\x8f\xafI\x12\xe1\xc9\xf8/E\x00pu\x89\x12]\xc9\xbbDL\nQ\x0e\t1\x12\xdf\xa0\xc0\x97\xac2O9\x89\x13\x94\x0e\x1c7\x0ed\x95I\x0c\xaaJ\xa4\x18L\x10\x05#\x9c\xaf\xba\xbc/\x97\x8a#C\xc8\xe1\x8cW\xf9\xe2\xd0\xd6M\xa7\x8bXa<e\x84t\xcbL\xb3\xa7\xd9\xcd\xd1\xcb\x84.\xaf\xb3\xab\xab\xad`n}\xa0lh\tE,\x8eZ\x15\x17VH>\x88\xe5\xcd9gd6\x0b\n\xe9\x9b\xd5\x8a\x99\xf7\x08.K\x8ev\xfb\xf7xw\xbb\xdf\xa1\x92\xf1\xdd|/";\xa2\xba\x9f\xd5\xb1#A\xb6\xf6\xb3o\xc9\xc5y\\\xebO\xe7\x85\x9a\xbc\xb6f8\x952\xd5\xd7"%\x89>V,\xf7\xa6z\xe2\x9f\xa3\xdf\x11\x11"\xd6E)I\xa9\x13^\xca\xf3r\xd0\x03U\x922\xf26\xec\xb6\xed\x8b\xc3U\x13\x9d\xc5\x170\xa4\xfa^\x92\xacDF\x8a\x97\xd6\x19\xfe\xdd\xb8\xbd\x1a\x9a\x19\xa3\x80ankR\x8b\xe5\xd83]\xa9\xc6\x08\x82f\xf6\xb9"6l$\xb8j@\xc0\x8a\xb0l1..\xbak\x83ls\x15\xbc\xf4\xc1\x13\xbe\xf8E\xb8\x9d\r\xa8\x9dk\x84\xd3n\xfa\xacQ\x07\xb1%y\xaav\xb4\x08\xe0z\x1b\x16\xf5\x04\xe9\xcc\xb9\x08z\x1en7.G\xfc]\xc9\x14\xe1B@\xbb!8`'

    def decompress(space, w_data):
        import popen2
        import bz2
        data = space.bytes_w(w_data)
        pop = popen2.Popen3("bunzip2", capturestderr=1)
        pop.tochild.write(data)
        pop.tochild.close()
        res = pop.fromchild.read()
        pop.fromchild.close()
        if pop.wait() != 0:
            res = bz2.decompress(data)
        return space.wrapbytes(res)

    mod.TEXT = 'root:x:0:0:root:/root:/bin/bash\nbin:x:1:1:bin:/bin:\ndaemon:x:2:2:daemon:/sbin:\nadm:x:3:4:adm:/var/adm:\nlp:x:4:7:lp:/var/spool/lpd:\nsync:x:5:0:sync:/sbin:/bin/sync\nshutdown:x:6:0:shutdown:/sbin:/sbin/shutdown\nhalt:x:7:0:halt:/sbin:/sbin/halt\nmail:x:8:12:mail:/var/spool/mail:\nnews:x:9:13:news:/var/spool/news:\nuucp:x:10:14:uucp:/var/spool/uucp:\noperator:x:11:0:operator:/root:\ngames:x:12:100:games:/usr/games:\ngopher:x:13:30:gopher:/usr/lib/gopher-data:\nftp:x:14:50:FTP User:/var/ftp:/bin/bash\nnobody:x:65534:65534:Nobody:/home:\npostfix:x:100:101:postfix:/var/spool/postfix:\nniemeyer:x:500:500::/home/niemeyer:/bin/bash\npostgres:x:101:102:PostgreSQL Server:/var/lib/pgsql:/bin/bash\nmysql:x:102:103:MySQL server:/var/lib/mysql:/bin/bash\nwww:x:103:104::/var/www:/bin/false\n'
    mod.DATA = DATA
    mod.BUGGY_DATA = py.path.local(__file__).dirpath().join('data.bz2').read()
    mod.decompress = decompress
    #
    # For tests, patch the value of SMALLCHUNK
    mod.OLD_SMALLCHUNK = interp_bz2.SMALLCHUNK
    interp_bz2.SMALLCHUNK = 32

def teardown_module(mod):
    interp_bz2.SMALLCHUNK = mod.OLD_SMALLCHUNK

class AppTestBZ2Compressor(CheckAllocation):
    spaceconfig = dict(usemodules=('bz2',))

    def setup_class(cls):
        cls.w_TEXT = cls.space.wrapbytes(TEXT)
        if cls.runappdirect:
            cls.w_decompress = lambda self, *args: decompress(cls.space, *args)
        else:
            cls.w_decompress = cls.space.wrap(interp2app(decompress))
        cls.w_HUGE_OK = cls.space.wrap(HUGE_OK)

    def test_creation(self):
        from bz2 import BZ2Compressor

        raises(TypeError, BZ2Compressor, "foo")
        raises(ValueError, BZ2Compressor, 10)

        BZ2Compressor(1)
        BZ2Compressor(9)

    def test_compress(self):
        from bz2 import BZ2Compressor

        bz2c = BZ2Compressor()
        raises(TypeError, bz2c.compress)
        data = bz2c.compress(self.TEXT)
        data += bz2c.flush()
        assert self.decompress(data) == self.TEXT

    def test_compress_huge_data(self):
        if not self.HUGE_OK:
            skip("skipping test requiring lots of memory")
        from bz2 import BZ2Compressor

        HUGE_DATA = self.TEXT * 10000
        bz2c = BZ2Compressor()
        raises(TypeError, bz2c.compress)
        data = bz2c.compress(HUGE_DATA)
        data += bz2c.flush()
        assert self.decompress(data) == HUGE_DATA

    def test_compress_chunks_10(self):
        from bz2 import BZ2Compressor

        bz2c = BZ2Compressor()
        n = 0
        data = b""
        while True:
            temp = self.TEXT[n * 10:(n + 1) * 10]
            if not temp:
                break
            data += bz2c.compress(temp)
            n += 1
        data += bz2c.flush()
        assert self.decompress(data) == self.TEXT

    def test_buffer(self):
        from bz2 import BZ2Compressor
        bz2c = BZ2Compressor()
        data = bz2c.compress(memoryview(self.TEXT))
        data += bz2c.flush()
        assert self.decompress(data) == self.TEXT


class AppTestBZ2Decompressor(CheckAllocation):
    spaceconfig = dict(usemodules=('bz2',))

    def setup_class(cls):
<<<<<<< HEAD
        cls.w_TEXT = cls.space.wrapbytes(TEXT)
        cls.w_DATA = cls.space.wrapbytes(DATA)
        cls.w_BUGGY_DATA = cls.space.wrapbytes(BUGGY_DATA)
        
=======
        cls.w_TEXT = cls.space.wrap(TEXT)
        cls.w_DATA = cls.space.wrap(DATA)
        cls.w_BUGGY_DATA = cls.space.wrap(BUGGY_DATA)

>>>>>>> ac8fa798
    def test_creation(self):
        from bz2 import BZ2Decompressor

        raises(TypeError, BZ2Decompressor, "foo")

        BZ2Decompressor()

    def test_attribute(self):
        from bz2 import BZ2Decompressor

        bz2d = BZ2Decompressor()
        assert bz2d.unused_data == b""

    def test_decompress(self):
        from bz2 import BZ2Decompressor

        bz2d = BZ2Decompressor()
        raises(TypeError, bz2d.decompress)
        decompressed_data = bz2d.decompress(self.DATA)
        assert decompressed_data == self.TEXT

    def test_decompress_chunks_10(self):
        from bz2 import BZ2Decompressor

        bz2d = BZ2Decompressor()
        decompressed_data = b""
        n = 0
        while True:
            temp = self.DATA[n * 10:(n + 1) * 10]
            if not temp:
                break
            decompressed_data += bz2d.decompress(temp)
            n += 1

        assert decompressed_data == self.TEXT

    def test_decompress_unused_data(self):
        # test with unused data. (data after EOF)
        from bz2 import BZ2Decompressor

        bz2d = BZ2Decompressor()
        unused_data = b"this is unused data"
        decompressed_data = bz2d.decompress(self.DATA + unused_data)
        assert decompressed_data == self.TEXT
        assert bz2d.unused_data == unused_data

    def test_EOF_error(self):
        from bz2 import BZ2Decompressor

        bz2d = BZ2Decompressor()
        bz2d.decompress(self.DATA)
        raises(EOFError, bz2d.decompress, b"foo")
        raises(EOFError, bz2d.decompress, b"")

    def test_buffer(self):
        from bz2 import BZ2Decompressor
        bz2d = BZ2Decompressor()
        decompressed_data = bz2d.decompress(memoryview(self.DATA))
        assert decompressed_data == self.TEXT

    def test_subsequent_read(self):
        from bz2 import BZ2Decompressor
        bz2d = BZ2Decompressor()
        decompressed_data = bz2d.decompress(self.BUGGY_DATA)
        assert decompressed_data == b''
        raises(IOError, bz2d.decompress, self.BUGGY_DATA)


class AppTestBZ2ModuleFunctions(CheckAllocation):
    spaceconfig = dict(usemodules=('bz2',))

    def setup_class(cls):
        cls.w_TEXT = cls.space.wrapbytes(TEXT)
        cls.w_DATA = cls.space.wrapbytes(DATA)
        if cls.runappdirect:
            cls.w_decompress = lambda self, *args: decompress(cls.space, *args)
        else:
            cls.w_decompress = cls.space.wrap(interp2app(decompress))
        cls.w_HUGE_OK = cls.space.wrap(HUGE_OK)

    def test_compress_function(self):
        from bz2 import compress

        raises(TypeError, compress, 123)
<<<<<<< HEAD
        raises(ValueError, compress, b"foo", 10)
        raises(TypeError, compress, b"foo", b"foo")
    
=======
        raises(ValueError, compress, "foo", 10)
        raises(TypeError, compress, "foo", "foo")

>>>>>>> ac8fa798
        data = compress(self.TEXT)
        assert self.decompress(data) == self.TEXT

    def test_compress_function_huge_data(self):
        if not self.HUGE_OK:
            skip("skipping test requiring lots of memory")
        from bz2 import compress

        HUGE_DATA = self.TEXT * 10000

        data = compress(HUGE_DATA)
        assert self.decompress(data) == HUGE_DATA

    def test_decompress_function(self):
        import bz2

        raises(TypeError, bz2.decompress)
        assert bz2.decompress(b"") == b""
        decompressed_data = bz2.decompress(self.DATA)
        assert decompressed_data == self.TEXT

    def test_decompress_function_incomplete_data(self):
        import bz2

        raises(ValueError, bz2.decompress, self.DATA[:-10])

    def test_buffer(self):
        import bz2
        data = bz2.compress(memoryview(self.TEXT))
        result = bz2.decompress(memoryview(data))
        assert result == self.TEXT<|MERGE_RESOLUTION|>--- conflicted
+++ resolved
@@ -110,17 +110,10 @@
     spaceconfig = dict(usemodules=('bz2',))
 
     def setup_class(cls):
-<<<<<<< HEAD
         cls.w_TEXT = cls.space.wrapbytes(TEXT)
         cls.w_DATA = cls.space.wrapbytes(DATA)
         cls.w_BUGGY_DATA = cls.space.wrapbytes(BUGGY_DATA)
-        
-=======
-        cls.w_TEXT = cls.space.wrap(TEXT)
-        cls.w_DATA = cls.space.wrap(DATA)
-        cls.w_BUGGY_DATA = cls.space.wrap(BUGGY_DATA)
-
->>>>>>> ac8fa798
+
     def test_creation(self):
         from bz2 import BZ2Decompressor
 
@@ -205,15 +198,9 @@
         from bz2 import compress
 
         raises(TypeError, compress, 123)
-<<<<<<< HEAD
         raises(ValueError, compress, b"foo", 10)
         raises(TypeError, compress, b"foo", b"foo")
-    
-=======
-        raises(ValueError, compress, "foo", 10)
-        raises(TypeError, compress, "foo", "foo")
-
->>>>>>> ac8fa798
+
         data = compress(self.TEXT)
         assert self.decompress(data) == self.TEXT
 
