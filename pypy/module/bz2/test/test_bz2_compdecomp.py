--- conflicted
+++ resolved
@@ -46,16 +46,11 @@
     spaceconfig = dict(usemodules=('bz2',))
 
     def setup_class(cls):
-<<<<<<< HEAD
         cls.w_TEXT = cls.space.wrapbytes(TEXT)
-        cls.w_decompress = cls.space.wrap(interp2app(decompress))
-=======
-        cls.w_TEXT = cls.space.wrap(TEXT)
         if cls.runappdirect:
             cls.w_decompress = lambda self, *args: decompress(cls.space, *args)
         else:
             cls.w_decompress = cls.space.wrap(interp2app(decompress))
->>>>>>> e8cbd232
         cls.w_HUGE_OK = cls.space.wrap(HUGE_OK)
 
     def test_creation(self):
@@ -191,18 +186,12 @@
     spaceconfig = dict(usemodules=('bz2',))
 
     def setup_class(cls):
-<<<<<<< HEAD
         cls.w_TEXT = cls.space.wrapbytes(TEXT)
         cls.w_DATA = cls.space.wrapbytes(DATA)
-        cls.w_decompress = cls.space.wrap(interp2app(decompress))
-=======
-        cls.w_TEXT = cls.space.wrap(TEXT)
-        cls.w_DATA = cls.space.wrap(DATA)
         if cls.runappdirect:
             cls.w_decompress = lambda self, *args: decompress(cls.space, *args)
         else:
             cls.w_decompress = cls.space.wrap(interp2app(decompress))
->>>>>>> e8cbd232
         cls.w_HUGE_OK = cls.space.wrap(HUGE_OK)
 
     def test_compress_function(self):
