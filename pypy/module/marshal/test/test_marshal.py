import pytest
from rpython.tool.udir import udir


class AppTestMarshal:
    spaceconfig = {'usemodules': ['array']}

    def setup_class(cls):
        tmpfile = udir.join('AppTestMarshal.tmp')
        cls.w_tmpfile = cls.space.wrap(str(tmpfile))

    def w_marshal_check(self, case):
        import marshal
        from io import BytesIO
        s = marshal.dumps(case)
        print(repr(s))
        x = marshal.loads(s)
        assert x == case and type(x) is type(case)

        y = marshal.loads(memoryview(s))
        assert y == case and type(y) is type(case)

        import sys
        if '__pypy__' in sys.builtin_module_names:
            f = BytesIO()
            marshal.dump(case, f)
            f.seek(0)
            x = marshal.load(f)
            assert x == case and type(x) is type(case)
        return x

    def test_None(self):
        case = None
        self.marshal_check(case)

    def test_False(self):
        case = False
        self.marshal_check(case)

    def test_True(self):
        case = True
        self.marshal_check(case)

    def test_StopIteration(self):
        case = StopIteration
        self.marshal_check(case)

    def test_Ellipsis(self):
        case = Ellipsis
        self.marshal_check(case)

    def test_42(self):
        case = 42
        self.marshal_check(case)

    def test__minus_17(self):
        case = -17
        self.marshal_check(case)

    def test_sys_dot_maxsize(self):
        import sys
        case = sys.maxsize
        self.marshal_check(case)

    def test__minus_1_dot_25(self):
        case = -1.25
        self.marshal_check(case)

    def test__minus_1_dot_25__2(self):
        case = -1.25 #2
        self.marshal_check(case)

    def test_2_plus_5j(self):
        case = 2+5j
        self.marshal_check(case)

    def test_2_plus_5j__2(self):
        case = 2+5j #2
        self.marshal_check(case)

    def test_long(self):
        case = -1234567890123456789012345678901234567890
        self.marshal_check(case)

    def test_hello_____not_interned(self):
        hello = "he"
        hello += "llo"
        case = hello   # not interned
        self.marshal_check(case)

    def test__Quote_hello_Quote_(self):
        case = "hello"
        self.marshal_check(case)

    def test__brace__ecarb_(self):
        case = ()
        self.marshal_check(case)

    def test__brace_1_comma__2_ecarb_(self):
        case = (1, 2)
        self.marshal_check(case)

    def test__list__tsil_(self):
        case = []
        self.marshal_check(case)

    def test__list_3_comma__4_tsil_(self):
        case = [3, 4]
        self.marshal_check(case)

    def test__dict__tcid_(self):
        case = {}
        self.marshal_check(case)

    def test__dict_5_colon__6_comma__7_colon__8_tcid_(self):
        case = {5: 6, 7: 8}
        self.marshal_check(case)

    def test_func_dot_func_code(self):
        def func(x):
            return lambda y: x+y
        case = func.__code__
        self.marshal_check(case)

    def test_scopefunc_dot_func_code(self):
        def func(x):
            return lambda y: x+y
        scopefunc = func(42)
        case = scopefunc.__code__
        self.marshal_check(case)

    def test_b_quote_hello_quote_(self):
        case = b'hello'
        self.marshal_check(case)

    def test_set_brace__ecarb_(self):
        case = set()
        self.marshal_check(case)

    def test_set_brace__list_1_comma__2_tsil__ecarb_(self):
        case = set([1, 2])
        self.marshal_check(case)

    def test_frozenset_brace__ecarb_(self):
        case = frozenset()
        self.marshal_check(case)

    def test_frozenset_brace__list_3_comma__4_tsil__ecarb_(self):
        case = frozenset([3, 4])
        self.marshal_check(case)

    def test_stream_reader_writer(self):
        # for performance, we have a special case when reading/writing real
        # file objects
        import marshal
        obj1 = [4, ("hello", 7.5)]
        obj2 = "foobar"
        f = open(self.tmpfile, 'wb')
        marshal.dump(obj1, f)
        marshal.dump(obj2, f)
        f.write(b'END')
        f.close()
        f = open(self.tmpfile, 'rb')
        obj1b = marshal.load(f)
        obj2b = marshal.load(f)
        tail = f.read()
        f.close()
        assert obj1b == obj1
        assert obj2b == obj2
        assert tail == b'END'

    def test_unicode(self):
        import marshal, sys
        self.marshal_check('\uFFFF')
        self.marshal_check('\ud800')
        c = u"\ud800"
        self.marshal_check(c + u'\udc00')

        self.marshal_check(chr(sys.maxunicode))

    def test_reject_subtypes(self):
        import marshal
        types = (float, complex, int, tuple, list, dict, set, frozenset)
        for cls in types:
            print(cls)
            class subtype(cls):
                pass
            exc = raises(ValueError, marshal.dumps, subtype)
            assert str(exc.value) == 'unmarshallable object'
            exc = raises(ValueError, marshal.dumps, subtype())
            assert str(exc.value) == 'unmarshallable object'
            exc = raises(ValueError, marshal.dumps, (subtype(),))
            assert str(exc.value) == 'unmarshallable object'

    def test_valid_subtypes(self):
        import marshal
        from array import array
        class subtype(array):
            pass
        assert marshal.dumps(subtype('b', b'test')) == marshal.dumps(array('b', b'test'))

    def test_bad_typecode(self):
        import marshal
        exc = raises(ValueError, marshal.loads, bytes([1]))
        assert str(exc.value).startswith("bad marshal data (unknown type code")

    def test_bad_data(self):
        # If you have sufficiently little memory, the line at the end of the
        # test will fail immediately.  If not, the test will consume high
        # amounts of memory and make your system unstable.  CPython (I tried
        # 3.3 and 3.5) shows the same behaviour on my computers (4 GB and 12 GB).
        skip("takes too much memory")

        import marshal
        # Yes, there is code that depends on this :-(
        raises(EOFError, marshal.loads, b'<test>')
        raises((MemoryError, ValueError), marshal.loads, b'(test)')

    def test_bad_reader(self):
        import marshal, io
        class BadReader(io.BytesIO):
            def read(self, n=-1):
                b = super().read(n)
                if n is not None and n > 4:
                    b += b' ' * 10**6
                return b
        for value in (1.0, 1j, b'0123456789', '0123456789'):
            raises(ValueError, marshal.load,
                   BadReader(marshal.dumps(value)))


<<<<<<< HEAD
@pytest.mark.skipif('config.option.runappdirect')
=======
@pytest.mark.skipif('config.option.runappdirect or sys.maxint > 2 ** 32')
>>>>>>> 72195e3e
class AppTestSmallLong(AppTestMarshal):
    spaceconfig = AppTestMarshal.spaceconfig.copy()
    spaceconfig["objspace.std.withsmalllong"] = True

    def setup_class(cls):
        from pypy.interpreter import gateway
        from pypy.objspace.std.smalllongobject import W_SmallLongObject
        def w__small(space, w_obj):
            return W_SmallLongObject.frombigint(space.bigint_w(w_obj))
        cls.w__small = cls.space.wrap(gateway.interp2app(w__small))

    def test_smalllong(self):
        import __pypy__
        x = self._small(-123456789012345)
        assert 'SmallLong' in __pypy__.internal_repr(x)
        y = self.marshal_check(x)
        assert y == x
        # must be unpickled as a small long
        assert 'SmallLong' in __pypy__.internal_repr(y)<|MERGE_RESOLUTION|>--- conflicted
+++ resolved
@@ -229,11 +229,7 @@
                    BadReader(marshal.dumps(value)))
 
 
-<<<<<<< HEAD
-@pytest.mark.skipif('config.option.runappdirect')
-=======
 @pytest.mark.skipif('config.option.runappdirect or sys.maxint > 2 ** 32')
->>>>>>> 72195e3e
 class AppTestSmallLong(AppTestMarshal):
     spaceconfig = AppTestMarshal.spaceconfig.copy()
     spaceconfig["objspace.std.withsmalllong"] = True
