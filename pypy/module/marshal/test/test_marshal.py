from pypy.tool.udir import udir


class AppTestMarshal:
    def setup_class(cls):
        tmpfile = udir.join('AppTestMarshal.tmp')
        cls.w_tmpfile = cls.space.wrap(str(tmpfile))

    def w_marshal_check(self, case):
        import marshal
        from io import BytesIO
        s = marshal.dumps(case)
        print(repr(s))
        x = marshal.loads(s)
        assert x == case and type(x) is type(case)
        f = BytesIO()
        marshal.dump(case, f)
        f.seek(0)
        x = marshal.load(f)
        assert x == case and type(x) is type(case)
        return x

    def test_None(self):
        case = None
        self.marshal_check(case)

    def test_False(self):
        case = False
        self.marshal_check(case)

    def test_True(self):
        case = True
        self.marshal_check(case)

    def test_StopIteration(self):
        case = StopIteration
        self.marshal_check(case)

    def test_Ellipsis(self):
        case = Ellipsis
        self.marshal_check(case)

    def test_42(self):
        case = 42
        self.marshal_check(case)

    def test__minus_17(self):
        case = -17
        self.marshal_check(case)

    def test_sys_dot_maxsize(self):
        import sys
        case = sys.maxsize
        self.marshal_check(case)

    def test__minus_1_dot_25(self):
        case = -1.25
        self.marshal_check(case)

    def test__minus_1_dot_25__2(self):
        case = -1.25 #2
        self.marshal_check(case)

    def test_2_plus_5j(self):
        case = 2+5j
        self.marshal_check(case)

    def test_2_plus_5j__2(self):
        case = 2+5j #2
        self.marshal_check(case)

    def test_long(self):
        case = -1234567890123456789012345678901234567890
        self.marshal_check(case)

    def test_hello_____not_interned(self):
        hello = "he"
        hello += "llo"
        case = hello   # not interned
        self.marshal_check(case)

    def test__Quote_hello_Quote_(self):
        case = "hello"
        self.marshal_check(case)

    def test__brace__ecarb_(self):
        case = ()
        self.marshal_check(case)

    def test__brace_1_comma__2_ecarb_(self):
        case = (1, 2)
        self.marshal_check(case)

    def test__list__tsil_(self):
        case = []
        self.marshal_check(case)

    def test__list_3_comma__4_tsil_(self):
        case = [3, 4]
        self.marshal_check(case)

    def test__dict__tcid_(self):
        case = {}
        self.marshal_check(case)

    def test__dict_5_colon__6_comma__7_colon__8_tcid_(self):
        case = {5: 6, 7: 8}
        self.marshal_check(case)

    def test_func_dot_func_code(self):
        def func(x):
            return lambda y: x+y
        case = func.__code__
        self.marshal_check(case)

    def test_scopefunc_dot_func_code(self):
        def func(x):
            return lambda y: x+y
        scopefunc = func(42)
        case = scopefunc.__code__
        self.marshal_check(case)

    def test_b_quote_hello_quote_(self):
        case = b'hello'
        self.marshal_check(case)

    def test_set_brace__ecarb_(self):
        case = set()
        self.marshal_check(case)

    def test_set_brace__list_1_comma__2_tsil__ecarb_(self):
        case = set([1, 2])
        self.marshal_check(case)

    def test_frozenset_brace__ecarb_(self):
        case = frozenset()
        self.marshal_check(case)

    def test_frozenset_brace__list_3_comma__4_tsil__ecarb_(self):
        case = frozenset([3, 4])
        self.marshal_check(case)

    def test_stream_reader_writer(self):
        # for performance, we have a special case when reading/writing real
        # file objects
        import marshal
        obj1 = [4, ("hello", 7.5)]
        obj2 = "foobar"
        f = open(self.tmpfile, 'wb')
        marshal.dump(obj1, f)
        marshal.dump(obj2, f)
        f.write(b'END')
        f.close()
        f = open(self.tmpfile, 'rb')
        obj1b = marshal.load(f)
        obj2b = marshal.load(f)
        tail = f.read()
        f.close()
        assert obj1b == obj1
        assert obj2b == obj2
        assert tail == b'END'

    def test_unicode(self):
        import marshal, sys
        self.marshal_check('\uFFFF')
        self.marshal_check('\ud800')

        self.marshal_check(chr(sys.maxunicode))

    def test_reject_subtypes(self):
        import marshal
        types = (float, complex, int, tuple, list, dict, set, frozenset)
        for cls in types:
            class subtype(cls):
                pass
            raises(ValueError, marshal.dumps, subtype)

    def test_bad_typecode(self):
        import marshal
        exc = raises(ValueError, marshal.loads, b'\x01')
        assert r"'\x01'" in exc.value.message


<<<<<<< HEAD
class AppTestRope(AppTestMarshal):
    spaceconfig = {"objspace.std.withrope": True}

    def setup_class(cls):
        import py
        # space.bytes_w(w_some_rope) doesn't work
        py.test.skip('rope does not work')
        AppTestMarshal.setup_class.im_func(cls)


=======
>>>>>>> 3199bf26
class AppTestSmallLong(AppTestMarshal):
    spaceconfig = {"objspace.std.withsmalllong": True}

    def test_smalllong(self):
        import __pypy__
        x = -123456789012345
        assert 'SmallLong' in __pypy__.internal_repr(x)
        y = self.marshal_check(x)
        assert y == x
        # must be unpickled as a small long
        assert 'SmallLong' in __pypy__.internal_repr(y)<|MERGE_RESOLUTION|>--- conflicted
+++ resolved
@@ -181,19 +181,6 @@
         assert r"'\x01'" in exc.value.message
 
 
-<<<<<<< HEAD
-class AppTestRope(AppTestMarshal):
-    spaceconfig = {"objspace.std.withrope": True}
-
-    def setup_class(cls):
-        import py
-        # space.bytes_w(w_some_rope) doesn't work
-        py.test.skip('rope does not work')
-        AppTestMarshal.setup_class.im_func(cls)
-
-
-=======
->>>>>>> 3199bf26
 class AppTestSmallLong(AppTestMarshal):
     spaceconfig = {"objspace.std.withsmalllong": True}
 
