# -*- encoding: utf-8 -*-
import inspect
import os
import time
from zipfile import ZIP_STORED

from pypy.interpreter.test.test_fsencode import BaseFSEncodeTest
from rpython.tool.udir import udir


class AppTestZipimport(BaseFSEncodeTest):
    """ A bit structurized tests stolen and adapted from
    cpy's regression tests
    """
    compression = ZIP_STORED
    spaceconfig = {
        "usemodules": ['zipimport', 'time', 'struct', 'binascii', 'marshal'],
    }
    pathsep = os.path.sep

    @classmethod
    def make_class(cls):
        BaseFSEncodeTest.setup_class.im_func(cls)
        space = cls.space
        w = space.wrap

        cls.w_appdirect = w(cls.runappdirect)
        cls.w_now = w(time.time())
        cls.w_compression = w(cls.compression)
        cls.w_pathsep = w(cls.pathsep)
        cls.tmpdir = udir.ensure('zipimport_%s_%s' % (__name__, cls.__name__),
                                 dir=1)
        ziptestmodule = cls.tmpdir.join("somezip.zip")
        cls.w_tmpzip = w(str(ziptestmodule))

        # Cache get_pyc()
        get_pyc_source = inspect.getsource(
            cls.w__get_pyc.im_func).splitlines()[1:]
        get_pyc_source.insert(0, '    (mtime):')
        cls.w__test_pyc = space.appexec([cls.w_now], '\n'.join(get_pyc_source))

    def setup_class(cls):
        cls.make_class()

    def setup_method(self, meth):
        space = self.space
        name = "test_%s_%s.zip" % (self.__class__.__name__, meth.__name__)
        self.w_zipfile = space.wrap(str(self.tmpdir.join(name)))
        self.w_write_files = space.newlist([])
        w_cache = space.getattr(space.getbuiltinmodule('zipimport'),
                                space.wrap('_zip_directory_cache'))
        space.call_function(space.getattr(w_cache, space.wrap('clear')))
        self.w_modules = space.call_function(
            space.w_list,
            space.getattr(space.getbuiltinmodule('sys'),
                          space.wrap('modules')))

    def teardown_method(self, meth):
        space = self.space
        space.appexec([], """():
        import sys
        while sys.path[0].endswith('.zip'):
            sys.path.pop(0)
        """)
        space.appexec([self.w_modules], """(modules):
        import sys
        for module in sys.modules.copy():
            if module not in modules:
                del sys.modules[module]
        """)
        self.w_modules = []

    def w_get_pyc(self):
        # always create the pyc on the host under appdirect, otherwise
        # the pre-made copy is fine
        return self._get_pyc(self.now) if self.appdirect else self._test_pyc

    def w__get_pyc(self, mtime):
        import imp
        import marshal

        if type(mtime) is float:
            # Mac mtimes need a bit of special casing
            if mtime < 0x7fffffff:
                mtime = int(mtime)
            else:
                mtime = int(-0x100000000 + int(mtime))
        mtimeb = int(mtime).to_bytes(4, 'little', signed=True)

        source = """\
def get_name():
    return __name__
def get_file():
    return __file__"""
        data = marshal.dumps(compile(source, 'uuu.py', 'exec'))
        size = len(data).to_bytes(4, 'little', signed=True)

        return imp.get_magic() + mtimeb + size + data

    def w_now_in_the_future(self, delta):
        self.now += delta

    def w_writefile(self, filename, data):
        import sys
        import time
        from zipfile import ZipFile, ZipInfo
        z = ZipFile(self.zipfile, 'w')
        write_files = self.write_files
        filename = filename.replace('/', self.pathsep)
        write_files.append((filename, data))
        for filename, data in write_files:
            zinfo = ZipInfo(filename, time.localtime(self.now))
            zinfo.compress_type = self.compression
            z.writestr(zinfo, data)
        self.write_files = write_files
        # XXX populates sys.path, but at applevel
        if sys.path[0] != self.zipfile:
            sys.path.insert(0, self.zipfile)
        z.close()

    def test_cache(self):
        self.writefile('x.py', 'y')
        from zipimport import _zip_directory_cache, zipimporter
        new_importer = zipimporter(self.zipfile)
        try:
            assert zipimporter(self.zipfile) is not new_importer
        finally:
            del _zip_directory_cache[self.zipfile]

    def test_cache_subdir(self):
        import os
        self.writefile('x.py', '')
        self.writefile('sub/__init__.py', '')
        self.writefile('sub/yy.py', '')
        from zipimport import _zip_directory_cache, zipimporter
        sub_importer = zipimporter(self.zipfile + os.path.sep + 'sub')
        main_importer = zipimporter(self.zipfile)

        assert main_importer is not sub_importer
        assert main_importer.prefix == ""
        assert sub_importer.prefix == "sub" + os.path.sep

    def test_good_bad_arguments(self):
        from zipimport import zipimporter
        import os
        self.writefile("x.py", "y")
        zipimporter(self.zipfile) # should work
        raises(ImportError, "zipimporter(os.path.dirname(self.zipfile))")
        raises(ImportError, 'zipimporter("fsafdetrssffdsagadfsafdssadasa")')
        name = os.path.join(os.path.dirname(self.zipfile), "x.zip")
        f = open(name, "w")
        f.write("zzz")
        f.close()
        raises(ImportError, 'zipimporter(name)')
        # this should work as well :-/
        zipimporter(os.path.join(self.zipfile, 'x'))

    def test_py(self):
        import sys, os
        self.writefile("uuu.py", "def f(x): return x")
        mod = __import__('uuu', globals(), locals(), [])
        assert mod.f(3) == 3
        expected = {
            '__doc__' : None,
            '__name__' : 'uuu',
            'f': mod.f}
        for key, val in expected.items():
            assert mod.__dict__[key] == val
        assert mod.__file__.endswith('.zip'+os.sep+'uuu.py')

    def test_pyc(self):
        import sys, os
        self.writefile("uuu.pyc", self.get_pyc())
        self.writefile("uuu.py", "def f(x): return x")
        mod = __import__('uuu', globals(), locals(), [])
        expected = {
            '__doc__' : None,
            '__name__' : 'uuu',
            'get_name' : mod.get_name,
            'get_file' : mod.get_file
        }
        for key, val in expected.items():
            assert mod.__dict__[key] == val
        assert mod.__file__.endswith('.zip'+os.sep+'uuu.pyc')
        assert mod.get_file() == mod.__file__
        assert mod.get_name() == mod.__name__
        #
        import zipimport
        z = zipimport.zipimporter(self.zipfile)
        code = z.get_code('uuu')
        assert isinstance(code, type((lambda:0).__code__))

    def test_bad_pyc(self):
        import zipimport
        import sys
        m0 = self.get_pyc()[0]
        m0 ^= 0x04
<<<<<<< HEAD
        test_pyc = bytes([m0]) + self.get_pyc()[1:]
        self.writefile("uu.pyc", test_pyc)
=======
        test_pyc = chr(m0) + self.test_pyc[1:]
        self.writefile("xxbad_pyc.pyc", test_pyc)
>>>>>>> 3ac42c52
        raises(zipimport.ZipImportError,
               "__import__('xxbad_pyc', globals(), locals(), [])")
        assert 'xxbad_pyc' not in sys.modules

    def test_force_py(self):
        import sys
        m0 = self.get_pyc()[0]
        m0 ^= 0x04
<<<<<<< HEAD
        test_pyc = bytes([m0]) + self.get_pyc()[1:]
        self.writefile("uu.pyc", test_pyc)
        self.writefile("uu.py", "def f(x): return x")
        mod = __import__("uu", globals(), locals(), [])
=======
        test_pyc = chr(m0) + self.test_pyc[1:]
        self.writefile("xxforce_py.pyc", test_pyc)
        self.writefile("xxforce_py.py", "def f(x): return x")
        mod = __import__("xxforce_py", globals(), locals(), [])
>>>>>>> 3ac42c52
        assert mod.f(3) == 3

    def test_sys_modules(self):
        m0 = self.get_pyc()[0]
        m0 ^= 0x04
        test_pyc = bytes([m0]) + self.get_pyc()[1:]
        self.writefile("uuu.pyc", test_pyc)
        import sys
        import zipimport
        z = zipimport.zipimporter(self.zipfile)
        sys.modules['uuu'] = lambda x : x + 1
        raises(ImportError, z.load_module, 'uuu')
        raises(zipimport.ZipImportError, z.get_code, 'uuu')

    def test_package(self):
        import os, sys
        self.writefile("xxuuu/__init__.py", "")
        self.writefile("xxuuu/yy.py", "def f(x): return x")
        mod = __import__("xxuuu", globals(), locals(), ['yy'])
        assert mod.__path__ == [self.zipfile + os.path.sep + "xxuuu"]
        assert mod.__file__ == (self.zipfile + os.path.sep
                                + "xxuuu" + os.path.sep
                                + "__init__.py")
        assert mod.yy.f(3) == 3

    def test_package_bug(self):
        import os, sys
        import types
        mod = types.ModuleType('xxuuv')
        mod.__path__ = [self.zipfile + '/xxuuv']
        sys.modules['xxuuv'] = mod
        #
        self.writefile("xxuuv/__init__.py", "")
        self.writefile("xxuuv/yy.py", "def f(x): return x")
        mod = __import__("xxuuv.yy", globals(), locals(), ['__doc__'])
        assert mod.__file__ == (self.zipfile + os.path.sep
                                + "xxuuv" + os.path.sep
                                + "yy.py")
        assert mod.f(3) == 3

    def test_pyc_in_package(self):
        import os, sys
        import types
        mod = types.ModuleType('xxuuw')
        mod.__path__ = [self.zipfile + '/xxuuw']
        sys.modules['xxuuw'] = mod
        #
        self.writefile("xxuuw/__init__.py", "")
        self.writefile("xxuuw/zz.pyc", self.get_pyc())
        mod = __import__("xxuuw.zz", globals(), locals(), ['__doc__'])
        assert mod.__file__ == (self.zipfile + os.path.sep
                                + "xxuuw" + os.path.sep
                                + "zz.pyc")
        assert mod.get_file() == mod.__file__
        assert mod.get_name() == mod.__name__

    def test_functions(self):
        import os
        import zipimport
        data = b"saddsadsa"
        pyc_data = self.get_pyc()
        self.now_in_the_future(+5)   # write the zipfile 5 secs after the .pyc
        self.writefile("xxx", data)
        self.writefile("xx/__init__.py", "5")
        self.writefile("yy.py", "3")
        self.writefile('uu.pyc', pyc_data)
        z = zipimport.zipimporter(self.zipfile)
        assert z.get_data(self.zipfile + os.sep + "xxx") == data
        assert z.is_package("xx")
        assert not z.is_package("yy")
        assert z.get_source("yy") == '3'
        assert z.get_source('uu') is None
        raises(ImportError, "z.get_source('zz')")
        #assert z.get_code('yy') == py.code.Source('3').compile()
        #assert z.get_code('uu') == self.co
        assert z.get_code('uu')
        assert z.get_code('xx')
        assert z.get_source('xx') == "5"
        assert z.archive == self.zipfile
        mod = z.load_module('xx')
        assert z.get_filename('xx') == mod.__file__

    def test_archive(self):
        """
        The archive attribute of zipimport.zipimporter gives the path to the
        zipfile itself.
        """
        import os
        import zipimport
        self.writefile("directory/package/__init__.py", "")
        importer = zipimport.zipimporter(self.zipfile + "/directory")
        # Grab this so if the assertion fails, py.test will display its
        # value.  Not sure why it doesn't the assertion uses import.archive
        # directly. -exarkun
        archive = importer.archive
        realprefix = importer.prefix
        allbutlast = self.zipfile.split(os.path.sep)[:-1]
        prefix = 'directory' + os.path.sep
        assert archive == self.zipfile
        assert realprefix == prefix

    def test_subdirectory_importer(self):
        import os
        import zipimport
        self.writefile("directory/package/__init__.py", "")
        z = zipimport.zipimporter(self.zipfile + "/directory")
        mod = z.load_module("package")
        assert z.is_package("package")
        assert z.get_filename("package") == mod.__file__

    def test_subdirectory_twice(self):
        #import os, zipimport

        self.writefile("package/__init__.py", "")
        self.writefile("package/subpackage/__init__.py", "")
        self.writefile("package/subpackage/foo.py", "")
        mod = __import__('package.subpackage.foo', None, None, [])
        assert mod

    def test_zip_directory_cache(self):
        """ Check full dictionary interface
        """
        import os
        import zipimport
        if self.appdirect:
            # py3k's appdirect startup may populate _zip_directory_cache
            zipimport._zip_directory_cache.clear()
        self.writefile("directory/package/__init__.py", "")
        importer = zipimport.zipimporter(self.zipfile + "/directory")
        l = [i for i in zipimport._zip_directory_cache]
        assert len(l) == 1
        k = list(zipimport._zip_directory_cache[l[0]].keys())
        assert k[0] == os.path.sep.join(['directory','package','__init__.py'])

    def test_path_hooks(self):
        import sys
        import zipimport
        assert sys.path_hooks.count(zipimport.zipimporter) == 1

    def w__make_unicode_filename(self):
        if not self.testfn_unencodable:
            import sys
            skip("can't run this test with %s as filesystem encoding"
                 % sys.getfilesystemencoding())
        import os
        head, tail = os.path.split(self.zipfile)
        self.zipfile = (head + os.path.sep + tail[:4] +
                        self.testfn_unencodable + tail[4:])

    def test_unicode_filename_notfound(self):
        if not self.special_char:
            import sys
            skip("can't run this test with %s as filesystem encoding"
                 % sys.getfilesystemencoding())
        import zipimport
        raises(zipimport.ZipImportError,
               zipimport.zipimporter, self.special_char)

    def test_unicode_filename_invalid_zippath(self):
        import zipimport
        import os
        self._make_unicode_filename()
        os.mkdir(self.zipfile)
        raises(zipimport.ZipImportError,
               zipimport.zipimporter, self.zipfile)

    def test_unicode_filename_invalid_zip(self):
        import zipimport
        self._make_unicode_filename()
        open(self.zipfile, 'wb').write(b'invalid zip')
        raises(zipimport.ZipImportError,
               zipimport.zipimporter, self.zipfile)

    def test_unicode_filename_existing(self):
        import zipimport
        self._make_unicode_filename()
        self.writefile('ä.py', '3')
        z = zipimport.zipimporter(self.zipfile)
        assert not z.is_package('ä')
        raises(ImportError, z.is_package, 'xx')
        assert z.get_source('ä') == '3'
        raises(ImportError, z.get_source, 'xx')
        assert z.get_code('ä')
        raises(ImportError, z.get_code, 'xx')
        mod = z.load_module('ä')
        assert z.get_filename('ä') == mod.__file__
        raises(ImportError, z.load_module, 'xx')
        raises(ImportError, z.get_filename, 'xx')
        assert z.archive == self.zipfile

    def test_co_filename(self):
        self.writefile('mymodule.py', """
def get_co_filename():
    return get_co_filename.__code__.co_filename
""")
        import os
        expected = self.zipfile + os.sep + 'mymodule.py'
        #
        import mymodule
        co_filename = mymodule.get_co_filename()
        assert co_filename == expected
        #
        import zipimport
        z = zipimport.zipimporter(self.zipfile)
        code = z.get_code('mymodule')
        co_filename = code.co_filename
        assert co_filename == expected

    def test_unencodable(self):
        if not self.testfn_unencodable:
            skip("need an unencodable filename")
        import os
        import time
        import zipimport
        from zipfile import ZipFile, ZipInfo
        filename = self.testfn_unencodable + ".zip"
        z = ZipFile(filename, "w")
        zinfo = ZipInfo("uu.py", time.localtime(self.now))
        zinfo.compress_type = self.compression
        z.writestr(zinfo, '')
        z.close()
        try:
            zipimport.zipimporter(filename).load_module('uu')
        finally:
            os.remove(filename)

    def test_import_exception(self):
        self.writefile('x1test.py', '1/0')
        self.writefile('x1test/__init__.py', 'raise ValueError')
        raises(ValueError, __import__, 'x1test', None, None, [])

    def test_namespace_pkg(self):
        self.writefile('foo/', '')
        self.writefile('foo/one.py', "attr = 'portion1 foo one'\n")
        foo = __import__('foo.one', None, None, [])
        assert foo.one.attr == 'portion1 foo one'

    def test_namespace_pkg_nested(self):
        self.writefile('foo/', '')
        self.writefile('foo/bar/', '')
        self.writefile('foo/bar/one.py', "attr = 'portion1 foo one'\n")
        foo = __import__('foo.bar.one', None, None, [])
        assert foo.bar.one.attr == 'portion1 foo one'


if os.sep != '/':
    class AppTestNativePathSep(AppTestZipimport):
        pathsep = os.sep<|MERGE_RESOLUTION|>--- conflicted
+++ resolved
@@ -195,13 +195,8 @@
         import sys
         m0 = self.get_pyc()[0]
         m0 ^= 0x04
-<<<<<<< HEAD
         test_pyc = bytes([m0]) + self.get_pyc()[1:]
-        self.writefile("uu.pyc", test_pyc)
-=======
-        test_pyc = chr(m0) + self.test_pyc[1:]
         self.writefile("xxbad_pyc.pyc", test_pyc)
->>>>>>> 3ac42c52
         raises(zipimport.ZipImportError,
                "__import__('xxbad_pyc', globals(), locals(), [])")
         assert 'xxbad_pyc' not in sys.modules
@@ -210,17 +205,10 @@
         import sys
         m0 = self.get_pyc()[0]
         m0 ^= 0x04
-<<<<<<< HEAD
         test_pyc = bytes([m0]) + self.get_pyc()[1:]
-        self.writefile("uu.pyc", test_pyc)
-        self.writefile("uu.py", "def f(x): return x")
-        mod = __import__("uu", globals(), locals(), [])
-=======
-        test_pyc = chr(m0) + self.test_pyc[1:]
         self.writefile("xxforce_py.pyc", test_pyc)
         self.writefile("xxforce_py.py", "def f(x): return x")
         mod = __import__("xxforce_py", globals(), locals(), [])
->>>>>>> 3ac42c52
         assert mod.f(3) == 3
 
     def test_sys_modules(self):
