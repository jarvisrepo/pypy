import inspect
import os
import time
from zipfile import ZIP_STORED

from pypy.module.imp.test.support import BaseImportTest
from rpython.tool.udir import udir


class AppTestZipimport(BaseImportTest):
    """ A bit structurized tests stolen and adapted from
    cpy's regression tests
    """
    compression = ZIP_STORED
    spaceconfig = {
<<<<<<< HEAD
        "usemodules": ['zipimport', 'rctime', 'struct', 'binascii', 'marshal'],
=======
        "usemodules": ['zipimport', 'time', 'struct', 'itertools', 'binascii'],
>>>>>>> c816e18a
    }
    pathsep = os.path.sep

    @classmethod
    def make_class(cls):
        BaseImportTest.setup_class.im_func(cls)
        space = cls.space
        w = space.wrap

        cls.w_appdirect = w(cls.runappdirect)
        cls.w_now = w(time.time())
        cls.w_compression = w(cls.compression)
        cls.w_pathsep = w(cls.pathsep)
        cls.tmpdir = udir.ensure('zipimport_%s_%s' % (__name__, cls.__name__),
                                 dir=1)
        ziptestmodule = cls.tmpdir.join("somezip.zip")
        cls.w_tmpzip = w(str(ziptestmodule))

        # Cache get_pyc()
        get_pyc_source = inspect.getsource(
            cls.w__get_pyc.im_func).splitlines()[1:]
        get_pyc_source.insert(0, '    (mtime):')
        cls.w__test_pyc = space.appexec([cls.w_now], '\n'.join(get_pyc_source))

    def setup_class(cls):
        cls.make_class()

    def setup_method(self, meth):
        space = self.space
        name = "test_%s_%s.zip" % (self.__class__.__name__, meth.__name__)
        self.w_zipfile = space.wrap(str(self.tmpdir.join(name)))
        self.w_write_files = space.newlist([])
        w_cache = space.getattr(space.getbuiltinmodule('zipimport'),
                                space.wrap('_zip_directory_cache'))
        space.call_function(space.getattr(w_cache, space.wrap('clear')))
        self.w_modules = space.call_function(
            space.w_list,
            space.getattr(space.getbuiltinmodule('sys'),
                          space.wrap('modules')))

    def teardown_method(self, meth):
        space = self.space
        space.appexec([], """():
        import sys
        while sys.path[0].endswith('.zip'):
            sys.path.pop(0)
        """)
        space.appexec([self.w_modules], """(modules):
        import sys
        for module in sys.modules.copy():
            if module not in modules:
                del sys.modules[module]
        """)
        self.w_modules = []

    def w_get_pyc(self):
        # always create the pyc on the host under appdirect, otherwise
        # the pre-made copy is fine
        return self._get_pyc(self.now) if self.appdirect else self._test_pyc

    def w__get_pyc(self, mtime):
        import imp
        import marshal

        if type(mtime) is float:
            # Mac mtimes need a bit of special casing
            if mtime < 0x7fffffff:
                mtime = int(mtime)
            else:
                mtime = int(-0x100000000 + int(mtime))
        mtimeb = int(mtime).to_bytes(4, 'little', signed=True)

        source = """\
def get_name():
    return __name__
def get_file():
    return __file__"""
        data = marshal.dumps(compile(source, 'uuu.py', 'exec'))

        return imp.get_magic() + mtimeb + data

    def w_now_in_the_future(self, delta):
        self.now += delta

    def w_writefile(self, filename, data):
        import sys
        import time
        from zipfile import ZipFile, ZipInfo
        z = ZipFile(self.zipfile, 'w')
        write_files = self.write_files
        filename = filename.replace('/', self.pathsep)
        write_files.append((filename, data))
        for filename, data in write_files:
            zinfo = ZipInfo(filename, time.localtime(self.now))
            zinfo.compress_type = self.compression
            z.writestr(zinfo, data)
        self.write_files = write_files
        # XXX populates sys.path, but at applevel
        if sys.path[0] != self.zipfile:
            sys.path.insert(0, self.zipfile)
        z.close()

    def test_cache(self):
        self.writefile('x.py', 'y')
        from zipimport import _zip_directory_cache, zipimporter
        new_importer = zipimporter(self.zipfile)
        try:
            assert zipimporter(self.zipfile) is not new_importer
        finally:
            del _zip_directory_cache[self.zipfile]

    def test_cache_subdir(self):
        import os
        self.writefile('x.py', '')
        self.writefile('sub/__init__.py', '')
        self.writefile('sub/yy.py', '')
        from zipimport import _zip_directory_cache, zipimporter
        sub_importer = zipimporter(self.zipfile + os.path.sep + 'sub')
        main_importer = zipimporter(self.zipfile)

        assert main_importer is not sub_importer
        assert main_importer.prefix == ""
        assert sub_importer.prefix == "sub" + os.path.sep

    def test_good_bad_arguments(self):
        from zipimport import zipimporter
        import os
        self.writefile("x.py", "y")
        zipimporter(self.zipfile) # should work
        raises(ImportError, "zipimporter(os.path.dirname(self.zipfile))")
        raises(ImportError, 'zipimporter("fsafdetrssffdsagadfsafdssadasa")')
        name = os.path.join(os.path.dirname(self.zipfile), "x.zip")
        f = open(name, "w")
        f.write("zzz")
        f.close()
        raises(ImportError, 'zipimporter(name)')
        # this should work as well :-/
        zipimporter(os.path.join(self.zipfile, 'x'))

    def test_py(self):
        import sys, os
        self.writefile("uuu.py", "def f(x): return x")
        mod = __import__('uuu', globals(), locals(), [])
        assert mod.f(3) == 3
        expected = {
            '__doc__' : None,
            '__name__' : 'uuu',
            'f': mod.f}
        for key, val in expected.items():
            assert mod.__dict__[key] == val
        assert mod.__file__.endswith('.zip'+os.sep+'uuu.py')

    def test_pyc(self):
        import sys, os
        self.writefile("uuu.pyc", self.get_pyc())
        self.writefile("uuu.py", "def f(x): return x")
        mod = __import__('uuu', globals(), locals(), [])
        expected = {
            '__doc__' : None,
            '__name__' : 'uuu',
            'get_name' : mod.get_name,
            'get_file' : mod.get_file
        }
        for key, val in expected.items():
            assert mod.__dict__[key] == val
        assert mod.__file__.endswith('.zip'+os.sep+'uuu.pyc')
        assert mod.get_file() == mod.__file__
        assert mod.get_name() == mod.__name__
        #
        import zipimport
        z = zipimport.zipimporter(self.zipfile)
        code = z.get_code('uuu')
        assert isinstance(code, type((lambda:0).__code__))

    def test_bad_pyc(self):
        import zipimport
        import sys
        m0 = self.get_pyc()[0]
        m0 ^= 0x04
        test_pyc = bytes([m0]) + self.get_pyc()[1:]
        self.writefile("uu.pyc", test_pyc)
        raises(ImportError, "__import__('uu', globals(), locals(), [])")
        assert 'uu' not in sys.modules

    def test_force_py(self):
        import sys
        m0 = self.get_pyc()[0]
        m0 ^= 0x04
        test_pyc = bytes([m0]) + self.get_pyc()[1:]
        self.writefile("uu.pyc", test_pyc)
        self.writefile("uu.py", "def f(x): return x")
        mod = __import__("uu", globals(), locals(), [])
        assert mod.f(3) == 3

    def test_sys_modules(self):
        m0 = self.get_pyc()[0]
        m0 ^= 0x04
        test_pyc = bytes([m0]) + self.get_pyc()[1:]
        self.writefile("uuu.pyc", test_pyc)
        import sys
        import zipimport
        z = zipimport.zipimporter(self.zipfile)
        sys.modules['uuu'] = lambda x : x + 1
        raises(ImportError, z.load_module, 'uuu')
        raises(zipimport.ZipImportError, z.get_code, 'uuu')

    def test_package(self):
        import os, sys
        self.writefile("xxuuu/__init__.py", "")
        self.writefile("xxuuu/yy.py", "def f(x): return x")
        mod = __import__("xxuuu", globals(), locals(), ['yy'])
        assert mod.__path__ == [self.zipfile + os.path.sep + "xxuuu"]
        assert mod.__file__ == (self.zipfile + os.path.sep
                                + "xxuuu" + os.path.sep
                                + "__init__.py")
        assert mod.yy.f(3) == 3

    def test_package_bug(self):
        import os, sys
        import types
        mod = types.ModuleType('xxuuv')
        mod.__path__ = [self.zipfile + '/xxuuv']
        sys.modules['xxuuv'] = mod
        #
        self.writefile("xxuuv/__init__.py", "")
        self.writefile("xxuuv/yy.py", "def f(x): return x")
        mod = __import__("xxuuv.yy", globals(), locals(), ['__doc__'])
        assert mod.__file__ == (self.zipfile + os.path.sep
                                + "xxuuv" + os.path.sep
                                + "yy.py")
        assert mod.f(3) == 3

    def test_pyc_in_package(self):
        import os, sys
        import types
        mod = types.ModuleType('xxuuw')
        mod.__path__ = [self.zipfile + '/xxuuw']
        sys.modules['xxuuw'] = mod
        #
        self.writefile("xxuuw/__init__.py", "")
        self.writefile("xxuuw/zz.pyc", self.get_pyc())
        mod = __import__("xxuuw.zz", globals(), locals(), ['__doc__'])
        assert mod.__file__ == (self.zipfile + os.path.sep
                                + "xxuuw" + os.path.sep
                                + "zz.pyc")
        assert mod.get_file() == mod.__file__
        assert mod.get_name() == mod.__name__

    def test_functions(self):
        import os
        import zipimport
        data = b"saddsadsa"
        pyc_data = self.get_pyc()
        self.now_in_the_future(+5)   # write the zipfile 5 secs after the .pyc
        self.writefile("xxx", data)
        self.writefile("xx/__init__.py", "5")
        self.writefile("yy.py", "3")
        self.writefile('uu.pyc', pyc_data)
        z = zipimport.zipimporter(self.zipfile)
        assert z.get_data(self.zipfile + os.sep + "xxx") == data
        assert z.is_package("xx")
        assert not z.is_package("yy")
        assert z.get_source("yy") == '3'
        assert z.get_source('uu') is None
        raises(ImportError, "z.get_source('zz')")
        #assert z.get_code('yy') == py.code.Source('3').compile()
        #assert z.get_code('uu') == self.co
        assert z.get_code('uu')
        assert z.get_code('xx')
        assert z.get_source('xx') == "5"
        assert z.archive == self.zipfile
        mod = z.load_module('xx')
        assert z.get_filename('xx') == mod.__file__

    def test_archive(self):
        """
        The archive attribute of zipimport.zipimporter gives the path to the
        zipfile itself.
        """
        import os
        import zipimport
        self.writefile("directory/package/__init__.py", "")
        importer = zipimport.zipimporter(self.zipfile + "/directory")
        # Grab this so if the assertion fails, py.test will display its
        # value.  Not sure why it doesn't the assertion uses import.archive
        # directly. -exarkun
        archive = importer.archive
        realprefix = importer.prefix
        allbutlast = self.zipfile.split(os.path.sep)[:-1]
        prefix = 'directory' + os.path.sep
        assert archive == self.zipfile
        assert realprefix == prefix

    def test_subdirectory_importer(self):
        import os
        import zipimport
        self.writefile("directory/package/__init__.py", "")
        z = zipimport.zipimporter(self.zipfile + "/directory")
        mod = z.load_module("package")
        assert z.is_package("package")
        assert z.get_filename("package") == mod.__file__

    def test_subdirectory_twice(self):
        #import os, zipimport

        self.writefile("package/__init__.py", "")
        self.writefile("package/subpackage/__init__.py", "")
        self.writefile("package/subpackage/foo.py", "")
        mod = __import__('package.subpackage.foo', None, None, [])
        assert mod

    def test_zip_directory_cache(self):
        """ Check full dictionary interface
        """
        import os
        import zipimport
        if self.appdirect:
            # py3k's appdirect startup may populate _zip_directory_cache
            zipimport._zip_directory_cache.clear()
        self.writefile("directory/package/__init__.py", "")
        importer = zipimport.zipimporter(self.zipfile + "/directory")
        l = [i for i in zipimport._zip_directory_cache]
        assert len(l) == 1
        k = list(zipimport._zip_directory_cache[l[0]].keys())
        assert k[0] == os.path.sep.join(['directory','package','__init__.py'])

    def test_path_hooks(self):
        import sys
        import zipimport
        assert sys.path_hooks.count(zipimport.zipimporter) == 1

    def test_co_filename(self):
        self.writefile('mymodule.py', """
def get_co_filename():
    return get_co_filename.__code__.co_filename
""")
        import os
        expected = self.zipfile + os.sep + 'mymodule.py'
        #
        import mymodule
        co_filename = mymodule.get_co_filename()
        assert co_filename == expected
        #
        import zipimport
        z = zipimport.zipimporter(self.zipfile)
        code = z.get_code('mymodule')
        co_filename = code.co_filename
        assert co_filename == expected

    def test_unencodable(self):
        if not self.testfn_unencodable:
            skip("need an unencodable filename")
        import os
        import time
        import zipimport
        from zipfile import ZipFile, ZipInfo
        filename = self.testfn_unencodable + ".zip"
        z = ZipFile(filename, "w")
        zinfo = ZipInfo("uu.py", time.localtime(self.now))
        zinfo.compress_type = self.compression
        z.writestr(zinfo, '')
        z.close()
        try:
            zipimport.zipimporter(filename)
        finally:
            os.remove(filename)


if os.sep != '/':
    class AppTestNativePathSep(AppTestZipimport):
        pathsep = os.sep<|MERGE_RESOLUTION|>--- conflicted
+++ resolved
@@ -13,11 +13,7 @@
     """
     compression = ZIP_STORED
     spaceconfig = {
-<<<<<<< HEAD
-        "usemodules": ['zipimport', 'rctime', 'struct', 'binascii', 'marshal'],
-=======
-        "usemodules": ['zipimport', 'time', 'struct', 'itertools', 'binascii'],
->>>>>>> c816e18a
+        "usemodules": ['zipimport', 'time', 'struct', 'binascii', 'marshal'],
     }
     pathsep = os.path.sep
 
