--- conflicted
+++ resolved
@@ -6,7 +6,7 @@
 from StringIO import StringIO
 
 from rpython.tool.udir import udir
-from zipfile import ZIP_STORED
+from zipfile import ZIP_STORED, ZIP_DEFLATED
 
 
 class AppTestZipimport(BaseImportTest):
@@ -378,7 +378,6 @@
             os.remove(filename)
 
 
-<<<<<<< HEAD
 class AppTestZipimportDeflated(AppTestZipimport):
     compression = ZIP_DEFLATED
     spaceconfig = {
@@ -393,8 +392,6 @@
         cls.make_class()
 
 
-=======
->>>>>>> 2ef4a79c
 if os.sep != '/':
     class AppTestNativePathSep(AppTestZipimport):
         pathsep = os.sep