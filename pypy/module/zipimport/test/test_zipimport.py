import inspect
import os
import time
from zipfile import ZIP_STORED

from pypy.module.imp.test.support import BaseImportTest
from rpython.tool.udir import udir


class AppTestZipimport(BaseImportTest):
    """ A bit structurized tests stolen and adapted from
    cpy's regression tests
    """
    compression = ZIP_STORED
    spaceconfig = {
        "usemodules": ['zipimport', 'time', 'struct', 'binascii', 'marshal'],
    }
    pathsep = os.path.sep

    @classmethod
    def make_class(cls):
        BaseImportTest.setup_class.im_func(cls)
        space = cls.space
        w = space.wrap

        cls.w_appdirect = w(cls.runappdirect)
        cls.w_now = w(time.time())
        cls.w_compression = w(cls.compression)
        cls.w_pathsep = w(cls.pathsep)
        cls.tmpdir = udir.ensure('zipimport_%s_%s' % (__name__, cls.__name__),
                                 dir=1)
        ziptestmodule = cls.tmpdir.join("somezip.zip")
        cls.w_tmpzip = w(str(ziptestmodule))

        # Cache get_pyc()
        get_pyc_source = inspect.getsource(
            cls.w__get_pyc.im_func).splitlines()[1:]
        get_pyc_source.insert(0, '    (mtime):')
        cls.w__test_pyc = space.appexec([cls.w_now], '\n'.join(get_pyc_source))

    def setup_class(cls):
        cls.make_class()

    def setup_method(self, meth):
        space = self.space
        name = "test_%s_%s.zip" % (self.__class__.__name__, meth.__name__)
        self.w_zipfile = space.wrap(str(self.tmpdir.join(name)))
        self.w_write_files = space.newlist([])
        w_cache = space.getattr(space.getbuiltinmodule('zipimport'),
                                space.wrap('_zip_directory_cache'))
        space.call_function(space.getattr(w_cache, space.wrap('clear')))
        self.w_modules = space.call_function(
            space.w_list,
            space.getattr(space.getbuiltinmodule('sys'),
                          space.wrap('modules')))

    def teardown_method(self, meth):
        space = self.space
        space.appexec([], """():
        import sys
        while sys.path[0].endswith('.zip'):
            sys.path.pop(0)
        """)
        space.appexec([self.w_modules], """(modules):
        import sys
        for module in sys.modules.copy():
            if module not in modules:
                del sys.modules[module]
        """)
        self.w_modules = []

    def w_get_pyc(self):
        # always create the pyc on the host under appdirect, otherwise
        # the pre-made copy is fine
        return self._get_pyc(self.now) if self.appdirect else self._test_pyc

    def w__get_pyc(self, mtime):
        import imp
        import marshal

        if type(mtime) is float:
            # Mac mtimes need a bit of special casing
            if mtime < 0x7fffffff:
                mtime = int(mtime)
            else:
                mtime = int(-0x100000000 + int(mtime))
        mtimeb = int(mtime).to_bytes(4, 'little', signed=True)

        source = """\
def get_name():
    return __name__
def get_file():
    return __file__"""
        data = marshal.dumps(compile(source, 'uuu.py', 'exec'))

        return imp.get_magic() + mtimeb + data

    def w_now_in_the_future(self, delta):
        self.now += delta

    def w_writefile(self, filename, data):
        import sys
        import time
        from zipfile import ZipFile, ZipInfo
        z = ZipFile(self.zipfile, 'w')
        write_files = self.write_files
        filename = filename.replace('/', self.pathsep)
        write_files.append((filename, data))
        for filename, data in write_files:
            zinfo = ZipInfo(filename, time.localtime(self.now))
            zinfo.compress_type = self.compression
            z.writestr(zinfo, data)
        self.write_files = write_files
        # XXX populates sys.path, but at applevel
        if sys.path[0] != self.zipfile:
            sys.path.insert(0, self.zipfile)
        z.close()

    def test_cache(self):
        self.writefile('x.py', 'y')
        from zipimport import _zip_directory_cache, zipimporter
        new_importer = zipimporter(self.zipfile)
        try:
            assert zipimporter(self.zipfile) is not new_importer
        finally:
            del _zip_directory_cache[self.zipfile]

    def test_cache_subdir(self):
        import os
        self.writefile('x.py', '')
        self.writefile('sub/__init__.py', '')
        self.writefile('sub/yy.py', '')
        from zipimport import _zip_directory_cache, zipimporter
        sub_importer = zipimporter(self.zipfile + os.path.sep + 'sub')
        main_importer = zipimporter(self.zipfile)

        assert main_importer is not sub_importer
        assert main_importer.prefix == ""
        assert sub_importer.prefix == "sub" + os.path.sep

    def test_good_bad_arguments(self):
        from zipimport import zipimporter
        import os
        self.writefile("x.py", "y")
        zipimporter(self.zipfile) # should work
        raises(ImportError, "zipimporter(os.path.dirname(self.zipfile))")
        raises(ImportError, 'zipimporter("fsafdetrssffdsagadfsafdssadasa")')
        name = os.path.join(os.path.dirname(self.zipfile), "x.zip")
        f = open(name, "w")
        f.write("zzz")
        f.close()
        raises(ImportError, 'zipimporter(name)')
        # this should work as well :-/
        zipimporter(os.path.join(self.zipfile, 'x'))

    def test_py(self):
        import sys, os
        self.writefile("uuu.py", "def f(x): return x")
        mod = __import__('uuu', globals(), locals(), [])
        assert mod.f(3) == 3
        expected = {
            '__doc__' : None,
            '__name__' : 'uuu',
            'f': mod.f}
        for key, val in expected.items():
            assert mod.__dict__[key] == val
        assert mod.__file__.endswith('.zip'+os.sep+'uuu.py')

    def test_pyc(self):
        import sys, os
        self.writefile("uuu.pyc", self.get_pyc())
        self.writefile("uuu.py", "def f(x): return x")
        mod = __import__('uuu', globals(), locals(), [])
        expected = {
            '__doc__' : None,
            '__name__' : 'uuu',
            'get_name' : mod.get_name,
            'get_file' : mod.get_file
        }
        for key, val in expected.items():
            assert mod.__dict__[key] == val
        assert mod.__file__.endswith('.zip'+os.sep+'uuu.pyc')
        assert mod.get_file() == mod.__file__
        assert mod.get_name() == mod.__name__
        #
        import zipimport
        z = zipimport.zipimporter(self.zipfile)
        code = z.get_code('uuu')
        assert isinstance(code, type((lambda:0).__code__))

    def test_bad_pyc(self):
        import zipimport
        import sys
        m0 = self.get_pyc()[0]
        m0 ^= 0x04
        test_pyc = bytes([m0]) + self.get_pyc()[1:]
        self.writefile("uu.pyc", test_pyc)
        raises(zipimport.ZipImportError,
               "__import__('uu', globals(), locals(), [])")
        assert 'uu' not in sys.modules

    def test_force_py(self):
        import sys
        m0 = self.get_pyc()[0]
        m0 ^= 0x04
        test_pyc = bytes([m0]) + self.get_pyc()[1:]
        self.writefile("uu.pyc", test_pyc)
        self.writefile("uu.py", "def f(x): return x")
        mod = __import__("uu", globals(), locals(), [])
        assert mod.f(3) == 3

    def test_sys_modules(self):
        m0 = self.get_pyc()[0]
        m0 ^= 0x04
        test_pyc = bytes([m0]) + self.get_pyc()[1:]
        self.writefile("uuu.pyc", test_pyc)
        import sys
        import zipimport
        z = zipimport.zipimporter(self.zipfile)
        sys.modules['uuu'] = lambda x : x + 1
        raises(ImportError, z.load_module, 'uuu')
        raises(zipimport.ZipImportError, z.get_code, 'uuu')

    def test_package(self):
        import os, sys
        self.writefile("xxuuu/__init__.py", "")
        self.writefile("xxuuu/yy.py", "def f(x): return x")
        mod = __import__("xxuuu", globals(), locals(), ['yy'])
        assert mod.__path__ == [self.zipfile + os.path.sep + "xxuuu"]
        assert mod.__file__ == (self.zipfile + os.path.sep
                                + "xxuuu" + os.path.sep
                                + "__init__.py")
        assert mod.yy.f(3) == 3

    def test_package_bug(self):
        import os, sys
        import types
        mod = types.ModuleType('xxuuv')
        mod.__path__ = [self.zipfile + '/xxuuv']
        sys.modules['xxuuv'] = mod
        #
        self.writefile("xxuuv/__init__.py", "")
        self.writefile("xxuuv/yy.py", "def f(x): return x")
        mod = __import__("xxuuv.yy", globals(), locals(), ['__doc__'])
        assert mod.__file__ == (self.zipfile + os.path.sep
                                + "xxuuv" + os.path.sep
                                + "yy.py")
        assert mod.f(3) == 3

    def test_pyc_in_package(self):
        import os, sys
        import types
        mod = types.ModuleType('xxuuw')
        mod.__path__ = [self.zipfile + '/xxuuw']
        sys.modules['xxuuw'] = mod
        #
        self.writefile("xxuuw/__init__.py", "")
        self.writefile("xxuuw/zz.pyc", self.get_pyc())
        mod = __import__("xxuuw.zz", globals(), locals(), ['__doc__'])
        assert mod.__file__ == (self.zipfile + os.path.sep
                                + "xxuuw" + os.path.sep
                                + "zz.pyc")
        assert mod.get_file() == mod.__file__
        assert mod.get_name() == mod.__name__

    def test_functions(self):
        import os
        import zipimport
        data = b"saddsadsa"
        pyc_data = self.get_pyc()
        self.now_in_the_future(+5)   # write the zipfile 5 secs after the .pyc
        self.writefile("xxx", data)
        self.writefile("xx/__init__.py", "5")
        self.writefile("yy.py", "3")
        self.writefile('uu.pyc', pyc_data)
        z = zipimport.zipimporter(self.zipfile)
        assert z.get_data(self.zipfile + os.sep + "xxx") == data
        assert z.is_package("xx")
        assert not z.is_package("yy")
        assert z.get_source("yy") == '3'
        assert z.get_source('uu') is None
        raises(ImportError, "z.get_source('zz')")
        #assert z.get_code('yy') == py.code.Source('3').compile()
        #assert z.get_code('uu') == self.co
        assert z.get_code('uu')
        assert z.get_code('xx')
        assert z.get_source('xx') == "5"
        assert z.archive == self.zipfile
        mod = z.load_module('xx')
        assert z.get_filename('xx') == mod.__file__

    def test_archive(self):
        """
        The archive attribute of zipimport.zipimporter gives the path to the
        zipfile itself.
        """
        import os
        import zipimport
        self.writefile("directory/package/__init__.py", "")
        importer = zipimport.zipimporter(self.zipfile + "/directory")
        # Grab this so if the assertion fails, py.test will display its
        # value.  Not sure why it doesn't the assertion uses import.archive
        # directly. -exarkun
        archive = importer.archive
        realprefix = importer.prefix
        allbutlast = self.zipfile.split(os.path.sep)[:-1]
        prefix = 'directory' + os.path.sep
        assert archive == self.zipfile
        assert realprefix == prefix

    def test_subdirectory_importer(self):
        import os
        import zipimport
        self.writefile("directory/package/__init__.py", "")
        z = zipimport.zipimporter(self.zipfile + "/directory")
        mod = z.load_module("package")
        assert z.is_package("package")
        assert z.get_filename("package") == mod.__file__

    def test_subdirectory_twice(self):
        #import os, zipimport

        self.writefile("package/__init__.py", "")
        self.writefile("package/subpackage/__init__.py", "")
        self.writefile("package/subpackage/foo.py", "")
        mod = __import__('package.subpackage.foo', None, None, [])
        assert mod

    def test_zip_directory_cache(self):
        """ Check full dictionary interface
        """
        import os
        import zipimport
        if self.appdirect:
            # py3k's appdirect startup may populate _zip_directory_cache
            zipimport._zip_directory_cache.clear()
        self.writefile("directory/package/__init__.py", "")
        importer = zipimport.zipimporter(self.zipfile + "/directory")
        l = [i for i in zipimport._zip_directory_cache]
        assert len(l) == 1
        k = list(zipimport._zip_directory_cache[l[0]].keys())
        assert k[0] == os.path.sep.join(['directory','package','__init__.py'])

    def test_path_hooks(self):
        import sys
        import zipimport
        assert sys.path_hooks.count(zipimport.zipimporter) == 1

    def test_co_filename(self):
        self.writefile('mymodule.py', """
def get_co_filename():
    return get_co_filename.__code__.co_filename
""")
        import os
        expected = self.zipfile + os.sep + 'mymodule.py'
        #
        import mymodule
        co_filename = mymodule.get_co_filename()
        assert co_filename == expected
        #
        import zipimport
        z = zipimport.zipimporter(self.zipfile)
        code = z.get_code('mymodule')
        co_filename = code.co_filename
        assert co_filename == expected

<<<<<<< HEAD
    def test_unencodable(self):
        if not self.testfn_unencodable:
            skip("need an unencodable filename")
        import os
        import time
        import zipimport
        from zipfile import ZipFile, ZipInfo
        filename = self.testfn_unencodable + ".zip"
        z = ZipFile(filename, "w")
        zinfo = ZipInfo("uu.py", time.localtime(self.now))
        zinfo.compress_type = self.compression
        z.writestr(zinfo, '')
        z.close()
        try:
            zipimport.zipimporter(filename)
        finally:
            os.remove(filename)
=======
    def test_import_exception(self):
        self.writefile('x1test.py', '1/0')
        self.writefile('x1test/__init__.py', 'raise ValueError')
        raises(ValueError, __import__, 'x1test', None, None, [])
>>>>>>> e33875b0


if os.sep != '/':
    class AppTestNativePathSep(AppTestZipimport):
        pathsep = os.sep<|MERGE_RESOLUTION|>--- conflicted
+++ resolved
@@ -364,7 +364,6 @@
         co_filename = code.co_filename
         assert co_filename == expected
 
-<<<<<<< HEAD
     def test_unencodable(self):
         if not self.testfn_unencodable:
             skip("need an unencodable filename")
@@ -382,12 +381,11 @@
             zipimport.zipimporter(filename)
         finally:
             os.remove(filename)
-=======
+
     def test_import_exception(self):
         self.writefile('x1test.py', '1/0')
         self.writefile('x1test/__init__.py', 'raise ValueError')
         raises(ValueError, __import__, 'x1test', None, None, [])
->>>>>>> e33875b0
 
 
 if os.sep != '/':
