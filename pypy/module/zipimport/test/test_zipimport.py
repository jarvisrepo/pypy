
import marshal
import py, os
import time
import struct
from pypy.module.imp.importing import get_pyc_magic, _w_long
from StringIO import StringIO

from pypy.tool.udir import udir
from zipfile import ZIP_STORED, ZIP_DEFLATED, ZipInfo

class AppTestZipimport:
    """ A bit structurized tests stolen and adapted from
    cpy's regression tests
    """
    compression = ZIP_STORED
    spaceconfig = dict(usemodules=['zipimport', 'rctime', 'struct'])
    pathsep = os.path.sep
    
    @classmethod
    def make_pyc(cls, space, co, mtime):
        data = marshal.dumps(co)
        if type(mtime) is type(0.0):
            # Mac mtimes need a bit of special casing
            if mtime < 0x7fffffff:
                mtime = int(mtime)
            else:
                mtime = int(-0x100000000L + long(mtime))
        s = StringIO()
        try:
            _w_long(s, get_pyc_magic(space))
        except AttributeError:
            import imp
            s.write(imp.get_magic())
        pyc = s.getvalue() + struct.pack("<i", int(mtime)) + data
        return pyc

    @classmethod
    def make_class(cls):
        # XXX: this is (mostly) wrong: .compile() compiles the code object
        # using the host python compiler, but then in the tests we load it
        # with py.py. It works (mostly by chance) because the two functions
        # are very simple and the bytecodes are compatible enough.
        co = py.code.Source("""
        def get_name():
            return __name__
        def get_file():
            return __file__
        """).compile()
<<<<<<< HEAD
            
        space = cls.space
=======

        usemodules = ['zipimport', 'rctime', 'struct', 'itertools']
        if cls.compression == ZIP_DEFLATED:
            usemodules.append('zlib')
        space = gettestobjspace(usemodules=usemodules)
        cls.space = space
>>>>>>> 1b36f5f0
        tmpdir = udir.ensure('zipimport_%s' % cls.__name__, dir=1)
        now = time.time()
        cls.w_now = space.wrap(now)
        test_pyc = cls.make_pyc(space, co, now)
        cls.w_test_pyc = space.wrap(test_pyc)
        cls.w_compression = space.wrap(cls.compression)
        cls.w_pathsep = space.wrap(cls.pathsep)
        #ziptestmodule = tmpdir.ensure('ziptestmodule.zip').write(
        ziptestmodule = tmpdir.join("somezip.zip")
        cls.w_tmpzip = space.wrap(str(ziptestmodule))
        cls.w_co = space.wrap(co)
        cls.tmpdir = tmpdir

    def setup_class(cls):
        cls.make_class()

    def setup_method(self, meth):
        space = self.space
        name = "test_%s_%s.zip" % (self.__class__.__name__, meth.__name__)
        self.w_zipfile = space.wrap(str(self.tmpdir.join(name)))
        self.w_write_files = space.newlist([])
        w_cache = space.getattr(space.getbuiltinmodule('zipimport'),
                                space.wrap('_zip_directory_cache'))
        space.call_function(space.getattr(w_cache, space.wrap('clear')))
        self.w_modules = space.call_method(
            space.getattr(space.getbuiltinmodule('sys'),
                          space.wrap('modules')), 'copy')

    def teardown_method(self, meth):
        space = self.space
        space.appexec([], """():
        import sys
        while sys.path[0].endswith('.zip'):
            sys.path.pop(0)
        """)
        space.appexec([self.w_modules], """(modules):
        import sys
        for module in sys.modules.copy():
            if module not in modules:
                del sys.modules[module]
        """)
        self.w_modules = []

    def w_writefile(self, filename, data):
        import sys
        import time
        from zipfile import ZipFile, ZipInfo
        z = ZipFile(self.zipfile, 'w')
        write_files = self.write_files
        filename = filename.replace('/', self.pathsep)
        write_files.append((filename, data))
        for filename, data in write_files:
            zinfo = ZipInfo(filename, time.localtime(self.now))
            zinfo.compress_type = self.compression
            z.writestr(zinfo, data)
        self.write_files = write_files
        # XXX populates sys.path, but at applevel
        if sys.path[0] != self.zipfile:
            sys.path.insert(0, self.zipfile)
        z.close()

    def test_cache(self):
        self.writefile('x.py', 'y')
        from zipimport import _zip_directory_cache, zipimporter
        new_importer = zipimporter(self.zipfile)
        try:
            assert zipimporter(self.zipfile) is not new_importer
        finally:
            del _zip_directory_cache[self.zipfile]

    def test_cache_subdir(self):
        import os
        self.writefile('x.py', '')
        self.writefile('sub/__init__.py', '')
        self.writefile('sub/yy.py', '')
        from zipimport import _zip_directory_cache, zipimporter
        sub_importer = zipimporter(self.zipfile + os.path.sep + 'sub')
        main_importer = zipimporter(self.zipfile)

        assert main_importer is not sub_importer
        assert main_importer.prefix == ""
        assert sub_importer.prefix == "sub" + os.path.sep

    def test_good_bad_arguments(self):
        from zipimport import zipimporter
        import os
        self.writefile("x.py", "y")
        zipimporter(self.zipfile) # should work
        raises(ImportError, "zipimporter(os.path.dirname(self.zipfile))")
        raises(ImportError, 'zipimporter("fsafdetrssffdsagadfsafdssadasa")')
        name = os.path.join(os.path.dirname(self.zipfile), "x.zip")
        f = open(name, "w")
        f.write("zzz")
        f.close()
        raises(ImportError, 'zipimporter(name)')
        # this should work as well :-/
        zipimporter(os.path.join(self.zipfile, 'x'))

    def test_py(self):
        import sys, os
        self.writefile("uuu.py", "def f(x): return x")
        mod = __import__('uuu', globals(), locals(), [])
        print mod
        assert mod.f(3) == 3
        expected = {
            '__doc__' : None,
            '__name__' : 'uuu',
            'f': mod.f}
        for key, val in expected.items():
            assert mod.__dict__[key] == val
        assert mod.__file__.endswith('.zip'+os.sep+'uuu.py')
    
    def test_pyc(self):
        import sys, os
        self.writefile("uuu.pyc", self.test_pyc)
        self.writefile("uuu.py", "def f(x): return x")
        mod = __import__('uuu', globals(), locals(), [])
        expected = {
            '__doc__' : None,
            '__name__' : 'uuu',
            'get_name' : mod.get_name,
            'get_file' : mod.get_file
        }
        for key, val in expected.items():
            assert mod.__dict__[key] == val
        assert mod.__file__.endswith('.zip'+os.sep+'uuu.pyc')
        assert mod.get_file() == mod.__file__
        assert mod.get_name() == mod.__name__
        #
        import zipimport
        z = zipimport.zipimporter(self.zipfile)
        code = z.get_code('uuu')
        assert isinstance(code, type((lambda:0).func_code))

    def test_bad_pyc(self):
        import zipimport
        import sys
        m0 = ord(self.test_pyc[0])
        m0 ^= 0x04
        test_pyc = chr(m0) + self.test_pyc[1:]
        self.writefile("uu.pyc", test_pyc)
        raises(ImportError, "__import__('uu', globals(), locals(), [])")
        assert 'uu' not in sys.modules

    def test_force_py(self):
        import sys
        m0 = ord(self.test_pyc[0])
        m0 ^= 0x04
        test_pyc = chr(m0) + self.test_pyc[1:]
        self.writefile("uu.pyc", test_pyc)
        self.writefile("uu.py", "def f(x): return x")
        mod = __import__("uu", globals(), locals(), [])
        assert mod.f(3) == 3

    def test_sys_modules(self):
        m0 = ord(self.test_pyc[0])
        m0 ^= 0x04
        test_pyc = chr(m0) + self.test_pyc[1:]
        self.writefile("uuu.pyc", test_pyc)
        import sys
        import zipimport
        z = zipimport.zipimporter(self.zipfile)
        sys.modules['uuu'] = lambda x : x + 1
        raises(ImportError, z.load_module, 'uuu')
        raises(zipimport.ZipImportError, z.get_code, 'uuu')

    def test_package(self):
        import os, sys
        self.writefile("xxuuu/__init__.py", "")
        self.writefile("xxuuu/yy.py", "def f(x): return x")
        mod = __import__("xxuuu", globals(), locals(), ['yy'])
        assert mod.__path__ == [self.zipfile + os.path.sep + "xxuuu"]
        assert mod.__file__ == (self.zipfile + os.path.sep
                                + "xxuuu" + os.path.sep
                                + "__init__.py")
        assert mod.yy.f(3) == 3

    def test_package_bug(self):
        import os, sys
        import new
        mod = new.module('xxuuv')
        mod.__path__ = [self.zipfile + '/xxuuv']
        sys.modules['xxuuv'] = mod
        #
        self.writefile("xxuuv/__init__.py", "")
        self.writefile("xxuuv/yy.py", "def f(x): return x")
        mod = __import__("xxuuv.yy", globals(), locals(), ['__doc__'])
        assert mod.__file__ == (self.zipfile + os.path.sep
                                + "xxuuv" + os.path.sep
                                + "yy.py")
        assert mod.f(3) == 3

    def test_pyc_in_package(self):
        import os, sys
        import new
        mod = new.module('xxuuw')
        mod.__path__ = [self.zipfile + '/xxuuw']
        sys.modules['xxuuw'] = mod
        #
        self.writefile("xxuuw/__init__.py", "")
        self.writefile("xxuuw/zz.pyc", self.test_pyc)
        mod = __import__("xxuuw.zz", globals(), locals(), ['__doc__'])
        assert mod.__file__ == (self.zipfile + os.path.sep
                                + "xxuuw" + os.path.sep
                                + "zz.pyc")
        assert mod.get_file() == mod.__file__
        assert mod.get_name() == mod.__name__

    def test_functions(self):
        import os
        import zipimport
        data = "saddsadsa"
        self.writefile("xxx", data)
        self.writefile("xx/__init__.py", "5")
        self.writefile("yy.py", "3")
        self.writefile('uu.pyc', self.test_pyc)
        z = zipimport.zipimporter(self.zipfile)
        assert z.get_data(self.zipfile + os.sep + "xxx") == data
        assert z.is_package("xx")
        assert not z.is_package("yy")
        assert z.get_source("yy") == '3'
        assert z.get_source('uu') is None
        raises(ImportError, "z.get_source('zz')")
        #assert z.get_code('yy') == py.code.Source('3').compile()
        #assert z.get_code('uu') == self.co
        assert z.get_code('xx')
        assert z.get_source('xx') == "5"
        assert z.archive == self.zipfile
        mod = z.load_module('xx')
        assert z.get_filename('xx') == mod.__file__

    def test_archive(self):
        """
        The archive attribute of zipimport.zipimporter gives the path to the
        zipfile itself.
        """
        import os
        import zipimport
        self.writefile("directory/package/__init__.py", "")
        importer = zipimport.zipimporter(self.zipfile + "/directory")
        # Grab this so if the assertion fails, py.test will display its
        # value.  Not sure why it doesn't the assertion uses import.archive
        # directly. -exarkun
        archive = importer.archive
        realprefix = importer.prefix
        allbutlast = self.zipfile.split(os.path.sep)[:-1]
        prefix = 'directory' + os.path.sep
        assert archive == self.zipfile
        assert realprefix == prefix

    def test_subdirectory_importer(self):
        import os
        import zipimport
        self.writefile("directory/package/__init__.py", "")
        z = zipimport.zipimporter(self.zipfile + "/directory")
        mod = z.load_module("package")
        assert z.is_package("package")
        assert z.get_filename("package") == mod.__file__

    def test_subdirectory_twice(self):
        #import os, zipimport
 
        self.writefile("package/__init__.py", "")
        self.writefile("package/subpackage/__init__.py", "")
        self.writefile("package/subpackage/foo.py", "")
        mod = __import__('package.subpackage.foo', None, None, [])
        assert mod

    def test_zip_directory_cache(self):
        """ Check full dictionary interface
        """
        import os
        import zipimport
        self.writefile("directory/package/__init__.py", "")
        importer = zipimport.zipimporter(self.zipfile + "/directory")
        l = [i for i in zipimport._zip_directory_cache]
        assert len(l)

    def test_path_hooks(self):
        import sys
        import zipimport
        assert sys.path_hooks.count(zipimport.zipimporter) == 1

    def test_co_filename(self):
        self.writefile('mymodule.py', """
def get_co_filename():
    return get_co_filename.func_code.co_filename
""")
        import os
        expected = self.zipfile + os.sep + 'mymodule.py'
        #
        import mymodule
        co_filename = mymodule.get_co_filename()
        assert co_filename == expected
        #
        import zipimport
        z = zipimport.zipimporter(self.zipfile)
        code = z.get_code('mymodule')
        co_filename = code.co_filename
        assert co_filename == expected


class AppTestZipimportDeflated(AppTestZipimport):
    compression = ZIP_DEFLATED
    spaceconfig = dict(usemodules=['zipimport', 'zlib', 'rctime', 'struct'])

    def setup_class(cls):
        try:
            import pypy.rlib.rzlib
        except ImportError:
            py.test.skip("zlib not available, cannot test compressed zipfiles")
        cls.make_class()


if os.sep != '/':
    class AppTestNativePathSep(AppTestZipimport):
        pathsep = os.sep<|MERGE_RESOLUTION|>--- conflicted
+++ resolved
@@ -14,7 +14,8 @@
     cpy's regression tests
     """
     compression = ZIP_STORED
-    spaceconfig = dict(usemodules=['zipimport', 'rctime', 'struct'])
+    spaceconfig = dict(usemodules=['zipimport', 'rctime', 'struct',
+                                   'itertools'])
     pathsep = os.path.sep
     
     @classmethod
@@ -47,17 +48,9 @@
         def get_file():
             return __file__
         """).compile()
-<<<<<<< HEAD
             
         space = cls.space
-=======
-
-        usemodules = ['zipimport', 'rctime', 'struct', 'itertools']
-        if cls.compression == ZIP_DEFLATED:
-            usemodules.append('zlib')
-        space = gettestobjspace(usemodules=usemodules)
-        cls.space = space
->>>>>>> 1b36f5f0
+
         tmpdir = udir.ensure('zipimport_%s' % cls.__name__, dir=1)
         now = time.time()
         cls.w_now = space.wrap(now)
@@ -362,7 +355,8 @@
 
 class AppTestZipimportDeflated(AppTestZipimport):
     compression = ZIP_DEFLATED
-    spaceconfig = dict(usemodules=['zipimport', 'zlib', 'rctime', 'struct'])
+    spaceconfig = dict(usemodules=['zipimport', 'zlib', 'rctime', 'struct',
+                                   'itertools'])
 
     def setup_class(cls):
         try:
