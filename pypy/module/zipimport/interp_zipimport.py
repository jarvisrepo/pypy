
from pypy.interpreter.baseobjspace import W_Root
from pypy.interpreter.error import OperationError, oefmt
from pypy.interpreter.gateway import interp2app, unwrap_spec
from pypy.interpreter.typedef import TypeDef, GetSetProperty
from pypy.interpreter.module import Module
from pypy.module.imp import importing
from pypy.module.zlib.interp_zlib import zlib_error
from rpython.rlib.unroll import unrolling_iterable
from rpython.rlib.rzipfile import RZipFile, BadZipfile
from rpython.rlib.rzlib import RZlibError
import os
import stat

ZIPSEP = '/'
# note that zipfiles always use slash, but for OSes with other
# separators, we need to pretend that we had the os.sep.

ENUMERATE_EXTS = unrolling_iterable(
    [(True, True, ZIPSEP + '__init__.pyc'),
     (True, True, ZIPSEP + '__init__.pyo'),
     (False, True, ZIPSEP + '__init__.py'),
     (True, False, '.pyc'),
     (True, False, '.pyo'),
     (False, False, '.py')])

class Cache:
    def __init__(self, space):
        self.w_error = space.new_exception_class("zipimport.ZipImportError",
                                                 space.w_ImportError)

def get_error(space):
    return space.fromcache(Cache).w_error

class W_ZipCache(W_Root):
    def __init__(self):
        self.cache = {}

    def get(self, name):
        return self.cache[name]

    def set(self, name, w_importer):
        self.cache[name] = w_importer

    # -------------- dict-like interface -----------------
    # I don't care about speed of those, they're obscure anyway
    # THIS IS A TERRIBLE HACK TO BE CPYTHON COMPATIBLE

    def getitem(self, space, w_name):
        return self._getitem(space, space.fsencode_w(w_name))

    def _getitem(self, space, name):
        try:
            w_zipimporter = self.cache[name]
        except KeyError:
<<<<<<< HEAD
            raise OperationError(space.w_KeyError, space.wrap_fsdecoded(name))
=======
            raise OperationError(space.w_KeyError, space.newtext(name))
>>>>>>> ed75ce7a
        assert isinstance(w_zipimporter, W_ZipImporter)
        w = space.wrap
        w_fs = space.wrap_fsdecoded
        w_d = space.newdict()
        for key, info in w_zipimporter.zip_file.NameToInfo.iteritems():
            if ZIPSEP != os.path.sep:
                key = key.replace(ZIPSEP, os.path.sep)
<<<<<<< HEAD
            space.setitem(w_d, w_fs(key), space.newtuple([
                w_fs(info.filename), w(info.compress_type), w(info.compress_size),
=======
            space.setitem(w_d, space.newtext(key), space.newtuple([
                w(info.filename), w(info.compress_type), w(info.compress_size),
>>>>>>> ed75ce7a
                w(info.file_size), w(info.file_offset), w(info.dostime),
                w(info.dosdate), w(info.CRC)]))
        return w_d

    def keys(self, space):
<<<<<<< HEAD
        return space.newlist([space.wrap_fsdecoded(s)
=======
        return space.newlist([space.newtext(s)
>>>>>>> ed75ce7a
                              for s in self.cache.keys()])

    def values(self, space):
        keys = self.cache.keys()
        values_w = [self._getitem(space, key) for key in keys]
        return space.newlist(values_w)

    def items(self, space):
<<<<<<< HEAD
        w_fs = space.wrap_fsdecoded
        items_w = [space.newtuple([w_fs(key), self._getitem(space, key)])
=======
        w = space.wrap
        items_w = [space.newtuple([space.newtext(key), self.getitem(space, key)])
>>>>>>> ed75ce7a
                   for key in self.cache.keys()]
        return space.newlist(items_w)

    def iteratekeys(self, space):
        return space.iter(self.keys(space))

    def iteratevalues(self, space):
        return space.iter(self.values(space))

    def iteritems(self, space):
        return space.iter(self.items(space))

    @unwrap_spec(name='fsencode')
    def contains(self, space, name):
        return space.newbool(name in self.cache)

    def clear(self, space):
        self.cache = {}

    @unwrap_spec(name='fsencode')
    def delitem(self, space, name):
        del self.cache[name]

W_ZipCache.typedef = TypeDef(
    'zip_dict',
    __getitem__ = interp2app(W_ZipCache.getitem),
    __contains__ = interp2app(W_ZipCache.contains),
    __iter__ = interp2app(W_ZipCache.iteratekeys),
    items = interp2app(W_ZipCache.items),
    iteritems = interp2app(W_ZipCache.iteritems),
    keys = interp2app(W_ZipCache.keys),
    iterkeys = interp2app(W_ZipCache.iteratekeys),
    values = interp2app(W_ZipCache.values),
    itervalues = interp2app(W_ZipCache.iteratevalues),
    clear = interp2app(W_ZipCache.clear),
    __delitem__ = interp2app(W_ZipCache.delitem),
)

zip_cache = W_ZipCache()

class W_ZipImporter(W_Root):
    def __init__(self, space, name, filename, zip_file, prefix):
        self.space = space
        self.name = name
        self.filename = filename
        self.zip_file = zip_file
        self.prefix = prefix

    def getprefix(self, space):
        if ZIPSEP == os.path.sep:
<<<<<<< HEAD
            return space.wrap_fsdecoded(self.prefix)
        return space.wrap_fsdecoded(self.prefix.replace(ZIPSEP, os.path.sep))
=======
            return space.newtext(self.prefix)
        return space.newtext(self.prefix.replace(ZIPSEP, os.path.sep))
>>>>>>> ed75ce7a

    def _find_relative_path(self, filename):
        if filename.startswith(self.filename):
            filename = filename[len(self.filename):]
        if filename.startswith(os.path.sep) or filename.startswith(ZIPSEP):
            filename = filename[1:]
        if ZIPSEP != os.path.sep:
            filename = filename.replace(os.path.sep, ZIPSEP)
        return filename

    def corr_zname(self, fname):
        if ZIPSEP != os.path.sep:
            return fname.replace(ZIPSEP, os.path.sep)
        else:
            return fname

    def import_py_file(self, space, modname, filename, buf, pkgpath):
        w = space.wrap
<<<<<<< HEAD
        w_mod = w(Module(space, space.wrap_fsdecoded(modname)))
=======
        w_mod = Module(space, space.newtext(modname))
>>>>>>> ed75ce7a
        real_name = self.filename + os.path.sep + self.corr_zname(filename)
        space.setattr(w_mod, space.newtext('__loader__'), self)
        importing._prepare_module(space, w_mod, real_name, pkgpath)
        co_filename = self.make_co_filename(filename)
        code_w = importing.parse_source_module(space, co_filename, buf)
<<<<<<< HEAD
        importing.exec_code_module(space, w_mod, code_w, co_filename, None)
        return w_mod
=======
        return importing.exec_code_module(space, w_mod, code_w, space.newtext(modname))
>>>>>>> ed75ce7a

    def _parse_mtime(self, space, filename):
        try:
            info = self.zip_file.NameToInfo[filename]
            t = info.date_time
        except KeyError:
            return 0
        else:
            w_mktime = space.getattr(space.getbuiltinmodule('time'),
                                     space.newtext('mktime'))
            # XXX this is incredible fishing around module limitations
            #     in order to compare timestamps of .py and .pyc files
            # we need time.mktime support on rpython level
            w = space.newint
            all = [w(t[0]), w(t[1]), w(t[2]), w(t[3]), w(t[4]),
                   w(t[5]), w(0), w(1), w(-1)]
            mtime = int(space.float_w(space.call_function(
                w_mktime, space.newtuple(all))))
            return mtime

    def check_newer_pyfile(self, space, filename, timestamp):
        # check if the timestamp stored in the .pyc is matching
        # the actual timestamp of the .py file, if any
        mtime = self._parse_mtime(space, filename)
        if mtime == 0:
            return False
        # Lenient date/time comparison function. The precision of the mtime
        # in the archive is lower than the mtime stored in a .pyc: we
        # must allow a difference of at most one second.
        d = mtime - timestamp
        if d < 0:
            d = -d
        return d > 1    # more than one second => different

    def can_use_pyc(self, space, filename, magic, timestamp):
        if magic != importing.get_pyc_magic(space):
            return False
        if self.check_newer_pyfile(space, filename[:-1], timestamp):
            return False
        return True

    def import_pyc_file(self, space, modname, filename, buf, pkgpath):
        magic = importing._get_long(buf[:4])
        timestamp = importing._get_long(buf[4:8])
        if not self.can_use_pyc(space, filename, magic, timestamp):
            return None
<<<<<<< HEAD
        # zipimport ignores the size field
        buf = buf[12:] # XXX ugly copy, should use sequential read instead
        w_mod = w(Module(space, w(modname)))
=======
        buf = buf[8:] # XXX ugly copy, should use sequential read instead
        w_mod = Module(space, space.newtext(modname))
>>>>>>> ed75ce7a
        real_name = self.filename + os.path.sep + self.corr_zname(filename)
        space.setattr(w_mod, space.newtext('__loader__'), self)
        importing._prepare_module(space, w_mod, real_name, pkgpath)
<<<<<<< HEAD
        result = importing.load_compiled_module(space, w(modname), w_mod,
                                                real_name, magic, timestamp,
=======
        w_result = importing.load_compiled_module(space, space.newtext(modname), w_mod,
                                                filename, magic, timestamp,
>>>>>>> ed75ce7a
                                                buf)
        return result

    def have_modulefile(self, space, filename):
        if ZIPSEP != os.path.sep:
            filename = filename.replace(os.path.sep, ZIPSEP)
        try:
            self.zip_file.NameToInfo[filename]
            return True
        except KeyError:
            return False

    @unwrap_spec(fullname='fsencode')
    def find_module(self, space, fullname, w_path=None):
        filename = self.make_filename(fullname)
        for _, _, ext in ENUMERATE_EXTS:
            if self.have_modulefile(space, filename + ext):
                return self

    def make_filename(self, fullname):
        startpos = fullname.rfind('.') + 1 # 0 when not found
        assert startpos >= 0
        subname = fullname[startpos:]
        if ZIPSEP == os.path.sep:
            return self.prefix + subname.replace('.', '/')
        else:
            return self.prefix.replace(os.path.sep, ZIPSEP) + \
                    subname.replace('.', '/')

    def make_co_filename(self, filename):
        """
        Return the filename to be used for compiling the module, i.e. what
        gets in code_object.co_filename. Something like
        'myfile.zip/mymodule.py'
        """
        return self.filename + os.path.sep + filename

<<<<<<< HEAD
    def load_module(self, space, w_fullname):
        fullname = space.fsencode_w(w_fullname)
=======
    @unwrap_spec(fullname=str)
    def load_module(self, space, fullname):
>>>>>>> ed75ce7a
        filename = self.make_filename(fullname)
        for compiled, is_package, ext in ENUMERATE_EXTS:
            fname = filename + ext
            try:
                buf = self.zip_file.read(fname)
            except (KeyError, OSError, BadZipfile):
                pass
            except RZlibError as e:
                # in this case, CPython raises the direct exception coming
                # from the zlib module: let's do the same
                raise zlib_error(space, e.msg)
            else:
                if is_package:
                    pkgpath = (self.filename + os.path.sep +
                               self.corr_zname(filename))
                else:
                    pkgpath = None
                try:
                    if compiled:
                        w_result = self.import_pyc_file(space, fullname, fname,
                                                        buf, pkgpath)
                        if w_result is not None:
                            return w_result
                    else:
                        return self.import_py_file(space, fullname, fname,
                                                   buf, pkgpath)
                except:
                    w_mods = space.sys.get('modules')
<<<<<<< HEAD
                    space.call_method(w_mods, 'pop', w_fullname, space.w_None)
=======
                    space.call_method(w_mods, 'pop', space.newtext(fullname), space.w_None)
>>>>>>> ed75ce7a
                    raise
        raise oefmt(get_error(space), "can't find module %R", w_fullname)

    @unwrap_spec(filename='fsencode')
    def get_data(self, space, filename):
        filename = self._find_relative_path(filename)
        try:
            data = self.zip_file.read(filename)
            return space.newbytes(data)
        except (KeyError, OSError, BadZipfile):
            raise oefmt(space.w_IOError, "Error reading file")
        except RZlibError as e:
            # in this case, CPython raises the direct exception coming
            # from the zlib module: let's do the same
            raise zlib_error(space, e.msg)

    def get_code(self, space, w_fullname):
        fullname = space.fsencode_w(w_fullname)
        filename = self.make_filename(fullname)
        for compiled, _, ext in ENUMERATE_EXTS:
            if self.have_modulefile(space, filename + ext):
                w_source = self.get_data(space, filename + ext)
                source = space.str_w(w_source)
                if compiled:
                    magic = importing._get_long(source[:4])
                    timestamp = importing._get_long(source[4:8])
                    if not self.can_use_pyc(space, filename + ext,
                                            magic, timestamp):
                        continue
<<<<<<< HEAD
                    # zipimport ignores the size field
                    code_w = importing.read_compiled_module(
                        space, filename + ext, source[12:])
=======
                    w_code = importing.read_compiled_module(
                        space, filename + ext, source[8:])
>>>>>>> ed75ce7a
                else:
                    co_filename = self.make_co_filename(filename+ext)
                    w_code = importing.parse_source_module(
                        space, co_filename, source)
                return w_code
        raise oefmt(get_error(space),
                    "Cannot find source or code for %R in %R",
                    w_fullname, space.wrap_fsdecoded(self.name))

    @unwrap_spec(fullname='fsencode')
    def get_source(self, space, fullname):
        filename = self.make_filename(fullname)
        found = False
        for compiled, _, ext in ENUMERATE_EXTS:
            fname = filename + ext
            if self.have_modulefile(space, fname):
                if not compiled:
                    w_data = self.get_data(space, fname)
                    # XXX CPython does not handle the coding cookie either.
                    return space.call_method(w_data, "decode",
                                             space.wrap("utf-8"))
                else:
                    found = True
        if found:
            # We have the module, but no source.
            return space.w_None
        raise oefmt(get_error(space),
                    "Cannot find source for %R in %R",
                    space.wrap_fsdecoded(filename),
                    space.wrap_fsdecoded(self.name))

    def get_filename(self, space, w_fullname):
        fullname = space.fsencode_w(w_fullname)
        filename = self.make_filename(fullname)
        for _, is_package, ext in ENUMERATE_EXTS:
            if self.have_modulefile(space, filename + ext):
<<<<<<< HEAD
                return space.wrap_fsdecoded(self.filename + os.path.sep +
                                            self.corr_zname(filename + ext))
=======
                return space.newtext(self.filename + os.path.sep +
                                     self.corr_zname(filename + ext))
>>>>>>> ed75ce7a
        raise oefmt(get_error(space),
                    "Cannot find module %R in %R",
                    space.wrap_fsdecoded(filename),
                    space.wrap_fsdecoded(self.name))

    def is_package(self, space, w_fullname):
        fullname = space.fsencode_w(w_fullname)
        filename = self.make_filename(fullname)
        for _, is_package, ext in ENUMERATE_EXTS:
            if self.have_modulefile(space, filename + ext):
                return space.newbool(is_package)
        raise oefmt(get_error(space),
                    "Cannot find module %R in %R",
                    space.wrap_fsdecoded(filename),
                    space.wrap_fsdecoded(self.name))

    def getarchive(self, space):
        space = self.space
<<<<<<< HEAD
        return space.wrap_fsdecoded(self.filename)

    def _find_loader(self, space, fullname):
        filename = self.make_filename(fullname)
        for _, _, ext in ENUMERATE_EXTS:
            if self.have_modulefile(space, filename + ext):
                return True, None
        # See if this is a directory (part of a namespace pkg)
        dirpath = self.prefix + fullname
        if self.have_modulefile(space, dirpath + ZIPSEP):
            return True, self.filename + os.path.sep + self.corr_zname(dirpath)
        return False, None

    @unwrap_spec(fullname='fsencode')
    def find_loader(self, space, fullname, w_path=None):
        found, ns_portion = self._find_loader(space, fullname)
        if not found:
            result = [space.w_None, space.newlist([])]
        elif not ns_portion:
            result = [self, space.newlist([])]
        else:
            result = [space.w_None,
                      space.newlist([space.wrap_fsdecoded(ns_portion)])]
        return space.newtuple(result)
=======
        return space.newtext(self.filename)
>>>>>>> ed75ce7a

def descr_new_zipimporter(space, w_type, w_name):
    name = space.fsencode_w(w_name)
    ok = False
    parts_ends = [i for i in range(0, len(name))
                    if name[i] == os.path.sep or name[i] == ZIPSEP]
    parts_ends.append(len(name))
    filename = "" # make annotator happy
    for i in parts_ends:
        filename = name[:i]
        if not filename:
            filename = os.path.sep
        try:
            s = os.stat(filename)
        except OSError:
            raise oefmt(get_error(space), "Cannot find name %R", w_name)
        if not stat.S_ISDIR(s.st_mode):
            ok = True
            break
    if not ok:
        raise oefmt(get_error(space), "Did not find %R to be a valid zippath",
                    w_name)
    try:
        w_result = zip_cache.get(filename)
        if w_result is None:
            raise oefmt(get_error(space),
                        "Cannot import %R from zipfile, recursion detected or"
                        "already tried and failed", w_name)
    except KeyError:
        zip_cache.cache[filename] = None
    try:
        zip_file = RZipFile(filename, 'r')
    except (BadZipfile, OSError):
        raise oefmt(get_error(space), "%R seems not to be a zipfile",
                    space.wrap_fsdecoded(filename))
    except RZlibError as e:
        # in this case, CPython raises the direct exception coming
        # from the zlib module: let's do the same
        raise zlib_error(space, e.msg)

    prefix = name[len(filename):]
    if prefix.startswith(os.path.sep) or prefix.startswith(ZIPSEP):
        prefix = prefix[1:]
    if prefix and not prefix.endswith(ZIPSEP) and not prefix.endswith(os.path.sep):
        prefix += ZIPSEP
    w_result = W_ZipImporter(space, name, filename, zip_file, prefix)
    zip_cache.set(filename, w_result)
    return w_result

W_ZipImporter.typedef = TypeDef(
    'zipimporter',
    __new__     = interp2app(descr_new_zipimporter),
    find_module = interp2app(W_ZipImporter.find_module),
    get_data    = interp2app(W_ZipImporter.get_data),
    get_code    = interp2app(W_ZipImporter.get_code),
    get_source  = interp2app(W_ZipImporter.get_source),
    get_filename = interp2app(W_ZipImporter.get_filename),
    is_package  = interp2app(W_ZipImporter.is_package),
    load_module = interp2app(W_ZipImporter.load_module),
    find_loader = interp2app(W_ZipImporter.find_loader),
    archive     = GetSetProperty(W_ZipImporter.getarchive),
    prefix      = GetSetProperty(W_ZipImporter.getprefix),
)<|MERGE_RESOLUTION|>--- conflicted
+++ resolved
@@ -53,35 +53,23 @@
         try:
             w_zipimporter = self.cache[name]
         except KeyError:
-<<<<<<< HEAD
             raise OperationError(space.w_KeyError, space.wrap_fsdecoded(name))
-=======
-            raise OperationError(space.w_KeyError, space.newtext(name))
->>>>>>> ed75ce7a
         assert isinstance(w_zipimporter, W_ZipImporter)
-        w = space.wrap
         w_fs = space.wrap_fsdecoded
         w_d = space.newdict()
         for key, info in w_zipimporter.zip_file.NameToInfo.iteritems():
             if ZIPSEP != os.path.sep:
                 key = key.replace(ZIPSEP, os.path.sep)
-<<<<<<< HEAD
             space.setitem(w_d, w_fs(key), space.newtuple([
-                w_fs(info.filename), w(info.compress_type), w(info.compress_size),
-=======
-            space.setitem(w_d, space.newtext(key), space.newtuple([
-                w(info.filename), w(info.compress_type), w(info.compress_size),
->>>>>>> ed75ce7a
-                w(info.file_size), w(info.file_offset), w(info.dostime),
-                w(info.dosdate), w(info.CRC)]))
+                w_fs(info.filename), space.newint(info.compress_type),
+                space.newint(info.compress_size),
+                space.newint(info.file_size), space.newint(info.file_offset),
+                space.newint(info.dostime),
+                space.newint(info.dosdate), space.newint(info.CRC)]))
         return w_d
 
     def keys(self, space):
-<<<<<<< HEAD
         return space.newlist([space.wrap_fsdecoded(s)
-=======
-        return space.newlist([space.newtext(s)
->>>>>>> ed75ce7a
                               for s in self.cache.keys()])
 
     def values(self, space):
@@ -90,13 +78,8 @@
         return space.newlist(values_w)
 
     def items(self, space):
-<<<<<<< HEAD
         w_fs = space.wrap_fsdecoded
         items_w = [space.newtuple([w_fs(key), self._getitem(space, key)])
-=======
-        w = space.wrap
-        items_w = [space.newtuple([space.newtext(key), self.getitem(space, key)])
->>>>>>> ed75ce7a
                    for key in self.cache.keys()]
         return space.newlist(items_w)
 
@@ -147,13 +130,8 @@
 
     def getprefix(self, space):
         if ZIPSEP == os.path.sep:
-<<<<<<< HEAD
             return space.wrap_fsdecoded(self.prefix)
         return space.wrap_fsdecoded(self.prefix.replace(ZIPSEP, os.path.sep))
-=======
-            return space.newtext(self.prefix)
-        return space.newtext(self.prefix.replace(ZIPSEP, os.path.sep))
->>>>>>> ed75ce7a
 
     def _find_relative_path(self, filename):
         if filename.startswith(self.filename):
@@ -171,23 +149,14 @@
             return fname
 
     def import_py_file(self, space, modname, filename, buf, pkgpath):
-        w = space.wrap
-<<<<<<< HEAD
-        w_mod = w(Module(space, space.wrap_fsdecoded(modname)))
-=======
-        w_mod = Module(space, space.newtext(modname))
->>>>>>> ed75ce7a
+        w_mod = Module(space, space.wrap_fsdecoded(modname))
         real_name = self.filename + os.path.sep + self.corr_zname(filename)
         space.setattr(w_mod, space.newtext('__loader__'), self)
         importing._prepare_module(space, w_mod, real_name, pkgpath)
         co_filename = self.make_co_filename(filename)
         code_w = importing.parse_source_module(space, co_filename, buf)
-<<<<<<< HEAD
         importing.exec_code_module(space, w_mod, code_w, co_filename, None)
         return w_mod
-=======
-        return importing.exec_code_module(space, w_mod, code_w, space.newtext(modname))
->>>>>>> ed75ce7a
 
     def _parse_mtime(self, space, filename):
         try:
@@ -234,24 +203,14 @@
         timestamp = importing._get_long(buf[4:8])
         if not self.can_use_pyc(space, filename, magic, timestamp):
             return None
-<<<<<<< HEAD
         # zipimport ignores the size field
         buf = buf[12:] # XXX ugly copy, should use sequential read instead
-        w_mod = w(Module(space, w(modname)))
-=======
-        buf = buf[8:] # XXX ugly copy, should use sequential read instead
         w_mod = Module(space, space.newtext(modname))
->>>>>>> ed75ce7a
         real_name = self.filename + os.path.sep + self.corr_zname(filename)
         space.setattr(w_mod, space.newtext('__loader__'), self)
         importing._prepare_module(space, w_mod, real_name, pkgpath)
-<<<<<<< HEAD
-        result = importing.load_compiled_module(space, w(modname), w_mod,
+        result = importing.load_compiled_module(space, space.newtext(modname), w_mod,
                                                 real_name, magic, timestamp,
-=======
-        w_result = importing.load_compiled_module(space, space.newtext(modname), w_mod,
-                                                filename, magic, timestamp,
->>>>>>> ed75ce7a
                                                 buf)
         return result
 
@@ -289,13 +248,8 @@
         """
         return self.filename + os.path.sep + filename
 
-<<<<<<< HEAD
     def load_module(self, space, w_fullname):
         fullname = space.fsencode_w(w_fullname)
-=======
-    @unwrap_spec(fullname=str)
-    def load_module(self, space, fullname):
->>>>>>> ed75ce7a
         filename = self.make_filename(fullname)
         for compiled, is_package, ext in ENUMERATE_EXTS:
             fname = filename + ext
@@ -324,11 +278,7 @@
                                                    buf, pkgpath)
                 except:
                     w_mods = space.sys.get('modules')
-<<<<<<< HEAD
                     space.call_method(w_mods, 'pop', w_fullname, space.w_None)
-=======
-                    space.call_method(w_mods, 'pop', space.newtext(fullname), space.w_None)
->>>>>>> ed75ce7a
                     raise
         raise oefmt(get_error(space), "can't find module %R", w_fullname)
 
@@ -358,14 +308,9 @@
                     if not self.can_use_pyc(space, filename + ext,
                                             magic, timestamp):
                         continue
-<<<<<<< HEAD
                     # zipimport ignores the size field
-                    code_w = importing.read_compiled_module(
+                    w_code = importing.read_compiled_module(
                         space, filename + ext, source[12:])
-=======
-                    w_code = importing.read_compiled_module(
-                        space, filename + ext, source[8:])
->>>>>>> ed75ce7a
                 else:
                     co_filename = self.make_co_filename(filename+ext)
                     w_code = importing.parse_source_module(
@@ -402,13 +347,8 @@
         filename = self.make_filename(fullname)
         for _, is_package, ext in ENUMERATE_EXTS:
             if self.have_modulefile(space, filename + ext):
-<<<<<<< HEAD
                 return space.wrap_fsdecoded(self.filename + os.path.sep +
                                             self.corr_zname(filename + ext))
-=======
-                return space.newtext(self.filename + os.path.sep +
-                                     self.corr_zname(filename + ext))
->>>>>>> ed75ce7a
         raise oefmt(get_error(space),
                     "Cannot find module %R in %R",
                     space.wrap_fsdecoded(filename),
@@ -427,7 +367,6 @@
 
     def getarchive(self, space):
         space = self.space
-<<<<<<< HEAD
         return space.wrap_fsdecoded(self.filename)
 
     def _find_loader(self, space, fullname):
@@ -452,9 +391,6 @@
             result = [space.w_None,
                       space.newlist([space.wrap_fsdecoded(ns_portion)])]
         return space.newtuple(result)
-=======
-        return space.newtext(self.filename)
->>>>>>> ed75ce7a
 
 def descr_new_zipimporter(space, w_type, w_name):
     name = space.fsencode_w(w_name)
