import py

from pypy.interpreter.baseobjspace import Wrappable
from pypy.interpreter.typedef import (TypeDef, GetSetProperty,
                                      interp_attrproperty)
from pypy.interpreter.gateway import interp2app, unwrap_spec, NoneNotWrapped
from pypy.interpreter.function import Method, Function
<<<<<<< HEAD
from pypy.rlib import jit
from pypy.rpython.lltypesystem import rffi
from pypy.tool.autopath import pypydir

=======
from pypy.interpreter.error import OperationError
>>>>>>> e696de24
import time, sys

# timer

eci = rffi.ExternalCompilationInfo(
    include_dirs = [str(py.path.local(pypydir).join('translator', 'c'))],
    includes=["src/timer.h"],
    separate_module_sources = [' '],
    )
read_timestamp_double = rffi.llexternal(
    'pypy_read_timestamp_double', [], rffi.DOUBLE,
    compilation_info=eci, _nowrapper=True)

class W_StatsEntry(Wrappable):
    def __init__(self, space, frame, callcount, reccallcount, tt, it,
                 w_sublist):
        self.frame = frame
        self.callcount = callcount
        self.reccallcount = reccallcount
        self.it = it
        self.tt = tt
        self.w_calls = w_sublist

    def get_calls(self, space):
        return self.w_calls

    def repr(self, space):
        frame_repr = space.str_w(space.repr(self.frame))
        if not self.w_calls:
            calls_repr = "None"
        else:
            calls_repr = space.str_w(space.repr(self.w_calls))
        return space.wrap('("%s", %d, %d, %f, %f, %s)' % (
            frame_repr, self.callcount, self.reccallcount,
            self.tt, self.it, calls_repr))

    def get_code(self, space):
        return self.frame

W_StatsEntry.typedef = TypeDef(
    'StatsEntry',
    code = GetSetProperty(W_StatsEntry.get_code),
    callcount = interp_attrproperty('callcount', W_StatsEntry),
    reccallcount = interp_attrproperty('reccallcount', W_StatsEntry),
    inlinetime = interp_attrproperty('it', W_StatsEntry),
    totaltime = interp_attrproperty('tt', W_StatsEntry),
    calls = GetSetProperty(W_StatsEntry.get_calls),
    __repr__ = interp2app(W_StatsEntry.repr),
)

class W_StatsSubEntry(Wrappable):
    def __init__(self, space, frame, callcount, reccallcount, tt, it):
        self.frame = frame
        self.callcount = callcount
        self.reccallcount = reccallcount
        self.it = it
        self.tt = tt

    def repr(self, space):
        frame_repr = space.str_w(space.repr(self.frame))
        return space.wrap('("%s", %d, %d, %f, %f)' % (
            frame_repr, self.callcount, self.reccallcount, self.tt, self.it))

    def get_code(self, space):
        return self.frame

W_StatsSubEntry.typedef = TypeDef(
    'SubStatsEntry',
    code = GetSetProperty(W_StatsSubEntry.get_code),
    callcount = interp_attrproperty('callcount', W_StatsSubEntry),
    reccallcount = interp_attrproperty('reccallcount', W_StatsSubEntry),
    inlinetime = interp_attrproperty('it', W_StatsSubEntry),
    totaltime = interp_attrproperty('tt', W_StatsSubEntry),
    __repr__ = interp2app(W_StatsSubEntry.repr),
)

def stats(space, values, factor):
    l_w = []
    for v in values:
        if v.callcount != 0:
            l_w.append(v.stats(space, None, factor))
    return space.newlist(l_w)

class ProfilerSubEntry(object):
    def __init__(self, frame):
        self.frame = frame
        self.tt = 0
        self.it = 0
        self.callcount = 0
        self.recursivecallcount = 0
        self.recursionLevel = 0

    def stats(self, space, parent, factor):
        w_sse = W_StatsSubEntry(space, self.frame,
                                self.callcount, self.recursivecallcount,
                                factor * self.tt, factor * self.it)
        return space.wrap(w_sse)

    def _stop(self, tt, it):
        self.recursionLevel -= 1
        if self.recursionLevel == 0:
            self.tt += tt
        else:
            self.recursivecallcount += 1
        self.it += it
        self.callcount += 1

class ProfilerEntry(ProfilerSubEntry):
    def __init__(self, frame):
        ProfilerSubEntry.__init__(self, frame)
        self.calls = {}

    def stats(self, space, dummy, factor):
        if self.calls:
            w_sublist = space.newlist([sub_entry.stats(space, self, factor)
                                       for sub_entry in self.calls.values()])
        else:
            w_sublist = space.w_None
        w_se = W_StatsEntry(space, self.frame, self.callcount,
                            self.recursivecallcount,
                            factor * self.tt, factor * self.it, w_sublist)
        return space.wrap(w_se)

    @jit.purefunction
    def _get_or_make_subentry(self, entry, make=True):
        try:
            return self.calls[entry]
        except KeyError:
            if make:
                subentry = ProfilerSubEntry(entry.frame)
                self.calls[entry] = subentry
                return subentry
            return None

class ProfilerContext(object):
    def __init__(self, profobj, entry):
        self.entry = entry
        self.subt = 0
        self.previous = profobj.current_context
        entry.recursionLevel += 1
        if profobj.subcalls and self.previous:
            caller = jit.hint(self.previous.entry, promote=True)
            subentry = caller._get_or_make_subentry(entry)
            subentry.recursionLevel += 1
        self.t0 = profobj.timer()

    def _stop(self, profobj, entry):
        tt = profobj.timer() - self.t0
        it = tt - self.subt
        if self.previous:
            self.previous.subt += tt
        entry._stop(tt, it)
        if profobj.subcalls and self.previous:
            caller = jit.hint(self.previous.entry, promote=True)
            subentry = caller._get_or_make_subentry(entry, False)
            if subentry is not None:
                subentry._stop(tt, it)

def create_spec(space, w_arg):
    if isinstance(w_arg, Method):
        w_function = w_arg.w_function
        if isinstance(w_function, Function):
            name = w_function.name
        else:
            name = '?'
        # try to get the real class that defines the method,
        # which is a superclass of the class of the instance
        from pypy.objspace.std.typeobject import W_TypeObject   # xxx
        w_type = w_arg.w_class
        class_name = w_type.getname(space)    # if the rest doesn't work
        if isinstance(w_type, W_TypeObject) and name != '?':
            w_realclass, _ = space.lookup_in_type_where(w_type, name)
            if isinstance(w_realclass, W_TypeObject):
                class_name = w_realclass.get_module_type_name()
        return "{method '%s' of '%s' objects}" % (name, class_name)
    elif isinstance(w_arg, Function):
        if w_arg.w_module is None:
            module = ''
        else:
            module = space.str_w(w_arg.w_module)
            if module == '__builtin__':
                module = ''
            else:
                module += '.'
        return '{%s%s}' % (module, w_arg.name)
    else:
        class_name = space.type(w_arg).getname(space, '?')
        return "{'%s' object}" % (class_name,)
    
def lsprof_call(space, w_self, frame, event, w_arg):
    assert isinstance(w_self, W_Profiler)
    if event == 'call':
        code = frame.getcode()
        w_self._enter_call(code)
    elif event == 'return':
        code = frame.getcode()
        w_self._enter_return(code)
    elif event == 'c_call':
        if w_self.builtins:
            key = create_spec(space, w_arg)
            w_self._enter_builtin_call(key)
    elif event == 'c_return':
        if w_self.builtins:
            key = create_spec(space, w_arg)
            w_self._enter_builtin_return(key)
    else:
        # ignore or raise an exception???
        pass

class W_Profiler(Wrappable):
    def __init__(self, space, w_callable, time_unit, subcalls, builtins):
        self.subcalls = subcalls
        self.builtins = builtins
        self.current_context = None
        self.w_callable = w_callable
        self.time_unit = time_unit
        self.data = {}
        self.builtin_data = {}
        self.space = space

    def timer(self):
        if self.w_callable:
            space = self.space
<<<<<<< HEAD
            return space.float_w(space.call_function(self.w_callable))
        return read_timestamp_double()
=======
            try:
                return space.float_w(space.call_function(self.w_callable))
            except OperationError, e:
                e.write_unraisable(space, "timer function ",
                                   self.w_callable)
                return 0.0
        return time.time()
>>>>>>> e696de24

    def enable(self, space, w_subcalls=NoneNotWrapped,
               w_builtins=NoneNotWrapped):
        if w_subcalls is not None:
            self.subcalls = space.bool_w(w_subcalls)
        if w_builtins is not None:
            self.builtins = space.bool_w(w_builtins)
        # set profiler hook
        space.getexecutioncontext().setllprofile(lsprof_call, space.wrap(self))

    @jit.purefunction
    def _get_or_make_entry(self, f_code, make=True):
        try:
            return self.data[f_code]
        except KeyError:
            if make:
                entry = ProfilerEntry(f_code)
                self.data[f_code] = entry
                return entry
            return None

    @jit.purefunction
    def _get_or_make_builtin_entry(self, key, make=True):
        try:
            return self.builtin_data[key]
        except KeyError:
            if make:
                entry = ProfilerEntry(self.space.wrap(key))
                self.builtin_data[key] = entry
                return entry
            return None

    def _enter_call(self, f_code):
        # we have a superb gc, no point in freelist :)
        self = jit.hint(self, promote=True)
        entry = self._get_or_make_entry(f_code)
        self.current_context = ProfilerContext(self, entry)

    def _enter_return(self, f_code):
        context = self.current_context
        if context is None:
            return
        self = jit.hint(self, promote=True)
        entry = self._get_or_make_entry(f_code, False)
        if entry is not None:
            context._stop(self, entry)
        self.current_context = context.previous

    def _enter_builtin_call(self, key):
        self = jit.hint(self, promote=True)
        entry = self._get_or_make_builtin_entry(key)
        self.current_context = ProfilerContext(self, entry)

    def _enter_builtin_return(self, key):
        context = self.current_context
        if context is None:
            return
        self = jit.hint(self, promote=True)
        entry = self._get_or_make_builtin_entry(key, False)
        if entry is not None:
            context._stop(self, entry)
        self.current_context = context.previous

    @jit.unroll_safe
    def _flush_unmatched(self):
        context = self.current_context
        while context:
            entry = context.entry
            if entry:
                context._stop(self, entry)
            context = context.previous
        self.current_context = None

    def disable(self, space):
        # unset profiler hook
        space.getexecutioncontext().setllprofile(None, None)
        self._flush_unmatched()

    def getstats(self, space):
        if self.w_callable is None:
            factor = 1. # we measure time.time in floats
        elif self.time_unit > 0.0:
            factor = self.time_unit
        else:
            factor = 1.0 / sys.maxint
        return stats(space, self.data.values() + self.builtin_data.values(),
                     factor)

@unwrap_spec(time_unit=float, subcalls=bool, builtins=bool)
def descr_new_profile(space, w_type, w_callable=NoneNotWrapped, time_unit=0.0,
                      subcalls=True, builtins=True):
    p = space.allocate_instance(W_Profiler, w_type)
    p.__init__(space, w_callable, time_unit, subcalls, builtins)
    return space.wrap(p)

W_Profiler.typedef = TypeDef(
    'Profiler',
    __module__ = '_lsprof',
    __new__ = interp2app(descr_new_profile),
    enable = interp2app(W_Profiler.enable),
    disable = interp2app(W_Profiler.disable),
    getstats = interp2app(W_Profiler.getstats),
)<|MERGE_RESOLUTION|>--- conflicted
+++ resolved
@@ -1,18 +1,15 @@
 import py
 
 from pypy.interpreter.baseobjspace import Wrappable
+from pypy.interpreter.error import OperationError
+from pypy.interpreter.function import Method, Function
+from pypy.interpreter.gateway import interp2app, unwrap_spec, NoneNotWrapped
 from pypy.interpreter.typedef import (TypeDef, GetSetProperty,
                                       interp_attrproperty)
-from pypy.interpreter.gateway import interp2app, unwrap_spec, NoneNotWrapped
-from pypy.interpreter.function import Method, Function
-<<<<<<< HEAD
 from pypy.rlib import jit
 from pypy.rpython.lltypesystem import rffi
 from pypy.tool.autopath import pypydir
 
-=======
-from pypy.interpreter.error import OperationError
->>>>>>> e696de24
 import time, sys
 
 # timer
@@ -201,7 +198,7 @@
     else:
         class_name = space.type(w_arg).getname(space, '?')
         return "{'%s' object}" % (class_name,)
-    
+
 def lsprof_call(space, w_self, frame, event, w_arg):
     assert isinstance(w_self, W_Profiler)
     if event == 'call':
@@ -236,18 +233,13 @@
     def timer(self):
         if self.w_callable:
             space = self.space
-<<<<<<< HEAD
-            return space.float_w(space.call_function(self.w_callable))
-        return read_timestamp_double()
-=======
             try:
                 return space.float_w(space.call_function(self.w_callable))
             except OperationError, e:
                 e.write_unraisable(space, "timer function ",
                                    self.w_callable)
                 return 0.0
-        return time.time()
->>>>>>> e696de24
+        return read_timestamp_double()
 
     def enable(self, space, w_subcalls=NoneNotWrapped,
                w_builtins=NoneNotWrapped):
