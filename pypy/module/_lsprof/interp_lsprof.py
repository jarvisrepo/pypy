--- conflicted
+++ resolved
@@ -225,25 +225,8 @@
 
 def create_spec(space, w_arg):
     if isinstance(w_arg, Method):
-<<<<<<< HEAD
-        w_function = w_arg.w_function
-        if isinstance(w_function, Function):
-            name = w_function.name
-        else:
-            name = '?'
-        # try to get the real class that defines the method,
-        # which is a superclass of the class of the instance
-        from pypy.objspace.std.typeobject import W_TypeObject   # xxx
         w_type = space.type(w_arg.w_instance)
-        class_name = w_type.getname(space)    # if the rest doesn't work
-        if isinstance(w_type, W_TypeObject) and name != '?':
-            w_realclass, _ = space.lookup_in_type_where(w_type, name)
-            if isinstance(w_realclass, W_TypeObject):
-                class_name = w_realclass.get_module_type_name()
-        return "{method '%s' of '%s' objects}" % (name, class_name)
-=======
-        return create_spec_for_method(space, w_arg.w_function, w_arg.w_class)
->>>>>>> c452e610
+        return create_spec_for_method(space, w_arg.w_function, w_type)
     elif isinstance(w_arg, Function):
         return create_spec_for_function(space, w_arg)
     else:
