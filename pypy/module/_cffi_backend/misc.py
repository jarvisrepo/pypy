--- conflicted
+++ resolved
@@ -408,14 +408,9 @@
 def dlopen_w(space, w_filename, flags):
     if WIN32 and space.isinstance_w(w_filename, space.w_unicode):
         fname = space.text_w(space.repr(w_filename))
-<<<<<<< HEAD
-        unicode_name = space.realunicode_w(w_filename)
-        with rffi.scoped_unicode2wcharp(unicode_name) as ll_libname:
-=======
         utf8_name = space.utf8_w(w_filename)
         uni_len = space.len_w(w_filename)
         with rffi.scoped_utf82wcharp(utf8_name, uni_len) as ll_libname:
->>>>>>> dfdd7932
             try:
                 handle = dlopenU(ll_libname, flags)
             except DLOpenError as e:
