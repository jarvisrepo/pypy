from __future__ import with_statement

from pypy.interpreter.error import OperationError, oefmt

from rpython.rlib import jit
from rpython.rlib.objectmodel import specialize, we_are_translated
from rpython.rlib.rarithmetic import r_uint, r_ulonglong
from rpython.rlib.unroll import unrolling_iterable
from rpython.rtyper.lltypesystem import lltype, llmemory, rffi
from rpython.translator.tool.cbuild import ExternalCompilationInfo


# ____________________________________________________________

_prim_signed_types = unrolling_iterable([
    (rffi.SIGNEDCHAR, rffi.SIGNEDCHARP),
    (rffi.SHORT, rffi.SHORTP),
    (rffi.INT, rffi.INTP),
    (rffi.LONG, rffi.LONGP),
    (rffi.LONGLONG, rffi.LONGLONGP)])

_prim_unsigned_types = unrolling_iterable([
    (rffi.UCHAR, rffi.UCHARP),
    (rffi.USHORT, rffi.USHORTP),
    (rffi.UINT, rffi.UINTP),
    (rffi.ULONG, rffi.ULONGP),
    (rffi.ULONGLONG, rffi.ULONGLONGP)])

_prim_float_types = unrolling_iterable([
    (rffi.FLOAT, rffi.FLOATP),
    (rffi.DOUBLE, rffi.DOUBLEP)])

def read_raw_signed_data(target, size):
    for TP, TPP in _prim_signed_types:
        if size == rffi.sizeof(TP):
            return rffi.cast(lltype.SignedLongLong, rffi.cast(TPP, target)[0])
    raise NotImplementedError("bad integer size")

def read_raw_long_data(target, size):
    for TP, TPP in _prim_signed_types:
        if size == rffi.sizeof(TP):
            assert rffi.sizeof(TP) <= rffi.sizeof(lltype.Signed)
            return rffi.cast(lltype.Signed, rffi.cast(TPP, target)[0])
    raise NotImplementedError("bad integer size")

def read_raw_unsigned_data(target, size):
    for TP, TPP in _prim_unsigned_types:
        if size == rffi.sizeof(TP):
            return rffi.cast(lltype.UnsignedLongLong, rffi.cast(TPP, target)[0])
    raise NotImplementedError("bad integer size")

def read_raw_ulong_data(target, size):
    for TP, TPP in _prim_unsigned_types:
        if size == rffi.sizeof(TP):
            assert rffi.sizeof(TP) <= rffi.sizeof(lltype.Unsigned)
            return rffi.cast(lltype.Unsigned, rffi.cast(TPP, target)[0])
    raise NotImplementedError("bad integer size")

@specialize.arg(0)
def _read_raw_float_data_tp(TPP, target):
    # in its own function: FLOAT may make the whole function jit-opaque
    return rffi.cast(lltype.Float, rffi.cast(TPP, target)[0])

def read_raw_float_data(target, size):
    for TP, TPP in _prim_float_types:
        if size == rffi.sizeof(TP):
            return _read_raw_float_data_tp(TPP, target)
    raise NotImplementedError("bad float size")

def read_raw_longdouble_data(target):
    return rffi.cast(rffi.LONGDOUBLEP, target)[0]

@specialize.argtype(1)
def write_raw_unsigned_data(target, source, size):
    for TP, TPP in _prim_unsigned_types:
        if size == rffi.sizeof(TP):
            rffi.cast(TPP, target)[0] = rffi.cast(TP, source)
            return
    raise NotImplementedError("bad integer size")

@specialize.argtype(1)
def write_raw_signed_data(target, source, size):
    for TP, TPP in _prim_signed_types:
        if size == rffi.sizeof(TP):
            rffi.cast(TPP, target)[0] = rffi.cast(TP, source)
            return
    raise NotImplementedError("bad integer size")


@specialize.arg(0, 1)
def _write_raw_float_data_tp(TP, TPP, target, source):
    # in its own function: FLOAT may make the whole function jit-opaque
    rffi.cast(TPP, target)[0] = rffi.cast(TP, source)

def write_raw_float_data(target, source, size):
    for TP, TPP in _prim_float_types:
        if size == rffi.sizeof(TP):
            _write_raw_float_data_tp(TP, TPP, target, source)
            return
    raise NotImplementedError("bad float size")

def write_raw_longdouble_data(target, source):
    rffi.cast(rffi.LONGDOUBLEP, target)[0] = source

@jit.dont_look_inside    # lets get_nonmovingbuffer_final_null be inlined
def write_string_as_charp(target, string):
    buf, buf_flag = rffi.get_nonmovingbuffer_final_null(string)
    rffi.cast(rffi.CCHARPP, target)[0] = buf
    return ord(buf_flag)    # 4, 5 or 6

# ____________________________________________________________

sprintf_longdouble = rffi.llexternal(
    "sprintf", [rffi.CCHARP, rffi.CCHARP, rffi.LONGDOUBLE], lltype.Void,
    _nowrapper=True, sandboxsafe=True)

FORMAT_LONGDOUBLE = rffi.str2charp("%LE")

def longdouble2str(lvalue):
    with lltype.scoped_alloc(rffi.CCHARP.TO, 128) as p:    # big enough
        sprintf_longdouble(p, FORMAT_LONGDOUBLE, lvalue)
        return rffi.charp2str(p)

# ____________________________________________________________

def _is_a_float(space, w_ob):
    from pypy.module._cffi_backend.cdataobj import W_CData
    from pypy.module._cffi_backend.ctypeprim import W_CTypePrimitiveFloat
    if isinstance(w_ob, W_CData):
        return isinstance(w_ob.ctype, W_CTypePrimitiveFloat)
    return space.isinstance_w(w_ob, space.w_float)

def as_long_long(space, w_ob):
    # (possibly) convert and cast a Python object to a long long.
    # This version accepts a Python int too, and does convertions from
    # other types of objects.  It refuses floats.
<<<<<<< HEAD
    try:
        value = space.int_w(w_ob)
    except OperationError as e:
        if not (e.match(space, space.w_OverflowError) or
                e.match(space, space.w_TypeError)):
            raise
    else:
        return value
=======
    if space.isinstance_w(w_ob, space.w_int):  # shortcut
        return space.int_w(w_ob)
>>>>>>> 565ad6ca
    try:
        bigint = space.bigint_w(w_ob, allow_conversion=False)
    except OperationError as e:
        if not e.match(space, space.w_TypeError):
            raise
        if _is_a_float(space, w_ob):
            raise
        bigint = space.bigint_w(space.int(w_ob), allow_conversion=False)
    try:
        return bigint.tolonglong()
    except OverflowError:
        raise OperationError(space.w_OverflowError, space.newtext(ovf_msg))

def as_long(space, w_ob):
    # Same as as_long_long(), but returning an int instead.
    if space.isinstance_w(w_ob, space.w_int):  # shortcut
        return space.int_w(w_ob)
    try:
        bigint = space.bigint_w(w_ob, allow_conversion=False)
    except OperationError as e:
        if not e.match(space, space.w_TypeError):
            raise
        if _is_a_float(space, w_ob):
            raise
        bigint = space.bigint_w(space.int(w_ob), allow_conversion=False)
    try:
        return bigint.toint()
    except OverflowError:
        raise OperationError(space.w_OverflowError, space.newtext(ovf_msg))

def as_unsigned_long_long(space, w_ob, strict):
    # (possibly) convert and cast a Python object to an unsigned long long.
    # This accepts a Python int too, and does convertions from other types of
    # objects.  If 'strict', complains with OverflowError; if 'not strict',
    # mask the result and round floats.
<<<<<<< HEAD
    try:
=======
    if space.isinstance_w(w_ob, space.w_int):  # shortcut
>>>>>>> 565ad6ca
        value = space.int_w(w_ob)
    except OperationError as e:
        if not (e.match(space, space.w_OverflowError) or
                e.match(space, space.w_TypeError)):
            raise
    else:
        if strict and value < 0:
            raise OperationError(space.w_OverflowError, space.newtext(neg_msg))
        return r_ulonglong(value)
    try:
        bigint = space.bigint_w(w_ob, allow_conversion=False)
    except OperationError as e:
        if not e.match(space, space.w_TypeError):
            raise
        if strict and _is_a_float(space, w_ob):
            raise
        bigint = space.bigint_w(space.int(w_ob), allow_conversion=False)
    if strict:
        try:
            return bigint.toulonglong()
        except ValueError:
            raise OperationError(space.w_OverflowError, space.newtext(neg_msg))
        except OverflowError:
            raise OperationError(space.w_OverflowError, space.newtext(ovf_msg))
    else:
        return bigint.ulonglongmask()

def as_unsigned_long(space, w_ob, strict):
    # same as as_unsigned_long_long(), but returning just an Unsigned
<<<<<<< HEAD
=======
    if space.isinstance_w(w_ob, space.w_int):  # shortcut
        value = space.int_w(w_ob)
        if not we_are_translated():
            value = getattr(value, 'constant', value)   # for NonConstant
        if strict and value < 0:
            raise OperationError(space.w_OverflowError, space.newtext(neg_msg))
        return r_uint(value)
>>>>>>> 565ad6ca
    try:
        bigint = space.bigint_w(w_ob, allow_conversion=False)
    except OperationError as e:
        if not e.match(space, space.w_TypeError):
            raise
        if strict and _is_a_float(space, w_ob):
            raise
        bigint = space.bigint_w(space.int(w_ob), allow_conversion=False)
    if strict:
        try:
            return bigint.touint()
        except ValueError:
            raise OperationError(space.w_OverflowError, space.newtext(neg_msg))
        except OverflowError:
            raise OperationError(space.w_OverflowError, space.newtext(ovf_msg))
    else:
        return bigint.uintmask()

neg_msg = "can't convert negative number to unsigned"
ovf_msg = "long too big to convert"

def signext(value, size):
    # 'value' is sign-extended from 'size' bytes to a full integer.
    # 'size' should be smaller than a full integer size.
    if size == rffi.sizeof(rffi.SIGNEDCHAR):
        return rffi.cast(lltype.Signed, rffi.cast(rffi.SIGNEDCHAR, value))
    elif size == rffi.sizeof(rffi.SHORT):
        return rffi.cast(lltype.Signed, rffi.cast(rffi.SHORT, value))
    elif size == rffi.sizeof(rffi.INT):
        return rffi.cast(lltype.Signed, rffi.cast(rffi.INT, value))
    else:
        raise AssertionError("unsupported size")

# ____________________________________________________________

class _NotStandardObject(Exception):
    pass

def _standard_object_as_bool(space, w_ob):
    if space.isinstance_w(w_ob, space.w_int):
        return space.bigint_w(w_ob).tobool()
    if space.isinstance_w(w_ob, space.w_float):
        return space.float_w(w_ob) != 0.0
    raise _NotStandardObject

# hackish, but the most straightforward way to know if a LONGDOUBLE object
# contains the value 0 or not.
eci = ExternalCompilationInfo(post_include_bits=["""
#define pypy__is_nonnull_longdouble(x)  ((x) != 0.0)
"""])
_is_nonnull_longdouble = rffi.llexternal(
    "pypy__is_nonnull_longdouble", [rffi.LONGDOUBLE], lltype.Bool,
    compilation_info=eci, _nowrapper=True, elidable_function=True,
    sandboxsafe=True)

# split here for JIT backends that don't support floats/longlongs/etc.
@jit.dont_look_inside
def is_nonnull_longdouble(cdata):
    return _is_nonnull_longdouble(read_raw_longdouble_data(cdata))
def is_nonnull_float(cdata, size):
    return read_raw_float_data(cdata, size) != 0.0    # note: True if a NaN

def object_as_bool(space, w_ob):
    # convert and cast a Python object to a boolean.  Accept an integer
    # or a float object, up to a CData 'long double'.
    try:
        return _standard_object_as_bool(space, w_ob)
    except _NotStandardObject:
        pass
    #
    from pypy.module._cffi_backend.cdataobj import W_CData
    from pypy.module._cffi_backend.ctypeprim import W_CTypePrimitiveFloat
    from pypy.module._cffi_backend.ctypeprim import W_CTypePrimitiveLongDouble
    is_cdata = isinstance(w_ob, W_CData)
    if is_cdata and isinstance(w_ob.ctype, W_CTypePrimitiveFloat):
        with w_ob as ptr:
            if isinstance(w_ob.ctype, W_CTypePrimitiveLongDouble):
                result = is_nonnull_longdouble(ptr)
            else:
                result = is_nonnull_float(ptr, w_ob.ctype.size)
        return result
    #
    if not is_cdata and space.lookup(w_ob, '__float__') is not None:
        w_io = space.float(w_ob)
    else:
        w_io = space.int(w_ob)
    try:
        return _standard_object_as_bool(space, w_io)
    except _NotStandardObject:
        raise oefmt(space.w_TypeError, "integer/float expected")

# ____________________________________________________________

@specialize.arg(0)
def _raw_memcopy_tp(TPP, source, dest):
    # in its own function: LONGLONG may make the whole function jit-opaque
    rffi.cast(TPP, dest)[0] = rffi.cast(TPP, source)[0]

def _raw_memcopy(source, dest, size):
    if jit.isconstant(size):
        # for the JIT: first handle the case where 'size' is known to be
        # a constant equal to 1, 2, 4, 8
        for TP, TPP in _prim_unsigned_types:
            if size == rffi.sizeof(TP):
                _raw_memcopy_tp(TPP, source, dest)
                return
    _raw_memcopy_opaque(source, dest, size)

@jit.dont_look_inside
def _raw_memcopy_opaque(source, dest, size):
    # push push push at the llmemory interface (with hacks that are all
    # removed after translation)
    zero = llmemory.itemoffsetof(rffi.CCHARP.TO, 0)
    llmemory.raw_memcopy(
        llmemory.cast_ptr_to_adr(source) + zero,
        llmemory.cast_ptr_to_adr(dest) + zero,
        size * llmemory.sizeof(lltype.Char))

@specialize.arg(0, 1)
def _raw_memclear_tp(TP, TPP, dest):
    # in its own function: LONGLONG may make the whole function jit-opaque
    rffi.cast(TPP, dest)[0] = rffi.cast(TP, 0)

def _raw_memclear(dest, size):
    # for now, only supports the cases of size = 1, 2, 4, 8
    for TP, TPP in _prim_unsigned_types:
        if size == rffi.sizeof(TP):
            _raw_memclear_tp(TP, TPP, dest)
            return
    raise NotImplementedError("bad clear size")

# ____________________________________________________________

def pack_list_to_raw_array_bounds_signed(int_list, target, size):
    for TP, TPP in _prim_signed_types:
        if size == rffi.sizeof(TP):
            ptr = rffi.cast(TPP, target)
            for i in range(len(int_list)):
                x = int_list[i]
                y = rffi.cast(TP, x)
                if x != rffi.cast(lltype.Signed, y):
                    return x      # overflow
                ptr[i] = y
            return 0
    raise NotImplementedError("bad integer size")

def pack_list_to_raw_array_bounds_unsigned(int_list, target, size, vrangemax):
    for TP, TPP in _prim_signed_types:
        if size == rffi.sizeof(TP):
            ptr = rffi.cast(TPP, target)
            for i in range(len(int_list)):
                x = int_list[i]
                if r_uint(x) > vrangemax:
                    return x      # overflow
                ptr[i] = rffi.cast(TP, x)
            return 0
    raise NotImplementedError("bad integer size")

@specialize.arg(2)
def pack_float_list_to_raw_array(float_list, target, TP, TPP):
    target = rffi.cast(TPP, target)
    for i in range(len(float_list)):
        x = float_list[i]
        target[i] = rffi.cast(TP, x)

def unpack_list_from_raw_array(int_list, source, size):
    for TP, TPP in _prim_signed_types:
        if size == rffi.sizeof(TP):
            ptr = rffi.cast(TPP, source)
            for i in range(len(int_list)):
                int_list[i] = rffi.cast(lltype.Signed, ptr[i])
            return
    raise NotImplementedError("bad integer size")

def unpack_unsigned_list_from_raw_array(int_list, source, size):
    for TP, TPP in _prim_unsigned_types:
        if size == rffi.sizeof(TP):
            ptr = rffi.cast(TPP, source)
            for i in range(len(int_list)):
                int_list[i] = rffi.cast(lltype.Signed, ptr[i])
            return
    raise NotImplementedError("bad integer size")

def unpack_cfloat_list_from_raw_array(float_list, source):
    ptr = rffi.cast(rffi.FLOATP, source)
    for i in range(len(float_list)):
        float_list[i] = rffi.cast(lltype.Float, ptr[i])<|MERGE_RESOLUTION|>--- conflicted
+++ resolved
@@ -134,7 +134,6 @@
     # (possibly) convert and cast a Python object to a long long.
     # This version accepts a Python int too, and does convertions from
     # other types of objects.  It refuses floats.
-<<<<<<< HEAD
     try:
         value = space.int_w(w_ob)
     except OperationError as e:
@@ -143,10 +142,6 @@
             raise
     else:
         return value
-=======
-    if space.isinstance_w(w_ob, space.w_int):  # shortcut
-        return space.int_w(w_ob)
->>>>>>> 565ad6ca
     try:
         bigint = space.bigint_w(w_ob, allow_conversion=False)
     except OperationError as e:
@@ -182,11 +177,7 @@
     # This accepts a Python int too, and does convertions from other types of
     # objects.  If 'strict', complains with OverflowError; if 'not strict',
     # mask the result and round floats.
-<<<<<<< HEAD
-    try:
-=======
-    if space.isinstance_w(w_ob, space.w_int):  # shortcut
->>>>>>> 565ad6ca
+    try:
         value = space.int_w(w_ob)
     except OperationError as e:
         if not (e.match(space, space.w_OverflowError) or
@@ -216,16 +207,6 @@
 
 def as_unsigned_long(space, w_ob, strict):
     # same as as_unsigned_long_long(), but returning just an Unsigned
-<<<<<<< HEAD
-=======
-    if space.isinstance_w(w_ob, space.w_int):  # shortcut
-        value = space.int_w(w_ob)
-        if not we_are_translated():
-            value = getattr(value, 'constant', value)   # for NonConstant
-        if strict and value < 0:
-            raise OperationError(space.w_OverflowError, space.newtext(neg_msg))
-        return r_uint(value)
->>>>>>> 565ad6ca
     try:
         bigint = space.bigint_w(w_ob, allow_conversion=False)
     except OperationError as e:
