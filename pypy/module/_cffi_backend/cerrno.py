--- conflicted
+++ resolved
@@ -26,10 +26,5 @@
     from rpython.rlib.rwin32 import GetLastError_alt_saved, FormatErrorW
     if code == -1:
         code = GetLastError_alt_saved()
-<<<<<<< HEAD
     message = FormatErrorW(code)
-    return space.newtuple([space.newint(code), space.newtext(*message)])
-=======
-    message = FormatError(code)
-    return space.newtuple2(space.newint(code), space.newtext(message))
->>>>>>> 8d749d6c
+    return space.newtuple2(space.newint(code), space.newtext(*message))