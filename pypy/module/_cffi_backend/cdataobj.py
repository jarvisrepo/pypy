import operator

from pypy.interpreter.baseobjspace import W_Root
from pypy.interpreter.error import OperationError, oefmt
from pypy.interpreter.gateway import interp2app
from pypy.interpreter.typedef import TypeDef, make_weakref_descr

from rpython.rlib import rgc
from rpython.rlib.objectmodel import keepalive_until_here, specialize
from rpython.rtyper.lltypesystem import lltype, rffi
from rpython.tool.sourcetools import func_with_new_name

from pypy.module._cffi_backend import misc


class W_CData(W_Root):
    _attrs_ = ['space', '_ptr', 'ctype', '_lifeline_']
    _immutable_fields_ = ['_ptr', 'ctype']
    _ptr = lltype.nullptr(rffi.CCHARP.TO)

    def __init__(self, space, ptr, ctype):
        from pypy.module._cffi_backend import ctypeobj
        assert lltype.typeOf(ptr) == rffi.CCHARP
        assert isinstance(ctype, ctypeobj.W_CType)
        self.space = space
        self._ptr = ptr    # don't access directly!  use "with cdata as ptr:"
        self.ctype = ctype

    def __enter__(self):
        """Use 'with cdata as ptr:' to access the raw memory.  It will
        stay alive at least until the end of the 'with' block.
        """
        return self._ptr

    def __exit__(self, *args):
        keepalive_until_here(self)

    def unsafe_escaping_ptr(self):
        """Generally unsafe: escape the pointer to raw memory.
        If 'self' is a subclass that frees the pointer in a destructor,
        it may be freed under your feet at any time.
        """
        return self._ptr

    def _repr_extra(self):
        with self as ptr:
            extra = self.ctype.extra_repr(ptr)
        return extra

    def _repr_extra_owning(self):
        from pypy.module._cffi_backend.ctypeptr import W_CTypePointer
        ctype = self.ctype
        if isinstance(ctype, W_CTypePointer):
            num_bytes = ctype.ctitem.size
        else:
            num_bytes = self._sizeof()
        return 'owning %d bytes' % num_bytes

    def repr(self):
        extra2 = self._repr_extra()
        extra1 = ''
        if not isinstance(self, W_CDataNewOwning):
            # it's slightly confusing to get "<cdata 'struct foo' 0x...>"
            # because the struct foo is not owned.  Trying to make it
            # clearer, write in this case "<cdata 'struct foo &' 0x...>".
            from pypy.module._cffi_backend import ctypestruct
            if isinstance(self.ctype, ctypestruct.W_CTypeStructOrUnion):
                extra1 = ' &'
        return self.space.wrap("<cdata '%s%s' %s>" % (
            self.ctype.name, extra1, extra2))

    def nonzero(self):
        with self as ptr:
            nonzero = self.ctype.nonzero(ptr)
        return self.space.wrap(nonzero)

    def int(self, space):
        with self as ptr:
            w_result = self.ctype.cast_to_int(ptr)
        return w_result

    def long(self, space):
        w_result = self.int(space)
        space = self.space
        if space.is_w(space.type(w_result), space.w_int):
            w_result = space.newlong(space.int_w(w_result))
        return w_result

    def float(self):
        with self as ptr:
            w_result = self.ctype.float(ptr)
        return w_result

    def len(self):
        from pypy.module._cffi_backend import ctypearray
        space = self.space
        if isinstance(self.ctype, ctypearray.W_CTypeArray):
            return space.wrap(self.get_array_length())
        raise oefmt(space.w_TypeError,
                    "cdata of type '%s' has no len()", self.ctype.name)

    def _make_comparison(name):
        op = getattr(operator, name)
        requires_ordering = name not in ('eq', 'ne')
        #
        def _cmp(self, w_other):
            from pypy.module._cffi_backend.ctypeprim import W_CTypePrimitive
            space = self.space
            if not isinstance(w_other, W_CData):
                return space.w_NotImplemented

            with self as ptr1, w_other as ptr2:
                if requires_ordering:
                    if (isinstance(self.ctype, W_CTypePrimitive) or
                        isinstance(w_other.ctype, W_CTypePrimitive)):
                        raise oefmt(space.w_TypeError,
                                    "cannot do comparison on a primitive "
                                    "cdata")
                    ptr1 = rffi.cast(lltype.Unsigned, ptr1)
                    ptr2 = rffi.cast(lltype.Unsigned, ptr2)
                result = op(ptr1, ptr2)
            return space.newbool(result)
        #
        return func_with_new_name(_cmp, name)

    lt = _make_comparison('lt')
    le = _make_comparison('le')
    eq = _make_comparison('eq')
    ne = _make_comparison('ne')
    gt = _make_comparison('gt')
    ge = _make_comparison('ge')

    def hash(self):
        ptr = self.unsafe_escaping_ptr()
        h = rffi.cast(lltype.Signed, ptr)
        # To hash pointers in dictionaries.  Assumes that h shows some
        # alignment (to 4, 8, maybe 16 bytes), so we use the following
        # formula to avoid the trailing bits being always 0.
        h = h ^ (h >> 4)
        return self.space.wrap(h)

    def getitem(self, w_index):
        space = self.space
        if space.isinstance_w(w_index, space.w_slice):
            w_o = self._do_getslice(w_index)
        else:
            i = space.getindex_w(w_index, space.w_IndexError)
            ctype = self.ctype._check_subscript_index(self, i)
            w_o = self._do_getitem(ctype, i)
        return w_o

    def _do_getitem(self, ctype, i):
        ctitem = ctype.ctitem
        with self as ptr:
            return ctitem.convert_to_object(
                rffi.ptradd(ptr, i * ctitem.size))

    def setitem(self, w_index, w_value):
        space = self.space
        if space.isinstance_w(w_index, space.w_slice):
            with self as ptr:
                self._do_setslice(w_index, w_value, ptr)
        else:
            i = space.getindex_w(w_index, space.w_IndexError)
            ctype = self.ctype._check_subscript_index(self, i)
            ctitem = ctype.ctitem
            with self as ptr:
                ctitem.convert_from_object(
                    rffi.ptradd(ptr, i * ctitem.size),
                    w_value)

    def _do_getslicearg(self, w_slice):
        from pypy.module._cffi_backend.ctypeptr import W_CTypePointer
        from pypy.objspace.std.sliceobject import W_SliceObject
        assert isinstance(w_slice, W_SliceObject)
        space = self.space
        #
        if space.is_w(w_slice.w_start, space.w_None):
            raise oefmt(space.w_IndexError, "slice start must be specified")
        start = space.int_w(w_slice.w_start)
        #
        if space.is_w(w_slice.w_stop, space.w_None):
            raise oefmt(space.w_IndexError, "slice stop must be specified")
        stop = space.int_w(w_slice.w_stop)
        #
        if not space.is_w(w_slice.w_step, space.w_None):
            raise oefmt(space.w_IndexError, "slice with step not supported")
        #
        if start > stop:
            raise oefmt(space.w_IndexError, "slice start > stop")
        #
        ctype = self.ctype._check_slice_index(self, start, stop)
        assert isinstance(ctype, W_CTypePointer)
        #
        return ctype, start, stop - start

    def _do_getslice(self, w_slice):
        ctptr, start, length = self._do_getslicearg(w_slice)
        #
        space = self.space
        ctarray = ctptr.cache_array_type
        if ctarray is None:
            from pypy.module._cffi_backend import newtype
            ctarray = newtype.new_array_type(space, ctptr, space.w_None)
            ctptr.cache_array_type = ctarray
        #
        ptr = self.unsafe_escaping_ptr()
        ptr = rffi.ptradd(ptr, start * ctarray.ctitem.size)
        return W_CDataSliced(space, ptr, ctarray, length)

    def _do_setslice(self, w_slice, w_value, ptr):
        ctptr, start, length = self._do_getslicearg(w_slice)
        ctitem = ctptr.ctitem
        ctitemsize = ctitem.size
        target = rffi.ptradd(ptr, start * ctitemsize)
        #
        if isinstance(w_value, W_CData):
            from pypy.module._cffi_backend import ctypearray
            ctv = w_value.ctype
            if (isinstance(ctv, ctypearray.W_CTypeArray) and
                ctv.ctitem is ctitem and
                w_value.get_array_length() == length):
                # fast path: copying from exactly the correct type
                with w_value as source:
                    rffi.c_memcpy(target, source, ctitemsize * length)
                return
        #
        # A fast path for <char[]>[0:N] = "somestring".
        from pypy.module._cffi_backend import ctypeprim
        space = self.space
        if (space.isinstance_w(w_value, space.w_str) and
                isinstance(ctitem, ctypeprim.W_CTypePrimitiveChar)):
            from rpython.rtyper.annlowlevel import llstr
            from rpython.rtyper.lltypesystem.rstr import copy_string_to_raw
            value = space.str_w(w_value)
            if len(value) != length:
                raise oefmt(space.w_ValueError,
                            "need a string of length %d, got %d",
                            length, len(value))
            copy_string_to_raw(llstr(value), target, 0, length)
            return
        #
        w_iter = space.iter(w_value)
        for i in range(length):
            try:
                w_item = space.next(w_iter)
            except OperationError as e:
                if not e.match(space, space.w_StopIteration):
                    raise
                raise oefmt(space.w_ValueError,
                            "need %d values to unpack, got %d", length, i)
            ctitem.convert_from_object(target, w_item)
            target = rffi.ptradd(target, ctitemsize)
        try:
            space.next(w_iter)
        except OperationError as e:
            if not e.match(space, space.w_StopIteration):
                raise
        else:
            raise oefmt(space.w_ValueError,
                        "got more than %d values to unpack", length)

    def _add_or_sub(self, w_other, sign):
        space = self.space
        i = sign * space.getindex_w(w_other, space.w_OverflowError)
        ptr = self.unsafe_escaping_ptr()
        return self.ctype.add(ptr, i)

    def add(self, w_other):
        return self._add_or_sub(w_other, +1)

    def sub(self, w_other):
        space = self.space
        if isinstance(w_other, W_CData):
            from pypy.module._cffi_backend import ctypeptr, ctypearray
            ct = w_other.ctype
            if isinstance(ct, ctypearray.W_CTypeArray):
                ct = ct.ctptr
            #
            if (ct is not self.ctype or
                   not isinstance(ct, ctypeptr.W_CTypePointer) or
                   (ct.ctitem.size <= 0 and not ct.is_void_ptr)):
                raise oefmt(space.w_TypeError,
                            "cannot subtract cdata '%s' and cdata '%s'",
                            self.ctype.name, ct.name)
            #
            itemsize = ct.ctitem.size
            if itemsize <= 0:
                itemsize = 1
            with self as ptr1, w_other as ptr2:
                diff = (rffi.cast(lltype.Signed, ptr1) -
                        rffi.cast(lltype.Signed, ptr2)) // itemsize
            return space.wrap(diff)
        #
        return self._add_or_sub(w_other, -1)

    def getcfield(self, w_attr):
        return self.ctype.getcfield(self.space.str_w(w_attr))

    def getattr(self, w_attr):
        cfield = self.getcfield(w_attr)
        with self as ptr:
            w_res = cfield.read(ptr)
        return w_res

    def setattr(self, w_attr, w_value):
        cfield = self.getcfield(w_attr)
        with self as ptr:
            cfield.write(ptr, w_value)

    def call(self, args_w):
        with self as ptr:
            w_result = self.ctype.call(ptr, args_w)
        return w_result

    def iter(self):
        return self.ctype.iter(self)

    def unpackiterable_int(self, space):
        from pypy.module._cffi_backend import ctypearray
        ctype = self.ctype
        if isinstance(ctype, ctypearray.W_CTypeArray):
            length = self.get_array_length()
            with self as ptr:
                return ctype.ctitem.unpack_list_of_int_items(ptr, length)
        return None

    def unpackiterable_float(self, space):
        from pypy.module._cffi_backend import ctypearray
        ctype = self.ctype
        if isinstance(ctype, ctypearray.W_CTypeArray):
            length = self.get_array_length()
            with self as ptr:
                return ctype.ctitem.unpack_list_of_float_items(ptr, length)
        return None

    @specialize.argtype(1)
    def write_raw_signed_data(self, source):
        with self as ptr:
            misc.write_raw_signed_data(ptr, source, self.ctype.size)

    @specialize.argtype(1)
    def write_raw_unsigned_data(self, source):
        with self as ptr:
            misc.write_raw_unsigned_data(ptr, source, self.ctype.size)

    def write_raw_float_data(self, source):
        with self as ptr:
            misc.write_raw_float_data(ptr, source, self.ctype.size)

    def convert_to_object(self):
        with self as ptr:
            w_obj = self.ctype.convert_to_object(ptr)
        return w_obj

    def get_array_length(self):
        from pypy.module._cffi_backend import ctypearray
        ctype = self.ctype
        assert isinstance(ctype, ctypearray.W_CTypeArray)
        length = ctype.length
        assert length >= 0
        return length

    def _sizeof(self):
        return self.ctype.size

    def with_gc(self, w_destructor):
        space = self.space
        if space.is_none(w_destructor):
            if isinstance(self, W_CDataGCP):
                self.w_destructor = None
                return space.w_None
            raise oefmt(space.w_TypeError,
                        "Can remove destructor only on a object "
                        "previously returned by ffi.gc()")
        with self as ptr:
            return W_CDataGCP(space, ptr, self.ctype, self, w_destructor)

    def unpack(self, length):
        from pypy.module._cffi_backend.ctypeptr import W_CTypePtrOrArray
        space = self.space
        if not self.ctype.is_nonfunc_pointer_or_array:
            raise oefmt(space.w_TypeError,
                        "expected a pointer or array, got '%s'",
                        self.ctype.name)
        if length < 0:
            raise oefmt(space.w_ValueError, "'length' cannot be negative")
        ctype = self.ctype
        assert isinstance(ctype, W_CTypePtrOrArray)
        with self as ptr:
            if not ptr:
                raise oefmt(space.w_RuntimeError,
                            "cannot use unpack() on %s",
                            space.str_w(self.repr()))
            w_result = ctype.ctitem.unpack_ptr(ctype, ptr, length)
        return w_result


class W_CDataMem(W_CData):
    """This is used only by the results of cffi.cast('int', x)
    or other primitive explicitly-casted types."""
    _attrs_ = []

    def __init__(self, space, ctype):
        cdata = lltype.malloc(rffi.CCHARP.TO, ctype.size, flavor='raw',
                              zero=False)
        W_CData.__init__(self, space, cdata, ctype)

    @rgc.must_be_light_finalizer
    def __del__(self):
        lltype.free(self._ptr, flavor='raw')


class W_CDataNewOwning(W_CData):
    """This is the abstract base class used for cdata objects created
    by newp().  They create and free their own memory according to an
    allocator."""

    # the 'length' is either >= 0 for arrays, or -1 for pointers.
    _attrs_ = ['length']
    _immutable_fields_ = ['length']

    def __init__(self, space, cdata, ctype, length=-1):
        W_CData.__init__(self, space, cdata, ctype)
        self.length = length

    def _repr_extra(self):
        return self._repr_extra_owning()

    def _sizeof(self):
        ctype = self.ctype
        if self.length >= 0:
            from pypy.module._cffi_backend import ctypearray
            assert isinstance(ctype, ctypearray.W_CTypeArray)
            return self.length * ctype.ctitem.size
        else:
            return ctype.size

    def get_array_length(self):
        return self.length


class W_CDataNewStd(W_CDataNewOwning):
    """Subclass using the standard allocator, lltype.malloc()/lltype.free()"""
    _attrs_ = []

    @rgc.must_be_light_finalizer
    def __del__(self):
        lltype.free(self._ptr, flavor='raw')


class W_CDataNewNonStd(W_CDataNewOwning):
    """Subclass using a non-standard allocator"""
    _attrs_ = ['w_raw_cdata', 'w_free']

    def _finalize_(self):
        self.space.call_function(self.w_free, self.w_raw_cdata)


class W_CDataPtrToStructOrUnion(W_CData):
    """This subclass is used for the pointer returned by new('struct foo *').
    It has a strong reference to a W_CDataNewOwning that really owns the
    struct, which is the object returned by the app-level expression 'p[0]'.
    But it is not itself owning any memory, although its repr says so;
    it is merely a co-owner."""
    _attrs_ = ['structobj']
    _immutable_fields_ = ['structobj']

    def __init__(self, space, cdata, ctype, structobj):
        W_CData.__init__(self, space, cdata, ctype)
        self.structobj = structobj

    def _repr_extra(self):
        return self._repr_extra_owning()

    def _do_getitem(self, ctype, i):
        assert i == 0
        return self.structobj


class W_CDataSliced(W_CData):
    """Subclass with an explicit length, for slices."""
    _attrs_ = ['length']
    _immutable_fields_ = ['length']

    def __init__(self, space, cdata, ctype, length):
        W_CData.__init__(self, space, cdata, ctype)
        self.length = length

    def _repr_extra(self):
        return "sliced length %d" % (self.length,)

    def get_array_length(self):
        return self.length

    def _sizeof(self):
        from pypy.module._cffi_backend.ctypeptr import W_CTypePtrOrArray
        ctype = self.ctype
        assert isinstance(ctype, W_CTypePtrOrArray)
        return self.length * ctype.ctitem.size


class W_CDataHandle(W_CData):
    _attrs_ = ['w_keepalive']
    _immutable_fields_ = ['w_keepalive']

    def __init__(self, space, cdata, ctype, w_keepalive):
        W_CData.__init__(self, space, cdata, ctype)
        self.w_keepalive = w_keepalive

    def _repr_extra(self):
        w_repr = self.space.repr(self.w_keepalive)
        return "handle to %s" % (self.space.str_w(w_repr),)


class W_CDataFromBuffer(W_CData):
    _attrs_ = ['buf', 'length', 'w_keepalive']
    _immutable_fields_ = ['buf', 'length', 'w_keepalive']

    def __init__(self, space, cdata, ctype, buf, w_object):
        W_CData.__init__(self, space, cdata, ctype)
        self.buf = buf
        self.length = buf.getlength()
        self.w_keepalive = w_object

    def get_array_length(self):
        return self.length

    def _repr_extra(self):
        w_repr = self.space.repr(self.w_keepalive)
        return "buffer len %d from '%s' object" % (
            self.length, self.space.type(self.w_keepalive).name)


class W_CDataGCP(W_CData):
    """For ffi.gc()."""
    _attrs_ = ['w_original_cdata', 'w_destructor']
    _immutable_fields_ = ['w_original_cdata']

    def __init__(self, space, cdata, ctype, w_original_cdata, w_destructor):
        W_CData.__init__(self, space, cdata, ctype)
        self.w_original_cdata = w_original_cdata
        self.w_destructor = w_destructor
        self.register_finalizer(space)

<<<<<<< HEAD
    def _finalize_(self):
        self.space.call_function(self.w_destructor, self.w_original_cdata)
=======
    def __del__(self):
        self.clear_all_weakrefs()
        self.enqueue_for_destruction(self.space, W_CDataGCP.call_destructor,
                                     'destructor of ')

    def call_destructor(self):
        assert isinstance(self, W_CDataGCP)
        w_destructor = self.w_destructor
        if w_destructor is not None:
            self.w_destructor = None
            self.space.call_function(w_destructor, self.w_original_cdata)
>>>>>>> fdc26b82


W_CData.typedef = TypeDef(
    '_cffi_backend.CData',
    __module__ = '_cffi_backend',
    __name__ = '<cdata>',
    __repr__ = interp2app(W_CData.repr),
    __nonzero__ = interp2app(W_CData.nonzero),
    __int__ = interp2app(W_CData.int),
    __long__ = interp2app(W_CData.long),
    __float__ = interp2app(W_CData.float),
    __len__ = interp2app(W_CData.len),
    __lt__ = interp2app(W_CData.lt),
    __le__ = interp2app(W_CData.le),
    __eq__ = interp2app(W_CData.eq),
    __ne__ = interp2app(W_CData.ne),
    __gt__ = interp2app(W_CData.gt),
    __ge__ = interp2app(W_CData.ge),
    __hash__ = interp2app(W_CData.hash),
    __getitem__ = interp2app(W_CData.getitem),
    __setitem__ = interp2app(W_CData.setitem),
    __add__ = interp2app(W_CData.add),
    __radd__ = interp2app(W_CData.add),
    __sub__ = interp2app(W_CData.sub),
    __getattr__ = interp2app(W_CData.getattr),
    __setattr__ = interp2app(W_CData.setattr),
    __call__ = interp2app(W_CData.call),
    __iter__ = interp2app(W_CData.iter),
    __weakref__ = make_weakref_descr(W_CData),
    )
W_CData.typedef.acceptable_as_base_class = False<|MERGE_RESOLUTION|>--- conflicted
+++ resolved
@@ -543,22 +543,11 @@
         self.w_destructor = w_destructor
         self.register_finalizer(space)
 
-<<<<<<< HEAD
     def _finalize_(self):
-        self.space.call_function(self.w_destructor, self.w_original_cdata)
-=======
-    def __del__(self):
-        self.clear_all_weakrefs()
-        self.enqueue_for_destruction(self.space, W_CDataGCP.call_destructor,
-                                     'destructor of ')
-
-    def call_destructor(self):
-        assert isinstance(self, W_CDataGCP)
         w_destructor = self.w_destructor
         if w_destructor is not None:
             self.w_destructor = None
             self.space.call_function(w_destructor, self.w_original_cdata)
->>>>>>> fdc26b82
 
 
 W_CData.typedef = TypeDef(
