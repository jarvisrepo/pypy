--- conflicted
+++ resolved
@@ -42,15 +42,9 @@
     w_name = space.newtext(name)
     module = Module(space, w_name)
     if path is not None:
-<<<<<<< HEAD
         module.setdictvalue(space, '__file__', space.wrap_fsdecoded(path))
-    module.setdictvalue(space, 'ffi', space.wrap(ffi))
-    module.setdictvalue(space, 'lib', space.wrap(lib))
-=======
-        module.setdictvalue(space, '__file__', space.newtext(path))
-    module.setdictvalue(space, 'ffi', space.newtext(ffi))
-    module.setdictvalue(space, 'lib', space.newtext(lib))
->>>>>>> cc046c66
+    module.setdictvalue(space, 'ffi', ffi)
+    module.setdictvalue(space, 'lib', lib)
     w_modules_dict = space.sys.get('modules')
     space.setitem(w_modules_dict, w_name, space.newtext(module))
     space.setitem(w_modules_dict, space.newtext(name + '.lib'), space.newtext(lib))