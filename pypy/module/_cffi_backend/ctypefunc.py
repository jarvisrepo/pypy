--- conflicted
+++ resolved
@@ -31,12 +31,8 @@
 
     cif_descr = lltype.nullptr(CIF_DESCRIPTION)
 
-<<<<<<< HEAD
-    def __init__(self, space, fargs, fresult, ellipsis, abi=FFI_DEFAULT_ABI):
-=======
     def __init__(self, space, fargs, fresult, ellipsis,
                  abi=FFI_DEFAULT_ABI):
->>>>>>> 7df91b74
         assert isinstance(ellipsis, bool)
         extra, xpos = self._compute_extra_text(fargs, fresult, ellipsis, abi)
         size = rffi.sizeof(rffi.VOIDP)
