--- conflicted
+++ resolved
@@ -2488,13 +2488,13 @@
     assert len(p) == 4
     assert list(p) == [b"f", b"o", b"o", b"\x00"]
 
-import io
-fdopen_funcs = [io.open]
-try:
-    import posix
-    fdopen_funcs.append(posix.fdopen)
-except (ImportError, AttributeError):  # win32, or py3k
-    pass
+# XXX hack
+if sys.version_info >= (3,):
+    try:
+        import posix, io
+        posix.fdopen = io.open
+    except ImportError:
+        pass   # win32
 
 def test_FILE():
     """FILE is not supported natively any more."""
@@ -2510,81 +2510,6 @@
     ll = find_and_load_library('c')
     fputs = ll.load_function(BFunc, "fputs")
     #
-<<<<<<< HEAD
-    for fdopen in fdopen_funcs:
-        fdr, fdw = posix.pipe()
-        fr1 = fdopen(fdr, 'rb', 256)
-        fw1 = fdopen(fdw, 'wb', 256)
-        #
-        fw1.write(b"X")
-        res = fputs(b"hello world\n", fw1)
-        assert res >= 0
-        fw1.flush()     # should not be needed
-        #
-        p = newp(new_array_type(BCharP, 100), None)
-        res = fscanf(fr1, b"%s\n", p)
-        assert res == 1
-        assert string(p) == b"Xhello"
-        fr1.close()
-        fw1.close()
-
-def test_FILE_only_for_FILE_arg():
-    if sys.platform == "win32":
-        py.test.skip("testing FILE not implemented")
-    #
-    B_NOT_FILE = new_struct_type("NOT_FILE")
-    B_NOT_FILEP = new_pointer_type(B_NOT_FILE)
-    BChar = new_primitive_type("char")
-    BCharP = new_pointer_type(BChar)
-    BInt = new_primitive_type("int")
-    BFunc = new_function_type((BCharP, B_NOT_FILEP), BInt, False)
-    ll = find_and_load_library('c')
-    fputs = ll.load_function(BFunc, "fputs")
-    #
-    for fdopen in fdopen_funcs:
-        fdr, fdw = posix.pipe()
-        fr1 = fdopen(fdr, 'r')
-        fw1 = fdopen(fdw, 'w')
-        #
-        e = py.test.raises(TypeError, fputs, b"hello world\n", fw1)
-        assert str(e.value).startswith(
-            "initializer for ctype 'struct NOT_FILE *' must "
-            "be a cdata pointer, not ")
-
-def test_FILE_object():
-    if sys.platform == "win32":
-        py.test.skip("testing FILE not implemented")
-    #
-    BFILE = new_struct_type("$FILE")
-    BFILEP = new_pointer_type(BFILE)
-    BChar = new_primitive_type("char")
-    BCharP = new_pointer_type(BChar)
-    BInt = new_primitive_type("int")
-    BFunc = new_function_type((BCharP, BFILEP), BInt, False)
-    BFunc2 = new_function_type((BFILEP,), BInt, False)
-    ll = find_and_load_library('c')
-    fputs = ll.load_function(BFunc, "fputs")
-    fileno = ll.load_function(BFunc2, "fileno")
-    #
-    for fdopen in fdopen_funcs:
-        fdr, fdw = posix.pipe()
-        fw1 = fdopen(fdw, 'wb', 256)
-        #
-        fw1p = cast(BFILEP, fw1)
-        fw1.write(b"X")
-        fw1.flush()
-        res = fputs(b"hello\n", fw1p)
-        assert res >= 0
-        res = fileno(fw1p)
-        if fdopen is not io.open and 'PY_DOT_PY' not in globals():
-            assert res == fdw
-        fw1.close()
-        #
-        data = posix.read(fdr, 256)
-        assert data == b"Xhello\n"
-        posix.close(fdr)
-
-=======
     import posix
     fdr, fdw = posix.pipe()
     fr1 = posix.fdopen(fdr, 'rb', 256)
@@ -2593,7 +2518,6 @@
     fr1.close()
     fw1.close()
 
->>>>>>> d1b91711
 def test_GetLastError():
     if sys.platform != "win32":
         py.test.skip("GetLastError(): only for Windows")
