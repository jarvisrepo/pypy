--- conflicted
+++ resolved
@@ -33,11 +33,6 @@
     spaceconfig = dict(usemodules=('_cffi_backend',))
 
     def setup_class(cls):
-<<<<<<< HEAD
-        space = gettestobjspace(usemodules=('_cffi_backend', 'itertools'))
-        cls.space = space
-=======
->>>>>>> 0c0bd860
         testfuncs_w = []
         keepalive_funcs = []
 
