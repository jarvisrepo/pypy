
/* See doc/misc/parse_c_type.rst in the source of CFFI for more information */

typedef void *_cffi_opcode_t;

#define _CFFI_OP(opcode, arg)   (_cffi_opcode_t)(opcode | (((uintptr_t)(arg)) << 8))
#define _CFFI_GETOP(cffi_opcode)    ((unsigned char)(uintptr_t)cffi_opcode)
#define _CFFI_GETARG(cffi_opcode)   (((intptr_t)cffi_opcode) >> 8)

#define _CFFI_OP_PRIMITIVE       1
#define _CFFI_OP_POINTER         3
#define _CFFI_OP_ARRAY           5
#define _CFFI_OP_OPEN_ARRAY      7
#define _CFFI_OP_STRUCT_UNION    9
#define _CFFI_OP_ENUM           11
#define _CFFI_OP_FUNCTION       13
#define _CFFI_OP_FUNCTION_END   15
#define _CFFI_OP_NOOP           17
#define _CFFI_OP_BITFIELD       19
#define _CFFI_OP_TYPENAME       21
#define _CFFI_OP_CPYTHON_BLTN_V 23   // varargs
#define _CFFI_OP_CPYTHON_BLTN_N 25   // noargs
#define _CFFI_OP_CPYTHON_BLTN_O 27   // O  (i.e. a single arg)
#define _CFFI_OP_CONSTANT       29
#define _CFFI_OP_CONSTANT_INT   31
#define _CFFI_OP_GLOBAL_VAR     33
#define _CFFI_OP_DLOPEN_FUNC    35
#define _CFFI_OP_DLOPEN_CONST   37
#define _CFFI_OP_GLOBAL_VAR_F   39
#define _CFFI_OP_EXTERN_PYTHON  41

#define _CFFI_PRIM_VOID          0
#define _CFFI_PRIM_BOOL          1
#define _CFFI_PRIM_CHAR          2
#define _CFFI_PRIM_SCHAR         3
#define _CFFI_PRIM_UCHAR         4
#define _CFFI_PRIM_SHORT         5
#define _CFFI_PRIM_USHORT        6
#define _CFFI_PRIM_INT           7
#define _CFFI_PRIM_UINT          8
#define _CFFI_PRIM_LONG          9
#define _CFFI_PRIM_ULONG        10
#define _CFFI_PRIM_LONGLONG     11
#define _CFFI_PRIM_ULONGLONG    12
#define _CFFI_PRIM_FLOAT        13
#define _CFFI_PRIM_DOUBLE       14
#define _CFFI_PRIM_LONGDOUBLE   15

#define _CFFI_PRIM_WCHAR        16
#define _CFFI_PRIM_INT8         17
#define _CFFI_PRIM_UINT8        18
#define _CFFI_PRIM_INT16        19
#define _CFFI_PRIM_UINT16       20
#define _CFFI_PRIM_INT32        21
#define _CFFI_PRIM_UINT32       22
#define _CFFI_PRIM_INT64        23
#define _CFFI_PRIM_UINT64       24
#define _CFFI_PRIM_INTPTR       25
#define _CFFI_PRIM_UINTPTR      26
#define _CFFI_PRIM_PTRDIFF      27
#define _CFFI_PRIM_SIZE         28
#define _CFFI_PRIM_SSIZE        29
#define _CFFI_PRIM_INT_LEAST8   30
#define _CFFI_PRIM_UINT_LEAST8  31
#define _CFFI_PRIM_INT_LEAST16  32
#define _CFFI_PRIM_UINT_LEAST16 33
#define _CFFI_PRIM_INT_LEAST32  34
#define _CFFI_PRIM_UINT_LEAST32 35
#define _CFFI_PRIM_INT_LEAST64  36
#define _CFFI_PRIM_UINT_LEAST64 37
#define _CFFI_PRIM_INT_FAST8    38
#define _CFFI_PRIM_UINT_FAST8   39
#define _CFFI_PRIM_INT_FAST16   40
#define _CFFI_PRIM_UINT_FAST16  41
#define _CFFI_PRIM_INT_FAST32   42
#define _CFFI_PRIM_UINT_FAST32  43
#define _CFFI_PRIM_INT_FAST64   44
#define _CFFI_PRIM_UINT_FAST64  45
#define _CFFI_PRIM_INTMAX       46
#define _CFFI_PRIM_UINTMAX      47
<<<<<<< HEAD

#define _CFFI__NUM_PRIM         48
=======
#define _CFFI_PRIM_FLOATCOMPLEX 48
#define _CFFI_PRIM_DOUBLECOMPLEX 49
#define _CFFI_PRIM_CHAR16       50
#define _CFFI_PRIM_CHAR32       51

#define _CFFI__NUM_PRIM         52
>>>>>>> ce426205
#define _CFFI__UNKNOWN_PRIM           (-1)
#define _CFFI__UNKNOWN_FLOAT_PRIM     (-2)
#define _CFFI__UNKNOWN_LONG_DOUBLE    (-3)

#define _CFFI__IO_FILE_STRUCT         (-1)


struct _cffi_global_s {
    const char *name;
    void *address;
    _cffi_opcode_t type_op;
    void *size_or_direct_fn;  // OP_GLOBAL_VAR: size, or 0 if unknown
                              // OP_CPYTHON_BLTN_*: addr of direct function
};

struct _cffi_getconst_s {
    unsigned long long value;
    const struct _cffi_type_context_s *ctx;
    int gindex;
};

struct _cffi_struct_union_s {
    const char *name;
    int type_index;          // -> _cffi_types, on a OP_STRUCT_UNION
    int flags;               // _CFFI_F_* flags below
    size_t size;
    int alignment;
    int first_field_index;   // -> _cffi_fields array
    int num_fields;
};
#define _CFFI_F_UNION         0x01   // is a union, not a struct
#define _CFFI_F_CHECK_FIELDS  0x02   // complain if fields are not in the
                                     // "standard layout" or if some are missing
#define _CFFI_F_PACKED        0x04   // for CHECK_FIELDS, assume a packed struct
#define _CFFI_F_EXTERNAL      0x08   // in some other ffi.include()
#define _CFFI_F_OPAQUE        0x10   // opaque

struct _cffi_field_s {
    const char *name;
    size_t field_offset;
    size_t field_size;
    _cffi_opcode_t field_type_op;
};

struct _cffi_enum_s {
    const char *name;
    int type_index;          // -> _cffi_types, on a OP_ENUM
    int type_prim;           // _CFFI_PRIM_xxx
    const char *enumerators; // comma-delimited string
};

struct _cffi_typename_s {
    const char *name;
    int type_index;   /* if opaque, points to a possibly artificial
                         OP_STRUCT which is itself opaque */
};

struct _cffi_type_context_s {
    _cffi_opcode_t *types;
    const struct _cffi_global_s *globals;
    const struct _cffi_field_s *fields;
    const struct _cffi_struct_union_s *struct_unions;
    const struct _cffi_enum_s *enums;
    const struct _cffi_typename_s *typenames;
    int num_globals;
    int num_struct_unions;
    int num_enums;
    int num_typenames;
    const char *const *includes;
    int num_types;
    int flags;      /* future extension */
};

struct _cffi_parse_info_s {
    const struct _cffi_type_context_s *ctx;
    _cffi_opcode_t *output;
    unsigned int output_size;
    size_t error_location;
    const char *error_message;
};

struct _cffi_externpy_s {
    const char *name;
    size_t size_of_result;
    void *reserved1, *reserved2;
};

#ifdef _CFFI_INTERNAL
RPY_EXTERN int
pypy_parse_c_type(struct _cffi_parse_info_s *info, const char *input);
RPY_EXTERN int
pypy_search_in_globals(const struct _cffi_type_context_s *ctx,
                       const char *search, size_t search_len);
RPY_EXTERN int
pypy_search_in_struct_unions(const struct _cffi_type_context_s *ctx,
                             const char *search, size_t search_len);
RPY_EXTERN
void pypy_set_cdl_realize_global_int(struct _cffi_global_s *target);
RPY_EXTERN
char *pypy_enum_common_types(int index);
#endif<|MERGE_RESOLUTION|>--- conflicted
+++ resolved
@@ -78,17 +78,12 @@
 #define _CFFI_PRIM_UINT_FAST64  45
 #define _CFFI_PRIM_INTMAX       46
 #define _CFFI_PRIM_UINTMAX      47
-<<<<<<< HEAD
-
-#define _CFFI__NUM_PRIM         48
-=======
 #define _CFFI_PRIM_FLOATCOMPLEX 48
 #define _CFFI_PRIM_DOUBLECOMPLEX 49
 #define _CFFI_PRIM_CHAR16       50
 #define _CFFI_PRIM_CHAR32       51
 
 #define _CFFI__NUM_PRIM         52
->>>>>>> ce426205
 #define _CFFI__UNKNOWN_PRIM           (-1)
 #define _CFFI__UNKNOWN_FLOAT_PRIM     (-2)
 #define _CFFI__UNKNOWN_LONG_DOUBLE    (-3)
