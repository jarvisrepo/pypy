--- conflicted
+++ resolved
@@ -10,15 +10,10 @@
 
 
 class W_CType(Wrappable):
-<<<<<<< HEAD
-    _attrs_   = ['space', 'size',  'name', 'name_position']
+    _attrs_   = ['space', 'size',  'name', 'name_position', '_lifeline_']
     _immutable_fields_ = ['size?', 'name', 'name_position']
     # note that 'size' is not strictly immutable, because it can change
     # from -1 to the real value in the W_CTypeStruct subclass.
-=======
-    _attrs_ = ['space', 'size', 'name', 'name_position', '_lifeline_']
-    _immutable_fields_ = _attrs_
->>>>>>> 964bb74a
 
     cast_anything = False
     is_primitive_integer = False
