import sys
from rpython.rlib import jit
from rpython.rlib.rarithmetic import intmask
from rpython.rlib.objectmodel import specialize
from rpython.rtyper.lltypesystem import lltype, rffi
from pypy.interpreter.error import oefmt
from pypy.interpreter.baseobjspace import W_Root
from pypy.module import _cffi_backend
from pypy.module._cffi_backend.ctypeobj import W_CType
from pypy.module._cffi_backend import cffi_opcode, newtype, ctypestruct
from pypy.module._cffi_backend import parse_c_type


@specialize.ll()
def getop(op):
    return rffi.cast(rffi.SIGNED, op) & 0xFF

@specialize.ll()
def getarg(op):
    return rffi.cast(rffi.SIGNED, op) >> 8



class RealizeCache:
    NAMES = [None,
        "_Bool",
        "char",
        "signed char",
        "unsigned char",
        "short",
        "unsigned short",
        "int",
        "unsigned int",
        "long",
        "unsigned long",
        "long long",
        "unsigned long long",
        "float",
        "double",
        "long double",
        "wchar_t",
        "int8_t",
        "uint8_t",
        "int16_t",
        "uint16_t",
        "int32_t",
        "uint32_t",
        "int64_t",
        "uint64_t",
        "intptr_t",
        "uintptr_t",
        "ptrdiff_t",
        "size_t",
        "ssize_t",
        "int_least8_t",
        "uint_least8_t",
        "int_least16_t",
        "uint_least16_t",
        "int_least32_t",
        "uint_least32_t",
        "int_least64_t",
        "uint_least64_t",
        "int_fast8_t",
        "uint_fast8_t",
        "int_fast16_t",
        "uint_fast16_t",
        "int_fast32_t",
        "uint_fast32_t",
        "int_fast64_t",
        "uint_fast64_t",
        "intmax_t",
        "uintmax_t",
<<<<<<< HEAD
=======
        "float _Complex",
        "double _Complex",
        "char16_t",
        "char32_t",
>>>>>>> ce426205
        ]
    assert len(NAMES) == cffi_opcode._NUM_PRIM

    def __init__(self, space):
        self.space = space
        self.all_primitives = [None] * cffi_opcode._NUM_PRIM
        self.file_struct = None

    def get_file_struct(self):
        if self.file_struct is None:
            self.file_struct = ctypestruct.W_CTypeStruct(self.space, "FILE")
        return self.file_struct


def get_primitive_type(ffi, num):
    space = ffi.space
    if not (0 <= num < cffi_opcode._NUM_PRIM):
        if num == cffi_opcode._UNKNOWN_PRIM:
            raise oefmt(ffi.w_FFIError, "primitive integer type with an "
                        "unexpected size (or not an integer type at all)")
        elif num == cffi_opcode._UNKNOWN_FLOAT_PRIM:
            raise oefmt(ffi.w_FFIError, "primitive floating-point type with an "
                        "unexpected size (or not a float type at all)")
        elif num == cffi_opcode._UNKNOWN_LONG_DOUBLE:
            raise oefmt(ffi.w_FFIError, "primitive floating-point type is "
                        "'long double', not supported for now with "
                        "the syntax 'typedef double... xxx;'")
        else:
            raise oefmt(space.w_NotImplementedError, "prim=%d", num)
    realize_cache = space.fromcache(RealizeCache)
    w_ctype = realize_cache.all_primitives[num]
    if w_ctype is None:
        if num == cffi_opcode.PRIM_VOID:
            w_ctype = newtype.new_void_type(space)
        else:
            assert RealizeCache.NAMES[num]
            w_ctype = newtype.new_primitive_type(space, RealizeCache.NAMES[num])
        realize_cache.all_primitives[num] = w_ctype
    return w_ctype

def get_array_type(ffi, opcodes, itemindex, length):
    w_ctitem = realize_c_type(ffi, opcodes, itemindex)
    w_ctitemptr = newtype.new_pointer_type(ffi.space, w_ctitem)
    return newtype._new_array_type(ffi.space, w_ctitemptr, length)


FUNCPTR_FETCH_CHARP = lltype.Ptr(lltype.FuncType([rffi.CCHARP], lltype.Void))
FUNCPTR_FETCH_LONGLONG = lltype.Ptr(lltype.FuncType(
    [lltype.Ptr(parse_c_type.GETCONST_S)], rffi.INT))

def realize_global_int(ffi, g, gindex):
    fetch_fnptr = rffi.cast(FUNCPTR_FETCH_LONGLONG, g.c_address)
    with lltype.scoped_alloc(parse_c_type.GETCONST_S) as p_value:
        p_value.c_ctx = ffi.ctxobj.ctx
        rffi.setintfield(p_value, 'c_gindex', gindex)
        neg = fetch_fnptr(p_value)
        value = p_value.c_value
    neg = rffi.cast(lltype.Signed, neg)

    if neg == 0:     # positive
        if value <= rffi.cast(rffi.ULONGLONG, sys.maxint):
            return ffi.space.newint(intmask(value))
        else:
            return ffi.space.newint(value)
    elif neg == 1:   # negative
        value = rffi.cast(rffi.LONGLONG, value)
        if value >= -sys.maxint-1:
            return ffi.space.newint(intmask(value))
        else:
            return ffi.space.newint(value)

    if neg == 2:
        got = "%d (0x%x)" % (value, value)
    else:
        got = "%d" % (rffi.cast(rffi.LONGLONG, value),)
    raise oefmt(ffi.w_FFIError,
                "the C compiler says '%s' is equal to %s, "
                "but the cdef disagrees", rffi.charp2str(g.c_name), got)


class W_RawFuncType(W_Root):
    """Temporary: represents a C function type (not a function pointer)"""

    _immutable_fields_ = ['nostruct_ctype', 'nostruct_locs', 'nostruct_nargs']
    _ctfuncptr = None
    nostruct_ctype = None
    nostruct_locs = None
    nostruct_nargs = 0

    def __init__(self, opcodes, base_index):
        self.opcodes = opcodes
        self.base_index = base_index

    def _unpack(self, ffi):
        opcodes = self.opcodes
        base_index = self.base_index
        assert getop(opcodes[base_index]) == cffi_opcode.OP_FUNCTION
        fret = realize_c_type(ffi, opcodes, getarg(opcodes[base_index]))
        base_index += 1
        num_args = 0
        OP_FUNCTION_END = cffi_opcode.OP_FUNCTION_END
        while getop(opcodes[base_index + num_args]) != OP_FUNCTION_END:
            num_args += 1
        #
        ellipsis = (getarg(opcodes[base_index + num_args]) & 0x01) != 0
        abi      = (getarg(opcodes[base_index + num_args]) & 0xFE)
        if abi == 0:
            abi = _cffi_backend.FFI_DEFAULT_ABI
        elif abi == 2:
            if _cffi_backend.has_stdcall:
                abi = _cffi_backend.FFI_STDCALL
            else:
                abi = _cffi_backend.FFI_DEFAULT_ABI
        else:
            raise oefmt(ffi.w_FFIError, "abi number %d not supported", abi)
        #
        fargs = [realize_c_type(ffi, opcodes, base_index + i)
                 for i in range(num_args)]
        return fargs, fret, ellipsis, abi

    def unwrap_as_fnptr(self, ffi):
        if self._ctfuncptr is None:
            fargs, fret, ellipsis, abi = self._unpack(ffi)
            self._ctfuncptr = newtype._new_function_type(
                ffi.space, fargs, fret, ellipsis, abi)
        return self._ctfuncptr

    def unwrap_as_fnptr_in_elidable(self):
        assert self._ctfuncptr is not None
        return self._ctfuncptr

    @jit.dont_look_inside
    def prepare_nostruct_fnptr(self, ffi):
        # tweaked version: instead of returning the ctfuncptr
        # corresponding exactly to the OP_FUNCTION ... OP_FUNCTION_END
        # opcodes, this builds in self.nostruct_ctype another one in
        # which the struct args are replaced with ptr-to- struct, and
        # a struct return value is replaced with a hidden first arg of
        # type ptr-to-struct.  This is how recompiler.py produces
        # trampoline functions for PyPy.
        if self.nostruct_ctype is None:
            fargs, fret, ellipsis, abi = self._unpack(ffi)
            # 'locs' will be a string of the same length as the final fargs,
            # containing 'A' where a struct argument was detected, and 'R'
            # in first position if a struct return value was detected
            locs = ['\x00'] * len(fargs)
            for i in range(len(fargs)):
                farg = fargs[i]
                if isinstance(farg, ctypestruct.W_CTypeStructOrUnion):
                    farg = newtype.new_pointer_type(ffi.space, farg)
                    fargs[i] = farg
                    locs[i] = 'A'
            if isinstance(fret, ctypestruct.W_CTypeStructOrUnion):
                fret = newtype.new_pointer_type(ffi.space, fret)
                fargs = [fret] + fargs
                locs = ['R'] + locs
                fret = newtype.new_void_type(ffi.space)
            ctfuncptr = newtype._new_function_type(
                ffi.space, fargs, fret, ellipsis, abi)
            if locs == ['\x00'] * len(locs):
                locs = None
            else:
                locs = ''.join(locs)
            self.nostruct_ctype = ctfuncptr
            self.nostruct_locs = locs
            self.nostruct_nargs = len(ctfuncptr.fargs) - (locs is not None and
                                                          locs[0] == 'R')

    def repr_fn_type(self, ffi, repl=""):
        fargs, fret, ellipsis, abi = self._unpack(ffi)
        argnames = [farg.name for farg in fargs]
        if ellipsis:
            argnames.append('...')
        sargs = ', '.join(argnames)
        sret1 = fret.name[:fret.name_position]
        sret2 = fret.name[fret.name_position:]
        if len(repl) > 0 and not sret1.endswith('*'):
            repl = " " + repl
        return '%s%s(%s)%s' % (sret1, repl, sargs, sret2)

    def unexpected_fn_type(self, ffi):
        raise oefmt(ffi.w_FFIError,
                    "the type '%s' is a function type, not a "
                    "pointer-to-function type", self.repr_fn_type(ffi))


def realize_c_type(ffi, opcodes, index):
    """Interpret an opcodes[] array.  If opcodes == ffi.ctxobj.ctx.c_types,
    store all the intermediate types back in the opcodes[].
    """
    x = realize_c_type_or_func(ffi, opcodes, index)
    if not isinstance(x, W_CType):
        assert isinstance(x, W_RawFuncType)
        raise x.unexpected_fn_type(ffi)
    return x


def _realize_name(prefix, charp_src_name):
    # "xyz" => "struct xyz"
    # "$xyz" => "xyz"
    # "$1" => "struct $1"
    if (charp_src_name[0] == '$' and charp_src_name[1] != '$'
            and not ('0' <= charp_src_name[1] <= '9')):
        return rffi.charp2str(rffi.ptradd(charp_src_name, 1))
    else:
        return prefix + rffi.charp2str(charp_src_name)


def _realize_c_struct_or_union(ffi, sindex):
    if sindex == cffi_opcode._IO_FILE_STRUCT:
        # returns a single global cached opaque type
        return ffi.space.fromcache(RealizeCache).get_file_struct()

    s = ffi.ctxobj.ctx.c_struct_unions[sindex]
    type_index = rffi.getintfield(s, 'c_type_index')
    if ffi.cached_types[type_index] is not None:
        return ffi.cached_types[type_index] #found already in the "primary" slot

    space = ffi.space
    w_ctype = None
    c_flags = rffi.getintfield(s, 'c_flags')
    c_first_field_index = rffi.getintfield(s, 'c_first_field_index')
    if (c_flags & cffi_opcode.F_EXTERNAL) == 0:
        if (c_flags & cffi_opcode.F_UNION) != 0:
            name = _realize_name("union ", s.c_name)
            x = ctypestruct.W_CTypeUnion(space, name)
        else:
            name = _realize_name("struct ", s.c_name)
            if name == "struct _IO_FILE":
                x = space.fromcache(RealizeCache).get_file_struct()
            else:
                x = ctypestruct.W_CTypeStruct(space, name)
        if (c_flags & cffi_opcode.F_OPAQUE) == 0:
            assert c_first_field_index >= 0
            w_ctype = x
            w_ctype.size = rffi.getintfield(s, 'c_size')
            w_ctype.alignment = rffi.getintfield(s, 'c_alignment')
            # w_ctype._field_list and other underscore fields are still
            # None, making it a "lazy" (i.e. "non-forced") kind of struct
            w_ctype._lazy_ffi = ffi
            w_ctype._lazy_s = s
        else:
            assert c_first_field_index < 0
    else:
        assert c_first_field_index < 0
        x = _fetch_external_struct_or_union(s, ffi.included_ffis_libs)
        if x is None:
            raise oefmt(ffi.w_FFIError,
                    "'%s %s' should come from ffi.include() but was not found",
                    "union" if c_flags & cffi_opcode.F_UNION else "struct",
                    rffi.charp2str(s.c_name))
        assert isinstance(x, ctypestruct.W_CTypeStructOrUnion)
        if (c_flags & cffi_opcode.F_OPAQUE) == 0 and x.size < 0:
            prefix = "union" if c_flags & cffi_opcode.F_UNION else "struct"
            name = rffi.charp2str(s.c_name)
            raise oefmt(space.w_NotImplementedError,
                    "'%s %s' is opaque in the ffi.include(), but no "
                    "longer in the ffi doing the include (workaround: don't "
                    "use ffi.include() but duplicate the declarations of "
                    "everything using %s %s)",
                    prefix, name, prefix, name)

    # Update the "primary" OP_STRUCT_UNION slot
    ffi.cached_types[type_index] = x

    if w_ctype is not None and rffi.getintfield(s, 'c_size') == -2:
        # oops, this struct is unnamed and we couldn't generate
        # a C expression to get its size.  We have to rely on
        # complete_struct_or_union() to compute it now.
        try:
            do_realize_lazy_struct(w_ctype)
        except:
            ffi.cached_types[type_index] = None
            raise
    return x

def _realize_c_enum(ffi, eindex):
    e = ffi.ctxobj.ctx.c_enums[eindex]
    type_index = rffi.getintfield(e, 'c_type_index')
    if ffi.cached_types[type_index] is not None:
        return ffi.cached_types[type_index] #found already in the "primary" slot

    space = ffi.space
    w_basetd = get_primitive_type(ffi, rffi.getintfield(e, 'c_type_prim'))

    enumerators_w = []
    enumvalues_w = []
    p = e.c_enumerators
    if p[0] != '\x00':
        while True:
            j = 0
            while p[j] != ',' and p[j] != '\x00':
                j += 1
            enname = rffi.charpsize2str(p, j)
            enumerators_w.append(space.newtext(enname))

            gindex = parse_c_type.search_in_globals(ffi.ctxobj.ctx, enname)
            assert gindex >= 0
            g = ffi.ctxobj.ctx.c_globals[gindex]
            assert getop(g.c_type_op) == cffi_opcode.OP_ENUM
            assert getarg(g.c_type_op) == -1

            w_integer_value = realize_global_int(ffi, g, gindex)
            enumvalues_w.append(w_integer_value)

            p = rffi.ptradd(p, j)
            if p[0] == '\x00':
                break
            p = rffi.ptradd(p, 1)

    name = _realize_name("enum ", e.c_name)
    w_ctype = newtype.new_enum_type(space, name,
                                    space.newlist(enumerators_w),
                                    space.newlist(enumvalues_w),
                                    w_basetd)

    # Update the "primary" OP_ENUM slot
    ffi.cached_types[type_index] = w_ctype
    return w_ctype


def realize_c_type_or_func(ffi, opcodes, index):
    op = opcodes[index]

    from_ffi = (opcodes == ffi.ctxobj.ctx.c_types)
    if from_ffi and ffi.cached_types[index] is not None:
        return ffi.cached_types[index]

    case = getop(op)

    if case == cffi_opcode.OP_PRIMITIVE:
        x = get_primitive_type(ffi, getarg(op))

    elif case == cffi_opcode.OP_POINTER:
        y = realize_c_type_or_func(ffi, opcodes, getarg(op))
        if isinstance(y, W_CType):
            x = newtype.new_pointer_type(ffi.space, y)
        elif isinstance(y, W_RawFuncType):
            x = y.unwrap_as_fnptr(ffi)
        else:
            raise NotImplementedError

    elif case == cffi_opcode.OP_ARRAY:
        x = get_array_type(ffi, opcodes, getarg(op),
                           rffi.cast(rffi.SIGNED, opcodes[index + 1]))

    elif case == cffi_opcode.OP_OPEN_ARRAY:
        x = get_array_type(ffi, opcodes, getarg(op), -1)

    elif case == cffi_opcode.OP_STRUCT_UNION:
        x = _realize_c_struct_or_union(ffi, getarg(op))

    elif case == cffi_opcode.OP_ENUM:
        x = _realize_c_enum(ffi, getarg(op))

    elif case == cffi_opcode.OP_FUNCTION:
        x = W_RawFuncType(opcodes, index)

    elif case == cffi_opcode.OP_NOOP:
        x = realize_c_type_or_func(ffi, opcodes, getarg(op))

    elif case == cffi_opcode.OP_TYPENAME:
        # essential: the TYPENAME opcode resolves the type index looked
        # up in the 'ctx.c_typenames' array, but it does so in 'ctx.c_types'
        # instead of in 'opcodes'!
        type_index = rffi.getintfield(ffi.ctxobj.ctx.c_typenames[getarg(op)],
                                      'c_type_index')
        x = realize_c_type_or_func(ffi, ffi.ctxobj.ctx.c_types, type_index)

    else:
        raise oefmt(ffi.space.w_NotImplementedError, "op=%d", case)

    if from_ffi:
        assert ffi.cached_types[index] is None or ffi.cached_types[index] is x
        ffi.cached_types[index] = x

    return x


def do_realize_lazy_struct(w_ctype):
    """This is called by W_CTypeStructOrUnion.force_lazy_struct().
    """
    assert isinstance(w_ctype, ctypestruct.W_CTypeStructOrUnion)
    space = w_ctype.space
    ffi = w_ctype._lazy_ffi
    s = w_ctype._lazy_s
    assert w_ctype.size != -1      # not an opaque (but may be -2)
    assert ffi is not None         # still lazy

    first_field = rffi.getintfield(s, 'c_first_field_index')
    num_fields = rffi.getintfield(s, 'c_num_fields')
    fields_w = [None] * num_fields

    for i in range(num_fields):
        fld = ffi.ctxobj.ctx.c_fields[first_field + i]
        field_name   = rffi.charp2str(fld.c_name)
        field_size   = rffi.getintfield(fld, 'c_field_size')
        field_offset = rffi.getintfield(fld, 'c_field_offset')
        op = rffi.getintfield(fld, 'c_field_type_op')
        case = getop(op)

        if case == cffi_opcode.OP_NOOP:
            fbitsize = -1     # standard field
        elif case == cffi_opcode.OP_BITFIELD:
            assert field_size >= 0
            fbitsize = field_size
        else:
            raise oefmt(space.w_NotImplementedError, "field op=%d", case)

        w_ctf = realize_c_type(ffi, ffi.ctxobj.ctx.c_types, getarg(op))

        if field_offset == -1:
            # unnamed struct, with field positions and sizes entirely
            # determined by complete_struct_or_union() and not checked.
            # Or, bitfields (field_size >= 0), similarly not checked.
            assert field_size == -1 or fbitsize >= 0
        else:
            newtype.detect_custom_layout(w_ctype, newtype.SF_STD_FIELD_POS,
                                         w_ctf.size, field_size,
                                         "wrong size for field '",
                                         field_name, "'")

        fields_w[i] = space.newtuple([
            space.newtext(field_name),
            w_ctf,
            space.newint(fbitsize),
            space.newint(field_offset)])

    sflags = 0
    c_flags = rffi.getintfield(s, 'c_flags')
    if c_flags & cffi_opcode.F_CHECK_FIELDS:
        sflags |= newtype.SF_STD_FIELD_POS
    if c_flags & cffi_opcode.F_PACKED:
        sflags |= newtype.SF_PACKED

    assert w_ctype.size      == rffi.getintfield(s, 'c_size')
    assert w_ctype.alignment == rffi.getintfield(s, 'c_alignment')
    try:
        w_ctype.size = -1              # make opaque again
        newtype.complete_struct_or_union(
            space, w_ctype, space.newlist(fields_w), space.w_None,
            totalsize = rffi.getintfield(s, 'c_size'),
            totalalignment = rffi.getintfield(s, 'c_alignment'),
            sflags = sflags)
    except:
        w_ctype.size      = rffi.getintfield(s, 'c_size')       # restore
        w_ctype.alignment = rffi.getintfield(s, 'c_alignment')  # restore
        raise
    if rffi.getintfield(s, 'c_size') >= 0:
        assert w_ctype.size == rffi.getintfield(s, 'c_size')
        assert w_ctype.alignment > 0
        if rffi.getintfield(s, 'c_alignment') != -1:
            assert w_ctype.alignment == rffi.getintfield(s, 'c_alignment')
    assert w_ctype._fields_list is not None       # not lazy any more

    w_ctype._lazy_ffi = None
    w_ctype._lazy_s = lltype.nullptr(parse_c_type.STRUCT_UNION_S)


def _fetch_external_struct_or_union(s, included_ffis_libs):
    name = rffi.charp2str(s.c_name)
    #
    for ffi1, _ in included_ffis_libs:
        ctx1 = ffi1.ctxobj.ctx
        sindex = parse_c_type.search_in_struct_unions(ctx1, name)
        if sindex < 0:   # not found at all
            continue

        s1 = ctx1.c_struct_unions[sindex]
        s1_flags = rffi.getintfield(s1, 'c_flags')
        s_flags  = rffi.getintfield(s,  'c_flags')
        if ((s1_flags & (cffi_opcode.F_EXTERNAL | cffi_opcode.F_UNION))
                == (s_flags & cffi_opcode.F_UNION)):
            # s1 is not external, and the same kind (struct or union) as s
            return _realize_c_struct_or_union(ffi1, sindex)

        # not found, look more recursively
        if len(ffi1.included_ffis_libs) > 0:
            w_res = _fetch_external_struct_or_union(s, ffi1.included_ffis_libs)
            if w_res is not None:
                return w_res
    return None<|MERGE_RESOLUTION|>--- conflicted
+++ resolved
@@ -8,6 +8,7 @@
 from pypy.module import _cffi_backend
 from pypy.module._cffi_backend.ctypeobj import W_CType
 from pypy.module._cffi_backend import cffi_opcode, newtype, ctypestruct
+from pypy.module._cffi_backend import ctypeprim
 from pypy.module._cffi_backend import parse_c_type
 
 
@@ -70,13 +71,10 @@
         "uint_fast64_t",
         "intmax_t",
         "uintmax_t",
-<<<<<<< HEAD
-=======
         "float _Complex",
         "double _Complex",
         "char16_t",
         "char32_t",
->>>>>>> ce426205
         ]
     assert len(NAMES) == cffi_opcode._NUM_PRIM
 
@@ -216,7 +214,7 @@
         # which the struct args are replaced with ptr-to- struct, and
         # a struct return value is replaced with a hidden first arg of
         # type ptr-to-struct.  This is how recompiler.py produces
-        # trampoline functions for PyPy.
+        # trampoline functions for PyPy.  (Same with complex numbers.)
         if self.nostruct_ctype is None:
             fargs, fret, ellipsis, abi = self._unpack(ffi)
             # 'locs' will be a string of the same length as the final fargs,
@@ -225,11 +223,13 @@
             locs = ['\x00'] * len(fargs)
             for i in range(len(fargs)):
                 farg = fargs[i]
-                if isinstance(farg, ctypestruct.W_CTypeStructOrUnion):
+                if (isinstance(farg, ctypestruct.W_CTypeStructOrUnion) or
+                    isinstance(farg, ctypeprim.W_CTypePrimitiveComplex)):
                     farg = newtype.new_pointer_type(ffi.space, farg)
                     fargs[i] = farg
                     locs[i] = 'A'
-            if isinstance(fret, ctypestruct.W_CTypeStructOrUnion):
+            if (isinstance(fret, ctypestruct.W_CTypeStructOrUnion) or
+                isinstance(fret, ctypeprim.W_CTypePrimitiveComplex)):
                 fret = newtype.new_pointer_type(ffi.space, fret)
                 fargs = [fret] + fargs
                 locs = ['R'] + locs
