--- conflicted
+++ resolved
@@ -60,33 +60,12 @@
             s = str(value)
         return self.space.wrap(s)
 
-<<<<<<< HEAD
-    def convert_from_object(self, cdata, w_ob):
-        space = self.space
-        try:
-            return W_CTypePrimitiveSigned.convert_from_object(self, cdata,
-                                                              w_ob)
-        except OperationError, e:
-            if not e.match(space, space.w_TypeError):
-                raise
-        if space.isinstance_w(w_ob, space.w_unicode):
-            value = self.convert_enum_string_to_int(space.str_w(w_ob))
-            value = r_ulonglong(value)
-            misc.write_raw_integer_data(cdata, value, self.size)
-        else:
-            raise self._convert_error("str or int", w_ob)
-
-    def cast_unicode(self, w_ob):
-        space = self.space
-        return self.convert_enum_string_to_int(space.str_w(w_ob))
-=======
 
 class W_CTypeEnumSigned(_Mixin_Enum, W_CTypePrimitiveSigned):
     _attrs_            = ['enumerators2values', 'enumvalues2erators']
     _immutable_fields_ = ['enumerators2values', 'enumvalues2erators']
     kind = "enum"
     _super = W_CTypePrimitiveSigned
->>>>>>> 0ab75fee
 
     def _get_value(self, cdata):
         # returns a signed long
