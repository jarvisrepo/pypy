from pypy.interpreter.error import OperationError, oefmt
from pypy.interpreter.gateway import unwrap_spec, WrappedDefault
from pypy.module._cffi_backend import ctypeobj, cdataobj, allocator


# ____________________________________________________________

@unwrap_spec(w_ctype=ctypeobj.W_CType, w_init=WrappedDefault(None))
def newp(space, w_ctype, w_init):
    return w_ctype.newp(w_init, allocator.default_allocator)

# ____________________________________________________________

@unwrap_spec(w_ctype=ctypeobj.W_CType)
def cast(space, w_ctype, w_ob):
    return w_ctype.cast(w_ob)

# ____________________________________________________________

@unwrap_spec(w_ctype=ctypeobj.W_CType)
def callback(space, w_ctype, w_callable, w_error=None, w_onerror=None):
    from pypy.module._cffi_backend.ccallback import W_CDataCallback
    return W_CDataCallback(space, w_ctype, w_callable, w_error, w_onerror)

# ____________________________________________________________

@unwrap_spec(w_cdata=cdataobj.W_CData)
def typeof(space, w_cdata):
    return w_cdata.ctype

# ____________________________________________________________

def sizeof(space, w_obj):
    if isinstance(w_obj, cdataobj.W_CData):
        size = w_obj._sizeof()
    elif isinstance(w_obj, ctypeobj.W_CType):
        size = w_obj.size
        if size < 0:
            raise oefmt(space.w_ValueError,
                        "ctype '%s' is of unknown size", w_obj.name)
    else:
        raise OperationError(space.w_TypeError,
                            space.wrap("expected a 'cdata' or 'ctype' object"))
    return space.wrap(size)

@unwrap_spec(w_ctype=ctypeobj.W_CType)
def alignof(space, w_ctype):
    align = w_ctype.alignof()
    return space.wrap(align)

@unwrap_spec(w_ctype=ctypeobj.W_CType, following=int)
def typeoffsetof(space, w_ctype, w_field_or_index, following=0):
    ctype, offset = w_ctype.direct_typeoffsetof(w_field_or_index, following)
    return space.newtuple([space.wrap(ctype), space.wrap(offset)])

@unwrap_spec(w_ctype=ctypeobj.W_CType, w_cdata=cdataobj.W_CData, offset=int)
def rawaddressof(space, w_ctype, w_cdata, offset):
    return w_ctype.rawaddressof(w_cdata, offset)

# ____________________________________________________________

@unwrap_spec(w_ctype=ctypeobj.W_CType, replace_with=str)
def getcname(space, w_ctype, replace_with):
    p = w_ctype.name_position
    s = '%s%s%s' % (w_ctype.name[:p], replace_with, w_ctype.name[p:])
    return space.wrap(s)

# ____________________________________________________________

@unwrap_spec(w_cdata=cdataobj.W_CData, maxlen=int)
def string(space, w_cdata, maxlen=-1):
    return w_cdata.ctype.string(w_cdata, maxlen)

# ____________________________________________________________

def _get_types(space):
    return space.newtuple([space.gettypefor(cdataobj.W_CData),
                           space.gettypefor(ctypeobj.W_CType)])

# ____________________________________________________________

@unwrap_spec(w_ctype=ctypeobj.W_CType)
def from_buffer(space, w_ctype, w_x):
    from pypy.module._cffi_backend import ctypearray, ctypeprim
    #
    if (not isinstance(w_ctype, ctypearray.W_CTypeArray) or
        not isinstance(w_ctype.ctptr.ctitem, ctypeprim.W_CTypePrimitiveChar)):
        raise oefmt(space.w_TypeError,
                    "needs 'char[]', got '%s'", w_ctype.name)
    #
    # xxx do we really need to implement the same mess as in CPython 2.7
    # w.r.t. buffers and memoryviews??
    try:
        buf = space.readbuf_w(w_x)
    except OperationError, e:
        if not e.match(space, space.w_TypeError):
            raise
        buf = space.buffer_w(w_x, space.BUF_SIMPLE)
    try:
        _cdata = buf.get_raw_address()
    except ValueError:
        raise oefmt(space.w_TypeError,
                    "from_buffer() got a '%T' object, which supports the "
                    "buffer interface but cannot be rendered as a plain "
                    "raw address on PyPy", w_x)
    #
<<<<<<< HEAD
    return cdataobj.W_CDataFromBuffer(space, _cdata, w_ctype, buf, w_x)
=======
    return cdataobj.W_CDataFromBuffer(space, _cdata, w_ctype, buf, w_x)

# ____________________________________________________________

@unwrap_spec(w_cdata=cdataobj.W_CData)
def gcp(space, w_cdata, w_destructor):
    return w_cdata.with_gc(w_destructor)
>>>>>>> 9a06ff0c
<|MERGE_RESOLUTION|>--- conflicted
+++ resolved
@@ -104,14 +104,10 @@
                     "buffer interface but cannot be rendered as a plain "
                     "raw address on PyPy", w_x)
     #
-<<<<<<< HEAD
-    return cdataobj.W_CDataFromBuffer(space, _cdata, w_ctype, buf, w_x)
-=======
     return cdataobj.W_CDataFromBuffer(space, _cdata, w_ctype, buf, w_x)
 
 # ____________________________________________________________
 
 @unwrap_spec(w_cdata=cdataobj.W_CData)
 def gcp(space, w_cdata, w_destructor):
-    return w_cdata.with_gc(w_destructor)
->>>>>>> 9a06ff0c
+    return w_cdata.with_gc(w_destructor)