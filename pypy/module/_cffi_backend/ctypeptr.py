--- conflicted
+++ resolved
@@ -291,13 +291,9 @@
         space = self.space
         if self.accept_str and space.isinstance_w(w_init, space.w_bytes):
             # special case to optimize strings passed to a "char *" argument
-<<<<<<< HEAD
             value = space.bytes_w(w_init)
-=======
-            value = w_init.str_w(space)
             if isinstance(self.ctitem, ctypeprim.W_CTypePrimitiveBool):
                 self._must_be_string_of_zero_or_one(value)
->>>>>>> e4f395ec
             keepalives[i] = value
             buf, buf_flag = rffi.get_nonmovingbuffer_final_null(value)
             rffi.cast(rffi.CCHARPP, cdata)[0] = buf
