"""
Pointers.
"""

import os

from rpython.rlib import rposix
from rpython.rlib.rarithmetic import ovfcheck
from rpython.rtyper.annlowlevel import llstr, llunicode
from rpython.rtyper.lltypesystem import lltype, rffi
from rpython.rtyper.lltypesystem.rstr import copy_string_to_raw, copy_unicode_to_raw

from pypy.interpreter.error import OperationError, oefmt, wrap_oserror
from pypy.module._cffi_backend import cdataobj, misc, ctypeprim, ctypevoid
from pypy.module._cffi_backend.ctypeobj import W_CType


class W_CTypePtrOrArray(W_CType):
    _attrs_            = ['ctitem', 'can_cast_anything', 'length']
    _immutable_fields_ = ['ctitem', 'can_cast_anything', 'length']
    length = -1

    def __init__(self, space, size, extra, extra_position, ctitem,
                 could_cast_anything=True):
        name, name_position = ctitem.insert_name(extra, extra_position)
        W_CType.__init__(self, space, size, name, name_position)
        # this is the "underlying type":
        #  - for pointers, it is the pointed-to type
        #  - for arrays, it is the array item type
        #  - for functions, it is the return type
        self.ctitem = ctitem
        self.can_cast_anything = could_cast_anything and ctitem.cast_anything

    def is_char_ptr_or_array(self):
        return isinstance(self.ctitem, ctypeprim.W_CTypePrimitiveChar)

    def is_unichar_ptr_or_array(self):
        return isinstance(self.ctitem, ctypeprim.W_CTypePrimitiveUniChar)

    def is_char_or_unichar_ptr_or_array(self):
        return isinstance(self.ctitem, ctypeprim.W_CTypePrimitiveCharOrUniChar)

    def cast(self, w_ob):
        # cast to a pointer, to a funcptr, or to an array.
        # Note that casting to an array is an extension to the C language,
        # which seems to be necessary in order to sanely get a
        # <cdata 'int[3]'> at some address.
        if self.size < 0:
            return W_CType.cast(self, w_ob)
        space = self.space
        if (isinstance(w_ob, cdataobj.W_CData) and
                isinstance(w_ob.ctype, W_CTypePtrOrArray)):
            value = w_ob.unsafe_escaping_ptr()
        else:
            value = misc.as_unsigned_long(space, w_ob, strict=False)
            value = rffi.cast(rffi.CCHARP, value)
        return cdataobj.W_CData(space, value, self)

    def _convert_array_from_listview(self, cdata, w_ob):
        if self.ctitem.pack_list_of_items(cdata, w_ob):   # fast path
            return
        #
        space = self.space
        lst_w = space.listview(w_ob)
        if self.length >= 0 and len(lst_w) > self.length:
            raise oefmt(space.w_IndexError,
                        "too many initializers for '%s' (got %d)",
                        self.name, len(lst_w))
        ctitem = self.ctitem
        for i in range(len(lst_w)):
            ctitem.convert_from_object(cdata, lst_w[i])
            cdata = rffi.ptradd(cdata, ctitem.size)

    def convert_array_from_object(self, cdata, w_ob):
        space = self.space
        if (space.isinstance_w(w_ob, space.w_list) or
            space.isinstance_w(w_ob, space.w_tuple)):
            self._convert_array_from_listview(cdata, w_ob)
        elif (self.can_cast_anything or
              (self.ctitem.is_primitive_integer and
               self.ctitem.size == rffi.sizeof(lltype.Char))):
            if not space.isinstance_w(w_ob, space.w_str):
                raise self._convert_error("bytes or list or tuple", w_ob)
            s = space.str_w(w_ob)
            n = len(s)
            if self.length >= 0 and n > self.length:
                raise oefmt(space.w_IndexError,
                            "initializer string is too long for '%s' (got %d "
                            "characters)", self.name, n)
            copy_string_to_raw(llstr(s), cdata, 0, n)
            if n != self.length:
                cdata[n] = '\x00'
        elif isinstance(self.ctitem, ctypeprim.W_CTypePrimitiveUniChar):
            if not space.isinstance_w(w_ob, space.w_unicode):
                raise self._convert_error("unicode or list or tuple", w_ob)
            s = space.unicode_w(w_ob)
            n = len(s)
            if self.length >= 0 and n > self.length:
                raise oefmt(space.w_IndexError,
                            "initializer unicode string is too long for '%s' "
                            "(got %d characters)", self.name, n)
            unichardata = rffi.cast(rffi.CWCHARP, cdata)
            copy_unicode_to_raw(llunicode(s), unichardata, 0, n)
            if n != self.length:
                unichardata[n] = u'\x00'
        else:
            raise self._convert_error("list or tuple", w_ob)

    def string(self, cdataobj, maxlen):
        space = self.space
        if isinstance(self.ctitem, ctypeprim.W_CTypePrimitive):
            with cdataobj as ptr:
                if not ptr:
                    raise oefmt(space.w_RuntimeError,
                                "cannot use string() on %s",
                                space.str_w(cdataobj.repr()))
                #
                from pypy.module._cffi_backend import ctypearray
                length = maxlen
                if length < 0 and isinstance(self, ctypearray.W_CTypeArray):
                    length = cdataobj.get_array_length()
                #
                # pointer to a primitive type of size 1: builds and returns a str
                if self.ctitem.size == rffi.sizeof(lltype.Char):
                    if length < 0:
                        s = rffi.charp2str(ptr)
                    else:
                        s = rffi.charp2strn(ptr, length)
                    return space.wrapbytes(s)
                #
                # pointer to a wchar_t: builds and returns a unicode
                if self.is_unichar_ptr_or_array():
                    cdata = rffi.cast(rffi.CWCHARP, ptr)
                    if length < 0:
                        u = rffi.wcharp2unicode(cdata)
                    else:
                        u = rffi.wcharp2unicoden(cdata, length)
                    return space.wrap(u)
        #
        return W_CType.string(self, cdataobj, maxlen)


class W_CTypePtrBase(W_CTypePtrOrArray):
    # base class for both pointers and pointers-to-functions
    _attrs_ = []

    def convert_to_object(self, cdata):
        ptrdata = rffi.cast(rffi.CCHARPP, cdata)[0]
        return cdataobj.W_CData(self.space, ptrdata, self)

    def convert_from_object(self, cdata, w_ob):
        if not isinstance(w_ob, cdataobj.W_CData):
            raise self._convert_error("cdata pointer", w_ob)
        other = w_ob.ctype
        if not isinstance(other, W_CTypePtrBase):
            from pypy.module._cffi_backend import ctypearray
            if isinstance(other, ctypearray.W_CTypeArray):
                other = other.ctptr
            else:
                raise self._convert_error("compatible pointer", w_ob)
        if self is not other:
            if not (self.can_cast_anything or other.can_cast_anything):
                raise self._convert_error("compatible pointer", w_ob)

        rffi.cast(rffi.CCHARPP, cdata)[0] = w_ob.unsafe_escaping_ptr()

    def _alignof(self):
        from pypy.module._cffi_backend import newtype
        return newtype.alignment_of_pointer


class W_CTypePointer(W_CTypePtrBase):
    _attrs_ = ['is_file', 'cache_array_type', 'is_void_ptr', '_array_types']
    _immutable_fields_ = ['is_file', 'cache_array_type?', 'is_void_ptr']
    kind = "pointer"
    cache_array_type = None
    is_nonfunc_pointer_or_array = True

    def __init__(self, space, ctitem):
        from pypy.module._cffi_backend import ctypearray
        size = rffi.sizeof(rffi.VOIDP)
        if isinstance(ctitem, ctypearray.W_CTypeArray):
            extra = "(*)"    # obscure case: see test_array_add
        else:
            extra = " *"
        self.is_file = (ctitem.name == "struct _IO_FILE" or
                        ctitem.name == "FILE")
        self.is_void_ptr = isinstance(ctitem, ctypevoid.W_CTypeVoid)
        W_CTypePtrBase.__init__(self, space, size, extra, 2, ctitem)

    def newp(self, w_init, allocator):
        from pypy.module._cffi_backend.ctypestruct import W_CTypeStructOrUnion
        space = self.space
        ctitem = self.ctitem
        datasize = ctitem.size
        if datasize < 0:
            raise oefmt(space.w_TypeError,
                        "cannot instantiate ctype '%s' of unknown size",
                        self.name)
        if isinstance(ctitem, W_CTypeStructOrUnion):
            # 'newp' on a struct-or-union pointer: in this case, we return
            # a W_CDataPtrToStruct object which has a strong reference
            # to a W_CDataNewOwning that really contains the structure.
            #
            if not space.is_w(w_init, space.w_None):
                ctitem.force_lazy_struct()
                if ctitem._with_var_array:
                    datasize = ctitem.convert_struct_from_object(
                        lltype.nullptr(rffi.CCHARP.TO), w_init, datasize)
            #
            cdatastruct = allocator.allocate(space, datasize, ctitem)
            ptr = cdatastruct.unsafe_escaping_ptr()
            cdata = cdataobj.W_CDataPtrToStructOrUnion(space, ptr,
                                                       self, cdatastruct)
        else:
            if self.is_char_or_unichar_ptr_or_array():
                datasize *= 2       # forcefully add a null character
            cdata = allocator.allocate(space, datasize, self)
        #
        if not space.is_w(w_init, space.w_None):
            with cdata as ptr:
                ctitem.convert_from_object(ptr, w_init)
        return cdata

    def _check_subscript_index(self, w_cdata, i):
        if (isinstance(w_cdata, cdataobj.W_CDataNewOwning) or
            isinstance(w_cdata, cdataobj.W_CDataPtrToStructOrUnion)):
            if i != 0:
                raise oefmt(self.space.w_IndexError,
                            "cdata '%s' can only be indexed by 0", self.name)
        else:
            if not w_cdata.unsafe_escaping_ptr():
                raise oefmt(self.space.w_RuntimeError,
                            "cannot dereference null pointer from cdata '%s'",
                            self.name)
        return self

    def _check_slice_index(self, w_cdata, start, stop):
        return self

    def add(self, cdata, i):
        space = self.space
        ctitem = self.ctitem
        itemsize = ctitem.size
        if ctitem.size < 0:
            if self.is_void_ptr:
                itemsize = 1
            else:
                raise oefmt(space.w_TypeError,
                            "ctype '%s' points to items of unknown size",
                            self.name)
        p = rffi.ptradd(cdata, i * itemsize)
        return cdataobj.W_CData(space, p, self)

    def cast(self, w_ob):
        if self.is_file:
            value = self.prepare_file(w_ob)
            if value:
                return cdataobj.W_CData(self.space, value, self)
        return W_CTypePtrBase.cast(self, w_ob)

    def prepare_file(self, w_ob):
        from pypy.module._io.interp_iobase import W_IOBase
        if isinstance(w_ob, W_IOBase):
            return prepare_file_argument(self.space, w_ob)
        else:
            return lltype.nullptr(rffi.CCHARP.TO)

    def _prepare_pointer_call_argument(self, w_init, cdata):
        space = self.space
        if (space.isinstance_w(w_init, space.w_list) or
            space.isinstance_w(w_init, space.w_tuple)):
            length = space.int_w(space.len(w_init))
        elif (space.isinstance_w(w_init, space.w_unicode) or
              space.isinstance_w(w_init, space.w_bytes)):
            # from a string, we add the null terminator
            length = space.int_w(space.len(w_init)) + 1
        elif self.is_file:
            result = self.prepare_file(w_init)
            if result:
                rffi.cast(rffi.CCHARPP, cdata)[0] = result
                return 2
            return 0
        else:
            return 0
        itemsize = self.ctitem.size
        if itemsize <= 0:
            if isinstance(self.ctitem, ctypevoid.W_CTypeVoid):
                itemsize = 1
            else:
                return 0
        try:
            datasize = ovfcheck(length * itemsize)
        except OverflowError:
            raise oefmt(space.w_OverflowError,
                        "array size would overflow a ssize_t")
        result = lltype.malloc(rffi.CCHARP.TO, datasize,
                               flavor='raw', zero=True)
        try:
            self.convert_array_from_object(result, w_init)
        except Exception:
            lltype.free(result, flavor='raw')
            raise
        rffi.cast(rffi.CCHARPP, cdata)[0] = result
        return 1

    def convert_argument_from_object(self, cdata, w_ob):
        from pypy.module._cffi_backend.ctypefunc import set_mustfree_flag
        result = (not isinstance(w_ob, cdataobj.W_CData) and
                  self._prepare_pointer_call_argument(w_ob, cdata))
        if result == 0:
            self.convert_from_object(cdata, w_ob)
        set_mustfree_flag(cdata, result)
        return result

    def getcfield(self, attr):
        return self.ctitem.getcfield(attr)

    def typeoffsetof_field(self, fieldname, following):
        if following == 0:
            return self.ctitem.typeoffsetof_field(fieldname, -1)
        return W_CTypePtrBase.typeoffsetof_field(self, fieldname, following)

    def typeoffsetof_index(self, index):
        space = self.space
        ctitem = self.ctitem
        if ctitem.size < 0:
            raise oefmt(space.w_TypeError, "pointer to opaque")
        try:
            offset = ovfcheck(index * ctitem.size)
        except OverflowError:
            raise oefmt(space.w_OverflowError,
                        "array offset would overflow a ssize_t")
        return ctitem, offset

    def rawaddressof(self, cdata, offset):
        from pypy.module._cffi_backend.ctypestruct import W_CTypeStructOrUnion
        space = self.space
        ctype2 = cdata.ctype
        if (isinstance(ctype2, W_CTypeStructOrUnion) or
                isinstance(ctype2, W_CTypePtrOrArray)):
            ptr = cdata.unsafe_escaping_ptr()
            ptr = rffi.ptradd(ptr, offset)
            return cdataobj.W_CData(space, ptr, self)
        else:
            raise oefmt(space.w_TypeError,
                        "expected a cdata struct/union/array/pointer object")

    def _fget(self, attrchar):
        if attrchar == 'i':     # item
            return self.space.wrap(self.ctitem)
        return W_CTypePtrBase._fget(self, attrchar)

# ____________________________________________________________


FILEP = rffi.COpaquePtr("FILE")
rffi_fdopen = rffi.llexternal("fdopen", [rffi.INT, rffi.CCHARP], FILEP,
                              save_err=rffi.RFFI_SAVE_ERRNO)
rffi_setbuf = rffi.llexternal("setbuf", [FILEP, rffi.CCHARP], lltype.Void)
rffi_fclose = rffi.llexternal("fclose", [FILEP], rffi.INT)

class CffiFileObj(object):
    _immutable_ = True

    def __init__(self, fd, mode):
        self.llf = rffi_fdopen(fd, mode)
        if not self.llf:
            raise OSError(rposix.get_saved_errno(), "fdopen failed")
        rffi_setbuf(self.llf, lltype.nullptr(rffi.CCHARP.TO))

    def close(self):
        rffi_fclose(self.llf)


def prepare_file_argument(space, w_fileobj):
    from pypy.module._io.interp_iobase import W_IOBase
    assert isinstance(w_fileobj, W_IOBase)
    space.call_method(w_fileobj, "flush")
    if w_fileobj.cffi_fileobj is None:
        fd = space.int_w(space.call_method(w_fileobj, "fileno"))
        if fd < 0:
<<<<<<< HEAD
            raise OperationError(space.w_ValueError,
                                 space.wrap("file has no OS file descriptor"))
        fd = os.dup(fd)
        mode = space.str_w(space.getattr(w_fileobj, space.wrap("mode")))
=======
            raise oefmt(space.w_ValueError, "file has no OS file descriptor")
>>>>>>> 021390ad
        try:
            w_fileobj.cffi_fileobj = CffiFileObj(fd, mode)
        except OSError as e:
            raise wrap_oserror(space, e)
    return rffi.cast(rffi.CCHARP, w_fileobj.cffi_fileobj.llf)<|MERGE_RESOLUTION|>--- conflicted
+++ resolved
@@ -380,14 +380,9 @@
     if w_fileobj.cffi_fileobj is None:
         fd = space.int_w(space.call_method(w_fileobj, "fileno"))
         if fd < 0:
-<<<<<<< HEAD
-            raise OperationError(space.w_ValueError,
-                                 space.wrap("file has no OS file descriptor"))
+            raise oefmt(space.w_ValueError, "file has no OS file descriptor")
         fd = os.dup(fd)
         mode = space.str_w(space.getattr(w_fileobj, space.wrap("mode")))
-=======
-            raise oefmt(space.w_ValueError, "file has no OS file descriptor")
->>>>>>> 021390ad
         try:
             w_fileobj.cffi_fileobj = CffiFileObj(fd, mode)
         except OSError as e:
