"""
Pointers.
"""

import os

from pypy.interpreter.error import OperationError, operationerrfmt, wrap_oserror

from rpython.rlib import rposix
from rpython.rlib.objectmodel import keepalive_until_here
from rpython.rlib.rarithmetic import ovfcheck
from rpython.rtyper.lltypesystem import lltype, rffi

from pypy.module._cffi_backend import cdataobj, misc, ctypeprim, ctypevoid
from pypy.module._cffi_backend.ctypeobj import W_CType


class W_CTypePtrOrArray(W_CType):
    _attrs_            = ['ctitem', 'can_cast_anything', 'is_struct_ptr',
                          'length']
    _immutable_fields_ = ['ctitem', 'can_cast_anything', 'is_struct_ptr',
                          'length']
    length = -1

    def __init__(self, space, size, extra, extra_position, ctitem,
                 could_cast_anything=True):
        from pypy.module._cffi_backend.ctypestruct import W_CTypeStructOrUnion
        name, name_position = ctitem.insert_name(extra, extra_position)
        W_CType.__init__(self, space, size, name, name_position)
        # this is the "underlying type":
        #  - for pointers, it is the pointed-to type
        #  - for arrays, it is the array item type
        #  - for functions, it is the return type
        self.ctitem = ctitem
        self.can_cast_anything = could_cast_anything and ctitem.cast_anything
        self.is_struct_ptr = isinstance(ctitem, W_CTypeStructOrUnion)

    def is_char_ptr_or_array(self):
        return isinstance(self.ctitem, ctypeprim.W_CTypePrimitiveChar)

    def is_unichar_ptr_or_array(self):
        return isinstance(self.ctitem, ctypeprim.W_CTypePrimitiveUniChar)

    def is_char_or_unichar_ptr_or_array(self):
        return isinstance(self.ctitem, ctypeprim.W_CTypePrimitiveCharOrUniChar)

    def cast(self, w_ob):
        # cast to a pointer, to a funcptr, or to an array.
        # Note that casting to an array is an extension to the C language,
        # which seems to be necessary in order to sanely get a
        # <cdata 'int[3]'> at some address.
        if self.size < 0:
            return W_CType.cast(self, w_ob)
        space = self.space
        ob = space.interpclass_w(w_ob)
        if (isinstance(ob, cdataobj.W_CData) and
                isinstance(ob.ctype, W_CTypePtrOrArray)):
            value = ob._cdata
        else:
            value = misc.as_unsigned_long(space, w_ob, strict=False)
            value = rffi.cast(rffi.CCHARP, value)
        return cdataobj.W_CData(space, value, self)

    def convert_array_from_object(self, cdata, w_ob):
        space = self.space
        if (space.isinstance_w(w_ob, space.w_list) or
            space.isinstance_w(w_ob, space.w_tuple)):
            lst_w = space.listview(w_ob)
            if self.length >= 0 and len(lst_w) > self.length:
                raise operationerrfmt(space.w_IndexError,
                    "too many initializers for '%s' (got %d)",
                                      self.name, len(lst_w))
            ctitem = self.ctitem
            for i in range(len(lst_w)):
                ctitem.convert_from_object(cdata, lst_w[i])
                cdata = rffi.ptradd(cdata, ctitem.size)
        elif (self.can_cast_anything or
              (self.ctitem.is_primitive_integer and
               self.ctitem.size == rffi.sizeof(lltype.Char))):
            if not space.isinstance_w(w_ob, space.w_str):
                raise self._convert_error("str or list or tuple", w_ob)
            s = space.str_w(w_ob)
            n = len(s)
            if self.length >= 0 and n > self.length:
                raise operationerrfmt(space.w_IndexError,
                                      "initializer string is too long for '%s'"
                                      " (got %d characters)",
                                      self.name, n)
            for i in range(n):
                cdata[i] = s[i]
            if n != self.length:
                cdata[n] = '\x00'
        elif isinstance(self.ctitem, ctypeprim.W_CTypePrimitiveUniChar):
            if not space.isinstance_w(w_ob, space.w_unicode):
                raise self._convert_error("unicode or list or tuple", w_ob)
            s = space.unicode_w(w_ob)
            n = len(s)
            if self.length >= 0 and n > self.length:
                raise operationerrfmt(space.w_IndexError,
                              "initializer unicode string is too long for '%s'"
                                      " (got %d characters)",
                                      self.name, n)
            unichardata = rffi.cast(rffi.CWCHARP, cdata)
            for i in range(n):
                unichardata[i] = s[i]
            if n != self.length:
                unichardata[n] = u'\x00'
        else:
            raise self._convert_error("list or tuple", w_ob)

    def string(self, cdataobj, maxlen):
        space = self.space
        if isinstance(self.ctitem, ctypeprim.W_CTypePrimitive):
            cdata = cdataobj._cdata
            if not cdata:
                raise operationerrfmt(space.w_RuntimeError,
                                      "cannot use string() on %s",
                                      space.str_w(cdataobj.repr()))
            #
            from pypy.module._cffi_backend import ctypearray
            length = maxlen
            if length < 0 and isinstance(self, ctypearray.W_CTypeArray):
                length = cdataobj.get_array_length()
            #
            # pointer to a primitive type of size 1: builds and returns a str
            if self.ctitem.size == rffi.sizeof(lltype.Char):
                if length < 0:
                    s = rffi.charp2str(cdata)
                else:
                    s = rffi.charp2strn(cdata, length)
                keepalive_until_here(cdataobj)
                return space.wrapbytes(s)
            #
            # pointer to a wchar_t: builds and returns a unicode
            if self.is_unichar_ptr_or_array():
                cdata = rffi.cast(rffi.CWCHARP, cdata)
                if length < 0:
                    u = rffi.wcharp2unicode(cdata)
                else:
                    u = rffi.wcharp2unicoden(cdata, length)
                keepalive_until_here(cdataobj)
                return space.wrap(u)
        #
        return W_CType.string(self, cdataobj, maxlen)


class W_CTypePtrBase(W_CTypePtrOrArray):
    # base class for both pointers and pointers-to-functions
    _attrs_ = []

    def convert_to_object(self, cdata):
        ptrdata = rffi.cast(rffi.CCHARPP, cdata)[0]
        return cdataobj.W_CData(self.space, ptrdata, self)

    def convert_from_object(self, cdata, w_ob):
        space = self.space
        ob = space.interpclass_w(w_ob)
        if not isinstance(ob, cdataobj.W_CData):
            if misc.is_zero(space, w_ob):
                NULL = lltype.nullptr(rffi.CCHARP.TO)
                rffi.cast(rffi.CCHARPP, cdata)[0] = NULL
                return
            raise self._convert_error("cdata pointer", w_ob)
        other = ob.ctype
        if not isinstance(other, W_CTypePtrBase):
            from pypy.module._cffi_backend import ctypearray
            if isinstance(other, ctypearray.W_CTypeArray):
                other = other.ctptr
            else:
                raise self._convert_error("compatible pointer", w_ob)
        if self is not other:
            if not (self.can_cast_anything or other.can_cast_anything):
                raise self._convert_error("compatible pointer", w_ob)

        rffi.cast(rffi.CCHARPP, cdata)[0] = ob._cdata

    def _alignof(self):
        from pypy.module._cffi_backend import newtype
        return newtype.alignment_of_pointer


class W_CTypePointer(W_CTypePtrBase):
    _attrs_ = ['is_file', 'cache_array_type']
    _immutable_fields_ = ['is_file', 'cache_array_type?']
    kind = "pointer"
    cache_array_type = None

    def __init__(self, space, ctitem):
        from pypy.module._cffi_backend import ctypearray
        size = rffi.sizeof(rffi.VOIDP)
        if isinstance(ctitem, ctypearray.W_CTypeArray):
            extra = "(*)"    # obscure case: see test_array_add
        else:
            extra = " *"
        self.is_file = (ctitem.name == "struct _IO_FILE" or
                        ctitem.name == "struct $FILE")
        W_CTypePtrBase.__init__(self, space, size, extra, 2, ctitem)

    def newp(self, w_init):
        space = self.space
        ctitem = self.ctitem
        datasize = ctitem.size
        if datasize < 0:
            raise operationerrfmt(space.w_TypeError,
                "cannot instantiate ctype '%s' of unknown size",
                                  self.name)
        if self.is_struct_ptr:
            # 'newp' on a struct-or-union pointer: in this case, we return
            # a W_CDataPtrToStruct object which has a strong reference
            # to a W_CDataNewOwning that really contains the structure.
            cdatastruct = cdataobj.W_CDataNewOwning(space, datasize, ctitem)
            cdata = cdataobj.W_CDataPtrToStructOrUnion(space,
                                                       cdatastruct._cdata,
                                                       self, cdatastruct)
        else:
            if self.is_char_or_unichar_ptr_or_array():
                datasize *= 2       # forcefully add a null character
            cdata = cdataobj.W_CDataNewOwning(space, datasize, self)
        #
        if not space.is_w(w_init, space.w_None):
            ctitem.convert_from_object(cdata._cdata, w_init)
            keepalive_until_here(cdata)
        return cdata

    def _check_subscript_index(self, w_cdata, i):
        if (isinstance(w_cdata, cdataobj.W_CDataNewOwning) or
            isinstance(w_cdata, cdataobj.W_CDataPtrToStructOrUnion)):
            if i != 0:
                space = self.space
                raise operationerrfmt(space.w_IndexError,
                                      "cdata '%s' can only be indexed by 0",
                                      self.name)
        return self

    def _check_slice_index(self, w_cdata, start, stop):
        return self

    def add(self, cdata, i):
        space = self.space
        ctitem = self.ctitem
        if ctitem.size < 0:
            raise operationerrfmt(space.w_TypeError,
                                  "ctype '%s' points to items of unknown size",
                                  self.name)
        p = rffi.ptradd(cdata, i * self.ctitem.size)
        return cdataobj.W_CData(space, p, self)

    def cast(self, w_ob):
        if self.is_file:
            value = self.prepare_file(w_ob)
            if value:
                return cdataobj.W_CData(self.space, value, self)
        return W_CTypePtrBase.cast(self, w_ob)

    def prepare_file(self, w_ob):
<<<<<<< HEAD
        from pypy.module._io.interp_iobase import W_IOBase
        from pypy.module._cffi_backend import ctypefunc
=======
        from pypy.module._file.interp_file import W_File
>>>>>>> 9450a90a
        ob = self.space.interpclass_w(w_ob)
        if isinstance(ob, W_IOBase):
            return prepare_file_argument(self.space, ob)
        else:
            return lltype.nullptr(rffi.CCHARP.TO)

    def _prepare_pointer_call_argument(self, w_init, cdata):
        space = self.space
        if misc.is_zero(space, w_init):
            # Convert 0 to NULL.  Note that passing 0 is not ambigous,
            # despite the potential confusion: as a 'T*' argument, 0 means
            # NULL, but as a 'T[]' argument it would mean "array of size 0"
            # --- except that we specifically refuse to interpret numbers
            # as the array size when passing arguments.
            rffi.cast(rffi.CCHARPP, cdata)[0] = lltype.nullptr(rffi.CCHARP.TO)
            return 3
        elif (space.isinstance_w(w_init, space.w_list) or
            space.isinstance_w(w_init, space.w_tuple)):
            length = space.int_w(space.len(w_init))
        elif (space.isinstance_w(w_init, space.w_unicode) or
              space.isinstance_w(w_init, space.w_bytes)):
            # from a string, we add the null terminator
            length = space.int_w(space.len(w_init)) + 1
        elif self.is_file:
            result = self.prepare_file(w_init)
            if result:
                rffi.cast(rffi.CCHARPP, cdata)[0] = result
                return 2
            return 0
        else:
            return 0
        itemsize = self.ctitem.size
        if itemsize <= 0:
            if isinstance(self.ctitem, ctypevoid.W_CTypeVoid):
                itemsize = 1
            else:
                return 0
        try:
            datasize = ovfcheck(length * itemsize)
        except OverflowError:
            raise OperationError(space.w_OverflowError,
                space.wrap("array size would overflow a ssize_t"))
        result = lltype.malloc(rffi.CCHARP.TO, datasize,
                               flavor='raw', zero=True)
        try:
            self.convert_array_from_object(result, w_init)
        except Exception:
            lltype.free(result, flavor='raw')
            raise
        rffi.cast(rffi.CCHARPP, cdata)[0] = result
        return 1

    def convert_argument_from_object(self, cdata, w_ob):
        from pypy.module._cffi_backend.ctypefunc import set_mustfree_flag
        space = self.space
        ob = space.interpclass_w(w_ob)
        result = (not isinstance(ob, cdataobj.W_CData) and
                  self._prepare_pointer_call_argument(w_ob, cdata))
        if result == 0:
            self.convert_from_object(cdata, w_ob)
        set_mustfree_flag(cdata, result)
        return result

    def getcfield(self, attr):
        return self.ctitem.getcfield(attr)

    def typeoffsetof(self, fieldname):
        if fieldname is None:
            return W_CTypePtrBase.typeoffsetof(self, fieldname)
        else:
            return self.ctitem.typeoffsetof(fieldname)

    def rawaddressof(self, cdata, offset):
        from pypy.module._cffi_backend.ctypestruct import W_CTypeStructOrUnion
        space = self.space
        ctype2 = cdata.ctype
        if (isinstance(ctype2, W_CTypeStructOrUnion) or
            (isinstance(ctype2, W_CTypePtrOrArray) and ctype2.is_struct_ptr)):
            ptrdata = rffi.ptradd(cdata._cdata, offset)
            return cdataobj.W_CData(space, ptrdata, self)
        else:
            raise OperationError(space.w_TypeError,
                     space.wrap("expected a 'cdata struct-or-union' object"))

    def _fget(self, attrchar):
        if attrchar == 'i':     # item
            return self.space.wrap(self.ctitem)
        return W_CTypePtrBase._fget(self, attrchar)

# ____________________________________________________________


rffi_fdopen = rffi.llexternal("fdopen", [rffi.INT, rffi.CCHARP], rffi.CCHARP)
rffi_setbuf = rffi.llexternal("setbuf", [rffi.CCHARP, rffi.CCHARP], lltype.Void)
rffi_fclose = rffi.llexternal("fclose", [rffi.CCHARP], rffi.INT)

class CffiFileObj(object):
    _immutable_ = True

    def __init__(self, fd, mode):
        self.llf = rffi_fdopen(fd, mode)
        if not self.llf:
            raise OSError(rposix.get_errno(), "fdopen failed")
        rffi_setbuf(self.llf, lltype.nullptr(rffi.CCHARP.TO))

    def close(self):
        rffi_fclose(self.llf)


def prepare_file_argument(space, w_fileobj):
    fileobj = space.interpclass_w(w_fileobj)
    from pypy.module._io.interp_iobase import W_IOBase
    assert isinstance(fileobj, W_IOBase)
    space.call_method(w_fileobj, "flush")
    if fileobj.cffi_fileobj is None:
        fd = space.int_w(space.call_method(w_fileobj, "fileno"))
        if fd < 0:
            raise OperationError(space.w_ValueError,
                                 space.wrap("file has no OS file descriptor"))
        fd = os.dup(fd)
        mode = space.str_w(space.getattr(w_fileobj, space.wrap("mode")))
        try:
            fileobj.cffi_fileobj = CffiFileObj(fd, mode)
        except OSError, e:
            raise wrap_oserror(space, e)
    return fileobj.cffi_fileobj.llf<|MERGE_RESOLUTION|>--- conflicted
+++ resolved
@@ -253,12 +253,7 @@
         return W_CTypePtrBase.cast(self, w_ob)
 
     def prepare_file(self, w_ob):
-<<<<<<< HEAD
         from pypy.module._io.interp_iobase import W_IOBase
-        from pypy.module._cffi_backend import ctypefunc
-=======
-        from pypy.module._file.interp_file import W_File
->>>>>>> 9450a90a
         ob = self.space.interpclass_w(w_ob)
         if isinstance(ob, W_IOBase):
             return prepare_file_argument(self.space, ob)
