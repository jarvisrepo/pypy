--- conflicted
+++ resolved
@@ -2,13 +2,8 @@
 Pointers.
 """
 
-<<<<<<< HEAD
 import os
 
-from pypy.interpreter.error import OperationError, operationerrfmt, wrap_oserror
-
-=======
->>>>>>> aafd438a
 from rpython.rlib import rposix
 from rpython.rlib.objectmodel import keepalive_until_here
 from rpython.rlib.rarithmetic import ovfcheck
