--- conflicted
+++ resolved
@@ -109,36 +109,6 @@
     def string(self, cdataobj, maxlen):
         space = self.space
         if isinstance(self.ctitem, ctypeprim.W_CTypePrimitive):
-<<<<<<< HEAD
-            cdata = cdataobj._cdata
-            if not cdata:
-                raise oefmt(space.w_RuntimeError, "cannot use string() on %s",
-                            space.str_w(cdataobj.repr()))
-            #
-            from pypy.module._cffi_backend import ctypearray
-            length = maxlen
-            if length < 0 and isinstance(self, ctypearray.W_CTypeArray):
-                length = cdataobj.get_array_length()
-            #
-            # pointer to a primitive type of size 1: builds and returns a str
-            if self.ctitem.size == rffi.sizeof(lltype.Char):
-                if length < 0:
-                    s = rffi.charp2str(cdata)
-                else:
-                    s = rffi.charp2strn(cdata, length)
-                keepalive_until_here(cdataobj)
-                return space.wrapbytes(s)
-            #
-            # pointer to a wchar_t: builds and returns a unicode
-            if self.is_unichar_ptr_or_array():
-                cdata = rffi.cast(rffi.CWCHARP, cdata)
-                if length < 0:
-                    u = rffi.wcharp2unicode(cdata)
-                else:
-                    u = rffi.wcharp2unicoden(cdata, length)
-                keepalive_until_here(cdataobj)
-                return space.wrap(u)
-=======
             with cdataobj as ptr:
                 if not ptr:
                     raise oefmt(space.w_RuntimeError,
@@ -156,7 +126,7 @@
                         s = rffi.charp2str(ptr)
                     else:
                         s = rffi.charp2strn(ptr, length)
-                    return space.wrap(s)
+                    return space.wrapbytes(s)
                 #
                 # pointer to a wchar_t: builds and returns a unicode
                 if self.is_unichar_ptr_or_array():
@@ -166,7 +136,6 @@
                     else:
                         u = rffi.wcharp2unicoden(cdata, length)
                     return space.wrap(u)
->>>>>>> 5de251f9
         #
         return W_CType.string(self, cdataobj, maxlen)
 
