"""
Pointers.
"""

<<<<<<< HEAD
import os

from pypy.interpreter.error import OperationError, operationerrfmt
from pypy.interpreter.error import wrap_oserror
from rpython.rtyper.lltypesystem import lltype, rffi
=======
from pypy.interpreter.error import OperationError, operationerrfmt, wrap_oserror

from rpython.rlib import rposix
>>>>>>> 86eda8aa
from rpython.rlib.objectmodel import keepalive_until_here
from rpython.rlib.rarithmetic import ovfcheck
from rpython.rtyper.lltypesystem import lltype, rffi

from pypy.module._cffi_backend import cdataobj, misc, ctypeprim, ctypevoid
from pypy.module._cffi_backend.ctypeobj import W_CType


class W_CTypePtrOrArray(W_CType):
    _attrs_            = ['ctitem', 'can_cast_anything', 'is_struct_ptr',
                          'length']
    _immutable_fields_ = ['ctitem', 'can_cast_anything', 'is_struct_ptr',
                          'length']
    length = -1

    def __init__(self, space, size, extra, extra_position, ctitem,
                 could_cast_anything=True):
        from pypy.module._cffi_backend.ctypestruct import W_CTypeStructOrUnion
        name, name_position = ctitem.insert_name(extra, extra_position)
        W_CType.__init__(self, space, size, name, name_position)
        # this is the "underlying type":
        #  - for pointers, it is the pointed-to type
        #  - for arrays, it is the array item type
        #  - for functions, it is the return type
        self.ctitem = ctitem
        self.can_cast_anything = could_cast_anything and ctitem.cast_anything
        self.is_struct_ptr = isinstance(ctitem, W_CTypeStructOrUnion)

    def is_char_ptr_or_array(self):
        return isinstance(self.ctitem, ctypeprim.W_CTypePrimitiveChar)

    def is_unichar_ptr_or_array(self):
        return isinstance(self.ctitem, ctypeprim.W_CTypePrimitiveUniChar)

    def is_char_or_unichar_ptr_or_array(self):
        return isinstance(self.ctitem, ctypeprim.W_CTypePrimitiveCharOrUniChar)

    def cast(self, w_ob):
        # cast to a pointer, to a funcptr, or to an array.
        # Note that casting to an array is an extension to the C language,
        # which seems to be necessary in order to sanely get a
        # <cdata 'int[3]'> at some address.
        if self.size < 0:
            return W_CType.cast(self, w_ob)
        space = self.space
        ob = space.interpclass_w(w_ob)
        if (isinstance(ob, cdataobj.W_CData) and
                isinstance(ob.ctype, W_CTypePtrOrArray)):
            value = ob._cdata
        else:
            value = misc.as_unsigned_long(space, w_ob, strict=False)
            value = rffi.cast(rffi.CCHARP, value)
        return cdataobj.W_CData(space, value, self)

    def convert_array_from_object(self, cdata, w_ob):
        space = self.space
        if (space.isinstance_w(w_ob, space.w_list) or
            space.isinstance_w(w_ob, space.w_tuple)):
            lst_w = space.listview(w_ob)
            if self.length >= 0 and len(lst_w) > self.length:
                raise operationerrfmt(space.w_IndexError,
                    "too many initializers for '%s' (got %d)",
                                      self.name, len(lst_w))
            ctitem = self.ctitem
            for i in range(len(lst_w)):
                ctitem.convert_from_object(cdata, lst_w[i])
                cdata = rffi.ptradd(cdata, ctitem.size)
        elif (self.can_cast_anything or
              (self.ctitem.is_primitive_integer and
               self.ctitem.size == rffi.sizeof(lltype.Char))):
            if not space.isinstance_w(w_ob, space.w_str):
                raise self._convert_error("str or list or tuple", w_ob)
            s = space.str_w(w_ob)
            n = len(s)
            if self.length >= 0 and n > self.length:
                raise operationerrfmt(space.w_IndexError,
                                      "initializer string is too long for '%s'"
                                      " (got %d characters)",
                                      self.name, n)
            for i in range(n):
                cdata[i] = s[i]
            if n != self.length:
                cdata[n] = '\x00'
        elif isinstance(self.ctitem, ctypeprim.W_CTypePrimitiveUniChar):
            if not space.isinstance_w(w_ob, space.w_unicode):
                raise self._convert_error("unicode or list or tuple", w_ob)
            s = space.unicode_w(w_ob)
            n = len(s)
            if self.length >= 0 and n > self.length:
                raise operationerrfmt(space.w_IndexError,
                              "initializer unicode string is too long for '%s'"
                                      " (got %d characters)",
                                      self.name, n)
            unichardata = rffi.cast(rffi.CWCHARP, cdata)
            for i in range(n):
                unichardata[i] = s[i]
            if n != self.length:
                unichardata[n] = u'\x00'
        else:
            raise self._convert_error("list or tuple", w_ob)

    def string(self, cdataobj, maxlen):
        space = self.space
        if isinstance(self.ctitem, ctypeprim.W_CTypePrimitive):
            cdata = cdataobj._cdata
            if not cdata:
                raise operationerrfmt(space.w_RuntimeError,
                                      "cannot use string() on %s",
                                      space.str_w(cdataobj.repr()))
            #
            from pypy.module._cffi_backend import ctypearray
            length = maxlen
            if length < 0 and isinstance(self, ctypearray.W_CTypeArray):
                length = cdataobj.get_array_length()
            #
            # pointer to a primitive type of size 1: builds and returns a str
            if self.ctitem.size == rffi.sizeof(lltype.Char):
                if length < 0:
                    s = rffi.charp2str(cdata)
                else:
                    s = rffi.charp2strn(cdata, length)
                keepalive_until_here(cdataobj)
                return space.wrapbytes(s)
            #
            # pointer to a wchar_t: builds and returns a unicode
            if self.is_unichar_ptr_or_array():
                cdata = rffi.cast(rffi.CWCHARP, cdata)
                if length < 0:
                    u = rffi.wcharp2unicode(cdata)
                else:
                    u = rffi.wcharp2unicoden(cdata, length)
                keepalive_until_here(cdataobj)
                return space.wrap(u)
        #
        return W_CType.string(self, cdataobj, maxlen)


class W_CTypePtrBase(W_CTypePtrOrArray):
    # base class for both pointers and pointers-to-functions
    _attrs_ = []

    def convert_to_object(self, cdata):
        ptrdata = rffi.cast(rffi.CCHARPP, cdata)[0]
        return cdataobj.W_CData(self.space, ptrdata, self)

    def convert_from_object(self, cdata, w_ob):
        space = self.space
        ob = space.interpclass_w(w_ob)
        if not isinstance(ob, cdataobj.W_CData):
            raise self._convert_error("cdata pointer", w_ob)
        other = ob.ctype
        if not isinstance(other, W_CTypePtrBase):
            from pypy.module._cffi_backend import ctypearray
            if isinstance(other, ctypearray.W_CTypeArray):
                other = other.ctptr
            else:
                raise self._convert_error("compatible pointer", w_ob)
        if self is not other:
            if not (self.can_cast_anything or other.can_cast_anything):
                raise self._convert_error("compatible pointer", w_ob)

        rffi.cast(rffi.CCHARPP, cdata)[0] = ob._cdata

    def _alignof(self):
        from pypy.module._cffi_backend import newtype
        return newtype.alignment_of_pointer


class W_CTypePointer(W_CTypePtrBase):
    _attrs_ = ['is_file', 'cache_array_type']
    _immutable_fields_ = ['is_file', 'cache_array_type?']
    kind = "pointer"
    cache_array_type = None

    def __init__(self, space, ctitem):
        from pypy.module._cffi_backend import ctypearray
        size = rffi.sizeof(rffi.VOIDP)
        if isinstance(ctitem, ctypearray.W_CTypeArray):
            extra = "(*)"    # obscure case: see test_array_add
        else:
            extra = " *"
        self.is_file = (ctitem.name == "struct _IO_FILE" or
                        ctitem.name == "struct $FILE")
        W_CTypePtrBase.__init__(self, space, size, extra, 2, ctitem)

    def newp(self, w_init):
        space = self.space
        ctitem = self.ctitem
        datasize = ctitem.size
        if datasize < 0:
            raise operationerrfmt(space.w_TypeError,
                "cannot instantiate ctype '%s' of unknown size",
                                  self.name)
        if self.is_struct_ptr:
            # 'newp' on a struct-or-union pointer: in this case, we return
            # a W_CDataPtrToStruct object which has a strong reference
            # to a W_CDataNewOwning that really contains the structure.
            cdatastruct = cdataobj.W_CDataNewOwning(space, datasize, ctitem)
            cdata = cdataobj.W_CDataPtrToStructOrUnion(space,
                                                       cdatastruct._cdata,
                                                       self, cdatastruct)
        else:
            if self.is_char_or_unichar_ptr_or_array():
                datasize *= 2       # forcefully add a null character
            cdata = cdataobj.W_CDataNewOwning(space, datasize, self)
        #
        if not space.is_w(w_init, space.w_None):
            ctitem.convert_from_object(cdata._cdata, w_init)
            keepalive_until_here(cdata)
        return cdata

    def _check_subscript_index(self, w_cdata, i):
        if (isinstance(w_cdata, cdataobj.W_CDataNewOwning) or
            isinstance(w_cdata, cdataobj.W_CDataPtrToStructOrUnion)):
            if i != 0:
                space = self.space
                raise operationerrfmt(space.w_IndexError,
                                      "cdata '%s' can only be indexed by 0",
                                      self.name)
        return self

    def _check_slice_index(self, w_cdata, start, stop):
        return self

    def add(self, cdata, i):
        space = self.space
        ctitem = self.ctitem
        if ctitem.size < 0:
            raise operationerrfmt(space.w_TypeError,
                                  "ctype '%s' points to items of unknown size",
                                  self.name)
        p = rffi.ptradd(cdata, i * self.ctitem.size)
        return cdataobj.W_CData(space, p, self)

    def cast(self, w_ob):
        if self.is_file:
            value = self.prepare_file(w_ob)
            if value:
                return cdataobj.W_CData(self.space, value, self)
        return W_CTypePtrBase.cast(self, w_ob)

    def prepare_file(self, w_ob):
        from pypy.module._io.interp_iobase import W_IOBase
        ob = self.space.interpclass_w(w_ob)
        if isinstance(ob, W_IOBase):
            return prepare_iofile_argument(self.space, w_ob)
        else:
            return lltype.nullptr(rffi.CCHARP.TO)

    def _prepare_pointer_call_argument(self, w_init, cdata):
        space = self.space
        if space.is_w(w_init, space.w_None):
            rffi.cast(rffi.CCHARPP, cdata)[0] = lltype.nullptr(rffi.CCHARP.TO)
            return 3
        elif (space.isinstance_w(w_init, space.w_list) or
            space.isinstance_w(w_init, space.w_tuple)):
            length = space.int_w(space.len(w_init))
        elif (space.isinstance_w(w_init, space.w_unicode) or
              space.isinstance_w(w_init, space.w_bytes)):
            # from a string, we add the null terminator
            length = space.int_w(space.len(w_init)) + 1
        elif self.is_file:
            result = self.prepare_file(w_init)
            if result:
                rffi.cast(rffi.CCHARPP, cdata)[0] = result
                return 2
            return 0
        else:
            return 0
        itemsize = self.ctitem.size
        if itemsize <= 0:
            if isinstance(self.ctitem, ctypevoid.W_CTypeVoid):
                itemsize = 1
            else:
                return 0
        try:
            datasize = ovfcheck(length * itemsize)
        except OverflowError:
            raise OperationError(space.w_OverflowError,
                space.wrap("array size would overflow a ssize_t"))
        result = lltype.malloc(rffi.CCHARP.TO, datasize,
                               flavor='raw', zero=True)
        try:
            self.convert_array_from_object(result, w_init)
        except Exception:
            lltype.free(result, flavor='raw')
            raise
        rffi.cast(rffi.CCHARPP, cdata)[0] = result
        return 1

    def convert_argument_from_object(self, cdata, w_ob):
        from pypy.module._cffi_backend.ctypefunc import set_mustfree_flag
        space = self.space
        ob = space.interpclass_w(w_ob)
        result = (not isinstance(ob, cdataobj.W_CData) and
                  self._prepare_pointer_call_argument(w_ob, cdata))
        if result == 0:
            self.convert_from_object(cdata, w_ob)
        set_mustfree_flag(cdata, result)
        return result

    def getcfield(self, attr):
        return self.ctitem.getcfield(attr)

    def typeoffsetof(self, fieldname):
        if fieldname is None:
            return W_CTypePtrBase.typeoffsetof(self, fieldname)
        else:
            return self.ctitem.typeoffsetof(fieldname)

    def rawaddressof(self, cdata, offset):
        from pypy.module._cffi_backend.ctypestruct import W_CTypeStructOrUnion
        space = self.space
        ctype2 = cdata.ctype
        if (isinstance(ctype2, W_CTypeStructOrUnion) or
            (isinstance(ctype2, W_CTypePtrOrArray) and ctype2.is_struct_ptr)):
            ptrdata = rffi.ptradd(cdata._cdata, offset)
            return cdataobj.W_CData(space, ptrdata, self)
        else:
            raise OperationError(space.w_TypeError,
                     space.wrap("expected a 'cdata struct-or-union' object"))

    def _fget(self, attrchar):
        if attrchar == 'i':     # item
            return self.space.wrap(self.ctitem)
        return W_CTypePtrBase._fget(self, attrchar)

# ____________________________________________________________


rffi_fdopen = rffi.llexternal("fdopen", [rffi.INT, rffi.CCHARP], rffi.CCHARP)
rffi_setbuf = rffi.llexternal("setbuf", [rffi.CCHARP, rffi.CCHARP], lltype.Void)
rffi_fclose = rffi.llexternal("fclose", [rffi.CCHARP], rffi.INT)

class CffiFileObj(object):
    _immutable_ = True

    def __init__(self, fd, mode):
        self.llf = rffi_fdopen(fd, mode)
        if not self.llf:
            raise OSError(rposix.get_errno(), "fdopen failed")
        rffi_setbuf(self.llf, lltype.nullptr(rffi.CCHARP.TO))

    def close(self):
        rffi_fclose(self.llf)

<<<<<<< HEAD
def prepare_iofile_argument(space, w_fileobj):
    fileobj = space.interpclass_w(w_fileobj)
    from pypy.module._io.interp_iobase import W_IOBase
    assert isinstance(fileobj, W_IOBase)
    space.call_method(w_fileobj, "flush")
=======

def prepare_file_argument(space, fileobj):
    fileobj.direct_flush()
>>>>>>> 86eda8aa
    if fileobj.cffi_fileobj is None:
        fd = space.int_w(space.call_method(w_fileobj, "fileno"))
        if fd < 0:
            raise OperationError(space.w_ValueError,
                                 space.wrap("file has no OS file descriptor"))
        fd = os.dup(fd)
        mode = space.str_w(space.getattr(w_fileobj, space.wrap("mode")))
        try:
            fileobj.cffi_fileobj = CffiFileObj(fd, mode)
        except OSError, e:
            raise wrap_oserror(space, e)
    return fileobj.cffi_fileobj.llf
<|MERGE_RESOLUTION|>--- conflicted
+++ resolved
@@ -2,17 +2,11 @@
 Pointers.
 """
 
-<<<<<<< HEAD
 import os
 
-from pypy.interpreter.error import OperationError, operationerrfmt
-from pypy.interpreter.error import wrap_oserror
-from rpython.rtyper.lltypesystem import lltype, rffi
-=======
 from pypy.interpreter.error import OperationError, operationerrfmt, wrap_oserror
 
 from rpython.rlib import rposix
->>>>>>> 86eda8aa
 from rpython.rlib.objectmodel import keepalive_until_here
 from rpython.rlib.rarithmetic import ovfcheck
 from rpython.rtyper.lltypesystem import lltype, rffi
@@ -359,17 +353,12 @@
     def close(self):
         rffi_fclose(self.llf)
 
-<<<<<<< HEAD
+
 def prepare_iofile_argument(space, w_fileobj):
     fileobj = space.interpclass_w(w_fileobj)
     from pypy.module._io.interp_iobase import W_IOBase
     assert isinstance(fileobj, W_IOBase)
     space.call_method(w_fileobj, "flush")
-=======
-
-def prepare_file_argument(space, fileobj):
-    fileobj.direct_flush()
->>>>>>> 86eda8aa
     if fileobj.cffi_fileobj is None:
         fd = space.int_w(space.call_method(w_fileobj, "fileno"))
         if fd < 0:
