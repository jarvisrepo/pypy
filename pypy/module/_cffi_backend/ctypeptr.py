--- conflicted
+++ resolved
@@ -293,13 +293,9 @@
         space = self.space
         if self.accept_str and space.isinstance_w(w_init, space.w_str):
             # special case to optimize strings passed to a "char *" argument
-<<<<<<< HEAD
             value = space.bytes_w(w_init)
-=======
-            value = w_init.str_w(space)
             if isinstance(self.ctitem, ctypeprim.W_CTypePrimitiveBool):
                 self._must_be_string_of_zero_or_one(value)
->>>>>>> 6bb2fe2b
             keepalives[i] = value
             buf, buf_flag = rffi.get_nonmovingbuffer_final_null(value)
             rffi.cast(rffi.CCHARPP, cdata)[0] = buf
