"""
Pointers.
"""

import os

from rpython.rlib import rposix
from rpython.rlib.rarithmetic import ovfcheck
from rpython.rtyper.annlowlevel import llstr
from rpython.rtyper.lltypesystem import lltype, rffi
from rpython.rtyper.lltypesystem.rstr import copy_string_to_raw

from pypy.interpreter.error import OperationError, oefmt, wrap_oserror
from pypy.module._cffi_backend import cdataobj, misc, ctypeprim, ctypevoid
from pypy.module._cffi_backend.ctypeobj import W_CType


class W_CTypePtrOrArray(W_CType):
    _attrs_            = ['ctitem', 'accept_str', 'length']
    _immutable_fields_ = ['ctitem', 'accept_str', 'length']
    length = -1

    def __init__(self, space, size, extra, extra_position, ctitem):
        name, name_position = ctitem.insert_name(extra, extra_position)
        W_CType.__init__(self, space, size, name, name_position)
        # this is the "underlying type":
        #  - for pointers, it is the pointed-to type
        #  - for arrays, it is the array item type
        #  - for functions, it is the return type
        self.ctitem = ctitem
        self.accept_str = (self.is_nonfunc_pointer_or_array and
                (isinstance(ctitem, ctypevoid.W_CTypeVoid) or
                 isinstance(ctitem, ctypeprim.W_CTypePrimitiveChar) or
                 (ctitem.is_primitive_integer and
                  ctitem.size == rffi.sizeof(lltype.Char))))

    def is_unichar_ptr_or_array(self):
        return isinstance(self.ctitem, ctypeprim.W_CTypePrimitiveUniChar)

    def is_char_or_unichar_ptr_or_array(self):
        return isinstance(self.ctitem, ctypeprim.W_CTypePrimitiveCharOrUniChar)

    def cast(self, w_ob):
        # cast to a pointer, to a funcptr, or to an array.
        # Note that casting to an array is an extension to the C language,
        # which seems to be necessary in order to sanely get a
        # <cdata 'int[3]'> at some address.
        if self.size < 0:
            return W_CType.cast(self, w_ob)
        space = self.space
        if (isinstance(w_ob, cdataobj.W_CData) and
                isinstance(w_ob.ctype, W_CTypePtrOrArray)):
            value = w_ob.unsafe_escaping_ptr()
        else:
            value = misc.as_unsigned_long(space, w_ob, strict=False)
            value = rffi.cast(rffi.CCHARP, value)
        return cdataobj.W_CData(space, value, self)

    def _convert_array_from_listview(self, cdata, lst_w):
        space = self.space
        if self.length >= 0 and len(lst_w) > self.length:
            raise oefmt(space.w_IndexError,
                        "too many initializers for '%s' (got %d)",
                        self.name, len(lst_w))
        ctitem = self.ctitem
        for i in range(len(lst_w)):
            ctitem.convert_from_object(cdata, lst_w[i])
            cdata = rffi.ptradd(cdata, ctitem.size)

    def convert_array_from_object(self, cdata, w_ob):
        space = self.space
        if (space.isinstance_w(w_ob, space.w_list) or
            space.isinstance_w(w_ob, space.w_tuple)):
            if self.ctitem.pack_list_of_items(cdata, w_ob):   # fast path
                pass
            else:
                self._convert_array_from_listview(cdata, space.listview(w_ob))
        elif self.accept_str:
            if not space.isinstance_w(w_ob, space.w_bytes):
                raise self._convert_error("bytes or list or tuple", w_ob)
            s = space.bytes_w(w_ob)
            n = len(s)
            if self.length >= 0 and n > self.length:
                raise oefmt(space.w_IndexError,
                            "initializer string is too long for '%s' (got %d "
                            "characters)", self.name, n)
            if isinstance(self.ctitem, ctypeprim.W_CTypePrimitiveBool):
                self._must_be_string_of_zero_or_one(s)
            copy_string_to_raw(llstr(s), cdata, 0, n)
            if n != self.length:
                cdata[n] = '\x00'
        elif isinstance(self.ctitem, ctypeprim.W_CTypePrimitiveUniChar):
            from pypy.module._cffi_backend import wchar_helper
            if not space.isinstance_w(w_ob, space.w_unicode):
                raise self._convert_error("unicode or list or tuple", w_ob)
            s = space.unicode_w(w_ob)
            if self.ctitem.size == 2:
                n = wchar_helper.unicode_size_as_char16(s)
            else:
                n = wchar_helper.unicode_size_as_char32(s)
            if self.length >= 0 and n > self.length:
                raise oefmt(space.w_IndexError,
                            "initializer unicode string is too long for '%s' "
                            "(got %d characters)", self.name, n)
            add_final_zero = (n != self.length)
            if self.ctitem.size == 2:
                try:
                    wchar_helper.unicode_to_char16(s, cdata, n, add_final_zero)
                except wchar_helper.OutOfRange as e:
                    raise oefmt(self.space.w_ValueError,
                                "unicode character ouf of range for "
                                "conversion to char16_t: %s", hex(e.ordinal))
            else:
                wchar_helper.unicode_to_char32(s, cdata, n, add_final_zero)
        else:
            raise self._convert_error("list or tuple", w_ob)

    def _must_be_string_of_zero_or_one(self, s):
        for c in s:
            if ord(c) > 1:
                raise oefmt(self.space.w_ValueError,
                            "an array of _Bool can only contain \\x00 or \\x01")

    def string(self, cdataobj, maxlen):
        space = self.space
        if (isinstance(self.ctitem, ctypeprim.W_CTypePrimitive) and
               not isinstance(self.ctitem, ctypeprim.W_CTypePrimitiveBool)):
            with cdataobj as ptr:
                if not ptr:
                    raise oefmt(space.w_RuntimeError,
                                "cannot use string() on %R",
                                cdataobj)
                #
                from pypy.module._cffi_backend import ctypearray
                length = maxlen
                if length < 0 and isinstance(self, ctypearray.W_CTypeArray):
                    length = cdataobj.get_array_length()
                #
                # pointer to a primitive type of size 1: builds and returns a str
                if self.ctitem.size == rffi.sizeof(lltype.Char):
                    if length < 0:
                        s = rffi.charp2str(ptr)
                    else:
                        s = rffi.charp2strn(ptr, length)
                    return space.newbytes(s)
                #
                # pointer to a wchar_t: builds and returns a unicode
                if self.is_unichar_ptr_or_array():
                    from pypy.module._cffi_backend import wchar_helper
                    if self.ctitem.size == 2:
                        length = wchar_helper.measure_length_16(ptr, length)
                    else:
                        length = wchar_helper.measure_length_32(ptr, length)
                    return self.ctitem.unpack_ptr(self, ptr, length)
        #
        return W_CType.string(self, cdataobj, maxlen)


class W_CTypePtrBase(W_CTypePtrOrArray):
    # base class for both pointers and pointers-to-functions
    _attrs_ = ['is_void_ptr', 'is_voidchar_ptr']
    _immutable_fields_ = ['is_void_ptr', 'is_voidchar_ptr']
    is_void_ptr = False
    is_voidchar_ptr = False

    def convert_to_object(self, cdata):
        ptrdata = rffi.cast(rffi.CCHARPP, cdata)[0]
        return cdataobj.W_CData(self.space, ptrdata, self)

    def convert_from_object(self, cdata, w_ob):
        if not isinstance(w_ob, cdataobj.W_CData):
            raise self._convert_error("cdata pointer", w_ob)
        other = w_ob.ctype
        if not isinstance(other, W_CTypePtrBase):
            from pypy.module._cffi_backend import ctypearray
            if isinstance(other, ctypearray.W_CTypeArray):
                other = other.ctptr
            else:
                raise self._convert_error("compatible pointer", w_ob)
        if self is not other:
            if self.is_void_ptr or other.is_void_ptr:
                pass     # cast from or to 'void *'
            elif self.is_voidchar_ptr or other.is_voidchar_ptr:
                space = self.space
                msg = ("implicit cast from '%s' to '%s' "
                    "will be forbidden in the future (check that the types "
                    "are as you expect; use an explicit ffi.cast() if they "
                    "are correct)" % (other.name, self.name))
                space.warn(space.newtext(msg), space.w_UserWarning)
            else:
                raise self._convert_error("compatible pointer", w_ob)

        rffi.cast(rffi.CCHARPP, cdata)[0] = w_ob.unsafe_escaping_ptr()

    def _alignof(self):
        from pypy.module._cffi_backend import newtype
        return newtype.alignment_of_pointer


class W_CTypePointer(W_CTypePtrBase):
    _attrs_ = ['is_file', 'cache_array_type', '_array_types']
    _immutable_fields_ = ['is_file', 'cache_array_type?']
    kind = "pointer"
    cache_array_type = None
    is_nonfunc_pointer_or_array = True

    def __init__(self, space, ctitem):
        from pypy.module._cffi_backend import ctypearray
        size = rffi.sizeof(rffi.VOIDP)
        if isinstance(ctitem, ctypearray.W_CTypeArray):
            extra = "(*)"    # obscure case: see test_array_add
        else:
            extra = " *"
        self.is_file = (ctitem.name == "struct _IO_FILE" or
                        ctitem.name == "FILE")
        self.is_void_ptr = isinstance(ctitem, ctypevoid.W_CTypeVoid)
        self.is_voidchar_ptr = (self.is_void_ptr or
                           isinstance(ctitem, ctypeprim.W_CTypePrimitiveChar))
        W_CTypePtrBase.__init__(self, space, size, extra, 2, ctitem)

    def newp(self, w_init, allocator):
        from pypy.module._cffi_backend.ctypestruct import W_CTypeStructOrUnion
        space = self.space
        ctitem = self.ctitem
        datasize = ctitem.size
        if datasize < 0:
            raise oefmt(space.w_TypeError,
                        "cannot instantiate ctype '%s' of unknown size",
                        self.name)
        if isinstance(ctitem, W_CTypeStructOrUnion):
            # 'newp' on a struct-or-union pointer: in this case, we return
            # a W_CDataPtrToStruct object which has a strong reference
            # to a W_CDataNewOwning that really contains the structure.
            #
            varsize_length = -1
            ctitem.force_lazy_struct()
            if ctitem._with_var_array:
                if not space.is_w(w_init, space.w_None):
                    datasize = ctitem.convert_struct_from_object(
                        lltype.nullptr(rffi.CCHARP.TO), w_init, datasize)
                varsize_length = datasize
            #
            cdatastruct = allocator.allocate(space, datasize, ctitem,
                                             length=varsize_length)
            ptr = cdatastruct.unsafe_escaping_ptr()
            cdata = cdataobj.W_CDataPtrToStructOrUnion(space, ptr,
                                                       self, cdatastruct)
        else:
            if self.is_char_or_unichar_ptr_or_array():
                datasize *= 2       # forcefully add a null character
            cdata = allocator.allocate(space, datasize, self)
        #
        if not space.is_w(w_init, space.w_None):
            with cdata as ptr:
                ctitem.convert_from_object(ptr, w_init)
        return cdata

    def _check_subscript_index(self, w_cdata, i):
        if (isinstance(w_cdata, cdataobj.W_CDataNewOwning) or
            isinstance(w_cdata, cdataobj.W_CDataPtrToStructOrUnion)):
            if i != 0:
                raise oefmt(self.space.w_IndexError,
                            "cdata '%s' can only be indexed by 0", self.name)
        else:
            if not w_cdata.unsafe_escaping_ptr():
                raise oefmt(self.space.w_RuntimeError,
                            "cannot dereference null pointer from cdata '%s'",
                            self.name)
        return self

    def _check_slice_index(self, w_cdata, start, stop):
        return self

    def add(self, cdata, i):
        space = self.space
        ctitem = self.ctitem
        itemsize = ctitem.size
        if ctitem.size < 0:
            if self.is_void_ptr:
                itemsize = 1
            else:
                raise oefmt(space.w_TypeError,
                            "ctype '%s' points to items of unknown size",
                            self.name)
        p = rffi.ptradd(cdata, i * itemsize)
        return cdataobj.W_CData(space, p, self)

    def cast(self, w_ob):
        if self.is_file:
            value = self.prepare_file(w_ob)
            if value:
                return cdataobj.W_CData(self.space, value, self)
        return W_CTypePtrBase.cast(self, w_ob)

    def prepare_file(self, w_ob):
        from pypy.module._io.interp_iobase import W_IOBase
        if isinstance(w_ob, W_IOBase):
            return prepare_file_argument(self.space, w_ob)
        else:
            return lltype.nullptr(rffi.CCHARP.TO)

    def _prepare_pointer_call_argument(self, w_init, cdata, keepalives, i):
        space = self.space
        if self.accept_str and space.isinstance_w(w_init, space.w_bytes):
            # special case to optimize strings passed to a "char *" argument
            value = space.bytes_w(w_init)
            if isinstance(self.ctitem, ctypeprim.W_CTypePrimitiveBool):
                self._must_be_string_of_zero_or_one(value)
            keepalives[i] = value
            buf, buf_flag = rffi.get_nonmovingbuffer_final_null(value)
            rffi.cast(rffi.CCHARPP, cdata)[0] = buf
            return ord(buf_flag)    # 4, 5 or 6
        #
        if (space.isinstance_w(w_init, space.w_list) or
            space.isinstance_w(w_init, space.w_tuple)):
            length = space.int_w(space.len(w_init))
<<<<<<< HEAD
        elif (space.isinstance_w(w_init, space.w_unicode) or
              space.isinstance_w(w_init, space.w_bytes)):
=======
        elif space.isinstance_w(w_init, space.w_bytes):
>>>>>>> 4f661b7e
            # from a string, we add the null terminator
            s = space.bytes_w(w_init)
            length = len(s) + 1
        elif space.isinstance_w(w_init, space.w_unicode):
            from pypy.module._cffi_backend import wchar_helper
            u = space.unicode_w(w_init)
            if self.ctitem.size == 2:
                length = wchar_helper.unicode_size_as_char16(u)
            else:
                length = wchar_helper.unicode_size_as_char32(u)
            length += 1
        elif self.is_file:
            result = self.prepare_file(w_init)
            if result:
                rffi.cast(rffi.CCHARPP, cdata)[0] = result
                return 2
            return 0
        else:
            return 0
        itemsize = self.ctitem.size
        if itemsize <= 0:
            if isinstance(self.ctitem, ctypevoid.W_CTypeVoid):
                itemsize = 1
            else:
                return 0
        try:
            datasize = ovfcheck(length * itemsize)
        except OverflowError:
            raise oefmt(space.w_OverflowError,
                        "array size would overflow a ssize_t")
        result = lltype.malloc(rffi.CCHARP.TO, datasize,
                               flavor='raw', zero=True)
        try:
            self.convert_array_from_object(result, w_init)
        except Exception:
            lltype.free(result, flavor='raw')
            raise
        rffi.cast(rffi.CCHARPP, cdata)[0] = result
        return 1

    def convert_argument_from_object(self, cdata, w_ob, keepalives, i):
        from pypy.module._cffi_backend.ctypefunc import set_mustfree_flag
        result = (not isinstance(w_ob, cdataobj.W_CData) and
                  self._prepare_pointer_call_argument(w_ob, cdata,
                                                      keepalives, i))
        if result == 0:
            self.convert_from_object(cdata, w_ob)
        set_mustfree_flag(cdata, result)
        return result

    def getcfield(self, attr):
        from pypy.module._cffi_backend.ctypestruct import W_CTypeStructOrUnion
        if isinstance(self.ctitem, W_CTypeStructOrUnion):
            return self.ctitem.getcfield(attr)
        return W_CType.getcfield(self, attr)

    def typeoffsetof_field(self, fieldname, following):
        if following == 0:
            return self.ctitem.typeoffsetof_field(fieldname, -1)
        return W_CTypePtrBase.typeoffsetof_field(self, fieldname, following)

    def typeoffsetof_index(self, index):
        space = self.space
        ctitem = self.ctitem
        if ctitem.size < 0:
            raise oefmt(space.w_TypeError, "pointer to opaque")
        try:
            offset = ovfcheck(index * ctitem.size)
        except OverflowError:
            raise oefmt(space.w_OverflowError,
                        "array offset would overflow a ssize_t")
        return ctitem, offset

    def rawaddressof(self, cdata, offset):
        from pypy.module._cffi_backend.ctypestruct import W_CTypeStructOrUnion
        space = self.space
        ctype2 = cdata.ctype
        if (isinstance(ctype2, W_CTypeStructOrUnion) or
                isinstance(ctype2, W_CTypePtrOrArray)):
            ptr = cdata.unsafe_escaping_ptr()
            ptr = rffi.ptradd(ptr, offset)
            return cdataobj.W_CData(space, ptr, self)
        else:
            raise oefmt(space.w_TypeError,
                        "expected a cdata struct/union/array/pointer object")

    def _fget(self, attrchar):
        if attrchar == 'i':     # item
            return self.ctitem
        return W_CTypePtrBase._fget(self, attrchar)

# ____________________________________________________________


FILEP = rffi.COpaquePtr("FILE")
rffi_fdopen = rffi.llexternal("fdopen", [rffi.INT, rffi.CCHARP], FILEP,
                              save_err=rffi.RFFI_SAVE_ERRNO)
rffi_setbuf = rffi.llexternal("setbuf", [FILEP, rffi.CCHARP], lltype.Void)
rffi_fclose = rffi.llexternal("fclose", [FILEP], rffi.INT)

class CffiFileObj(object):
    _immutable_ = True

    def __init__(self, fd, mode):
        self.llf = rffi_fdopen(fd, mode)
        if not self.llf:
            raise OSError(rposix.get_saved_errno(), "fdopen failed")
        rffi_setbuf(self.llf, lltype.nullptr(rffi.CCHARP.TO))

    def close(self):
        rffi_fclose(self.llf)


def prepare_file_argument(space, w_fileobj):
    from pypy.module._io.interp_iobase import W_IOBase
    assert isinstance(w_fileobj, W_IOBase)
    space.call_method(w_fileobj, "flush")
    if w_fileobj.cffi_fileobj is None:
        fd = space.int_w(space.call_method(w_fileobj, "fileno"))
        if fd < 0:
            raise oefmt(space.w_ValueError, "file has no OS file descriptor")
        fd = os.dup(fd)
        mode = space.text_w(space.getattr(w_fileobj, space.newtext("mode")))
        try:
            w_fileobj.cffi_fileobj = CffiFileObj(fd, mode)
        except OSError as e:
            raise wrap_oserror(space, e)
    return rffi.cast(rffi.CCHARP, w_fileobj.cffi_fileobj.llf)<|MERGE_RESOLUTION|>--- conflicted
+++ resolved
@@ -314,12 +314,7 @@
         if (space.isinstance_w(w_init, space.w_list) or
             space.isinstance_w(w_init, space.w_tuple)):
             length = space.int_w(space.len(w_init))
-<<<<<<< HEAD
-        elif (space.isinstance_w(w_init, space.w_unicode) or
-              space.isinstance_w(w_init, space.w_bytes)):
-=======
         elif space.isinstance_w(w_init, space.w_bytes):
->>>>>>> 4f661b7e
             # from a string, we add the null terminator
             s = space.bytes_w(w_init)
             length = len(s) + 1
