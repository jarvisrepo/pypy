"""
Arrays.
"""

from pypy.interpreter.baseobjspace import W_Root
from pypy.interpreter.error import OperationError, operationerrfmt
from pypy.interpreter.gateway import interp2app
from pypy.interpreter.typedef import TypeDef

from rpython.rtyper.lltypesystem import rffi
from rpython.rlib.objectmodel import keepalive_until_here
from rpython.rlib.rarithmetic import ovfcheck

from pypy.module._cffi_backend import cdataobj
from pypy.module._cffi_backend.ctypeptr import W_CTypePtrOrArray


class W_CTypeArray(W_CTypePtrOrArray):
    _attrs_            = ['ctptr']
    _immutable_fields_ = ['ctptr']
    kind = "array"

    def __init__(self, space, ctptr, length, arraysize, extra):
        W_CTypePtrOrArray.__init__(self, space, arraysize, extra, 0,
                                   ctptr.ctitem)
        self.length = length
        self.ctptr = ctptr

    def _alignof(self):
        return self.ctitem.alignof()

    def newp(self, w_init):
        space = self.space
        datasize = self.size
        #
        if datasize < 0:
<<<<<<< HEAD
            if (space.isinstance_w(w_init, space.w_list) or
                space.isinstance_w(w_init, space.w_tuple)):
                length = space.int_w(space.len(w_init))
            elif (space.isinstance_w(w_init, space.w_unicode) or
                  space.isinstance_w(w_init, space.w_bytes)):
                # from a string, we add the null terminatorc
                length = space.int_w(space.len(w_init)) + 1
            else:
                length = space.getindex_w(w_init, space.w_OverflowError)
                if length < 0:
                    raise OperationError(space.w_ValueError,
                                         space.wrap("negative array length"))
                w_init = space.w_None
            #
=======
            from pypy.module._cffi_backend import misc
            w_init, length = misc.get_new_array_length(space, w_init)
>>>>>>> aafd438a
            try:
                datasize = ovfcheck(length * self.ctitem.size)
            except OverflowError:
                raise OperationError(space.w_OverflowError,
                    space.wrap("array size would overflow a ssize_t"))
            #
            cdata = cdataobj.W_CDataNewOwningLength(space, datasize,
                                                    self, length)
        #
        else:
            cdata = cdataobj.W_CDataNewOwning(space, datasize, self)
        #
        if not space.is_w(w_init, space.w_None):
            self.convert_from_object(cdata._cdata, w_init)
            keepalive_until_here(cdata)
        return cdata

    def _check_subscript_index(self, w_cdata, i):
        space = self.space
        if i < 0:
            raise OperationError(space.w_IndexError,
                                 space.wrap("negative index not supported"))
        if i >= w_cdata.get_array_length():
            raise operationerrfmt(space.w_IndexError,
                "index too large for cdata '%s' (expected %d < %d)",
                self.name, i, w_cdata.get_array_length())
        return self

    def _check_slice_index(self, w_cdata, start, stop):
        space = self.space
        if start < 0:
            raise OperationError(space.w_IndexError,
                                 space.wrap("negative index not supported"))
        if stop > w_cdata.get_array_length():
            raise operationerrfmt(space.w_IndexError,
                "index too large (expected %d <= %d)",
                stop, w_cdata.get_array_length())
        return self.ctptr

    def convert_from_object(self, cdata, w_ob):
        self.convert_array_from_object(cdata, w_ob)

    def convert_to_object(self, cdata):
        if self.length < 0:
            # we can't return a <cdata 'int[]'> here, because we don't
            # know the length to give it.  As a compromize, returns
            # <cdata 'int *'> in this case.
            self = self.ctptr
        #
        return cdataobj.W_CData(self.space, cdata, self)

    def add(self, cdata, i):
        p = rffi.ptradd(cdata, i * self.ctitem.size)
        return cdataobj.W_CData(self.space, p, self.ctptr)

    def iter(self, cdata):
        return W_CDataIter(self.space, self.ctitem, cdata)

    def get_vararg_type(self):
        return self.ctptr

    def _fget(self, attrchar):
        if attrchar == 'i':     # item
            return self.space.wrap(self.ctitem)
        if attrchar == 'l':     # length
            if self.length >= 0:
                return self.space.wrap(self.length)
            else:
                return self.space.w_None
        return W_CTypePtrOrArray._fget(self, attrchar)


class W_CDataIter(W_Root):
    _immutable_fields_ = ['ctitem', 'cdata', '_stop']    # but not '_next'

    def __init__(self, space, ctitem, cdata):
        self.space = space
        self.ctitem = ctitem
        self.cdata = cdata
        length = cdata.get_array_length()
        self._next = cdata._cdata
        self._stop = rffi.ptradd(cdata._cdata, length * ctitem.size)

    def iter_w(self):
        return self.space.wrap(self)

    def next_w(self):
        result = self._next
        if result == self._stop:
            raise OperationError(self.space.w_StopIteration, self.space.w_None)
        self._next = rffi.ptradd(result, self.ctitem.size)
        return self.ctitem.convert_to_object(result)

W_CDataIter.typedef = TypeDef(
    'CDataIter',
    __module__ = '_cffi_backend',
    __iter__ = interp2app(W_CDataIter.iter_w),
    __next__ = interp2app(W_CDataIter.next_w),
    )
W_CDataIter.typedef.acceptable_as_base_class = False<|MERGE_RESOLUTION|>--- conflicted
+++ resolved
@@ -34,25 +34,8 @@
         datasize = self.size
         #
         if datasize < 0:
-<<<<<<< HEAD
-            if (space.isinstance_w(w_init, space.w_list) or
-                space.isinstance_w(w_init, space.w_tuple)):
-                length = space.int_w(space.len(w_init))
-            elif (space.isinstance_w(w_init, space.w_unicode) or
-                  space.isinstance_w(w_init, space.w_bytes)):
-                # from a string, we add the null terminatorc
-                length = space.int_w(space.len(w_init)) + 1
-            else:
-                length = space.getindex_w(w_init, space.w_OverflowError)
-                if length < 0:
-                    raise OperationError(space.w_ValueError,
-                                         space.wrap("negative array length"))
-                w_init = space.w_None
-            #
-=======
             from pypy.module._cffi_backend import misc
             w_init, length = misc.get_new_array_length(space, w_init)
->>>>>>> aafd438a
             try:
                 datasize = ovfcheck(length * self.ctitem.size)
             except OverflowError:
