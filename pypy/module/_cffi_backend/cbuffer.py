from pypy.interpreter.baseobjspace import W_Root
from pypy.interpreter.error import oefmt
from pypy.interpreter.gateway import unwrap_spec, interp2app
from pypy.interpreter.typedef import TypeDef, make_weakref_descr
from pypy.module._cffi_backend import cdataobj, ctypeptr, ctypearray
from pypy.module._cffi_backend import ctypestruct

from rpython.rlib.buffer import Buffer
from rpython.rtyper.annlowlevel import llstr
from rpython.rtyper.lltypesystem import rffi
from rpython.rtyper.lltypesystem.rstr import copy_string_to_raw


class LLBuffer(Buffer):
    _immutable_ = True

    def __init__(self, raw_cdata, size):
        self.raw_cdata = raw_cdata
        self.size = size
        self.readonly = False

    def getlength(self):
        return self.size

    def getitem(self, index):
        return self.raw_cdata[index]

    def setitem(self, index, char):
        self.raw_cdata[index] = char

    def get_raw_address(self):
        return self.raw_cdata

    def getslice(self, start, stop, step, size):
        if step == 1:
            return rffi.charpsize2str(rffi.ptradd(self.raw_cdata, start), size)
        return Buffer.getslice(self, start, stop, step, size)

    def setslice(self, start, string):
        raw_cdata = rffi.ptradd(self.raw_cdata, start)
        copy_string_to_raw(llstr(string), raw_cdata, 0, len(string))


class MiniBuffer(W_Root):
    def __init__(self, buffer, keepalive=None):
        self.buffer = buffer
        self.keepalive = keepalive

    def buffer_w(self, space, flags):
        return self.buffer

    def descr_len(self, space):
        return space.wrap(self.buffer.getlength())

    def descr_getitem(self, space, w_index):
        start, stop, step, size = space.decode_index4(w_index,
                                                      self.buffer.getlength())
        if step == 0:
            return space.newbytes(self.buffer.getitem(start))
        res = self.buffer.getslice(start, stop, step, size)
        return space.newbytes(res)

    def descr_setitem(self, space, w_index, w_newstring):
        start, stop, step, size = space.decode_index4(w_index,
                                                      self.buffer.getlength())
        if step not in (0, 1):
            raise oefmt(space.w_NotImplementedError, "")
        value = space.buffer_w(w_newstring, space.BUF_CONTIG_RO)
        if value.getlength() != size:
            raise oefmt(space.w_ValueError,
                        "cannot modify size of memoryview object")
        if step == 0:  # index only
            self.buffer.setitem(start, value.getitem(0))
        elif step == 1:
            self.buffer.setslice(start, value.as_str())


<<<<<<< HEAD
MiniBuffer.typedef = TypeDef(
    "_cffi_backend.buffer",
    __len__ = interp2app(MiniBuffer.descr_len),
    __getitem__ = interp2app(MiniBuffer.descr_getitem),
    __setitem__ = interp2app(MiniBuffer.descr_setitem),
    __weakref__ = make_weakref_descr(MiniBuffer),
    )
MiniBuffer.typedef.acceptable_as_base_class = False


=======
>>>>>>> f44ac88f
@unwrap_spec(w_cdata=cdataobj.W_CData, size=int)
def MiniBuffer___new__(space, w_subtype, w_cdata, size=-1):
    ctype = w_cdata.ctype
    if isinstance(ctype, ctypeptr.W_CTypePointer):
        if size < 0:
            structobj = w_cdata.get_structobj()
            if (structobj is not None and
                isinstance(structobj.ctype, ctypestruct.W_CTypeStructOrUnion)):
                size = structobj._sizeof()
            if size < 0:
                size = ctype.ctitem.size
    elif isinstance(ctype, ctypearray.W_CTypeArray):
        if size < 0:
            size = w_cdata._sizeof()
    else:
        raise oefmt(space.w_TypeError,
                    "expected a pointer or array cdata, got '%s'", ctype.name)
    if size < 0:
        raise oefmt(space.w_TypeError,
                    "don't know the size pointed to by '%s'", ctype.name)
    ptr = w_cdata.unsafe_escaping_ptr()    # w_cdata kept alive by MiniBuffer()
    return space.wrap(MiniBuffer(LLBuffer(ptr, size), w_cdata))

MiniBuffer.typedef = TypeDef(
    "_cffi_backend.buffer",
    __new__ = interp2app(MiniBuffer___new__),
    __len__ = interp2app(MiniBuffer.descr_len),
    __getitem__ = interp2app(MiniBuffer.descr_getitem),
    __setitem__ = interp2app(MiniBuffer.descr_setitem),
    __weakref__ = make_weakref_descr(MiniBuffer),
    __str__ = interp2app(MiniBuffer.descr_str),
    __doc__ = """ffi.buffer(cdata[, byte_size]):
Return a read-write buffer object that references the raw C data
pointed to by the given 'cdata'.  The 'cdata' must be a pointer or an
array.  Can be passed to functions expecting a buffer, or directly
manipulated with:

    buf[:]          get a copy of it in a regular string, or
    buf[idx]        as a single character
    buf[:] = ...
    buf[idx] = ...  change the content
""",
    )
MiniBuffer.typedef.acceptable_as_base_class = False<|MERGE_RESOLUTION|>--- conflicted
+++ resolved
@@ -75,19 +75,6 @@
             self.buffer.setslice(start, value.as_str())
 
 
-<<<<<<< HEAD
-MiniBuffer.typedef = TypeDef(
-    "_cffi_backend.buffer",
-    __len__ = interp2app(MiniBuffer.descr_len),
-    __getitem__ = interp2app(MiniBuffer.descr_getitem),
-    __setitem__ = interp2app(MiniBuffer.descr_setitem),
-    __weakref__ = make_weakref_descr(MiniBuffer),
-    )
-MiniBuffer.typedef.acceptable_as_base_class = False
-
-
-=======
->>>>>>> f44ac88f
 @unwrap_spec(w_cdata=cdataobj.W_CData, size=int)
 def MiniBuffer___new__(space, w_subtype, w_cdata, size=-1):
     ctype = w_cdata.ctype
@@ -118,7 +105,6 @@
     __getitem__ = interp2app(MiniBuffer.descr_getitem),
     __setitem__ = interp2app(MiniBuffer.descr_setitem),
     __weakref__ = make_weakref_descr(MiniBuffer),
-    __str__ = interp2app(MiniBuffer.descr_str),
     __doc__ = """ffi.buffer(cdata[, byte_size]):
 Return a read-write buffer object that references the raw C data
 pointed to by the given 'cdata'.  The 'cdata' must be a pointer or an
