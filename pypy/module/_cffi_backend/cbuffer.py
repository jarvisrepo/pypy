from pypy.interpreter.baseobjspace import W_Root
from pypy.interpreter.error import oefmt
from pypy.interpreter.gateway import unwrap_spec, interp2app
from pypy.interpreter.typedef import TypeDef, make_weakref_descr
from pypy.module._cffi_backend import cdataobj, ctypeptr, ctypearray
from pypy.objspace.std.memoryobject import _buffer_setitem

from rpython.rlib.buffer import Buffer
from rpython.rtyper.annlowlevel import llstr
from rpython.rtyper.lltypesystem import rffi
from rpython.rtyper.lltypesystem.rstr import copy_string_to_raw


class LLBuffer(Buffer):
    _immutable_ = True

    def __init__(self, raw_cdata, size):
        self.raw_cdata = raw_cdata
        self.size = size
<<<<<<< HEAD
        self.format = 'B'
        self.itemsize = 1
=======
        self.readonly = False
>>>>>>> 0ba00ce9

    def getlength(self):
        return self.size

    def getitem(self, index):
        return self.raw_cdata[index]

    def setitem(self, index, char):
        self.raw_cdata[index] = char

    def get_raw_address(self):
        return self.raw_cdata

    def getslice(self, start, stop, step, size):
        if step == 1:
            return rffi.charpsize2str(rffi.ptradd(self.raw_cdata, start), size)
        return Buffer.getslice(self, start, stop, step, size)

    def setslice(self, start, string):
        raw_cdata = rffi.ptradd(self.raw_cdata, start)
        copy_string_to_raw(llstr(string), raw_cdata, 0, len(string))


# Override the typedef to narrow down the interface that's exposed to app-level

class MiniBuffer(W_Root):
    def __init__(self, buffer, keepalive=None):
        self.buffer = buffer
        self.keepalive = keepalive

    def buffer_w(self, space, flags):
        return self.buffer

    def descr_len(self, space):
        return space.wrap(self.buffer.getlength())

    def descr_getitem(self, space, w_index):
        start, stop, step, size = space.decode_index4(w_index,
                                                      self.buffer.getlength())
        if step == 0:
            return space.wrapbytes(self.buffer.getitem(start))
        res = self.buffer.getslice(start, stop, step, size)
        return space.wrapbytes(res)

    def descr_setitem(self, space, w_index, w_newstring):
        _buffer_setitem(space, self.buffer, w_index, w_newstring)


MiniBuffer.typedef = TypeDef(
    "_cffi_backend.buffer",
    __len__ = interp2app(MiniBuffer.descr_len),
    __getitem__ = interp2app(MiniBuffer.descr_getitem),
    __setitem__ = interp2app(MiniBuffer.descr_setitem),
    __weakref__ = make_weakref_descr(MiniBuffer),
    )
MiniBuffer.typedef.acceptable_as_base_class = False


@unwrap_spec(w_cdata=cdataobj.W_CData, size=int)
def buffer(space, w_cdata, size=-1):
    ctype = w_cdata.ctype
    if isinstance(ctype, ctypeptr.W_CTypePointer):
        if size < 0:
            size = ctype.ctitem.size
    elif isinstance(ctype, ctypearray.W_CTypeArray):
        if size < 0:
            size = w_cdata._sizeof()
    else:
        raise oefmt(space.w_TypeError,
                    "expected a pointer or array cdata, got '%s'", ctype.name)
    if size < 0:
        raise oefmt(space.w_TypeError,
                    "don't know the size pointed to by '%s'", ctype.name)
    return space.wrap(MiniBuffer(LLBuffer(w_cdata._cdata, size), w_cdata))<|MERGE_RESOLUTION|>--- conflicted
+++ resolved
@@ -17,12 +17,9 @@
     def __init__(self, raw_cdata, size):
         self.raw_cdata = raw_cdata
         self.size = size
-<<<<<<< HEAD
+        self.readonly = False
         self.format = 'B'
         self.itemsize = 1
-=======
-        self.readonly = False
->>>>>>> 0ba00ce9
 
     def getlength(self):
         return self.size
