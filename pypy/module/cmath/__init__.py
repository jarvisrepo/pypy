--- conflicted
+++ resolved
@@ -38,14 +38,9 @@
     }
 
     interpleveldefs = {
-<<<<<<< HEAD
-        'pi': 'space.wrap(interp_cmath.pi)',
-        'e':  'space.wrap(interp_cmath.e)',
-        'isclose': 'interp_cmath.isclose',
-=======
         'pi': 'space.newfloat(interp_cmath.pi)',
         'e':  'space.newfloat(interp_cmath.e)',
->>>>>>> 681e076a
+        'isclose': 'interp_cmath.isclose',
     }
     interpleveldefs.update(dict([(name, 'interp_cmath.wrapped_' + name)
                                  for name in names_and_docstrings]))