import math
<<<<<<< HEAD
from math import fabs

from pypy.interpreter.error import OperationError
from pypy.interpreter.gateway import NoneNotWrapped
from pypy.module.cmath import names_and_docstrings
from pypy.module.cmath.constant import (DBL_MIN, CM_SCALE_UP, CM_SCALE_DOWN,
    CM_LARGE_DOUBLE, DBL_MANT_DIG, M_LN2, M_LN10, CM_SQRT_LARGE_DOUBLE,
    CM_SQRT_DBL_MIN, CM_LOG_LARGE_DOUBLE)
from pypy.module.cmath.special_value import (special_type, INF, NAN,
    sqrt_special_values, acos_special_values, acosh_special_values,
    asinh_special_values, atanh_special_values, log_special_values,
    exp_special_values, cosh_special_values, sinh_special_values,
    tanh_special_values, rect_special_values)
from pypy.rlib.objectmodel import specialize
from pypy.rlib.rfloat import copysign, asinh, log1p, isinf, isnan, isfinite
from pypy.tool.sourcetools import func_with_new_name

=======
from pypy.rlib.objectmodel import specialize
from pypy.tool.sourcetools import func_with_new_name
from pypy.interpreter.error import OperationError
from pypy.interpreter.gateway import NoneNotWrapped
from pypy.module.cmath import names_and_docstrings
from pypy.rlib import rcomplex
>>>>>>> c52691bb

pi = math.pi
e  = math.e

@specialize.arg(0)
def call_c_func(c_func, space, x, y):
    try:
        result = c_func(x, y)
    except ValueError:
        raise OperationError(space.w_ValueError,
                             space.wrap("math domain error"))
    except OverflowError:
        raise OperationError(space.w_OverflowError,
                             space.wrap("math range error"))
    return result


def unaryfn(c_func):
    def wrapper(space, w_z):
        x, y = space.unpackcomplex(w_z)
        resx, resy = call_c_func(c_func, space, x, y)
        return space.newcomplex(resx, resy)
    #
    name = c_func.func_name
    assert name.startswith('c_')
    wrapper.func_doc = names_and_docstrings[name[2:]]
    fnname = 'wrapped_' + name[2:]
    globals()[fnname] = func_with_new_name(wrapper, fnname)
    return c_func


def c_neg(x, y):
    return rcomplex.c_neg(x,y)


@unaryfn
def c_sqrt(x, y):
    return rcomplex.c_sqrt(x,y)

@unaryfn
def c_acos(x, y):
    return rcomplex.c_acos(x,y)

@unaryfn
def c_acosh(x, y):
    return rcomplex.c_acosh(x,y)

@unaryfn
def c_asin(x, y):
    return rcomplex.c_asin(x,y)

@unaryfn
def c_asinh(x, y):
    return rcomplex.c_asinh(x,y)

@unaryfn
def c_atan(x, y):
    return rcomplex.c_atan(x,y)

@unaryfn
def c_atanh(x, y):
    return rcomplex.c_atanh(x,y)

@unaryfn
def c_log(x, y):
    return rcomplex.c_log(x,y)

_inner_wrapped_log = wrapped_log

def wrapped_log(space, w_z, w_base=NoneNotWrapped):
    w_logz = _inner_wrapped_log(space, w_z)
    if w_base is not None:
        w_logbase = _inner_wrapped_log(space, w_base)
        return space.truediv(w_logz, w_logbase)
    else:
        return w_logz
wrapped_log.func_doc = _inner_wrapped_log.func_doc


@unaryfn
def c_log10(x, y):
    return rcomplex.c_log10(x,y)

@unaryfn
def c_exp(x, y):
    return rcomplex.c_exp(x,y)

@unaryfn
def c_cosh(x, y):
    return rcomplex.c_cosh(x,y)

@unaryfn
def c_sinh(x, y):
    return rcomplex.c_sinh(x,y)

@unaryfn
def c_tanh(x, y):
    return rcomplex.c_tanh(x,y)

@unaryfn
def c_cos(x, y):
    return rcomplex.c_cos(x,y)

@unaryfn
def c_sin(x, y):
    return rcomplex.c_sin(x,y)

@unaryfn
def c_tan(x, y):
    return rcomplex.c_tan(x,y)

def c_rect(r, phi):
    return rcomplex.c_rect(r,phi)

def wrapped_rect(space, w_x, w_y):
    x = space.float_w(w_x)
    y = space.float_w(w_y)
    resx, resy = call_c_func(c_rect, space, x, y)
    return space.newcomplex(resx, resy)
wrapped_rect.func_doc = names_and_docstrings['rect']


def c_phase(x, y):
    return rcomplex.c_phase(x,y)

def wrapped_phase(space, w_z):
    x, y = space.unpackcomplex(w_z)
    result = call_c_func(c_phase, space, x, y)
    return space.newfloat(result)
wrapped_phase.func_doc = names_and_docstrings['phase']


def c_abs(x, y):
    return rcomplex.c_abs(x,y)

def c_polar(x, y):
    return rcomplex.c_polar(x,y)

def wrapped_polar(space, w_z):
    x, y = space.unpackcomplex(w_z)
    resx, resy = call_c_func(c_polar, space, x, y)
    return space.newtuple([space.newfloat(resx), space.newfloat(resy)])
wrapped_polar.func_doc = names_and_docstrings['polar']


def c_isinf(x, y):
    return rcomplex.c_isinf(x,y)

def wrapped_isinf(space, w_z):
    x, y = space.unpackcomplex(w_z)
    res = c_isinf(x, y)
    return space.newbool(res)
wrapped_isinf.func_doc = names_and_docstrings['isinf']


def c_isnan(x, y):
    return rcomplex.c_isnan(x,y)

def wrapped_isnan(space, w_z):
    x, y = space.unpackcomplex(w_z)
    res = c_isnan(x, y)
    return space.newbool(res)
wrapped_isnan.func_doc = names_and_docstrings['isnan']

def c_isfinite(x, y):
    return isfinite(x) and isfinite(y)

def wrapped_isfinite(space, w_z):
    x, y = space.unpackcomplex(w_z)
    res = c_isfinite(x, y)
    return space.newbool(res)
wrapped_isfinite.func_doc = names_and_docstrings['isfinite']<|MERGE_RESOLUTION|>--- conflicted
+++ resolved
@@ -1,30 +1,11 @@
 import math
-<<<<<<< HEAD
-from math import fabs
-
-from pypy.interpreter.error import OperationError
-from pypy.interpreter.gateway import NoneNotWrapped
-from pypy.module.cmath import names_and_docstrings
-from pypy.module.cmath.constant import (DBL_MIN, CM_SCALE_UP, CM_SCALE_DOWN,
-    CM_LARGE_DOUBLE, DBL_MANT_DIG, M_LN2, M_LN10, CM_SQRT_LARGE_DOUBLE,
-    CM_SQRT_DBL_MIN, CM_LOG_LARGE_DOUBLE)
-from pypy.module.cmath.special_value import (special_type, INF, NAN,
-    sqrt_special_values, acos_special_values, acosh_special_values,
-    asinh_special_values, atanh_special_values, log_special_values,
-    exp_special_values, cosh_special_values, sinh_special_values,
-    tanh_special_values, rect_special_values)
-from pypy.rlib.objectmodel import specialize
-from pypy.rlib.rfloat import copysign, asinh, log1p, isinf, isnan, isfinite
-from pypy.tool.sourcetools import func_with_new_name
-
-=======
 from pypy.rlib.objectmodel import specialize
 from pypy.tool.sourcetools import func_with_new_name
 from pypy.interpreter.error import OperationError
 from pypy.interpreter.gateway import NoneNotWrapped
 from pypy.module.cmath import names_and_docstrings
+from pypy.rlib.rfloat import isfinite
 from pypy.rlib import rcomplex
->>>>>>> c52691bb
 
 pi = math.pi
 e  = math.e
