--- conflicted
+++ resolved
@@ -332,13 +332,8 @@
             buf[0] = '\0'
         else:
             try:
-<<<<<<< HEAD
                 value = w_value.buffer_w(space, space.BUF_SIMPLE)
-            except TypeError:
-=======
-                value = w_value.readbuf_w(space)
             except BufferInterfaceNotFound:
->>>>>>> 792973c9
                 raise oefmt(space.w_TypeError,
                             "Objects of type '%T' can not be used as binary "
                             "registry values", w_value)
