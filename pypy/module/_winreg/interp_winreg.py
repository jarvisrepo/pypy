from rpython.rtyper.lltypesystem import rffi, lltype
from rpython.rlib import rwinreg, rwin32
from rpython.rlib.rarithmetic import r_uint, intmask
from rpython.rlib.buffer import ByteBuffer

from pypy.interpreter.baseobjspace import W_Root, BufferInterfaceNotFound
from pypy.interpreter.gateway import interp2app, unwrap_spec
from pypy.interpreter.typedef import TypeDef, GetSetProperty
from pypy.interpreter.error import OperationError, oefmt, wrap_oserror
from pypy.interpreter.unicodehelper import (
        str_decode_utf_16, utf8_encode_utf_16)
from pypy.module._codecs.interp_codecs import CodecState


def raiseWindowsError(space, errcode, context):
    message = rwin32.FormatErrorW(errcode)
    w_errcode = space.newint(errcode)
    w_t = space.newtuple([w_errcode, space.newtext(*message),
                          space.w_None, w_errcode])
    raise OperationError(space.w_WindowsError, w_t)


class W_HKEY(W_Root):
    def __init__(self, space, hkey):
        self.hkey = hkey
        self.space = space
        self.register_finalizer(space)

    def _finalize_(self):
        # ignore errors
        try:
            self.Close(self.space)
        except:
            pass

    def as_int(self):
        return rffi.cast(rffi.SIZE_T, self.hkey)

    def descr_bool(self, space):
        return space.newbool(self.as_int() != 0)

    def descr_handle_get(self, space):
        return space.newint(self.as_int())

    def descr_repr(self, space):
        return space.newtext("<PyHKEY:0x%x>" % (self.as_int(),))

    def descr_int(self, space):
        return space.newint(self.as_int())

    def descr__enter__(self, space):
        return self

    def descr__exit__(self, space, __args__):
        CloseKey(space, self)

    def Close(self, space):
        """key.Close() - Closes the underlying Windows handle.
If the handle is already closed, no error is raised."""
        CloseKey(space, self)

    def Detach(self, space):
        """int = key.Detach() - Detaches the Windows handle from the handle object.

The result is the value of the handle before it is detached.  If the
handle is already detached, this will return zero.

After calling this function, the handle is effectively invalidated,
but the handle is not closed.  You would call this function when you
need the underlying win32 handle to exist beyond the lifetime of the
handle object."""
        key = self.as_int()
        self.hkey = rwin32.NULL_HANDLE
        return space.newint(key)


@unwrap_spec(key=int)
def new_HKEY(space, w_subtype, key):
    hkey = rffi.cast(rwinreg.HKEY, key)
    return W_HKEY(space, hkey)


descr_HKEY_new = interp2app(new_HKEY)


W_HKEY.typedef = TypeDef(
    "winreg.HKEYType",
    __doc__="""\
PyHKEY Object - A Python object, representing a win32 registry key.

This object wraps a Windows HKEY object, automatically closing it when
the object is destroyed.  To guarantee cleanup, you can call either
the Close() method on the PyHKEY, or the CloseKey() method.

All functions which accept a handle object also accept an integer -
however, use of the handle object is encouraged.

Functions:
Close() - Closes the underlying handle.
Detach() - Returns the integer Win32 handle, detaching it from the object

Properties:
handle - The integer Win32 handle.

Operations:
__bool__ - Handles with an open object return true, otherwise false.
__int__ - Converting a handle to an integer returns the Win32 handle.
__cmp__ - Handle objects are compared using the handle value.""",
    __new__=descr_HKEY_new,
    __repr__=interp2app(W_HKEY.descr_repr),
    __int__=interp2app(W_HKEY.descr_int),
    __bool__=interp2app(W_HKEY.descr_bool),
    __enter__=interp2app(W_HKEY.descr__enter__),
    __exit__=interp2app(W_HKEY.descr__exit__),
    handle=GetSetProperty(W_HKEY.descr_handle_get),
    Close=interp2app(W_HKEY.Close),
    Detach=interp2app(W_HKEY.Detach),
    )


def hkey_w(w_hkey, space):
    if space.is_w(w_hkey, space.w_None):
        raise oefmt(space.w_TypeError,
                    "None is not a valid HKEY in this context")
    elif isinstance(w_hkey, W_HKEY):
        return w_hkey.hkey
    elif space.isinstance_w(w_hkey, space.w_int):
        if space.is_true(space.lt(w_hkey, space.newint(0))):
            return rffi.cast(rwinreg.HKEY, space.int_w(w_hkey))
        return rffi.cast(rwinreg.HKEY, space.uint_w(w_hkey))
    else:
        raise oefmt(space.w_TypeError, "The object is not a PyHKEY object")


def CloseKey(space, w_hkey):
    """CloseKey(hkey) - Closes a previously opened registry key.

The hkey argument specifies a previously opened key.

Note that if the key is not closed using this method, it will be
closed when the hkey object is destroyed by Python."""
    hkey = hkey_w(w_hkey, space)
    if hkey:
        ret = rwinreg.RegCloseKey(hkey)
        if ret != 0:
            raiseWindowsError(space, ret, 'RegCloseKey')
    if isinstance(w_hkey, W_HKEY):
        space.interp_w(W_HKEY, w_hkey).hkey = rwin32.NULL_HANDLE


def FlushKey(space, w_hkey):
    """FlushKey(key) - Writes all the attributes of a key to the registry.

key is an already open key, or any one of the predefined HKEY_* constants.

It is not necessary to call RegFlushKey to change a key.
Registry changes are flushed to disk by the registry using its lazy flusher.
Registry changes are also flushed to disk at system shutdown.
Unlike CloseKey(), the FlushKey() method returns only when all the data has
been written to the registry.
An application should only call FlushKey() if it requires absolute certainty
that registry changes are on disk.
If you don't know whether a FlushKey() call is required, it probably isn't."""
    hkey = hkey_w(w_hkey, space)
    if hkey:
        ret = rwinreg.RegFlushKey(hkey)
        if ret != 0:
            raiseWindowsError(space, ret, 'RegFlushKey')


@unwrap_spec(subkey="unicode", filename="unicode")
def LoadKey(space, w_hkey, subkey, filename):
    """LoadKey(key, sub_key, file_name) - Creates a subkey under the specified key
and stores registration information from a specified file into that subkey.

key is an already open key, or any one of the predefined HKEY_* constants.
sub_key is a string that identifies the sub_key to load
file_name is the name of the file to load registry data from.
 This file must have been created with the SaveKey() function.
 Under the file allocation table (FAT) file system, the filename may not
have an extension.

A call to LoadKey() fails if the calling process does not have the
SE_RESTORE_PRIVILEGE privilege.

If key is a handle returned by ConnectRegistry(), then the path specified
in fileName is relative to the remote computer.

The docs imply key must be in the HKEY_USER or HKEY_LOCAL_MACHINE tree"""
    # XXX should filename use space.fsencode_w?
    hkey = hkey_w(w_hkey, space)
    with rffi.scoped_unicode2wcharp(subkey) as wide_subkey:
        c_subkey = rffi.cast(rffi.CWCHARP, wide_subkey)
        with rffi.scoped_unicode2wcharp(filename) as wide_filename:
            c_filename = rffi.cast(rffi.CWCHARP, wide_filename)
            ret = rwinreg.RegLoadKeyW(hkey, c_subkey, c_filename)
            if ret != 0:
                raiseWindowsError(space, ret, 'RegLoadKey')


@unwrap_spec(filename="unicode")
def SaveKey(space, w_hkey, filename):
    """
SaveKey(key, file_name) - Saves the specified key, and all its subkeys to the
specified file.

key is an already open key, or any one of the predefined HKEY_* constants.
file_name is the name of the file to save registry data to.
 This file cannot already exist. If this filename includes an extension,
 it cannot be used on file allocation table (FAT) file systems by the
 LoadKey(), ReplaceKey() or RestoreKey() methods.

If key represents a key on a remote computer, the path described by
file_name is relative to the remote computer.
The caller of this method must possess the SeBackupPrivilege security
privilege. This function passes NULL for security_attributes to the API."""
    hkey = hkey_w(w_hkey, space)
    with rffi.scoped_unicode2wcharp(filename) as wide_filename:
        c_filename = rffi.cast(rffi.CWCHARP, wide_filename)
        ret = rwinreg.RegSaveKeyW(hkey, c_filename, None)
        if ret != 0:
            raiseWindowsError(space, ret, 'RegSaveKey')


@unwrap_spec(typ=int)
def SetValue(space, w_hkey, w_subkey, typ, w_value):
    """
SetValue(key, sub_key, type, value) - Associates a value with a specified key.

key is an already open key, or any one of the predefined HKEY_* constants.
sub_key is a string that names the subkey with which the value is associated.
type is an integer that specifies the type of the data.  Currently this
 must be REG_SZ, meaning only strings are supported.
value is a string that specifies the new value.

If the key specified by the sub_key parameter does not exist, the SetValue
function creates it.

Value lengths are limited by available memory. Long values (more than
2048 bytes) should be stored as files with the filenames stored in
the configuration registry.  This helps the registry perform efficiently.

The key identified by the key parameter must have been opened with
KEY_SET_VALUE access."""
    if typ != rwinreg.REG_SZ:
        raise oefmt(space.w_ValueError, "Type must be winreg.REG_SZ")
    hkey = hkey_w(w_hkey, space)
    state = space.fromcache(CodecState)
    errh = state.encode_error_handler
    utf8 = space.utf8_w(w_subkey)
    subkeyW = utf8_encode_utf_16(utf8 + '\x00', 'strict', errh, allow_surrogates=False)
    utf8 = space.utf8_w(w_value)
    valueW = utf8_encode_utf_16(utf8 + '\x00', 'strict', errh, allow_surrogates=False)
    valueL = space.len_w(w_value)

    # Add an offset to remove the BOM from the native utf16 wstr
    with rffi.scoped_nonmovingbuffer(subkeyW) as subkeyP0:
        subkeyP = rffi.cast(rffi.CWCHARP, rffi.ptradd(subkeyP0, 2))
        with rffi.scoped_nonmovingbuffer(valueW) as valueP0:
            valueP = rffi.cast(rffi.CWCHARP, rffi.ptradd(valueP0, 2))
            ret = rwinreg.RegSetValueW(hkey, subkeyP, rwinreg.REG_SZ,
                                       valueP, valueL)
            if ret != 0:
                raiseWindowsError(space, ret, 'RegSetValue')


def QueryValue(space, w_hkey, w_subkey):
    """
string = QueryValue(key, sub_key) - retrieves the unnamed value for a key.

key is an already open key, or any one of the predefined HKEY_* constants.
sub_key is a string that holds the name of the subkey with which the value
 is associated.  If this parameter is None or empty, the function retrieves
 the value set by the SetValue() method for the key identified by key.

Values in the registry have name, type, and data components. This method
retrieves the data for a key's first value that has a NULL name.
But the underlying API call doesn't return the type: Lame, DONT USE THIS!!!"""
    hkey = hkey_w(w_hkey, space)
    if space.is_w(w_subkey, space.w_None):
        subkey = None
    else:
<<<<<<< HEAD
        subkey = space.utf8_w(w_subkey).decode('utf8')
    with rffi.scoped_unicode2wcharp(subkey) as wide_subkey:
        c_subkey = rffi.cast(rffi.CWCHARP, wide_subkey)
        with lltype.scoped_alloc(rwin32.PLONG.TO, 1) as bufsize_p:
            bufsize_p[0] = 0
            ret = rwinreg.RegQueryValueW(hkey, c_subkey, None, bufsize_p)
            if ret == 0 and intmask(bufsize_p[0]) == 0:
                return space.newtext('', 0)
            elif ret != 0 and ret != rwinreg.ERROR_MORE_DATA:
                raiseWindowsError(space, ret, 'RegQueryValue')
            # Add extra space for a NULL ending
            buf = ByteBuffer(intmask(bufsize_p[0]) * 2 + 2)
            bufP = rffi.cast(rwin32.LPWSTR, buf.get_raw_address())
            ret = rwinreg.RegQueryValueW(hkey, c_subkey, bufP, bufsize_p)
            if ret != 0:
                raiseWindowsError(space, ret, 'RegQueryValue')
            utf8, lgt = wbuf_to_utf8(space, buf[0:intmask(bufsize_p[0])])
            return space.newtext(utf8, lgt)

=======
        subkey = space.text_w(w_subkey)
    with lltype.scoped_alloc(rwin32.PLONG.TO, 1) as bufsize_p:
        ret = rwinreg.RegQueryValueA(hkey, subkey, None, bufsize_p)
        bufSize = intmask(bufsize_p[0])
        if ret == rwinreg.ERROR_MORE_DATA:
            bufSize = 256
        elif ret != 0:
            raiseWindowsError(space, ret, 'RegQueryValue')

        while True:
            with lltype.scoped_alloc(rffi.CCHARP.TO, bufSize) as buf:
                ret = rwinreg.RegQueryValueA(hkey, subkey, buf, bufsize_p)
                if ret == rwinreg.ERROR_MORE_DATA:
                    # Resize and retry
                    bufSize *= 2
                    bufsize_p[0] = rffi.cast(rwin32.LONG, bufSize)
                    continue

                if ret != 0:
                    raiseWindowsError(space, ret, 'RegQueryValue')
                length = intmask(bufsize_p[0])
                return space.newtext(rffi.charp2strn(buf, length - 1))
>>>>>>> 263b876f

def convert_to_regdata(space, w_value, typ):
    '''returns CCHARP, int'''
    buf = None

    if typ == rwinreg.REG_DWORD:
        if space.is_none(w_value) or space.isinstance_w(w_value, space.w_int):
            if space.is_none(w_value):
                value = r_uint(0)
            else:
                value = space.c_uint_w(w_value)
            buflen = rffi.sizeof(rwin32.DWORD)
            buf1 = lltype.malloc(rffi.CArray(rwin32.DWORD), 1, flavor='raw')
            buf1[0] = rffi.cast(rffi.UINT, value)
            buf = rffi.cast(rffi.CCHARP, buf1)

    elif typ == rwinreg.REG_SZ or typ == rwinreg.REG_EXPAND_SZ:
        if space.is_w(w_value, space.w_None):
            buflen = 1
            buf = lltype.malloc(rffi.CCHARP.TO, buflen, flavor='raw')
            buf[0] = '\0'
        else:
            buf = rffi.unicode2wcharp(space.utf8_w(w_value).decode('utf8'))
            buf = rffi.cast(rffi.CCHARP, buf)
            buflen = (space.len_w(w_value) * 2) + 1

    elif typ == rwinreg.REG_MULTI_SZ:
        if space.is_w(w_value, space.w_None):
            buflen = 1
            buf = lltype.malloc(rffi.CCHARP.TO, buflen, flavor='raw')
            buf[0] = '\0'
        elif space.isinstance_w(w_value, space.w_list):
            strings = []
            buflen = 0

            # unwrap strings and compute total size
            w_iter = space.iter(w_value)
            while True:
                try:
                    w_item = space.next(w_iter)
                    item = space.utf8_w(w_item).decode('utf8')
                    strings.append(item)
                    buflen += 2 * (len(item) + 1)
                except OperationError as e:
                    if not e.match(space, space.w_StopIteration):
                        raise       # re-raise other app-level exceptions
                    break
            buflen += 2
            buf = lltype.malloc(rffi.CCHARP.TO, buflen, flavor='raw')

            # Now copy data
            buflen = 0
            for string in strings:
                with rffi.scoped_unicode2wcharp(string) as wchr:
                    c_str = rffi.cast(rffi.CCHARP, wchr)
                    for i in range(len(string) * 2):
                        buf[buflen + i] = c_str[i]
                buflen += (len(string) + 1) * 2
                buf[buflen - 1] = '\0'
                buf[buflen - 2] = '\0'
            buflen += 2
            buf[buflen - 1] = '\0'
            buf[buflen - 2] = '\0'

    else:  # REG_BINARY and ALL unknown data types.
        if space.is_w(w_value, space.w_None):
            buflen = 0
            buf = lltype.malloc(rffi.CCHARP.TO, 1, flavor='raw')
            buf[0] = '\0'
        else:
            try:
                value = w_value.buffer_w(space, space.BUF_SIMPLE)
            except BufferInterfaceNotFound:
                raise oefmt(space.w_TypeError,
                            "Objects of type '%T' can not be used as binary "
                            "registry values", w_value)
            else:
                value = value.as_str()
            buflen = len(value)
            buf = rffi.str2charp(value)

    if buf is not None:
        return rffi.cast(rffi.CWCHARP, buf), buflen

    raise oefmt(space.w_ValueError,
                "Could not convert the data to the specified type")


def wbuf_to_utf8(space, wbuf):
    state = space.fromcache(CodecState)
    errh = state.decode_error_handler
    utf8, lgt, pos = str_decode_utf_16(wbuf, 'strict', final=True,
                                       errorhandler=errh)
    if len(utf8) > 1 and utf8[len(utf8) - 1] == '\x00':
        # trim off one trailing '\x00'
        newlen = len(utf8) - 1
        assert newlen >=0
        utf8 = utf8[0:newlen]
        lgt -= 1
    return utf8, lgt


def convert_from_regdata(space, buf, buflen, typ):
    if typ == rwinreg.REG_DWORD:
        if not buflen:
            return space.newint(0)
        d = rffi.cast(rwin32.LPDWORD, buf.get_raw_address())[0]
        return space.newint(d)

    elif typ == rwinreg.REG_SZ or typ == rwinreg.REG_EXPAND_SZ:
        if not buflen:
            return space.newtext('', 0)
        even = (buflen // 2) * 2
        utf8, lgt = wbuf_to_utf8(space, buf[0:even])
        # may have a trailing NULL in the buffer.
        utf8len = len(utf8)
        if utf8len > 2 and lgt > 0 and utf8[utf8len - 2] == '\x00':
            lgt -= 1
            newlen = len(utf8) - 1
            assert newlen > 0
            utf8 = utf8[0:newlen]
        w_s = space.newtext(utf8, lgt)
        return w_s

    elif typ == rwinreg.REG_MULTI_SZ:
        if not buflen:
            return space.newlist([])
        i = 0
        ret = []
        while i < buflen and buf[i]:
            start = i
            while i < buflen and buf[i] != '\0':
                i += 2
            if start == i:
                break
            utf8, lgt = wbuf_to_utf8(space, buf[start:i])
            ret.append(space.newtext(utf8, lgt))
            i += 2
        return space.newlist(ret)

    else:  # REG_BINARY and all other types
        return space.newbytes(buf[0:buflen])


@unwrap_spec(value_name="unicode", typ=int)
def SetValueEx(space, w_hkey, value_name, w_reserved, typ, w_value):
    """
SetValueEx(key, value_name, reserved, type, value) - Stores data in the value
field of an open registry key.

key is an already open key, or any one of the predefined HKEY_* constants.
value_name is a string containing the name of the value to set, or None
type is an integer that specifies the type of the data.  This should be one of:
  REG_BINARY -- Binary data in any form.
  REG_DWORD -- A 32-bit number.
  REG_DWORD_LITTLE_ENDIAN -- A 32-bit number in little-endian format.
  REG_DWORD_BIG_ENDIAN -- A 32-bit number in big-endian format.
  REG_EXPAND_SZ -- A null-terminated string that contains unexpanded references
                   to environment variables (for example, %PATH%).
  REG_LINK -- A Unicode symbolic link.
  REG_MULTI_SZ -- An sequence of null-terminated strings, terminated by
                  two null characters.  Note that Python handles this
                  termination automatically.
  REG_NONE -- No defined value type.
  REG_RESOURCE_LIST -- A device-driver resource list.
  REG_SZ -- A null-terminated string.
reserved can be anything - zero is always passed to the API.
value is a string that specifies the new value.

This method can also set additional value and type information for the
specified key.  The key identified by the key parameter must have been
opened with KEY_SET_VALUE access.

To open the key, use the CreateKeyEx() or OpenKeyEx() methods.

Value lengths are limited by available memory. Long values (more than
2048 bytes) should be stored as files with the filenames stored in
the configuration registry.  This helps the registry perform efficiently."""
    hkey = hkey_w(w_hkey, space)
    buf, buflen = convert_to_regdata(space, w_value, typ)
    try:
        with rffi.scoped_unicode2wcharp(value_name) as wide_vn:
            c_vn = rffi.cast(rffi.CWCHARP, wide_vn)
            ret = rwinreg.RegSetValueExW(hkey, c_vn, 0, typ, buf, buflen)
    finally:
        lltype.free(buf, flavor='raw')
    if ret != 0:
        raiseWindowsError(space, ret, 'RegSetValueEx')


def QueryValueEx(space, w_hkey, w_subkey):
    """
value,type_id = QueryValueEx(key, value_name) - Retrieves the type and data for
a specified value name associated with an open registry key.

key is an already open key, or any one of the predefined HKEY_* constants.
value_name is a string indicating the value to query"""
    hkey = hkey_w(w_hkey, space)
    if space.is_w(w_subkey, space.w_None):
        subkey = None
    else:
        subkey = space.utf8_w(w_subkey).decode('utf8')
    null_dword = lltype.nullptr(rwin32.LPDWORD.TO)
    with rffi.scoped_unicode2wcharp(subkey) as wide_subkey:
        c_subkey = rffi.cast(rffi.CWCHARP, wide_subkey)
        with lltype.scoped_alloc(rwin32.LPDWORD.TO, 1) as dataSize:
            ret = rwinreg.RegQueryValueExW(hkey, c_subkey, null_dword,
                                           null_dword, None, dataSize)
            bufSize = intmask(dataSize[0])
            if ret == rwinreg.ERROR_MORE_DATA:
                # Copy CPython behaviour, otherwise bufSize can be 0
                bufSize = 256
            elif ret != 0:
                raiseWindowsError(space, ret, 'RegQueryValue')
            while True:
                dataBuf = ByteBuffer(bufSize)
                dataBufP = rffi.cast(rffi.CWCHARP, dataBuf.get_raw_address())
                with lltype.scoped_alloc(rwin32.LPDWORD.TO, 1) as retType:

                    ret = rwinreg.RegQueryValueExW(hkey, c_subkey, null_dword,
                                                   retType, dataBufP, dataSize)
                    if ret == rwinreg.ERROR_MORE_DATA:
                        # Resize and retry
                        bufSize *= 2
                        dataSize[0] = rffi.cast(rwin32.DWORD, bufSize)
                        continue
                    if ret != 0:
                        raiseWindowsError(space, ret, 'RegQueryValueEx')
<<<<<<< HEAD
                    length = intmask(dataSize[0])
                    return space.newtuple([
                        convert_from_regdata(space, dataBuf,
                                             length, retType[0]),
                        space.newint(intmask(retType[0])),
                    ])

=======
                    length = intmask(retDataSize[0])
                    ret_type = intmask(retType[0])
                    return space.newtuple([
                        convert_from_regdata(space, databuf,
                                             length, ret_type),
                        space.newint(intmask(ret_type)),
                        ])
>>>>>>> 263b876f

@unwrap_spec(subkey="unicode")
def CreateKey(space, w_hkey, subkey):
    """key = CreateKey(key, sub_key) - Creates or opens the specified key.

key is an already open key, or one of the predefined HKEY_* constants
sub_key is a string that names the key this method opens or creates.
 If key is one of the predefined keys, sub_key may be None. In that case,
 the handle returned is the same key handle passed in to the function.

If the key already exists, this function opens the existing key

The return value is the handle of the opened key.
If the function fails, an exception is raised."""
    hkey = hkey_w(w_hkey, space)
    with rffi.scoped_unicode2wcharp(subkey) as wide_subkey:
        c_subkey = rffi.cast(rffi.CWCHARP, wide_subkey)
        with lltype.scoped_alloc(rwinreg.PHKEY.TO, 1) as rethkey:
            ret = rwinreg.RegCreateKeyW(hkey, c_subkey, rethkey)
            if ret != 0:
                raiseWindowsError(space, ret, 'CreateKey')
            return W_HKEY(space, rethkey[0])


<<<<<<< HEAD
@unwrap_spec(sub_key="unicode", reserved=int, access=rffi.r_uint)
def CreateKeyEx(space, w_key, sub_key, reserved=0, access=rwinreg.KEY_WRITE):
=======
@unwrap_spec(subkey="text", res=int, sam=r_uint)
def CreateKeyEx(space, w_hkey, subkey, res=0, sam=rwinreg.KEY_WRITE):
>>>>>>> 263b876f
    """key = CreateKey(key, sub_key) - Creates or opens the specified key.

key is an already open key, or one of the predefined HKEY_* constants
sub_key is a string that names the key this method opens or creates.
 If key is one of the predefined keys, sub_key may be None. In that case,
 the handle returned is the same key handle passed in to the function.

If the key already exists, this function opens the existing key

The return value is the handle of the opened key.
If the function fails, an exception is raised."""
    hkey = hkey_w(w_key, space)
    with rffi.scoped_unicode2wcharp(sub_key) as wide_sub_key:
        c_subkey = rffi.cast(rffi.CWCHARP, wide_sub_key)
        with lltype.scoped_alloc(rwinreg.PHKEY.TO, 1) as rethkey:
            ret = rwinreg.RegCreateKeyExW(hkey, c_subkey, reserved, None, 0,
                                          access, None, rethkey,
                                          lltype.nullptr(rwin32.LPDWORD.TO))
            if ret != 0:
                raiseWindowsError(space, ret, 'CreateKeyEx')
            return W_HKEY(space, rethkey[0])


@unwrap_spec(subkey="unicode")
def DeleteKey(space, w_hkey, subkey):
    """
DeleteKey(key, subkey) - Deletes the specified key.

key is an already open key, or any one of the predefined HKEY_* constants.
sub_key is a string that must be a subkey of the key identified by the key
parameter. This value must not be None, and the key may not have subkeys.

This method can not delete keys with subkeys.

If the method succeeds, the entire key, including all of its values,
is removed.  If the method fails, an EnvironmentError exception is raised."""
    hkey = hkey_w(w_hkey, space)
    with rffi.scoped_unicode2wcharp(subkey) as wide_subkey:
        c_subkey = rffi.cast(rffi.CWCHARP, wide_subkey)
        ret = rwinreg.RegDeleteKeyW(hkey, c_subkey)
        if ret != 0:
            raiseWindowsError(space, ret, 'RegDeleteKey')


@unwrap_spec(subkey="unicode")
def DeleteValue(space, w_hkey, subkey):
    """DeleteValue(key, value) - Removes a named value from a registry key.

key is an already open key, or any one of the predefined HKEY_* constants.
value is a string that identifies the value to remove."""
    hkey = hkey_w(w_hkey, space)
    with rffi.scoped_unicode2wcharp(subkey) as wide_subkey:
        c_subkey = rffi.cast(rffi.CWCHARP, wide_subkey)
        ret = rwinreg.RegDeleteValueW(hkey, c_subkey)
        if ret != 0:
            raiseWindowsError(space, ret, 'RegDeleteValue')


<<<<<<< HEAD
@unwrap_spec(reserved=int, access=rffi.r_uint)
def OpenKey(space, w_key, w_sub_key, reserved=0, access=rwinreg.KEY_READ):
    """
key = OpenKey(key, sub_key, res = 0, sam = KEY_READ) - Opens the specified key.
=======
@unwrap_spec(subkey="text", res=int, sam=r_uint)
def OpenKey(space, w_hkey, subkey, res=0, sam=rwinreg.KEY_READ):
    """key = OpenKey(key, sub_key, res = 0, sam = KEY_READ) - Opens the specified key.
>>>>>>> 263b876f

key is an already open key, or any one of the predefined HKEY_* constants.
sub_key is a string that identifies the sub_key to open
res is a reserved integer, and must be zero.  Default is zero.
sam is an integer that specifies an access mask that describes the desired
 security access for the key.  Default is KEY_READ

The result is a new handle to the specified key
If the function fails, an EnvironmentError exception is raised."""
    hkey = hkey_w(w_key, space)
    utf8 = space.utf8_w(w_sub_key)
    state = space.fromcache(CodecState)
    errh = state.encode_error_handler
    subkeyW = utf8_encode_utf_16(utf8 + '\x00', 'strict', errh, allow_surrogates=False)
    with rffi.scoped_nonmovingbuffer(subkeyW) as subkeyP0:
        subkeyP = rffi.cast(rffi.CWCHARP, rffi.ptradd(subkeyP0, 2))
        with lltype.scoped_alloc(rwinreg.PHKEY.TO, 1) as rethkey:
            ret = rwinreg.RegOpenKeyExW(hkey, subkeyP, reserved, access,
                                        rethkey)
            if ret != 0:
                raiseWindowsError(space, ret, 'RegOpenKeyEx')
            return W_HKEY(space, rethkey[0])


@unwrap_spec(index=int)
def EnumValue(space, w_hkey, index):
    """tuple = EnumValue(key, index) - Enumerates values of an open registry key.
key is an already open key, or any one of the predefined HKEY_* constants.
index is an integer that identifies the index of the value to retrieve.

The function retrieves the name of one subkey each time it is called.
It is typically called repeatedly, until an EnvironmentError exception
is raised, indicating no more values.

The result is a tuple of 3 items:
value_name is a string that identifies the value.
value_data is an object that holds the value data, and whose type depends
 on the underlying registry type.
data_type is an integer that identifies the type of the value data."""
    hkey = hkey_w(w_hkey, space)
    null_dword = lltype.nullptr(rwin32.LPDWORD.TO)

    with lltype.scoped_alloc(rwin32.LPDWORD.TO, 1) as valueSize:
        with lltype.scoped_alloc(rwin32.LPDWORD.TO, 1) as dataSize:
            ret = rwinreg.RegQueryInfoKeyW(
                hkey, None, null_dword, null_dword,
                null_dword, null_dword, null_dword,
                null_dword, valueSize, dataSize,
                null_dword, lltype.nullptr(rwin32.PFILETIME.TO))
            if ret != 0:
                raiseWindowsError(space, ret, 'RegQueryInfoKey')
            # include null terminators
<<<<<<< HEAD
            valueSize[0] += 1
            dataSize[0] += 1
            bufDataSize = intmask(dataSize[0])
            bufValueSize = intmask(valueSize[0] * 2)

            valueBuf = ByteBuffer(bufValueSize)
            valueBufP = rffi.cast(rffi.CWCHARP, valueBuf.get_raw_address())
            while True:
                dataBuf = ByteBuffer(bufDataSize)
                dataBufP = rffi.cast(rffi.CCHARP, dataBuf.get_raw_address())
                with lltype.scoped_alloc(rwin32.LPDWORD.TO,
                                         1) as retType:
                    ret = rwinreg.RegEnumValueW(
                        hkey, index, valueBufP, valueSize,
                        null_dword, retType, dataBufP, dataSize)
                    if ret == rwinreg.ERROR_MORE_DATA:
                        # Resize and retry. For dynamic keys, the value of
                        # dataSize[0] is useless (always 1) so do what CPython
                        # does, except they use 2 instead of 4
                        bufDataSize *= 4
                        dataSize[0] = rffi.cast(rwin32.DWORD,
                                                bufDataSize)
                        valueSize[0] = rffi.cast(rwin32.DWORD,
                                                 bufValueSize)
                        continue

                    if ret != 0:
                        raiseWindowsError(space, ret, 'RegEnumValue')

                    length = intmask(dataSize[0])
                    vlen = (intmask(valueSize[0]) + 1) * 2
                    utf8v, lenv = wbuf_to_utf8(space, valueBuf[0:vlen])
                    return space.newtuple([
                        space.newtext(utf8v, lenv),
                        convert_from_regdata(space, dataBuf,
                                             length, retType[0]),
                        space.newint(intmask(retType[0])),
                        ])

=======
            bufDataSize = intmask(retDataSize[0]) + 1
            bufValueSize = intmask(retValueSize[0]) + 1
            retValueSize[0] = rffi.cast(rwin32.DWORD, bufValueSize)
            retDataSize[0] = rffi.cast(rwin32.DWORD, bufDataSize)

            with lltype.scoped_alloc(rffi.CCHARP.TO,
                                     intmask(retValueSize[0])) as valuebuf:
                while True:
                    with lltype.scoped_alloc(rffi.CCHARP.TO,
                                             bufDataSize) as databuf:
                        with lltype.scoped_alloc(rwin32.LPDWORD.TO,
                                                 1) as retType:
                            ret = rwinreg.RegEnumValueA(
                                hkey, index, valuebuf, retValueSize,
                                null_dword, retType, databuf, retDataSize)
                            if ret == rwinreg.ERROR_MORE_DATA:
                                # Resize and retry
                                bufDataSize *= 2
                                retDataSize[0] = rffi.cast(rwin32.DWORD,
                                                           bufDataSize)
                                retValueSize[0] = rffi.cast(rwin32.DWORD,
                                                            bufValueSize)
                                continue

                            if ret != 0:
                                raiseWindowsError(space, ret, 'RegEnumValue')

                            length = intmask(retDataSize[0])
                            ret_type = intmask(retType[0])
                            return space.newtuple([
                                space.newtext(rffi.charp2str(valuebuf)),
                                convert_from_regdata(space, databuf,
                                                     length, ret_type),
                                space.newint(ret_type),
                                ])
>>>>>>> 263b876f

@unwrap_spec(index=int)
def EnumKey(space, w_hkey, index):
    """string = EnumKey(key, index) - Enumerates subkeys of an open registry key.

key is an already open key, or any one of the predefined HKEY_* constants.
index is an integer that identifies the index of the key to retrieve.

The function retrieves the name of one subkey each time it is called.
It is typically called repeatedly until an EnvironmentError exception is
raised, indicating no more values are available."""
    hkey = hkey_w(w_hkey, space)
    null_dword = lltype.nullptr(rwin32.LPDWORD.TO)

    # The Windows docs claim that the max key name length is 255
    # characters, plus a terminating nul character.  However,
    # empirical testing demonstrates that it is possible to
    # create a 256 character key that is missing the terminating
    # nul.  RegEnumKeyEx requires a 257 character buffer to
    # retrieve such a key name.
<<<<<<< HEAD
    buf = ByteBuffer(257 * 2)
    bufP = rffi.cast(rwin32.LPWSTR, buf.get_raw_address())
    with lltype.scoped_alloc(rwin32.LPDWORD.TO, 1) as valueSize:
        valueSize[0] = r_uint(257)  # includes NULL terminator
        ret = rwinreg.RegEnumKeyExW(hkey, index, bufP, valueSize,
                                    null_dword, None, null_dword,
                                    lltype.nullptr(rwin32.PFILETIME.TO))
        if ret != 0:
            raiseWindowsError(space, ret, 'RegEnumKeyEx')
        vlen = intmask(valueSize[0]) * 2
        utf8, lgt = wbuf_to_utf8(space, buf[0:vlen])
        return space.newtext(utf8, lgt)

=======
    with lltype.scoped_alloc(rffi.CCHARP.TO, 257) as buf:
        with lltype.scoped_alloc(rwin32.LPDWORD.TO, 1) as retValueSize:
            retValueSize[0] = rffi.r_uint(257) # includes NULL terminator
            ret = rwinreg.RegEnumKeyExA(hkey, index, buf, retValueSize,
                                       null_dword, None, null_dword,
                                       lltype.nullptr(rwin32.PFILETIME.TO))
            if ret != 0:
                raiseWindowsError(space, ret, 'RegEnumKeyEx')
            return space.newtext(rffi.charp2str(buf))
>>>>>>> 263b876f

def QueryInfoKey(space, w_hkey):
    """tuple = QueryInfoKey(key) - Returns information about a key.

key is an already open key, or any one of the predefined HKEY_* constants.

The result is a tuple of 3 items:
An integer that identifies the number of sub keys this key has.
An integer that identifies the number of values this key has.
A long integer that identifies when the key was last modified (if available)
 as 100's of nanoseconds since Jan 1, 1600."""
    hkey = hkey_w(w_hkey, space)
    with lltype.scoped_alloc(rwin32.LPDWORD.TO, 1) as nSubKeys:
        with lltype.scoped_alloc(rwin32.LPDWORD.TO, 1) as nValues:
            with lltype.scoped_alloc(rwin32.PFILETIME.TO, 1) as ft:
                null_dword = lltype.nullptr(rwin32.LPDWORD.TO)
                ret = rwinreg.RegQueryInfoKeyW(
                    hkey, None, null_dword, null_dword,
                    nSubKeys, null_dword, null_dword,
                    nValues, null_dword, null_dword,
                    null_dword, ft)
                if ret != 0:
                    raiseWindowsError(space, ret, 'RegQueryInfoKey')
                lgt = ((lltype.r_longlong(ft[0].c_dwHighDateTime) << 32) +
                       lltype.r_longlong(ft[0].c_dwLowDateTime))
                return space.newtuple([space.newint(nSubKeys[0]),
                                       space.newint(nValues[0]),
                                       space.newint(lgt)])


def ConnectRegistry(space, w_machine, w_hkey):
    """
key = ConnectRegistry(computer_name, key)

Establishes a connection to a predefined registry handle on another computer.

computer_name is the name of the remote computer, of the form \\\\computername.
 If None, the local computer is used.
key is the predefined handle to connect to.

The return value is the handle of the opened key.
If the function fails, an EnvironmentError exception is raised."""
    hkey = hkey_w(w_hkey, space)
    if space.is_none(w_machine):
        with lltype.scoped_alloc(rwinreg.PHKEY.TO, 1) as rethkey:
            ret = rwinreg.RegConnectRegistryW(None, hkey, rethkey)
            if ret != 0:
                raiseWindowsError(space, ret, 'RegConnectRegistry')
            return W_HKEY(space, rethkey[0])
    else:
        utf8 = space.utf8_w(w_machine)
        state = space.fromcache(CodecState)
        errh = state.encode_error_handler
        machineW = utf8_encode_utf_16(utf8 + '\x00', 'strict', errh, allow_surrogates=False)
        with rffi.scoped_nonmovingbuffer(machineW) as machineP0:
            machineP = rffi.cast(rwin32.LPWSTR, rffi.ptradd(machineP0, 2))
            with lltype.scoped_alloc(rwinreg.PHKEY.TO, 1) as rethkey:
                ret = rwinreg.RegConnectRegistryW(machineP, hkey, rethkey)
            if ret != 0:
                raiseWindowsError(space, ret, 'RegConnectRegistry')
            return W_HKEY(space, rethkey[0])


def ExpandEnvironmentStrings(space, w_source):
    "string = ExpandEnvironmentStrings(string) - Expand environment vars."
    try:
        source, source_ulen = space.utf8_len_w(w_source)
        res, res_ulen = rwinreg.ExpandEnvironmentStrings(source, source_ulen)
        return space.newutf8(res, res_ulen)
    except WindowsError as e:
        raise wrap_oserror(space, e)


def DisableReflectionKey(space, w_key):
    """Disables registry reflection for 32-bit processes running on a 64-bit
    Operating System.  Will generally raise NotImplemented if executed on
    a 32-bit Operating System.
    If the key is not on the reflection list, the function succeeds but has no
    effect.  Disabling reflection for a key does not affect reflection of any
    subkeys."""
    raise oefmt(space.w_NotImplementedError,
                "not implemented on this platform")


def EnableReflectionKey(space, w_key):
    """Restores registry reflection for the specified disabled key.
    Will generally raise NotImplemented if executed on a 32-bit Operating
    System.  Restoring reflection for a key does not affect reflection of any
    subkeys."""
    raise oefmt(space.w_NotImplementedError,
                "not implemented on this platform")


def QueryReflectionKey(space, w_key):
    """bool = QueryReflectionKey(hkey) - Determines the reflection state for
    the specified key.  Will generally raise NotImplemented if executed on a
    32-bit Operating System."""
    raise oefmt(space.w_NotImplementedError,
                "not implemented on this platform")


@unwrap_spec(sub_key="unicode", reserved=int, access=rffi.r_uint)
def DeleteKeyEx(space, w_key, sub_key, reserved=0, access=rwinreg.KEY_WOW64_64KEY):
    """DeleteKeyEx(key, sub_key, sam, res) - Deletes the specified key.

    key is an already open key, or any one of the predefined HKEY_* constants.
    sub_key is a string that must be a subkey of the key identified by the key
    parameter.
    res is a reserved integer, and must be zero.  Default is zero.
    sam is an integer that specifies an access mask that describes the desired
    This value must not be None, and the key may not have subkeys.

    This method can not delete keys with subkeys.

    If the method succeeds, the entire key, including all of its values,
    is removed.  If the method fails, a WindowsError exception is raised.
    On unsupported Windows versions, NotImplementedError is raised."""
    raise oefmt(space.w_NotImplementedError,
                "not implemented on this platform")<|MERGE_RESOLUTION|>--- conflicted
+++ resolved
@@ -280,12 +280,11 @@
     if space.is_w(w_subkey, space.w_None):
         subkey = None
     else:
-<<<<<<< HEAD
         subkey = space.utf8_w(w_subkey).decode('utf8')
     with rffi.scoped_unicode2wcharp(subkey) as wide_subkey:
         c_subkey = rffi.cast(rffi.CWCHARP, wide_subkey)
         with lltype.scoped_alloc(rwin32.PLONG.TO, 1) as bufsize_p:
-            bufsize_p[0] = 0
+            bufsize_p[0] = rffi.cast(rwin32.LONG, 0)
             ret = rwinreg.RegQueryValueW(hkey, c_subkey, None, bufsize_p)
             if ret == 0 and intmask(bufsize_p[0]) == 0:
                 return space.newtext('', 0)
@@ -300,30 +299,6 @@
             utf8, lgt = wbuf_to_utf8(space, buf[0:intmask(bufsize_p[0])])
             return space.newtext(utf8, lgt)
 
-=======
-        subkey = space.text_w(w_subkey)
-    with lltype.scoped_alloc(rwin32.PLONG.TO, 1) as bufsize_p:
-        ret = rwinreg.RegQueryValueA(hkey, subkey, None, bufsize_p)
-        bufSize = intmask(bufsize_p[0])
-        if ret == rwinreg.ERROR_MORE_DATA:
-            bufSize = 256
-        elif ret != 0:
-            raiseWindowsError(space, ret, 'RegQueryValue')
-
-        while True:
-            with lltype.scoped_alloc(rffi.CCHARP.TO, bufSize) as buf:
-                ret = rwinreg.RegQueryValueA(hkey, subkey, buf, bufsize_p)
-                if ret == rwinreg.ERROR_MORE_DATA:
-                    # Resize and retry
-                    bufSize *= 2
-                    bufsize_p[0] = rffi.cast(rwin32.LONG, bufSize)
-                    continue
-
-                if ret != 0:
-                    raiseWindowsError(space, ret, 'RegQueryValue')
-                length = intmask(bufsize_p[0])
-                return space.newtext(rffi.charp2strn(buf, length - 1))
->>>>>>> 263b876f
 
 def convert_to_regdata(space, w_value, typ):
     '''returns CCHARP, int'''
@@ -552,23 +527,14 @@
                         continue
                     if ret != 0:
                         raiseWindowsError(space, ret, 'RegQueryValueEx')
-<<<<<<< HEAD
                     length = intmask(dataSize[0])
+                    ret_type = intmask(retType[0])
                     return space.newtuple([
                         convert_from_regdata(space, dataBuf,
-                                             length, retType[0]),
-                        space.newint(intmask(retType[0])),
-                    ])
-
-=======
-                    length = intmask(retDataSize[0])
-                    ret_type = intmask(retType[0])
-                    return space.newtuple([
-                        convert_from_regdata(space, databuf,
                                              length, ret_type),
                         space.newint(intmask(ret_type)),
-                        ])
->>>>>>> 263b876f
+                    ])
+
 
 @unwrap_spec(subkey="unicode")
 def CreateKey(space, w_hkey, subkey):
@@ -593,13 +559,8 @@
             return W_HKEY(space, rethkey[0])
 
 
-<<<<<<< HEAD
-@unwrap_spec(sub_key="unicode", reserved=int, access=rffi.r_uint)
+@unwrap_spec(sub_key="unicode", reserved=int, access=r_uint)
 def CreateKeyEx(space, w_key, sub_key, reserved=0, access=rwinreg.KEY_WRITE):
-=======
-@unwrap_spec(subkey="text", res=int, sam=r_uint)
-def CreateKeyEx(space, w_hkey, subkey, res=0, sam=rwinreg.KEY_WRITE):
->>>>>>> 263b876f
     """key = CreateKey(key, sub_key) - Creates or opens the specified key.
 
 key is an already open key, or one of the predefined HKEY_* constants
@@ -658,16 +619,10 @@
             raiseWindowsError(space, ret, 'RegDeleteValue')
 
 
-<<<<<<< HEAD
-@unwrap_spec(reserved=int, access=rffi.r_uint)
+@unwrap_spec(reserved=int, access=r_uint)
 def OpenKey(space, w_key, w_sub_key, reserved=0, access=rwinreg.KEY_READ):
     """
 key = OpenKey(key, sub_key, res = 0, sam = KEY_READ) - Opens the specified key.
-=======
-@unwrap_spec(subkey="text", res=int, sam=r_uint)
-def OpenKey(space, w_hkey, subkey, res=0, sam=rwinreg.KEY_READ):
-    """key = OpenKey(key, sub_key, res = 0, sam = KEY_READ) - Opens the specified key.
->>>>>>> 263b876f
 
 key is an already open key, or any one of the predefined HKEY_* constants.
 sub_key is a string that identifies the sub_key to open
@@ -720,11 +675,10 @@
             if ret != 0:
                 raiseWindowsError(space, ret, 'RegQueryInfoKey')
             # include null terminators
-<<<<<<< HEAD
-            valueSize[0] += 1
-            dataSize[0] += 1
+            valueSize[0] = rffi.cast(rwin32.DWORD, intmask(valueSize[0]) + 1)
+            dataSize[0] = rffi.cast(rwin32.DWORD, intmask(dataSize[0]) + 1)
             bufDataSize = intmask(dataSize[0])
-            bufValueSize = intmask(valueSize[0] * 2)
+            bufValueSize = intmask(valueSize[0]) * 2
 
             valueBuf = ByteBuffer(bufValueSize)
             valueBufP = rffi.cast(rffi.CWCHARP, valueBuf.get_raw_address())
@@ -753,50 +707,14 @@
                     length = intmask(dataSize[0])
                     vlen = (intmask(valueSize[0]) + 1) * 2
                     utf8v, lenv = wbuf_to_utf8(space, valueBuf[0:vlen])
+                    ret_type = intmask(retType[0])
                     return space.newtuple([
                         space.newtext(utf8v, lenv),
                         convert_from_regdata(space, dataBuf,
-                                             length, retType[0]),
-                        space.newint(intmask(retType[0])),
+                                             length, ret_type),
+                        space.newint(ret_type),
                         ])
 
-=======
-            bufDataSize = intmask(retDataSize[0]) + 1
-            bufValueSize = intmask(retValueSize[0]) + 1
-            retValueSize[0] = rffi.cast(rwin32.DWORD, bufValueSize)
-            retDataSize[0] = rffi.cast(rwin32.DWORD, bufDataSize)
-
-            with lltype.scoped_alloc(rffi.CCHARP.TO,
-                                     intmask(retValueSize[0])) as valuebuf:
-                while True:
-                    with lltype.scoped_alloc(rffi.CCHARP.TO,
-                                             bufDataSize) as databuf:
-                        with lltype.scoped_alloc(rwin32.LPDWORD.TO,
-                                                 1) as retType:
-                            ret = rwinreg.RegEnumValueA(
-                                hkey, index, valuebuf, retValueSize,
-                                null_dword, retType, databuf, retDataSize)
-                            if ret == rwinreg.ERROR_MORE_DATA:
-                                # Resize and retry
-                                bufDataSize *= 2
-                                retDataSize[0] = rffi.cast(rwin32.DWORD,
-                                                           bufDataSize)
-                                retValueSize[0] = rffi.cast(rwin32.DWORD,
-                                                            bufValueSize)
-                                continue
-
-                            if ret != 0:
-                                raiseWindowsError(space, ret, 'RegEnumValue')
-
-                            length = intmask(retDataSize[0])
-                            ret_type = intmask(retType[0])
-                            return space.newtuple([
-                                space.newtext(rffi.charp2str(valuebuf)),
-                                convert_from_regdata(space, databuf,
-                                                     length, ret_type),
-                                space.newint(ret_type),
-                                ])
->>>>>>> 263b876f
 
 @unwrap_spec(index=int)
 def EnumKey(space, w_hkey, index):
@@ -817,11 +735,10 @@
     # create a 256 character key that is missing the terminating
     # nul.  RegEnumKeyEx requires a 257 character buffer to
     # retrieve such a key name.
-<<<<<<< HEAD
     buf = ByteBuffer(257 * 2)
     bufP = rffi.cast(rwin32.LPWSTR, buf.get_raw_address())
     with lltype.scoped_alloc(rwin32.LPDWORD.TO, 1) as valueSize:
-        valueSize[0] = r_uint(257)  # includes NULL terminator
+        valueSize[0] = rffi.cast(rwin32.DWORD, 257)  # includes NULL terminator
         ret = rwinreg.RegEnumKeyExW(hkey, index, bufP, valueSize,
                                     null_dword, None, null_dword,
                                     lltype.nullptr(rwin32.PFILETIME.TO))
@@ -831,17 +748,6 @@
         utf8, lgt = wbuf_to_utf8(space, buf[0:vlen])
         return space.newtext(utf8, lgt)
 
-=======
-    with lltype.scoped_alloc(rffi.CCHARP.TO, 257) as buf:
-        with lltype.scoped_alloc(rwin32.LPDWORD.TO, 1) as retValueSize:
-            retValueSize[0] = rffi.r_uint(257) # includes NULL terminator
-            ret = rwinreg.RegEnumKeyExA(hkey, index, buf, retValueSize,
-                                       null_dword, None, null_dword,
-                                       lltype.nullptr(rwin32.PFILETIME.TO))
-            if ret != 0:
-                raiseWindowsError(space, ret, 'RegEnumKeyEx')
-            return space.newtext(rffi.charp2str(buf))
->>>>>>> 263b876f
 
 def QueryInfoKey(space, w_hkey):
     """tuple = QueryInfoKey(key) - Returns information about a key.
@@ -943,7 +849,7 @@
                 "not implemented on this platform")
 
 
-@unwrap_spec(sub_key="unicode", reserved=int, access=rffi.r_uint)
+@unwrap_spec(sub_key="unicode", reserved=int, access=r_uint)
 def DeleteKeyEx(space, w_key, sub_key, reserved=0, access=rwinreg.KEY_WOW64_64KEY):
     """DeleteKeyEx(key, sub_key, sam, res) - Deletes the specified key.
 
