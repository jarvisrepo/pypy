--- conflicted
+++ resolved
@@ -25,11 +25,7 @@
     def as_int(self):
         return rffi.cast(rffi.SIZE_T, self.hkey)
 
-<<<<<<< HEAD
     def descr_bool(self, space):
-=======
-    def descr_nonzero(self, space):
->>>>>>> ca3243bc
         return space.newbool(self.as_int() != 0)
 
     def descr_handle_get(self, space):
@@ -289,11 +285,7 @@
             if space.isinstance_w(w_value, space.w_unicode):
                 w_value = space.call_method(w_value, 'encode',
                                             space.newtext('mbcs'))
-<<<<<<< HEAD
-            buf = rffi.str2charp(space.str_w(w_value))
-=======
             buf = rffi.str2charp(space.text_w(w_value))
->>>>>>> ca3243bc
             buflen = space.len_w(w_value) + 1
 
     elif typ == rwinreg.REG_MULTI_SZ:
@@ -313,11 +305,7 @@
                     if space.isinstance_w(w_item, space.w_unicode):
                         w_item = space.call_method(w_item, 'encode',
                                                    space.newtext('mbcs'))
-<<<<<<< HEAD
-                    item = space.str_w(w_item)
-=======
                     item = space.bytes_w(w_item)
->>>>>>> ca3243bc
                     strings.append(item)
                     buflen += len(item) + 1
                 except OperationError as e:
@@ -500,13 +488,8 @@
             raiseWindowsError(space, ret, 'CreateKey')
         return W_HKEY(space, rethkey[0])
 
-<<<<<<< HEAD
-@unwrap_spec(sub_key=str, reserved=int, access=rffi.r_uint)
+@unwrap_spec(sub_key="text", reserved=int, access=rffi.r_uint)
 def CreateKeyEx(space, w_key, sub_key, reserved=0, access=rwinreg.KEY_WRITE):
-=======
-@unwrap_spec(subkey="text", res=int, sam=rffi.r_uint)
-def CreateKeyEx(space, w_hkey, subkey, res=0, sam=rwinreg.KEY_WRITE):
->>>>>>> ca3243bc
     """key = CreateKey(key, sub_key) - Creates or opens the specified key.
 
 key is an already open key, or one of the predefined HKEY_* constants
@@ -555,13 +538,8 @@
     if ret != 0:
         raiseWindowsError(space, ret, 'RegDeleteValue')
 
-<<<<<<< HEAD
-@unwrap_spec(sub_key=str, reserved=int, access=rffi.r_uint)
+@unwrap_spec(sub_key="text", reserved=int, access=rffi.r_uint)
 def OpenKey(space, w_key, sub_key, reserved=0, access=rwinreg.KEY_READ):
-=======
-@unwrap_spec(subkey="text", res=int, sam=rffi.r_uint)
-def OpenKey(space, w_hkey, subkey, res=0, sam=rwinreg.KEY_READ):
->>>>>>> ca3243bc
     """key = OpenKey(key, sub_key, res = 0, sam = KEY_READ) - Opens the specified key.
 
 key is an already open key, or any one of the predefined HKEY_* constants.
@@ -722,11 +700,7 @@
 def ExpandEnvironmentStrings(space, source):
     "string = ExpandEnvironmentStrings(string) - Expand environment vars."
     try:
-<<<<<<< HEAD
-        return space.newtext(rwinreg.ExpandEnvironmentStrings(source))
-=======
         return space.newunicode(rwinreg.ExpandEnvironmentStrings(source))
->>>>>>> ca3243bc
     except WindowsError as e:
         raise wrap_windowserror(space, e)
 
@@ -752,13 +726,8 @@
     raise oefmt(space.w_NotImplementedError,
                 "not implemented on this platform")
 
-<<<<<<< HEAD
-@unwrap_spec(sub_key=str, reserved=int, access=rffi.r_uint)
+@unwrap_spec(sub_key="text", reserved=int, access=rffi.r_uint)
 def DeleteKeyEx(space, w_key, sub_key, reserved=0, access=rwinreg.KEY_WOW64_64KEY):
-=======
-@unwrap_spec(subkey="text")
-def DeleteKeyEx(space, w_key, subkey):
->>>>>>> ca3243bc
     """DeleteKeyEx(key, sub_key, sam, res) - Deletes the specified key.
 
     key is an already open key, or any one of the predefined HKEY_* constants.
