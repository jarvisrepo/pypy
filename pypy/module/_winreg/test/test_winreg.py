from rpython.tool.udir import udir

import os, sys, py

if sys.platform != 'win32':
    py.test.skip("winreg is a win32 module")

try:
    # To call SaveKey, the process must have Backup Privileges
    import win32api
    import win32security
    priv_flags = win32security.TOKEN_ADJUST_PRIVILEGES | win32security.TOKEN_QUERY
    hToken = win32security.OpenProcessToken (win32api.GetCurrentProcess (), priv_flags)
    privilege_id = win32security.LookupPrivilegeValue (None, "SeBackupPrivilege")
    win32security.AdjustTokenPrivileges (hToken, 0, [(privilege_id, win32security.SE_PRIVILEGE_ENABLED)])
except:
    canSaveKey = False
else:
    canSaveKey = True

class AppTestHKey:
    spaceconfig = dict(usemodules=('_winreg',))

    def test_repr(self):
        import winreg
        k = winreg.HKEYType(0x123)
        assert str(k) == "<PyHKEY:0x123>"

class AppTestFfi:
    spaceconfig = dict(usemodules=('_winreg',))

    def setup_class(cls):
        import _winreg
        space = cls.space
        cls.root_key = _winreg.HKEY_CURRENT_USER
        cls.test_key_name = "SOFTWARE\\Pypy Registry Test Key - Delete Me"
        cls.w_root_key = space.wrap(cls.root_key)
        cls.w_test_key_name = space.wrap(cls.test_key_name)
        cls.w_canSaveKey = space.wrap(canSaveKey)
        cls.w_tmpfilename = space.wrap(str(udir.join('winreg-temp')))

        test_data = [
            ("Int Value", 0xFEDCBA98, _winreg.REG_DWORD),
            ("Str Value", "A string Value", _winreg.REG_SZ),
            ("Unicode Value", u"A unicode Value", _winreg.REG_SZ),
            ("Str Expand", "The path is %path%", _winreg.REG_EXPAND_SZ),
            ("Multi Str", ["Several", "string", u"values"], _winreg.REG_MULTI_SZ),
            ]
        cls.w_test_data = w_test_data = space.wrap(test_data)
        w_btest = space.newtuple([space.wrap("Raw data"),
                                  space.wrapbytes("binary\x00data"),
                                  space.wrap(_winreg.REG_BINARY)])
        w_test_data.append(w_btest)

    def teardown_class(cls):
        import _winreg
        try:
            _winreg.DeleteKey(cls.root_key, cls.test_key_name)
        except WindowsError:
            pass

    def test_constants(self):
        from winreg import (
            HKEY_LOCAL_MACHINE, HKEY_CLASSES_ROOT, HKEY_CURRENT_CONFIG,
            HKEY_CURRENT_USER, HKEY_DYN_DATA, HKEY_LOCAL_MACHINE,
            HKEY_PERFORMANCE_DATA, HKEY_USERS)

    def test_simple_write(self):
        from winreg import SetValue, QueryValue, REG_SZ
        value = "Some Default value"
        SetValue(self.root_key, self.test_key_name, REG_SZ, value)
        assert QueryValue(self.root_key, self.test_key_name) == value

    def test_CreateKey(self):
        from winreg import CreateKey, QueryInfoKey
        key = CreateKey(self.root_key, self.test_key_name)
        sub_key = CreateKey(key, "sub_key")

        nkeys, nvalues, since_mod = QueryInfoKey(key)
        assert nkeys == 1

        nkeys, nvalues, since_mod = QueryInfoKey(sub_key)
        assert nkeys == 0

    def test_CreateKeyEx(self):
        from winreg import CreateKeyEx, QueryInfoKey
        from winreg import KEY_ALL_ACCESS, KEY_READ
        key = CreateKeyEx(self.root_key, self.test_key_name, 0, KEY_ALL_ACCESS)
        sub_key = CreateKeyEx(key, "sub_key", 0, KEY_READ)

        nkeys, nvalues, since_mod = QueryInfoKey(key)
        assert nkeys == 1

        nkeys, nvalues, since_mod = QueryInfoKey(sub_key)
        assert nkeys == 0

    def test_close(self):
        from winreg import OpenKey, CloseKey, FlushKey, QueryInfoKey
        key = OpenKey(self.root_key, self.test_key_name)
        sub_key = OpenKey(key, "sub_key")

        int_sub_key = int(sub_key)
        FlushKey(sub_key)
        CloseKey(sub_key)
        raises(EnvironmentError, QueryInfoKey, int_sub_key)

        int_key = int(key)
        key.Close()
        raises(EnvironmentError, QueryInfoKey, int_key)

        key = OpenKey(self.root_key, self.test_key_name)
        int_key = key.Detach()
        QueryInfoKey(int_key) # works
        key.Close()
        QueryInfoKey(int_key) # still works
        CloseKey(int_key)
        raises(EnvironmentError, QueryInfoKey, int_key) # now closed

    def test_with(self):
        from winreg import OpenKey
        with OpenKey(self.root_key, self.test_key_name) as key:
            with OpenKey(key, "sub_key") as sub_key:
                assert key.handle != 0
                assert sub_key.handle != 0
        assert key.handle == 0
        assert sub_key.handle == 0

    def test_exception(self):
        from winreg import QueryInfoKey
        import errno
        try:
            QueryInfoKey(0)
        except EnvironmentError as e:
            assert e.winerror == 6
            assert e.errno == errno.EBADF
            # XXX translations...
            assert ("invalid" in e.strerror.lower() or
                    "non valide" in e.strerror.lower())
        else:
            assert 0, "Did not raise"

    def test_SetValueEx(self):
<<<<<<< HEAD
        from winreg import CreateKey, SetValueEx, REG_BINARY
=======
        from _winreg import CreateKey, SetValueEx, REG_BINARY, REG_DWORD
>>>>>>> 5df2feb2
        key = CreateKey(self.root_key, self.test_key_name)
        sub_key = CreateKey(key, "sub_key")
        SetValueEx(sub_key, 'Int Value', 0, REG_DWORD, None)
        SetValueEx(sub_key, 'Int Value', 0, REG_DWORD, 45)
        for name, value, type in self.test_data:
            SetValueEx(sub_key, name, 0, type, value)
        exc = raises(TypeError, SetValueEx, sub_key, 'test_name', None,
                                            REG_BINARY, memoryview('abc'))
        assert str(exc.value) == ("Objects of type 'memoryview' can not "
                                  "be used as binary registry values")

    def test_readValues(self):
        from winreg import OpenKey, EnumValue, QueryValueEx, EnumKey
        key = OpenKey(self.root_key, self.test_key_name)
        sub_key = OpenKey(key, "sub_key")
        index = 0
        while 1:
            try:
                data = EnumValue(sub_key, index)
            except EnvironmentError as e:
                break
            assert data in self.test_data
            index = index + 1
        assert index == len(self.test_data)

        for name, value, type in self.test_data:
            assert QueryValueEx(sub_key, name) == (value, type)

        assert EnumKey(key, 0) == "sub_key"
        raises(EnvironmentError, EnumKey, key, 1)

    def test_delete(self):
        from winreg import OpenKey, KEY_ALL_ACCESS, DeleteValue, DeleteKey
        key = OpenKey(self.root_key, self.test_key_name, 0, KEY_ALL_ACCESS)
        sub_key = OpenKey(key, "sub_key", 0, KEY_ALL_ACCESS)

        for name, value, type in self.test_data:
            DeleteValue(sub_key, name)

        DeleteKey(key, "sub_key")

    def test_connect(self):
        from winreg import ConnectRegistry, HKEY_LOCAL_MACHINE
        h = ConnectRegistry(None, HKEY_LOCAL_MACHINE)
        h.Close()

    def test_savekey(self):
        if not self.canSaveKey:
            skip("CPython needs win32api to set the SeBackupPrivilege security privilege")
        from winreg import OpenKey, KEY_ALL_ACCESS, SaveKey
        import os
        try:
            os.unlink(self.tmpfilename)
        except:
            pass

        key = OpenKey(self.root_key, self.test_key_name, 0, KEY_ALL_ACCESS)
        SaveKey(key, self.tmpfilename)

    def test_expand_environment_string(self):
        from winreg import ExpandEnvironmentStrings
        import nt
        r = ExpandEnvironmentStrings("%windir%\\test")
        assert isinstance(r, str)
        if 'WINDIR' in list(nt.environ.keys()):
            assert r == nt.environ["WINDIR"] + "\\test"
        else:
            assert r == nt.environ["windir"] + "\\test"

    def test_long_key(self):
        from winreg import (
            HKEY_CURRENT_USER, KEY_ALL_ACCESS, CreateKey, SetValue, EnumKey,
            REG_SZ, QueryInfoKey, OpenKey, DeleteKey)
        name = 'x'*256
        try:
            with CreateKey(HKEY_CURRENT_USER, self.test_key_name) as key:
                SetValue(key, name, REG_SZ, 'x')
                num_subkeys, num_values, t = QueryInfoKey(key)
                EnumKey(key, 0)
        finally:
            with OpenKey(HKEY_CURRENT_USER, self.test_key_name, 0,
                         KEY_ALL_ACCESS) as key:
                DeleteKey(key, name)
            DeleteKey(HKEY_CURRENT_USER, self.test_key_name)

    def test_dynamic_key(self):
        from winreg import EnumValue, QueryValueEx, HKEY_PERFORMANCE_DATA
        try:
            EnumValue(HKEY_PERFORMANCE_DATA, 0)
        except WindowsError as e:
            import errno
            if e.errno in (errno.EPERM, errno.EACCES):
                skip("access denied to registry key "
                     "(are you running in a non-interactive session?)")
            raise
        QueryValueEx(HKEY_PERFORMANCE_DATA, None)

    def test_reflection_unsupported(self):
        import sys
        if sys.getwindowsversion() >= (5, 2):
            skip("Requires Windows XP")
        from winreg import (
            CreateKey, DisableReflectionKey, EnableReflectionKey,
            QueryReflectionKey, DeleteKeyEx)
        with CreateKey(self.root_key, self.test_key_name) as key:
            raises(NotImplementedError, DisableReflectionKey, key)
            raises(NotImplementedError, EnableReflectionKey, key)
            raises(NotImplementedError, QueryReflectionKey, key)
            raises(NotImplementedError, DeleteKeyEx, self.root_key,
                   self.test_key_name)

    def test_named_arguments(self):
        from winreg import KEY_ALL_ACCESS, CreateKeyEx, DeleteKey, OpenKeyEx
        with CreateKeyEx(key=self.root_key, sub_key=self.test_key_name,
                         reserved=0, access=KEY_ALL_ACCESS) as ckey:
            assert ckey.handle != 0
        with OpenKeyEx(key=self.root_key, sub_key=self.test_key_name,
                       reserved=0, access=KEY_ALL_ACCESS) as okey:
            assert okey.handle != 0
        DeleteKey(self.root_key, self.test_key_name)<|MERGE_RESOLUTION|>--- conflicted
+++ resolved
@@ -140,11 +140,7 @@
             assert 0, "Did not raise"
 
     def test_SetValueEx(self):
-<<<<<<< HEAD
-        from winreg import CreateKey, SetValueEx, REG_BINARY
-=======
-        from _winreg import CreateKey, SetValueEx, REG_BINARY, REG_DWORD
->>>>>>> 5df2feb2
+        from winreg import CreateKey, SetValueEx, REG_BINARY, REG_DWORD
         key = CreateKey(self.root_key, self.test_key_name)
         sub_key = CreateKey(key, "sub_key")
         SetValueEx(sub_key, 'Int Value', 0, REG_DWORD, None)
