from rpython.tool.udir import udir

import os, sys, py

if sys.platform != 'win32':
    py.test.skip("winreg is a win32 module")

try:
    # To call SaveKey, the process must have Backup Privileges
    import win32api
    import win32security
    priv_flags = win32security.TOKEN_ADJUST_PRIVILEGES | win32security.TOKEN_QUERY
    hToken = win32security.OpenProcessToken (win32api.GetCurrentProcess (), priv_flags)
    privilege_id = win32security.LookupPrivilegeValue (None, "SeBackupPrivilege")
    ret = win32security.AdjustTokenPrivileges (hToken, 0, [(privilege_id, win32security.SE_PRIVILEGE_ENABLED)])
except:
    canSaveKey = False
else:
    canSaveKey = len(ret) > 0

class AppTestHKey:
    spaceconfig = dict(usemodules=('_winreg',))

    def test_repr(self):
        import winreg
        k = winreg.HKEYType(0x123)
        assert str(k) == "<PyHKEY:0x123>"

class AppTestFfi:
    spaceconfig = dict(usemodules=('_winreg',))

    def setup_class(cls):
<<<<<<< HEAD
        import _winreg as winreg
=======
        import _winreg
>>>>>>> dd7373fc
        from platform import machine
        space = cls.space
        cls.root_key = winreg.HKEY_CURRENT_USER
        cls.test_key_name = "SOFTWARE\\Pypy Test Key - Delete Me [%d]" % os.getpid()
        cls.w_root_key = space.wrap(cls.root_key)
        cls.w_test_key_name = space.wrap(cls.test_key_name)
        cls.w_canSaveKey = space.wrap(canSaveKey)
        cls.w_tmpfilename = space.wrap(str(udir.join('winreg-temp')))
<<<<<<< HEAD
        cls.w_runappdirect = space.wrap(cls.runappdirect)
        cls.w_win64_machine = space.wrap(machine() == "AMD64")

        test_data = [
            ("Int Value", 0xFEDCBA98, winreg.REG_DWORD),
            ("Str Value", b"A string Value", winreg.REG_SZ),
            ("Unicode Value", "A unicode Value", winreg.REG_SZ),
            ("Str Expand", "The path is %path%", winreg.REG_EXPAND_SZ),
            ("Multi Str", [b"Several", u"string", u"values"], winreg.REG_MULTI_SZ),
            ("Multi Str Empty", ["", "", ""], winreg.REG_MULTI_SZ),
            ("Raw None", None, winreg.REG_BINARY),
            # issue 3342, round-trip invalid UTF-16 strings
            (u"Invalid \uDC00", u"\uDC00", winreg.REG_SZ),
            (u"Invalid \uD800", u"\uD800", winreg.REG_SZ),
=======
        cls.w_win64_machine = space.wrap(machine() == "AMD64")

        test_data = [
            ("Int Value", 0xFEDCBA98, _winreg.REG_DWORD),
            ("Str Value", "A string Value", _winreg.REG_SZ),
            ("Unicode Value", u"A unicode Value", _winreg.REG_SZ),
            ("Str Expand", "The path is %path%", _winreg.REG_EXPAND_SZ),
            ("Multi Str", ["Several", "string", u"values"], _winreg.REG_MULTI_SZ),
            ("Raw None", None, _winreg.REG_BINARY),
            ("Raw data", "binary"+chr(0)+"data", _winreg.REG_BINARY),
>>>>>>> dd7373fc
            ]
        cls.w_test_data = w_test_data = space.wrap(test_data)
        w_btest = space.newtuple([space.wrap("Raw data"),
                                  space.newbytes("binary\x00data"),
                                  space.wrap(winreg.REG_BINARY)])
        w_test_data.append(w_btest)

    def teardown_class(cls):
        import _winreg
        try:
            _winreg.DeleteKey(cls.root_key, cls.test_key_name)
        except WindowsError as e:
            pass

    def test_constants(self):
        from winreg import (
            HKEY_LOCAL_MACHINE, HKEY_CLASSES_ROOT, HKEY_CURRENT_CONFIG,
            HKEY_CURRENT_USER, HKEY_DYN_DATA, HKEY_LOCAL_MACHINE,
            HKEY_PERFORMANCE_DATA, HKEY_USERS)

    def test_simple_write(self):
        from winreg import SetValue, QueryValue, REG_SZ
        value = u"Some Default value"
        SetValue(self.root_key, self.test_key_name, REG_SZ, value)
        assert QueryValue(self.root_key, self.test_key_name) == value

    def test_CreateKey(self):
        from winreg import CreateKey, QueryInfoKey
        key = CreateKey(self.root_key, self.test_key_name)
        sub_key = CreateKey(key, u"sub_key")

        nkeys, nvalues, since_mod = QueryInfoKey(key)
        assert nkeys == 1

        nkeys, nvalues, since_mod = QueryInfoKey(sub_key)
        assert nkeys == 0

    def test_CreateKeyEx(self):
        from winreg import CreateKeyEx, QueryInfoKey
        from winreg import KEY_ALL_ACCESS, KEY_READ
        key = CreateKeyEx(self.root_key, self.test_key_name, 0, KEY_ALL_ACCESS)
        sub_key = CreateKeyEx(key, u"sub_key", 0, KEY_READ)

        nkeys, nvalues, since_mod = QueryInfoKey(key)
        assert nkeys == 1

        nkeys, nvalues, since_mod = QueryInfoKey(sub_key)
        assert nkeys == 0

    def test_close(self):
        from winreg import OpenKey, CloseKey, FlushKey, QueryInfoKey
        key = OpenKey(self.root_key, self.test_key_name)
        sub_key = OpenKey(key, u"sub_key")

        int_sub_key = int(sub_key)
        FlushKey(sub_key)
        CloseKey(sub_key)
        raises(EnvironmentError, QueryInfoKey, int_sub_key)

        int_key = int(key)
        key.Close()
        raises(EnvironmentError, QueryInfoKey, int_key)

        key = OpenKey(self.root_key, self.test_key_name)
        int_key = key.Detach()
        QueryInfoKey(int_key) # works
        key.Close()
        QueryInfoKey(int_key) # still works
        CloseKey(int_key)
        raises(EnvironmentError, QueryInfoKey, int_key) # now closed

    def test_with(self):
        from winreg import OpenKey
        with OpenKey(self.root_key, self.test_key_name) as key:
            with OpenKey(key, u"sub_key") as sub_key:
                assert key.handle != 0
                assert sub_key.handle != 0
        assert key.handle == 0
        assert sub_key.handle == 0

    def test_exception(self):
        from winreg import QueryInfoKey
        import errno
        try:
            QueryInfoKey(0)
        except EnvironmentError as e:
            assert e.winerror == 6
            assert e.errno == errno.EBADF
            # XXX translations...
            assert ("invalid" in e.strerror.lower() or
                    "non valide" in e.strerror.lower())
        else:
            assert 0, "Did not raise"

    def test_SetValueEx(self):
        # this test leaves open keys. If it fails, others will too
        from winreg import CreateKey, SetValueEx, REG_BINARY, REG_DWORD
        key = CreateKey(self.root_key, self.test_key_name)
        sub_key = CreateKey(key, u"sub_key")
        SetValueEx(sub_key, 'Int Value', 0, REG_DWORD, None)
        SetValueEx(sub_key, 'Int Value', 0, REG_DWORD, 45)
        for name, value, type in self.test_data:
            SetValueEx(sub_key, name, 0, type, value)
        # cannot wrap a memoryview in setup_class for test_data
        SetValueEx(sub_key, u'test_name', None,
                            REG_BINARY, memoryview(b'abc'))

    def test_readValues(self):
        # needs the keys from test_SetValueEx
        from winreg import OpenKey, EnumValue, QueryValueEx, EnumKey
        from winreg import REG_SZ, REG_EXPAND_SZ
        try:
            key = OpenKey(self.root_key, self.test_key_name)
        except FileNotFoundError:
            raise RuntimeError("run test_SetValueEx first")
        sub_key = OpenKey(key, "sub_key")
        index = 0
        while 1:
            try:
                data = EnumValue(sub_key, index)
            except EnvironmentError as e:
                break
            if data[0] != 'test_name':
                # cannot wrap a memoryview in setup_class for test_data
                assert data in self.test_data
            index = index + 1
        assert index == len(self.test_data) + 1

        for name, value, type in self.test_data:
            result = QueryValueEx(sub_key, name)
            assert result == (value, type)
            if type == REG_SZ or type == REG_EXPAND_SZ:
                assert not isinstance(result[0], bytes)

        assert EnumKey(key, 0) == "sub_key"
        raises(EnvironmentError, EnumKey, key, 1)

    def test_qword(self):
        # REG_QWORD is added in Python 3.6, can't set in setup_class
        from winreg import CreateKey, SetValueEx, QueryValueEx, REG_QWORD
        key = CreateKey(self.root_key, self.test_key_name)
        sub_key = CreateKey(key, u"sub_key")
        name = 'Long Value'
        value = 0xFEDCBA9876543210
        SetValueEx(sub_key, name, 0, REG_QWORD, value)
        assert QueryValueEx(sub_key, name) == (value, REG_QWORD)

    def test_delete(self):
        # must be run after test_SetValueEx
<<<<<<< HEAD
        from winreg import OpenKey, KEY_ALL_ACCESS, DeleteValue, DeleteKey
=======
        from _winreg import OpenKey, KEY_ALL_ACCESS, DeleteValue, DeleteKey, DeleteKeyEx
>>>>>>> dd7373fc
        key = OpenKey(self.root_key, self.test_key_name, 0, KEY_ALL_ACCESS)
        sub_key = OpenKey(key, "sub_key", 0, KEY_ALL_ACCESS)

        for name, value, type in self.test_data:
            DeleteValue(sub_key, name)
        # cannot wrap a memoryview in setup_class for test_data
        DeleteValue(sub_key, 'test_name')
        # REG_QWORD is added in Python 3.6, can't set in setup_class
        DeleteValue(sub_key, 'Long Value')

        if self.win64_machine:
            DeleteKeyEx(key, "sub_key", KEY_ALL_ACCESS, 0)
        else:
            DeleteKey(key, "sub_key")

        raises(OSError, OpenKey, key, "sub_key")

    def test_truncate_null(self):
        # bpo-25778: REG_SZ should not contain null characters
        from winreg import CreateKey, SetValueEx, QueryValueEx, DeleteValue
        from winreg import REG_SZ, HKEY_CURRENT_USER
        key = CreateKey(self.root_key, self.test_key_name)

        test_name = "test_truncate"
        test_val = "A string\x00 with a null"
        expected_val = "A string"
        SetValueEx(key, test_name, 0, REG_SZ, test_val)
        assert QueryValueEx(key, test_name) == (expected_val, REG_SZ)
        DeleteValue(key, test_name)

    def test_connect(self):
        from winreg import ConnectRegistry, HKEY_LOCAL_MACHINE
        h = ConnectRegistry(None, HKEY_LOCAL_MACHINE)
        h.Close()

    def test_savekey(self):
        # must be run after test_SetValueEx
        if not self.canSaveKey:
            skip("CPython needs win32api to set the SeBackupPrivilege security privilege")
        from winreg import OpenKey, KEY_ALL_ACCESS, SaveKey
        import os
        try:
            os.unlink(self.tmpfilename)
        except:
            pass

        with OpenKey(self.root_key, self.test_key_name, 0, KEY_ALL_ACCESS) as key:
            SaveKey(key, self.tmpfilename)

    def test_expand_environment_string(self):
        from winreg import ExpandEnvironmentStrings
        import nt
        r = ExpandEnvironmentStrings("%windir%\\test")
        assert isinstance(r, str)
        if 'WINDIR' in nt.environ:
            assert r == nt.environ["WINDIR"] + "\\test"
        elif 'windir' in nt.environ:
            assert r == nt.environ["windir"] + "\\test"
        else:
            skip('nt.environ not filled in for untranslated tests')

    def test_long_key(self):
        from winreg import (
            HKEY_CURRENT_USER, KEY_ALL_ACCESS, CreateKey, SetValue, EnumKey,
            REG_SZ, QueryInfoKey, OpenKey, DeleteKey)
        name = 'x'*256
        try:
            with CreateKey(HKEY_CURRENT_USER, self.test_key_name) as key:
                SetValue(key, name, REG_SZ, 'x')
                num_subkeys, num_values, t = QueryInfoKey(key)
                EnumKey(key, 0)
        finally:
            with OpenKey(HKEY_CURRENT_USER, self.test_key_name, 0,
                         KEY_ALL_ACCESS) as key:
                DeleteKey(key, name)
            DeleteKey(HKEY_CURRENT_USER, self.test_key_name)

    def test_dynamic_key(self):
        from winreg import EnumValue, QueryValueEx, HKEY_PERFORMANCE_DATA
        if not self.runappdirect:
            skip('very slow untranslated')
        try:
            EnumValue(HKEY_PERFORMANCE_DATA, 0)
        except WindowsError as e:
            import errno
            if e.errno in (errno.EPERM, errno.EACCES):
                skip("access denied to registry key "
                     "(are you running in a non-interactive session?)")
            raise
        QueryValueEx(HKEY_PERFORMANCE_DATA, 'Global')

    def test_reflection_unsupported(self):
        import sys
        if sys.getwindowsversion() >= (5, 2):
            skip("Requires Windows XP")
        from winreg import (
            CreateKey, DisableReflectionKey, EnableReflectionKey,
            QueryReflectionKey, DeleteKeyEx)
        with CreateKey(self.root_key, self.test_key_name) as key:
            raises(NotImplementedError, DisableReflectionKey, key)
            raises(NotImplementedError, EnableReflectionKey, key)
            raises(NotImplementedError, QueryReflectionKey, key)
            raises(NotImplementedError, DeleteKeyEx, self.root_key,
                   self.test_key_name)

    def test_reflection(self):
        import sys
<<<<<<< HEAD
        from winreg import DisableReflectionKey, EnableReflectionKey, \
=======
        from _winreg import DisableReflectionKey, EnableReflectionKey, \
>>>>>>> dd7373fc
                           QueryReflectionKey, OpenKey, HKEY_LOCAL_MACHINE
        # Adapted from lib-python test
        if not self.win64_machine:
            skip("Requires 64-bit host")
        # Test that we can call the query, enable, and disable functions
        # on a key which isn't on the reflection list with no consequences.
        with OpenKey(HKEY_LOCAL_MACHINE, "Software") as key:
            # HKLM\Software is redirected but not reflected in all OSes
            assert QueryReflectionKey(key)
            assert EnableReflectionKey(key) is None
            assert DisableReflectionKey(key) is None
<<<<<<< HEAD
            assert QueryReflectionKey(key)

    def test_named_arguments(self):
        from winreg import KEY_ALL_ACCESS, CreateKeyEx, DeleteKey, DeleteKeyEx, OpenKeyEx
        with CreateKeyEx(key=self.root_key, sub_key=self.test_key_name,
                         reserved=0, access=KEY_ALL_ACCESS) as ckey:
            assert ckey.handle != 0
        with OpenKeyEx(key=self.root_key, sub_key=self.test_key_name,
                       reserved=0, access=KEY_ALL_ACCESS) as okey:
            assert okey.handle != 0
        if self.win64_machine:
            DeleteKeyEx(key=self.root_key, sub_key=self.test_key_name,
                        access=KEY_ALL_ACCESS, reserved=0)
        else:
            DeleteKey(self.root_key, self.test_key_name)

    def test_open_with_surrogate(self):
        import winreg
        s = '\uac55\ud8ab\u2d00\u8800PVL'
        try:
            # issue 3345: fails to interpret subkey, raises UnicodeEncodeError
            with winreg.OpenKey(winreg.HKEY_CLASSES_ROOT, s) as key:
                pass
        except OSError:
            pass
        
=======
            assert QueryReflectionKey(key)
>>>>>>> dd7373fc
<|MERGE_RESOLUTION|>--- conflicted
+++ resolved
@@ -30,11 +30,8 @@
     spaceconfig = dict(usemodules=('_winreg',))
 
     def setup_class(cls):
-<<<<<<< HEAD
         import _winreg as winreg
-=======
-        import _winreg
->>>>>>> dd7373fc
+        from platform import machine
         from platform import machine
         space = cls.space
         cls.root_key = winreg.HKEY_CURRENT_USER
@@ -43,23 +40,6 @@
         cls.w_test_key_name = space.wrap(cls.test_key_name)
         cls.w_canSaveKey = space.wrap(canSaveKey)
         cls.w_tmpfilename = space.wrap(str(udir.join('winreg-temp')))
-<<<<<<< HEAD
-        cls.w_runappdirect = space.wrap(cls.runappdirect)
-        cls.w_win64_machine = space.wrap(machine() == "AMD64")
-
-        test_data = [
-            ("Int Value", 0xFEDCBA98, winreg.REG_DWORD),
-            ("Str Value", b"A string Value", winreg.REG_SZ),
-            ("Unicode Value", "A unicode Value", winreg.REG_SZ),
-            ("Str Expand", "The path is %path%", winreg.REG_EXPAND_SZ),
-            ("Multi Str", [b"Several", u"string", u"values"], winreg.REG_MULTI_SZ),
-            ("Multi Str Empty", ["", "", ""], winreg.REG_MULTI_SZ),
-            ("Raw None", None, winreg.REG_BINARY),
-            # issue 3342, round-trip invalid UTF-16 strings
-            (u"Invalid \uDC00", u"\uDC00", winreg.REG_SZ),
-            (u"Invalid \uD800", u"\uD800", winreg.REG_SZ),
-=======
-        cls.w_win64_machine = space.wrap(machine() == "AMD64")
 
         test_data = [
             ("Int Value", 0xFEDCBA98, _winreg.REG_DWORD),
@@ -67,9 +47,7 @@
             ("Unicode Value", u"A unicode Value", _winreg.REG_SZ),
             ("Str Expand", "The path is %path%", _winreg.REG_EXPAND_SZ),
             ("Multi Str", ["Several", "string", u"values"], _winreg.REG_MULTI_SZ),
-            ("Raw None", None, _winreg.REG_BINARY),
             ("Raw data", "binary"+chr(0)+"data", _winreg.REG_BINARY),
->>>>>>> dd7373fc
             ]
         cls.w_test_data = w_test_data = space.wrap(test_data)
         w_btest = space.newtuple([space.wrap("Raw data"),
@@ -219,11 +197,7 @@
 
     def test_delete(self):
         # must be run after test_SetValueEx
-<<<<<<< HEAD
-        from winreg import OpenKey, KEY_ALL_ACCESS, DeleteValue, DeleteKey
-=======
-        from _winreg import OpenKey, KEY_ALL_ACCESS, DeleteValue, DeleteKey, DeleteKeyEx
->>>>>>> dd7373fc
+        from _winreg import OpenKey, KEY_ALL_ACCESS, DeleteValue, DeleteKey
         key = OpenKey(self.root_key, self.test_key_name, 0, KEY_ALL_ACCESS)
         sub_key = OpenKey(key, "sub_key", 0, KEY_ALL_ACCESS)
 
@@ -331,11 +305,7 @@
 
     def test_reflection(self):
         import sys
-<<<<<<< HEAD
         from winreg import DisableReflectionKey, EnableReflectionKey, \
-=======
-        from _winreg import DisableReflectionKey, EnableReflectionKey, \
->>>>>>> dd7373fc
                            QueryReflectionKey, OpenKey, HKEY_LOCAL_MACHINE
         # Adapted from lib-python test
         if not self.win64_machine:
@@ -347,7 +317,6 @@
             assert QueryReflectionKey(key)
             assert EnableReflectionKey(key) is None
             assert DisableReflectionKey(key) is None
-<<<<<<< HEAD
             assert QueryReflectionKey(key)
 
     def test_named_arguments(self):
@@ -373,7 +342,4 @@
                 pass
         except OSError:
             pass
-        
-=======
-            assert QueryReflectionKey(key)
->>>>>>> dd7373fc
+        