class AppTestRCTime:
<<<<<<< HEAD
    def setup_class(cls):
        space = gettestobjspace(usemodules=('rctime', 'struct', 'itertools'))
        cls.space = space
=======
    spaceconfig = dict(usemodules=['rctime', 'struct'])
>>>>>>> 0c0bd860

    def test_attributes(self):
        import time as rctime
        assert isinstance(rctime.accept2dyear, int)
        assert isinstance(rctime.altzone, int)
        assert isinstance(rctime.daylight, int)
        assert isinstance(rctime.timezone, int)
        assert isinstance(rctime.tzname, tuple)
        assert isinstance(rctime.__doc__, str)

    def test_sleep(self):
        import time as rctime
        import sys
        import os
        raises(TypeError, rctime.sleep, "foo")
        rctime.sleep(0.12345)
        raises(IOError, rctime.sleep, -1.0)

    def test_clock(self):
        import time as rctime
        rctime.clock()
        assert isinstance(rctime.clock(), float)

    def test_time(self):
        import time as rctime
        t1 = rctime.time()
        assert isinstance(rctime.time(), float)
        assert rctime.time() != 0.0 # 0.0 means failure
        rctime.sleep(0.02)
        t2 = rctime.time()
        assert t1 != t2       # the resolution should be at least 0.01 secs

    def test_ctime(self):
        import time as rctime
        raises(TypeError, rctime.ctime, "foo")
        rctime.ctime(None)
        rctime.ctime()
        res = rctime.ctime(0)
        assert isinstance(res, str)
        rctime.ctime(rctime.time())
        raises(ValueError, rctime.ctime, 1E200)

    def test_gmtime(self):
        import time as rctime
        raises(TypeError, rctime.gmtime, "foo")
        rctime.gmtime()
        rctime.gmtime(None)
        rctime.gmtime(0)
        res = rctime.gmtime(rctime.time())
        assert isinstance(res, rctime.struct_time)
        assert res[-1] == 0 # DST is always zero in gmtime()
        t0 = rctime.mktime(rctime.gmtime())
        t1 = rctime.mktime(rctime.gmtime(None))
        assert 0 <= (t1 - t0) < 1.2
        t = rctime.time()
        assert rctime.gmtime(t) == rctime.gmtime(t)

    def test_localtime(self):
        import time as rctime
        import os
        raises(TypeError, rctime.localtime, "foo")
        rctime.localtime()
        rctime.localtime(None)
        rctime.localtime(0)
        res = rctime.localtime(rctime.time())
        assert isinstance(res, rctime.struct_time)
        t0 = rctime.mktime(rctime.localtime())
        t1 = rctime.mktime(rctime.localtime(None))
        assert 0 <= (t1 - t0) < 1.2
        t = rctime.time()
        assert rctime.localtime(t) == rctime.localtime(t)
        if os.name == 'nt':
            raises(ValueError, rctime.localtime, -1)
        else:
            rctime.localtime(-1)

    def test_mktime(self):
        import time as rctime
        import os, sys
        raises(TypeError, rctime.mktime, "foo")
        raises(TypeError, rctime.mktime, None)
        raises(TypeError, rctime.mktime, (1, 2))
        raises(TypeError, rctime.mktime, (1, 2, 3, 4, 5, 6, 'f', 8, 9))
        res = rctime.mktime(rctime.localtime())
        assert isinstance(res, float)

        ltime = rctime.localtime()
        rctime.accept2dyear == 0
        ltime = list(ltime)
        ltime[0] = -1
        raises(ValueError, rctime.mktime, tuple(ltime))
        rctime.accept2dyear == 1

        ltime = list(ltime)
        ltime[0] = 67
        ltime = tuple(ltime)
        if os.name != "nt" and sys.maxsize < 1<<32:   # time_t may be 64bit
            raises(OverflowError, rctime.mktime, ltime)

        ltime = list(ltime)
        ltime[0] = 100
        raises(ValueError, rctime.mktime, tuple(ltime))

        t = rctime.time()
        assert int(rctime.mktime(rctime.localtime(t))) == int(t)
        assert int(rctime.mktime(rctime.gmtime(t))) - rctime.timezone == int(t)
        ltime = rctime.localtime()
        assert rctime.mktime(tuple(ltime)) == rctime.mktime(ltime)
        if os.name != 'nt':
            assert rctime.mktime(rctime.localtime(-1)) == -1

    def test_asctime(self):
        import time as rctime
        rctime.asctime()
        # raises(TypeError, rctime.asctime, None)
        raises(TypeError, rctime.asctime, ())
        raises(TypeError, rctime.asctime, (1,))
        raises(TypeError, rctime.asctime, range(8))
        raises(TypeError, rctime.asctime, (1, 2))
        raises(TypeError, rctime.asctime, (1, 2, 3, 4, 5, 6, 'f', 8, 9))
        raises(TypeError, rctime.asctime, "foo")
        res = rctime.asctime()
        assert isinstance(res, str)
        rctime.asctime(rctime.localtime())
        t = rctime.time()
        assert rctime.ctime(t) == rctime.asctime(rctime.localtime(t))
        if rctime.timezone:
            assert rctime.ctime(t) != rctime.asctime(rctime.gmtime(t))
        ltime = rctime.localtime()
        assert rctime.asctime(tuple(ltime)) == rctime.asctime(ltime)

    def test_struct_time(self):
        import time as rctime
        raises(TypeError, rctime.struct_time)
        raises(TypeError, rctime.struct_time, "foo")
        raises(TypeError, rctime.struct_time, (1, 2, 3))
        tup = (1, 2, 3, 4, 5, 6, 7, 8, 9)
        st_time = rctime.struct_time(tup)
        assert str(st_time).startswith('time.struct_time(tm_year=1, ')
        assert len(st_time) == len(tup)

    def test_tzset(self):
        import time as rctime
        import os

        if not os.name == "posix":
            skip("tzset available only under Unix")

        # epoch time of midnight Dec 25th 2002. Never DST in northern
        # hemisphere.
        xmas2002 = 1040774400.0

        # these formats are correct for 2002, and possibly future years
        # this format is the 'standard' as documented at:
        # http://www.opengroup.org/onlinepubs/007904975/basedefs/xbd_chap08.html
        # They are also documented in the tzset(3) man page on most Unix
        # systems.
        eastern = 'EST+05EDT,M4.1.0,M10.5.0'
        victoria = 'AEST-10AEDT-11,M10.5.0,M3.5.0'
        utc = 'UTC+0'

        org_TZ = os.environ.get('TZ', None)
        try:
            # Make sure we can switch to UTC time and results are correct
            # Note that unknown timezones default to UTC.
            # Note that altzone is undefined in UTC, as there is no DST
            os.environ['TZ'] = eastern
            rctime.tzset()
            os.environ['TZ'] = utc
            rctime.tzset()
            assert rctime.gmtime(xmas2002) == rctime.localtime(xmas2002)
            assert rctime.daylight == 0
            assert rctime.timezone == 0
            assert rctime.localtime(xmas2002).tm_isdst == 0

            # make sure we can switch to US/Eastern
            os.environ['TZ'] = eastern
            rctime.tzset()
            assert rctime.gmtime(xmas2002) != rctime.localtime(xmas2002)
            assert rctime.tzname == ('EST', 'EDT')
            assert len(rctime.tzname) == 2
            assert rctime.daylight == 1
            assert rctime.timezone == 18000
            assert rctime.altzone == 14400
            assert rctime.localtime(xmas2002).tm_isdst == 0

            # now go to the southern hemisphere.
            os.environ['TZ'] = victoria
            rctime.tzset()
            assert rctime.gmtime(xmas2002) != rctime.localtime(xmas2002)
            assert rctime.tzname[0] == 'AEST'
            assert rctime.tzname[1] == 'AEDT'
            assert len(rctime.tzname) == 2
            assert rctime.daylight == 1
            assert rctime.timezone == -36000
            assert rctime.altzone == -39600
            assert rctime.localtime(xmas2002).tm_isdst == 1
        finally:
            # repair TZ environment variable in case any other tests
            # rely on it.
            if org_TZ is not None:
                os.environ['TZ'] = org_TZ
            elif 'TZ' in os.environ:
                del os.environ['TZ']
            rctime.tzset()

    def test_strftime(self):
        import time as rctime
        import os

        t = rctime.time()
        tt = rctime.gmtime(t)
        for directive in ('a', 'A', 'b', 'B', 'c', 'd', 'H', 'I',
                          'j', 'm', 'M', 'p', 'S',
                          'U', 'w', 'W', 'x', 'X', 'y', 'Y', 'Z', '%'):
            format = ' %' + directive
            rctime.strftime(format, tt)

        raises(TypeError, rctime.strftime, ())
        raises(TypeError, rctime.strftime, (1,))
        raises(TypeError, rctime.strftime, range(8))
        exp = '2000 01 01 00 00 00 1 001'
        assert rctime.strftime("%Y %m %d %H %M %S %w %j", (0,)*9) == exp

        # Guard against invalid/non-supported format string
        # so that Python don't crash (Windows crashes when the format string
        # input to [w]strftime is not kosher.
        if os.name == 'nt':
            raises(ValueError, rctime.strftime, '%f')
        else:
            assert rctime.strftime('%f') == '%f'

    def test_strftime_ext(self):
        import time as rctime

        tt = rctime.gmtime()
        try:
            result = rctime.strftime('%D', tt)
        except ValueError:
            pass
        else:
            assert result == rctime.strftime('%m/%d/%y', tt)

    def test_strftime_bounds_checking(self):
        import time as rctime

        # make sure that strftime() checks the bounds of the various parts
        # of the time tuple.

        # check year
        if rctime.accept2dyear:
            raises(ValueError, rctime.strftime, '', (-1, 1, 1, 0, 0, 0, 0, 1, -1))
            raises(ValueError, rctime.strftime, '', (100, 1, 1, 0, 0, 0, 0, 1, -1))
        else:
            rctime.strftime('', (1899, 1, 1, 0, 0, 0, 0, 1, -1))
            rctime.strftime('', (0, 1, 1, 0, 0, 0, 0, 1, -1))

        # check month
        raises(ValueError, rctime.strftime, '', (1900, 13, 1, 0, 0, 0, 0, 1, -1))
        # check day of month
        raises(ValueError, rctime.strftime, '', (1900, 1, 32, 0, 0, 0, 0, 1, -1))
        # check hour
        raises(ValueError, rctime.strftime, '', (1900, 1, 1, -1, 0, 0, 0, 1, -1))
        raises(ValueError, rctime.strftime, '', (1900, 1, 1, 24, 0, 0, 0, 1, -1))
        # check minute
        raises(ValueError, rctime.strftime, '', (1900, 1, 1, 0, -1, 0, 0, 1, -1))
        raises(ValueError, rctime.strftime, '', (1900, 1, 1, 0, 60, 0, 0, 1, -1))
        # check second
        raises(ValueError, rctime.strftime, '', (1900, 1, 1, 0, 0, -1, 0, 1, -1))
        # C99 only requires allowing for one leap second, but Python's docs say
        # allow two leap seconds (0..61)
        raises(ValueError, rctime.strftime, '', (1900, 1, 1, 0, 0, 62, 0, 1, -1))
        # no check for upper-bound day of week;
        #  value forced into range by a "% 7" calculation.
        # start check at -2 since gettmarg() increments value before taking
        #  modulo.
        raises(ValueError, rctime.strftime, '', (1900, 1, 1, 0, 0, 0, -2, 1, -1))
        # check day of the year
        raises(ValueError, rctime.strftime, '', (1900, 1, 1, 0, 0, 0, 0, 367, -1))
        # check daylight savings flag
        rctime.strftime('', (1900, 1, 1, 0, 0, 0, 0, 1, -2))
        rctime.strftime('', (1900, 1, 1, 0, 0, 0, 0, 1, 2))

    def test_strptime(self):
        import time as rctime

        t = rctime.time()
        tt = rctime.gmtime(t)
        assert isinstance(rctime.strptime("", ""), type(tt))

        for directive in ('a', 'A', 'b', 'B', 'c', 'd', 'H', 'I',
                          'j', 'm', 'M', 'p', 'S',
                          'U', 'w', 'W', 'x', 'X', 'y', 'Y', 'Z', '%'):
            format = ' %' + directive
            print(format)
            rctime.strptime(rctime.strftime(format, tt), format)

    def test_pickle(self):
        import pickle
        import time as rctime
        now = rctime.localtime()
        new = pickle.loads(pickle.dumps(now))
        assert new == now
        assert type(new) is type(now)<|MERGE_RESOLUTION|>--- conflicted
+++ resolved
@@ -1,11 +1,5 @@
 class AppTestRCTime:
-<<<<<<< HEAD
-    def setup_class(cls):
-        space = gettestobjspace(usemodules=('rctime', 'struct', 'itertools'))
-        cls.space = space
-=======
     spaceconfig = dict(usemodules=['rctime', 'struct'])
->>>>>>> 0c0bd860
 
     def test_attributes(self):
         import time as rctime
