--- conflicted
+++ resolved
@@ -43,7 +43,7 @@
         assert isinstance(res, str)
         rctime.ctime(rctime.time())
         raises(ValueError, rctime.ctime, 1E200)
-<<<<<<< HEAD
+        raises(OverflowError, rctime.ctime, 10**900)
         for year in [-100, 100, 1000, 2000, 10000]:
             try:
                 testval = rctime.mktime((year, 1, 10) + (0,)*6)
@@ -53,9 +53,6 @@
                 pass
             else:
                 assert rctime.ctime(testval)[20:] == str(year)
-=======
-        raises(OverflowError, rctime.ctime, 10**900)
->>>>>>> 05e93729
 
     def test_gmtime(self):
         import time as rctime
