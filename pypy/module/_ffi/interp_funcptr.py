from pypy.interpreter.baseobjspace import Wrappable
from pypy.interpreter.error import OperationError, wrap_oserror, \
    operationerrfmt
from pypy.interpreter.gateway import interp2app, unwrap_spec
from pypy.interpreter.typedef import TypeDef
from pypy.module._ffi.interp_ffitype import W_FFIType
#
from pypy.rpython.lltypesystem import lltype, rffi
#
from pypy.rlib import jit
from pypy.rlib import libffi
from pypy.rlib.clibffi import get_libc_name, StackCheckError
from pypy.rlib.rdynload import DLOpenError
from pypy.rlib.rarithmetic import intmask, r_uint
from pypy.rlib.objectmodel import we_are_translated
from pypy.module._ffi.type_converter import FromAppLevelConverter, ToAppLevelConverter

import os
if os.name == 'nt':
    def _getfunc(space, CDLL, w_name, w_argtypes, w_restype):
<<<<<<< HEAD
        argtypes_w, argtypes, w_restype, restype = unpack_argtypes(space,
                                                                   w_argtypes,
                                                                   w_restype)
        if space.isinstance_w(w_name, space.w_str):
            name = space.str_w(w_name)
        elif space.isinstance_w(w_name, space.w_int):
            name = space.int_w(w_name)
        else:
            raise OperationError(space.ValueError, 
                    space.wrap('name must be str or int'))
        try:
            func = CDLL.cdll.getpointer(name, argtypes, restype, 
                                            flags = CDLL.flags)
        except KeyError:
            raise operationerrfmt(space.w_AttributeError,
                             "No symbol %s found in library %s", name, CDLL.name)

        return W_FuncPtr(func, argtypes_w, w_restype)
else:    
    @unwrap_spec(name=str)
    def _getfunc(space, CDLL, name, w_argtypes, w_restype):
        argtypes_w, argtypes, w_restype, restype = unpack_argtypes(space,
                                                                   w_argtypes,
                                                                   w_restype)
        try:
            func = CDLL.cdll.getpointer(name, argtypes, restype, 
                                            flags = CDLL.flags)
        except KeyError:
            raise operationerrfmt(space.w_AttributeError,
                                  "No symbol %s found in library %s", name, CDLL.name)
=======
        argtypes_w, argtypes, w_restype, restype = unpack_argtypes(
            space, w_argtypes, w_restype)
        if space.isinstance_w(w_name, space.w_str):
            name = space.str_w(w_name)
            try:
                func = CDLL.cdll.getpointer(name, argtypes, restype, 
                                            flags = CDLL.flags)
            except KeyError:
                raise operationerrfmt(
                    space.w_AttributeError,
                    "No symbol %s found in library %s", name, CDLL.name)

            return W_FuncPtr(func, argtypes_w, w_restype)
        elif space.isinstance_w(w_name, space.w_int):
            ordinal = space.int_w(w_name)
            try:
                func = CDLL.cdll.getpointer_by_ordinal(
                    ordinal, argtypes, restype, 
                    flags = CDLL.flags)
            except KeyError:
                raise operationerrfmt(
                    space.w_AttributeError,
                    "No ordinal %d found in library %s", ordinal, CDLL.name)
            return W_FuncPtr(func, argtypes_w, w_restype)
        else:
            raise OperationError(space.w_TypeError, space.wrap(
                    'function name must be a string or integer'))
else:    
    @unwrap_spec(name=str)
    def _getfunc(space, CDLL, w_name, w_argtypes, w_restype):
        name = space.str_w(w_name)
        argtypes_w, argtypes, w_restype, restype = unpack_argtypes(
            space, w_argtypes, w_restype)
        try:
            func = CDLL.cdll.getpointer(name, argtypes, restype, 
                                        flags = CDLL.flags)
        except KeyError:
            raise operationerrfmt(
                space.w_AttributeError,
                "No symbol %s found in library %s", name, CDLL.name)
>>>>>>> 7e53ffb7

        return W_FuncPtr(func, argtypes_w, w_restype)

def unwrap_ffitype(space, w_argtype, allow_void=False):
    res = w_argtype.get_ffitype()
    if res is libffi.types.void and not allow_void:
        msg = 'void is not a valid argument type'
        raise OperationError(space.w_TypeError, space.wrap(msg))
    return res


# ========================================================================

class W_FuncPtr(Wrappable):

    _immutable_fields_ = ['func', 'argtypes_w[*]', 'w_restype']

    def __init__(self, func, argtypes_w, w_restype):
        self.func = func
        self.argtypes_w = argtypes_w
        self.w_restype = w_restype
        self.to_free = []

    @jit.unroll_safe
    def build_argchain(self, space, args_w):
        expected = len(self.argtypes_w)
        given = len(args_w)
        if given != expected:
            arg = 'arguments'
            if len(self.argtypes_w) == 1:
                arg = 'argument'
            raise operationerrfmt(space.w_TypeError,
                                  '%s() takes exactly %d %s (%d given)',
                                  self.func.name, expected, arg, given)
        #
        argchain = libffi.ArgChain()
        argpusher = PushArgumentConverter(space, argchain, self)
        for i in range(expected):
            w_argtype = self.argtypes_w[i]
            w_arg = args_w[i]
            argpusher.unwrap_and_do(w_argtype, w_arg)
        return argchain

    def call(self, space, args_w):
        self = jit.promote(self)
        argchain = self.build_argchain(space, args_w)
        func_caller = CallFunctionConverter(space, self.func, argchain)
        try:
            return func_caller.do_and_wrap(self.w_restype)
        except StackCheckError, e:
            raise OperationError(space.w_ValueError, space.wrap(e.message))
        #return self._do_call(space, argchain)

    def free_temp_buffers(self, space):
        for buf in self.to_free:
            if not we_are_translated():
                buf[0] = '\00' # invalidate the buffer, so that
                               # test_keepalive_temp_buffer can fail
            lltype.free(buf, flavor='raw')
        self.to_free = []

    def getaddr(self, space):
        """
        Return the physical address in memory of the function
        """
        return space.wrap(rffi.cast(rffi.LONG, self.func.funcsym))


class PushArgumentConverter(FromAppLevelConverter):
    """
    A converter used by W_FuncPtr to unwrap the app-level objects into
    low-level types and push them to the argchain.
    """

    def __init__(self, space, argchain, w_func):
        FromAppLevelConverter.__init__(self, space)
        self.argchain = argchain
        self.w_func = w_func

    def handle_signed(self, w_ffitype, w_obj, intval):
        self.argchain.arg(intval)

    def handle_unsigned(self, w_ffitype, w_obj, uintval):
        self.argchain.arg(uintval)

    def handle_pointer(self, w_ffitype, w_obj, intval):
        self.argchain.arg(intval)

    def handle_char(self, w_ffitype, w_obj, intval):
        self.argchain.arg(intval)

    def handle_unichar(self, w_ffitype, w_obj, intval):
        self.argchain.arg(intval)

    def handle_longlong(self, w_ffitype, w_obj, longlongval):
        self.argchain.arg(longlongval)

    def handle_char_p(self, w_ffitype, w_obj, strval):
        buf = rffi.str2charp(strval)
        self.w_func.to_free.append(rffi.cast(rffi.VOIDP, buf))
        addr = rffi.cast(rffi.ULONG, buf)
        self.argchain.arg(addr)

    def handle_unichar_p(self, w_ffitype, w_obj, unicodeval):
        buf = rffi.unicode2wcharp(unicodeval)
        self.w_func.to_free.append(rffi.cast(rffi.VOIDP, buf))
        addr = rffi.cast(rffi.ULONG, buf)
        self.argchain.arg(addr)

    def handle_float(self, w_ffitype, w_obj, floatval):
        self.argchain.arg(floatval)

    def handle_singlefloat(self, w_ffitype, w_obj, singlefloatval):
        self.argchain.arg(singlefloatval)

    def handle_struct(self, w_ffitype, w_structinstance):
        # arg_raw directly takes value to put inside ll_args
        ptrval = w_structinstance.rawmem
        self.argchain.arg_raw(ptrval)

    def handle_struct_rawffi(self, w_ffitype, w_structinstance):
        # arg_raw directly takes value to put inside ll_args
        ptrval = w_structinstance.ll_buffer
        self.argchain.arg_raw(ptrval)


class CallFunctionConverter(ToAppLevelConverter):
    """
    A converter used by W_FuncPtr to call the function, expect the result of
    a correct low-level type and wrap it to the corresponding app-level type
    """

    def __init__(self, space, func, argchain):
        ToAppLevelConverter.__init__(self, space)
        self.func = func
        self.argchain = argchain

    def get_longlong(self, w_ffitype):
        return self.func.call(self.argchain, rffi.LONGLONG)

    def get_ulonglong(self, w_ffitype):
        return self.func.call(self.argchain, rffi.ULONGLONG)

    def get_signed(self, w_ffitype):
        # if the declared return type of the function is smaller than LONG,
        # the result buffer may contains garbage in its higher bits.  To get
        # the correct value, and to be sure to handle the signed/unsigned case
        # correctly, we need to cast the result to the correct type.  After
        # that, we cast it back to LONG, because this is what we want to pass
        # to space.wrap in order to get a nice applevel <int>.
        #
        restype = w_ffitype.get_ffitype()
        call = self.func.call
        if restype is libffi.types.slong:
            return call(self.argchain, rffi.LONG)
        elif restype is libffi.types.sint:
            return rffi.cast(rffi.LONG, call(self.argchain, rffi.INT))
        elif restype is libffi.types.sshort:
            return rffi.cast(rffi.LONG, call(self.argchain, rffi.SHORT))
        elif restype is libffi.types.schar:
            return rffi.cast(rffi.LONG, call(self.argchain, rffi.SIGNEDCHAR))
        else:
            self.error(w_ffitype)
            
    def get_unsigned(self, w_ffitype):
        return self.func.call(self.argchain, rffi.ULONG)

    def get_unsigned_which_fits_into_a_signed(self, w_ffitype):
        # the same comment as get_signed apply
        restype = w_ffitype.get_ffitype()
        call = self.func.call
        if restype is libffi.types.uint:
            assert not libffi.IS_32_BIT
            # on 32bit machines, we should never get here, because it's a case
            # which has already been handled by get_unsigned above.
            return rffi.cast(rffi.LONG, call(self.argchain, rffi.UINT))
        elif restype is libffi.types.ushort:
            return rffi.cast(rffi.LONG, call(self.argchain, rffi.USHORT))
        elif restype is libffi.types.uchar:
            return rffi.cast(rffi.LONG, call(self.argchain, rffi.UCHAR))
        else:
            self.error(w_ffitype)


    def get_pointer(self, w_ffitype):
        ptrres = self.func.call(self.argchain, rffi.VOIDP)
        return rffi.cast(rffi.ULONG, ptrres)

    def get_char(self, w_ffitype):
        return self.func.call(self.argchain, rffi.UCHAR)

    def get_unichar(self, w_ffitype):
        return self.func.call(self.argchain, rffi.WCHAR_T)

    def get_float(self, w_ffitype):
        return self.func.call(self.argchain, rffi.DOUBLE)

    def get_singlefloat(self, w_ffitype):
        return self.func.call(self.argchain, rffi.FLOAT)

    def get_struct(self, w_ffitype, w_structdescr):
        addr = self.func.call(self.argchain, rffi.LONG, is_struct=True)
        return w_structdescr.fromaddress(self.space, addr)

    def get_struct_rawffi(self, w_ffitype, w_structdescr):
        uintval = self.func.call(self.argchain, rffi.ULONG, is_struct=True)
        return w_structdescr.fromaddress(self.space, uintval)

    def get_void(self, w_ffitype):
        return self.func.call(self.argchain, lltype.Void)
    

def unpack_argtypes(space, w_argtypes, w_restype):
    argtypes_w = [space.interp_w(W_FFIType, w_argtype)
                  for w_argtype in space.listview(w_argtypes)]
    argtypes = [unwrap_ffitype(space, w_argtype) for w_argtype in
                argtypes_w]
    w_restype = space.interp_w(W_FFIType, w_restype)
    restype = unwrap_ffitype(space, w_restype, allow_void=True)
    return argtypes_w, argtypes, w_restype, restype

@unwrap_spec(addr=r_uint, name=str, flags=int)
def descr_fromaddr(space, w_cls, addr, name, w_argtypes, 
                    w_restype, flags=libffi.FUNCFLAG_CDECL):
    argtypes_w, argtypes, w_restype, restype = unpack_argtypes(space,
                                                               w_argtypes,
                                                               w_restype)
    addr = rffi.cast(rffi.VOIDP, addr)
    func = libffi.Func(name, argtypes, restype, addr, flags)
    return W_FuncPtr(func, argtypes_w, w_restype)


W_FuncPtr.typedef = TypeDef(
    '_ffi.FuncPtr',
    __call__ = interp2app(W_FuncPtr.call),
    getaddr = interp2app(W_FuncPtr.getaddr),
    free_temp_buffers = interp2app(W_FuncPtr.free_temp_buffers),
    fromaddr = interp2app(descr_fromaddr, as_classmethod=True)
    )



# ========================================================================

class W_CDLL(Wrappable):
    def __init__(self, space, name, mode):
        self.flags = libffi.FUNCFLAG_CDECL
        self.space = space
        if name is None:
            self.name = "<None>"
        else:
            self.name = name
        try:
            self.cdll = libffi.CDLL(name, mode)
        except DLOpenError, e:
            raise operationerrfmt(space.w_OSError, '%s: %s', self.name,
                                  e.msg or 'unspecified error')

    def getfunc(self, space, w_name, w_argtypes, w_restype):
        return _getfunc(space, self, w_name, w_argtypes, w_restype)

    @unwrap_spec(name=str)
    def getaddressindll(self, space, name):
        try:
            address_as_uint = rffi.cast(lltype.Unsigned,
                                        self.cdll.getaddressindll(name))
        except KeyError:
            raise operationerrfmt(
                space.w_ValueError,
                "No symbol %s found in library %s", name, self.name)
        return space.wrap(address_as_uint)

@unwrap_spec(name='str_or_None', mode=int)
def descr_new_cdll(space, w_type, name, mode=-1):
    return space.wrap(W_CDLL(space, name, mode))


W_CDLL.typedef = TypeDef(
    '_ffi.CDLL',
    __new__     = interp2app(descr_new_cdll),
    getfunc     = interp2app(W_CDLL.getfunc),
    getaddressindll = interp2app(W_CDLL.getaddressindll),
    )

class W_WinDLL(W_CDLL):
    def __init__(self, space, name, mode):
        W_CDLL.__init__(self, space, name, mode)
        self.flags = libffi.FUNCFLAG_STDCALL

@unwrap_spec(name='str_or_None', mode=int)
def descr_new_windll(space, w_type, name, mode=-1):
    return space.wrap(W_WinDLL(space, name, mode))


W_WinDLL.typedef = TypeDef(
    '_ffi.WinDLL',
    __new__     = interp2app(descr_new_windll),
    getfunc     = interp2app(W_WinDLL.getfunc),
    getaddressindll = interp2app(W_WinDLL.getaddressindll),
    )

# ========================================================================

def get_libc(space):
    try:
        return space.wrap(W_CDLL(space, get_libc_name(), -1))
    except OSError, e:
        raise wrap_oserror(space, e)
<|MERGE_RESOLUTION|>--- conflicted
+++ resolved
@@ -18,38 +18,6 @@
 import os
 if os.name == 'nt':
     def _getfunc(space, CDLL, w_name, w_argtypes, w_restype):
-<<<<<<< HEAD
-        argtypes_w, argtypes, w_restype, restype = unpack_argtypes(space,
-                                                                   w_argtypes,
-                                                                   w_restype)
-        if space.isinstance_w(w_name, space.w_str):
-            name = space.str_w(w_name)
-        elif space.isinstance_w(w_name, space.w_int):
-            name = space.int_w(w_name)
-        else:
-            raise OperationError(space.ValueError, 
-                    space.wrap('name must be str or int'))
-        try:
-            func = CDLL.cdll.getpointer(name, argtypes, restype, 
-                                            flags = CDLL.flags)
-        except KeyError:
-            raise operationerrfmt(space.w_AttributeError,
-                             "No symbol %s found in library %s", name, CDLL.name)
-
-        return W_FuncPtr(func, argtypes_w, w_restype)
-else:    
-    @unwrap_spec(name=str)
-    def _getfunc(space, CDLL, name, w_argtypes, w_restype):
-        argtypes_w, argtypes, w_restype, restype = unpack_argtypes(space,
-                                                                   w_argtypes,
-                                                                   w_restype)
-        try:
-            func = CDLL.cdll.getpointer(name, argtypes, restype, 
-                                            flags = CDLL.flags)
-        except KeyError:
-            raise operationerrfmt(space.w_AttributeError,
-                                  "No symbol %s found in library %s", name, CDLL.name)
-=======
         argtypes_w, argtypes, w_restype, restype = unpack_argtypes(
             space, w_argtypes, w_restype)
         if space.isinstance_w(w_name, space.w_str):
@@ -90,7 +58,6 @@
             raise operationerrfmt(
                 space.w_AttributeError,
                 "No symbol %s found in library %s", name, CDLL.name)
->>>>>>> 7e53ffb7
 
         return W_FuncPtr(func, argtypes_w, w_restype)
 
