--- conflicted
+++ resolved
@@ -34,12 +34,8 @@
                     i += 1
                     _, size = struct.unpack("ll", s[i:i + 2 * WORD])
                     i += 2 * WORD + size * struct.calcsize("P")
-<<<<<<< HEAD
+                    i += WORD    # thread id
                 elif s[i] == 2:
-=======
-                    i += WORD    # thread id
-                elif s[i] == '\x02':
->>>>>>> dcbf722f
                     i += 1
                     _, size = struct.unpack("ll", s[i:i + 2 * WORD])
                     count += 1
