"""
Version numbers exposed by PyPy through the 'sys' module.
"""
import os
import re
from pypy.translator.platform import platform
from pypy.interpreter import gateway

#XXX # the release serial 42 is not in range(16)
<<<<<<< HEAD
CPYTHON_VERSION            = (3, 2, 2, "final", 0)   #XXX # sync patchlevel.h
=======
CPYTHON_VERSION            = (2, 7, 2, "final", 42)   
#XXX # sync CPYTHON_VERSION with patchlevel.h, package.py
>>>>>>> bfe6aa99
CPYTHON_API_VERSION        = 1013   #XXX # sync with include/modsupport.h

PYPY_VERSION               = (1, 9, 1, "dev", 0)    #XXX # sync patchlevel.h

if platform.name == 'msvc':
    COMPILER_INFO = 'MSC v.%d 32 bit' % (platform.version * 10 + 600)
elif platform.cc is not None and platform.cc.startswith('gcc'):
    out = platform.execute(platform.cc, '--version').out
    match = re.search(' (\d+\.\d+(\.\d+)*)', out)
    if match:
        COMPILER_INFO = "GCC " + match.group(1)
    else:
        COMPILER_INFO = "GCC"
else:
    COMPILER_INFO = ""


import pypy
pypydir = os.path.dirname(os.path.abspath(pypy.__file__))
del pypy
from pypy.tool.version import get_repo_version_info

import time as t
gmtime = t.gmtime()
date = t.strftime("%b %d %Y", gmtime)
time = t.strftime("%H:%M:%S", gmtime)
del t

# ____________________________________________________________

app = gateway.applevel('''
"NOT_RPYTHON"
from _structseq import structseqtype, structseqfield
class version_info(metaclass=structseqtype):

    major        = structseqfield(0, "Major release number")
    minor        = structseqfield(1, "Minor release number")
    micro        = structseqfield(2, "Patch release number")
    releaselevel = structseqfield(3,
                       "'alpha', 'beta', 'candidate', or 'release'")
    serial       = structseqfield(4, "Serial release number")
''')

def get_api_version(space):
    return space.wrap(CPYTHON_API_VERSION)

def get_version_info(space):
    w_version_info = app.wget(space, "version_info")
    return space.call_function(w_version_info, space.wrap(CPYTHON_VERSION))

def get_version(space):
    ver = "%d.%d.%d" % (PYPY_VERSION[0], PYPY_VERSION[1], PYPY_VERSION[2])
    if PYPY_VERSION[3] != "final":
        ver = ver + "-%s%d" %(PYPY_VERSION[3], PYPY_VERSION[4])
    return space.wrap("%d.%d.%d (%s, %s, %s)\n[PyPy %s%s]" % (
        CPYTHON_VERSION[0],
        CPYTHON_VERSION[1],
        CPYTHON_VERSION[2],
        get_repo_version_info()[2],
        date,
        time,
        ver,
        compiler_version()))

def get_winver(space):
    return space.wrap("%d.%d" % (
        CPYTHON_VERSION[0],
        CPYTHON_VERSION[1]))

def get_hexversion(space):
    return space.wrap(tuple2hex(CPYTHON_VERSION))

def get_pypy_version_info(space):
    ver = PYPY_VERSION
    w_version_info = app.wget(space, "version_info")
    return space.call_function(w_version_info, space.wrap(ver))

def get_subversion_info(space):
    return space.wrap(('PyPy', '', ''))

def get_repo_info(space):
    info = get_repo_version_info()
    if info:
        project, repo_tag, repo_version = info
        return space.newtuple([space.wrap(project),
                               space.wrap(repo_tag),
                               space.wrap(repo_version)])
    else:
        return space.w_None

def tuple2hex(ver):
    d = {'alpha':     0xA,
         'beta':      0xB,
         'candidate': 0xC,
         'final':     0xF,
         }
    subver = ver[4]
    if not (0 <= subver <= 9):
        subver = 0
    return (ver[0] << 24   |
            ver[1] << 16   |
            ver[2] << 8    |
            d[ver[3]] << 4 |
            subver)

def compiler_version():
    if not COMPILER_INFO:
        return ""
    return " with %s" % (COMPILER_INFO,)<|MERGE_RESOLUTION|>--- conflicted
+++ resolved
@@ -7,12 +7,8 @@
 from pypy.interpreter import gateway
 
 #XXX # the release serial 42 is not in range(16)
-<<<<<<< HEAD
-CPYTHON_VERSION            = (3, 2, 2, "final", 0)   #XXX # sync patchlevel.h
-=======
-CPYTHON_VERSION            = (2, 7, 2, "final", 42)   
+CPYTHON_VERSION            = (3, 2, 2, "final", 0)
 #XXX # sync CPYTHON_VERSION with patchlevel.h, package.py
->>>>>>> bfe6aa99
 CPYTHON_API_VERSION        = 1013   #XXX # sync with include/modsupport.h
 
 PYPY_VERSION               = (1, 9, 1, "dev", 0)    #XXX # sync patchlevel.h
