"""
Version numbers exposed by PyPy through the 'sys' module.
"""
import os
from rpython.rlib import compilerinfo
from pypy.interpreter import gateway

#XXX # the release serial 42 is not in range(16)
CPYTHON_VERSION            = (3, 5, 3, "final", 0)
#XXX # sync CPYTHON_VERSION with patchlevel.h, package.py
CPYTHON_API_VERSION        = 1013   #XXX # sync with include/modsupport.h

<<<<<<< HEAD
PYPY_VERSION               = (5, 8, 0, "beta", 0)    #XXX # sync patchlevel.h
=======
PYPY_VERSION               = (5, 10, 0, "alpha", 0)    #XXX # sync patchlevel.h
>>>>>>> ce426205


import pypy
pypydir = pypy.pypydir
pypyroot = os.path.dirname(pypydir)
del pypy
from rpython.tool.version import get_repo_version_info

import time as t
gmtime = t.gmtime()
date = t.strftime("%b %d %Y", gmtime)
time = t.strftime("%H:%M:%S", gmtime)
del t

# ____________________________________________________________

app = gateway.applevel('''
"NOT_RPYTHON"
from _structseq import structseqtype, structseqfield
class version_info(metaclass=structseqtype):

    major        = structseqfield(0, "Major release number")
    minor        = structseqfield(1, "Minor release number")
    micro        = structseqfield(2, "Patch release number")
    releaselevel = structseqfield(3,
                       "'alpha', 'beta', 'candidate', or 'release'")
    serial       = structseqfield(4, "Serial release number")
''')

def get_api_version(space):
    return space.newint(CPYTHON_API_VERSION)

def get_version_info(space):
    w_version_info = app.wget(space, "version_info")
    # run at translation time
    return space.call_function(w_version_info, space.wrap(CPYTHON_VERSION))

def _make_version_template(PYPY_VERSION=PYPY_VERSION):
    ver = "%d.%d.%d" % (PYPY_VERSION[0], PYPY_VERSION[1], PYPY_VERSION[2])
    if PYPY_VERSION[3] != "final":
        ver = ver + "-%s%d" %(PYPY_VERSION[3], PYPY_VERSION[4])
    template = "%d.%d.%d (%s, %s, %s)\n[PyPy %s with %%s]" % (
        CPYTHON_VERSION[0],
        CPYTHON_VERSION[1],
        CPYTHON_VERSION[2],
        get_repo_version_info(root=pypyroot)[1],
        date,
        time,
        ver)
    assert template.count('%') == 1     # only for the "%s" near the end
    return template
_VERSION_TEMPLATE = _make_version_template()

def get_version(space):
    return space.newtext(_VERSION_TEMPLATE % compilerinfo.get_compiler_info())

def get_winver(space):
    return space.newtext("%d.%d" % (
        CPYTHON_VERSION[0],
        CPYTHON_VERSION[1]))

def get_hexversion(space):
    return space.newint(tuple2hex(CPYTHON_VERSION))

def get_pypy_version_info(space):
    ver = PYPY_VERSION
    w_version_info = app.wget(space, "version_info")
    # run at translation time
    return space.call_function(w_version_info, space.wrap(ver))

def get_subversion_info(space):
    # run at translation time
    return space.wrap(('PyPy', '', ''))

def get_repo_info(space):
    info = get_repo_version_info(root=pypyroot)
    if info:
        repo_tag, repo_version = info
        return space.newtuple([space.newtext('PyPy'),
                               space.newtext(repo_tag),
                               space.newtext(repo_version)])
    else:
        return space.w_None

def tuple2hex(ver):
    d = {'alpha':     0xA,
         'beta':      0xB,
         'candidate': 0xC,
         'final':     0xF,
         }
    subver = ver[4]
    if not (0 <= subver <= 9):
        subver = 0
    return (ver[0] << 24   |
            ver[1] << 16   |
            ver[2] << 8    |
            d[ver[3]] << 4 |
            subver)<|MERGE_RESOLUTION|>--- conflicted
+++ resolved
@@ -10,11 +10,7 @@
 #XXX # sync CPYTHON_VERSION with patchlevel.h, package.py
 CPYTHON_API_VERSION        = 1013   #XXX # sync with include/modsupport.h
 
-<<<<<<< HEAD
-PYPY_VERSION               = (5, 8, 0, "beta", 0)    #XXX # sync patchlevel.h
-=======
-PYPY_VERSION               = (5, 10, 0, "alpha", 0)    #XXX # sync patchlevel.h
->>>>>>> ce426205
+PYPY_VERSION               = (5, 9, 0, "beta", 0)    #XXX # sync patchlevel.h
 
 
 import pypy
