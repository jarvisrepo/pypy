--- conflicted
+++ resolved
@@ -10,11 +10,7 @@
 #XXX # sync CPYTHON_VERSION with patchlevel.h, package.py
 CPYTHON_API_VERSION        = 1013   #XXX # sync with include/modsupport.h
 
-<<<<<<< HEAD
-PYPY_VERSION               = (2, 6, 0, "final", 0)    #XXX # sync patchlevel.h
-=======
 PYPY_VERSION               = (2, 6, 1, "final", 0)    #XXX # sync patchlevel.h
->>>>>>> 17dfbefc
 
 
 import pypy
@@ -56,11 +52,7 @@
     ver = "%d.%d.%d" % (PYPY_VERSION[0], PYPY_VERSION[1], PYPY_VERSION[2])
     if PYPY_VERSION[3] != "final":
         ver = ver + "-%s%d" %(PYPY_VERSION[3], PYPY_VERSION[4])
-<<<<<<< HEAD
     template = "%d.%d.%d (%s, %s, %s)\n[PyPy%%s %s with %%s]" % (
-=======
-    template = "%d.%d.%d (%s, %s, %s)\n[PyPy %s with %%s]" % (
->>>>>>> 17dfbefc
         CPYTHON_VERSION[0],
         CPYTHON_VERSION[1],
         CPYTHON_VERSION[2],
@@ -68,24 +60,16 @@
         date,
         time,
         ver)
-<<<<<<< HEAD
     assert template.count('%') == 2     # two "%s" should remain
-=======
-    assert template.count('%') == 1     # only for the "%s" near the end
->>>>>>> 17dfbefc
     return template
 _VERSION_TEMPLATE = _make_version_template()
 
 def get_version(space):
-<<<<<<< HEAD
     extra = ''
     if space.config.translation.stm:
         extra = '-STM'
     return space.wrap(_VERSION_TEMPLATE % (
         extra, compilerinfo.get_compiler_info()))
-=======
-    return space.wrap(_VERSION_TEMPLATE % compilerinfo.get_compiler_info())
->>>>>>> 17dfbefc
 
 def get_winver(space):
     return space.wrap("%d.%d" % (
