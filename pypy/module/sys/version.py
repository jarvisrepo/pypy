"""
Version numbers exposed by PyPy through the 'sys' module.
"""
import os
from rpython.rlib import compilerinfo
from pypy.interpreter import gateway

#XXX # the release serial 42 is not in range(16)
CPYTHON_VERSION            = (3, 7, 10, "final", 0)
#XXX # sync CPYTHON_VERSION with patchlevel.h, package.py
CPYTHON_API_VERSION        = 1013   #XXX # sync with include/modsupport.h

# make sure to keep PYPY_VERSION in sync with:
#    module/cpyext/include/patchlevel.h
#    doc/conf.py
PYPY_VERSION               = (7, 3, 6, "alpha", 0)


import pypy
pypydir = pypy.pypydir
pypyroot = os.path.dirname(pypydir)
del pypy
from rpython.tool.version import get_repo_version_info

import time as t
gmtime = t.gmtime()
date = t.strftime("%b %d %Y", gmtime)
time = t.strftime("%H:%M:%S", gmtime)
del t

# ____________________________________________________________

app = gateway.applevel('''
"NOT_RPYTHON"
from _structseq import structseqtype, structseqfield
<<<<<<< HEAD
class version_info(metaclass=structseqtype):
=======
class version_info:
    __metaclass__ = structseqtype
    __module__ = 'sys'
    name = 'sys.version_info'

    major        = structseqfield(0, "Major release number")
    minor        = structseqfield(1, "Minor release number")
    micro        = structseqfield(2, "Patch release number")
    releaselevel = structseqfield(3,
                       "'alpha', 'beta', 'candidate', or 'release'")
    serial       = structseqfield(4, "Serial release number")

class pypy_version_info:
    __metaclass__ = structseqtype
    __module__ = 'sys'
    name = 'sys.pypy_version_info'
>>>>>>> 3ea550d8

    major        = structseqfield(0, "Major release number")
    minor        = structseqfield(1, "Minor release number")
    micro        = structseqfield(2, "Patch release number")
    releaselevel = structseqfield(3,
                       "'alpha', 'beta', 'candidate', or 'release'")
    serial       = structseqfield(4, "Serial release number")
''')

def get_api_version(space):
    return space.newint(CPYTHON_API_VERSION)

def get_version_info(space):
    w_version_info = app.wget(space, "version_info")
    # run at translation time
    return space.call_function(w_version_info, space.wrap(CPYTHON_VERSION))

def _make_version_template(PYPY_VERSION=PYPY_VERSION):
    ver = "%d.%d.%d" % (PYPY_VERSION[0], PYPY_VERSION[1], PYPY_VERSION[2])
    if PYPY_VERSION[3] != "final":
        ver = ver + "-%s%d" %(PYPY_VERSION[3], PYPY_VERSION[4])
    template = "%d.%d.%d (%s, %s, %s)\n[PyPy %s with %%s]" % (
        CPYTHON_VERSION[0],
        CPYTHON_VERSION[1],
        CPYTHON_VERSION[2],
        get_repo_version_info(root=pypyroot)[1],
        date,
        time,
        ver)
    assert template.count('%') == 1     # only for the "%s" near the end
    return template
_VERSION_TEMPLATE = _make_version_template()

def get_version(space):
    return space.newtext(_VERSION_TEMPLATE % compilerinfo.get_compiler_info())

def get_winver(space):
    return space.newtext("%d.%d" % (
        CPYTHON_VERSION[0],
        CPYTHON_VERSION[1]))

def get_hexversion(space):
    return space.newint(tuple2hex(CPYTHON_VERSION))

def get_pypy_version_info(space):
    ver = PYPY_VERSION
    w_version_info = app.wget(space, "pypy_version_info")
    # run at translation time
    return space.call_function(w_version_info, space.wrap(ver))

def get_subversion_info(space):
    # run at translation time
    return space.wrap(('PyPy', '', ''))

def get_repo_info(space):
    info = get_repo_version_info(root=pypyroot)
    if info:
        repo_tag, repo_version = info
        return space.newtuple([space.newtext('PyPy'),
                               space.newtext(repo_tag),
                               space.newtext(repo_version)])
    else:
        return space.w_None

def tuple2hex(ver):
    d = {'alpha':     0xA,
         'beta':      0xB,
         'candidate': 0xC,
         'final':     0xF,
         }
    subver = ver[4]
    if not (0 <= subver <= 9):
        subver = 0
    return (ver[0] << 24   |
            ver[1] << 16   |
            ver[2] << 8    |
            d[ver[3]] << 4 |
            subver)<|MERGE_RESOLUTION|>--- conflicted
+++ resolved
@@ -33,11 +33,7 @@
 app = gateway.applevel('''
 "NOT_RPYTHON"
 from _structseq import structseqtype, structseqfield
-<<<<<<< HEAD
 class version_info(metaclass=structseqtype):
-=======
-class version_info:
-    __metaclass__ = structseqtype
     __module__ = 'sys'
     name = 'sys.version_info'
 
@@ -52,7 +48,6 @@
     __metaclass__ = structseqtype
     __module__ = 'sys'
     name = 'sys.pypy_version_info'
->>>>>>> 3ea550d8
 
     major        = structseqfield(0, "Major release number")
     minor        = structseqfield(1, "Minor release number")
