"""
Version numbers exposed by PyPy through the 'sys' module.
"""
import os
from rpython.rlib import compilerinfo
from pypy.interpreter import gateway

#XXX # the release serial 42 is not in range(16)
<<<<<<< HEAD
CPYTHON_VERSION            = (3, 8, 7, "final", 0)
=======
CPYTHON_VERSION            = (3, 7, 10, "final", 0)
>>>>>>> 9a44f9ff
#XXX # sync CPYTHON_VERSION with patchlevel.h, package.py
CPYTHON_API_VERSION        = 1013   #XXX # sync with include/modsupport.h

# make sure to keep PYPY_VERSION in sync with:
#    module/cpyext/include/patchlevel.h
#    doc/conf.py
PYPY_VERSION               = (7, 3, 5, "alpha", 0)


import pypy
pypydir = pypy.pypydir
pypyroot = os.path.dirname(pypydir)
del pypy
from rpython.tool.version import get_repo_version_info

import time as t
gmtime = t.gmtime()
date = t.strftime("%b %d %Y", gmtime)
time = t.strftime("%H:%M:%S", gmtime)
del t

# ____________________________________________________________

app = gateway.applevel('''
"NOT_RPYTHON"
from _structseq import structseqtype, structseqfield
class version_info(metaclass=structseqtype):

    major        = structseqfield(0, "Major release number")
    minor        = structseqfield(1, "Minor release number")
    micro        = structseqfield(2, "Patch release number")
    releaselevel = structseqfield(3,
                       "'alpha', 'beta', 'candidate', or 'release'")
    serial       = structseqfield(4, "Serial release number")
''')

def get_api_version(space):
    return space.newint(CPYTHON_API_VERSION)

def get_version_info(space):
    w_version_info = app.wget(space, "version_info")
    # run at translation time
    return space.call_function(w_version_info, space.wrap(CPYTHON_VERSION))

def _make_version_template(PYPY_VERSION=PYPY_VERSION):
    ver = "%d.%d.%d" % (PYPY_VERSION[0], PYPY_VERSION[1], PYPY_VERSION[2])
    if PYPY_VERSION[3] != "final":
        ver = ver + "-%s%d" %(PYPY_VERSION[3], PYPY_VERSION[4])
    template = "%d.%d.%d (%s, %s, %s)\n[PyPy %s with %%s]" % (
        CPYTHON_VERSION[0],
        CPYTHON_VERSION[1],
        CPYTHON_VERSION[2],
        get_repo_version_info(root=pypyroot)[1],
        date,
        time,
        ver)
    assert template.count('%') == 1     # only for the "%s" near the end
    return template
_VERSION_TEMPLATE = _make_version_template()

def get_version(space):
    return space.newtext(_VERSION_TEMPLATE % compilerinfo.get_compiler_info())

def get_winver(space):
    return space.newtext("%d.%d" % (
        CPYTHON_VERSION[0],
        CPYTHON_VERSION[1]))

def get_hexversion(space):
    return space.newint(tuple2hex(CPYTHON_VERSION))

def get_pypy_version_info(space):
    ver = PYPY_VERSION
    w_version_info = app.wget(space, "version_info")
    # run at translation time
    return space.call_function(w_version_info, space.wrap(ver))

def get_subversion_info(space):
    # run at translation time
    return space.wrap(('PyPy', '', ''))

def get_repo_info(space):
    info = get_repo_version_info(root=pypyroot)
    if info:
        repo_tag, repo_version = info
        return space.newtuple([space.newtext('PyPy'),
                               space.newtext(repo_tag),
                               space.newtext(repo_version)])
    else:
        return space.w_None

def tuple2hex(ver):
    d = {'alpha':     0xA,
         'beta':      0xB,
         'candidate': 0xC,
         'final':     0xF,
         }
    subver = ver[4]
    if not (0 <= subver <= 9):
        subver = 0
    return (ver[0] << 24   |
            ver[1] << 16   |
            ver[2] << 8    |
            d[ver[3]] << 4 |
            subver)<|MERGE_RESOLUTION|>--- conflicted
+++ resolved
@@ -6,11 +6,7 @@
 from pypy.interpreter import gateway
 
 #XXX # the release serial 42 is not in range(16)
-<<<<<<< HEAD
 CPYTHON_VERSION            = (3, 8, 7, "final", 0)
-=======
-CPYTHON_VERSION            = (3, 7, 10, "final", 0)
->>>>>>> 9a44f9ff
 #XXX # sync CPYTHON_VERSION with patchlevel.h, package.py
 CPYTHON_API_VERSION        = 1013   #XXX # sync with include/modsupport.h
 
