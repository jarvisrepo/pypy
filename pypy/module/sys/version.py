"""
Version numbers exposed by PyPy through the 'sys' module.
"""
import os
import re
from pypy.translator.platform import platform
from pypy.interpreter import gateway

#XXX # the release serial 42 is not in range(16)
CPYTHON_VERSION            = (2, 7, 2, "final", 42)   
#XXX # sync CPYTHON_VERSION with patchlevel.h, package.py
CPYTHON_API_VERSION        = 1013   #XXX # sync with include/modsupport.h

<<<<<<< HEAD
PYPY_VERSION               = (1, 9, 0, "final", 0)    #XXX # sync patchlevel.h
=======
PYPY_VERSION               = (1, 9, 1, "dev", 0)    #XXX # sync patchlevel.h
>>>>>>> 9b4fc0cd

if platform.name == 'msvc':
    COMPILER_INFO = 'MSC v.%d 32 bit' % (platform.version * 10 + 600)
elif platform.cc is not None and platform.cc.startswith('gcc'):
    out = platform.execute(platform.cc, '--version').out
    match = re.search(' (\d+\.\d+(\.\d+)*)', out)
    if match:
        COMPILER_INFO = "GCC " + match.group(1)
    else:
        COMPILER_INFO = "GCC"
else:
    COMPILER_INFO = ""


import pypy
pypydir = os.path.dirname(os.path.abspath(pypy.__file__))
del pypy
from pypy.tool.version import get_repo_version_info

import time as t
gmtime = t.gmtime()
date = t.strftime("%b %d %Y", gmtime)
time = t.strftime("%H:%M:%S", gmtime)
del t

# ____________________________________________________________

app = gateway.applevel('''
"NOT_RPYTHON"
from _structseq import structseqtype, structseqfield
class version_info:
    __metaclass__ = structseqtype

    major        = structseqfield(0, "Major release number")
    minor        = structseqfield(1, "Minor release number")
    micro        = structseqfield(2, "Patch release number")
    releaselevel = structseqfield(3,
                       "'alpha', 'beta', 'candidate', or 'release'")
    serial       = structseqfield(4, "Serial release number")
''')

def get_api_version(space):
    return space.wrap(CPYTHON_API_VERSION)

def get_version_info(space):
    w_version_info = app.wget(space, "version_info")
    return space.call_function(w_version_info, space.wrap(CPYTHON_VERSION))

def get_version(space):
    ver = "%d.%d.%d" % (PYPY_VERSION[0], PYPY_VERSION[1], PYPY_VERSION[2])
    if PYPY_VERSION[3] != "final":
        ver = ver + "-%s%d" %(PYPY_VERSION[3], PYPY_VERSION[4])
    return space.wrap("%d.%d.%d (%s, %s, %s)\n[PyPy %s%s]" % (
        CPYTHON_VERSION[0],
        CPYTHON_VERSION[1],
        CPYTHON_VERSION[2],
        get_repo_version_info()[2],
        date,
        time,
        ver,
        compiler_version()))

def get_winver(space):
    return space.wrap("%d.%d" % (
        CPYTHON_VERSION[0],
        CPYTHON_VERSION[1]))

def get_hexversion(space):
    return space.wrap(tuple2hex(CPYTHON_VERSION))

def get_pypy_version_info(space):
    ver = PYPY_VERSION
    w_version_info = app.wget(space, "version_info")
    return space.call_function(w_version_info, space.wrap(ver))

def get_subversion_info(space):
    return space.wrap(('PyPy', '', ''))

def get_repo_info(space):
    info = get_repo_version_info()
    if info:
        project, repo_tag, repo_version = info
        return space.newtuple([space.wrap(project),
                               space.wrap(repo_tag),
                               space.wrap(repo_version)])
    else:
        return space.w_None

def tuple2hex(ver):
    d = {'alpha':     0xA,
         'beta':      0xB,
         'candidate': 0xC,
         'final':     0xF,
         }
    subver = ver[4]
    if not (0 <= subver <= 9):
        subver = 0
    return (ver[0] << 24   |
            ver[1] << 16   |
            ver[2] << 8    |
            d[ver[3]] << 4 |
            subver)

def compiler_version():
    if not COMPILER_INFO:
        return ""
    return " with %s" % (COMPILER_INFO,)<|MERGE_RESOLUTION|>--- conflicted
+++ resolved
@@ -11,11 +11,7 @@
 #XXX # sync CPYTHON_VERSION with patchlevel.h, package.py
 CPYTHON_API_VERSION        = 1013   #XXX # sync with include/modsupport.h
 
-<<<<<<< HEAD
 PYPY_VERSION               = (1, 9, 0, "final", 0)    #XXX # sync patchlevel.h
-=======
-PYPY_VERSION               = (1, 9, 1, "dev", 0)    #XXX # sync patchlevel.h
->>>>>>> 9b4fc0cd
 
 if platform.name == 'msvc':
     COMPILER_INFO = 'MSC v.%d 32 bit' % (platform.version * 10 + 600)
