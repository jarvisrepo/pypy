--- conflicted
+++ resolved
@@ -13,11 +13,7 @@
 # make sure to keep PYPY_VERSION in sync with:
 #    module/cpyext/include/patchlevel.h
 #    doc/conf.py
-<<<<<<< HEAD
-PYPY_VERSION               = (7, 3, 3, "beta", 0)
-=======
-PYPY_VERSION               = (7, 3, 5, "alpha", 0)
->>>>>>> 7f35ed87
+PYPY_VERSION               = (7, 3, 4, "final", 0)
 
 
 import pypy
