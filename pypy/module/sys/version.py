"""
Version numbers exposed by PyPy through the 'sys' module.
"""
import os
from rpython.rlib import compilerinfo
from pypy.interpreter import gateway

#XXX # the release serial 42 is not in range(16)
CPYTHON_VERSION            = (2, 7, 13, "final", 42)
#XXX # sync CPYTHON_VERSION with patchlevel.h, package.py
CPYTHON_API_VERSION        = 1013   #XXX # sync with include/modsupport.h

# make sure to keep PYPY_VERSION in sync with:
#    module/cpyext/include/patchlevel.h
#    doc/conf.py
<<<<<<< HEAD
PYPY_VERSION               = (7, 3, 0, "final", 0)
=======
PYPY_VERSION               = (7, 3, 2, "alpha", 0)
>>>>>>> 289f189c


import pypy
pypydir = pypy.pypydir
pypyroot = os.path.dirname(pypydir)
del pypy
from rpython.tool.version import get_repo_version_info

import time as t
gmtime = t.gmtime()
date = t.strftime("%b %d %Y", gmtime)
time = t.strftime("%H:%M:%S", gmtime)
del t

# ____________________________________________________________

app = gateway.applevel('''
"NOT_RPYTHON"
from _structseq import structseqtype, structseqfield
class version_info:
    __metaclass__ = structseqtype

    major        = structseqfield(0, "Major release number")
    minor        = structseqfield(1, "Minor release number")
    micro        = structseqfield(2, "Patch release number")
    releaselevel = structseqfield(3,
                       "'alpha', 'beta', 'candidate', or 'release'")
    serial       = structseqfield(4, "Serial release number")
''')

def get_api_version(space):
    return space.newint(CPYTHON_API_VERSION)

def get_version_info(space):
    w_version_info = app.wget(space, "version_info")
    # run at translation time
    return space.call_function(w_version_info, space.wrap(CPYTHON_VERSION))

def _make_version_template(PYPY_VERSION=PYPY_VERSION):
    ver = "%d.%d.%d" % (PYPY_VERSION[0], PYPY_VERSION[1], PYPY_VERSION[2])
    if PYPY_VERSION[3] != "final":
        ver = ver + "-%s%d" %(PYPY_VERSION[3], PYPY_VERSION[4])
    template = "%d.%d.%d (%s, %s, %s)\n[PyPy %s with %%s]" % (
        CPYTHON_VERSION[0],
        CPYTHON_VERSION[1],
        CPYTHON_VERSION[2],
        get_repo_version_info(root=pypyroot)[1],
        date,
        time,
        ver)
    assert template.count('%') == 1     # only for the "%s" near the end
    return template
_VERSION_TEMPLATE = _make_version_template()

def get_version(space):
    return space.newtext(_VERSION_TEMPLATE % compilerinfo.get_compiler_info())

def get_winver(space):
    return space.newtext("%d.%d" % (
        CPYTHON_VERSION[0],
        CPYTHON_VERSION[1]))

def get_hexversion(space):
    return space.newint(tuple2hex(CPYTHON_VERSION))

def get_pypy_version_info(space):
    ver = PYPY_VERSION
    w_version_info = app.wget(space, "version_info")
    # run at translation time
    return space.call_function(w_version_info, space.wrap(ver))

def get_subversion_info(space):
    # run at translation time
    return space.wrap(('PyPy', '', ''))

def get_repo_info(space):
    info = get_repo_version_info(root=pypyroot)
    if info:
        repo_tag, repo_version = info
        return space.newtuple([space.newtext('PyPy'),
                               space.newtext(repo_tag),
                               space.newtext(repo_version)])
    else:
        return space.w_None

def tuple2hex(ver):
    d = {'alpha':     0xA,
         'beta':      0xB,
         'candidate': 0xC,
         'final':     0xF,
         }
    subver = ver[4]
    if not (0 <= subver <= 9):
        subver = 0
    return (ver[0] << 24   |
            ver[1] << 16   |
            ver[2] << 8    |
            d[ver[3]] << 4 |
            subver)<|MERGE_RESOLUTION|>--- conflicted
+++ resolved
@@ -13,11 +13,7 @@
 # make sure to keep PYPY_VERSION in sync with:
 #    module/cpyext/include/patchlevel.h
 #    doc/conf.py
-<<<<<<< HEAD
-PYPY_VERSION               = (7, 3, 0, "final", 0)
-=======
-PYPY_VERSION               = (7, 3, 2, "alpha", 0)
->>>>>>> 289f189c
+PYPY_VERSION               = (7, 3, 1, "final", 0)
 
 
 import pypy
