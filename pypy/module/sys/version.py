--- conflicted
+++ resolved
@@ -9,14 +9,7 @@
 CPYTHON_VERSION            = (2, 7, 0, "final", 42)   #XXX # sync patchlevel.h
 CPYTHON_API_VERSION        = 1012   #XXX # sync with include/modsupport.h
 
-<<<<<<< HEAD
-PYPY_VERSION               = (1, 4, 0, "beta", '?')  #XXX # sync patchlevel.h
-# the last item is replaced by the svn revision ^^^
-
-TRIM_URL_UP_TO = 'svn/pypy/'
-SVN_URL = """$HeadURL$"""[10:-28]
-
-REV = """$LastChangedRevision$"""[22:-2]
+PYPY_VERSION               = (1, 4, 0, "beta", 0)    #XXX # sync patchlevel.h
 
 if platform.name == 'msvc':
     COMPILER_INFO = 'MSC v.%d 32 bit' % (platform.version * 10 + 600)
@@ -29,21 +22,6 @@
         COMPILER_INFO = "GCC"
 else:
     COMPILER_INFO = ""
-
-def rev2int(rev):
-    try:
-        return int(rev)
-    except ValueError:
-        import py
-        from pypy.tool.ansi_print import ansi_log
-        log = py.log.Producer("version")
-        py.log.setconsumer("version", ansi_log)
-        log.ERROR("No subversion revision number available!")
-        log.ERROR("Hard-coding '0'")
-        return 0
-=======
-PYPY_VERSION               = (1, 4, 0, "beta", 0)    #XXX # sync patchlevel.h
->>>>>>> da471c22
 
 
 import pypy
@@ -66,11 +44,7 @@
     return space.wrap(CPYTHON_VERSION)
 
 def get_version(space):
-<<<<<<< HEAD
-    return space.wrap("%d.%d.%d (%d, %s, %s)\n[PyPy %d.%d.%d%s]" % (
-=======
-    return space.wrap("%d.%d.%d (%s, %s, %s)\n[PyPy %d.%d.%d]" % (
->>>>>>> da471c22
+    return space.wrap("%d.%d.%d (%s, %s, %s)\n[PyPy %d.%d.%d%s]" % (
         CPYTHON_VERSION[0],
         CPYTHON_VERSION[1],
         CPYTHON_VERSION[2],
@@ -130,49 +104,9 @@
             ver[1] << 16   |
             ver[2] << 8    |
             d[ver[3]] << 4 |
-<<<<<<< HEAD
             subver)
-
-def svn_revision():
-    "Return the last-changed svn revision number."
-    # NB. we hack the number directly out of the .svn directory to avoid
-    # to depend on an external 'svn' executable in the path.
-    rev = rev2int(REV)
-    try:
-        formatfile = os.path.join(pypydir, '.svn', 'format')
-        if os.path.exists(formatfile):
-            f = open(formatfile, 'r')
-            format = int(f.readline().strip())
-            f.close()
-            oldformat = (format <= 6) # Old XML-format
-        else:
-            oldformat = False
-        if oldformat:
-            f = open(os.path.join(pypydir, '.svn', 'entries'), 'r')
-            for line in f:
-                line = line.strip()
-                if line.startswith('committed-rev="') and line.endswith('"'):
-                    rev = int(line[15:-1])
-                    break
-            f.close()
-        else: # New format
-            f = open(os.path.join(pypydir, '.svn', 'entries'), 'r')
-            format = int(f.readline().strip())
-            for entry in f.read().split('\f'):
-                lines = entry.split('\n')
-                name, kind, revstr = lines[:3]
-                if name == '' and kind == 'dir': # The current directory
-                    rev = int(revstr)
-                    break
-            f.close()
-    except (IOError, OSError):
-        pass
-    return rev
 
 def compiler_version():
     if not COMPILER_INFO:
         return ""
-    return " with %s" % (COMPILER_INFO,)
-=======
-            subver)
->>>>>>> da471c22
+    return " with %s" % (COMPILER_INFO,)