"""
Implementation of interpreter-level 'sys' routines.
"""
import os
import pypy

# ____________________________________________________________
#

class State:
    def __init__(self, space):
        self.space = space

        self.w_modules = space.newdict(module=True)
        self.w_warnoptions = space.newlist([])
        self.w_argv = space.newlist([])

        self.setinitialpath(space)

    def setinitialpath(self, space):
        from pypy.module.sys.initpath import compute_stdlib_path
        # Initialize the default path
        pypydir = os.path.dirname(os.path.abspath(pypy.__file__))
        srcdir = os.path.dirname(pypydir)
        path = compute_stdlib_path(self, srcdir)
        self.w_path = space.newlist([space.wrap(p) for p in path])

def get(space):
    return space.fromcache(State)

<<<<<<< HEAD
=======

class IOState:
    def __init__(self, space):
        from pypy.module._file.interp_file import W_File
        self.space = space

        stdin = W_File(space)
        stdin.file_fdopen(0, "r", 1)
        stdin.w_name = space.wrap('<stdin>')
        self.w_stdin = space.wrap(stdin)

        stdout = W_File(space)
        stdout.file_fdopen(1, "w", 1)
        stdout.w_name = space.wrap('<stdout>')
        self.w_stdout = space.wrap(stdout)

        stderr = W_File(space)
        stderr.file_fdopen(2, "w", 0)
        stderr.w_name = space.wrap('<stderr>')
        self.w_stderr = space.wrap(stderr)

        stdin._when_reading_first_flush(stdout)

def getio(space):
    return space.fromcache(IOState)


>>>>>>> 93f56611
def pypy_getudir(space):
    """NOT_RPYTHON
    (should be removed from interpleveldefs before translation)"""
    from rpython.tool.udir import udir
    return space.wrap(str(udir))<|MERGE_RESOLUTION|>--- conflicted
+++ resolved
@@ -28,36 +28,6 @@
 def get(space):
     return space.fromcache(State)
 
-<<<<<<< HEAD
-=======
-
-class IOState:
-    def __init__(self, space):
-        from pypy.module._file.interp_file import W_File
-        self.space = space
-
-        stdin = W_File(space)
-        stdin.file_fdopen(0, "r", 1)
-        stdin.w_name = space.wrap('<stdin>')
-        self.w_stdin = space.wrap(stdin)
-
-        stdout = W_File(space)
-        stdout.file_fdopen(1, "w", 1)
-        stdout.w_name = space.wrap('<stdout>')
-        self.w_stdout = space.wrap(stdout)
-
-        stderr = W_File(space)
-        stderr.file_fdopen(2, "w", 0)
-        stderr.w_name = space.wrap('<stderr>')
-        self.w_stderr = space.wrap(stderr)
-
-        stdin._when_reading_first_flush(stdout)
-
-def getio(space):
-    return space.fromcache(IOState)
-
-
->>>>>>> 93f56611
 def pypy_getudir(space):
     """NOT_RPYTHON
     (should be removed from interpleveldefs before translation)"""
