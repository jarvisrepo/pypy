from pypy.interpreter.mixedmodule import MixedModule
from pypy.interpreter.error import OperationError
from rpython.rlib.objectmodel import we_are_translated
import sys

_WIN = sys.platform == 'win32'

class Module(MixedModule):
    """Sys Builtin Module. """
    _immutable_fields_ = ["defaultencoding?", "debug?"]

    def __init__(self, space, w_name):
        """NOT_RPYTHON""" # because parent __init__ isn't
        if space.config.translating:
            del self.__class__.interpleveldefs['pypy_getudir']
        super(Module, self).__init__(space, w_name)
        self.recursionlimit = 100
        self.w_default_encoder = None
        self.defaultencoding = "utf-8"
        self.filesystemencoding = None
        self.debug = True

    interpleveldefs = {
        '__name__'              : '(space.wrap("sys"))',
        '__doc__'               : '(space.wrap("PyPy sys module"))',

<<<<<<< HEAD
        'platform'              : 'space.wrap(sys.platform)', 
=======
        'platform'              : 'space.wrap(sys.platform)',
        'maxint'                : 'space.wrap(sys.maxint)',
>>>>>>> 565949fd
        'maxsize'               : 'space.wrap(sys.maxint)',
        'byteorder'             : 'space.wrap(sys.byteorder)',
        'maxunicode'            : 'space.wrap(vm.MAXUNICODE)',
        'pypy_objspaceclass'    : 'space.wrap(repr(space))',
        #'prefix'               : # added by pypy_initial_path() when it
        #'exec_prefix'          : # succeeds, pointing to trunk or /usr
        'path'                  : 'state.get(space).w_path',
        'modules'               : 'state.get(space).w_modules',
        'argv'                  : 'state.get(space).w_argv',
<<<<<<< HEAD
        'warnoptions'           : 'state.get(space).w_warnoptions', 
        'abiflags'              : 'space.wrap("")',
=======
        'py3kwarning'           : 'space.w_False',
        'warnoptions'           : 'state.get(space).w_warnoptions',
>>>>>>> 565949fd
        'builtin_module_names'  : 'space.w_None',
        'pypy_getudir'          : 'state.pypy_getudir',    # not translated
        'pypy_find_stdlib'      : 'initpath.pypy_find_stdlib',
        'pypy_find_executable'  : 'initpath.pypy_find_executable',
        'pypy_resolvedirof'     : 'initpath.pypy_resolvedirof',

<<<<<<< HEAD
        '_getframe'             : 'vm._getframe', 
        '_current_frames'       : 'currentframes._current_frames', 
        'setrecursionlimit'     : 'vm.setrecursionlimit', 
        'getrecursionlimit'     : 'vm.getrecursionlimit', 
        'setcheckinterval'      : 'vm.setcheckinterval', 
        'getcheckinterval'      : 'vm.getcheckinterval', 
        'exc_info'              : 'vm.exc_info', 
=======
        '_getframe'             : 'vm._getframe',
        '_current_frames'       : 'currentframes._current_frames',
        'setrecursionlimit'     : 'vm.setrecursionlimit',
        'getrecursionlimit'     : 'vm.getrecursionlimit',
        'setcheckinterval'      : 'vm.setcheckinterval',
        'getcheckinterval'      : 'vm.getcheckinterval',
        'exc_info'              : 'vm.exc_info',
        'exc_clear'             : 'vm.exc_clear',
>>>>>>> 565949fd
        'settrace'              : 'vm.settrace',
        'gettrace'              : 'vm.gettrace',
        'setprofile'            : 'vm.setprofile',
        'getprofile'            : 'vm.getprofile',
        'call_tracing'          : 'vm.call_tracing',
        'getsizeof'             : 'vm.getsizeof',
<<<<<<< HEAD
        'intern'                : 'vm.intern',
        
        'executable'            : 'space.wrap("py.py")', 
=======

        'executable'            : 'space.wrap("py.py")',
>>>>>>> 565949fd
        'api_version'           : 'version.get_api_version(space)',
        'version_info'          : 'version.get_version_info(space)',
        'version'               : 'version.get_version(space)',
        'pypy_version_info'     : 'version.get_pypy_version_info(space)',
        'subversion'            : 'version.get_subversion_info(space)',
        '_mercurial'            : 'version.get_repo_info(space)',
        'hexversion'            : 'version.get_hexversion(space)',

        'displayhook'           : 'hook.displayhook',
        '__displayhook__'       : 'hook.__displayhook__',
        'meta_path'             : 'space.wrap([])',
        'path_hooks'            : 'space.wrap([])',
        'path_importer_cache'   : 'space.wrap({})',
        'dont_write_bytecode'   : 'space.w_False',
<<<<<<< HEAD
        
        'getdefaultencoding'    : 'interp_encoding.getdefaultencoding', 
=======

        'getdefaultencoding'    : 'interp_encoding.getdefaultencoding',
        'setdefaultencoding'    : 'interp_encoding.setdefaultencoding',
>>>>>>> 565949fd
        'getfilesystemencoding' : 'interp_encoding.getfilesystemencoding',

        'float_info'            : 'system.get_float_info(space)',
        'int_info'              : 'system.get_int_info(space)',
        'hash_info'             : 'system.get_hash_info(space)',
        'float_repr_style'      : 'system.get_float_repr_style(space)'
        }

    if sys.platform == 'win32':
        interpleveldefs['winver'] = 'version.get_winver(space)'
        interpleveldefs['getwindowsversion'] = 'vm.getwindowsversion'

    appleveldefs = {
        'excepthook'            : 'app.excepthook',
        '__excepthook__'        : 'app.excepthook',
        'exit'                  : 'app.exit',
        'callstats'             : 'app.callstats',
        'copyright'             : 'app.copyright_str',
        'flags'                 : 'app.null_sysflags',
        '_xoptions'             : 'app.null__xoptions',
    }

    def startup(self, space):
        if space.config.translating and not we_are_translated():
            # don't get the filesystemencoding at translation time
            assert self.filesystemencoding is None

        else:
            if _WIN:
                from pypy.module.sys import vm
                w_handle = vm.get_dllhandle(space)
                space.setitem(self.w_dict, space.wrap("dllhandle"), w_handle)

        if not space.config.translating:
            # Install standard streams for tests that don't call app_main.
            # Always use line buffering, even for tests that capture
            # standard descriptors.
            space.appexec([], """():
                import sys, io
                sys.stdin = sys.__stdin__ = io.open(0, "r", encoding="ascii",
                                                    closefd=False)
                sys.stdin.buffer.raw.name = "<stdin>"
                sys.stdout = sys.__stdout__ = io.open(1, "w", encoding="ascii",
                                                      buffering=1,
                                                      closefd=False)
                sys.stdout.buffer.raw.name = "<stdout>"
                sys.stderr = sys.__stderr__ = io.open(2, "w", encoding="ascii",
                                                      errors="backslashreplace",
                                                      buffering=1,
                                                      closefd=False)
                sys.stderr.buffer.raw.name = "<stderr>"
               """)

    def flush_std_files(self, space):
        w_stdout = space.sys.get('stdout')
        w_stderr = space.sys.get('stderr')
        for w_file in [w_stdout, w_stderr]:
            if not (space.is_none(w_file) or
                    self._file_is_closed(space, w_file)):
                try:
                    space.call_method(w_file, 'flush')
                except OperationError as e:
                    if w_file is w_stdout:
                        e.write_unraisable(space, '', w_file)

    def _file_is_closed(self, space, w_file):
        try:
            w_closed = space.getattr(w_file, space.wrap('closed'))
        except OperationError:
            return False
        return space.bool_w(w_closed)

    def getmodule(self, name):
        space = self.space
        w_modules = self.get('modules')
        try:
            return space.getitem(w_modules, space.wrap(name))
        except OperationError, e:
            if not e.match(space, space.w_KeyError):
                raise
            return None

    def setmodule(self, w_module):
        space = self.space
        w_name = self.space.getattr(w_module, space.wrap('__name__'))
        w_modules = self.get('modules')
        self.space.setitem(w_modules, w_name, w_module)

    def getdictvalue(self, space, attr):
        """ specialize access to dynamic exc_* attributes. """
        value = MixedModule.getdictvalue(self, space, attr)
        if value is not None:
            return value
        if attr == 'exc_type':
            operror = space.getexecutioncontext().sys_exc_info()
            if operror is None:
                return space.w_None
            else:
                return operror.w_type
        elif attr == 'exc_value':
            operror = space.getexecutioncontext().sys_exc_info()
            if operror is None:
                return space.w_None
            else:
                return operror.get_w_value(space)
        elif attr == 'exc_traceback':
            operror = space.getexecutioncontext().sys_exc_info()
            if operror is None:
                return space.w_None
            else:
                return space.wrap(operror.get_traceback())
        return None

    def get_w_default_encoder(self):
        if self.w_default_encoder is not None:
            # XXX is this level of caching ok?  CPython has some shortcuts
            # for common encodings, but as far as I can see it has no general
            # cache.
            return self.w_default_encoder
        else:
            from pypy.module.sys.interp_encoding import get_w_default_encoder
            return get_w_default_encoder(self.space)

    def get_flag(self, name):
        space = self.space
        return space.int_w(space.getattr(self.get('flags'), space.wrap(name)))

    def get_state(self, space):
        from pypy.module.sys import state
        return state.get(space)<|MERGE_RESOLUTION|>--- conflicted
+++ resolved
@@ -24,12 +24,7 @@
         '__name__'              : '(space.wrap("sys"))',
         '__doc__'               : '(space.wrap("PyPy sys module"))',
 
-<<<<<<< HEAD
-        'platform'              : 'space.wrap(sys.platform)', 
-=======
         'platform'              : 'space.wrap(sys.platform)',
-        'maxint'                : 'space.wrap(sys.maxint)',
->>>>>>> 565949fd
         'maxsize'               : 'space.wrap(sys.maxint)',
         'byteorder'             : 'space.wrap(sys.byteorder)',
         'maxunicode'            : 'space.wrap(vm.MAXUNICODE)',
@@ -39,28 +34,14 @@
         'path'                  : 'state.get(space).w_path',
         'modules'               : 'state.get(space).w_modules',
         'argv'                  : 'state.get(space).w_argv',
-<<<<<<< HEAD
-        'warnoptions'           : 'state.get(space).w_warnoptions', 
+        'warnoptions'           : 'state.get(space).w_warnoptions',
         'abiflags'              : 'space.wrap("")',
-=======
-        'py3kwarning'           : 'space.w_False',
-        'warnoptions'           : 'state.get(space).w_warnoptions',
->>>>>>> 565949fd
         'builtin_module_names'  : 'space.w_None',
         'pypy_getudir'          : 'state.pypy_getudir',    # not translated
         'pypy_find_stdlib'      : 'initpath.pypy_find_stdlib',
         'pypy_find_executable'  : 'initpath.pypy_find_executable',
         'pypy_resolvedirof'     : 'initpath.pypy_resolvedirof',
 
-<<<<<<< HEAD
-        '_getframe'             : 'vm._getframe', 
-        '_current_frames'       : 'currentframes._current_frames', 
-        'setrecursionlimit'     : 'vm.setrecursionlimit', 
-        'getrecursionlimit'     : 'vm.getrecursionlimit', 
-        'setcheckinterval'      : 'vm.setcheckinterval', 
-        'getcheckinterval'      : 'vm.getcheckinterval', 
-        'exc_info'              : 'vm.exc_info', 
-=======
         '_getframe'             : 'vm._getframe',
         '_current_frames'       : 'currentframes._current_frames',
         'setrecursionlimit'     : 'vm.setrecursionlimit',
@@ -68,22 +49,15 @@
         'setcheckinterval'      : 'vm.setcheckinterval',
         'getcheckinterval'      : 'vm.getcheckinterval',
         'exc_info'              : 'vm.exc_info',
-        'exc_clear'             : 'vm.exc_clear',
->>>>>>> 565949fd
         'settrace'              : 'vm.settrace',
         'gettrace'              : 'vm.gettrace',
         'setprofile'            : 'vm.setprofile',
         'getprofile'            : 'vm.getprofile',
         'call_tracing'          : 'vm.call_tracing',
         'getsizeof'             : 'vm.getsizeof',
-<<<<<<< HEAD
         'intern'                : 'vm.intern',
-        
-        'executable'            : 'space.wrap("py.py")', 
-=======
 
         'executable'            : 'space.wrap("py.py")',
->>>>>>> 565949fd
         'api_version'           : 'version.get_api_version(space)',
         'version_info'          : 'version.get_version_info(space)',
         'version'               : 'version.get_version(space)',
@@ -98,14 +72,8 @@
         'path_hooks'            : 'space.wrap([])',
         'path_importer_cache'   : 'space.wrap({})',
         'dont_write_bytecode'   : 'space.w_False',
-<<<<<<< HEAD
-        
-        'getdefaultencoding'    : 'interp_encoding.getdefaultencoding', 
-=======
 
         'getdefaultencoding'    : 'interp_encoding.getdefaultencoding',
-        'setdefaultencoding'    : 'interp_encoding.setdefaultencoding',
->>>>>>> 565949fd
         'getfilesystemencoding' : 'interp_encoding.getfilesystemencoding',
 
         'float_info'            : 'system.get_float_info(space)',
