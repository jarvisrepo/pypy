from pypy.interpreter.mixedmodule import MixedModule
from pypy.interpreter.error import OperationError
from rpython.rlib.objectmodel import we_are_translated
from rpython.rlib import rdynload
import sys

_WIN = sys.platform == 'win32'

class Module(MixedModule):
    """Sys Builtin Module. """
    _immutable_fields_ = ["defaultencoding", "debug?"]

    def __init__(self, space, w_name):
        """NOT_RPYTHON""" # because parent __init__ isn't
        if space.config.translating:
            del self.__class__.interpleveldefs['pypy_getudir']
            del self.__class__.appleveldefs['stdin']
            del self.__class__.appleveldefs['__stdin__']
            del self.__class__.appleveldefs['stdout']
            del self.__class__.appleveldefs['__stdout__']
            del self.__class__.appleveldefs['stderr']
            del self.__class__.appleveldefs['__stderr__']

        super(Module, self).__init__(space, w_name)
<<<<<<< HEAD
        self.recursionlimit = 100
        self.defaultencoding = "utf-8"
=======
        self.recursionlimit = 1000
        self.w_default_encoder = None
        self.defaultencoding = "ascii"
>>>>>>> 9d7069f5
        self.filesystemencoding = None
        self.debug = True
        self.track_resources = False
        self.dlopenflags = rdynload._dlopen_default_mode()

    interpleveldefs = {
        '__name__'              : '(space.wrap("sys"))',
        '__doc__'               : '(space.wrap("PyPy sys module"))',

        'platform'              : 'space.wrap(system.PLATFORM)',
        'maxsize'               : 'space.wrap(sys.maxint)',
        'byteorder'             : 'space.wrap(sys.byteorder)',
        'maxunicode'            : 'space.wrap(vm.MAXUNICODE)',
        'pypy_objspaceclass'    : 'space.wrap(repr(space))',
        #'prefix'               : # added by pypy_initial_path() when it
        #'exec_prefix'          : # succeeds, pointing to trunk or /usr
        'path'                  : 'state.get(space).w_path',
        'modules'               : 'state.get(space).w_modules',
        'argv'                  : 'state.get(space).w_argv',
        'warnoptions'           : 'state.get(space).w_warnoptions',
        'abiflags'              : 'space.wrap("")',
        'builtin_module_names'  : 'space.w_None',
        'pypy_getudir'          : 'state.pypy_getudir',    # not translated
        'pypy_find_stdlib'      : 'initpath.pypy_find_stdlib',
        'pypy_find_executable'  : 'initpath.pypy_find_executable',
        'pypy_resolvedirof'     : 'initpath.pypy_resolvedirof',
        'pypy_initfsencoding'   : 'initpath.pypy_initfsencoding',

        '_getframe'             : 'vm._getframe',
        '_current_frames'       : 'currentframes._current_frames',
        'setrecursionlimit'     : 'vm.setrecursionlimit',
        'getrecursionlimit'     : 'vm.getrecursionlimit',
        'setcheckinterval'      : 'vm.setcheckinterval',
        'getcheckinterval'      : 'vm.getcheckinterval',
        'exc_info'              : 'vm.exc_info',
        'settrace'              : 'vm.settrace',
        'gettrace'              : 'vm.gettrace',
        'setprofile'            : 'vm.setprofile',
        'getprofile'            : 'vm.getprofile',
        'call_tracing'          : 'vm.call_tracing',
        'getsizeof'             : 'vm.getsizeof',
        'intern'                : 'vm.intern',

        'api_version'           : 'version.get_api_version(space)',
        'version_info'          : 'version.get_version_info(space)',
        #'version'              : set in startup()
        'pypy_version_info'     : 'version.get_pypy_version_info(space)',
        'subversion'            : 'version.get_subversion_info(space)',
        '_mercurial'            : 'version.get_repo_info(space)',
        'hexversion'            : 'version.get_hexversion(space)',

        'displayhook'           : 'hook.displayhook',
        '__displayhook__'       : 'hook.__displayhook__',
        'meta_path'             : 'space.wrap([])',
        'path_hooks'            : 'space.wrap([])',
        'path_importer_cache'   : 'space.wrap({})',
        'dont_write_bytecode'   : 'space.wrap(space.config.translation.sandbox)',

        'getdefaultencoding'    : 'interp_encoding.getdefaultencoding',
        'getfilesystemencoding' : 'interp_encoding.getfilesystemencoding',

        'float_info'            : 'system.get_float_info(space)',
        'int_info'              : 'system.get_int_info(space)',
        'hash_info'             : 'system.get_hash_info(space)',
        'float_repr_style'      : 'system.get_float_repr_style(space)',
        'getdlopenflags'        : 'system.getdlopenflags',
        'setdlopenflags'        : 'system.setdlopenflags',
        }

    if sys.platform == 'win32':
        interpleveldefs['winver'] = 'version.get_winver(space)'
        interpleveldefs['getwindowsversion'] = 'vm.getwindowsversion'

    appleveldefs = {
        'excepthook'            : 'app.excepthook',
        '__excepthook__'        : 'app.excepthook',
        'exit'                  : 'app.exit',
        'callstats'             : 'app.callstats',
        'copyright'             : 'app.copyright_str',
        'flags'                 : 'app.null_sysflags',
        '_xoptions'             : 'app.null__xoptions',
        'implementation'        : 'app.implementation',

        # these six attributes are here only during tests;
        # they are removed before translation
        'stdin'                 : 'std_test.stdin',
        '__stdin__'             : 'std_test.stdin',
        'stdout'                : 'std_test.stdout',
        '__stdout__'            : 'std_test.stdout',
        'stderr'                : 'std_test.stderr',
        '__stderr__'            : 'std_test.stderr',
    }

    def startup(self, space):
        if space.config.translating:
            assert self.filesystemencoding is None

        if not space.config.translating or we_are_translated():
            from pypy.module.sys import version
            space.setitem(self.w_dict, space.wrap("version"),
                          space.wrap(version.get_version(space)))
            if _WIN:
                from pypy.module.sys import vm
                w_handle = vm.get_dllhandle(space)
                space.setitem(self.w_dict, space.wrap("dllhandle"), w_handle)

        from pypy.module.sys import system
        thread_info = system.get_thread_info(space)
        if thread_info is not None:
            space.setitem(self.w_dict, space.wrap('thread_info'), thread_info)

    def setup_after_space_initialization(self):
        space = self.space

        if not space.config.translating:
            from pypy.module.sys.interp_encoding import _getfilesystemencoding
            self.filesystemencoding = _getfilesystemencoding(space)
            # XXX the two lines above take a few seconds to run whenever
            # we initialize the space

    def flush_std_files(self, space):
        w_stdout = space.sys.getdictvalue(space, 'stdout')
        w_stderr = space.sys.getdictvalue(space, 'stderr')
        for w_file in [w_stdout, w_stderr]:
            if not (space.is_none(w_file) or
                    self._file_is_closed(space, w_file)):
                try:
                    space.call_method(w_file, 'flush')
                except OperationError as e:
                    if w_file is w_stdout:
                        e.write_unraisable(space, '', w_file)

    def _file_is_closed(self, space, w_file):
        try:
            w_closed = space.getattr(w_file, space.wrap('closed'))
        except OperationError:
            return False
        return space.bool_w(w_closed)

    def getmodule(self, name):
        space = self.space
        w_modules = self.get('modules')
        try:
            return space.getitem(w_modules, space.wrap(name))
        except OperationError as e:
            if not e.match(space, space.w_KeyError):
                raise
            return None

    def setmodule(self, w_module):
        space = self.space
        w_name = self.space.getattr(w_module, space.wrap('__name__'))
        w_modules = self.get('modules')
        self.space.setitem(w_modules, w_name, w_module)

    def getdictvalue(self, space, attr):
        """ specialize access to dynamic exc_* attributes. """
        value = MixedModule.getdictvalue(self, space, attr)
        if value is not None:
            return value
        if attr == 'exc_type':
            operror = space.getexecutioncontext().sys_exc_info()
            if operror is None:
                return space.w_None
            else:
                return operror.w_type
        elif attr == 'exc_value':
            operror = space.getexecutioncontext().sys_exc_info()
            if operror is None:
                return space.w_None
            else:
                return operror.get_w_value(space)
        elif attr == 'exc_traceback':
            operror = space.getexecutioncontext().sys_exc_info()
            if operror is None:
                return space.w_None
            else:
                return space.wrap(operror.get_traceback())
        return None

    def get_flag(self, name):
        space = self.space
        return space.int_w(space.getattr(self.get('flags'), space.wrap(name)))

    def get_state(self, space):
        from pypy.module.sys import state
        return state.get(space)<|MERGE_RESOLUTION|>--- conflicted
+++ resolved
@@ -22,14 +22,8 @@
             del self.__class__.appleveldefs['__stderr__']
 
         super(Module, self).__init__(space, w_name)
-<<<<<<< HEAD
-        self.recursionlimit = 100
+        self.recursionlimit = 1000
         self.defaultencoding = "utf-8"
-=======
-        self.recursionlimit = 1000
-        self.w_default_encoder = None
-        self.defaultencoding = "ascii"
->>>>>>> 9d7069f5
         self.filesystemencoding = None
         self.debug = True
         self.track_resources = False
