from pypy.interpreter.mixedmodule import MixedModule
from pypy.interpreter.error import OperationError
from rpython.rlib.objectmodel import we_are_translated
import sys

_WIN = sys.platform == 'win32'

class Module(MixedModule):
    """Sys Builtin Module. """
<<<<<<< HEAD
=======
    _immutable_fields_ = ["defaultencoding?", "debug?"]
>>>>>>> 467e9e1e

    def __init__(self, space, w_name):
        """NOT_RPYTHON""" # because parent __init__ isn't
        if space.config.translating:
            del self.__class__.interpleveldefs['pypy_getudir']
        super(Module, self).__init__(space, w_name) 
        self.recursionlimit = 100
        self.w_default_encoder = None
        self.defaultencoding = "utf-8"
        self.filesystemencoding = None
        self.debug = True

    interpleveldefs = {
        '__name__'              : '(space.wrap("sys"))', 
        '__doc__'               : '(space.wrap("PyPy sys module"))', 

        'platform'              : 'space.wrap(sys.platform)', 
        'maxsize'               : 'space.wrap(sys.maxint)',
        'byteorder'             : 'space.wrap(sys.byteorder)', 
        'maxunicode'            : 'space.wrap(vm.MAXUNICODE)',
        'pypy_objspaceclass'    : 'space.wrap(repr(space))',
        #'prefix'               : # added by pypy_initial_path() when it 
        #'exec_prefix'          : # succeeds, pointing to trunk or /usr
        'path'                  : 'state.get(space).w_path',
        'modules'               : 'state.get(space).w_modules', 
        'argv'                  : 'state.get(space).w_argv',
        'py3kwarning'           : 'space.w_False',
        'warnoptions'           : 'state.get(space).w_warnoptions', 
        'abiflags'              : 'space.wrap("")',
        'builtin_module_names'  : 'space.w_None',
        'pypy_getudir'          : 'state.pypy_getudir',    # not translated
        'pypy_find_stdlib'      : 'initpath.pypy_find_stdlib',
        'pypy_find_executable'  : 'initpath.pypy_find_executable',
        'pypy_resolvedirof'     : 'initpath.pypy_resolvedirof',

        '_getframe'             : 'vm._getframe', 
        '_current_frames'       : 'currentframes._current_frames', 
        'setrecursionlimit'     : 'vm.setrecursionlimit', 
        'getrecursionlimit'     : 'vm.getrecursionlimit', 
        'setcheckinterval'      : 'vm.setcheckinterval', 
        'getcheckinterval'      : 'vm.getcheckinterval', 
        'exc_info'              : 'vm.exc_info', 
        'settrace'              : 'vm.settrace',
        'gettrace'              : 'vm.gettrace',
        'setprofile'            : 'vm.setprofile',
        'getprofile'            : 'vm.getprofile',
        'call_tracing'          : 'vm.call_tracing',
        'getsizeof'             : 'vm.getsizeof',
        'intern'                : 'vm.intern',
        
        'executable'            : 'space.wrap("py.py")', 
        'api_version'           : 'version.get_api_version(space)',
        'version_info'          : 'version.get_version_info(space)',
        'version'               : 'version.get_version(space)',
        'pypy_version_info'     : 'version.get_pypy_version_info(space)',
        'subversion'            : 'version.get_subversion_info(space)',
        '_mercurial'            : 'version.get_repo_info(space)',
        'hexversion'            : 'version.get_hexversion(space)',

        'displayhook'           : 'hook.displayhook', 
        '__displayhook__'       : 'hook.__displayhook__', 
        'meta_path'             : 'space.wrap([])',
        'path_hooks'            : 'space.wrap([])',
        'path_importer_cache'   : 'space.wrap({})',
        'dont_write_bytecode'   : 'space.w_False',
        
        'getdefaultencoding'    : 'interp_encoding.getdefaultencoding', 
        'getfilesystemencoding' : 'interp_encoding.getfilesystemencoding',

        'float_info'            : 'system.get_float_info(space)',
        'int_info'              : 'system.get_int_info(space)',
        'hash_info'             : 'system.get_hash_info(space)',
        'float_repr_style'      : 'system.get_float_repr_style(space)'
        }

    if sys.platform == 'win32':
        interpleveldefs['winver'] = 'version.get_winver(space)'
        interpleveldefs['getwindowsversion'] = 'vm.getwindowsversion'

    appleveldefs = {
        'excepthook'            : 'app.excepthook',
        '__excepthook__'        : 'app.excepthook',
        'exit'                  : 'app.exit',
        'callstats'             : 'app.callstats',
        'copyright'             : 'app.copyright_str',
        'flags'                 : 'app.null_sysflags',
        '_xoptions'             : 'app.null__xoptions',
    }

    def setbuiltinmodule(self, w_module, name):
        w_name = self.space.wrap(name)
        w_modules = self.get('modules')
        self.space.setitem(w_modules, w_name, w_module)

    def startup(self, space):
        if space.config.translating and not we_are_translated():
            # don't get the filesystemencoding at translation time
            assert self.filesystemencoding is None

        else:
            if _WIN:
                from pypy.module.sys import vm
                w_handle = vm.get_dllhandle(space)
                space.setitem(self.w_dict, space.wrap("dllhandle"), w_handle)

        if not space.config.translating:
            # Install standard streams for tests that don't call app_main.
            # Always use line buffering, even for tests that capture
            # standard descriptors.
            space.appexec([], """():
                import sys, io
                sys.stdin = sys.__stdin__ = io.open(0, "r", encoding="ascii",
                                                    closefd=False)
                sys.stdin.buffer.raw.name = "<stdin>"
                sys.stdout = sys.__stdout__ = io.open(1, "w", encoding="ascii",
                                                      buffering=1,
                                                      closefd=False)
                sys.stdout.buffer.raw.name = "<stdout>"
                sys.stderr = sys.__stderr__ = io.open(2, "w", encoding="ascii",
                                                      errors="backslashreplace",
                                                      buffering=1,
                                                      closefd=False)
                sys.stderr.buffer.raw.name = "<stderr>"
               """)

    def flush_std_files(self, space):
        w_stdout = space.sys.get('stdout')
        w_stderr = space.sys.get('stderr')
        for w_file in [w_stdout, w_stderr]:
            if not (space.is_none(w_file) or
                    self._file_is_closed(space, w_file)):
                try:
                    space.call_method(w_file, 'flush')
                except OperationError as e:
                    if w_file is w_stdout:
                        e.write_unraisable(space, '', w_file)

    def _file_is_closed(self, space, w_file):
        try:
            w_closed = space.getattr(w_file, space.wrap('closed'))
        except OperationError:
            return False
        return space.bool_w(w_closed)

    def getmodule(self, name):
        space = self.space
        w_modules = self.get('modules')
        try:
            return space.getitem(w_modules, space.wrap(name))
        except OperationError, e: 
            if not e.match(space, space.w_KeyError): 
                raise 
            return None 

    def setmodule(self, w_module): 
        space = self.space
        w_name = self.space.getattr(w_module, space.wrap('__name__'))
        w_modules = self.get('modules')
        self.space.setitem(w_modules, w_name, w_module)

    def getdictvalue(self, space, attr):
        """ specialize access to dynamic exc_* attributes. """ 
        value = MixedModule.getdictvalue(self, space, attr) 
        if value is not None: 
            return value
        if attr == 'exc_type':
            operror = space.getexecutioncontext().sys_exc_info()
            if operror is None:
                return space.w_None
            else:
                return operror.w_type
        elif attr == 'exc_value':
            operror = space.getexecutioncontext().sys_exc_info()
            if operror is None:
                return space.w_None
            else:
                return operror.get_w_value(space)
        elif attr == 'exc_traceback':
            operror = space.getexecutioncontext().sys_exc_info()
            if operror is None:
                return space.w_None
            else:
                return space.wrap(operror.get_traceback())
        return None 

    def get_w_default_encoder(self):
        if self.w_default_encoder is not None:
            # XXX is this level of caching ok?  CPython has some shortcuts
            # for common encodings, but as far as I can see it has no general
            # cache.
            return self.w_default_encoder
        else:
            from pypy.module.sys.interp_encoding import get_w_default_encoder
            return get_w_default_encoder(self.space)

    def get_flag(self, name):
        space = self.space
        return space.int_w(space.getattr(self.get('flags'), space.wrap(name)))

    def get_state(self, space):
        from pypy.module.sys import state
        return state.get(space)<|MERGE_RESOLUTION|>--- conflicted
+++ resolved
@@ -7,10 +7,7 @@
 
 class Module(MixedModule):
     """Sys Builtin Module. """
-<<<<<<< HEAD
-=======
     _immutable_fields_ = ["defaultencoding?", "debug?"]
->>>>>>> 467e9e1e
 
     def __init__(self, space, w_name):
         """NOT_RPYTHON""" # because parent __init__ isn't
