--- conflicted
+++ resolved
@@ -78,16 +78,11 @@
         'getfilesystemencoding' : 'interp_encoding.getfilesystemencoding',
 
         'float_info'            : 'system.get_float_info(space)',
-<<<<<<< HEAD
         'int_info'              : 'system.get_int_info(space)',
         'hash_info'             : 'system.get_hash_info(space)',
         'float_repr_style'      : 'system.get_float_repr_style(space)',
-=======
-        'long_info'             : 'system.get_long_info(space)',
-        'float_repr_style'      : 'system.get_float_repr_style(space)',
         'getdlopenflags'        : 'system.getdlopenflags',
         'setdlopenflags'        : 'system.setdlopenflags',
->>>>>>> faad1651
         }
 
     if sys.platform == 'win32':
