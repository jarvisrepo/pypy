--- conflicted
+++ resolved
@@ -31,32 +31,14 @@
         self.dlopenflags = rdynload._dlopen_default_mode()
 
     interpleveldefs = {
-<<<<<<< HEAD
-        '__name__'              : '(space.wrap("sys"))',
-        '__doc__'               : '(space.wrap("PyPy sys module"))',
-
-        'platform'              : 'space.wrap(system.PLATFORM)',
-        'maxsize'               : 'space.wrap(sys.maxint)',
-        'byteorder'             : 'space.wrap(sys.byteorder)',
-        'maxunicode'            : 'space.wrap(vm.MAXUNICODE)',
-        'pypy_objspaceclass'    : 'space.wrap(repr(space))',
-=======
         '__name__'              : '(space.newtext("sys"))',
         '__doc__'               : '(space.newtext("PyPy sys module"))',
 
-        'platform'              : 'space.newtext(sys.platform)',
-        'maxint'                : 'space.newint(sys.maxint)',
+        'platform'              : 'space.newtext(system.PLATFORM)',
         'maxsize'               : 'space.newint(sys.maxint)',
         'byteorder'             : 'space.newtext(sys.byteorder)',
         'maxunicode'            : 'space.newint(vm.MAXUNICODE)',
-        'stdin'                 : 'state.getio(space).w_stdin',
-        '__stdin__'             : 'state.getio(space).w_stdin',
-        'stdout'                : 'state.getio(space).w_stdout',
-        '__stdout__'            : 'state.getio(space).w_stdout',
-        'stderr'                : 'state.getio(space).w_stderr',
-        '__stderr__'            : 'state.getio(space).w_stderr',
         'pypy_objspaceclass'    : 'space.newtext(repr(space))',
->>>>>>> 681e076a
         #'prefix'               : # added by pypy_initial_path() when it
         #'exec_prefix'          : # succeeds, pointing to trunk or /usr
         'path'                  : 'state.get(space).w_path',
