# -*- coding: iso-8859-1 -*-
import codecs
import sys

def test_stdin_exists(space):
    space.sys.get('stdin')
    space.sys.get('__stdin__')

def test_stdout_exists(space):
    space.sys.get('stdout')
    space.sys.get('__stdout__')

def test_stdout_flush_at_shutdown(space):
    w_sys = space.sys
    w_read = space.appexec([], """():
        import sys
        from io import BytesIO, TextIOWrapper
        class BadWrite(BytesIO):
            def write(self, data):
                raise IOError
        buf = BytesIO()
        def read():
            buf.seek(0)
            return buf.read()
        sys.stdout = TextIOWrapper(BadWrite())
        sys.stderr = TextIOWrapper(buf)
        return read""")

    try:
        space.call_method(w_sys.get('stdout'), 'write', space.wrap('x'))
        # called at shtudown
        w_sys.flush_std_files(space)

        msg = space.bytes_w(space.call_function(w_read))
        assert 'Exception IOError' in msg
    finally:
        space.setattr(w_sys, space.wrap('stdout'), w_sys.get('__stdout__'))
        space.setattr(w_sys, space.wrap('stderr'), w_sys.get('__stderr__'))

class AppTestAppSysTests:

    def setup_class(cls):
        cls.w_appdirect = cls.space.wrap(cls.runappdirect)
        filesystemenc = codecs.lookup(sys.getfilesystemencoding()).name
        cls.w_filesystemenc = cls.space.wrap(filesystemenc)

    def test_sys_in_modules(self):
        import sys
        modules = sys.modules
        assert 'sys' in modules, ( "An entry for sys "
                                        "is not in sys.modules.")
        sys2 = sys.modules['sys']
        assert sys is sys2, "import sys is not sys.modules[sys]."
    def test_builtin_in_modules(self):
        import sys
        modules = sys.modules
        assert 'builtins' in modules, ( "An entry for builtins "
                                       "is not in sys.modules.")
        import builtins
        builtin2 = sys.modules['builtins']
        assert builtins is builtin2, ( "import builtins "
                                       "is not sys.modules[builtins].")
    def test_builtin_module_names(self):
        import sys
        names = sys.builtin_module_names
        assert 'sys' in names, (
            "sys is not listed as a builtin module.")
        assert 'builtins' in names, (
            "builtins is not listed as a builtin module.")
        assert 'exceptions' not in names, (
            "exceptions module shouldn't exist")

    def test_sys_exc_info(self):
        try:
            raise Exception
        except Exception as exc:
            e = exc
            import sys
            exc_type,exc_val,tb = sys.exc_info()
        try:
            raise Exception   # 6 lines below the previous one
        except Exception as exc:
            e2 = exc
            exc_type2,exc_val2,tb2 = sys.exc_info()
        assert exc_type ==Exception
        assert exc_val ==e
        assert exc_type2 ==Exception
        assert exc_val2 ==e2
        assert tb2.tb_lineno - tb.tb_lineno == 6

    def test_dynamic_attributes(self):
        try:
            raise Exception
        except Exception as exc:
            e = exc
            import sys
            exc_type = sys.exc_type
            exc_val = sys.exc_value
            tb = sys.exc_traceback
        try:
            raise Exception   # 8 lines below the previous one
        except Exception as exc:
            e2 = exc
            exc_type2 = sys.exc_type
            exc_val2 = sys.exc_value
            tb2 = sys.exc_traceback
        assert exc_type ==Exception
        assert exc_val ==e
        assert exc_type2 ==Exception
        assert exc_val2 ==e2
        assert tb2.tb_lineno - tb.tb_lineno == 8

    def test_exc_info_normalization(self):
        import sys
        try:
            1/0
        except ZeroDivisionError:
            etype, val, tb = sys.exc_info()
            assert isinstance(val, etype)
        else:
            raise AssertionError("ZeroDivisionError not caught")

    def test_io(self):
        import sys, io
        assert isinstance(sys.__stdout__, io.IOBase)
        assert isinstance(sys.__stderr__, io.IOBase)
        assert isinstance(sys.__stdin__, io.IOBase)
        assert sys.__stderr__.errors == 'backslashreplace'

        #assert sys.__stdin__.name == "<stdin>"
        #assert sys.__stdout__.name == "<stdout>"
        #assert sys.__stderr__.name == "<stderr>"

        if self.appdirect and not isinstance(sys.stdin, io.IOBase):
            return

        assert isinstance(sys.stdout, io.IOBase)
        assert isinstance(sys.stderr, io.IOBase)
        assert isinstance(sys.stdin, io.IOBase)
        assert sys.stderr.errors == 'backslashreplace'

    def test_getfilesystemencoding(self):
        import sys
        assert sys.getfilesystemencoding() == self.filesystemenc

    def test_float_info(self):
        import sys
        fi = sys.float_info
        assert isinstance(fi.epsilon, float)
        assert isinstance(fi.dig, int)
        assert isinstance(fi.mant_dig, int)
        assert isinstance(fi.max, float)
        assert isinstance(fi.max_exp, int)
        assert isinstance(fi.max_10_exp, int)
        assert isinstance(fi.min, float)
        assert isinstance(fi.min_exp, int)
        assert isinstance(fi.min_10_exp, int)
        assert isinstance(fi.radix, int)
        assert isinstance(fi.rounds, int)

    def test_int_info(self):
        import sys
        li = sys.int_info
        assert isinstance(li.bits_per_digit, int)
        assert isinstance(li.sizeof_digit, int)

    def test_sys_exit(self):
        import sys
        exc = raises(SystemExit, sys.exit)
        assert exc.value.code is None

        exc = raises(SystemExit, sys.exit, 0)
        assert exc.value.code == 0

        exc = raises(SystemExit, sys.exit, 1)
        assert exc.value.code == 1

        exc = raises(SystemExit, sys.exit, (1, 2, 3))
        assert exc.value.code == (1, 2, 3)

    def test_hash_info(self):
        import sys
        li = sys.hash_info
        assert isinstance(li.width, int)
        assert isinstance(li.modulus, int)
        assert isinstance(li.inf, int)
        assert isinstance(li.nan, int)
        assert isinstance(li.imag, int)

    def test_sys_exit(self):
        import sys
        exc = raises(SystemExit, sys.exit)
        assert exc.value.code is None

        exc = raises(SystemExit, sys.exit, 0)
        assert exc.value.code == 0

        exc = raises(SystemExit, sys.exit, 1)
        assert exc.value.code == 1

        exc = raises(SystemExit, sys.exit, (1, 2, 3))
        assert exc.value.code == (1, 2, 3)


class AppTestSysModulePortedFromCPython:
    def setup_class(cls):
        cls.w_appdirect = cls.space.wrap(cls.runappdirect)

    def test_original_displayhook(self):
        import sys, _io, builtins
        savestdout = sys.stdout
        out = _io.StringIO()
        sys.stdout = out

        dh = sys.__displayhook__

        raises(TypeError, dh)
        if hasattr(builtins, "_"):
            del builtins._

        dh(None)
        assert out.getvalue() == ""
        assert not hasattr(builtins, "_")
        dh("hello")
        assert out.getvalue() == "'hello'\n"
        assert builtins._ == "hello"

        del sys.stdout
        raises(RuntimeError, dh, 42)

        sys.stdout = savestdout

    def test_original_displayhook_unencodable(self):
        import sys, _io
        out = _io.BytesIO()
        savestdout = sys.stdout
        sys.stdout = _io.TextIOWrapper(out, encoding='ascii')

        sys.__displayhook__("a=\xe9 b=\uDC80 c=\U00010000 d=\U0010FFFF")
        assert (out.getvalue() ==
                b"'a=\\xe9 b=\\udc80 c=\\U00010000 d=\\U0010ffff'")

        sys.stdout = savestdout

    def test_lost_displayhook(self):
        import sys
        olddisplayhook = sys.displayhook
        del sys.displayhook
        code = compile("42", "<string>", "single")
        raises(RuntimeError, eval, code)
        sys.displayhook = olddisplayhook

    def test_custom_displayhook(self):
        import sys
        olddisplayhook = sys.displayhook
        def baddisplayhook(obj):
            raise ValueError
        sys.displayhook = baddisplayhook
        code = compile("42", "<string>", "single")
        raises(ValueError, eval, code)
        sys.displayhook = olddisplayhook

    def test_original_excepthook(self):
        import sys, _io
        savestderr = sys.stderr
        err = _io.StringIO()
        sys.stderr = err

        eh = sys.__excepthook__

        raises(TypeError, eh)
        try:
            raise ValueError(42)
        except ValueError as exc:
            eh(*sys.exc_info())
        assert err.getvalue().endswith("ValueError: 42\n")

        eh(1, '1', 1)
        expected = ("TypeError: print_exception(): Exception expected for "
                    "value, str found")
        assert expected in err.getvalue()

        sys.stderr = savestderr

    def test_excepthook_failsafe_path(self):
        import traceback
        original_print_exception = traceback.print_exception
        import sys, _io
        savestderr = sys.stderr
        err = _io.StringIO()
        sys.stderr = err
        try:
            traceback.print_exception = "foo"
            eh = sys.__excepthook__
            try:
                raise ValueError(42)
            except ValueError as exc:
                eh(*sys.exc_info())
        finally:
            traceback.print_exception = original_print_exception
            sys.stderr = savestderr

        assert err.getvalue() == "ValueError: 42\n"

    def test_original_excepthook_pypy_encoding(self):
        import sys
        if '__pypy__' not in sys.builtin_module_names:
            skip("only on PyPy")
        savestderr = sys.stderr
        class MyStringIO(object):
            def __init__(self):
                self.output = []
            def write(self, s):
                assert isinstance(s, str)
                self.output.append(s)
            def getvalue(self):
                return ''.join(self.output)

        for input in ("\u013a", "\u1111"):
            err = MyStringIO()
            err.encoding = 'iso-8859-2'
            sys.stderr = err

            eh = sys.__excepthook__
            try:
                raise ValueError(input)
            except ValueError as exc:
                eh(*sys.exc_info())

            sys.stderr = savestderr
            print(ascii(err.getvalue()))
            assert err.getvalue().endswith("ValueError: %s\n" % input)

    # FIXME: testing the code for a lost or replaced excepthook in
    # Python/pythonrun.c::PyErr_PrintEx() is tricky.

    def test_exit(self):
        import sys
        raises(TypeError, sys.exit, 42, 42)

        # call without argument
        try:
            sys.exit(0)
        except SystemExit as exc:
            assert exc.code == 0
        except:
            raise AssertionError("wrong exception")
        else:
            raise AssertionError("no exception")

        # call with tuple argument with one entry
        # entry will be unpacked
        try:
            sys.exit(42)
        except SystemExit as exc:
            assert exc.code == 42
        except:
            raise AssertionError("wrong exception")
        else:
            raise AssertionError("no exception")

        # call with integer argument
        try:
            sys.exit((42,))
        except SystemExit as exc:
            assert exc.code == 42
        except:
            raise AssertionError("wrong exception")
        else:
            raise AssertionError("no exception")

        # call with string argument
        try:
            sys.exit("exit")
        except SystemExit as exc:
            assert exc.code == "exit"
        except:
            raise AssertionError("wrong exception")
        else:
            raise AssertionError("no exception")

        # call with tuple argument with two entries
        try:
            sys.exit((17, 23))
        except SystemExit as exc:
            assert exc.code == (17, 23)
        except:
            raise AssertionError("wrong exception")
        else:
            raise AssertionError("no exception")

    def test_getdefaultencoding(self):
        import sys
        raises(TypeError, sys.getdefaultencoding, 42)
        # can't check more than the type, as the user might have changed it
        assert isinstance(sys.getdefaultencoding(), str)

    # testing sys.settrace() is done in test_trace.py
    # testing sys.setprofile() is done in test_profile.py

    def test_setcheckinterval(self):
        import sys
        raises(TypeError, sys.setcheckinterval)
        orig = sys.getcheckinterval()
        for n in 0, 100, 120, orig: # orig last to restore starting state
            sys.setcheckinterval(n)
            assert sys.getcheckinterval() == n

    def test_recursionlimit(self):
        import sys
        raises(TypeError, sys.getrecursionlimit, 42)
        oldlimit = sys.getrecursionlimit()
        raises(TypeError, sys.setrecursionlimit)
        raises(ValueError, sys.setrecursionlimit, -42)
        sys.setrecursionlimit(10000)
        assert sys.getrecursionlimit() == 10000
        sys.setrecursionlimit(oldlimit)
        raises(OverflowError, sys.setrecursionlimit, 1<<31)

    def test_getwindowsversion(self):
        import sys
        if hasattr(sys, "getwindowsversion"):
            v = sys.getwindowsversion()
            if '__pypy__' in sys.builtin_module_names:
                assert isinstance(v, tuple)
            assert len(v) == 5
            assert isinstance(v[0], int)
            assert isinstance(v[1], int)
            assert isinstance(v[2], int)
            assert isinstance(v[3], int)
            assert isinstance(v[4], str)

            assert v[0] == v.major
            assert v[1] == v.minor
            assert v[2] == v.build
            assert v[3] == v.platform
            assert v[4] == v.service_pack

            assert isinstance(v.service_pack_minor, int)
            assert isinstance(v.service_pack_major, int)
            assert isinstance(v.suite_mask, int)
            assert isinstance(v.product_type, int)

            # This is how platform.py calls it. Make sure tuple still has 5
            # elements
            maj, min, buildno, plat, csd = sys.getwindowsversion()

    def test_winver(self):
        import sys
        if hasattr(sys, "winver"):
            assert sys.winver == sys.version[:3]

    def test_dllhandle(self):
        import sys
        assert hasattr(sys, 'dllhandle') == (sys.platform == 'win32')

    def test_dlopenflags(self):
        import sys
        if hasattr(sys, "setdlopenflags"):
            assert hasattr(sys, "getdlopenflags")
            raises(TypeError, sys.getdlopenflags, 42)
            oldflags = sys.getdlopenflags()
            raises(TypeError, sys.setdlopenflags)
            sys.setdlopenflags(oldflags+1)
            assert sys.getdlopenflags() == oldflags+1
            sys.setdlopenflags(oldflags)

    def test_refcount(self):
        import sys
        if not hasattr(sys, "getrefcount"):
            skip('Reference counting is not implemented.')

        raises(TypeError, sys.getrefcount)
        c = sys.getrefcount(None)
        n = None
        assert sys.getrefcount(None) == c+1
        del n
        assert sys.getrefcount(None) == c
        if hasattr(sys, "gettotalrefcount"):
            assert isinstance(sys.gettotalrefcount(), int)

    def test_getframe(self):
        import sys
        raises(TypeError, sys._getframe, 42, 42)
        raises(ValueError, sys._getframe, 2000000000)
        assert sys._getframe().f_code.co_name == 'test_getframe'
        #assert (
        #    TestSysModule.test_getframe.im_func.func_code \
        #    is sys._getframe().f_code
        #)

    def test_getframe_in_returned_func(self):
        import sys
        def f():
            return g()
        def g():
            return sys._getframe(0)
        frame = f()
        assert frame.f_code.co_name == 'g'
        assert frame.f_back.f_code.co_name == 'f'
        assert frame.f_back.f_back.f_code.co_name == 'test_getframe_in_returned_func'

    def test_attributes(self):
        import sys
        assert sys.__name__ == 'sys'
        assert isinstance(sys.modules, dict)
        assert isinstance(sys.path, list)
        assert isinstance(sys.api_version, int)
        assert isinstance(sys.argv, list)
        assert sys.byteorder in ("little", "big")
        assert isinstance(sys.builtin_module_names, tuple)
        assert isinstance(sys.copyright, str)
        #assert isinstance(sys.exec_prefix, str) -- not present!
        #assert isinstance(sys.executable, str)
        assert isinstance(sys.hexversion, int)
        assert isinstance(sys.maxsize, int)
        assert isinstance(sys.maxunicode, int)
        assert isinstance(sys.platform, str)
        #assert isinstance(sys.prefix, str) -- not present!
        assert isinstance(sys.version, str)
        assert isinstance(sys.warnoptions, list)
        vi = sys.version_info
        if '__pypy__' in sys.builtin_module_names:
            assert isinstance(vi, tuple)
        assert len(vi) == 5
        assert isinstance(vi[0], int)
        assert isinstance(vi[1], int)
        assert isinstance(vi[2], int)
        assert vi[3] in ("alpha", "beta", "candidate", "final")
        assert isinstance(vi[4], int)

<<<<<<< HEAD
    def test_implementation(self):
        import sys
        assert sys.implementation.name == 'pypy'

        # This test applies to all implementations equally.
        levels = {'alpha': 0xA, 'beta': 0xB, 'candidate': 0xC, 'final': 0xF}

        assert sys.implementation.version
        assert sys.implementation.hexversion
        assert sys.implementation.cache_tag

        version = sys.implementation.version
        assert version[:2] == (version.major, version.minor)

        hexversion = (version.major << 24 | version.minor << 16 |
                      version.micro << 8 | levels[version.releaselevel] << 4 |
                      version.serial << 0)
        assert sys.implementation.hexversion == hexversion

        # PEP 421 requires that .name be lower case.
        assert sys.implementation.name == sys.implementation.name.lower()

        ns1 = type(sys.implementation)(x=1, y=2, w=3)
        assert repr(ns1) == "namespace(w=3, x=1, y=2)"

    def test_simplenamespace(self):
        import sys
        SimpleNamespace = type(sys.implementation)
        ns = SimpleNamespace(x=1, y=2, w=3)
        #
        ns.z = 4
        assert ns.__dict__ == dict(x=1, y=2, w=3, z=4)
        #
        raises(AttributeError, "del ns.spam")
        del ns.y
=======
    def test_reload_doesnt_override_sys_executable(self):
        import sys
        from imp import reload
        sys.executable = 'from_test_sysmodule'
        reload(sys)
        assert sys.executable == 'from_test_sysmodule'
>>>>>>> 871814c1

    def test_settrace(self):
        import sys
        counts = []
        def trace(x, y, z):
            counts.append(None)

        def x():
            pass
        sys.settrace(trace)
        try:
            x()
            assert sys.gettrace() is trace
        finally:
            sys.settrace(None)
        assert len(counts) == 1

    def test_pypy_attributes(self):
        import sys
        if '__pypy__' not in sys.builtin_module_names:
            skip("only on PyPy")
        assert isinstance(sys.pypy_objspaceclass, str)
        vi = sys.pypy_version_info
        assert isinstance(vi, tuple)
        assert len(vi) == 5
        assert isinstance(vi[0], int)
        assert isinstance(vi[1], int)
        assert isinstance(vi[2], int)
        assert vi[3] in ("alpha", "beta", "candidate", "dev", "final")
        assert isinstance(vi[4], int)

    def test_allattributes(self):
        import sys
        sys.__dict__   # check that we don't crash initializing any attribute

    def test_subversion(self):
        import sys
        if '__pypy__' not in sys.builtin_module_names:
            skip("only on PyPy")
        assert sys.subversion == ('PyPy', '', '')

    def test__mercurial(self):
        import sys, re
        if '__pypy__' not in sys.builtin_module_names:
            skip("only on PyPy")
        project, hgtag, hgid = sys._mercurial
        assert project == 'PyPy'
        # the tag or branch may be anything, including the empty string
        assert isinstance(hgtag, str)
        # the id is either nothing, or an id of 12 hash digits, with a possible
        # suffix of '+' if there are local modifications
        assert hgid == '' or re.match('[0-9a-f]{12}\+?', hgid)
        # the id should also show up in sys.version
        if hgid != '':
            assert hgid in sys.version

    def test_float_repr_style(self):
        import sys

        # If this ever actually becomes a compilation option this test should
        # be changed.
        assert sys.float_repr_style == "short"


class AppTestCurrentFrames:
    def test_current_frames(self):
        try:
            import _thread
        except ImportError:
            pass
        else:
            skip('This test requires an intepreter without threads')
        import sys

        def f():
            return sys._current_frames()
        frames = f()
        assert list(frames) == [0]
        assert frames[0].f_code.co_name in ('f', '?')


class AppTestCurrentFramesWithThread(AppTestCurrentFrames):
    spaceconfig = {
        "usemodules": ["time", "thread"],
    }

    def test_current_frames(self):
        import sys
        import time
        import _thread

        # XXX workaround for now: to prevent deadlocks, call
        # sys._current_frames() once before starting threads.
        # This is an issue in non-translated versions only.
        sys._current_frames()

        thread_id = _thread.get_ident()
        def other_thread():
            print("thread started")
            lock2.release()
            lock1.acquire()
        lock1 = _thread.allocate_lock()
        lock2 = _thread.allocate_lock()
        lock1.acquire()
        lock2.acquire()
        _thread.start_new_thread(other_thread, ())

        def f():
            lock2.acquire()
            return sys._current_frames()

        frames = f()
        lock1.release()
        thisframe = frames.pop(thread_id)
        assert thisframe.f_code.co_name in ('f', '?')

        assert len(frames) == 1
        _, other_frame = frames.popitem()
        assert other_frame.f_code.co_name in ('other_thread', '?')

    def test_intern(self):
        from sys import intern
        raises(TypeError, intern)
        raises(TypeError, intern, 1)
        class S(str):
            pass
        raises(TypeError, intern, S("hello"))
        s = "never interned before"
        s2 = intern(s)
        assert s == s2
        s3 = s.swapcase()
        assert s3 != s2
        s4 = s3.swapcase()
        assert intern(s4) is s2
        s5 = "\ud800"
        # previously failed
        assert intern(s5) == s5


class AppTestSysExcInfoDirect:

    def setup_method(self, meth):
        self.checking = not self.runappdirect
        if self.checking:
            self.seen = []
            from pypy.module.sys import vm
            def exc_info_with_tb(*args):
                self.seen.append("n")     # not optimized
                return self.old[0](*args)
            def exc_info_without_tb(*args):
                self.seen.append("y")     # optimized
                return self.old[1](*args)
            self.old = [vm.exc_info_with_tb, vm.exc_info_without_tb]
            vm.exc_info_with_tb = exc_info_with_tb
            vm.exc_info_without_tb = exc_info_without_tb
            #
            from rpython.rlib import jit
            self.old2 = [jit.we_are_jitted]
            jit.we_are_jitted = lambda: True

    def teardown_method(self, meth):
        if self.checking:
            from pypy.module.sys import vm
            from rpython.rlib import jit
            vm.exc_info_with_tb = self.old[0]
            vm.exc_info_without_tb = self.old[1]
            jit.we_are_jitted = self.old2[0]
            #
            assert ''.join(self.seen) == meth.expected

    def test_returns_none(self):
        import sys
        assert sys.exc_info() == (None, None, None)
        assert sys.exc_info()[0] is None
        assert sys.exc_info()[1] is None
        assert sys.exc_info()[2] is None
        assert sys.exc_info()[:2] == (None, None)
        assert sys.exc_info()[:3] == (None, None, None)
        assert sys.exc_info()[0:2] == (None, None)
        assert sys.exc_info()[2:4] == (None,)
    test_returns_none.expected = 'nnnnnnnn'

    def test_returns_subscr(self):
        import sys
        e = KeyError("boom")
        try:
            raise e
        except:
            assert sys.exc_info()[0] is KeyError  # y
            assert sys.exc_info()[1] is e         # y
            assert sys.exc_info()[2] is not None  # n
            assert sys.exc_info()[-3] is KeyError # y
            assert sys.exc_info()[-2] is e        # y
            assert sys.exc_info()[-1] is not None # n
    test_returns_subscr.expected = 'yynyyn'

    def test_returns_slice_2(self):
        import sys
        e = KeyError("boom")
        try:
            raise e
        except:
            foo = sys.exc_info()                  # n
            assert sys.exc_info()[:0] == ()       # y
            assert sys.exc_info()[:1] == foo[:1]  # y
            assert sys.exc_info()[:2] == foo[:2]  # y
            assert sys.exc_info()[:3] == foo      # n
            assert sys.exc_info()[:4] == foo      # n
            assert sys.exc_info()[:-1] == foo[:2] # y
            assert sys.exc_info()[:-2] == foo[:1] # y
            assert sys.exc_info()[:-3] == ()      # y
    test_returns_slice_2.expected = 'nyyynnyyy'

    def test_returns_slice_3(self):
        import sys
        e = KeyError("boom")
        try:
            raise e
        except:
            foo = sys.exc_info()                   # n
            assert sys.exc_info()[2:2] == ()       # y
            assert sys.exc_info()[0:1] == foo[:1]  # y
            assert sys.exc_info()[1:2] == foo[1:2] # y
            assert sys.exc_info()[0:3] == foo      # n
            assert sys.exc_info()[2:4] == foo[2:]  # n
            assert sys.exc_info()[0:-1] == foo[:2] # y
            assert sys.exc_info()[0:-2] == foo[:1] # y
            assert sys.exc_info()[5:-3] == ()      # y
    test_returns_slice_3.expected = 'nyyynnyyy'

    def test_strange_invocation(self):
        import sys
        e = KeyError("boom")
        try:
            raise e
        except:
            a = []; k = {}
            assert sys.exc_info(*a)[:0] == ()
            assert sys.exc_info(**k)[:0] == ()
    test_strange_invocation.expected = 'nn'

    def test_call_in_subfunction(self):
        import sys
        def g():
            # this case is not optimized, because we need to search the
            # frame chain.  it's probably not worth the complications
            return sys.exc_info()[1]
        e = KeyError("boom")
        try:
            raise e
        except:
            assert g() is e
    test_call_in_subfunction.expected = 'n'<|MERGE_RESOLUTION|>--- conflicted
+++ resolved
@@ -529,7 +529,6 @@
         assert vi[3] in ("alpha", "beta", "candidate", "final")
         assert isinstance(vi[4], int)
 
-<<<<<<< HEAD
     def test_implementation(self):
         import sys
         assert sys.implementation.name == 'pypy'
@@ -565,14 +564,13 @@
         #
         raises(AttributeError, "del ns.spam")
         del ns.y
-=======
+
     def test_reload_doesnt_override_sys_executable(self):
         import sys
         from imp import reload
         sys.executable = 'from_test_sysmodule'
         reload(sys)
         assert sys.executable == 'from_test_sysmodule'
->>>>>>> 871814c1
 
     def test_settrace(self):
         import sys
