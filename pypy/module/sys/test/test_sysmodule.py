--- conflicted
+++ resolved
@@ -178,7 +178,6 @@
         exc = raises(SystemExit, sys.exit, (1, 2, 3))
         assert exc.value.code == (1, 2, 3)
 
-<<<<<<< HEAD
     def test_hash_info(self):
         import sys
         li = sys.hash_info
@@ -189,31 +188,6 @@
         assert isinstance(li.imag, int)
         assert isinstance(li.algorithm, str)
 
-    def test_sys_exit(self):
-        import sys
-        exc = raises(SystemExit, sys.exit)
-        assert exc.value.code is None
-
-        exc = raises(SystemExit, sys.exit, 0)
-        assert exc.value.code == 0
-
-        exc = raises(SystemExit, sys.exit, 1)
-        assert exc.value.code == 1
-
-        exc = raises(SystemExit, sys.exit, (1, 2, 3))
-        assert exc.value.code == (1, 2, 3)
-
-    def test_sys_thread_info(self):
-        import sys
-        info = sys.thread_info
-        assert isinstance(info.name, str)
-        assert isinstance(info.lock, (str, type(None)))
-        assert isinstance(info.version, (str, type(None)))
-
-    def test_sys_flags_dev_mode_is_bool(self):
-        import sys
-        assert type(sys.flags.dev_mode) is bool
-=======
     def test_sys_flags(self):
         import sys
         # sanity check
@@ -223,7 +197,30 @@
         assert 'readonly' in str(exc.value)
         raises(AttributeError, 'sys.flags.not_a_sys_flag = 2')
         
->>>>>>> 2fae0b52
+    def test_sys_exit(self):
+        import sys
+        exc = raises(SystemExit, sys.exit)
+        assert exc.value.code is None
+
+        exc = raises(SystemExit, sys.exit, 0)
+        assert exc.value.code == 0
+
+        exc = raises(SystemExit, sys.exit, 1)
+        assert exc.value.code == 1
+
+        exc = raises(SystemExit, sys.exit, (1, 2, 3))
+        assert exc.value.code == (1, 2, 3)
+
+    def test_sys_thread_info(self):
+        import sys
+        info = sys.thread_info
+        assert isinstance(info.name, str)
+        assert isinstance(info.lock, (str, type(None)))
+        assert isinstance(info.version, (str, type(None)))
+
+    def test_sys_flags_dev_mode_is_bool(self):
+        import sys
+        assert type(sys.flags.dev_mode) is bool
 
 
 class AppTestSysModulePortedFromCPython:
