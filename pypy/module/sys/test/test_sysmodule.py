--- conflicted
+++ resolved
@@ -495,15 +495,9 @@
         assert isinstance(sys.argv, list)
         assert sys.byteorder in ("little", "big")
         assert isinstance(sys.builtin_module_names, tuple)
-<<<<<<< HEAD
         assert isinstance(sys.copyright, str)
         #assert isinstance(sys.exec_prefix, str) -- not present!
-        assert isinstance(sys.executable, str)
-=======
-        assert isinstance(sys.copyright, basestring)
-        #assert isinstance(sys.exec_prefix, basestring) -- not present!
-        #assert isinstance(sys.executable, basestring) -- not present!
->>>>>>> e33875b0
+        #assert isinstance(sys.executable, str)
         assert isinstance(sys.hexversion, int)
         assert isinstance(sys.maxsize, int)
         assert isinstance(sys.maxunicode, int)
