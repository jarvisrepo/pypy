# -*- coding: iso-8859-1 -*-
import codecs
import sys

def test_stdin_exists(space):
    space.sys.get('stdin')
    space.sys.get('__stdin__')

def test_stdout_exists(space):
    space.sys.get('stdout')
    space.sys.get('__stdout__')

def test_stdout_flush_at_shutdown(space):
    w_sys = space.sys
    w_read = space.appexec([], """():
        import sys
        from io import BytesIO, TextIOWrapper
        class BadWrite(BytesIO):
            def write(self, data):
                raise IOError
        buf = BytesIO()
        def read():
            buf.seek(0)
            return buf.read()
        sys.stdout = TextIOWrapper(BadWrite())
        sys.stderr = TextIOWrapper(buf)
        return read""")

    try:
        space.call_method(w_sys.get('stdout'), 'write', space.wrap('x'))
        # called at shtudown
        w_sys.flush_std_files(space)

        msg = space.bytes_w(space.call_function(w_read))
        assert 'Exception IOError' in msg
    finally:
        space.setattr(w_sys, space.wrap('stdout'), w_sys.get('__stdout__'))
        space.setattr(w_sys, space.wrap('stderr'), w_sys.get('__stderr__'))

class AppTestAppSysTests:

    def setup_class(cls):
        cls.w_appdirect = cls.space.wrap(cls.runappdirect)
        filesystemenc = codecs.lookup(sys.getfilesystemencoding()).name
        cls.w_filesystemenc = cls.space.wrap(filesystemenc)

    def test_sys_in_modules(self):
        import sys
        modules = sys.modules
        assert 'sys' in modules, ( "An entry for sys "
                                        "is not in sys.modules.")
        sys2 = sys.modules['sys']
        assert sys is sys2, "import sys is not sys.modules[sys]."
    def test_builtin_in_modules(self):
        import sys
        modules = sys.modules
        assert 'builtins' in modules, ( "An entry for builtins "
                                       "is not in sys.modules.")
        import builtins
        builtin2 = sys.modules['builtins']
        assert builtins is builtin2, ( "import builtins "
                                       "is not sys.modules[builtins].")
    def test_builtin_module_names(self):
        import sys
        names = sys.builtin_module_names
        assert 'sys' in names, (
            "sys is not listed as a builtin module.")
        assert 'builtins' in names, (
            "builtins is not listed as a builtin module.")
        assert 'exceptions' not in names, (
            "exceptions module shouldn't exist")

    def test_sys_exc_info(self):
        try:
            raise Exception
        except Exception as exc:
            e = exc
            import sys
            exc_type,exc_val,tb = sys.exc_info()
        try:
            raise Exception   # 6 lines below the previous one
        except Exception as exc:
            e2 = exc
            exc_type2,exc_val2,tb2 = sys.exc_info()
        assert exc_type ==Exception
        assert exc_val ==e
        assert exc_type2 ==Exception
        assert exc_val2 ==e2
        assert tb2.tb_lineno - tb.tb_lineno == 6

    def test_dynamic_attributes(self):
        try:
            raise Exception
        except Exception as exc:
            e = exc
            import sys
            exc_type = sys.exc_type
            exc_val = sys.exc_value
            tb = sys.exc_traceback
        try:
            raise Exception   # 8 lines below the previous one
        except Exception as exc:
            e2 = exc
            exc_type2 = sys.exc_type
            exc_val2 = sys.exc_value
            tb2 = sys.exc_traceback
        assert exc_type ==Exception
        assert exc_val ==e
        assert exc_type2 ==Exception
        assert exc_val2 ==e2
        assert tb2.tb_lineno - tb.tb_lineno == 8

    def test_exc_info_normalization(self):
        import sys
        try:
            1/0
        except ZeroDivisionError:
            etype, val, tb = sys.exc_info()
            assert isinstance(val, etype)
        else:
            raise AssertionError("ZeroDivisionError not caught")

    def test_io(self):
        import sys, io
        assert isinstance(sys.__stdout__, io.IOBase)
        assert isinstance(sys.__stderr__, io.IOBase)
        assert isinstance(sys.__stdin__, io.IOBase)
        assert sys.__stderr__.errors == 'backslashreplace'

<<<<<<< HEAD
        if self.appdirect and not isinstance(sys.stdin, io.IOBase):
=======
        assert sys.__stdin__.name == "<stdin>"
        assert sys.__stdout__.name == "<stdout>"
        assert sys.__stderr__.name == "<stderr>"

        if self.appdirect and not isinstance(sys.stdin, file):
>>>>>>> 93f56611
            return

        assert isinstance(sys.stdout, io.IOBase)
        assert isinstance(sys.stderr, io.IOBase)
        assert isinstance(sys.stdin, io.IOBase)
        assert sys.stderr.errors == 'backslashreplace'

    def test_getfilesystemencoding(self):
        import sys
        assert sys.getfilesystemencoding() == self.filesystemenc

    def test_float_info(self):
        import sys
        fi = sys.float_info
        assert isinstance(fi.epsilon, float)
        assert isinstance(fi.dig, int)
        assert isinstance(fi.mant_dig, int)
        assert isinstance(fi.max, float)
        assert isinstance(fi.max_exp, int)
        assert isinstance(fi.max_10_exp, int)
        assert isinstance(fi.min, float)
        assert isinstance(fi.min_exp, int)
        assert isinstance(fi.min_10_exp, int)
        assert isinstance(fi.radix, int)
        assert isinstance(fi.rounds, int)

    def test_int_info(self):
        import sys
        li = sys.int_info
        assert isinstance(li.bits_per_digit, int)
        assert isinstance(li.sizeof_digit, int)

    def test_sys_exit(self):
        import sys
        exc = raises(SystemExit, sys.exit)
        assert exc.value.code is None

        exc = raises(SystemExit, sys.exit, 0)
        assert exc.value.code == 0

        exc = raises(SystemExit, sys.exit, 1)
        assert exc.value.code == 1

        exc = raises(SystemExit, sys.exit, (1, 2, 3))
        assert exc.value.code == (1, 2, 3)

    def test_hash_info(self):
        import sys
        li = sys.hash_info
        assert isinstance(li.width, int)
        assert isinstance(li.modulus, int)
        assert isinstance(li.inf, int)
        assert isinstance(li.nan, int)
        assert isinstance(li.imag, int)


class AppTestSysModulePortedFromCPython:
    def setup_class(cls):
        cls.w_appdirect = cls.space.wrap(cls.runappdirect)

    def test_original_displayhook(self):
        import sys, _io, builtins
        savestdout = sys.stdout
        out = _io.StringIO()
        sys.stdout = out

        dh = sys.__displayhook__

        raises(TypeError, dh)
        if hasattr(builtins, "_"):
            del builtins._

        dh(None)
        assert out.getvalue() == ""
        assert not hasattr(builtins, "_")
        dh("hello")
        assert out.getvalue() == "'hello'\n"
        assert builtins._ == "hello"

        del sys.stdout
        raises(RuntimeError, dh, 42)

        sys.stdout = savestdout

    def test_original_displayhook_unencodable(self):
        import sys, _io
        out = _io.BytesIO()
        savestdout = sys.stdout
        sys.stdout = _io.TextIOWrapper(out, encoding='ascii')

        sys.__displayhook__("a=\xe9 b=\uDC80 c=\U00010000 d=\U0010FFFF")
        assert (out.getvalue() ==
                b"'a=\\xe9 b=\\udc80 c=\\U00010000 d=\\U0010ffff'")

        sys.stdout = savestdout

    def test_lost_displayhook(self):
        import sys
        olddisplayhook = sys.displayhook
        del sys.displayhook
        code = compile("42", "<string>", "single")
        raises(RuntimeError, eval, code)
        sys.displayhook = olddisplayhook

    def test_custom_displayhook(self):
        import sys
        olddisplayhook = sys.displayhook
        def baddisplayhook(obj):
            raise ValueError
        sys.displayhook = baddisplayhook
        code = compile("42", "<string>", "single")
        raises(ValueError, eval, code)
        sys.displayhook = olddisplayhook

    def test_original_excepthook(self):
        import sys, _io
        savestderr = sys.stderr
        err = _io.StringIO()
        sys.stderr = err

        eh = sys.__excepthook__

        raises(TypeError, eh)
        try:
            raise ValueError(42)
        except ValueError as exc:
            eh(*sys.exc_info())
        assert err.getvalue().endswith("ValueError: 42\n")

        eh(1, '1', 1)
        expected = ("TypeError: print_exception(): Exception expected for "
                    "value, str found")
        assert expected in err.getvalue()

        sys.stderr = savestderr

    def test_excepthook_failsafe_path(self):
        import traceback
        original_print_exception = traceback.print_exception
        import sys, _io
        savestderr = sys.stderr
        err = _io.StringIO()
        sys.stderr = err
        try:
            traceback.print_exception = "foo"
            eh = sys.__excepthook__
            try:
                raise ValueError(42)
            except ValueError as exc:
                eh(*sys.exc_info())
        finally:
            traceback.print_exception = original_print_exception
            sys.stderr = savestderr

        assert err.getvalue() == "ValueError: 42\n"

    def test_original_excepthook_pypy_encoding(self):
        import sys
        if '__pypy__' not in sys.builtin_module_names:
            skip("only on PyPy")
        savestderr = sys.stderr
        class MyStringIO(object):
            def __init__(self):
                self.output = []
            def write(self, s):
                assert isinstance(s, str)
                self.output.append(s)
            def getvalue(self):
                return ''.join(self.output)

        for input in ("\u013a", "\u1111"):
            err = MyStringIO()
            err.encoding = 'iso-8859-2'
            sys.stderr = err

            eh = sys.__excepthook__
            try:
                raise ValueError(input)
            except ValueError as exc:
                eh(*sys.exc_info())

            sys.stderr = savestderr
            print(ascii(err.getvalue()))
            assert err.getvalue().endswith("ValueError: %s\n" % input)

    # FIXME: testing the code for a lost or replaced excepthook in
    # Python/pythonrun.c::PyErr_PrintEx() is tricky.

    def test_exit(self):
        import sys
        raises(TypeError, sys.exit, 42, 42)

        # call without argument
        try:
            sys.exit(0)
        except SystemExit as exc:
            assert exc.code == 0
        except:
            raise AssertionError("wrong exception")
        else:
            raise AssertionError("no exception")

        # call with tuple argument with one entry
        # entry will be unpacked
        try:
            sys.exit(42)
        except SystemExit as exc:
            assert exc.code == 42
        except:
            raise AssertionError("wrong exception")
        else:
            raise AssertionError("no exception")

        # call with integer argument
        try:
            sys.exit((42,))
        except SystemExit as exc:
            assert exc.code == 42
        except:
            raise AssertionError("wrong exception")
        else:
            raise AssertionError("no exception")

        # call with string argument
        try:
            sys.exit("exit")
        except SystemExit as exc:
            assert exc.code == "exit"
        except:
            raise AssertionError("wrong exception")
        else:
            raise AssertionError("no exception")

        # call with tuple argument with two entries
        try:
            sys.exit((17, 23))
        except SystemExit as exc:
            assert exc.code == (17, 23)
        except:
            raise AssertionError("wrong exception")
        else:
            raise AssertionError("no exception")

    def test_getdefaultencoding(self):
        import sys
        raises(TypeError, sys.getdefaultencoding, 42)
        # can't check more than the type, as the user might have changed it
        assert isinstance(sys.getdefaultencoding(), str)

    # testing sys.settrace() is done in test_trace.py
    # testing sys.setprofile() is done in test_profile.py

    def test_setcheckinterval(self):
        import sys
        raises(TypeError, sys.setcheckinterval)
        orig = sys.getcheckinterval()
        for n in 0, 100, 120, orig: # orig last to restore starting state
            sys.setcheckinterval(n)
            assert sys.getcheckinterval() == n

    def test_recursionlimit(self):
        import sys
        raises(TypeError, sys.getrecursionlimit, 42)
        oldlimit = sys.getrecursionlimit()
        raises(TypeError, sys.setrecursionlimit)
        raises(ValueError, sys.setrecursionlimit, -42)
        sys.setrecursionlimit(10000)
        assert sys.getrecursionlimit() == 10000
        sys.setrecursionlimit(oldlimit)
        raises(OverflowError, sys.setrecursionlimit, 1<<31)

    def test_getwindowsversion(self):
        import sys
        if hasattr(sys, "getwindowsversion"):
            v = sys.getwindowsversion()
            if '__pypy__' in sys.builtin_module_names:
                assert isinstance(v, tuple)
            assert len(v) == 5
            assert isinstance(v[0], int)
            assert isinstance(v[1], int)
            assert isinstance(v[2], int)
            assert isinstance(v[3], int)
            assert isinstance(v[4], str)

            assert v[0] == v.major
            assert v[1] == v.minor
            assert v[2] == v.build
            assert v[3] == v.platform
            assert v[4] == v.service_pack

            assert isinstance(v.service_pack_minor, int)
            assert isinstance(v.service_pack_major, int)
            assert isinstance(v.suite_mask, int)
            assert isinstance(v.product_type, int)

            # This is how platform.py calls it. Make sure tuple still has 5
            # elements
            maj, min, buildno, plat, csd = sys.getwindowsversion()

    def test_winver(self):
        import sys
        if hasattr(sys, "winver"):
            assert sys.winver == sys.version[:3]

    def test_dllhandle(self):
        import sys
        assert hasattr(sys, 'dllhandle') == (sys.platform == 'win32')

    def test_dlopenflags(self):
        import sys
        if hasattr(sys, "setdlopenflags"):
            assert hasattr(sys, "getdlopenflags")
            raises(TypeError, sys.getdlopenflags, 42)
            oldflags = sys.getdlopenflags()
            raises(TypeError, sys.setdlopenflags)
            sys.setdlopenflags(oldflags+1)
            assert sys.getdlopenflags() == oldflags+1
            sys.setdlopenflags(oldflags)

    def test_refcount(self):
        import sys
        if not hasattr(sys, "getrefcount"):
            skip('Reference counting is not implemented.')

        raises(TypeError, sys.getrefcount)
        c = sys.getrefcount(None)
        n = None
        assert sys.getrefcount(None) == c+1
        del n
        assert sys.getrefcount(None) == c
        if hasattr(sys, "gettotalrefcount"):
            assert isinstance(sys.gettotalrefcount(), int)

    def test_getframe(self):
        import sys
        raises(TypeError, sys._getframe, 42, 42)
        raises(ValueError, sys._getframe, 2000000000)
        assert sys._getframe().f_code.co_name == 'test_getframe'
        #assert (
        #    TestSysModule.test_getframe.im_func.func_code \
        #    is sys._getframe().f_code
        #)

    def test_getframe_in_returned_func(self):
        import sys
        def f():
            return g()
        def g():
            return sys._getframe(0)
        frame = f()
        assert frame.f_code.co_name == 'g'
        assert frame.f_back.f_code.co_name == 'f'
        assert frame.f_back.f_back.f_code.co_name == 'test_getframe_in_returned_func'

    def test_attributes(self):
        import sys
        assert sys.__name__ == 'sys'
        assert isinstance(sys.modules, dict)
        assert isinstance(sys.path, list)
        assert isinstance(sys.api_version, int)
        assert isinstance(sys.argv, list)
        assert sys.byteorder in ("little", "big")
        assert isinstance(sys.builtin_module_names, tuple)
        assert isinstance(sys.copyright, str)
        #assert isinstance(sys.exec_prefix, str) -- not present!
        assert isinstance(sys.executable, str)
        assert isinstance(sys.hexversion, int)
        assert isinstance(sys.maxsize, int)
        assert isinstance(sys.maxunicode, int)
        assert isinstance(sys.platform, str)
        #assert isinstance(sys.prefix, str) -- not present!
        assert isinstance(sys.version, str)
        assert isinstance(sys.warnoptions, list)
        vi = sys.version_info
        if '__pypy__' in sys.builtin_module_names:
            assert isinstance(vi, tuple)
        assert len(vi) == 5
        assert isinstance(vi[0], int)
        assert isinstance(vi[1], int)
        assert isinstance(vi[2], int)
        assert vi[3] in ("alpha", "beta", "candidate", "final")
        assert isinstance(vi[4], int)

    def test_settrace(self):
        import sys
        counts = []
        def trace(x, y, z):
            counts.append(None)

        def x():
            pass
        sys.settrace(trace)
        try:
            x()
            assert sys.gettrace() is trace
        finally:
            sys.settrace(None)
        assert len(counts) == 1

    def test_pypy_attributes(self):
        import sys
        if '__pypy__' not in sys.builtin_module_names:
            skip("only on PyPy")
        assert isinstance(sys.pypy_objspaceclass, str)
        vi = sys.pypy_version_info
        assert isinstance(vi, tuple)
        assert len(vi) == 5
        assert isinstance(vi[0], int)
        assert isinstance(vi[1], int)
        assert isinstance(vi[2], int)
        assert vi[3] in ("alpha", "beta", "candidate", "dev", "final")
        assert isinstance(vi[4], int)

    def test_allattributes(self):
        import sys
        sys.__dict__   # check that we don't crash initializing any attribute

    def test_subversion(self):
        import sys
        if '__pypy__' not in sys.builtin_module_names:
            skip("only on PyPy")
        assert sys.subversion == ('PyPy', '', '')

    def test__mercurial(self):
        import sys, re
        if '__pypy__' not in sys.builtin_module_names:
            skip("only on PyPy")
        project, hgtag, hgid = sys._mercurial
        assert project == 'PyPy'
        # the tag or branch may be anything, including the empty string
        assert isinstance(hgtag, str)
        # the id is either nothing, or an id of 12 hash digits, with a possible
        # suffix of '+' if there are local modifications
        assert hgid == '' or re.match('[0-9a-f]{12}\+?', hgid)
        # the id should also show up in sys.version
        if hgid != '':
            assert hgid in sys.version

    def test_float_repr_style(self):
        import sys

        # If this ever actually becomes a compilation option this test should
        # be changed.
        assert sys.float_repr_style == "short"


class AppTestCurrentFrames:
    def test_current_frames(self):
        try:
            import _thread
        except ImportError:
            pass
        else:
            skip('This test requires an intepreter without threads')
        import sys

        def f():
            return sys._current_frames()
        frames = f()
        assert list(frames) == [0]
        assert frames[0].f_code.co_name in ('f', '?')


class AppTestCurrentFramesWithThread(AppTestCurrentFrames):
    spaceconfig = {
        "usemodules": ["rctime", "thread"],
    }

    def test_current_frames(self):
        import sys
        import time
        import _thread

        # XXX workaround for now: to prevent deadlocks, call
        # sys._current_frames() once before starting threads.
        # This is an issue in non-translated versions only.
        sys._current_frames()

        thread_id = _thread.get_ident()
        def other_thread():
            print("thread started")
            lock2.release()
            lock1.acquire()
        lock1 = _thread.allocate_lock()
        lock2 = _thread.allocate_lock()
        lock1.acquire()
        lock2.acquire()
        _thread.start_new_thread(other_thread, ())

        def f():
            lock2.acquire()
            return sys._current_frames()

        frames = f()
        lock1.release()
        thisframe = frames.pop(thread_id)
        assert thisframe.f_code.co_name in ('f', '?')

        assert len(frames) == 1
        _, other_frame = frames.popitem()
        assert other_frame.f_code.co_name in ('other_thread', '?')

    def test_intern(self):
        from sys import intern
        raises(TypeError, intern)
        raises(TypeError, intern, 1)
        class S(str):
            pass
        raises(TypeError, intern, S("hello"))
        s = "never interned before"
        s2 = intern(s)
        assert s == s2
        s3 = s.swapcase()
        assert s3 != s2
        s4 = s3.swapcase()
        assert intern(s4) is s2


class AppTestSysExcInfoDirect:

    def setup_method(self, meth):
        self.checking = not self.runappdirect
        if self.checking:
            self.seen = []
            from pypy.module.sys import vm
            def exc_info_with_tb(*args):
                self.seen.append("n")     # not optimized
                return self.old[0](*args)
            def exc_info_without_tb(*args):
                self.seen.append("y")     # optimized
                return self.old[1](*args)
            self.old = [vm.exc_info_with_tb, vm.exc_info_without_tb]
            vm.exc_info_with_tb = exc_info_with_tb
            vm.exc_info_without_tb = exc_info_without_tb
            #
            from rpython.rlib import jit
            self.old2 = [jit.we_are_jitted]
            jit.we_are_jitted = lambda: True

    def teardown_method(self, meth):
        if self.checking:
            from pypy.module.sys import vm
            from rpython.rlib import jit
            vm.exc_info_with_tb = self.old[0]
            vm.exc_info_without_tb = self.old[1]
            jit.we_are_jitted = self.old2[0]
            #
            assert ''.join(self.seen) == meth.expected

    def test_returns_none(self):
        import sys
        assert sys.exc_info() == (None, None, None)
        assert sys.exc_info()[0] is None
        assert sys.exc_info()[1] is None
        assert sys.exc_info()[2] is None
        assert sys.exc_info()[:2] == (None, None)
        assert sys.exc_info()[:3] == (None, None, None)
        assert sys.exc_info()[0:2] == (None, None)
        assert sys.exc_info()[2:4] == (None,)
    test_returns_none.expected = 'nnnnnnnn'

    def test_returns_subscr(self):
        import sys
        e = KeyError("boom")
        try:
            raise e
        except:
            assert sys.exc_info()[0] is KeyError  # y
            assert sys.exc_info()[1] is e         # y
            assert sys.exc_info()[2] is not None  # n
            assert sys.exc_info()[-3] is KeyError # y
            assert sys.exc_info()[-2] is e        # y
            assert sys.exc_info()[-1] is not None # n
    test_returns_subscr.expected = 'yynyyn'

    def test_returns_slice_2(self):
        import sys
        e = KeyError("boom")
        try:
            raise e
        except:
            foo = sys.exc_info()                  # n
            assert sys.exc_info()[:0] == ()       # y
            assert sys.exc_info()[:1] == foo[:1]  # y
            assert sys.exc_info()[:2] == foo[:2]  # y
            assert sys.exc_info()[:3] == foo      # n
            assert sys.exc_info()[:4] == foo      # n
            assert sys.exc_info()[:-1] == foo[:2] # y
            assert sys.exc_info()[:-2] == foo[:1] # y
            assert sys.exc_info()[:-3] == ()      # y
    test_returns_slice_2.expected = 'nyyynnyyy'

    def test_returns_slice_3(self):
        import sys
        e = KeyError("boom")
        try:
            raise e
        except:
            foo = sys.exc_info()                   # n
            assert sys.exc_info()[2:2] == ()       # y
            assert sys.exc_info()[0:1] == foo[:1]  # y
            assert sys.exc_info()[1:2] == foo[1:2] # y
            assert sys.exc_info()[0:3] == foo      # n
            assert sys.exc_info()[2:4] == foo[2:]  # n
            assert sys.exc_info()[0:-1] == foo[:2] # y
            assert sys.exc_info()[0:-2] == foo[:1] # y
            assert sys.exc_info()[5:-3] == ()      # y
    test_returns_slice_3.expected = 'nyyynnyyy'

    def test_strange_invocation(self):
        import sys
        e = KeyError("boom")
        try:
            raise e
        except:
            a = []; k = {}
            assert sys.exc_info(*a)[:0] == ()
            assert sys.exc_info(**k)[:0] == ()
    test_strange_invocation.expected = 'nn'

    def test_call_in_subfunction(self):
        import sys
        def g():
            # this case is not optimized, because we need to search the
            # frame chain.  it's probably not worth the complications
            return sys.exc_info()[1]
        e = KeyError("boom")
        try:
            raise e
        except:
            assert g() is e
    test_call_in_subfunction.expected = 'n'<|MERGE_RESOLUTION|>--- conflicted
+++ resolved
@@ -127,15 +127,11 @@
         assert isinstance(sys.__stdin__, io.IOBase)
         assert sys.__stderr__.errors == 'backslashreplace'
 
-<<<<<<< HEAD
-        if self.appdirect and not isinstance(sys.stdin, io.IOBase):
-=======
         assert sys.__stdin__.name == "<stdin>"
         assert sys.__stdout__.name == "<stdout>"
         assert sys.__stderr__.name == "<stderr>"
 
-        if self.appdirect and not isinstance(sys.stdin, file):
->>>>>>> 93f56611
+        if self.appdirect and not isinstance(sys.stdin, io.IOBase):
             return
 
         assert isinstance(sys.stdout, io.IOBase)
