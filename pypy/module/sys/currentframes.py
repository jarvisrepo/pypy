"""
Implementation of the 'sys._current_frames()' routine.
"""
from pypy.interpreter import gateway
from pypy.interpreter.error import OperationError

app = gateway.applevel('''
"NOT_RPYTHON"
import __builtin__

class fake_code(object):
    co_name = "?"
    co_filename = "?"
    co_firstlineno = 0

class fake_frame(object):
    f_back = None
    f_builtins = __builtin__.__dict__
    f_code = fake_code()
    f_exc_traceback = None
    f_exc_type = None
    f_exc_value = None
    f_globals = {}
    f_lasti = -1
    f_lineno = 0
    f_locals = {}
    f_restricted = False
    f_trace = None

    def __init__(self, f):
        if f is not None:
            for name in ["f_builtins", "f_code", "f_globals", "f_lasti",
                         "f_lineno"]:
                setattr(self, name, getattr(f, name))
''')

def _current_frames(space):
    """_current_frames() -> dictionary

    Return a dictionary mapping each current thread T's thread id to T's
    current stack "frame".  Functions in the traceback module can build the
    call stack given such a frame.

    Note that in PyPy this returns fake frame objects, to avoid a runtime
    penalty everywhere with the JIT.  (So far these fake frames can be
    completely uninformative depending on the JIT state; we could return
    more with more efforts.)

    This function should be used for specialized purposes only."""
    w_result = space.newdict()
    w_fake_frame = app.wget(space, "fake_frame")
<<<<<<< HEAD
    w_fake_code  = app.wget(space, "fake_code")
    try:
        ecs = space.threadlocals.getallvalues()
    except ValueError:
        raise OperationError(space.w_RuntimeError,
                             space.wrap("sys._current_frames() not supported"
                                        " on this configuration"))
=======
    ecs = space.threadlocals.getallvalues()
>>>>>>> 3f228f78
    for thread_ident, ec in ecs.items():
        vref = ec.topframeref
        frames = []
        while not vref.virtual:
            f = vref()
            if f is None:
                break
            frames.append(f)
            vref = f.f_backref
        else:
            frames.append(None)

        w_topframe = space.wrap(None)
        w_prevframe = None
        for f in frames:
            w_nextframe = space.call_function(w_fake_frame, space.wrap(f))
            if w_prevframe is None:
                w_topframe = w_nextframe
            else:
                space.setattr(w_prevframe, space.wrap('f_back'), w_nextframe)
            w_prevframe = w_nextframe

        space.setitem(w_result,
                      space.wrap(thread_ident),
                      w_topframe)
    return w_result<|MERGE_RESOLUTION|>--- conflicted
+++ resolved
@@ -49,17 +49,12 @@
     This function should be used for specialized purposes only."""
     w_result = space.newdict()
     w_fake_frame = app.wget(space, "fake_frame")
-<<<<<<< HEAD
-    w_fake_code  = app.wget(space, "fake_code")
     try:
         ecs = space.threadlocals.getallvalues()
     except ValueError:
         raise OperationError(space.w_RuntimeError,
                              space.wrap("sys._current_frames() not supported"
                                         " on this configuration"))
-=======
-    ecs = space.threadlocals.getallvalues()
->>>>>>> 3f228f78
     for thread_ident, ec in ecs.items():
         vref = ec.topframeref
         frames = []
