--- conflicted
+++ resolved
@@ -276,7 +276,6 @@
 same value."""
     if space.is_w(space.type(w_str), space.w_unicode):
         return space.new_interned_w_str(w_str)
-<<<<<<< HEAD
     raise oefmt(space.w_TypeError, "intern() argument must be string.")
 
 def get_coroutine_wrapper(space):
@@ -294,7 +293,4 @@
     elif space.is_true(space.callable(w_wrapper)):
         ec.w_coroutine_wrapper_fn = w_wrapper
     else:
-        raise oefmt(space.w_TypeError, "callable expected, got %T", w_wrapper)
-=======
-    raise oefmt(space.w_TypeError, "intern() argument must be string.")
->>>>>>> 64cc1476
+        raise oefmt(space.w_TypeError, "callable expected, got %T", w_wrapper)