--- conflicted
+++ resolved
@@ -245,9 +245,8 @@
 def getsizeof(space, w_object, w_default=None):
     """Not implemented on PyPy."""
     if w_default is None:
-<<<<<<< HEAD
-        raise OperationError(space.w_TypeError,
-            space.wrap("sys.getsizeof() not implemented on PyPy"))
+        raise oefmt(space.w_TypeError,
+                    "sys.getsizeof() not implemented on PyPy")
     return w_default
 
 def intern(space, w_str):
@@ -258,8 +257,3 @@
     if space.is_w(space.type(w_str), space.w_unicode):
         return space.new_interned_w_str(w_str)
     raise OperationError(space.w_TypeError, space.wrap("intern() argument must be string."))
-=======
-        raise oefmt(space.w_TypeError,
-                    "sys.getsizeof() not implemented on PyPy")
-    return w_default
->>>>>>> b16377d3
