--- conflicted
+++ resolved
@@ -66,7 +66,13 @@
     from rpython.rlib.rgc import increase_root_stack_depth
     if new_limit <= 0:
         raise oefmt(space.w_ValueError, "recursion limit must be positive")
-<<<<<<< HEAD
+    #
+    if space.config.translation.sandbox:
+        if new_limit > space.sys.recursionlimit:
+            msg = "sandbox: cannot increase the recursion limit" 
+            space.warn(space.newtext(msg), space.w_RuntimeWarning)
+        return
+    #
     try:
         _stack_set_length_fraction(new_limit * 0.001)
         _stack_check_noinline()
@@ -75,15 +81,6 @@
         _stack_set_length_fraction(old_limit * 0.001)
         raise oefmt(space.w_RecursionError,
                     "maximum recursion depth exceeded")
-=======
-    #
-    if space.config.translation.sandbox:
-        if new_limit > space.sys.recursionlimit:
-            msg = "sandbox: cannot increase the recursion limit" 
-            space.warn(space.newtext(msg), space.w_RuntimeWarning)
-        return
-    #
->>>>>>> 40dd3525
     space.sys.recursionlimit = new_limit
     increase_root_stack_depth(int(new_limit * 0.001 * 163840))
 
