--- conflicted
+++ resolved
@@ -75,16 +75,6 @@
     """
     return space.newint(space.sys.recursionlimit)
 
-<<<<<<< HEAD
-=======
-@unwrap_spec(flag=bool)
-def set_track_resources(space, flag):
-    space.sys.track_resources = flag
-
-def get_track_resources(space):
-    return space.newbool(space.sys.track_resources)
-
->>>>>>> 681e076a
 @unwrap_spec(interval=int)
 def setcheckinterval(space, interval):
     """Tell the Python interpreter to check for asynchronous events every
@@ -120,7 +110,7 @@
     """For CPython compatibility, this maps to
     sys.getcheckinterval() / 2000000
     """
-    return space.wrap(space.actionflag.getcheckinterval() / 2000000.0)
+    return space.newfloat(space.actionflag.getcheckinterval() / 2000000.0)
 
 def exc_info(space):
     """Return the (type, value, traceback) of the most recent exception
@@ -252,15 +242,15 @@
     info = rwin32.GetVersionEx()
     w_windows_version_info = app.wget(space, "windows_version_info")
     raw_version = space.newtuple([
-        space.wrap(info[0]),
-        space.wrap(info[1]),
-        space.wrap(info[2]),
-        space.wrap(info[3]),
-        space.wrap(info[4]),
-        space.wrap(info[5]),
-        space.wrap(info[6]),
-        space.wrap(info[7]),
-        space.wrap(info[8]),
+        space.newint(info[0]),
+        space.newint(info[1]),
+        space.newint(info[2]),
+        space.newint(info[3]),
+        space.newtext(info[4]),
+        space.newint(info[5]),
+        space.newint(info[6]),
+        space.newint(info[7]),
+        space.newint(info[8]),
     ])
     return space.call_function(w_windows_version_info, raw_version)
 
@@ -339,4 +329,4 @@
         raise oefmt(space.w_TypeError, "callable expected, got %T", w_wrapper)
 
 def is_finalizing(space):
-    return space.wrap(space.sys.finalizing)+    return space.newbool(space.sys.finalizing)