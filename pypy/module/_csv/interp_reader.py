from rpython.rlib.rstring import UnicodeBuilder
from rpython.rlib import objectmodel
from pypy.interpreter.baseobjspace import W_Root
from pypy.interpreter.error import OperationError
from pypy.interpreter.gateway import unwrap_spec
from pypy.interpreter.typedef import TypeDef, interp2app
from pypy.interpreter.typedef import interp_attrproperty_w, interp_attrproperty
from pypy.module._csv.interp_csv import _build_dialect
from pypy.module._csv.interp_csv import (QUOTE_MINIMAL, QUOTE_ALL,
                                         QUOTE_NONNUMERIC, QUOTE_NONE)

(START_RECORD, START_FIELD, ESCAPED_CHAR, IN_FIELD,
 IN_QUOTED_FIELD, ESCAPE_IN_QUOTED_FIELD, QUOTE_IN_QUOTED_FIELD,
 EAT_CRNL, AFTER_ESCAPED_CRNL) = range(9)


class W_Reader(W_Root):

    def __init__(self, space, dialect, w_iter):
        self.space = space
        self.dialect = dialect
        self.w_iter = w_iter
        self.line_num = 0

    def iter_w(self):
        return self

    @objectmodel.dont_inline
    def error(self, msg):
        space = self.space
        msg = u'line %d: %s' % (self.line_num, msg)
        w_module = space.getbuiltinmodule('_csv')
        w_error = space.getattr(w_module, space.newtext('Error'))
        raise OperationError(w_error, space.newtext(msg))

    def add_char(self, field_builder, c):
        assert field_builder is not None
        if field_builder.getlength() >= field_limit.limit:
            raise self.error(u"field larger than field limit")
        field_builder.append(c)

    def save_field(self, field_builder):
        space = self.space
        field = field_builder.build()
        if self.numeric_field:
            self.numeric_field = False
            w_obj = space.call_function(space.w_float, space.newtext(field))
        else:
            w_obj = space.newtext(field)
        self.fields_w.append(w_obj)

    def next_w(self):
        space = self.space
        dialect = self.dialect
        self.fields_w = []
        self.numeric_field = False
        field_builder = None  # valid iff state not in [START_RECORD, EAT_CRNL]
        state = START_RECORD
        #
        while True:
            try:
                w_line = space.next(self.w_iter)
            except OperationError as e:
                if e.match(space, space.w_StopIteration):
                    if (field_builder is not None and
                            state != START_RECORD and state != EAT_CRNL and
                            (len(field_builder.build()) > 0 or
                             state == IN_QUOTED_FIELD)):
                        if dialect.strict:
                            raise self.error(u"unexpected end of data")
                        else:
                            self.save_field(field_builder)
                            break
                raise
            self.line_num += 1
<<<<<<< HEAD
            line = space.realunicode_w(w_line)
=======
            if space.isinstance_w(w_line, space.w_bytes):
                raise self.error(u"iterator should return strings, not bytes "
                                 u"(did you open the file in text mode?")
            line = space.unicode_w(w_line)
>>>>>>> 5da2c41d
            for c in line:
                if c == b'\0':
                    raise self.error(u"line contains NULL byte")

                if state == START_RECORD:
                    if c == b'\n' or c == b'\r':
                        state = EAT_CRNL
                        continue
                    # normal character - handle as START_FIELD
                    state = START_FIELD
                    # fall-through to the next case

                if state == START_FIELD:
                    field_builder = UnicodeBuilder(64)
                    # expecting field
                    if c == u'\n' or c == u'\r':
                        # save empty field
                        self.save_field(field_builder)
                        state = EAT_CRNL
                    elif (c == dialect.quotechar and
                              dialect.quoting != QUOTE_NONE):
                        # start quoted field
                        state = IN_QUOTED_FIELD
                    elif c == dialect.escapechar:
                        # possible escaped character
                        state = ESCAPED_CHAR
                    elif c == u' ' and dialect.skipinitialspace:
                        # ignore space at start of field
                        pass
                    elif c == dialect.delimiter:
                        # save empty field
                        self.save_field(field_builder)
                    else:
                        # begin new unquoted field
                        if dialect.quoting == QUOTE_NONNUMERIC:
                            self.numeric_field = True
                        self.add_char(field_builder, c)
                        state = IN_FIELD

                elif state == ESCAPED_CHAR:
                    if c in '\n\r':
                        self.add_char(field_builder, c)
                        state = AFTER_ESCAPED_CRNL
                    else:
                        self.add_char(field_builder, c)
                        state = IN_FIELD

                elif state == IN_FIELD or state == AFTER_ESCAPED_CRNL:
                    # in unquoted field
                    if c == u'\n' or c == u'\r':
                        # end of line
                        self.save_field(field_builder)
                        state = EAT_CRNL
                    elif c == dialect.escapechar:
                        # possible escaped character
                        state = ESCAPED_CHAR
                    elif c == dialect.delimiter:
                        # save field - wait for new field
                        self.save_field(field_builder)
                        state = START_FIELD
                    else:
                        # normal character - save in field
                        self.add_char(field_builder, c)

                elif state == IN_QUOTED_FIELD:
                    # in quoted field
                    if c == dialect.escapechar:
                        # Possible escape character
                        state = ESCAPE_IN_QUOTED_FIELD
                    elif (c == dialect.quotechar and
                              dialect.quoting != QUOTE_NONE):
                        if dialect.doublequote:
                            # doublequote; " represented by ""
                            state = QUOTE_IN_QUOTED_FIELD
                        else:
                            # end of quote part of field
                            state = IN_FIELD
                    else:
                        # normal character - save in field
                        self.add_char(field_builder, c)

                elif state == ESCAPE_IN_QUOTED_FIELD:
                    self.add_char(field_builder, c)
                    state = IN_QUOTED_FIELD

                elif state == QUOTE_IN_QUOTED_FIELD:
                    # doublequote - seen a quote in an quoted field
                    if (dialect.quoting != QUOTE_NONE and
                            c == dialect.quotechar):
                        # save "" as "
                        self.add_char(field_builder, c)
                        state = IN_QUOTED_FIELD
                    elif c == dialect.delimiter:
                        # save field - wait for new field
                        self.save_field(field_builder)
                        state = START_FIELD
                    elif c == u'\n' or c == u'\r':
                        # end of line
                        self.save_field(field_builder)
                        state = EAT_CRNL
                    elif not dialect.strict:
                        self.add_char(field_builder, c)
                        state = IN_FIELD
                    else:
                        # illegal
                        raise self.error(u"'%s' expected after '%s'" % (
                            dialect.delimiter, dialect.quotechar))

                elif state == EAT_CRNL:
                    if not (c == u'\n' or c == u'\r'):
                        raise self.error(u"new-line character seen in unquoted "
                                         u"field - do you need to open the file "
                                         u"in universal-newline mode?")

            if state == IN_FIELD or state == QUOTE_IN_QUOTED_FIELD:
                self.save_field(field_builder)
                break
            elif state == ESCAPED_CHAR:
                self.add_char(field_builder, u'\n')
                state = IN_FIELD
            elif state == IN_QUOTED_FIELD:
                pass
            elif state == ESCAPE_IN_QUOTED_FIELD:
                self.add_char(field_builder, u'\n')
                state = IN_QUOTED_FIELD
            elif state == START_FIELD:
                # save empty field
                field_builder = UnicodeBuilder(1)
                self.save_field(field_builder)
                break
            elif state == AFTER_ESCAPED_CRNL:
                continue
            else:
                break
        #
        w_result = space.newlist(self.fields_w)
        self.fields_w = None
        return w_result


def csv_reader(space, w_iterator, w_dialect=None,
                  w_delimiter        = None,
                  w_doublequote      = None,
                  w_escapechar       = None,
                  w_lineterminator   = None,
                  w_quotechar        = None,
                  w_quoting          = None,
                  w_skipinitialspace = None,
                  w_strict           = None,
                  ):
    """
    csv_reader = reader(iterable [, dialect='excel']
                       [optional keyword args])
    for row in csv_reader:
        process(row)

    The "iterable" argument can be any object that returns a line
    of input for each iteration, such as a file object or a list.  The
    optional \"dialect\" parameter is discussed below.  The function
    also accepts optional keyword arguments which override settings
    provided by the dialect.

    The returned object is an iterator.  Each iteration returns a row
    of the CSV file (which can span multiple input lines)"""
    w_iter = space.iter(w_iterator)
    dialect = _build_dialect(space, w_dialect, w_delimiter, w_doublequote,
                             w_escapechar, w_lineterminator, w_quotechar,
                             w_quoting, w_skipinitialspace, w_strict)
    return W_Reader(space, dialect, w_iter)

W_Reader.typedef = TypeDef(
        '_csv.reader',
        dialect = interp_attrproperty_w('dialect', W_Reader),
        line_num = interp_attrproperty('line_num', W_Reader,
            wrapfn="newint"),
        __iter__ = interp2app(W_Reader.iter_w),
        __next__ = interp2app(W_Reader.next_w),
        __doc__ = """CSV reader

Reader objects are responsible for reading and parsing tabular data
in CSV format.""")
W_Reader.typedef.acceptable_as_base_class = False

# ____________________________________________________________

class FieldLimit:
    limit = 128 * 1024   # max parsed field size
field_limit = FieldLimit()

@unwrap_spec(new_limit=int)
def csv_field_size_limit(space, new_limit=-1):
    old_limit = field_limit.limit
    if new_limit >= 0:
        field_limit.limit = new_limit
    return space.newint(old_limit)<|MERGE_RESOLUTION|>--- conflicted
+++ resolved
@@ -73,14 +73,10 @@
                             break
                 raise
             self.line_num += 1
-<<<<<<< HEAD
-            line = space.realunicode_w(w_line)
-=======
             if space.isinstance_w(w_line, space.w_bytes):
                 raise self.error(u"iterator should return strings, not bytes "
                                  u"(did you open the file in text mode?")
-            line = space.unicode_w(w_line)
->>>>>>> 5da2c41d
+            line = space.realunicode_w(w_line)
             for c in line:
                 if c == b'\0':
                     raise self.error(u"line contains NULL byte")
