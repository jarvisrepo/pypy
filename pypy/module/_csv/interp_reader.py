--- conflicted
+++ resolved
@@ -30,13 +30,8 @@
         space = self.space
         msg = u'line %d: %s' % (self.line_num, msg)
         w_module = space.getbuiltinmodule('_csv')
-<<<<<<< HEAD
-        w_error = space.getattr(w_module, space.wrap('Error'))
-        raise OperationError(w_error, space.wrap(msg))
-=======
         w_error = space.getattr(w_module, space.newtext('Error'))
-        raise oefmt(w_error, "line %d: %s", self.line_num, msg)
->>>>>>> 4b4214e0
+        raise OperationError(w_error, space.newunicode(msg))
 
     def add_char(self, field_builder, c):
         assert field_builder is not None
@@ -49,15 +44,7 @@
         field = field_builder.build()
         if self.numeric_field:
             self.numeric_field = False
-<<<<<<< HEAD
-            w_obj = space.call_function(space.w_float, space.wrap(field))
-=======
-            try:
-                ff = string_to_float(field)
-            except ParseStringError as e:
-                raise wrap_parsestringerror(space, e, space.newtext(field))
-            w_obj = space.newfloat(ff)
->>>>>>> 4b4214e0
+            w_obj = space.call_function(space.w_float, space.newtext(field))
         else:
             w_obj = space.newtext(field)
         self.fields_w.append(w_obj)
