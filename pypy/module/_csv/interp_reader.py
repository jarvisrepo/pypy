--- conflicted
+++ resolved
@@ -1,9 +1,5 @@
-<<<<<<< HEAD
 from rpython.rlib.rstring import UnicodeBuilder
-=======
-from rpython.rlib.rstring import StringBuilder
 from rpython.rlib import objectmodel
->>>>>>> c473f40d
 from pypy.interpreter.baseobjspace import W_Root
 from pypy.interpreter.error import OperationError
 from pypy.interpreter.gateway import unwrap_spec
@@ -35,12 +31,7 @@
         msg = u'line %d: %s' % (self.line_num, msg)
         w_module = space.getbuiltinmodule('_csv')
         w_error = space.getattr(w_module, space.wrap('Error'))
-<<<<<<< HEAD
         raise OperationError(w_error, space.wrap(msg))
-    error._dont_inline_ = True
-=======
-        raise oefmt(w_error, "line %d: %s", self.line_num, msg)
->>>>>>> c473f40d
 
     def add_char(self, field_builder, c):
         assert field_builder is not None
