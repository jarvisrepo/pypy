from pypy.interpreter.baseobjspace import W_Root
from pypy.interpreter.error import OperationError, oefmt
from pypy.interpreter.typedef import TypeDef, interp_attrproperty
from pypy.interpreter.typedef import GetSetProperty
from pypy.interpreter.gateway import interp2app


QUOTE_MINIMAL, QUOTE_ALL, QUOTE_NONNUMERIC, QUOTE_NONE = range(4)


class W_Dialect(W_Root):
    _immutable_fields_ = [
        "dialect",
        "delimiter",
        "doublequote",
        "escapechar",
        "lineterminator",
        "quotechar",
        "quoting",
        "skipinitialspace",
        "strict",
    ]

def _fetch(space, w_dialect, name):
    return space.findattr(w_dialect, space.newtext(name))

def _get_bool(space, w_src, default):
    if w_src is None:
        return default
    return space.is_true(w_src)

def _get_int(space, w_src, default, attrname):
    if w_src is None:
        return default
    try:
        return space.int_w(w_src)
    except OperationError as e:
        if e.match(space, space.w_TypeError):
            raise oefmt(space.w_TypeError, '"%s" must be a string', attrname)
        raise

def _get_str(space, w_src, default, attrname):
    if w_src is None:
        return default
    try:
        return space.unicode_w(w_src)
    except OperationError as e:
        if e.match(space, space.w_TypeError):
            raise oefmt(space.w_TypeError, '"%s" must be a string', attrname)
        raise

def _get_char(space, w_src, default, name):
    if w_src is None:
        return default
    if space.is_w(w_src, space.w_None):
        return u'\0'
    if not space.isinstance_w(w_src, space.w_unicode):
        raise oefmt(space.w_TypeError, '"%s" must be string, not %T', name, w_src)
    src = space.unicode_w(w_src)
    if len(src) == 1:
        return src[0]
    if len(src) == 0:
        return u'\0'
    raise oefmt(space.w_TypeError, '"%s" must be a 1-character string', name)

def _build_dialect(space, w_dialect, w_delimiter, w_doublequote,
                   w_escapechar, w_lineterminator, w_quotechar, w_quoting,
                   w_skipinitialspace, w_strict):
    if w_dialect is not None:
        if space.isinstance_w(w_dialect, space.w_unicode):
            w_module = space.getbuiltinmodule('_csv')
            w_dialect = space.call_method(w_module, 'get_dialect', w_dialect)

        if (isinstance(w_dialect, W_Dialect) and
            w_delimiter is None and
            w_doublequote is None and
            w_escapechar is None and
            w_lineterminator is None and
            w_quotechar is None and
            w_quoting is None and
            w_skipinitialspace is None and
            w_strict is None):
            return w_dialect

        if w_delimiter is None:
            w_delimiter = _fetch(space, w_dialect, 'delimiter')
        if w_doublequote is None:
            w_doublequote = _fetch(space, w_dialect, 'doublequote')
        if w_escapechar is None:
            w_escapechar = _fetch(space, w_dialect, 'escapechar')
        if w_lineterminator is None:
            w_lineterminator = _fetch(space, w_dialect, 'lineterminator')
        if w_quotechar is None:
            w_quotechar = _fetch(space, w_dialect, 'quotechar')
        if w_quoting is None:
            w_quoting = _fetch(space, w_dialect, 'quoting')
        if w_skipinitialspace is None:
            w_skipinitialspace = _fetch(space, w_dialect, 'skipinitialspace')
        if w_strict is None:
            w_strict = _fetch(space, w_dialect, 'strict')

    dialect = W_Dialect()
    dialect.delimiter = _get_char(space, w_delimiter, u',', 'delimiter')
    dialect.doublequote = _get_bool(space, w_doublequote, True)
<<<<<<< HEAD
    dialect.escapechar = _get_char(space, w_escapechar, u'\0', 'escapechar')
    dialect.lineterminator = _get_str(space, w_lineterminator, u'\r\n', 'lineterminator')
    dialect.quotechar = _get_char(space, w_quotechar, u'"', 'quotechar')
    tmp_quoting = _get_int(space, w_quoting, QUOTE_MINIMAL)
=======
    dialect.escapechar = _get_char(space, w_escapechar, '\0', 'escapechar')
    dialect.lineterminator = _get_str(space, w_lineterminator, '\r\n', 'lineterminator')
    dialect.quotechar = _get_char(space, w_quotechar, '"', 'quotechar')
    tmp_quoting = _get_int(space, w_quoting, QUOTE_MINIMAL, 'quoting')
>>>>>>> 36507c17
    dialect.skipinitialspace = _get_bool(space, w_skipinitialspace, False)
    dialect.strict = _get_bool(space, w_strict, False)

    # validate options
    if not (0 <= tmp_quoting < 4):
        raise oefmt(space.w_TypeError, 'bad "quoting" value')

    if dialect.delimiter == u'\0':
        raise oefmt(space.w_TypeError,
                    '"delimiter" must be a 1-character string')

    if space.is_w(w_quotechar, space.w_None) and w_quoting is None:
        tmp_quoting = QUOTE_NONE
    if tmp_quoting != QUOTE_NONE and dialect.quotechar == u'\0':
        raise oefmt(space.w_TypeError,
                    "quotechar must be set if quoting enabled")
    dialect.quoting = tmp_quoting
    return dialect

def W_Dialect___new__(space, w_subtype, w_dialect = None,
                      w_delimiter        = None,
                      w_doublequote      = None,
                      w_escapechar       = None,
                      w_lineterminator   = None,
                      w_quotechar        = None,
                      w_quoting          = None,
                      w_skipinitialspace = None,
                      w_strict           = None,
                      ):
    dialect = _build_dialect(space, w_dialect, w_delimiter, w_doublequote,
                             w_escapechar, w_lineterminator, w_quotechar,
                             w_quoting, w_skipinitialspace, w_strict)
    if space.is_w(w_subtype, space.gettypeobject(W_Dialect.typedef)):
        return dialect
    else:
        subdialect = space.allocate_instance(W_Dialect, w_subtype)
        subdialect.delimiter        = dialect.delimiter
        subdialect.doublequote      = dialect.doublequote
        subdialect.escapechar       = dialect.escapechar
        subdialect.lineterminator   = dialect.lineterminator
        subdialect.quotechar        = dialect.quotechar
        subdialect.quoting          = dialect.quoting
        subdialect.skipinitialspace = dialect.skipinitialspace
        subdialect.strict           = dialect.strict
        return subdialect


def _get_escapechar(space, dialect):
    if dialect.escapechar == u'\0':
        return space.w_None
    return space.newunicode(dialect.escapechar)

def _get_quotechar(space, dialect):
    if dialect.quotechar == u'\0':
        return space.w_None
    return space.newunicode(dialect.quotechar)


W_Dialect.typedef = TypeDef(
        '_csv.Dialect',
        __new__ = interp2app(W_Dialect___new__),

        delimiter        = interp_attrproperty('delimiter', W_Dialect,
            wrapfn='newunicode'),
        doublequote      = interp_attrproperty('doublequote', W_Dialect,
            wrapfn='newbool'),
        escapechar       = GetSetProperty(_get_escapechar, cls=W_Dialect),
        lineterminator   = interp_attrproperty('lineterminator', W_Dialect,
            wrapfn='newunicode'),
        quotechar        = GetSetProperty(_get_quotechar, cls=W_Dialect),
        quoting          = interp_attrproperty('quoting', W_Dialect,
            wrapfn='newint'),
        skipinitialspace = interp_attrproperty('skipinitialspace', W_Dialect,
            wrapfn='newbool'),
        strict           = interp_attrproperty('strict', W_Dialect,
            wrapfn='newbool'),

        __doc__ = """CSV dialect

The Dialect type records CSV parsing and generation options.
""")<|MERGE_RESOLUTION|>--- conflicted
+++ resolved
@@ -102,17 +102,10 @@
     dialect = W_Dialect()
     dialect.delimiter = _get_char(space, w_delimiter, u',', 'delimiter')
     dialect.doublequote = _get_bool(space, w_doublequote, True)
-<<<<<<< HEAD
     dialect.escapechar = _get_char(space, w_escapechar, u'\0', 'escapechar')
     dialect.lineterminator = _get_str(space, w_lineterminator, u'\r\n', 'lineterminator')
     dialect.quotechar = _get_char(space, w_quotechar, u'"', 'quotechar')
-    tmp_quoting = _get_int(space, w_quoting, QUOTE_MINIMAL)
-=======
-    dialect.escapechar = _get_char(space, w_escapechar, '\0', 'escapechar')
-    dialect.lineterminator = _get_str(space, w_lineterminator, '\r\n', 'lineterminator')
-    dialect.quotechar = _get_char(space, w_quotechar, '"', 'quotechar')
     tmp_quoting = _get_int(space, w_quoting, QUOTE_MINIMAL, 'quoting')
->>>>>>> 36507c17
     dialect.skipinitialspace = _get_bool(space, w_skipinitialspace, False)
     dialect.strict = _get_bool(space, w_strict, False)
 
