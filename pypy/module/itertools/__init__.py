
from pypy.interpreter.mixedmodule import MixedModule 

class Module(MixedModule):
    """Functional tools for creating and using iterators.

    Infinite iterators:
    count([n]) --> n, n+1, n+2, ...
    cycle(p) --> p0, p1, ... plast, p0, p1, ...
    repeat(elem [,n]) --> elem, elem, elem, ... endlessly or up to n times

    Iterators terminating on the shortest input sequence:
    ifilter(pred, seq) --> elements of seq where pred(elem) is True
    ifilterfalse(pred, seq) --> elements of seq where pred(elem) is False
    islice(seq, [start,] stop [, step]) --> elements from
           seq[start:stop:step]
    starmap(fun, seq) --> fun(*seq[0]), fun(*seq[1]), ...
    tee(it, n=2) --> (it1, it2 , ... itn) splits one iterator into n
    chain(p, q, ...) --> p0, p1, ... plast, q0, q1, ... 
    takewhile(pred, seq) --> seq[0], seq[1], until pred fails
    dropwhile(pred, seq) --> seq[n], seq[n+1], starting when pred fails
    groupby(iterable[, keyfunc]) --> sub-iterators grouped by value of keyfunc(v)
    izip(p, q, ...) --> (p[0], q[0]), (p[1], q[1]), ...
    izip_longest(p, q, ...) --> (p[0], q[0]), (p[1], q[1]), ...

    Combinatoric generators:
    product(p, q, ... [repeat=1]) --> cartesian product
    permutations(p[, r])
    combinations(p, r)
    combinations_with_replacement(p, r)
    """

    interpleveldefs = {
        'accumulate'    : 'interp_itertools.W_Accumulate',
        'chain'         : 'interp_itertools.W_Chain',
        'combinations'  : 'interp_itertools.W_Combinations',
        'combinations_with_replacement' : 'interp_itertools.W_CombinationsWithReplacement',
        'compress'      : 'interp_itertools.W_Compress',
        'count'         : 'interp_itertools.W_Count',
        'cycle'         : 'interp_itertools.W_Cycle',
        'dropwhile'     : 'interp_itertools.W_DropWhile',
        'groupby'       : 'interp_itertools.W_GroupBy',
<<<<<<< HEAD
=======
        '_groupby'      : 'interp_itertools.W_GroupByIterator',
>>>>>>> a7a37c86
        'filterfalse'   : 'interp_itertools.W_FilterFalse',
        'islice'        : 'interp_itertools.W_ISlice',
        'permutations'  : 'interp_itertools.W_Permutations',
        'product'       : 'interp_itertools.W_Product',
        'repeat'        : 'interp_itertools.W_Repeat',
        'starmap'       : 'interp_itertools.W_StarMap',
        'takewhile'     : 'interp_itertools.W_TakeWhile',
        'tee'           : 'interp_itertools.tee',
        'zip_longest'  : 'interp_itertools.W_ZipLongest',
    }

    appleveldefs = {
    }<|MERGE_RESOLUTION|>--- conflicted
+++ resolved
@@ -40,10 +40,7 @@
         'cycle'         : 'interp_itertools.W_Cycle',
         'dropwhile'     : 'interp_itertools.W_DropWhile',
         'groupby'       : 'interp_itertools.W_GroupBy',
-<<<<<<< HEAD
-=======
         '_groupby'      : 'interp_itertools.W_GroupByIterator',
->>>>>>> a7a37c86
         'filterfalse'   : 'interp_itertools.W_FilterFalse',
         'islice'        : 'interp_itertools.W_ISlice',
         'permutations'  : 'interp_itertools.W_Permutations',
