--- conflicted
+++ resolved
@@ -959,34 +959,33 @@
                 c3 = pickle.loads(pickle.dumps(c))
                 assert list(itertools.islice(c3, 3)) == expected
 
-<<<<<<< HEAD
-class AppTestItertools32:
-    spaceconfig = dict(usemodules=['itertools'])
-
-    def setup_class(cls):
-        if cls.space.is_true(cls.space.appexec([], """():
-            import sys; return sys.version_info < (3, 2)
-            """)):
-            py.test.skip("Requires Python 3.2")
-
-    def test_accumulate(self):
-        from itertools import accumulate
-        expected = [0, 1, 3, 6, 10, 15, 21, 28, 36, 45]
-        assert list(accumulate(range(10))) == expected
-        assert list(accumulate(iterable=range(10))) == expected
-=======
     def test_islice_attack(self):
         import itertools
         class Iterator(object):
             first = True
             def __iter__(self):
                 return self
-            def next(self):
+            def __next__(self):
                 if self.first:
                     self.first = False
                     list(islice)
                 return 52
         myiter = Iterator()
         islice = itertools.islice(myiter, 5, 8)
-        raises(StopIteration, islice.next)
->>>>>>> dcbf722f
+        raises(StopIteration, islice.__next__)
+
+
+class AppTestItertools32:
+    spaceconfig = dict(usemodules=['itertools'])
+
+    def setup_class(cls):
+        if cls.space.is_true(cls.space.appexec([], """():
+            import sys; return sys.version_info < (3, 2)
+            """)):
+            py.test.skip("Requires Python 3.2")
+
+    def test_accumulate(self):
+        from itertools import accumulate
+        expected = [0, 1, 3, 6, 10, 15, 21, 28, 36, 45]
+        assert list(accumulate(range(10))) == expected
+        assert list(accumulate(iterable=range(10))) == expected