from pypy.interpreter.baseobjspace import W_Root
from pypy.interpreter.error import OperationError, oefmt
from pypy.interpreter.typedef import TypeDef, make_weakref_descr
from pypy.interpreter.gateway import interp2app, unwrap_spec, WrappedDefault
from rpython.rlib import jit

from pypy.module.__builtin__.functional import W_Filter, W_Map

class W_Count(W_Root):
    def __init__(self, space, w_firstval, w_step):
        self.space = space
        self.w_c = w_firstval
        self.w_step = w_step

    def iter_w(self):
        return self

    def next_w(self):
        w_c = self.w_c
        self.w_c = self.space.add(w_c, self.w_step)
        return w_c

    def single_argument(self):
        space = self.space
        return (space.isinstance_w(self.w_step, space.w_int) and
                space.eq_w(self.w_step, space.newint(1)))

    def repr_w(self):
        space = self.space
        c = space.str_w(space.repr(self.w_c))
        if self.single_argument():
            s = 'count(%s)' % (c,)
        else:
            step = space.str_w(space.repr(self.w_step))
            s = 'count(%s, %s)' % (c, step)
        return self.space.newtext(s)

    def reduce_w(self):
        space = self.space
        if self.single_argument():
            args_w = [self.w_c]
        else:
            args_w = [self.w_c, self.w_step]
        return space.newtuple([space.gettypefor(W_Count),
                               space.newtuple(args_w)])

def check_number(space, w_obj):
    if (space.lookup(w_obj, '__int__') is None and
        space.lookup(w_obj, '__float__') is None):
        raise oefmt(space.w_TypeError, "expected a number")

@unwrap_spec(w_start=WrappedDefault(0), w_step=WrappedDefault(1))
def W_Count___new__(space, w_subtype, w_start, w_step):
    check_number(space, w_start)
    check_number(space, w_step)
    r = space.allocate_instance(W_Count, w_subtype)
    r.__init__(space, w_start, w_step)
    return r

W_Count.typedef = TypeDef(
        'itertools.count',
        __new__ = interp2app(W_Count___new__),
        __iter__ = interp2app(W_Count.iter_w),
        __next__ = interp2app(W_Count.next_w),
        __reduce__ = interp2app(W_Count.reduce_w),
        __repr__ = interp2app(W_Count.repr_w),
        __doc__ = """Make an iterator that returns evenly spaced values starting
    with n.  If not specified n defaults to zero.  Often used as an
    argument to imap() to generate consecutive data points.  Also,
    used with izip() to add sequence numbers.

    Equivalent to:

    def count(start=0, step=1):
        n = start
        while True:
            yield n
            n += step
    """)


class W_Repeat(W_Root):
    def __init__(self, space, w_obj, w_times):
        self.space = space
        self.w_obj = w_obj

        if w_times is None:
            self.counting = False
            self.count = 0
        else:
            self.counting = True
            self.count = max(self.space.int_w(w_times), 0)

    def next_w(self):
        if self.counting:
            if self.count <= 0:
                raise OperationError(self.space.w_StopIteration, self.space.w_None)
            self.count -= 1
        return self.w_obj

    def iter_w(self):
        return self

    def length_w(self):
        if not self.counting:
            return self.space.w_NotImplemented
        return self.space.newint(self.count)

    def repr_w(self):
        objrepr = self.space.str_w(self.space.repr(self.w_obj))
        if self.counting:
            s = 'repeat(%s, %d)' % (objrepr, self.count)
        else:
            s = 'repeat(%s)' % (objrepr,)
        return self.space.newtext(s)

    def descr_reduce(self):
        space = self.space
        if self.counting:
            args_w = [self.w_obj, space.wrap(self.count)]
        else:
            args_w = [self.w_obj]
        return space.newtuple([space.gettypefor(W_Repeat),
                               space.newtuple(args_w)])

def W_Repeat___new__(space, w_subtype, w_object, w_times=None):
    r = space.allocate_instance(W_Repeat, w_subtype)
    r.__init__(space, w_object, w_times)
    return r

W_Repeat.typedef = TypeDef(
        'itertools.repeat',
        __new__          = interp2app(W_Repeat___new__),
        __iter__         = interp2app(W_Repeat.iter_w),
        __length_hint__  = interp2app(W_Repeat.length_w),
        __next__         = interp2app(W_Repeat.next_w),
        __repr__         = interp2app(W_Repeat.repr_w),
        __reduce__       = interp2app(W_Repeat.descr_reduce),
        __doc__  = """Make an iterator that returns object over and over again.
    Runs indefinitely unless the times argument is specified.  Used
    as argument to imap() for invariant parameters to the called
    function.

    Equivalent to :

    def repeat(object, times=None):
        if times is None:
            while True:
                yield object
        else:
            for i in xrange(times):
                yield object
    """)


class W_TakeWhile(W_Root):
    def __init__(self, space, w_predicate, w_iterable):
        self.space = space
        self.w_predicate = w_predicate
        self.w_iterable = space.iter(w_iterable)
        self.stopped = False

    def iter_w(self):
        return self

    def next_w(self):
        if self.stopped:
            raise OperationError(self.space.w_StopIteration, self.space.w_None)

        w_obj = self.space.next(self.w_iterable)  # may raise a w_StopIteration
        w_bool = self.space.call_function(self.w_predicate, w_obj)
        if not self.space.is_true(w_bool):
            self.stopped = True
            raise OperationError(self.space.w_StopIteration, self.space.w_None)

        return w_obj

    def descr_reduce(self, space):
        return space.newtuple([
            space.type(self),
            space.newtuple([self.w_predicate, self.w_iterable]),
            space.wrap(self.stopped)
        ])

    def descr_setstate(self, space, w_state):
        self.stopped = space.bool_w(w_state)

def W_TakeWhile___new__(space, w_subtype, w_predicate, w_iterable):
    r = space.allocate_instance(W_TakeWhile, w_subtype)
    r.__init__(space, w_predicate, w_iterable)
    return r


W_TakeWhile.typedef = TypeDef(
        'itertools.takewhile',
        __new__  = interp2app(W_TakeWhile___new__),
        __iter__ = interp2app(W_TakeWhile.iter_w),
        __next__ = interp2app(W_TakeWhile.next_w),
        __reduce__ = interp2app(W_TakeWhile.descr_reduce),
        __setstate__ = interp2app(W_TakeWhile.descr_setstate),
        __doc__  = """Make an iterator that returns elements from the iterable as
    long as the predicate is true.

    Equivalent to :

    def takewhile(predicate, iterable):
        for x in iterable:
            if predicate(x):
                yield x
            else:
                break
    """)


class W_DropWhile(W_Root):
    def __init__(self, space, w_predicate, w_iterable):
        self.space = space
        self.w_predicate = w_predicate
        self.w_iterable = space.iter(w_iterable)
        self.started = False

    def iter_w(self):
        return self

    def next_w(self):
        if self.started:
            w_obj = self.space.next(self.w_iterable)  # may raise w_StopIter
        else:
            while True:
                w_obj = self.space.next(self.w_iterable)  # may raise w_StopIter
                w_bool = self.space.call_function(self.w_predicate, w_obj)
                if not self.space.is_true(w_bool):
                    self.started = True
                    break

        return w_obj

    def descr_reduce(self, space):
        return space.newtuple([
            space.type(self),
            space.newtuple([self.w_predicate, self.w_iterable]),
            space.wrap(self.started)
        ])

    def descr_setstate(self, space, w_state):
        self.started = space.bool_w(w_state)

def W_DropWhile___new__(space, w_subtype, w_predicate, w_iterable):
    r = space.allocate_instance(W_DropWhile, w_subtype)
    r.__init__(space, w_predicate, w_iterable)
    return r


W_DropWhile.typedef = TypeDef(
        'itertools.dropwhile',
        __new__  = interp2app(W_DropWhile___new__),
        __iter__ = interp2app(W_DropWhile.iter_w),
        __next__ = interp2app(W_DropWhile.next_w),
        __reduce__ = interp2app(W_DropWhile.descr_reduce),
        __setstate__ = interp2app(W_DropWhile.descr_setstate),
        __doc__  = """Make an iterator that drops elements from the iterable as long
    as the predicate is true; afterwards, returns every
    element. Note, the iterator does not produce any output until the
    predicate is true, so it may have a lengthy start-up time.

    Equivalent to :

    def dropwhile(predicate, iterable):
        iterable = iter(iterable)
        for x in iterable:
            if not predicate(x):
                yield x
                break
        for x in iterable:
            yield x
    """)

<<<<<<< HEAD
class W_FilterFalse(W_Filter):
=======

class _IFilterBase(W_Root):
    def __init__(self, space, w_predicate, w_iterable):
        self.space = space
        if space.is_w(w_predicate, space.w_None):
            self.no_predicate = True
        else:
            self.no_predicate = False
            self.w_predicate = w_predicate
        self.iterable = space.iter(w_iterable)

    def iter_w(self):
        return self

    def next_w(self):
        while True:
            w_obj = self.space.next(self.iterable)  # may raise w_StopIteration
            if self.no_predicate:
                pred = self.space.is_true(w_obj)
            else:
                w_pred = self.space.call_function(self.w_predicate, w_obj)
                pred = self.space.is_true(w_pred)
            if pred ^ self.reverse:
                return w_obj


class W_IFilter(_IFilterBase):
    reverse = False

def W_IFilter___new__(space, w_subtype, w_predicate, w_iterable):
    r = space.allocate_instance(W_IFilter, w_subtype)
    r.__init__(space, w_predicate, w_iterable)
    return r

W_IFilter.typedef = TypeDef(
        'itertools.ifilter',
        __new__  = interp2app(W_IFilter___new__),
        __iter__ = interp2app(W_IFilter.iter_w),
        next     = interp2app(W_IFilter.next_w),
        __doc__  = """Make an iterator that filters elements from iterable returning
    only those for which the predicate is True.  If predicate is
    None, return the items that are true.

    Equivalent to :

    def ifilter:
        if predicate is None:
            predicate = bool
        for x in iterable:
            if predicate(x):
                yield x
    """)

class W_IFilterFalse(_IFilterBase):
>>>>>>> 681e076a
    reverse = True
    def descr_reduce(self, space):
        args_w = [space.w_None if self.no_predicate else self.w_predicate,
                  self.iterable]
        return space.newtuple([space.type(self), space.newtuple(args_w)])

def W_FilterFalse___new__(space, w_subtype, w_predicate, w_iterable):
    r = space.allocate_instance(W_FilterFalse, w_subtype)
    r.__init__(space, w_predicate, w_iterable)
    return r

W_FilterFalse.typedef = TypeDef(
        'itertools.filterfalse',
        __new__  = interp2app(W_FilterFalse___new__),
        __iter__ = interp2app(W_FilterFalse.iter_w),
        __next__ = interp2app(W_FilterFalse.next_w),
        __reduce__ = interp2app(W_FilterFalse.descr_reduce),
        __doc__  = """Make an iterator that filters elements from iterable returning
    only those for which the predicate is False.  If predicate is
    None, return the items that are false.

    Equivalent to :

    def filterfalse(predicate, iterable):
        if predicate is None:
            predicate = bool
        for x in iterable:
            if not predicate(x):
                yield x
    """)


islice_ignore_items_driver = jit.JitDriver(name='islice_ignore_items',
                                           greens=['tp'],
                                           reds=['num', 'w_islice',
                                                 'w_iterator'])

class W_ISlice(W_Root):
    def __init__(self, space, w_iterable, w_startstop, args_w):
        self.iterable = space.iter(w_iterable)
        self.space = space

        num_args = len(args_w)

        if num_args == 0:
            start = 0
            w_stop = w_startstop
        elif num_args <= 2:
            if space.is_w(w_startstop, space.w_None):
                start = -1
            else:
                start = self.arg_int_w(w_startstop, 0,
                 "Indicies for islice() must be None or non-negative integers")
            w_stop = args_w[0]
        else:
            raise oefmt(space.w_TypeError,
                        "islice() takes at most 4 arguments (%d given)",
                        num_args)

        if space.is_w(w_stop, space.w_None):
            stop = -1
        else:
            stop = self.arg_int_w(w_stop, 0,
                "Stop argument must be a non-negative integer or None.")
            stop = max(start, stop)    # for obscure CPython compatibility

        if num_args == 2:
            w_step = args_w[1]
            if space.is_w(w_step, space.w_None):
                step = 1
            else:
                step = self.arg_int_w(w_step, 1,
                    "Step for islice() must be a positive integer or None")
        else:
            step = 1

        self.ignore = step - 1
        self.start = start
        self.stop = stop

    def arg_int_w(self, w_obj, minimum, errormsg):
        space = self.space
        try:
            result = space.int_w(w_obj)
        except OperationError as e:
            if e.async(space):
                raise
            result = -1
        if result < minimum:
            raise OperationError(space.w_ValueError, space.newtext(errormsg))
        return result

    def iter_w(self):
        return self

    def next_w(self):
        if self.start >= 0:               # first call only
            ignore = self.start
            self.start = -1
        else:                             # all following calls
            ignore = self.ignore
        stop = self.stop
        if stop >= 0:
            if stop <= ignore:
                self.stop = 0   # reset the state so that a following next_w()
                                # has no effect any more
                if stop > 0:
                    self._ignore_items(stop)
                self.iterable = None
                raise OperationError(self.space.w_StopIteration,
                                     self.space.w_None)
            self.stop = stop - (ignore + 1)
        if ignore > 0:
            self._ignore_items(ignore)
        if self.iterable is None:
            raise OperationError(self.space.w_StopIteration, self.space.w_None)
        try:
            return self.space.next(self.iterable)
        except OperationError as e:
            if e.match(self.space, self.space.w_StopIteration):
                self.iterable = None
            raise

    def _ignore_items(self, num):
        w_iterator = self.iterable
        if w_iterator is None:
            raise OperationError(self.space.w_StopIteration, self.space.w_None)

        tp = self.space.type(w_iterator)
        while True:
            islice_ignore_items_driver.jit_merge_point(tp=tp,
                                                       num=num,
                                                       w_islice=self,
                                                       w_iterator=w_iterator)
            try:
                self.space.next(w_iterator)
            except OperationError as e:
                if e.match(self.space, self.space.w_StopIteration):
                    self.iterable = None
                raise
            num -= 1
            if num <= 0:
                break

    def descr_reduce(self, space):
        if self.iterable is None:
            return space.newtuple([
                space.type(self),
                space.newtuple([space.iter(space.newlist([])),
                                space.wrap(0),
                                space.wrap(0),
                                space.wrap(1),
                            ]),
            ])
        start = self.start
        stop = self.stop
        if start == -1:
            w_start = space.w_None
        else:
            w_start = space.wrap(start)
        if stop == -1:
            w_stop = space.w_None
        else:
            w_stop = space.wrap(stop)
        return space.newtuple([
            space.type(self),
            space.newtuple([self.iterable,
                            w_start,
                            w_stop,
                            space.wrap(self.ignore + 1)]),
        ])

def W_ISlice___new__(space, w_subtype, w_iterable, w_startstop, args_w):
    r = space.allocate_instance(W_ISlice, w_subtype)
    r.__init__(space, w_iterable, w_startstop, args_w)
    return r

W_ISlice.typedef = TypeDef(
        'itertools.islice',
        __new__  = interp2app(W_ISlice___new__),
        __iter__ = interp2app(W_ISlice.iter_w),
        __next__ = interp2app(W_ISlice.next_w),
        __reduce__ = interp2app(W_ISlice.descr_reduce),
        __doc__  = """Make an iterator that returns selected elements from the
    iterable.  If start is non-zero, then elements from the iterable
    are skipped until start is reached. Afterward, elements are
    returned consecutively unless step is set higher than one which
    results in items being skipped. If stop is None, then iteration
    continues until the iterator is exhausted, if at all; otherwise,
    it stops at the specified position. Unlike regular slicing,
    islice() does not support negative values for start, stop, or
    step. Can be used to extract related fields from data where the
    internal structure has been flattened (for example, a multi-line
    report may list a name field on every third line).
    """)


class W_Chain(W_Root):
    def __init__(self, space, w_iterables):
        self.space = space
        self.w_iterables = w_iterables
        self.w_it = None

    def iter_w(self):
        return self

    def _advance(self):
        if self.w_iterables is None:
            raise OperationError(self.space.w_StopIteration, self.space.w_None)
        self.w_it = self.space.iter(self.space.next(self.w_iterables))

    def next_w(self):
        if not self.w_it:
            try:
                self._advance()
            except OperationError as e:
                raise e
        try:
            return self.space.next(self.w_it)
        except OperationError as e:
            return self._handle_error(e)

    def _handle_error(self, e):
        while True:
            if not e.match(self.space, self.space.w_StopIteration):
                raise e
            try:
                self._advance() # may raise StopIteration itself
            except OperationError as e:
                self.w_iterables = None
                raise e
            try:
                return self.space.next(self.w_it)
            except OperationError as e:
                pass # loop back to the start of _handle_error(e)

    def descr_reduce(self, space):
        if self.w_iterables is not None:
            if self.w_it is not None:
                inner_contents = [self.w_iterables, self.w_it]
            else:
                inner_contents = [self.w_iterables]
            result_w = [space.type(self),
                        space.newtuple([]),
                        space.newtuple(inner_contents)]
        else:
            result_w = [space.type(self),
                        space.newtuple([])]
        return space.newtuple(result_w)

    def descr_setstate(self, space, w_state):
        state = space.unpackiterable(w_state)
        num_args = len(state)
        if num_args < 1:
            raise oefmt(space.w_TypeError,
                        "function takes at least 1 argument (%d given)",
                        num_args)
        elif num_args == 1:
            self.w_iterables = state[0]
        elif num_args == 2:
            self.w_iterables, self.w_it = state
        else:
            raise oefmt(space.w_TypeError,
                        "function takes at most 2 arguments (%d given)",
                        num_args)

def W_Chain___new__(space, w_subtype, args_w):
    r = space.allocate_instance(W_Chain, w_subtype)
    w_args = space.newtuple(args_w)
    r.__init__(space, space.iter(w_args))
    return r

def chain_from_iterable(space, w_cls, w_arg):
    """chain.from_iterable(iterable) --> chain object

    Alternate chain() contructor taking a single iterable argument
    that evaluates lazily."""
    r = space.allocate_instance(W_Chain, w_cls)
    r.__init__(space, space.iter(w_arg))
    return r

W_Chain.typedef = TypeDef(
        'itertools.chain',
        __new__  = interp2app(W_Chain___new__),
        __iter__ = interp2app(W_Chain.iter_w),
        __next__ = interp2app(W_Chain.next_w),
        __reduce__ = interp2app(W_Chain.descr_reduce),
        __setstate__ = interp2app(W_Chain.descr_setstate),
        from_iterable = interp2app(chain_from_iterable, as_classmethod=True),
        __doc__  = """Make an iterator that returns elements from the first iterable
    until it is exhausted, then proceeds to the next iterable, until
    all of the iterables are exhausted. Used for treating consecutive
    sequences as a single sequence.

    Equivalent to :

    def chain(*iterables):
        for it in iterables:
            for element in it:
                yield element
    """)


<<<<<<< HEAD
class W_ZipLongest(W_Map):
    _error_name = "zip_longest"
=======
class W_IMap(W_Root):
    _error_name = "imap"
    _immutable_fields_ = ["w_fun", "iterators_w"]

    def __init__(self, space, w_fun, args_w):
        self.space = space
        if self.space.is_w(w_fun, space.w_None):
            self.w_fun = None
        else:
            self.w_fun = w_fun

        iterators_w = []
        i = 0
        for iterable_w in args_w:
            try:
                iterator_w = space.iter(iterable_w)
            except OperationError as e:
                if e.match(self.space, self.space.w_TypeError):
                    raise oefmt(space.w_TypeError,
                                "%s argument #%d must support iteration",
                                self._error_name, i + 1)
                else:
                    raise
            else:
                iterators_w.append(iterator_w)

            i += 1

        self.iterators_w = iterators_w

    def iter_w(self):
        return self

    def next_w(self):
        # common case: 1 or 2 arguments
        iterators_w = self.iterators_w
        length = len(iterators_w)
        if length == 1:
            objects = [self.space.next(iterators_w[0])]
        elif length == 2:
            objects = [self.space.next(iterators_w[0]),
                       self.space.next(iterators_w[1])]
        else:
            objects = self._get_objects()
        w_objects = self.space.newtuple(objects)
        if self.w_fun is None:
            return w_objects
        else:
            return self.space.call(self.w_fun, w_objects)

    def _get_objects(self):
        # the loop is out of the way of the JIT
        return [self.space.next(w_elem) for w_elem in self.iterators_w]


def W_IMap___new__(space, w_subtype, w_fun, args_w):
    if len(args_w) == 0:
        raise oefmt(space.w_TypeError,
                    "imap() must have at least two arguments")
    r = space.allocate_instance(W_IMap, w_subtype)
    r.__init__(space, w_fun, args_w)
    return r

W_IMap.typedef = TypeDef(
        'itertools.imap',
        __new__  = interp2app(W_IMap___new__),
        __iter__ = interp2app(W_IMap.iter_w),
        next     = interp2app(W_IMap.next_w),
        __doc__  = """Make an iterator that computes the function using arguments
    from each of the iterables. If function is set to None, then
    imap() returns the arguments as a tuple. Like map() but stops
    when the shortest iterable is exhausted instead of filling in
    None for shorter iterables. The reason for the difference is that
    infinite iterator arguments are typically an error for map()
    (because the output is fully evaluated) but represent a common
    and useful way of supplying arguments to imap().

    Equivalent to :

    def imap(function, *iterables):
        iterables = map(iter, iterables)
        while True:
            args = [i.next() for i in iterables]
            if function is None:
                yield tuple(args)
            else:
                yield function(*args)

    """)


class W_IZip(W_IMap):
    _error_name = "izip"

    def next_w(self):
        # argh.  izip(*args) is almost like imap(None, *args) except
        # that the former needs a special case for len(args)==0
        # while the latter just raises a TypeError in this situation.
        if len(self.iterators_w) == 0:
            raise OperationError(self.space.w_StopIteration, self.space.w_None)
        return W_IMap.next_w(self)

def W_IZip___new__(space, w_subtype, args_w):
    r = space.allocate_instance(W_IZip, w_subtype)
    r.__init__(space, space.w_None, args_w)
    return r

W_IZip.typedef = TypeDef(
        'itertools.izip',
        __new__  = interp2app(W_IZip___new__),
        __iter__ = interp2app(W_IZip.iter_w),
        next     = interp2app(W_IZip.next_w),
        __doc__  = """Make an iterator that aggregates elements from each of the
    iterables.  Like zip() except that it returns an iterator instead
    of a list. Used for lock-step iteration over several iterables at
    a time.

    Equivalent to :

    def izip(*iterables):
        iterables = map(iter, iterables)
        while iterables:
            result = [i.next() for i in iterables]
            yield tuple(result)
    """)


class W_IZipLongest(W_IMap):
    _error_name = "izip_longest"
>>>>>>> 681e076a
    _immutable_fields_ = ["w_fillvalue"]

    def _fetch(self, index):
        w_iter = self.iterators_w[index]
        if w_iter is not None:
            space = self.space
            try:
                return space.next(w_iter)
            except OperationError as e:
                if not e.match(space, space.w_StopIteration):
                    raise
                self.active -= 1
                if self.active <= 0:
                    # It was the last active iterator
                    raise
                self.iterators_w[index] = None
        return self.w_fillvalue

    def next_w(self):
        # common case: 2 arguments
        if len(self.iterators_w) == 2:
            objects = [self._fetch(0), self._fetch(1)]
        else:
            objects = self._get_objects()
        return self.space.newtuple(objects)

    def _get_objects(self):
        # the loop is out of the way of the JIT
        nb = len(self.iterators_w)
        if nb == 0:
            raise OperationError(self.space.w_StopIteration, self.space.w_None)
        return [self._fetch(index) for index in range(nb)]

    def descr_reduce(self, space):
        result_w = [space.type(self)]

        if self.iterators_w is not None:
            iterators = [iterator if iterator is not None else space.newtuple([])
                             for iterator in self.iterators_w]
            iterators = space.newtuple(iterators)
        else:
            iterators = space.newtuple([])
        result_w = [space.type(self),
                    iterators,
                    self.w_fillvalue]
        return space.newtuple(result_w)

    def descr_setstate(self, space, w_state):
        self.w_fillvalue = w_state

def W_ZipLongest___new__(space, w_subtype, __args__):
    arguments_w, kwds_w = __args__.unpack()
    w_fillvalue = space.w_None
    if kwds_w:
        if "fillvalue" in kwds_w:
            w_fillvalue = kwds_w["fillvalue"]
            del kwds_w["fillvalue"]
        if kwds_w:
            raise oefmt(space.w_TypeError,
                        "zip_longest() got unexpected keyword argument(s)")

    self = space.allocate_instance(W_ZipLongest, w_subtype)
    self.__init__(space, space.w_None, arguments_w)
    self.w_fillvalue = w_fillvalue
    self.active = len(self.iterators_w)

    return self

W_ZipLongest.typedef = TypeDef(
        'itertools.zip_longest',
        __new__  = interp2app(W_ZipLongest___new__),
        __iter__ = interp2app(W_ZipLongest.iter_w),
        __next__ = interp2app(W_ZipLongest.next_w),
        __reduce__ = interp2app(W_ZipLongest.descr_reduce),
        __setstate__ = interp2app(W_ZipLongest.descr_setstate),
        __doc__  = """Return a zip_longest object whose .next() method returns a tuple where
    the i-th element comes from the i-th iterable argument.  The .next()
    method continues until the longest iterable in the argument sequence
    is exhausted and then it raises StopIteration.  When the shorter iterables
    are exhausted, the fillvalue is substituted in their place.  The fillvalue
    defaults to None or can be specified by a keyword argument.
    """)


class W_Cycle(W_Root):
    def __init__(self, space, w_iterable):
        self.space = space
        self.saved_w = []
        self.w_iterable = space.iter(w_iterable)
        self.index = 0    # 0 during the first iteration; > 0 afterwards

    def iter_w(self):
        return self

    def next_w(self):
        if self.index > 0:
            if not self.saved_w:
                raise OperationError(self.space.w_StopIteration, self.space.w_None)
            try:
                w_obj = self.saved_w[self.index]
            except IndexError:
                self.index = 1
                w_obj = self.saved_w[0]
            else:
                self.index += 1
        else:
            try:
                w_obj = self.space.next(self.w_iterable)
            except OperationError as e:
                if e.match(self.space, self.space.w_StopIteration):
                    self.index = 1
                    if not self.saved_w:
                        raise
                    w_obj = self.saved_w[0]
                else:
                    raise
            else:
                self.saved_w.append(w_obj)
        return w_obj

    def descr_reduce(self, space):
        # reduces differently than CPython 3.5.  Unsure if it is a
        # problem.  To be on the safe side, keep three arguments for
        # __setstate__; CPython takes two.
        return space.newtuple([
            space.type(self),
            space.newtuple([self.w_iterable]),
            space.newtuple([
                space.newlist(self.saved_w),
                space.wrap(self.index),
                space.wrap(self.index > 0),
            ]),
        ])

    def descr_setstate(self, space, w_state):
        w_saved, w_index, w_exhausted = space.unpackiterable(w_state, 3)
        self.saved_w = space.unpackiterable(w_saved)
        self.index = space.int_w(w_index)
        # w_exhausted ignored


def W_Cycle___new__(space, w_subtype, w_iterable):
    r = space.allocate_instance(W_Cycle, w_subtype)
    r.__init__(space, w_iterable)
    return r

W_Cycle.typedef = TypeDef(
        'itertools.cycle',
        __new__  = interp2app(W_Cycle___new__),
        __iter__ = interp2app(W_Cycle.iter_w),
        __next__ = interp2app(W_Cycle.next_w),
        __reduce__ = interp2app(W_Cycle.descr_reduce),
        __setstate__ = interp2app(W_Cycle.descr_setstate),
        __doc__  = """Make an iterator returning elements from the iterable and
    saving a copy of each. When the iterable is exhausted, return
    elements from the saved copy. Repeats indefinitely.

    Equivalent to :

    def cycle(iterable):
        saved = []
        for element in iterable:
            yield element
            saved.append(element)
        while saved:
            for element in saved:
                yield element
    """)


class W_StarMap(W_Root):
    def __init__(self, space, w_fun, w_iterable):
        self.space = space
        self.w_fun = w_fun
        self.w_iterable = self.space.iter(w_iterable)

    def iter_w(self):
        return self

    def next_w(self):
        w_obj = self.space.next(self.w_iterable)
        return self.space.call(self.w_fun, w_obj)

    def descr_reduce(self):
        return self.space.newtuple([self.space.gettypefor(W_StarMap),
                                    self.space.newtuple([
                                        self.w_fun,
                                        self.w_iterable])
                                    ])

def W_StarMap___new__(space, w_subtype, w_fun, w_iterable):
    r = space.allocate_instance(W_StarMap, w_subtype)
    r.__init__(space, w_fun, w_iterable)
    return r

W_StarMap.typedef = TypeDef(
        'itertools.starmap',
        __new__  = interp2app(W_StarMap___new__),
        __iter__ = interp2app(W_StarMap.iter_w),
        __next__ = interp2app(W_StarMap.next_w),
        __reduce__ = interp2app(W_StarMap.descr_reduce),
        __doc__  = """Make an iterator that computes the function using arguments
    tuples obtained from the iterable. Used instead of imap() when
    argument parameters are already grouped in tuples from a single
    iterable (the data has been ``pre-zipped''). The difference
    between imap() and starmap() parallels the distinction between
    function(a,b) and function(*c).

    Equivalent to :

    def starmap(function, iterable):
        iterable = iter(iterable)
        while True:
            yield function(*iterable.next())
    """)


@unwrap_spec(n=int)
def tee(space, w_iterable, n=2):
    """Return n independent iterators from a single iterable.
    Note : once tee() has made a split, the original iterable
    should not be used anywhere else; otherwise, the iterable could get
    advanced without the tee objects being informed.

    Note : this member of the toolkit may require significant auxiliary
    storage (depending on how much temporary data needs to be stored).
    In general, if one iterator is going to use most or all of the
    data before the other iterator, it is faster to use list() instead
    of tee()

    If iter(iterable) has no method __copy__(), this is equivalent to:

    def tee(iterable, n=2):
        def gen(next, data={}, cnt=[0]):
            for i in count():
                if i == cnt[0]:
                    item = data[i] = next()
                    cnt[0] += 1
                else:
                    item = data[i]   # data.pop(i) if it's the last one
                yield item
        it = iter(iterable)
        return tuple([gen(it.next) for i in range(n)])

    If iter(iterable) has a __copy__ method, though, we just return
    a tuple t = (iterable, t[0].__copy__(), t[1].__copy__(), ...).
    """
    if n < 0:
        raise oefmt(space.w_ValueError, "n must be >= 0")

    if space.findattr(w_iterable, space.newtext("__copy__")) is not None:
        # In this case, we don't instantiate any W_TeeIterable.
        # We just rely on doing repeated __copy__().  This case
        # includes the situation where w_iterable is already
        # a W_TeeIterable itself.
        iterators_w = [w_iterable] * n
        for i in range(1, n):
            w_iterable = space.call_method(w_iterable, "__copy__")
            iterators_w[i] = w_iterable
    else:
        w_iterator = space.iter(w_iterable)
<<<<<<< HEAD
        w_chained_list = W_TeeChainedListNode(space)
        iterators_w = [space.wrap(
                           W_TeeIterable(space, w_iterator, w_chained_list))
=======
        chained_list = TeeChainedListNode()
        iterators_w = [W_TeeIterable(space, w_iterator, chained_list)
>>>>>>> 681e076a
                       for x in range(n)]
    return space.newtuple(iterators_w)

class W_TeeChainedListNode(W_Root):
    def __init__(self, space):
        self.w_next = None
        self.w_obj = None

    def reduce_w(self, space):
        list_w = []
        node = self
        while node is not None and node.w_obj is not None:
            list_w.append(node.w_obj)
            node = node.w_next
        if not list_w:
            return space.newtuple([space.type(self), space.newtuple([])])
        return space.newtuple(
            [space.type(self),
             space.newtuple([]),
             space.newtuple([space.newlist(list_w)])
            ])

    def descr_setstate(self, space, w_state):
        state = space.unpackiterable(w_state)
        if len(state) != 1:
            raise oefmt(space.w_ValueError, "invalid arguments")
        obj_list_w = space.unpackiterable(state[0])
        node = self
        for w_obj in obj_list_w:
            node.w_obj = w_obj
            node.w_next = W_TeeChainedListNode(space)
            node = node.w_next

def W_TeeChainedListNode___new__(space, w_subtype):
    r = space.allocate_instance(W_TeeChainedListNode, w_subtype)
    r.__init__(space)
    return space.wrap(r)

W_TeeChainedListNode.typedef = TypeDef(
    'itertools._tee_dataobject',
    __new__ = interp2app(W_TeeChainedListNode___new__),
    __weakref__ = make_weakref_descr(W_TeeChainedListNode),
    __reduce__ = interp2app(W_TeeChainedListNode.reduce_w),
    __setstate__ = interp2app(W_TeeChainedListNode.descr_setstate)
)
W_TeeChainedListNode.typedef.acceptable_as_base_class = False

class W_TeeIterable(W_Root):
    def __init__(self, space, w_iterator, w_chained_list=None):
        self.space = space
        self.w_iterator = w_iterator
        self.w_chained_list = w_chained_list

    def iter_w(self):
        return self

    def next_w(self):
        w_chained_list = self.w_chained_list
        if w_chained_list is None:
            raise OperationError(self.space.w_StopIteration, self.space.w_None)
        w_obj = w_chained_list.w_obj
        if w_obj is None:
            try:
                w_obj = self.space.next(self.w_iterator)
            except OperationError as e:
                if e.match(self.space, self.space.w_StopIteration):
                    self.w_chained_list = None
                raise
            w_chained_list.w_next = W_TeeChainedListNode(self.space)
            w_chained_list.w_obj = w_obj
        self.w_chained_list = w_chained_list.w_next
        return w_obj

    def copy_w(self):
        space = self.space
<<<<<<< HEAD
        tee_iter = W_TeeIterable(space, self.w_iterator, self.w_chained_list)
        return space.wrap(tee_iter)
=======
        tee_iter = W_TeeIterable(space, self.w_iterator, self.chained_list)
        return tee_iter
>>>>>>> 681e076a

    def reduce_w(self):
        return self.space.newtuple([self.space.gettypefor(W_TeeIterable),
                                    self.space.newtuple([self.space.newtuple([])]),
                                    self.space.newtuple([
                                        self.w_iterator,
                                        self.w_chained_list])
                                    ])
    def setstate_w(self, w_state):
        state = self.space.unpackiterable(w_state)
        num_args = len(state)
        if num_args != 2:
            raise oefmt(self.space.w_TypeError,
                        "function takes exactly 2 arguments (%d given)",
                        num_args)
        w_iterator, w_chained_list = state
        if not isinstance(w_chained_list, W_TeeChainedListNode):
            raise oefmt(self.space.w_TypeError,
                        "must be itertools._tee_dataobject, not %s",
                        self.space.type(w_chained_list).name)

        self.w_iterator = w_iterator
        self.w_chained_list = w_chained_list

def W_TeeIterable___new__(space, w_subtype, w_iterable):
<<<<<<< HEAD
    if isinstance(w_iterable, W_TeeIterable):
        myiter = space.interp_w(W_TeeIterable, w_iterable)
        w_iterator = myiter.w_iterator
        w_chained_list = myiter.w_chained_list
    else:
        w_iterator = space.iter(w_iterable)
        w_chained_list = W_TeeChainedListNode(space)
    return W_TeeIterable(space, w_iterator, w_chained_list)
=======
    # Obscure and undocumented function.  PyPy only supports w_iterable
    # being a W_TeeIterable, because the case where it is a general
    # iterable is useless and confusing as far as I can tell (as the
    # semantics are then slightly different; see the XXX in lib-python's
    # test_itertools).
    myiter = space.interp_w(W_TeeIterable, w_iterable)
    return W_TeeIterable(space, myiter.w_iterator, myiter.chained_list)
>>>>>>> 681e076a

W_TeeIterable.typedef = TypeDef(
        'itertools._tee',
        __new__ = interp2app(W_TeeIterable___new__),
        __iter__ = interp2app(W_TeeIterable.iter_w),
        __next__ = interp2app(W_TeeIterable.next_w),
        __copy__ = interp2app(W_TeeIterable.copy_w),
        __weakref__ = make_weakref_descr(W_TeeIterable),
        __reduce__ = interp2app(W_TeeIterable.reduce_w),
        __setstate__ = interp2app(W_TeeIterable.setstate_w)
        )
W_TeeIterable.typedef.acceptable_as_base_class = False


class W_GroupBy(W_Root):
    def __init__(self, space, w_iterable, w_fun):
        self.space = space
        self.w_iterable = self.space.iter(w_iterable)
        if space.is_none(w_fun):
            self.w_fun = None
        else:
            self.w_fun = w_fun
        self.index = 0
        self.lookahead = False
        self.exhausted = False
        self.started = False
        # new_group - new group not started yet, next should not skip any items
        self.new_group = True
        self.w_lookahead = self.space.w_None
        self.w_key = self.space.w_None

    def iter_w(self):
        return self

    def next_w(self):
        if self.exhausted:
            raise OperationError(self.space.w_StopIteration, self.space.w_None)

        if not self.new_group:
            self._consume_unwanted_input()

        if not self.started:
            self.started = True
            try:
                w_obj = self.space.next(self.w_iterable)
            except OperationError as e:
                if e.match(self.space, self.space.w_StopIteration):
                    self.exhausted = True
                raise
            else:
                self.w_lookahead = w_obj
                if self.w_fun is None:
                    self.w_key = w_obj
                else:
                    self.w_key = self.space.call_function(self.w_fun, w_obj)
                self.lookahead = True

        self.new_group = False
        w_iterator = W_GroupByIterator(self.space, self.index, self)
        return self.space.newtuple([self.w_key, w_iterator])

    def _consume_unwanted_input(self):
        # Consume unwanted input until we reach the next group
        try:
            while True:
                self.group_next(self.index)
        except StopIteration:
            pass
        if self.exhausted:
            raise OperationError(self.space.w_StopIteration, self.space.w_None)

    def group_next(self, group_index):
        if group_index < self.index:
            raise StopIteration
        else:
            if self.lookahead:
                self.lookahead = False
                return self.w_lookahead

            try:
                w_obj = self.space.next(self.w_iterable)
            except OperationError as e:
                if e.match(self.space, self.space.w_StopIteration):
                    self.exhausted = True
                    raise StopIteration
                else:
                    raise
            else:
                if self.w_fun is None:
                    w_new_key = w_obj
                else:
                    w_new_key = self.space.call_function(self.w_fun, w_obj)
                if self.space.eq_w(self.w_key, w_new_key):
                    return w_obj
                else:
                    self.index += 1
                    self.w_lookahead = w_obj
                    self.w_key = w_new_key
                    self.lookahead = True
                    self.new_group = True #new group
                    raise StopIteration

    def descr_reduce(self, space):
        if self.started:
            return space.newtuple([
                space.type(self),
                space.newtuple([
                    self.w_iterable,
                    self.w_fun]),
                space.newtuple([
                    self.w_key,
                    self.w_lookahead,
                    self.w_key])
                ])
        else:
            return space.newtuple([
                space.type(self),
                space.newtuple([
                    self.w_iterable,
                    self.w_fun])])

    def descr_setstate(self, space, w_state):
        state = space.unpackiterable(w_state)
        num_args = len(state)
        if num_args != 3:
            raise oefmt(space.w_TypeError,
                        "function takes exactly 3 arguments (%d given)",
                        num_args)
        w_key, w_lookahead, _ = state
        self.w_key = w_key
        self.w_lookahead = w_lookahead
        if self.w_lookahead:
            self.started = True
            self.lookahead = True

def W_GroupBy___new__(space, w_subtype, w_iterable, w_key=None):
    r = space.allocate_instance(W_GroupBy, w_subtype)
    r.__init__(space, w_iterable, w_key)
    return r

W_GroupBy.typedef = TypeDef(
        'itertools.groupby',
        __new__  = interp2app(W_GroupBy___new__),
        __iter__ = interp2app(W_GroupBy.iter_w),
        __next__ = interp2app(W_GroupBy.next_w),
        __reduce__ = interp2app(W_GroupBy.descr_reduce),
        __setstate__ = interp2app(W_GroupBy.descr_setstate),
        __doc__  = """Make an iterator that returns consecutive keys and groups from the
    iterable. The key is a function computing a key value for each
    element. If not specified or is None, key defaults to an identity
    function and returns the element unchanged. Generally, the
    iterable needs to already be sorted on the same key function.

    The returned group is itself an iterator that shares the
    underlying iterable with groupby(). Because the source is shared,
    when the groupby object is advanced, the previous group is no
    longer visible. So, if that data is needed later, it should be
    stored as a list:

       groups = []
       uniquekeys = []
       for k, g in groupby(data, keyfunc):
           groups.append(list(g))      # Store group iterator as a list
           uniquekeys.append(k)
    """)


class W_GroupByIterator(W_Root):
    def __init__(self, space, index, groupby):
        self.space = space
        self.index = index
        self.groupby = groupby
        self.exhausted = False

    def iter_w(self):
        return self

    def next_w(self):
        if self.exhausted:
            raise OperationError(self.space.w_StopIteration, self.space.w_None)

        try:
            w_obj = self.groupby.group_next(self.index)
        except StopIteration:
            self.exhausted = True
            raise OperationError(self.space.w_StopIteration, self.space.w_None)
        else:
            return w_obj

    def descr_reduce(self, space):
        return space.newtuple([
            space.type(self),
            space.newtuple([
                space.wrap(self.index),
                space.wrap(self.groupby)]),
            ])

def W_GroupByIterator__new__(space, w_subtype, w_index, w_groupby):
    r = space.allocate_instance(W_GroupByIterator, w_subtype)
    index = space.int_w(w_index)
    groupby = space.interp_w(W_GroupBy, w_groupby)
    r.__init__(space, index, groupby)
    return space.wrap(r)

W_GroupByIterator.typedef = TypeDef(
        'itertools._groupby',
        __new__ = interp2app(W_GroupByIterator__new__),
        __iter__ = interp2app(W_GroupByIterator.iter_w),
        __next__ = interp2app(W_GroupByIterator.next_w),
        __reduce__ = interp2app(W_GroupByIterator.descr_reduce))
W_GroupByIterator.typedef.acceptable_as_base_class = False


class W_Compress(W_Root):
    def __init__(self, space, w_data, w_selectors):
        self.space = space
        self.w_data = space.iter(w_data)
        self.w_selectors = space.iter(w_selectors)

    def iter_w(self):
        return self

    def next_w(self):
        # No need to check for StopIteration since either w_data
        # or w_selectors will raise this. The shortest one stops first.
        while True:
            w_next_item = self.space.next(self.w_data)
            w_next_selector = self.space.next(self.w_selectors)
            if self.space.is_true(w_next_selector):
                return w_next_item

    def descr_reduce(self, space):
        return space.newtuple([
            space.type(self),
            space.newtuple([self.w_data, self.w_selectors])
        ])


def W_Compress__new__(space, w_subtype, w_data, w_selectors):
    r = space.allocate_instance(W_Compress, w_subtype)
    r.__init__(space, w_data, w_selectors)
    return r

W_Compress.typedef = TypeDef(
    'itertools.compress',
    __new__ = interp2app(W_Compress__new__),
    __iter__ = interp2app(W_Compress.iter_w),
    __next__ = interp2app(W_Compress.next_w),
    __reduce__ = interp2app(W_Compress.descr_reduce),
    __doc__ = """Make an iterator that filters elements from *data* returning
   only those that have a corresponding element in *selectors* that evaluates to
   ``True``.  Stops when either the *data* or *selectors* iterables has been
   exhausted.
   Equivalent to::

       def compress(data, selectors):
           # compress('ABCDEF', [1,0,1,0,1,1]) --> A C E F
           return (d for d, s in zip(data, selectors) if s)
""")


class W_Product(W_Root):
    def __init__(self, space, args_w, w_repeat):
        self.gears = [
            space.unpackiterable(arg_w)[:] for arg_w in args_w
        ] * space.int_w(w_repeat)
        #
        for gear in self.gears:
            if len(gear) == 0:
                self.indices = None
                self.lst = None
                self.stopped = True
                break
        else:
            self.indices = [0] * len(self.gears)
            self.lst = None
            self.stopped = False

    def _rotate_previous_gears(self):
        lst = self.lst
        x = len(self.gears) - 1
        lst[x] = self.gears[x][0]
        self.indices[x] = 0
        x -= 1
        # the outer loop runs as long as a we have a carry
        while x >= 0:
            gear = self.gears[x]
            index = self.indices[x] + 1
            if index < len(gear):
                # no carry: done
                lst[x] = gear[index]
                self.indices[x] = index
                return
            lst[x] = gear[0]
            self.indices[x] = 0
            x -= 1
        else:
            self.lst = None
            self.stopped = True

    def fill_next_result(self):
        # the last gear is done here, in a function with no loop,
        # to allow the JIT to look inside
        if self.lst is None:
            self.lst = [None for gear in self.gears]
            for index, gear in enumerate(self.gears):
                self.lst[index] = gear[0]
            return
        lst = self.lst
        x = len(self.gears) - 1
        if x >= 0:
            gear = self.gears[x]
            index = self.indices[x] + 1
            if index < len(gear):
                # no carry: done
                lst[x] = gear[index]
                self.indices[x] = index
            else:
                self._rotate_previous_gears()
        else:
            self.stopped = True

    def iter_w(self, space):
        return self

    def next_w(self, space):
        if not self.stopped:
            self.fill_next_result()
        if self.stopped:
            raise OperationError(space.w_StopIteration, space.w_None)
        w_result = space.newtuple(self.lst[:])
        return w_result

    def descr_reduce(self, space):
        if not self.stopped:
            gears = [space.newtuple(gear) for gear in self.gears]
            result_w = [
                space.type(self),
                space.newtuple(gears)
            ]
            if self.lst is not None:
                indices_w = [space.wrap(index) for index in self.indices]
                result_w = result_w + [space.newtuple(indices_w)]
        else:
            result_w = [
                space.type(self),
                space.newtuple([space.newtuple([])])
            ]
        return space.newtuple(result_w)

    def descr_setstate(self, space, w_state):
        gear_count = len(self.gears)
        indices_w = space.unpackiterable(w_state)
        lst = []
        for i, gear in enumerate(self.gears):
            w_index = indices_w[i]
            index = space.int_w(w_index)
            gear_size = len(gear)
            if self.indices is None or gear_size == 0:
                self.stopped = True
                return
            if index < 0:
                index = 0
            if index > gear_size - 1:
                index = gear_size - 1
            self.indices[i] = index
            lst.append(gear[index])
        self.lst = lst

def W_Product__new__(space, w_subtype, __args__):
    arguments_w, kwds_w = __args__.unpack()
    w_repeat = space.newint(1)
    if kwds_w:
        if 'repeat' in kwds_w:
            w_repeat = kwds_w['repeat']
            del kwds_w['repeat']
        if kwds_w:
            raise oefmt(space.w_TypeError,
                        "product() got unexpected keyword argument(s)")

    r = space.allocate_instance(W_Product, w_subtype)
    r.__init__(space, arguments_w, w_repeat)
    return r

W_Product.typedef = TypeDef(
    'itertools.product',
    __new__ = interp2app(W_Product__new__),
    __iter__ = interp2app(W_Product.iter_w),
    __next__ = interp2app(W_Product.next_w),
    __reduce__ = interp2app(W_Product.descr_reduce),
    __setstate__ = interp2app(W_Product.descr_setstate),
    __doc__ = """
   Cartesian product of input iterables.

   Equivalent to nested for-loops in a generator expression. For example,
   ``product(A, B)`` returns the same as ``((x,y) for x in A for y in B)``.

   The nested loops cycle like an odometer with the rightmost element advancing
   on every iteration.  This pattern creates a lexicographic ordering so that if
   the input's iterables are sorted, the product tuples are emitted in sorted
   order.

   To compute the product of an iterable with itself, specify the number of
   repetitions with the optional *repeat* keyword argument.  For example,
   ``product(A, repeat=4)`` means the same as ``product(A, A, A, A)``.

   This function is equivalent to the following code, except that the
   actual implementation does not build up intermediate results in memory::

       def product(*args, **kwds):
           # product('ABCD', 'xy') --> Ax Ay Bx By Cx Cy Dx Dy
           # product(range(2), repeat=3) --> 000 001 010 011 100 101 110 111
           pools = map(tuple, args) * kwds.get('repeat', 1)
           result = [[]]
           for pool in pools:
               result = [x+[y] for x in result for y in pool]
           for prod in result:
               yield tuple(prod)
""")


class W_Combinations(W_Root):
    def __init__(self, space, pool_w, indices, r):
        self.pool_w = pool_w
        self.indices = indices
        self.r = r
        self.last_result_w = None
        self.stopped = r > len(pool_w)

    def get_maximum(self, i):
        return i + len(self.pool_w) - self.r

    def max_index(self, j):
        return self.indices[j - 1] + 1

    def descr__iter__(self, space):
        return self

    def descr_next(self, space):
        if self.stopped:
            raise OperationError(space.w_StopIteration, space.w_None)
        if self.last_result_w is None:
            # On the first pass, initialize result tuple using the indices
            result_w = [None] * self.r
            for i in xrange(self.r):
                index = self.indices[i]
                result_w[i] = self.pool_w[index]
        else:
            # Copy the previous result
            result_w = self.last_result_w[:]
            # Scan indices right-to-left until finding one that is not at its
            # maximum
            i = self.r - 1
            while i >= 0 and self.indices[i] == self.get_maximum(i):
                i -= 1

            # If i is negative, then the indices are all at their maximum value
            # and we're done
            if i < 0:
                self.stopped = True
                raise OperationError(space.w_StopIteration, space.w_None)

            # Increment the current index which we know is not at its maximum.
            # Then move back to the right setting each index to its lowest
            # possible value
            self.indices[i] += 1
            for j in xrange(i + 1, self.r):
                self.indices[j] = self.max_index(j)

            # Update the result for the new indices starting with i, the
            # leftmost index that changed
            for i in xrange(i, self.r):
                index = self.indices[i]
                w_elem = self.pool_w[index]
                result_w[i] = w_elem
        self.last_result_w = result_w
        return space.newtuple(result_w)

    def descr_reduce(self, space):
        if self.stopped:
            pool_w = []
        else:
            pool_w = self.pool_w
        result_w = [
            space.type(self),
            space.newtuple([
                space.newtuple(pool_w), space.wrap(self.r)
            ])]
        if self.last_result_w is not None and not self.stopped:
            # we must pickle the indices and use them for setstate
            result_w = result_w + [
                space.newtuple([
                    space.wrap(index) for index in self.indices])]
        return space.newtuple(result_w)

    def descr_setstate(self, space, w_state):
        indices_w = space.fixedview(w_state)
        if len(indices_w) != self.r:
            raise oefmt(space.w_ValueError, "invalid arguments")
        for i in range(self.r):
            index = space.int_w(indices_w[i])
            max = self.get_maximum(i)
            # clamp the index (beware of negative max)
            if index > max:
                index = max
            if index < 0:
                index = 0
            self.indices[i] = index
        self.last_result_w = [
            self.pool_w[self.indices[i]]
            for i in range(self.r)]

@unwrap_spec(r=int)
def W_Combinations__new__(space, w_subtype, w_iterable, r):
    pool_w = space.fixedview(w_iterable)
    if r < 0:
        raise oefmt(space.w_ValueError, "r must be non-negative")
    indices = range(r)
    res = space.allocate_instance(W_Combinations, w_subtype)
    res.__init__(space, pool_w, indices, r)
    return res

W_Combinations.typedef = TypeDef("itertools.combinations",
    __new__ = interp2app(W_Combinations__new__),
    __iter__ = interp2app(W_Combinations.descr__iter__),
    __next__ = interp2app(W_Combinations.descr_next),
    __reduce__ = interp2app(W_Combinations.descr_reduce),
    __setstate__ = interp2app(W_Combinations.descr_setstate),
    __doc__ = """\
combinations(iterable, r) --> combinations object

Return successive r-length combinations of elements in the iterable.

combinations(range(4), 3) --> (0,1,2), (0,1,3), (0,2,3), (1,2,3)""",
)

class W_CombinationsWithReplacement(W_Combinations):
    def __init__(self, space, pool_w, indices, r):
        W_Combinations.__init__(self, space, pool_w, indices, r)
        self.stopped = len(pool_w) == 0 and r > 0

    def get_maximum(self, i):
        return len(self.pool_w) - 1

    def max_index(self, j):
        return self.indices[j - 1]

    def descr_reduce(self, space):
        if self.stopped:
            pool_w = []
        else:
            pool_w = self.pool_w
        result_w = [
            space.type(self),
            space.newtuple([
                space.newtuple(pool_w), space.wrap(self.r)
            ])]
        if self.last_result_w is not None and not self.stopped:
            # we must pickle the indices and use them for setstate
            result_w = result_w + [
                space.newtuple([
                    space.wrap(index) for index in self.indices])]
        return space.newtuple(result_w)

    def descr_setstate(self, space, w_state):
        indices_w = space.fixedview(w_state)
        if len(indices_w) != self.r:
            raise oefmt(space.w_ValueError, "invalid arguments")
        for i in range(self.r):
            index = space.int_w(indices_w[i])
            max = self.get_maximum(i)
            # clamp the index (beware of negative max)
            if index > max:
                index = max
            if index < 0:
                index = 0
            self.indices[i] = index
        self.last_result_w = [
            self.pool_w[self.indices[i]]
            for i in range(self.r)]

@unwrap_spec(r=int)
def W_CombinationsWithReplacement__new__(space, w_subtype, w_iterable, r):
    pool_w = space.fixedview(w_iterable)
    if r < 0:
        raise oefmt(space.w_ValueError, "r must be non-negative")
    indices = [0] * r
    res = space.allocate_instance(W_CombinationsWithReplacement, w_subtype)
    res.__init__(space, pool_w, indices, r)
    return res

W_CombinationsWithReplacement.typedef = TypeDef(
    "itertools.combinations_with_replacement",
    __new__ = interp2app(W_CombinationsWithReplacement__new__),
    __iter__ = interp2app(W_CombinationsWithReplacement.descr__iter__),
    __next__ = interp2app(W_CombinationsWithReplacement.descr_next),
    __reduce__ = interp2app(W_CombinationsWithReplacement.descr_reduce),
    __setstate__ = interp2app(W_CombinationsWithReplacement.descr_setstate),
    __doc__ = """\
combinations_with_replacement(iterable, r) --> combinations_with_replacement object

Return successive r-length combinations of elements in the iterable
allowing individual elements to have successive repeats.
combinations_with_replacement('ABC', 2) --> AA AB AC BB BC CC""",
)


class W_Permutations(W_Root):
    def __init__(self, space, pool_w, r):
        self.pool_w = pool_w
        self.r = r
        n = len(pool_w)
        n_minus_r = n - r
        if n_minus_r < 0:
            self.stopped = self.raised_stop_iteration = True
        else:
            self.stopped = self.raised_stop_iteration = False
            self.indices = range(n)
            self.cycles = range(n, n_minus_r, -1)
            self.started = False

    def descr__iter__(self, space):
        return self

    def descr_next(self, space):
        if self.stopped:
            self.raised_stop_iteration = True
            raise OperationError(space.w_StopIteration, space.w_None)
        r = self.r
        indices = self.indices
        w_result = space.newtuple([self.pool_w[indices[i]]
                                   for i in range(r)])
        cycles = self.cycles
        i = r - 1
        while i >= 0:
            j = cycles[i] - 1
            if j > 0:
                cycles[i] = j
                indices[i], indices[-j] = indices[-j], indices[i]
                return w_result
            cycles[i] = len(indices) - i
            n1 = len(indices) - 1
            assert n1 >= 0
            num = indices[i]
            for k in range(i, n1):
                indices[k] = indices[k+1]
            indices[n1] = num
            i -= 1
        self.stopped = True
        if self.started:
            raise OperationError(space.w_StopIteration, space.w_None)
        else:
            self.started = True
        return w_result

    def descr_reduce(self, space):
        if self.raised_stop_iteration:
            pool_w = []
        else:
            pool_w = self.pool_w
        result_w = [
            space.type(self),
            space.newtuple([
                space.newtuple(pool_w), space.wrap(self.r)
            ])]
        if not self.raised_stop_iteration:
            # we must pickle the indices and use them for setstate
            result_w = result_w + [
                space.newtuple([
                    space.newtuple([
                        space.wrap(index) for index in self.indices]),
                    space.newtuple([
                        space.wrap(num) for num in self.cycles]),
                    space.wrap(self.started)
                ])]
        return space.newtuple(result_w)

    def descr_setstate(self, space, w_state):
        state = space.unpackiterable(w_state)
        if len(state) == 3:
            w_indices, w_cycles, w_started = state
            indices_w = space.unpackiterable(w_indices)
            cycles_w = space.unpackiterable(w_cycles)
            self.started = space.bool_w(w_started)
        else:
            raise oefmt(space.w_ValueError, "invalid arguments")

        if len(indices_w) != len(self.pool_w) or len(cycles_w) != self.r:
            raise oefmt(space.w_ValueError, "inavalid arguments")

        n = len(self.pool_w)
        for i in range(n):
            index = space.int_w(indices_w[i])
            if index < 0:
                index = 0
            elif index > n-1:
                index = n-1
            self.indices[i] = index

        for i in range(self.r):
            index = space.int_w(cycles_w[i])
            if index < 1:
                index = 1
            elif index > n-i:
                index = n-i
            self.cycles[i] = index

def W_Permutations__new__(space, w_subtype, w_iterable, w_r=None):
    pool_w = space.fixedview(w_iterable)
    if space.is_none(w_r):
        r = len(pool_w)
    else:
        r = space.gateway_nonnegint_w(w_r)
    res = space.allocate_instance(W_Permutations, w_subtype)
    res.__init__(space, pool_w, r)
    return res

W_Permutations.typedef = TypeDef("itertools.permutations",
    __new__ = interp2app(W_Permutations__new__),
    __iter__ = interp2app(W_Permutations.descr__iter__),
    __next__ = interp2app(W_Permutations.descr_next),
    __reduce__ = interp2app(W_Permutations.descr_reduce),
    __setstate__ = interp2app(W_Permutations.descr_setstate),
    __doc__ = """\
permutations(iterable[, r]) --> permutations object

Return successive r-length permutations of elements in the iterable.

permutations(range(3), 2) --> (0,1), (0,2), (1,0), (1,2), (2,0), (2,1)""",
)


class W_Accumulate(W_Root):
    def __init__(self, space, w_iterable, w_func=None):
        self.space = space
        self.w_iterable = w_iterable
        self.w_func = w_func if not space.is_w(w_func, space.w_None) else None
        self.w_total = None

    def iter_w(self):
        return self.space.wrap(self)

    def next_w(self):
        w_value = self.space.next(self.w_iterable)
        if self.w_total is None:
            self.w_total = w_value
            return w_value

        if self.w_func is None:
            self.w_total = self.space.add(self.w_total, w_value)
        else:
            self.w_total = self.space.call_function(self.w_func, self.w_total, w_value)
        return self.w_total

    def reduce_w(self):
        space = self.space
        w_func = space.w_None if self.w_func is None else self.w_func
        if self.w_total is space.w_None:      # :-(
            w_it = W_Chain(space, space.iter(space.newlist([
                                     space.newtuple([self.w_total]),
                                     self.w_iterable])))
            w_it = space.call_function(space.type(self),
                           w_it, w_func)
            return space.newtuple([space.gettypefor(W_ISlice),
                                   space.newtuple([w_it, space.wrap(1),
                                                   space.w_None])])
        w_total = space.w_None if self.w_total is None else self.w_total
        return space.newtuple([space.gettypefor(W_Accumulate),
                               space.newtuple([self.w_iterable, w_func]), w_total])

    def setstate_w(self, space, w_state):
        self.w_total = w_state if not space.is_w(w_state, space.w_None) else None

def W_Accumulate__new__(space, w_subtype, w_iterable, w_func=None):
    r = space.allocate_instance(W_Accumulate, w_subtype)
    r.__init__(space, space.iter(w_iterable), w_func)
    return space.wrap(r)

W_Accumulate.typedef = TypeDef("itertools.accumulate",
    __new__  = interp2app(W_Accumulate__new__),
    __iter__ = interp2app(W_Accumulate.iter_w),
    __next__ = interp2app(W_Accumulate.next_w),
    __reduce__ = interp2app(W_Accumulate.reduce_w),
    __setstate__ = interp2app(W_Accumulate.setstate_w),
    __doc__  = """\
"accumulate(iterable) --> accumulate object

Return series of accumulated sums.""")<|MERGE_RESOLUTION|>--- conflicted
+++ resolved
@@ -117,7 +117,7 @@
     def descr_reduce(self):
         space = self.space
         if self.counting:
-            args_w = [self.w_obj, space.wrap(self.count)]
+            args_w = [self.w_obj, space.newint(self.count)]
         else:
             args_w = [self.w_obj]
         return space.newtuple([space.gettypefor(W_Repeat),
@@ -179,7 +179,7 @@
         return space.newtuple([
             space.type(self),
             space.newtuple([self.w_predicate, self.w_iterable]),
-            space.wrap(self.stopped)
+            space.newbool(self.stopped)
         ])
 
     def descr_setstate(self, space, w_state):
@@ -239,7 +239,7 @@
         return space.newtuple([
             space.type(self),
             space.newtuple([self.w_predicate, self.w_iterable]),
-            space.wrap(self.started)
+            space.newbool(self.started)
         ])
 
     def descr_setstate(self, space, w_state):
@@ -275,64 +275,7 @@
             yield x
     """)
 
-<<<<<<< HEAD
 class W_FilterFalse(W_Filter):
-=======
-
-class _IFilterBase(W_Root):
-    def __init__(self, space, w_predicate, w_iterable):
-        self.space = space
-        if space.is_w(w_predicate, space.w_None):
-            self.no_predicate = True
-        else:
-            self.no_predicate = False
-            self.w_predicate = w_predicate
-        self.iterable = space.iter(w_iterable)
-
-    def iter_w(self):
-        return self
-
-    def next_w(self):
-        while True:
-            w_obj = self.space.next(self.iterable)  # may raise w_StopIteration
-            if self.no_predicate:
-                pred = self.space.is_true(w_obj)
-            else:
-                w_pred = self.space.call_function(self.w_predicate, w_obj)
-                pred = self.space.is_true(w_pred)
-            if pred ^ self.reverse:
-                return w_obj
-
-
-class W_IFilter(_IFilterBase):
-    reverse = False
-
-def W_IFilter___new__(space, w_subtype, w_predicate, w_iterable):
-    r = space.allocate_instance(W_IFilter, w_subtype)
-    r.__init__(space, w_predicate, w_iterable)
-    return r
-
-W_IFilter.typedef = TypeDef(
-        'itertools.ifilter',
-        __new__  = interp2app(W_IFilter___new__),
-        __iter__ = interp2app(W_IFilter.iter_w),
-        next     = interp2app(W_IFilter.next_w),
-        __doc__  = """Make an iterator that filters elements from iterable returning
-    only those for which the predicate is True.  If predicate is
-    None, return the items that are true.
-
-    Equivalent to :
-
-    def ifilter:
-        if predicate is None:
-            predicate = bool
-        for x in iterable:
-            if predicate(x):
-                yield x
-    """)
-
-class W_IFilterFalse(_IFilterBase):
->>>>>>> 681e076a
     reverse = True
     def descr_reduce(self, space):
         args_w = [space.w_None if self.no_predicate else self.w_predicate,
@@ -482,9 +425,9 @@
             return space.newtuple([
                 space.type(self),
                 space.newtuple([space.iter(space.newlist([])),
-                                space.wrap(0),
-                                space.wrap(0),
-                                space.wrap(1),
+                                space.newint(0),
+                                space.newint(0),
+                                space.newint(1),
                             ]),
             ])
         start = self.start
@@ -492,17 +435,17 @@
         if start == -1:
             w_start = space.w_None
         else:
-            w_start = space.wrap(start)
+            w_start = space.newint(start)
         if stop == -1:
             w_stop = space.w_None
         else:
-            w_stop = space.wrap(stop)
+            w_stop = space.newint(stop)
         return space.newtuple([
             space.type(self),
             space.newtuple([self.iterable,
                             w_start,
                             w_stop,
-                            space.wrap(self.ignore + 1)]),
+                            space.newint(self.ignore + 1)]),
         ])
 
 def W_ISlice___new__(space, w_subtype, w_iterable, w_startstop, args_w):
@@ -636,140 +579,8 @@
     """)
 
 
-<<<<<<< HEAD
 class W_ZipLongest(W_Map):
     _error_name = "zip_longest"
-=======
-class W_IMap(W_Root):
-    _error_name = "imap"
-    _immutable_fields_ = ["w_fun", "iterators_w"]
-
-    def __init__(self, space, w_fun, args_w):
-        self.space = space
-        if self.space.is_w(w_fun, space.w_None):
-            self.w_fun = None
-        else:
-            self.w_fun = w_fun
-
-        iterators_w = []
-        i = 0
-        for iterable_w in args_w:
-            try:
-                iterator_w = space.iter(iterable_w)
-            except OperationError as e:
-                if e.match(self.space, self.space.w_TypeError):
-                    raise oefmt(space.w_TypeError,
-                                "%s argument #%d must support iteration",
-                                self._error_name, i + 1)
-                else:
-                    raise
-            else:
-                iterators_w.append(iterator_w)
-
-            i += 1
-
-        self.iterators_w = iterators_w
-
-    def iter_w(self):
-        return self
-
-    def next_w(self):
-        # common case: 1 or 2 arguments
-        iterators_w = self.iterators_w
-        length = len(iterators_w)
-        if length == 1:
-            objects = [self.space.next(iterators_w[0])]
-        elif length == 2:
-            objects = [self.space.next(iterators_w[0]),
-                       self.space.next(iterators_w[1])]
-        else:
-            objects = self._get_objects()
-        w_objects = self.space.newtuple(objects)
-        if self.w_fun is None:
-            return w_objects
-        else:
-            return self.space.call(self.w_fun, w_objects)
-
-    def _get_objects(self):
-        # the loop is out of the way of the JIT
-        return [self.space.next(w_elem) for w_elem in self.iterators_w]
-
-
-def W_IMap___new__(space, w_subtype, w_fun, args_w):
-    if len(args_w) == 0:
-        raise oefmt(space.w_TypeError,
-                    "imap() must have at least two arguments")
-    r = space.allocate_instance(W_IMap, w_subtype)
-    r.__init__(space, w_fun, args_w)
-    return r
-
-W_IMap.typedef = TypeDef(
-        'itertools.imap',
-        __new__  = interp2app(W_IMap___new__),
-        __iter__ = interp2app(W_IMap.iter_w),
-        next     = interp2app(W_IMap.next_w),
-        __doc__  = """Make an iterator that computes the function using arguments
-    from each of the iterables. If function is set to None, then
-    imap() returns the arguments as a tuple. Like map() but stops
-    when the shortest iterable is exhausted instead of filling in
-    None for shorter iterables. The reason for the difference is that
-    infinite iterator arguments are typically an error for map()
-    (because the output is fully evaluated) but represent a common
-    and useful way of supplying arguments to imap().
-
-    Equivalent to :
-
-    def imap(function, *iterables):
-        iterables = map(iter, iterables)
-        while True:
-            args = [i.next() for i in iterables]
-            if function is None:
-                yield tuple(args)
-            else:
-                yield function(*args)
-
-    """)
-
-
-class W_IZip(W_IMap):
-    _error_name = "izip"
-
-    def next_w(self):
-        # argh.  izip(*args) is almost like imap(None, *args) except
-        # that the former needs a special case for len(args)==0
-        # while the latter just raises a TypeError in this situation.
-        if len(self.iterators_w) == 0:
-            raise OperationError(self.space.w_StopIteration, self.space.w_None)
-        return W_IMap.next_w(self)
-
-def W_IZip___new__(space, w_subtype, args_w):
-    r = space.allocate_instance(W_IZip, w_subtype)
-    r.__init__(space, space.w_None, args_w)
-    return r
-
-W_IZip.typedef = TypeDef(
-        'itertools.izip',
-        __new__  = interp2app(W_IZip___new__),
-        __iter__ = interp2app(W_IZip.iter_w),
-        next     = interp2app(W_IZip.next_w),
-        __doc__  = """Make an iterator that aggregates elements from each of the
-    iterables.  Like zip() except that it returns an iterator instead
-    of a list. Used for lock-step iteration over several iterables at
-    a time.
-
-    Equivalent to :
-
-    def izip(*iterables):
-        iterables = map(iter, iterables)
-        while iterables:
-            result = [i.next() for i in iterables]
-            yield tuple(result)
-    """)
-
-
-class W_IZipLongest(W_IMap):
-    _error_name = "izip_longest"
->>>>>>> 681e076a
     _immutable_fields_ = ["w_fillvalue"]
 
     def _fetch(self, index):
@@ -899,8 +710,8 @@
             space.newtuple([self.w_iterable]),
             space.newtuple([
                 space.newlist(self.saved_w),
-                space.wrap(self.index),
-                space.wrap(self.index > 0),
+                space.newint(self.index),
+                space.newbool(self.index > 0),
             ]),
         ])
 
@@ -1031,14 +842,8 @@
             iterators_w[i] = w_iterable
     else:
         w_iterator = space.iter(w_iterable)
-<<<<<<< HEAD
         w_chained_list = W_TeeChainedListNode(space)
-        iterators_w = [space.wrap(
-                           W_TeeIterable(space, w_iterator, w_chained_list))
-=======
-        chained_list = TeeChainedListNode()
-        iterators_w = [W_TeeIterable(space, w_iterator, chained_list)
->>>>>>> 681e076a
+        iterators_w = [W_TeeIterable(space, w_iterator, w_chained_list)
                        for x in range(n)]
     return space.newtuple(iterators_w)
 
@@ -1075,7 +880,7 @@
 def W_TeeChainedListNode___new__(space, w_subtype):
     r = space.allocate_instance(W_TeeChainedListNode, w_subtype)
     r.__init__(space)
-    return space.wrap(r)
+    return r
 
 W_TeeChainedListNode.typedef = TypeDef(
     'itertools._tee_dataobject',
@@ -1114,13 +919,8 @@
 
     def copy_w(self):
         space = self.space
-<<<<<<< HEAD
         tee_iter = W_TeeIterable(space, self.w_iterator, self.w_chained_list)
-        return space.wrap(tee_iter)
-=======
-        tee_iter = W_TeeIterable(space, self.w_iterator, self.chained_list)
         return tee_iter
->>>>>>> 681e076a
 
     def reduce_w(self):
         return self.space.newtuple([self.space.gettypefor(W_TeeIterable),
@@ -1146,7 +946,6 @@
         self.w_chained_list = w_chained_list
 
 def W_TeeIterable___new__(space, w_subtype, w_iterable):
-<<<<<<< HEAD
     if isinstance(w_iterable, W_TeeIterable):
         myiter = space.interp_w(W_TeeIterable, w_iterable)
         w_iterator = myiter.w_iterator
@@ -1155,15 +954,6 @@
         w_iterator = space.iter(w_iterable)
         w_chained_list = W_TeeChainedListNode(space)
     return W_TeeIterable(space, w_iterator, w_chained_list)
-=======
-    # Obscure and undocumented function.  PyPy only supports w_iterable
-    # being a W_TeeIterable, because the case where it is a general
-    # iterable is useless and confusing as far as I can tell (as the
-    # semantics are then slightly different; see the XXX in lib-python's
-    # test_itertools).
-    myiter = space.interp_w(W_TeeIterable, w_iterable)
-    return W_TeeIterable(space, myiter.w_iterator, myiter.chained_list)
->>>>>>> 681e076a
 
 W_TeeIterable.typedef = TypeDef(
         'itertools._tee',
@@ -1357,8 +1147,8 @@
         return space.newtuple([
             space.type(self),
             space.newtuple([
-                space.wrap(self.index),
-                space.wrap(self.groupby)]),
+                space.newint(self.index),
+                self.groupby]),
             ])
 
 def W_GroupByIterator__new__(space, w_subtype, w_index, w_groupby):
@@ -1366,7 +1156,7 @@
     index = space.int_w(w_index)
     groupby = space.interp_w(W_GroupBy, w_groupby)
     r.__init__(space, index, groupby)
-    return space.wrap(r)
+    return r
 
 W_GroupByIterator.typedef = TypeDef(
         'itertools._groupby',
@@ -1505,7 +1295,7 @@
                 space.newtuple(gears)
             ]
             if self.lst is not None:
-                indices_w = [space.wrap(index) for index in self.indices]
+                indices_w = [space.newint(index) for index in self.indices]
                 result_w = result_w + [space.newtuple(indices_w)]
         else:
             result_w = [
@@ -1650,13 +1440,13 @@
         result_w = [
             space.type(self),
             space.newtuple([
-                space.newtuple(pool_w), space.wrap(self.r)
+                space.newtuple(pool_w), space.newint(self.r)
             ])]
         if self.last_result_w is not None and not self.stopped:
             # we must pickle the indices and use them for setstate
             result_w = result_w + [
                 space.newtuple([
-                    space.wrap(index) for index in self.indices])]
+                    space.newint(index) for index in self.indices])]
         return space.newtuple(result_w)
 
     def descr_setstate(self, space, w_state):
@@ -1719,13 +1509,13 @@
         result_w = [
             space.type(self),
             space.newtuple([
-                space.newtuple(pool_w), space.wrap(self.r)
+                space.newtuple(pool_w), space.newint(self.r)
             ])]
         if self.last_result_w is not None and not self.stopped:
             # we must pickle the indices and use them for setstate
             result_w = result_w + [
                 space.newtuple([
-                    space.wrap(index) for index in self.indices])]
+                    space.newint(index) for index in self.indices])]
         return space.newtuple(result_w)
 
     def descr_setstate(self, space, w_state):
@@ -1827,17 +1617,17 @@
         result_w = [
             space.type(self),
             space.newtuple([
-                space.newtuple(pool_w), space.wrap(self.r)
+                space.newtuple(pool_w), space.newint(self.r)
             ])]
         if not self.raised_stop_iteration:
             # we must pickle the indices and use them for setstate
             result_w = result_w + [
                 space.newtuple([
                     space.newtuple([
-                        space.wrap(index) for index in self.indices]),
+                        space.newint(index) for index in self.indices]),
                     space.newtuple([
-                        space.wrap(num) for num in self.cycles]),
-                    space.wrap(self.started)
+                        space.newint(num) for num in self.cycles]),
+                    space.newbool(self.started)
                 ])]
         return space.newtuple(result_w)
 
@@ -1904,7 +1694,7 @@
         self.w_total = None
 
     def iter_w(self):
-        return self.space.wrap(self)
+        return self
 
     def next_w(self):
         w_value = self.space.next(self.w_iterable)
@@ -1928,7 +1718,7 @@
             w_it = space.call_function(space.type(self),
                            w_it, w_func)
             return space.newtuple([space.gettypefor(W_ISlice),
-                                   space.newtuple([w_it, space.wrap(1),
+                                   space.newtuple([w_it, space.newint(1),
                                                    space.w_None])])
         w_total = space.w_None if self.w_total is None else self.w_total
         return space.newtuple([space.gettypefor(W_Accumulate),
@@ -1940,7 +1730,7 @@
 def W_Accumulate__new__(space, w_subtype, w_iterable, w_func=None):
     r = space.allocate_instance(W_Accumulate, w_subtype)
     r.__init__(space, space.iter(w_iterable), w_func)
-    return space.wrap(r)
+    return r
 
 W_Accumulate.typedef = TypeDef("itertools.accumulate",
     __new__  = interp2app(W_Accumulate__new__),
