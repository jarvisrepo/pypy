from pypy.interpreter.baseobjspace import W_Root
from pypy.interpreter.error import OperationError
from pypy.interpreter.typedef import TypeDef, make_weakref_descr
from pypy.interpreter.gateway import interp2app, unwrap_spec, WrappedDefault
from rpython.rlib import jit

from pypy.module.__builtin__.functional import W_Filter, W_Map

class W_Count(W_Root):
    def __init__(self, space, w_firstval, w_step):
        self.space = space
        self.w_c = w_firstval
        self.w_step = w_step

    def iter_w(self):
        return self.space.wrap(self)

    def next_w(self):
        w_c = self.w_c
        self.w_c = self.space.add(w_c, self.w_step)
        return w_c

    def single_argument(self):
        space = self.space
        return (space.isinstance_w(self.w_step, space.w_int) and
                space.eq_w(self.w_step, space.wrap(1)))

    def repr_w(self):
        space = self.space
        c = space.str_w(space.repr(self.w_c))
        if self.single_argument():
            s = 'count(%s)' % (c,)
        else:
            step = space.str_w(space.repr(self.w_step))
            s = 'count(%s, %s)' % (c, step)
        return self.space.wrap(s)

    def reduce_w(self):
        space = self.space
        if self.single_argument():
            args_w = [self.w_c]
        else:
            args_w = [self.w_c, self.w_step]
        return space.newtuple([space.gettypefor(W_Count),
                               space.newtuple(args_w)])

def check_number(space, w_obj):
    if (space.lookup(w_obj, '__int__') is None and
        space.lookup(w_obj, '__float__') is None):
        raise OperationError(space.w_TypeError,
                             space.wrap("expected a number"))

@unwrap_spec(w_start=WrappedDefault(0), w_step=WrappedDefault(1))
def W_Count___new__(space, w_subtype, w_start, w_step):
    check_number(space, w_start)
    check_number(space, w_step)
    r = space.allocate_instance(W_Count, w_subtype)
    r.__init__(space, w_start, w_step)
    return space.wrap(r)

W_Count.typedef = TypeDef(
        'itertools.count',
        __new__ = interp2app(W_Count___new__),
        __iter__ = interp2app(W_Count.iter_w),
        __next__ = interp2app(W_Count.next_w),
        __reduce__ = interp2app(W_Count.reduce_w),
        __repr__ = interp2app(W_Count.repr_w),
        __doc__ = """Make an iterator that returns evenly spaced values starting
    with n.  If not specified n defaults to zero.  Often used as an
    argument to imap() to generate consecutive data points.  Also,
    used with izip() to add sequence numbers.

    Equivalent to:

    def count(start=0, step=1):
        n = start
        while True:
            yield n
            n += step
    """)


class W_Repeat(W_Root):
    def __init__(self, space, w_obj, w_times):
        self.space = space
        self.w_obj = w_obj

        if w_times is None:
            self.counting = False
            self.count = 0
        else:
            self.counting = True
            self.count = max(self.space.int_w(w_times), 0)

    def next_w(self):
        if self.counting:
            if self.count <= 0:
                raise OperationError(self.space.w_StopIteration, self.space.w_None)
            self.count -= 1
        return self.w_obj

    def iter_w(self):
        return self.space.wrap(self)

    def length_w(self):
        if not self.counting:
            return self.space.w_NotImplemented
        return self.space.wrap(self.count)

    def repr_w(self):
        objrepr = self.space.str_w(self.space.repr(self.w_obj))
        if self.counting:
            s = 'repeat(%s, %d)' % (objrepr, self.count)
        else:
            s = 'repeat(%s)' % (objrepr,)
        return self.space.wrap(s)

def W_Repeat___new__(space, w_subtype, w_object, w_times=None):
    r = space.allocate_instance(W_Repeat, w_subtype)
    r.__init__(space, w_object, w_times)
    return space.wrap(r)

W_Repeat.typedef = TypeDef(
        'itertools.repeat',
        __new__          = interp2app(W_Repeat___new__),
        __iter__         = interp2app(W_Repeat.iter_w),
        __length_hint__  = interp2app(W_Repeat.length_w),
        __next__         = interp2app(W_Repeat.next_w),
        __repr__         = interp2app(W_Repeat.repr_w),
        __doc__  = """Make an iterator that returns object over and over again.
    Runs indefinitely unless the times argument is specified.  Used
    as argument to imap() for invariant parameters to the called
    function.

    Equivalent to :

    def repeat(object, times=None):
        if times is None:
            while True:
                yield object
        else:
            for i in xrange(times):
                yield object
    """)


class W_TakeWhile(W_Root):
    def __init__(self, space, w_predicate, w_iterable):
        self.space = space
        self.w_predicate = w_predicate
        self.iterable = space.iter(w_iterable)
        self.stopped = False

    def iter_w(self):
        return self.space.wrap(self)

    def next_w(self):
        if self.stopped:
            raise OperationError(self.space.w_StopIteration, self.space.w_None)

        w_obj = self.space.next(self.iterable)  # may raise a w_StopIteration
        w_bool = self.space.call_function(self.w_predicate, w_obj)
        if not self.space.is_true(w_bool):
            self.stopped = True
            raise OperationError(self.space.w_StopIteration, self.space.w_None)

        return w_obj

def W_TakeWhile___new__(space, w_subtype, w_predicate, w_iterable):
    r = space.allocate_instance(W_TakeWhile, w_subtype)
    r.__init__(space, w_predicate, w_iterable)
    return space.wrap(r)


W_TakeWhile.typedef = TypeDef(
        'itertools.takewhile',
        __new__  = interp2app(W_TakeWhile___new__),
        __iter__ = interp2app(W_TakeWhile.iter_w),
        __next__ = interp2app(W_TakeWhile.next_w),
        __doc__  = """Make an iterator that returns elements from the iterable as
    long as the predicate is true.

    Equivalent to :

    def takewhile(predicate, iterable):
        for x in iterable:
            if predicate(x):
                yield x
            else:
                break
    """)


class W_DropWhile(W_Root):
    def __init__(self, space, w_predicate, w_iterable):
        self.space = space
        self.w_predicate = w_predicate
        self.iterable = space.iter(w_iterable)
        self.started = False

    def iter_w(self):
        return self.space.wrap(self)

    def next_w(self):
        if self.started:
            w_obj = self.space.next(self.iterable)  # may raise w_StopIteration
        else:
            while True:
                w_obj = self.space.next(self.iterable)  # may raise w_StopIter
                w_bool = self.space.call_function(self.w_predicate, w_obj)
                if not self.space.is_true(w_bool):
                    self.started = True
                    break

        return w_obj

def W_DropWhile___new__(space, w_subtype, w_predicate, w_iterable):
    r = space.allocate_instance(W_DropWhile, w_subtype)
    r.__init__(space, w_predicate, w_iterable)
    return space.wrap(r)


W_DropWhile.typedef = TypeDef(
        'itertools.dropwhile',
        __new__  = interp2app(W_DropWhile___new__),
        __iter__ = interp2app(W_DropWhile.iter_w),
        __next__ = interp2app(W_DropWhile.next_w),
        __doc__  = """Make an iterator that drops elements from the iterable as long
    as the predicate is true; afterwards, returns every
    element. Note, the iterator does not produce any output until the
    predicate is true, so it may have a lengthy start-up time.

    Equivalent to :

    def dropwhile(predicate, iterable):
        iterable = iter(iterable)
        for x in iterable:
            if not predicate(x):
                yield x
                break
        for x in iterable:
            yield x
    """)

class W_FilterFalse(W_Filter):
    reverse = True

def W_FilterFalse___new__(space, w_subtype, w_predicate, w_iterable):
    r = space.allocate_instance(W_FilterFalse, w_subtype)
    r.__init__(space, w_predicate, w_iterable)
    return space.wrap(r)

W_FilterFalse.typedef = TypeDef(
        'itertools.ifilterfalse',
        __new__  = interp2app(W_FilterFalse___new__),
        __iter__ = interp2app(W_FilterFalse.iter_w),
        __next__ = interp2app(W_FilterFalse.next_w),
        __doc__  = """Make an iterator that filters elements from iterable returning
    only those for which the predicate is False.  If predicate is
    None, return the items that are false.

    Equivalent to :

    def filterfalse(predicate, iterable):
        if predicate is None:
            predicate = bool
        for x in iterable:
            if not predicate(x):
                yield x
    """)


islice_ignore_items_driver = jit.JitDriver(name='islice_ignore_items',
                                           greens=['tp'],
                                           reds=['num', 'w_islice',
                                                 'w_iterator'])

class W_ISlice(W_Root):
    def __init__(self, space, w_iterable, w_startstop, args_w):
        self.iterable = space.iter(w_iterable)
        self.space = space

        num_args = len(args_w)

        if num_args == 0:
            start = 0
            w_stop = w_startstop
        elif num_args <= 2:
            if space.is_w(w_startstop, space.w_None):
                start = 0
            else:
                start = self.arg_int_w(w_startstop, 0,
                 "Indicies for islice() must be None or non-negative integers")
            w_stop = args_w[0]
        else:
            raise OperationError(space.w_TypeError, space.wrap("islice() takes at most 4 arguments (" + str(num_args) + " given)"))

        if space.is_w(w_stop, space.w_None):
            stop = -1
        else:
            stop = self.arg_int_w(w_stop, 0,
                "Stop argument must be a non-negative integer or None.")
            stop = max(start, stop)    # for obscure CPython compatibility

        if num_args == 2:
            w_step = args_w[1]
            if space.is_w(w_step, space.w_None):
                step = 1
            else:
                step = self.arg_int_w(w_step, 1,
                    "Step for islice() must be a positive integer or None")
        else:
            step = 1

        self.ignore = step - 1
        self.start = start
        self.stop = stop

    def arg_int_w(self, w_obj, minimum, errormsg):
        space = self.space
        try:
            result = space.int_w(w_obj)
        except OperationError, e:
            if e.async(space):
                raise
            result = -1
        if result < minimum:
            raise OperationError(space.w_ValueError, space.wrap(errormsg))
        return result

    def iter_w(self):
        return self.space.wrap(self)

    def next_w(self):
        if self.start >= 0:               # first call only
            ignore = self.start
            self.start = -1
        else:                             # all following calls
            ignore = self.ignore
        stop = self.stop
        if stop >= 0:
            if stop <= ignore:
                self.stop = 0   # reset the state so that a following next_w()
                                # has no effect any more
                if stop > 0:
                    self._ignore_items(stop)
                self.iterable = None
                raise OperationError(self.space.w_StopIteration,
                                     self.space.w_None)
            self.stop = stop - (ignore + 1)
        if ignore > 0:
            self._ignore_items(ignore)
        if self.iterable is None:
            raise OperationError(self.space.w_StopIteration, self.space.w_None)
        try:
            return self.space.next(self.iterable)
        except OperationError as e:
            if e.match(self.space, self.space.w_StopIteration):
                self.iterable = None
            raise

    def _ignore_items(self, num):
        w_iterator = self.iterable
        if w_iterator is None:
            raise OperationError(self.space.w_StopIteration, self.space.w_None)

        tp = self.space.type(w_iterator)
        while True:
            islice_ignore_items_driver.jit_merge_point(tp=tp,
                                                       num=num,
                                                       w_islice=self,
                                                       w_iterator=w_iterator)
            try:
                self.space.next(w_iterator)
            except OperationError as e:
                if e.match(self.space, self.space.w_StopIteration):
                    self.iterable = None
                raise
            num -= 1
            if num <= 0:
                break

def W_ISlice___new__(space, w_subtype, w_iterable, w_startstop, args_w):
    r = space.allocate_instance(W_ISlice, w_subtype)
    r.__init__(space, w_iterable, w_startstop, args_w)
    return space.wrap(r)

W_ISlice.typedef = TypeDef(
        'itertools.islice',
        __new__  = interp2app(W_ISlice___new__),
        __iter__ = interp2app(W_ISlice.iter_w),
        __next__ = interp2app(W_ISlice.next_w),
        __doc__  = """Make an iterator that returns selected elements from the
    iterable.  If start is non-zero, then elements from the iterable
    are skipped until start is reached. Afterward, elements are
    returned consecutively unless step is set higher than one which
    results in items being skipped. If stop is None, then iteration
    continues until the iterator is exhausted, if at all; otherwise,
    it stops at the specified position. Unlike regular slicing,
    islice() does not support negative values for start, stop, or
    step. Can be used to extract related fields from data where the
    internal structure has been flattened (for example, a multi-line
    report may list a name field on every third line).
    """)


class W_Chain(W_Root):
    def __init__(self, space, w_iterables):
        self.space = space
        self.w_iterables = w_iterables
        self.w_it = None

    def iter_w(self):
        return self.space.wrap(self)

    def _advance(self):
        self.w_it = self.space.iter(self.space.next(self.w_iterables))

    def next_w(self):
        if not self.w_it:
            self._advance()
        try:
            return self.space.next(self.w_it)
        except OperationError, e:
            return self._handle_error(e)

    def _handle_error(self, e):
        while True:
            if not e.match(self.space, self.space.w_StopIteration):
                raise e
            self._advance() # may raise StopIteration itself
            try:
                return self.space.next(self.w_it)
            except OperationError, e:
                pass # loop back to the start of _handle_error(e)

def W_Chain___new__(space, w_subtype, args_w):
    r = space.allocate_instance(W_Chain, w_subtype)
    w_args = space.newtuple(args_w)
    r.__init__(space, space.iter(w_args))
    return space.wrap(r)

def chain_from_iterable(space, w_cls, w_arg):
    """chain.from_iterable(iterable) --> chain object

    Alternate chain() contructor taking a single iterable argument
    that evaluates lazily."""
    r = space.allocate_instance(W_Chain, w_cls)
    r.__init__(space, space.iter(w_arg))
    return space.wrap(r)

W_Chain.typedef = TypeDef(
        'itertools.chain',
        __new__  = interp2app(W_Chain___new__),
        __iter__ = interp2app(W_Chain.iter_w),
        __next__ = interp2app(W_Chain.next_w),
        from_iterable = interp2app(chain_from_iterable, as_classmethod=True),
        __doc__  = """Make an iterator that returns elements from the first iterable
    until it is exhausted, then proceeds to the next iterable, until
    all of the iterables are exhausted. Used for treating consecutive
    sequences as a single sequence.

    Equivalent to :

    def chain(*iterables):
        for it in iterables:
            for element in it:
                yield element
    """)


<<<<<<< HEAD
class W_ZipLongest(W_Map):
    _error_name = "zip_longest"
=======
class W_IMap(W_Root):
    _error_name = "imap"
    _immutable_fields_ = ["w_fun", "iterators_w"]

    def __init__(self, space, w_fun, args_w):
        self.space = space
        if self.space.is_w(w_fun, space.w_None):
            self.w_fun = None
        else:
            self.w_fun = w_fun

        iterators_w = []
        i = 0
        for iterable_w in args_w:
            try:
                iterator_w = space.iter(iterable_w)
            except OperationError, e:
                if e.match(self.space, self.space.w_TypeError):
                    raise OperationError(space.w_TypeError, space.wrap(self._error_name + " argument #" + str(i + 1) + " must support iteration"))
                else:
                    raise
            else:
                iterators_w.append(iterator_w)

            i += 1

        self.iterators_w = iterators_w

    def iter_w(self):
        return self.space.wrap(self)

    def next_w(self):
        # common case: 1 or 2 arguments
        iterators_w = self.iterators_w
        length = len(iterators_w)
        if length == 1:
            objects = [self.space.next(iterators_w[0])]
        elif length == 2:
            objects = [self.space.next(iterators_w[0]),
                       self.space.next(iterators_w[1])]
        else:
            objects = self._get_objects()
        w_objects = self.space.newtuple(objects)
        if self.w_fun is None:
            return w_objects
        else:
            return self.space.call(self.w_fun, w_objects)

    def _get_objects(self):
        # the loop is out of the way of the JIT
        return [self.space.next(w_elem) for w_elem in self.iterators_w]


def W_IMap___new__(space, w_subtype, w_fun, args_w):
    if len(args_w) == 0:
        raise OperationError(space.w_TypeError,
                  space.wrap("imap() must have at least two arguments"))
    r = space.allocate_instance(W_IMap, w_subtype)
    r.__init__(space, w_fun, args_w)
    return space.wrap(r)

W_IMap.typedef = TypeDef(
        'itertools.imap',
        __new__  = interp2app(W_IMap___new__),
        __iter__ = interp2app(W_IMap.iter_w),
        next     = interp2app(W_IMap.next_w),
        __doc__  = """Make an iterator that computes the function using arguments
    from each of the iterables. If function is set to None, then
    imap() returns the arguments as a tuple. Like map() but stops
    when the shortest iterable is exhausted instead of filling in
    None for shorter iterables. The reason for the difference is that
    infinite iterator arguments are typically an error for map()
    (because the output is fully evaluated) but represent a common
    and useful way of supplying arguments to imap().

    Equivalent to :

    def imap(function, *iterables):
        iterables = map(iter, iterables)
        while True:
            args = [i.next() for i in iterables]
            if function is None:
                yield tuple(args)
            else:
                yield function(*args)

    """)


class W_IZip(W_IMap):
    _error_name = "izip"

    def next_w(self):
        # argh.  izip(*args) is almost like imap(None, *args) except
        # that the former needs a special case for len(args)==0
        # while the latter just raises a TypeError in this situation.
        if len(self.iterators_w) == 0:
            raise OperationError(self.space.w_StopIteration, self.space.w_None)
        return W_IMap.next_w(self)

def W_IZip___new__(space, w_subtype, args_w):
    r = space.allocate_instance(W_IZip, w_subtype)
    r.__init__(space, space.w_None, args_w)
    return space.wrap(r)

W_IZip.typedef = TypeDef(
        'itertools.izip',
        __new__  = interp2app(W_IZip___new__),
        __iter__ = interp2app(W_IZip.iter_w),
        next     = interp2app(W_IZip.next_w),
        __doc__  = """Make an iterator that aggregates elements from each of the
    iterables.  Like zip() except that it returns an iterator instead
    of a list. Used for lock-step iteration over several iterables at
    a time.

    Equivalent to :

    def izip(*iterables):
        iterables = map(iter, iterables)
        while iterables:
            result = [i.next() for i in iterables]
            yield tuple(result)
    """)


class W_IZipLongest(W_IMap):
    _error_name = "izip_longest"
    _immutable_fields_ = ["w_fillvalue"]

    def _fetch(self, index):
        w_iter = self.iterators_w[index]
        if w_iter is not None:
            space = self.space
            try:
                return space.next(w_iter)
            except OperationError, e:
                if not e.match(space, space.w_StopIteration):
                    raise
                self.active -= 1
                if self.active <= 0:
                    # It was the last active iterator
                    raise
                self.iterators_w[index] = None
        return self.w_fillvalue
>>>>>>> dcbf722f

    def next_w(self):
        # common case: 2 arguments
        if len(self.iterators_w) == 2:
            objects = [self._fetch(0), self._fetch(1)]
        else:
            objects = self._get_objects()
        return self.space.newtuple(objects)

    def _get_objects(self):
        # the loop is out of the way of the JIT
        nb = len(self.iterators_w)
        if nb == 0:
            raise OperationError(self.space.w_StopIteration, self.space.w_None)
        return [self._fetch(index) for index in range(nb)]

def W_ZipLongest___new__(space, w_subtype, __args__):
    arguments_w, kwds_w = __args__.unpack()
    w_fillvalue = space.w_None
    if kwds_w:
        if "fillvalue" in kwds_w:
            w_fillvalue = kwds_w["fillvalue"]
            del kwds_w["fillvalue"]
        if kwds_w:
            raise OperationError(space.w_TypeError, space.wrap(
                "zip_longest() got unexpected keyword argument(s)"))

    self = space.allocate_instance(W_ZipLongest, w_subtype)
    self.__init__(space, space.w_None, arguments_w)
    self.w_fillvalue = w_fillvalue
    self.active = len(self.iterators_w)

    return space.wrap(self)

W_ZipLongest.typedef = TypeDef(
        'itertools.zip_longest',
        __new__  = interp2app(W_ZipLongest___new__),
        __iter__ = interp2app(W_ZipLongest.iter_w),
        __next__ = interp2app(W_ZipLongest.next_w),
        __doc__  = """Return a zip_longest object whose .next() method returns a tuple where
    the i-th element comes from the i-th iterable argument.  The .next()
    method continues until the longest iterable in the argument sequence
    is exhausted and then it raises StopIteration.  When the shorter iterables
    are exhausted, the fillvalue is substituted in their place.  The fillvalue
    defaults to None or can be specified by a keyword argument.
    """)


class W_Cycle(W_Root):
    def __init__(self, space, w_iterable):
        self.space = space
        self.saved_w = []
        self.w_iterable = space.iter(w_iterable)
        self.index = 0
        self.exhausted = False

    def iter_w(self):
        return self.space.wrap(self)

    def next_w(self):
        if self.exhausted:
            if not self.saved_w:
                raise OperationError(self.space.w_StopIteration, self.space.w_None)
            try:
                w_obj = self.saved_w[self.index]
            except IndexError:
                self.index = 1
                w_obj = self.saved_w[0]
            else:
                self.index += 1
        else:
            try:
                w_obj = self.space.next(self.w_iterable)
            except OperationError, e:
                if e.match(self.space, self.space.w_StopIteration):
                    self.exhausted = True
                    if not self.saved_w:
                        raise
                    self.index = 1
                    w_obj = self.saved_w[0]
                else:
                    raise
            else:
                self.index += 1
                self.saved_w.append(w_obj)
        return w_obj

def W_Cycle___new__(space, w_subtype, w_iterable):
    r = space.allocate_instance(W_Cycle, w_subtype)
    r.__init__(space, w_iterable)
    return space.wrap(r)

W_Cycle.typedef = TypeDef(
        'itertools.cycle',
        __new__  = interp2app(W_Cycle___new__),
        __iter__ = interp2app(W_Cycle.iter_w),
        __next__ = interp2app(W_Cycle.next_w),
        __doc__  = """Make an iterator returning elements from the iterable and
    saving a copy of each. When the iterable is exhausted, return
    elements from the saved copy. Repeats indefinitely.

    Equivalent to :

    def cycle(iterable):
        saved = []
        for element in iterable:
            yield element
            saved.append(element)
        while saved:
            for element in saved:
                yield element
    """)


class W_StarMap(W_Root):
    def __init__(self, space, w_fun, w_iterable):
        self.space = space
        self.w_fun = w_fun
        self.w_iterable = self.space.iter(w_iterable)

    def iter_w(self):
        return self.space.wrap(self)

    def next_w(self):
        w_obj = self.space.next(self.w_iterable)
        return self.space.call(self.w_fun, w_obj)

def W_StarMap___new__(space, w_subtype, w_fun, w_iterable):
    r = space.allocate_instance(W_StarMap, w_subtype)
    r.__init__(space, w_fun, w_iterable)
    return space.wrap(r)

W_StarMap.typedef = TypeDef(
        'itertools.starmap',
        __new__  = interp2app(W_StarMap___new__),
        __iter__ = interp2app(W_StarMap.iter_w),
        __next__ = interp2app(W_StarMap.next_w),
        __doc__  = """Make an iterator that computes the function using arguments
    tuples obtained from the iterable. Used instead of imap() when
    argument parameters are already grouped in tuples from a single
    iterable (the data has been ``pre-zipped''). The difference
    between imap() and starmap() parallels the distinction between
    function(a,b) and function(*c).

    Equivalent to :

    def starmap(function, iterable):
        iterable = iter(iterable)
        while True:
            yield function(*iterable.next())
    """)


@unwrap_spec(n=int)
def tee(space, w_iterable, n=2):
    """Return n independent iterators from a single iterable.
    Note : once tee() has made a split, the original iterable
    should not be used anywhere else; otherwise, the iterable could get
    advanced without the tee objects being informed.

    Note : this member of the toolkit may require significant auxiliary
    storage (depending on how much temporary data needs to be stored).
    In general, if one iterator is going to use most or all of the
    data before the other iterator, it is faster to use list() instead
    of tee()

    Equivalent to :

    def tee(iterable, n=2):
        def gen(next, data={}, cnt=[0]):
            for i in count():
                if i == cnt[0]:
                    item = data[i] = next()
                    cnt[0] += 1
                else:
                    item = data[i]   # data.pop(i) if it's the last one
                yield item
        it = iter(iterable)
        return tuple([gen(it.next) for i in range(n)])
    """
    if n < 0:
        raise OperationError(space.w_ValueError, space.wrap("n must be >= 0"))

    if isinstance(w_iterable, W_TeeIterable):     # optimization only
        chained_list = w_iterable.chained_list
        w_iterator = w_iterable.w_iterator
        iterators_w = [w_iterable] * n
        for i in range(1, n):
            iterators_w[i] = space.wrap(W_TeeIterable(space, w_iterator,
                                                      chained_list))
    else:
        w_iterator = space.iter(w_iterable)
        chained_list = TeeChainedListNode()
        iterators_w = [space.wrap(
                           W_TeeIterable(space, w_iterator, chained_list))
                       for x in range(n)]
    return space.newtuple(iterators_w)

class TeeChainedListNode(object):
    w_obj = None


class W_TeeIterable(W_Root):
    def __init__(self, space, w_iterator, chained_list):
        self.space = space
        self.w_iterator = w_iterator
        assert chained_list is not None
        self.chained_list = chained_list

    def iter_w(self):
        return self.space.wrap(self)

    def next_w(self):
        chained_list = self.chained_list
        w_obj = chained_list.w_obj
        if w_obj is None:
            w_obj = self.space.next(self.w_iterator)
            chained_list.next = TeeChainedListNode()
            chained_list.w_obj = w_obj
        self.chained_list = chained_list.next
        return w_obj

def W_TeeIterable___new__(space, w_subtype, w_iterable):
    # Obscure and undocumented function.  PyPy only supports w_iterable
    # being a W_TeeIterable, because the case where it is a general
    # iterable is useless and confusing as far as I can tell (as the
    # semantics are then slightly different; see the XXX in lib-python's
    # test_itertools).
    myiter = space.interp_w(W_TeeIterable, w_iterable)
    return space.wrap(W_TeeIterable(space, myiter.w_iterator,
                                           myiter.chained_list))

W_TeeIterable.typedef = TypeDef(
        'itertools._tee',
        __new__ = interp2app(W_TeeIterable___new__),
        __iter__ = interp2app(W_TeeIterable.iter_w),
        __next__ = interp2app(W_TeeIterable.next_w),
        __weakref__ = make_weakref_descr(W_TeeIterable),
        )
W_TeeIterable.typedef.acceptable_as_base_class = False


class W_GroupBy(W_Root):
    def __init__(self, space, w_iterable, w_fun):
        self.space = space
        self.w_iterable = self.space.iter(w_iterable)
        if space.is_none(w_fun):
            self.w_fun = None
        else:
            self.w_fun = w_fun
        self.index = 0
        self.lookahead = False
        self.exhausted = False
        self.started = False
        # new_group - new group not started yet, next should not skip any items
        self.new_group = True
        self.w_lookahead = self.space.w_None
        self.w_key = self.space.w_None

    def iter_w(self):
        return self.space.wrap(self)

    def next_w(self):
        if self.exhausted:
            raise OperationError(self.space.w_StopIteration, self.space.w_None)

        if not self.new_group:
            self._consume_unwanted_input()

        if not self.started:
            self.started = True
            try:
                w_obj = self.space.next(self.w_iterable)
            except OperationError, e:
                if e.match(self.space, self.space.w_StopIteration):
                    self.exhausted = True
                raise
            else:
                self.w_lookahead = w_obj
                if self.w_fun is None:
                    self.w_key = w_obj
                else:
                    self.w_key = self.space.call_function(self.w_fun, w_obj)
                self.lookahead = True

        self.new_group = False
        w_iterator = self.space.wrap(W_GroupByIterator(self.space, self.index, self))
        return self.space.newtuple([self.w_key, w_iterator])

    def _consume_unwanted_input(self):
        # Consume unwanted input until we reach the next group
        try:
            while True:
                self.group_next(self.index)
        except StopIteration:
            pass
        if self.exhausted:
            raise OperationError(self.space.w_StopIteration, self.space.w_None)

    def group_next(self, group_index):
        if group_index < self.index:
            raise StopIteration
        else:
            if self.lookahead:
                self.lookahead = False
                return self.w_lookahead

            try:
                w_obj = self.space.next(self.w_iterable)
            except OperationError, e:
                if e.match(self.space, self.space.w_StopIteration):
                    self.exhausted = True
                    raise StopIteration
                else:
                    raise
            else:
                if self.w_fun is None:
                    w_new_key = w_obj
                else:
                    w_new_key = self.space.call_function(self.w_fun, w_obj)
                if self.space.eq_w(self.w_key, w_new_key):
                    return w_obj
                else:
                    self.index += 1
                    self.w_lookahead = w_obj
                    self.w_key = w_new_key
                    self.lookahead = True
                    self.new_group = True #new group
                    raise StopIteration

def W_GroupBy___new__(space, w_subtype, w_iterable, w_key=None):
    r = space.allocate_instance(W_GroupBy, w_subtype)
    r.__init__(space, w_iterable, w_key)
    return space.wrap(r)

W_GroupBy.typedef = TypeDef(
        'itertools.groupby',
        __new__  = interp2app(W_GroupBy___new__),
        __iter__ = interp2app(W_GroupBy.iter_w),
        __next__ = interp2app(W_GroupBy.next_w),
        __doc__  = """Make an iterator that returns consecutive keys and groups from the
    iterable. The key is a function computing a key value for each
    element. If not specified or is None, key defaults to an identity
    function and returns the element unchanged. Generally, the
    iterable needs to already be sorted on the same key function.

    The returned group is itself an iterator that shares the
    underlying iterable with groupby(). Because the source is shared,
    when the groupby object is advanced, the previous group is no
    longer visible. So, if that data is needed later, it should be
    stored as a list:

       groups = []
       uniquekeys = []
       for k, g in groupby(data, keyfunc):
           groups.append(list(g))      # Store group iterator as a list
           uniquekeys.append(k)
    """)


class W_GroupByIterator(W_Root):
    def __init__(self, space, index, groupby):
        self.space = space
        self.index = index
        self.groupby = groupby
        self.exhausted = False

    def iter_w(self):
        return self.space.wrap(self)

    def next_w(self):
        if self.exhausted:
            raise OperationError(self.space.w_StopIteration, self.space.w_None)

        try:
            w_obj = self.groupby.group_next(self.index)
        except StopIteration:
            self.exhausted = True
            raise OperationError(self.space.w_StopIteration, self.space.w_None)
        else:
            return w_obj

W_GroupByIterator.typedef = TypeDef(
        'itertools._groupby',
        __iter__ = interp2app(W_GroupByIterator.iter_w),
        __next__ = interp2app(W_GroupByIterator.next_w))
W_GroupByIterator.typedef.acceptable_as_base_class = False


class W_Compress(W_Root):
    def __init__(self, space, w_data, w_selectors):
        self.space = space
        self.w_data = space.iter(w_data)
        self.w_selectors = space.iter(w_selectors)

    def iter_w(self):
        return self.space.wrap(self)

    def next_w(self):
        # No need to check for StopIteration since either w_data
        # or w_selectors will raise this. The shortest one stops first.
        while True:
            w_next_item = self.space.next(self.w_data)
            w_next_selector = self.space.next(self.w_selectors)
            if self.space.is_true(w_next_selector):
                return w_next_item


def W_Compress__new__(space, w_subtype, w_data, w_selectors):
    r = space.allocate_instance(W_Compress, w_subtype)
    r.__init__(space, w_data, w_selectors)
    return space.wrap(r)

W_Compress.typedef = TypeDef(
    'itertools.compress',
    __new__ = interp2app(W_Compress__new__),
    __iter__ = interp2app(W_Compress.iter_w),
    __next__ = interp2app(W_Compress.next_w),
    __doc__ = """Make an iterator that filters elements from *data* returning
   only those that have a corresponding element in *selectors* that evaluates to
   ``True``.  Stops when either the *data* or *selectors* iterables has been
   exhausted.
   Equivalent to::

       def compress(data, selectors):
           # compress('ABCDEF', [1,0,1,0,1,1]) --> A C E F
           return (d for d, s in zip(data, selectors) if s)
""")


class W_Product(W_Root):
    def __init__(self, space, args_w, w_repeat):
        self.gears = [
            space.unpackiterable(arg_w) for arg_w in args_w
        ] * space.int_w(w_repeat)
        #
        for gear in self.gears:
            if len(gear) == 0:
                self.lst = None
                break
        else:
            self.indices = [0] * len(self.gears)
            self.lst = [gear[0] for gear in self.gears]

    def _rotate_previous_gears(self):
        lst = self.lst
        x = len(self.gears) - 1
        lst[x] = self.gears[x][0]
        self.indices[x] = 0
        x -= 1
        # the outer loop runs as long as a we have a carry
        while x >= 0:
            gear = self.gears[x]
            index = self.indices[x] + 1
            if index < len(gear):
                # no carry: done
                lst[x] = gear[index]
                self.indices[x] = index
                return
            lst[x] = gear[0]
            self.indices[x] = 0
            x -= 1
        else:
            self.lst = None

    def fill_next_result(self):
        # the last gear is done here, in a function with no loop,
        # to allow the JIT to look inside
        lst = self.lst
        x = len(self.gears) - 1
        if x >= 0:
            gear = self.gears[x]
            index = self.indices[x] + 1
            if index < len(gear):
                # no carry: done
                lst[x] = gear[index]
                self.indices[x] = index
            else:
                self._rotate_previous_gears()
        else:
            self.lst = None

    def iter_w(self, space):
        return space.wrap(self)

    def next_w(self, space):
        if self.lst is None:
            raise OperationError(space.w_StopIteration, space.w_None)
        w_result = space.newtuple(self.lst[:])
        self.fill_next_result()
        return w_result


def W_Product__new__(space, w_subtype, __args__):
    arguments_w, kwds_w = __args__.unpack()
    w_repeat = space.wrap(1)
    if kwds_w:
        if 'repeat' in kwds_w:
            w_repeat = kwds_w['repeat']
            del kwds_w['repeat']
        if kwds_w:
            raise OperationError(space.w_TypeError, space.wrap(
                "product() got unexpected keyword argument(s)"))

    r = space.allocate_instance(W_Product, w_subtype)
    r.__init__(space, arguments_w, w_repeat)
    return space.wrap(r)

W_Product.typedef = TypeDef(
    'itertools.product',
    __new__ = interp2app(W_Product__new__),
    __iter__ = interp2app(W_Product.iter_w),
    __next__ = interp2app(W_Product.next_w),
    __doc__ = """
   Cartesian product of input iterables.

   Equivalent to nested for-loops in a generator expression. For example,
   ``product(A, B)`` returns the same as ``((x,y) for x in A for y in B)``.

   The nested loops cycle like an odometer with the rightmost element advancing
   on every iteration.  This pattern creates a lexicographic ordering so that if
   the input's iterables are sorted, the product tuples are emitted in sorted
   order.

   To compute the product of an iterable with itself, specify the number of
   repetitions with the optional *repeat* keyword argument.  For example,
   ``product(A, repeat=4)`` means the same as ``product(A, A, A, A)``.

   This function is equivalent to the following code, except that the
   actual implementation does not build up intermediate results in memory::

       def product(*args, **kwds):
           # product('ABCD', 'xy') --> Ax Ay Bx By Cx Cy Dx Dy
           # product(range(2), repeat=3) --> 000 001 010 011 100 101 110 111
           pools = map(tuple, args) * kwds.get('repeat', 1)
           result = [[]]
           for pool in pools:
               result = [x+[y] for x in result for y in pool]
           for prod in result:
               yield tuple(prod)
""")


class W_Combinations(W_Root):
    def __init__(self, space, pool_w, indices, r):
        self.pool_w = pool_w
        self.indices = indices
        self.r = r
        self.last_result_w = None
        self.stopped = r > len(pool_w)

    def get_maximum(self, i):
        return i + len(self.pool_w) - self.r

    def max_index(self, j):
        return self.indices[j - 1] + 1

    def descr__iter__(self, space):
        return self

    def descr_next(self, space):
        if self.stopped:
            raise OperationError(space.w_StopIteration, space.w_None)
        if self.last_result_w is None:
            # On the first pass, initialize result tuple using the indices
            result_w = [None] * self.r
            for i in xrange(self.r):
                index = self.indices[i]
                result_w[i] = self.pool_w[index]
        else:
            # Copy the previous result
            result_w = self.last_result_w[:]
            # Scan indices right-to-left until finding one that is not at its
            # maximum
            i = self.r - 1
            while i >= 0 and self.indices[i] == self.get_maximum(i):
                i -= 1

            # If i is negative, then the indices are all at their maximum value
            # and we're done
            if i < 0:
                self.stopped = True
                raise OperationError(space.w_StopIteration, space.w_None)

            # Increment the current index which we know is not at its maximum.
            # Then move back to the right setting each index to its lowest
            # possible value
            self.indices[i] += 1
            for j in xrange(i + 1, self.r):
                self.indices[j] = self.max_index(j)

            # Update the result for the new indices starting with i, the
            # leftmost index that changed
            for i in xrange(i, self.r):
                index = self.indices[i]
                w_elem = self.pool_w[index]
                result_w[i] = w_elem
        self.last_result_w = result_w
        return space.newtuple(result_w)

@unwrap_spec(r=int)
def W_Combinations__new__(space, w_subtype, w_iterable, r):
    pool_w = space.fixedview(w_iterable)
    if r < 0:
        raise OperationError(space.w_ValueError,
            space.wrap("r must be non-negative")
        )
    indices = range(len(pool_w))
    res = space.allocate_instance(W_Combinations, w_subtype)
    res.__init__(space, pool_w, indices, r)
    return space.wrap(res)

W_Combinations.typedef = TypeDef("itertools.combinations",
    __new__ = interp2app(W_Combinations__new__),
    __iter__ = interp2app(W_Combinations.descr__iter__),
    __next__ = interp2app(W_Combinations.descr_next),
    __doc__ = """\
combinations(iterable, r) --> combinations object

Return successive r-length combinations of elements in the iterable.

combinations(range(4), 3) --> (0,1,2), (0,1,3), (0,2,3), (1,2,3)""",
)

class W_CombinationsWithReplacement(W_Combinations):
    def __init__(self, space, pool_w, indices, r):
        W_Combinations.__init__(self, space, pool_w, indices, r)
        self.stopped = len(pool_w) == 0 and r > 0

    def get_maximum(self, i):
        return len(self.pool_w) - 1

    def max_index(self, j):
        return self.indices[j - 1]

@unwrap_spec(r=int)
def W_CombinationsWithReplacement__new__(space, w_subtype, w_iterable, r):
    pool_w = space.fixedview(w_iterable)
    if r < 0:
        raise OperationError(space.w_ValueError,
                             space.wrap("r must be non-negative"))
    indices = [0] * r
    res = space.allocate_instance(W_CombinationsWithReplacement, w_subtype)
    res.__init__(space, pool_w, indices, r)
    return space.wrap(res)

W_CombinationsWithReplacement.typedef = TypeDef(
    "itertools.combinations_with_replacement",
    __new__ = interp2app(W_CombinationsWithReplacement__new__),
    __iter__ = interp2app(W_CombinationsWithReplacement.descr__iter__),
    __next__ = interp2app(W_CombinationsWithReplacement.descr_next),
    __doc__ = """\
combinations_with_replacement(iterable, r) --> combinations_with_replacement object

Return successive r-length combinations of elements in the iterable
allowing individual elements to have successive repeats.
combinations_with_replacement('ABC', 2) --> AA AB AC BB BC CC""",
)


class W_Permutations(W_Root):
    def __init__(self, space, pool_w, r):
        self.pool_w = pool_w
        self.r = r
        n = len(pool_w)
        n_minus_r = n - r
        if n_minus_r < 0:
            self.stopped = True
        else:
            self.stopped = False
            self.indices = range(n)
            self.cycles = range(n, n_minus_r, -1)

    def descr__iter__(self, space):
        return self

    def descr_next(self, space):
        if self.stopped:
            raise OperationError(space.w_StopIteration, space.w_None)
        r = self.r
        indices = self.indices
        w_result = space.newtuple([self.pool_w[indices[i]]
                                   for i in range(r)])
        cycles = self.cycles
        i = r - 1
        while i >= 0:
            j = cycles[i] - 1
            if j > 0:
                cycles[i] = j
                indices[i], indices[-j] = indices[-j], indices[i]
                return w_result
            cycles[i] = len(indices) - i
            n1 = len(indices) - 1
            assert n1 >= 0
            num = indices[i]
            for k in range(i, n1):
                indices[k] = indices[k+1]
            indices[n1] = num
            i -= 1
        self.stopped = True
        return w_result

def W_Permutations__new__(space, w_subtype, w_iterable, w_r=None):
    pool_w = space.fixedview(w_iterable)
    if space.is_none(w_r):
        r = len(pool_w)
    else:
        r = space.gateway_nonnegint_w(w_r)
    res = space.allocate_instance(W_Permutations, w_subtype)
    res.__init__(space, pool_w, r)
    return space.wrap(res)

W_Permutations.typedef = TypeDef("itertools.permutations",
    __new__ = interp2app(W_Permutations__new__),
    __iter__ = interp2app(W_Permutations.descr__iter__),
    __next__ = interp2app(W_Permutations.descr_next),
    __doc__ = """\
permutations(iterable[, r]) --> permutations object

Return successive r-length permutations of elements in the iterable.

permutations(range(3), 2) --> (0,1), (0,2), (1,0), (1,2), (2,0), (2,1)""",
)


class W_Accumulate(W_Root):
    def __init__(self, space, w_iterable):
        self.space = space
        self.w_iterable = w_iterable
        self.w_total = None

    def iter_w(self):
        return self.space.wrap(self)

    def next_w(self):
        w_value = self.space.next(self.w_iterable)
        if self.w_total is None:
            self.w_total = w_value
            return w_value

        self.w_total = self.space.add(self.w_total, w_value)
        return self.w_total

def W_Accumulate__new__(space, w_subtype, w_iterable):
    r = space.allocate_instance(W_Accumulate, w_subtype)
    r.__init__(space, space.iter(w_iterable))
    return space.wrap(r)

W_Accumulate.typedef = TypeDef("itertools.accumulate",
    __new__  = interp2app(W_Accumulate__new__),
    __iter__ = interp2app(W_Accumulate.iter_w),
    __next__ = interp2app(W_Accumulate.next_w),
    __doc__  = """\
"accumulate(iterable) --> accumulate object

Return series of accumulated sums.""")<|MERGE_RESOLUTION|>--- conflicted
+++ resolved
@@ -469,137 +469,8 @@
     """)
 
 
-<<<<<<< HEAD
 class W_ZipLongest(W_Map):
     _error_name = "zip_longest"
-=======
-class W_IMap(W_Root):
-    _error_name = "imap"
-    _immutable_fields_ = ["w_fun", "iterators_w"]
-
-    def __init__(self, space, w_fun, args_w):
-        self.space = space
-        if self.space.is_w(w_fun, space.w_None):
-            self.w_fun = None
-        else:
-            self.w_fun = w_fun
-
-        iterators_w = []
-        i = 0
-        for iterable_w in args_w:
-            try:
-                iterator_w = space.iter(iterable_w)
-            except OperationError, e:
-                if e.match(self.space, self.space.w_TypeError):
-                    raise OperationError(space.w_TypeError, space.wrap(self._error_name + " argument #" + str(i + 1) + " must support iteration"))
-                else:
-                    raise
-            else:
-                iterators_w.append(iterator_w)
-
-            i += 1
-
-        self.iterators_w = iterators_w
-
-    def iter_w(self):
-        return self.space.wrap(self)
-
-    def next_w(self):
-        # common case: 1 or 2 arguments
-        iterators_w = self.iterators_w
-        length = len(iterators_w)
-        if length == 1:
-            objects = [self.space.next(iterators_w[0])]
-        elif length == 2:
-            objects = [self.space.next(iterators_w[0]),
-                       self.space.next(iterators_w[1])]
-        else:
-            objects = self._get_objects()
-        w_objects = self.space.newtuple(objects)
-        if self.w_fun is None:
-            return w_objects
-        else:
-            return self.space.call(self.w_fun, w_objects)
-
-    def _get_objects(self):
-        # the loop is out of the way of the JIT
-        return [self.space.next(w_elem) for w_elem in self.iterators_w]
-
-
-def W_IMap___new__(space, w_subtype, w_fun, args_w):
-    if len(args_w) == 0:
-        raise OperationError(space.w_TypeError,
-                  space.wrap("imap() must have at least two arguments"))
-    r = space.allocate_instance(W_IMap, w_subtype)
-    r.__init__(space, w_fun, args_w)
-    return space.wrap(r)
-
-W_IMap.typedef = TypeDef(
-        'itertools.imap',
-        __new__  = interp2app(W_IMap___new__),
-        __iter__ = interp2app(W_IMap.iter_w),
-        next     = interp2app(W_IMap.next_w),
-        __doc__  = """Make an iterator that computes the function using arguments
-    from each of the iterables. If function is set to None, then
-    imap() returns the arguments as a tuple. Like map() but stops
-    when the shortest iterable is exhausted instead of filling in
-    None for shorter iterables. The reason for the difference is that
-    infinite iterator arguments are typically an error for map()
-    (because the output is fully evaluated) but represent a common
-    and useful way of supplying arguments to imap().
-
-    Equivalent to :
-
-    def imap(function, *iterables):
-        iterables = map(iter, iterables)
-        while True:
-            args = [i.next() for i in iterables]
-            if function is None:
-                yield tuple(args)
-            else:
-                yield function(*args)
-
-    """)
-
-
-class W_IZip(W_IMap):
-    _error_name = "izip"
-
-    def next_w(self):
-        # argh.  izip(*args) is almost like imap(None, *args) except
-        # that the former needs a special case for len(args)==0
-        # while the latter just raises a TypeError in this situation.
-        if len(self.iterators_w) == 0:
-            raise OperationError(self.space.w_StopIteration, self.space.w_None)
-        return W_IMap.next_w(self)
-
-def W_IZip___new__(space, w_subtype, args_w):
-    r = space.allocate_instance(W_IZip, w_subtype)
-    r.__init__(space, space.w_None, args_w)
-    return space.wrap(r)
-
-W_IZip.typedef = TypeDef(
-        'itertools.izip',
-        __new__  = interp2app(W_IZip___new__),
-        __iter__ = interp2app(W_IZip.iter_w),
-        next     = interp2app(W_IZip.next_w),
-        __doc__  = """Make an iterator that aggregates elements from each of the
-    iterables.  Like zip() except that it returns an iterator instead
-    of a list. Used for lock-step iteration over several iterables at
-    a time.
-
-    Equivalent to :
-
-    def izip(*iterables):
-        iterables = map(iter, iterables)
-        while iterables:
-            result = [i.next() for i in iterables]
-            yield tuple(result)
-    """)
-
-
-class W_IZipLongest(W_IMap):
-    _error_name = "izip_longest"
     _immutable_fields_ = ["w_fillvalue"]
 
     def _fetch(self, index):
@@ -617,7 +488,6 @@
                     raise
                 self.iterators_w[index] = None
         return self.w_fillvalue
->>>>>>> dcbf722f
 
     def next_w(self):
         # common case: 2 arguments
