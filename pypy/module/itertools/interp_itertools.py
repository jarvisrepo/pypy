from pypy.interpreter.baseobjspace import W_Root
from pypy.interpreter.error import OperationError, oefmt
from pypy.interpreter.typedef import TypeDef, make_weakref_descr
from pypy.interpreter.gateway import interp2app, unwrap_spec, WrappedDefault
from rpython.rlib import jit

from pypy.module.__builtin__.functional import W_Filter, W_Map

class W_Count(W_Root):
    def __init__(self, space, w_firstval, w_step):
        self.space = space
        self.w_c = w_firstval
        self.w_step = w_step

    def iter_w(self):
        return self.space.wrap(self)

    def next_w(self):
        w_c = self.w_c
        self.w_c = self.space.add(w_c, self.w_step)
        return w_c

    def single_argument(self):
        space = self.space
        return (space.isinstance_w(self.w_step, space.w_int) and
                space.eq_w(self.w_step, space.wrap(1)))

    def repr_w(self):
        space = self.space
        c = space.str_w(space.repr(self.w_c))
        if self.single_argument():
            s = 'count(%s)' % (c,)
        else:
            step = space.str_w(space.repr(self.w_step))
            s = 'count(%s, %s)' % (c, step)
        return self.space.wrap(s)

    def reduce_w(self):
        space = self.space
        if self.single_argument():
            args_w = [self.w_c]
        else:
            args_w = [self.w_c, self.w_step]
        return space.newtuple([space.gettypefor(W_Count),
                               space.newtuple(args_w)])

def check_number(space, w_obj):
    if (space.lookup(w_obj, '__int__') is None and
        space.lookup(w_obj, '__float__') is None):
        raise oefmt(space.w_TypeError, "expected a number")

@unwrap_spec(w_start=WrappedDefault(0), w_step=WrappedDefault(1))
def W_Count___new__(space, w_subtype, w_start, w_step):
    check_number(space, w_start)
    check_number(space, w_step)
    r = space.allocate_instance(W_Count, w_subtype)
    r.__init__(space, w_start, w_step)
    return space.wrap(r)

W_Count.typedef = TypeDef(
        'itertools.count',
        __new__ = interp2app(W_Count___new__),
        __iter__ = interp2app(W_Count.iter_w),
        __next__ = interp2app(W_Count.next_w),
        __reduce__ = interp2app(W_Count.reduce_w),
        __repr__ = interp2app(W_Count.repr_w),
        __doc__ = """Make an iterator that returns evenly spaced values starting
    with n.  If not specified n defaults to zero.  Often used as an
    argument to imap() to generate consecutive data points.  Also,
    used with izip() to add sequence numbers.

    Equivalent to:

    def count(start=0, step=1):
        n = start
        while True:
            yield n
            n += step
    """)


class W_Repeat(W_Root):
    def __init__(self, space, w_obj, w_times):
        self.space = space
        self.w_obj = w_obj

        if w_times is None:
            self.counting = False
            self.count = 0
        else:
            self.counting = True
            self.count = max(self.space.int_w(w_times), 0)

    def next_w(self):
        if self.counting:
            if self.count <= 0:
                raise OperationError(self.space.w_StopIteration, self.space.w_None)
            self.count -= 1
        return self.w_obj

    def iter_w(self):
        return self.space.wrap(self)

    def length_w(self):
        if not self.counting:
            return self.space.w_NotImplemented
        return self.space.wrap(self.count)

    def repr_w(self):
        objrepr = self.space.str_w(self.space.repr(self.w_obj))
        if self.counting:
            s = 'repeat(%s, %d)' % (objrepr, self.count)
        else:
            s = 'repeat(%s)' % (objrepr,)
        return self.space.wrap(s)

    def descr_reduce(self):
        space = self.space
        if self.counting:
            args_w = [self.w_obj, space.wrap(self.count)]
        else:
            args_w = [self.w_obj]
        return space.newtuple([space.gettypefor(W_Repeat),
                               space.newtuple(args_w)])

def W_Repeat___new__(space, w_subtype, w_object, w_times=None):
    r = space.allocate_instance(W_Repeat, w_subtype)
    r.__init__(space, w_object, w_times)
    return space.wrap(r)

W_Repeat.typedef = TypeDef(
        'itertools.repeat',
        __new__          = interp2app(W_Repeat___new__),
        __iter__         = interp2app(W_Repeat.iter_w),
        __length_hint__  = interp2app(W_Repeat.length_w),
        __next__         = interp2app(W_Repeat.next_w),
        __repr__         = interp2app(W_Repeat.repr_w),
        __reduce__       = interp2app(W_Repeat.descr_reduce),
        __doc__  = """Make an iterator that returns object over and over again.
    Runs indefinitely unless the times argument is specified.  Used
    as argument to imap() for invariant parameters to the called
    function.

    Equivalent to :

    def repeat(object, times=None):
        if times is None:
            while True:
                yield object
        else:
            for i in xrange(times):
                yield object
    """)


class W_TakeWhile(W_Root):
    def __init__(self, space, w_predicate, w_iterable):
        self.space = space
        self.w_predicate = w_predicate
        self.w_iterable = space.iter(w_iterable)
        self.stopped = False

    def iter_w(self):
        return self.space.wrap(self)

    def next_w(self):
        if self.stopped:
            raise OperationError(self.space.w_StopIteration, self.space.w_None)

        w_obj = self.space.next(self.w_iterable)  # may raise a w_StopIteration
        w_bool = self.space.call_function(self.w_predicate, w_obj)
        if not self.space.is_true(w_bool):
            self.stopped = True
            raise OperationError(self.space.w_StopIteration, self.space.w_None)

        return w_obj

    def descr_reduce(self, space):
        return space.newtuple([
            space.type(self),
            space.newtuple([self.w_predicate, self.w_iterable]),
            space.wrap(self.stopped)
        ])

    def descr_setstate(self, space, w_state):
        self.stopped = space.bool_w(w_state)

def W_TakeWhile___new__(space, w_subtype, w_predicate, w_iterable):
    r = space.allocate_instance(W_TakeWhile, w_subtype)
    r.__init__(space, w_predicate, w_iterable)
    return space.wrap(r)


W_TakeWhile.typedef = TypeDef(
        'itertools.takewhile',
        __new__  = interp2app(W_TakeWhile___new__),
        __iter__ = interp2app(W_TakeWhile.iter_w),
        __next__ = interp2app(W_TakeWhile.next_w),
        __reduce__ = interp2app(W_TakeWhile.descr_reduce),
        __setstate__ = interp2app(W_TakeWhile.descr_setstate),
        __doc__  = """Make an iterator that returns elements from the iterable as
    long as the predicate is true.

    Equivalent to :

    def takewhile(predicate, iterable):
        for x in iterable:
            if predicate(x):
                yield x
            else:
                break
    """)


class W_DropWhile(W_Root):
    def __init__(self, space, w_predicate, w_iterable):
        self.space = space
        self.w_predicate = w_predicate
        self.w_iterable = space.iter(w_iterable)
        self.started = False

    def iter_w(self):
        return self.space.wrap(self)

    def next_w(self):
        if self.started:
            w_obj = self.space.next(self.w_iterable)  # may raise w_StopIter
        else:
            while True:
                w_obj = self.space.next(self.w_iterable)  # may raise w_StopIter
                w_bool = self.space.call_function(self.w_predicate, w_obj)
                if not self.space.is_true(w_bool):
                    self.started = True
                    break

        return w_obj

    def descr_reduce(self, space):
        return space.newtuple([
            space.type(self),
            space.newtuple([self.w_predicate, self.w_iterable]),
            space.wrap(self.started)
        ])

    def descr_setstate(self, space, w_state):
        self.started = space.bool_w(w_state)

def W_DropWhile___new__(space, w_subtype, w_predicate, w_iterable):
    r = space.allocate_instance(W_DropWhile, w_subtype)
    r.__init__(space, w_predicate, w_iterable)
    return space.wrap(r)


W_DropWhile.typedef = TypeDef(
        'itertools.dropwhile',
        __new__  = interp2app(W_DropWhile___new__),
        __iter__ = interp2app(W_DropWhile.iter_w),
        __next__ = interp2app(W_DropWhile.next_w),
        __reduce__ = interp2app(W_DropWhile.descr_reduce),
        __setstate__ = interp2app(W_DropWhile.descr_setstate),
        __doc__  = """Make an iterator that drops elements from the iterable as long
    as the predicate is true; afterwards, returns every
    element. Note, the iterator does not produce any output until the
    predicate is true, so it may have a lengthy start-up time.

    Equivalent to :

    def dropwhile(predicate, iterable):
        iterable = iter(iterable)
        for x in iterable:
            if not predicate(x):
                yield x
                break
        for x in iterable:
            yield x
    """)

class W_FilterFalse(W_Filter):
    reverse = True
    def descr_reduce(self, space):
        args_w = [space.w_None if self.no_predicate else self.w_predicate,
                  self.iterable]
        return space.newtuple([space.type(self), space.newtuple(args_w)])

def W_FilterFalse___new__(space, w_subtype, w_predicate, w_iterable):
    r = space.allocate_instance(W_FilterFalse, w_subtype)
    r.__init__(space, w_predicate, w_iterable)
    return space.wrap(r)

W_FilterFalse.typedef = TypeDef(
        'itertools.filterfalse',
        __new__  = interp2app(W_FilterFalse___new__),
        __iter__ = interp2app(W_FilterFalse.iter_w),
        __next__ = interp2app(W_FilterFalse.next_w),
        __reduce__ = interp2app(W_FilterFalse.descr_reduce),
        __doc__  = """Make an iterator that filters elements from iterable returning
    only those for which the predicate is False.  If predicate is
    None, return the items that are false.

    Equivalent to :

    def filterfalse(predicate, iterable):
        if predicate is None:
            predicate = bool
        for x in iterable:
            if not predicate(x):
                yield x
    """)


islice_ignore_items_driver = jit.JitDriver(name='islice_ignore_items',
                                           greens=['tp'],
                                           reds=['num', 'w_islice',
                                                 'w_iterator'])

class W_ISlice(W_Root):
    def __init__(self, space, w_iterable, w_startstop, args_w):
        self.iterable = space.iter(w_iterable)
        self.space = space
        self.exhausted = False

        num_args = len(args_w)

        if num_args == 0:
            start = 0
            w_stop = w_startstop
        elif num_args <= 2:
            if space.is_w(w_startstop, space.w_None):
                start = -1
            else:
                start = self.arg_int_w(w_startstop, 0,
                 "Indicies for islice() must be None or non-negative integers")
            w_stop = args_w[0]
        else:
            raise oefmt(space.w_TypeError,
                        "islice() takes at most 4 arguments (%d given)",
                        num_args)

        if space.is_w(w_stop, space.w_None):
            stop = -1
        else:
            stop = self.arg_int_w(w_stop, 0,
                "Stop argument must be a non-negative integer or None.")
            stop = max(start, stop)    # for obscure CPython compatibility

        if num_args == 2:
            w_step = args_w[1]
            if space.is_w(w_step, space.w_None):
                step = 1
            else:
                step = self.arg_int_w(w_step, 1,
                    "Step for islice() must be a positive integer or None")
        else:
            step = 1

        self.ignore = step - 1
        self.start = start
        self.stop = stop

    def arg_int_w(self, w_obj, minimum, errormsg):
        space = self.space
        try:
            result = space.int_w(w_obj)
        except OperationError as e:
            if e.async(space):
                raise
            result = -1
        if result < minimum:
            raise OperationError(space.w_ValueError, space.wrap(errormsg))
        return result

    def iter_w(self):
        return self.space.wrap(self)

    def next_w(self):
        if self.start >= 0:               # first call only
            ignore = self.start
            self.start = -1
        else:                             # all following calls
            ignore = self.ignore
        stop = self.stop
        if stop >= 0:
            if stop <= ignore:
                self.stop = 0   # reset the state so that a following next_w()
                                # has no effect any more
                if stop > 0:
                    self._ignore_items(stop)
                self.exhausted = True
                raise OperationError(self.space.w_StopIteration,
                                     self.space.w_None)
            self.stop = stop - (ignore + 1)
        if ignore > 0:
            self._ignore_items(ignore)
        if self.exhausted:
            raise OperationError(self.space.w_StopIteration, self.space.w_None)
        try:
            return self.space.next(self.iterable)
        except OperationError as e:
            if e.match(self.space, self.space.w_StopIteration):
                self.exhausted = True
            raise

    def _ignore_items(self, num):
        w_iterator = self.iterable
        if self.exhausted:
            raise OperationError(self.space.w_StopIteration, self.space.w_None)

        tp = self.space.type(w_iterator)
        while True:
            islice_ignore_items_driver.jit_merge_point(tp=tp,
                                                       num=num,
                                                       w_islice=self,
                                                       w_iterator=w_iterator)
            try:
                self.space.next(w_iterator)
            except OperationError as e:
                if e.match(self.space, self.space.w_StopIteration):
                    self.exhausted = True
                raise
            num -= 1
            if num <= 0:
                break

    def descr_reduce(self, space):
        start = self.start
        stop = self.stop
        if start == -1:
            w_start = space.w_None
        else:
            w_start = space.wrap(start)
        if stop == -1:
            w_stop = space.w_None
        else:
            w_stop = space.wrap(stop)
        return space.newtuple([
            space.type(self),
            space.newtuple([self.iterable,
                            w_start,
                            w_stop,
                            space.wrap(self.ignore + 1)]),
        ])

def W_ISlice___new__(space, w_subtype, w_iterable, w_startstop, args_w):
    r = space.allocate_instance(W_ISlice, w_subtype)
    r.__init__(space, w_iterable, w_startstop, args_w)
    return space.wrap(r)

W_ISlice.typedef = TypeDef(
        'itertools.islice',
        __new__  = interp2app(W_ISlice___new__),
        __iter__ = interp2app(W_ISlice.iter_w),
        __next__ = interp2app(W_ISlice.next_w),
        __reduce__ = interp2app(W_ISlice.descr_reduce),
        __doc__  = """Make an iterator that returns selected elements from the
    iterable.  If start is non-zero, then elements from the iterable
    are skipped until start is reached. Afterward, elements are
    returned consecutively unless step is set higher than one which
    results in items being skipped. If stop is None, then iteration
    continues until the iterator is exhausted, if at all; otherwise,
    it stops at the specified position. Unlike regular slicing,
    islice() does not support negative values for start, stop, or
    step. Can be used to extract related fields from data where the
    internal structure has been flattened (for example, a multi-line
    report may list a name field on every third line).
    """)


class W_Chain(W_Root):
    def __init__(self, space, w_iterables):
        self.space = space
        self.w_iterables = w_iterables
        self.w_it = None

    def iter_w(self):
        return self.space.wrap(self)

    def _advance(self):
        if self.w_iterables is None:
            raise OperationError(self.space.w_StopIteration, self.space.w_None)
        self.w_it = self.space.iter(self.space.next(self.w_iterables))

    def next_w(self):
        if not self.w_it:
            try:
                self._advance()
            except OperationError as e:
                raise e
        try:
            return self.space.next(self.w_it)
        except OperationError as e:
            return self._handle_error(e)

    def _handle_error(self, e):
        while True:
            if not e.match(self.space, self.space.w_StopIteration):
                raise e
            try:
                self._advance() # may raise StopIteration itself
            except OperationError as e:
                self.w_iterables = None
                raise e
            try:
                return self.space.next(self.w_it)
            except OperationError as e:
                pass # loop back to the start of _handle_error(e)

    def descr_reduce(self, space):
        if self.w_iterables is not None:
            if self.w_it is not None:
                inner_contents = [self.w_iterables, self.w_it]
            else:
                inner_contents = [self.w_iterables]
            result_w = [space.type(self),
                        space.newtuple([]),
                        space.newtuple(inner_contents)]
        else:
            result_w = [space.type(self),
                        space.newtuple([])]
        return space.newtuple(result_w)

    def descr_setstate(self, space, w_state):
        state = space.unpackiterable(w_state)
        num_args = len(state)
        if num_args < 1:
            raise oefmt(space.w_TypeError,
                        "function takes at least 1 argument (%d given)",
                        num_args)
        elif num_args == 1:
            self.w_iterables = state[0]
        elif num_args == 2:
            self.w_iterables, self.w_it = state
        else:
            raise oefmt(space.w_TypeError,
                        "function takes at most 2 arguments (%d given)",
                        num_args)

def W_Chain___new__(space, w_subtype, args_w):
    r = space.allocate_instance(W_Chain, w_subtype)
    w_args = space.newtuple(args_w)
    r.__init__(space, space.iter(w_args))
    return space.wrap(r)

def chain_from_iterable(space, w_cls, w_arg):
    """chain.from_iterable(iterable) --> chain object

    Alternate chain() contructor taking a single iterable argument
    that evaluates lazily."""
    r = space.allocate_instance(W_Chain, w_cls)
    r.__init__(space, space.iter(w_arg))
    return space.wrap(r)

W_Chain.typedef = TypeDef(
        'itertools.chain',
        __new__  = interp2app(W_Chain___new__),
        __iter__ = interp2app(W_Chain.iter_w),
        __next__ = interp2app(W_Chain.next_w),
        __reduce__ = interp2app(W_Chain.descr_reduce),
        __setstate__ = interp2app(W_Chain.descr_setstate),
        from_iterable = interp2app(chain_from_iterable, as_classmethod=True),
        __doc__  = """Make an iterator that returns elements from the first iterable
    until it is exhausted, then proceeds to the next iterable, until
    all of the iterables are exhausted. Used for treating consecutive
    sequences as a single sequence.

    Equivalent to :

    def chain(*iterables):
        for it in iterables:
            for element in it:
                yield element
    """)


class W_ZipLongest(W_Map):
    _error_name = "zip_longest"
    _immutable_fields_ = ["w_fillvalue"]

    def _fetch(self, index):
        w_iter = self.iterators_w[index]
        if w_iter is not None:
            space = self.space
            try:
                return space.next(w_iter)
            except OperationError as e:
                if not e.match(space, space.w_StopIteration):
                    raise
                self.active -= 1
                if self.active <= 0:
                    # It was the last active iterator
                    raise
                self.iterators_w[index] = None
        return self.w_fillvalue

    def next_w(self):
        # common case: 2 arguments
        if len(self.iterators_w) == 2:
            objects = [self._fetch(0), self._fetch(1)]
        else:
            objects = self._get_objects()
        return self.space.newtuple(objects)

    def _get_objects(self):
        # the loop is out of the way of the JIT
        nb = len(self.iterators_w)
        if nb == 0:
            raise OperationError(self.space.w_StopIteration, self.space.w_None)
        return [self._fetch(index) for index in range(nb)]

    def descr_reduce(self, space):
        result_w = [space.type(self)]

        if self.iterators_w is not None:
            iterators = [iterator if iterator is not None else space.newtuple([])
                             for iterator in self.iterators_w]
            iterators = space.newtuple(iterators)
        else:
            iterators = space.newtuple([])
        result_w = [space.type(self),
                    iterators,
                    self.w_fillvalue]
        return space.newtuple(result_w)

    def descr_setstate(self, space, w_state):
        self.w_fillvalue = w_state

def W_ZipLongest___new__(space, w_subtype, __args__):
    arguments_w, kwds_w = __args__.unpack()
    w_fillvalue = space.w_None
    if kwds_w:
        if "fillvalue" in kwds_w:
            w_fillvalue = kwds_w["fillvalue"]
            del kwds_w["fillvalue"]
        if kwds_w:
            raise oefmt(space.w_TypeError,
                        "zip_longest() got unexpected keyword argument(s)")

    self = space.allocate_instance(W_ZipLongest, w_subtype)
    self.__init__(space, space.w_None, arguments_w)
    self.w_fillvalue = w_fillvalue
    self.active = len(self.iterators_w)

    return space.wrap(self)

W_ZipLongest.typedef = TypeDef(
        'itertools.zip_longest',
        __new__  = interp2app(W_ZipLongest___new__),
        __iter__ = interp2app(W_ZipLongest.iter_w),
        __next__ = interp2app(W_ZipLongest.next_w),
        __reduce__ = interp2app(W_ZipLongest.descr_reduce),
        __setstate__ = interp2app(W_ZipLongest.descr_setstate),
        __doc__  = """Return a zip_longest object whose .next() method returns a tuple where
    the i-th element comes from the i-th iterable argument.  The .next()
    method continues until the longest iterable in the argument sequence
    is exhausted and then it raises StopIteration.  When the shorter iterables
    are exhausted, the fillvalue is substituted in their place.  The fillvalue
    defaults to None or can be specified by a keyword argument.
    """)


class W_Cycle(W_Root):
    def __init__(self, space, w_iterable):
        self.space = space
        self.saved_w = []
        self.w_iterable = space.iter(w_iterable)
        self.index = 0
        self.exhausted = False

    def iter_w(self):
        return self.space.wrap(self)

    def next_w(self):
        if self.exhausted:
            if not self.saved_w:
                raise OperationError(self.space.w_StopIteration, self.space.w_None)
            try:
                w_obj = self.saved_w[self.index]
            except IndexError:
                self.index = 1
                w_obj = self.saved_w[0]
            else:
                self.index += 1
        else:
            try:
                w_obj = self.space.next(self.w_iterable)
            except OperationError as e:
                if e.match(self.space, self.space.w_StopIteration):
                    self.exhausted = True
                    if not self.saved_w:
                        raise
                    self.index = 1
                    w_obj = self.saved_w[0]
                else:
                    raise
            else:
                self.index += 1
                self.saved_w.append(w_obj)
        return w_obj

    def descr_reduce(self, space):
        return space.newtuple([
            space.type(self),
            space.newtuple([self.w_iterable]),
            space.newtuple([
                space.newlist(self.saved_w),
                space.wrap(self.index),
                space.wrap(self.exhausted),
            ]),
        ])

    def descr_setstate(self, space, w_state):
        w_saved, w_index, w_exhausted = space.unpackiterable(w_state, 3)
        self.saved_w = space.unpackiterable(w_saved)
        self.index = space.int_w(w_index)
        self.exhausted = space.bool_w(w_exhausted)


def W_Cycle___new__(space, w_subtype, w_iterable):
    r = space.allocate_instance(W_Cycle, w_subtype)
    r.__init__(space, w_iterable)
    return space.wrap(r)

W_Cycle.typedef = TypeDef(
        'itertools.cycle',
        __new__  = interp2app(W_Cycle___new__),
        __iter__ = interp2app(W_Cycle.iter_w),
        __next__ = interp2app(W_Cycle.next_w),
        __reduce__ = interp2app(W_Cycle.descr_reduce),
        __setstate__ = interp2app(W_Cycle.descr_setstate),
        __doc__  = """Make an iterator returning elements from the iterable and
    saving a copy of each. When the iterable is exhausted, return
    elements from the saved copy. Repeats indefinitely.

    Equivalent to :

    def cycle(iterable):
        saved = []
        for element in iterable:
            yield element
            saved.append(element)
        while saved:
            for element in saved:
                yield element
    """)


class W_StarMap(W_Root):
    def __init__(self, space, w_fun, w_iterable):
        self.space = space
        self.w_fun = w_fun
        self.w_iterable = self.space.iter(w_iterable)

    def iter_w(self):
        return self.space.wrap(self)

    def next_w(self):
        w_obj = self.space.next(self.w_iterable)
        return self.space.call(self.w_fun, w_obj)

    def descr_reduce(self):
        return self.space.newtuple([self.space.gettypefor(W_StarMap),
                                    self.space.newtuple([
                                        self.w_fun,
                                        self.w_iterable])
                                    ])

def W_StarMap___new__(space, w_subtype, w_fun, w_iterable):
    r = space.allocate_instance(W_StarMap, w_subtype)
    r.__init__(space, w_fun, w_iterable)
    return space.wrap(r)

W_StarMap.typedef = TypeDef(
        'itertools.starmap',
        __new__  = interp2app(W_StarMap___new__),
        __iter__ = interp2app(W_StarMap.iter_w),
        __next__ = interp2app(W_StarMap.next_w),
        __reduce__ = interp2app(W_StarMap.descr_reduce),
        __doc__  = """Make an iterator that computes the function using arguments
    tuples obtained from the iterable. Used instead of imap() when
    argument parameters are already grouped in tuples from a single
    iterable (the data has been ``pre-zipped''). The difference
    between imap() and starmap() parallels the distinction between
    function(a,b) and function(*c).

    Equivalent to :

    def starmap(function, iterable):
        iterable = iter(iterable)
        while True:
            yield function(*iterable.next())
    """)


@unwrap_spec(n=int)
def tee(space, w_iterable, n=2):
    """Return n independent iterators from a single iterable.
    Note : once tee() has made a split, the original iterable
    should not be used anywhere else; otherwise, the iterable could get
    advanced without the tee objects being informed.

    Note : this member of the toolkit may require significant auxiliary
    storage (depending on how much temporary data needs to be stored).
    In general, if one iterator is going to use most or all of the
    data before the other iterator, it is faster to use list() instead
    of tee()

    If iter(iterable) has no method __copy__(), this is equivalent to:

    def tee(iterable, n=2):
        def gen(next, data={}, cnt=[0]):
            for i in count():
                if i == cnt[0]:
                    item = data[i] = next()
                    cnt[0] += 1
                else:
                    item = data[i]   # data.pop(i) if it's the last one
                yield item
        it = iter(iterable)
        return tuple([gen(it.next) for i in range(n)])

    If iter(iterable) has a __copy__ method, though, we just return
    a tuple t = (iterable, t[0].__copy__(), t[1].__copy__(), ...).
    """
    if n < 0:
        raise oefmt(space.w_ValueError, "n must be >= 0")

<<<<<<< HEAD
    if isinstance(w_iterable, W_TeeIterable):     # optimization only
        w_chained_list = w_iterable.w_chained_list
        w_iterator = w_iterable.w_iterator
        iterators_w = [w_iterable] * n
        for i in range(1, n):
            iterators_w[i] = space.wrap(W_TeeIterable(space, w_iterator,
                                                      w_chained_list))
=======
    if space.findattr(w_iterable, space.wrap("__copy__")) is not None:
        # In this case, we don't instantiate any W_TeeIterable.
        # We just rely on doing repeated __copy__().  This case
        # includes the situation where w_iterable is already
        # a W_TeeIterable itself.
        iterators_w = [w_iterable] * n
        for i in range(1, n):
            w_iterable = space.call_method(w_iterable, "__copy__")
            iterators_w[i] = w_iterable
>>>>>>> 707de40a
    else:
        w_iterator = space.iter(w_iterable)
        w_chained_list = W_TeeChainedListNode(space)
        iterators_w = [space.wrap(
                           W_TeeIterable(space, w_iterator, w_chained_list))
                       for x in range(n)]
    return space.newtuple(iterators_w)

class W_TeeChainedListNode(W_Root):
    def __init__(self, space):
        self.w_next = None
        self.w_obj = None
    
    def reduce_w(self, space):
        list_w = []
        node = self
        while node is not None and node.w_obj is not None:
            list_w.append(node.w_obj)
            node = node.w_next
        if not list_w:
            return space.newtuple([space.type(self), space.newtuple([])])
        return space.newtuple(
            [space.type(self),
             space.newtuple([]),
             space.newtuple([space.newlist(list_w)])
            ])

    def descr_setstate(self, space, w_state):
        state = space.unpackiterable(w_state)
        if len(state) != 1:
            raise oefmt(space.w_ValueError, "invalid arguments")
        obj_list_w = space.unpackiterable(state[0])
        node = self
        for w_obj in obj_list_w:
            node.w_obj = w_obj
            node.w_next = W_TeeChainedListNode(space)
            node = node.w_next

def W_TeeChainedListNode___new__(space, w_subtype):
    r = space.allocate_instance(W_TeeChainedListNode, w_subtype)
    r.__init__(space)
    return space.wrap(r)

W_TeeChainedListNode.typedef = TypeDef(
    'itertools._tee_dataobject',
    __new__ = interp2app(W_TeeChainedListNode___new__),
    __weakref__ = make_weakref_descr(W_TeeChainedListNode),
    __reduce__ = interp2app(W_TeeChainedListNode.reduce_w),
    __setstate__ = interp2app(W_TeeChainedListNode.descr_setstate)
)
W_TeeChainedListNode.typedef.acceptable_as_base_class = False

class W_TeeIterable(W_Root):
    def __init__(self, space, w_iterator, w_chained_list=None):
        self.space = space
        self.w_iterator = w_iterator
        self.w_chained_list = w_chained_list

    def iter_w(self):
        return self.space.wrap(self)

    def next_w(self):
        w_chained_list = self.w_chained_list
        if w_chained_list is None:
            raise OperationError(self.space.w_StopIteration, self.space.w_None)
        w_obj = w_chained_list.w_obj
        if w_obj is None:
            try:
                w_obj = self.space.next(self.w_iterator)
            except OperationError as e:
                if e.match(self.space, self.space.w_StopIteration):
                    self.w_chained_list = None
                raise
            w_chained_list.w_next = W_TeeChainedListNode(self.space)
            w_chained_list.w_obj = w_obj
        self.w_chained_list = w_chained_list.w_next
        return w_obj

<<<<<<< HEAD
    def reduce_w(self):
        return self.space.newtuple([self.space.gettypefor(W_TeeIterable),
                                    self.space.newtuple([self.space.newtuple([])]),
                                    self.space.newtuple([
                                        self.w_iterator,
                                        self.w_chained_list])
                                    ]) 
    def setstate_w(self, w_state):
        state = self.space.unpackiterable(w_state)
        num_args = len(state)
        if num_args != 2:
            raise oefmt(self.space.w_TypeError,
                        "function takes exactly 2 arguments (%d given)",
                        num_args)
        w_iterator, w_chained_list = state
        if not isinstance(w_chained_list, W_TeeChainedListNode):
            raise oefmt(self.space.w_TypeError,
                        "must be itertools._tee_dataobject, not %s",
                        self.space.type(w_chained_list).name)

        self.w_iterator = w_iterator
        self.w_chained_list = w_chained_list
=======
    def copy_w(self):
        space = self.space
        tee_iter = W_TeeIterable(space, self.w_iterator, self.chained_list)
        return space.wrap(tee_iter)
>>>>>>> 707de40a

def W_TeeIterable___new__(space, w_subtype, w_iterable):
    if isinstance(w_iterable, W_TeeIterable):
        myiter = space.interp_w(W_TeeIterable, w_iterable)
        w_iterator = myiter.w_iterator
        w_chained_list = myiter.w_chained_list
    else:
        w_iterator = space.iter(w_iterable)
        w_chained_list = W_TeeChainedListNode(space)
    return W_TeeIterable(space, w_iterator, w_chained_list)

W_TeeIterable.typedef = TypeDef(
        'itertools._tee',
        __new__ = interp2app(W_TeeIterable___new__),
        __iter__ = interp2app(W_TeeIterable.iter_w),
<<<<<<< HEAD
        __next__ = interp2app(W_TeeIterable.next_w),
=======
        next     = interp2app(W_TeeIterable.next_w),
        __copy__ = interp2app(W_TeeIterable.copy_w),
>>>>>>> 707de40a
        __weakref__ = make_weakref_descr(W_TeeIterable),
        __reduce__ = interp2app(W_TeeIterable.reduce_w),
        __setstate__ = interp2app(W_TeeIterable.setstate_w)
        )
W_TeeIterable.typedef.acceptable_as_base_class = False


class W_GroupBy(W_Root):
    def __init__(self, space, w_iterable, w_fun):
        self.space = space
        self.w_iterable = self.space.iter(w_iterable)
        if space.is_none(w_fun):
            self.w_fun = None
        else:
            self.w_fun = w_fun
        self.index = 0
        self.lookahead = False
        self.exhausted = False
        self.started = False
        # new_group - new group not started yet, next should not skip any items
        self.new_group = True
        self.w_lookahead = self.space.w_None
        self.w_key = self.space.w_None

    def iter_w(self):
        return self.space.wrap(self)

    def next_w(self):
        if self.exhausted:
            raise OperationError(self.space.w_StopIteration, self.space.w_None)

        if not self.new_group:
            self._consume_unwanted_input()

        if not self.started:
            self.started = True
            try:
                w_obj = self.space.next(self.w_iterable)
            except OperationError as e:
                if e.match(self.space, self.space.w_StopIteration):
                    self.exhausted = True
                raise
            else:
                self.w_lookahead = w_obj
                if self.w_fun is None:
                    self.w_key = w_obj
                else:
                    self.w_key = self.space.call_function(self.w_fun, w_obj)
                self.lookahead = True

        self.new_group = False
        w_iterator = self.space.wrap(W_GroupByIterator(self.space, self.index, self))
        return self.space.newtuple([self.w_key, w_iterator])

    def _consume_unwanted_input(self):
        # Consume unwanted input until we reach the next group
        try:
            while True:
                self.group_next(self.index)
        except StopIteration:
            pass
        if self.exhausted:
            raise OperationError(self.space.w_StopIteration, self.space.w_None)

    def group_next(self, group_index):
        if group_index < self.index:
            raise StopIteration
        else:
            if self.lookahead:
                self.lookahead = False
                return self.w_lookahead

            try:
                w_obj = self.space.next(self.w_iterable)
            except OperationError as e:
                if e.match(self.space, self.space.w_StopIteration):
                    self.exhausted = True
                    raise StopIteration
                else:
                    raise
            else:
                if self.w_fun is None:
                    w_new_key = w_obj
                else:
                    w_new_key = self.space.call_function(self.w_fun, w_obj)
                if self.space.eq_w(self.w_key, w_new_key):
                    return w_obj
                else:
                    self.index += 1
                    self.w_lookahead = w_obj
                    self.w_key = w_new_key
                    self.lookahead = True
                    self.new_group = True #new group
                    raise StopIteration

    def descr_reduce(self, space):
        if self.started:
            return space.newtuple([
                space.type(self),
                space.newtuple([
                    self.w_iterable,
                    self.w_fun]),
                space.newtuple([
                    self.w_key,
                    self.w_lookahead,
                    self.w_key])
                ])
        else:
            return space.newtuple([
                space.type(self),
                space.newtuple([
                    self.w_iterable,
                    self.w_fun])])

    def descr_setstate(self, space, w_state):
        state = space.unpackiterable(w_state)
        num_args = len(state)
        if num_args != 3:
            raise oefmt(space.w_TypeError,
                        "function takes exactly 3 arguments (%d given)",
                        num_args)
        w_key, w_lookahead, _ = state
        self.w_key = w_key
        self.w_lookahead = w_lookahead
        if self.w_lookahead:
            self.started = True
            self.lookahead = True

def W_GroupBy___new__(space, w_subtype, w_iterable, w_key=None):
    r = space.allocate_instance(W_GroupBy, w_subtype)
    r.__init__(space, w_iterable, w_key)
    return space.wrap(r)

W_GroupBy.typedef = TypeDef(
        'itertools.groupby',
        __new__  = interp2app(W_GroupBy___new__),
        __iter__ = interp2app(W_GroupBy.iter_w),
        __next__ = interp2app(W_GroupBy.next_w),
        __reduce__ = interp2app(W_GroupBy.descr_reduce),
        __setstate__ = interp2app(W_GroupBy.descr_setstate),
        __doc__  = """Make an iterator that returns consecutive keys and groups from the
    iterable. The key is a function computing a key value for each
    element. If not specified or is None, key defaults to an identity
    function and returns the element unchanged. Generally, the
    iterable needs to already be sorted on the same key function.

    The returned group is itself an iterator that shares the
    underlying iterable with groupby(). Because the source is shared,
    when the groupby object is advanced, the previous group is no
    longer visible. So, if that data is needed later, it should be
    stored as a list:

       groups = []
       uniquekeys = []
       for k, g in groupby(data, keyfunc):
           groups.append(list(g))      # Store group iterator as a list
           uniquekeys.append(k)
    """)


class W_GroupByIterator(W_Root):
    def __init__(self, space, index, groupby):
        self.space = space
        self.index = index
        self.groupby = groupby
        self.exhausted = False

    def iter_w(self):
        return self.space.wrap(self)

    def next_w(self):
        if self.exhausted:
            raise OperationError(self.space.w_StopIteration, self.space.w_None)

        try:
            w_obj = self.groupby.group_next(self.index)
        except StopIteration:
            self.exhausted = True
            raise OperationError(self.space.w_StopIteration, self.space.w_None)
        else:
            return w_obj

    def descr_reduce(self, space):
        return space.newtuple([
            space.type(self),
            space.newtuple([
                space.wrap(self.index),
                space.wrap(self.groupby)]),
            ])

def W_GroupByIterator__new__(space, w_subtype, w_index, w_groupby):
    r = space.allocate_instance(W_GroupByIterator, w_subtype)
    index = space.int_w(w_index)
    groupby = space.interp_w(W_GroupBy, w_groupby)
    r.__init__(space, index, groupby)
    return space.wrap(r)

W_GroupByIterator.typedef = TypeDef(
        'itertools._groupby',
        __new__ = interp2app(W_GroupByIterator__new__),
        __iter__ = interp2app(W_GroupByIterator.iter_w),
        __next__ = interp2app(W_GroupByIterator.next_w),
        __reduce__ = interp2app(W_GroupByIterator.descr_reduce))
W_GroupByIterator.typedef.acceptable_as_base_class = False


class W_Compress(W_Root):
    def __init__(self, space, w_data, w_selectors):
        self.space = space
        self.w_data = space.iter(w_data)
        self.w_selectors = space.iter(w_selectors)

    def iter_w(self):
        return self.space.wrap(self)

    def next_w(self):
        # No need to check for StopIteration since either w_data
        # or w_selectors will raise this. The shortest one stops first.
        while True:
            w_next_item = self.space.next(self.w_data)
            w_next_selector = self.space.next(self.w_selectors)
            if self.space.is_true(w_next_selector):
                return w_next_item

    def descr_reduce(self, space):
        return space.newtuple([
            space.type(self),
            space.newtuple([self.w_data, self.w_selectors])
        ])


def W_Compress__new__(space, w_subtype, w_data, w_selectors):
    r = space.allocate_instance(W_Compress, w_subtype)
    r.__init__(space, w_data, w_selectors)
    return space.wrap(r)

W_Compress.typedef = TypeDef(
    'itertools.compress',
    __new__ = interp2app(W_Compress__new__),
    __iter__ = interp2app(W_Compress.iter_w),
    __next__ = interp2app(W_Compress.next_w),
    __reduce__ = interp2app(W_Compress.descr_reduce),
    __doc__ = """Make an iterator that filters elements from *data* returning
   only those that have a corresponding element in *selectors* that evaluates to
   ``True``.  Stops when either the *data* or *selectors* iterables has been
   exhausted.
   Equivalent to::

       def compress(data, selectors):
           # compress('ABCDEF', [1,0,1,0,1,1]) --> A C E F
           return (d for d, s in zip(data, selectors) if s)
""")


class W_Product(W_Root):
    def __init__(self, space, args_w, w_repeat):
        self.gears = [
            space.unpackiterable(arg_w)[:] for arg_w in args_w
        ] * space.int_w(w_repeat)
        #
        for gear in self.gears:
            if len(gear) == 0:
                self.lst = None
                self.stopped = True
                break
        else:
            self.indices = [0] * len(self.gears)
            self.lst = None
            self.stopped = False

    def _rotate_previous_gears(self):
        lst = self.lst
        x = len(self.gears) - 1
        lst[x] = self.gears[x][0]
        self.indices[x] = 0
        x -= 1
        # the outer loop runs as long as a we have a carry
        while x >= 0:
            gear = self.gears[x]
            index = self.indices[x] + 1
            if index < len(gear):
                # no carry: done
                lst[x] = gear[index]
                self.indices[x] = index
                return
            lst[x] = gear[0]
            self.indices[x] = 0
            x -= 1
        else:
            self.lst = None
            self.stopped = True

    def fill_next_result(self):
        # the last gear is done here, in a function with no loop,
        # to allow the JIT to look inside
        if self.lst is None:
            self.lst = [None for gear in self.gears]
            for index, gear in enumerate(self.gears):
                self.lst[index] = gear[0]
            return
        lst = self.lst
        x = len(self.gears) - 1
        if x >= 0:
            gear = self.gears[x]
            index = self.indices[x] + 1
            if index < len(gear):
                # no carry: done
                lst[x] = gear[index]
                self.indices[x] = index
            else:
                self._rotate_previous_gears()
        else:
            self.stopped = True

    def iter_w(self, space):
        return space.wrap(self)

    def next_w(self, space):
        if not self.stopped:
            self.fill_next_result()
        if self.stopped:
            raise OperationError(space.w_StopIteration, space.w_None)
        w_result = space.newtuple(self.lst[:])
        return w_result

    def descr_reduce(self, space):
        if not self.stopped:
            gears = [space.newtuple(gear) for gear in self.gears]
            result_w = [
                space.type(self),
                space.newtuple(gears)
            ]
            if self.lst is not None:
                indices_w = [space.wrap(index) for index in self.indices]
                result_w = result_w + [space.newtuple(indices_w)]
        else:
            result_w = [
                space.type(self),
                space.newtuple([space.newtuple([])])
            ]
        return space.newtuple(result_w)

    def descr_setstate(self, space, w_state):
        gear_count = len(self.gears)
        indices_w = space.unpackiterable(w_state)
        lst = []
        for i, gear in enumerate(self.gears):
            w_index = indices_w[i]
            index = space.int_w(w_index)
            if index < 0:
                index = 0
            if index > gear_count - 1:
                index = gear_count - 1
            self.indices[i] = index
            lst.append(gear[self.indices[i]])
        self.lst = lst

def W_Product__new__(space, w_subtype, __args__):
    arguments_w, kwds_w = __args__.unpack()
    w_repeat = space.wrap(1)
    if kwds_w:
        if 'repeat' in kwds_w:
            w_repeat = kwds_w['repeat']
            del kwds_w['repeat']
        if kwds_w:
            raise oefmt(space.w_TypeError,
                        "product() got unexpected keyword argument(s)")

    r = space.allocate_instance(W_Product, w_subtype)
    r.__init__(space, arguments_w, w_repeat)
    return space.wrap(r)

W_Product.typedef = TypeDef(
    'itertools.product',
    __new__ = interp2app(W_Product__new__),
    __iter__ = interp2app(W_Product.iter_w),
    __next__ = interp2app(W_Product.next_w),
    __reduce__ = interp2app(W_Product.descr_reduce),
    __setstate__ = interp2app(W_Product.descr_setstate),
    __doc__ = """
   Cartesian product of input iterables.

   Equivalent to nested for-loops in a generator expression. For example,
   ``product(A, B)`` returns the same as ``((x,y) for x in A for y in B)``.

   The nested loops cycle like an odometer with the rightmost element advancing
   on every iteration.  This pattern creates a lexicographic ordering so that if
   the input's iterables are sorted, the product tuples are emitted in sorted
   order.

   To compute the product of an iterable with itself, specify the number of
   repetitions with the optional *repeat* keyword argument.  For example,
   ``product(A, repeat=4)`` means the same as ``product(A, A, A, A)``.

   This function is equivalent to the following code, except that the
   actual implementation does not build up intermediate results in memory::

       def product(*args, **kwds):
           # product('ABCD', 'xy') --> Ax Ay Bx By Cx Cy Dx Dy
           # product(range(2), repeat=3) --> 000 001 010 011 100 101 110 111
           pools = map(tuple, args) * kwds.get('repeat', 1)
           result = [[]]
           for pool in pools:
               result = [x+[y] for x in result for y in pool]
           for prod in result:
               yield tuple(prod)
""")


class W_Combinations(W_Root):
    def __init__(self, space, pool_w, indices, r):
        self.pool_w = pool_w
        self.indices = indices
        self.r = r
        self.last_result_w = None
        self.stopped = r > len(pool_w)

    def get_maximum(self, i):
        return i + len(self.pool_w) - self.r

    def max_index(self, j):
        return self.indices[j - 1] + 1

    def descr__iter__(self, space):
        return self

    def descr_next(self, space):
        if self.stopped:
            raise OperationError(space.w_StopIteration, space.w_None)
        if self.last_result_w is None:
            # On the first pass, initialize result tuple using the indices
            result_w = [None] * self.r
            for i in xrange(self.r):
                index = self.indices[i]
                result_w[i] = self.pool_w[index]
        else:
            # Copy the previous result
            result_w = self.last_result_w[:]
            # Scan indices right-to-left until finding one that is not at its
            # maximum
            i = self.r - 1
            while i >= 0 and self.indices[i] == self.get_maximum(i):
                i -= 1

            # If i is negative, then the indices are all at their maximum value
            # and we're done
            if i < 0:
                self.stopped = True
                raise OperationError(space.w_StopIteration, space.w_None)

            # Increment the current index which we know is not at its maximum.
            # Then move back to the right setting each index to its lowest
            # possible value
            self.indices[i] += 1
            for j in xrange(i + 1, self.r):
                self.indices[j] = self.max_index(j)

            # Update the result for the new indices starting with i, the
            # leftmost index that changed
            for i in xrange(i, self.r):
                index = self.indices[i]
                w_elem = self.pool_w[index]
                result_w[i] = w_elem
        self.last_result_w = result_w
        return space.newtuple(result_w)

    def descr_reduce(self, space):
        if self.stopped:
            pool_w = []
        else:
            pool_w = self.pool_w
        result_w = [
            space.type(self),
            space.newtuple([
                space.newtuple(pool_w), space.wrap(self.r)
            ])]
        if self.last_result_w is not None and not self.stopped:
            # we must pickle the indices and use them for setstate
            result_w = result_w + [
                space.newtuple([
                    space.wrap(index) for index in self.indices])]
        return space.newtuple(result_w)

    def descr_setstate(self, space, w_state):
        indices_w = space.fixedview(w_state)
        if len(indices_w) != self.r:
            raise oefmt(space.w_ValueError, "invalid arguments")
        for i in range(self.r):
            index = space.int_w(indices_w[i])
            max = self.get_maximum(i)
            # clamp the index (beware of negative max)
            if index > max:
                index = max
            if index < 0:
                index = 0
            self.indices[i] = index
        self.last_result_w = [
            self.pool_w[self.indices[i]]
            for i in range(self.r)]

@unwrap_spec(r=int)
def W_Combinations__new__(space, w_subtype, w_iterable, r):
    pool_w = space.fixedview(w_iterable)
    if r < 0:
        raise oefmt(space.w_ValueError, "r must be non-negative")
    indices = range(r)
    res = space.allocate_instance(W_Combinations, w_subtype)
    res.__init__(space, pool_w, indices, r)
    return space.wrap(res)

W_Combinations.typedef = TypeDef("itertools.combinations",
    __new__ = interp2app(W_Combinations__new__),
    __iter__ = interp2app(W_Combinations.descr__iter__),
    __next__ = interp2app(W_Combinations.descr_next),
    __reduce__ = interp2app(W_Combinations.descr_reduce),
    __setstate__ = interp2app(W_Combinations.descr_setstate),
    __doc__ = """\
combinations(iterable, r) --> combinations object

Return successive r-length combinations of elements in the iterable.

combinations(range(4), 3) --> (0,1,2), (0,1,3), (0,2,3), (1,2,3)""",
)

class W_CombinationsWithReplacement(W_Combinations):
    def __init__(self, space, pool_w, indices, r):
        W_Combinations.__init__(self, space, pool_w, indices, r)
        self.stopped = len(pool_w) == 0 and r > 0

    def get_maximum(self, i):
        return len(self.pool_w) - 1

    def max_index(self, j):
        return self.indices[j - 1]

    def descr_reduce(self, space):
        if self.stopped:
            pool_w = []
        else:
            pool_w = self.pool_w
        result_w = [
            space.type(self),
            space.newtuple([
                space.newtuple(pool_w), space.wrap(self.r)
            ])]
        if self.last_result_w is not None and not self.stopped:
            # we must pickle the indices and use them for setstate
            result_w = result_w + [
                space.newtuple([
                    space.wrap(index) for index in self.indices])]
        return space.newtuple(result_w)

    def descr_setstate(self, space, w_state):
        indices_w = space.fixedview(w_state)
        if len(indices_w) != self.r:
            raise oefmt(space.w_ValueError, "invalid arguments")
        for i in range(self.r):
            index = space.int_w(indices_w[i])
            max = self.get_maximum(i)
            # clamp the index (beware of negative max)
            if index > max:
                index = max
            if index < 0:
                index = 0
            self.indices[i] = index
        self.last_result_w = [
            self.pool_w[self.indices[i]]
            for i in range(self.r)]

@unwrap_spec(r=int)
def W_CombinationsWithReplacement__new__(space, w_subtype, w_iterable, r):
    pool_w = space.fixedview(w_iterable)
    if r < 0:
        raise oefmt(space.w_ValueError, "r must be non-negative")
    indices = [0] * r
    res = space.allocate_instance(W_CombinationsWithReplacement, w_subtype)
    res.__init__(space, pool_w, indices, r)
    return space.wrap(res)

W_CombinationsWithReplacement.typedef = TypeDef(
    "itertools.combinations_with_replacement",
    __new__ = interp2app(W_CombinationsWithReplacement__new__),
    __iter__ = interp2app(W_CombinationsWithReplacement.descr__iter__),
    __next__ = interp2app(W_CombinationsWithReplacement.descr_next),
    __reduce__ = interp2app(W_CombinationsWithReplacement.descr_reduce),
    __setstate__ = interp2app(W_CombinationsWithReplacement.descr_setstate),
    __doc__ = """\
combinations_with_replacement(iterable, r) --> combinations_with_replacement object

Return successive r-length combinations of elements in the iterable
allowing individual elements to have successive repeats.
combinations_with_replacement('ABC', 2) --> AA AB AC BB BC CC""",
)


class W_Permutations(W_Root):
    def __init__(self, space, pool_w, r):
        self.pool_w = pool_w
        self.r = r
        n = len(pool_w)
        n_minus_r = n - r
        if n_minus_r < 0:
            self.stopped = self.raised_stop_iteration = True
        else:
            self.stopped = self.raised_stop_iteration = False
            self.indices = range(n)
            self.cycles = range(n, n_minus_r, -1)
            self.started = False

    def descr__iter__(self, space):
        return self

    def descr_next(self, space):
        if self.stopped:
            self.raised_stop_iteration = True
            raise OperationError(space.w_StopIteration, space.w_None)
        r = self.r
        indices = self.indices
        w_result = space.newtuple([self.pool_w[indices[i]]
                                   for i in range(r)])
        cycles = self.cycles
        i = r - 1
        while i >= 0:
            j = cycles[i] - 1
            if j > 0:
                cycles[i] = j
                indices[i], indices[-j] = indices[-j], indices[i]
                return w_result
            cycles[i] = len(indices) - i
            n1 = len(indices) - 1
            assert n1 >= 0
            num = indices[i]
            for k in range(i, n1):
                indices[k] = indices[k+1]
            indices[n1] = num
            i -= 1
        self.stopped = True
        if self.started:
            raise OperationError(space.w_StopIteration, space.w_None)
        else:
            self.started = True
        return w_result

    def descr_reduce(self, space):
        if self.raised_stop_iteration:
            pool_w = []
        else:
            pool_w = self.pool_w
        result_w = [
            space.type(self),
            space.newtuple([
                space.newtuple(pool_w), space.wrap(self.r)
            ])]
        if not self.raised_stop_iteration:
            # we must pickle the indices and use them for setstate
            result_w = result_w + [
                space.newtuple([
                    space.newtuple([
                        space.wrap(index) for index in self.indices]),
                    space.newtuple([
                        space.wrap(num) for num in self.cycles]),
                    space.wrap(self.started)
                ])]
        return space.newtuple(result_w)

    def descr_setstate(self, space, w_state):
        state = space.unpackiterable(w_state)
        if len(state) == 3:
            w_indices, w_cycles, w_started = state
            indices_w = space.unpackiterable(w_indices)
            cycles_w = space.unpackiterable(w_cycles)
            self.started = space.bool_w(w_started)
        else:
            raise oefmt(space.w_ValueError, "invalid arguments")

        if len(indices_w) != len(self.pool_w) or len(cycles_w) != self.r:
            raise oefmt(space.w_ValueError, "inavalid arguments")

        n = len(self.pool_w)
        for i in range(n):
            index = space.int_w(indices_w[i])
            if index < 0:
                index = 0
            elif index > n-1:
                index = n-1
            self.indices[i] = index

        for i in range(self.r):
            index = space.int_w(cycles_w[i])
            if index < 1:
                index = 1
            elif index > n-i:
                index = n-i
            self.cycles[i] = index

def W_Permutations__new__(space, w_subtype, w_iterable, w_r=None):
    pool_w = space.fixedview(w_iterable)
    if space.is_none(w_r):
        r = len(pool_w)
    else:
        r = space.gateway_nonnegint_w(w_r)
    res = space.allocate_instance(W_Permutations, w_subtype)
    res.__init__(space, pool_w, r)
    return space.wrap(res)

W_Permutations.typedef = TypeDef("itertools.permutations",
    __new__ = interp2app(W_Permutations__new__),
    __iter__ = interp2app(W_Permutations.descr__iter__),
    __next__ = interp2app(W_Permutations.descr_next),
    __reduce__ = interp2app(W_Permutations.descr_reduce),
    __setstate__ = interp2app(W_Permutations.descr_setstate),
    __doc__ = """\
permutations(iterable[, r]) --> permutations object

Return successive r-length permutations of elements in the iterable.

permutations(range(3), 2) --> (0,1), (0,2), (1,0), (1,2), (2,0), (2,1)""",
)


class W_Accumulate(W_Root):
    def __init__(self, space, w_iterable, w_func=None):
        self.space = space
        self.w_iterable = w_iterable
        self.w_func = w_func if not space.is_w(w_func, space.w_None) else None
        self.w_total = None

    def iter_w(self):
        return self.space.wrap(self)

    def next_w(self):
        w_value = self.space.next(self.w_iterable)
        if self.w_total is None:
            self.w_total = w_value
            return w_value

        if self.w_func is None:
            self.w_total = self.space.add(self.w_total, w_value)
        else:
            self.w_total = self.space.call_function(self.w_func, self.w_total, w_value)
        return self.w_total

    def reduce_w(self):
        space = self.space
        w_total = space.w_None if self.w_total is None else self.w_total
        w_func = space.w_None if self.w_func is None else self.w_func
        return space.newtuple([space.gettypefor(W_Accumulate),
                               space.newtuple([self.w_iterable, w_func]), w_total])

    def setstate_w(self, space, w_state):
        self.w_total = w_state if not space.is_w(w_state, space.w_None) else None

def W_Accumulate__new__(space, w_subtype, w_iterable, w_func=None):
    r = space.allocate_instance(W_Accumulate, w_subtype)
    r.__init__(space, space.iter(w_iterable), w_func)
    return space.wrap(r)

W_Accumulate.typedef = TypeDef("itertools.accumulate",
    __new__  = interp2app(W_Accumulate__new__),
    __iter__ = interp2app(W_Accumulate.iter_w),
    __next__ = interp2app(W_Accumulate.next_w),
    __reduce__ = interp2app(W_Accumulate.reduce_w),
    __setstate__ = interp2app(W_Accumulate.setstate_w),
    __doc__  = """\
"accumulate(iterable) --> accumulate object

Return series of accumulated sums.""")<|MERGE_RESOLUTION|>--- conflicted
+++ resolved
@@ -823,15 +823,6 @@
     if n < 0:
         raise oefmt(space.w_ValueError, "n must be >= 0")
 
-<<<<<<< HEAD
-    if isinstance(w_iterable, W_TeeIterable):     # optimization only
-        w_chained_list = w_iterable.w_chained_list
-        w_iterator = w_iterable.w_iterator
-        iterators_w = [w_iterable] * n
-        for i in range(1, n):
-            iterators_w[i] = space.wrap(W_TeeIterable(space, w_iterator,
-                                                      w_chained_list))
-=======
     if space.findattr(w_iterable, space.wrap("__copy__")) is not None:
         # In this case, we don't instantiate any W_TeeIterable.
         # We just rely on doing repeated __copy__().  This case
@@ -841,7 +832,6 @@
         for i in range(1, n):
             w_iterable = space.call_method(w_iterable, "__copy__")
             iterators_w[i] = w_iterable
->>>>>>> 707de40a
     else:
         w_iterator = space.iter(w_iterable)
         w_chained_list = W_TeeChainedListNode(space)
@@ -920,7 +910,11 @@
         self.w_chained_list = w_chained_list.w_next
         return w_obj
 
-<<<<<<< HEAD
+    def copy_w(self):
+        space = self.space
+        tee_iter = W_TeeIterable(space, self.w_iterator, self.chained_list)
+        return space.wrap(tee_iter)
+
     def reduce_w(self):
         return self.space.newtuple([self.space.gettypefor(W_TeeIterable),
                                     self.space.newtuple([self.space.newtuple([])]),
@@ -943,12 +937,6 @@
 
         self.w_iterator = w_iterator
         self.w_chained_list = w_chained_list
-=======
-    def copy_w(self):
-        space = self.space
-        tee_iter = W_TeeIterable(space, self.w_iterator, self.chained_list)
-        return space.wrap(tee_iter)
->>>>>>> 707de40a
 
 def W_TeeIterable___new__(space, w_subtype, w_iterable):
     if isinstance(w_iterable, W_TeeIterable):
@@ -964,12 +952,8 @@
         'itertools._tee',
         __new__ = interp2app(W_TeeIterable___new__),
         __iter__ = interp2app(W_TeeIterable.iter_w),
-<<<<<<< HEAD
         __next__ = interp2app(W_TeeIterable.next_w),
-=======
-        next     = interp2app(W_TeeIterable.next_w),
         __copy__ = interp2app(W_TeeIterable.copy_w),
->>>>>>> 707de40a
         __weakref__ = make_weakref_descr(W_TeeIterable),
         __reduce__ = interp2app(W_TeeIterable.reduce_w),
         __setstate__ = interp2app(W_TeeIterable.setstate_w)
