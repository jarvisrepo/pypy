from rpython.rlib import jit, rgc
from rpython.rlib.buffer import Buffer
from rpython.rlib.objectmodel import keepalive_until_here
from rpython.rlib.rarithmetic import ovfcheck, widen
from rpython.rlib.unroll import unrolling_iterable
from rpython.rtyper.annlowlevel import llstr
from rpython.rtyper.lltypesystem import lltype, rffi
from rpython.rtyper.lltypesystem.rstr import copy_string_to_raw

from pypy.interpreter.baseobjspace import W_Root
from pypy.interpreter.error import OperationError, oefmt
from pypy.interpreter.gateway import (
    interp2app, interpindirect2app, unwrap_spec)
from pypy.interpreter.typedef import (
    GetSetProperty, TypeDef, make_weakref_descr)


@unwrap_spec(typecode=str)
def w_array(space, w_cls, typecode, __args__):
    if len(__args__.arguments_w) > 1:
        raise oefmt(space.w_TypeError, "array() takes at most 2 arguments")
    if len(typecode) != 1:
        raise oefmt(space.w_TypeError,
                    "array() argument 1 must be char, not str")
    typecode = typecode[0]

    if space.is_w(w_cls, space.gettypeobject(W_ArrayBase.typedef)):
        if __args__.keywords:
            raise oefmt(space.w_TypeError,
                        "array.array() does not take keyword arguments")

    for tc in unroll_typecodes:
        if typecode == tc:
            a = space.allocate_instance(types[tc].w_class, w_cls)
            a.__init__(space)

            if len(__args__.arguments_w) > 0:
                w_initializer = __args__.arguments_w[0]
                if isinstance(w_initializer, W_ArrayBase):
                    a.extend(w_initializer, True)
                elif space.type(w_initializer) is space.w_list:
                    a.descr_fromlist(space, w_initializer)
                else:
                    try:
                        buf = space.bufferstr_w(w_initializer)
                    except OperationError as e:
                        if not e.match(space, space.w_TypeError):
                            raise
                        a.extend(w_initializer, True)
                    else:
                        a.descr_frombytes(space, buf)
            break
    else:
        raise oefmt(space.w_ValueError,
                    "bad typecode (must be b, B, u, h, H, i, I, l, L, q, Q, f "
                    "or d)")

    return a


def descr_itemsize(space, self):
    assert isinstance(self, W_ArrayBase)
    return space.wrap(self.itemsize)


def descr_typecode(space, self):
    assert isinstance(self, W_ArrayBase)
    return space.wrap(self.typecode)

arr_eq_driver = jit.JitDriver(name='array_eq_driver', greens=['comp_func'],
                              reds='auto')
EQ, NE, LT, LE, GT, GE = range(6)

def compare_arrays(space, arr1, arr2, comp_op):
    if not (isinstance(arr1, W_ArrayBase) and isinstance(arr2, W_ArrayBase)):
        return space.w_NotImplemented
    if comp_op == EQ and arr1.len != arr2.len:
        return space.w_False
    if comp_op == NE and arr1.len != arr2.len:
        return space.w_True
    lgt = min(arr1.len, arr2.len)
    for i in range(lgt):
        arr_eq_driver.jit_merge_point(comp_func=comp_op)
        w_elem1 = arr1.w_getitem(space, i)
        w_elem2 = arr2.w_getitem(space, i)
        if comp_op == EQ:
            res = space.is_true(space.eq(w_elem1, w_elem2))
            if not res:
                return space.w_False
        elif comp_op == NE:
            res = space.is_true(space.ne(w_elem1, w_elem2))
            if res:
                return space.w_True
        elif comp_op == LT or comp_op == GT:
            if comp_op == LT:
                res = space.is_true(space.lt(w_elem1, w_elem2))
            else:
                res = space.is_true(space.gt(w_elem1, w_elem2))
            if res:
                return space.w_True
            elif not space.is_true(space.eq(w_elem1, w_elem2)):
                return space.w_False
        else:
            if comp_op == LE:
                res = space.is_true(space.le(w_elem1, w_elem2))
            else:
                res = space.is_true(space.ge(w_elem1, w_elem2))
            if not res:
                return space.w_False
            elif not space.is_true(space.eq(w_elem1, w_elem2)):
                return space.w_True
    # we have some leftovers
    if comp_op == EQ:
        return space.w_True
    elif comp_op == NE:
        return space.w_False
    if arr1.len == arr2.len:
        if comp_op == LT or comp_op == GT:
            return space.w_False
        return space.w_True
    if comp_op == LT or comp_op == LE:
        if arr1.len < arr2.len:
            return space.w_True
        return space.w_False
    if arr1.len > arr2.len:
        return space.w_True
    return space.w_False

UNICODE_ARRAY = lltype.Ptr(lltype.Array(lltype.UniChar,
                                        hints={'nolength': True}))

class W_ArrayBase(W_Root):
    _attrs_ = ('space', 'len', 'allocated', '_lifeline_') # no buffer

    def __init__(self, space):
        self.space = space
        self.len = 0
        self.allocated = 0

    def buffer_w_ex(self, space, flags):
        return ArrayBuffer(self, False), self.typecode, self.itemsize

    def descr_append(self, space, w_x):
        """ append(x)

        Append new value x to the end of the array.
        """
        raise NotImplementedError

    def descr_extend(self, space, w_x):
        """ extend(array or iterable)

        Append items to the end of the array.
        """
        self.extend(w_x)

    def descr_count(self, space, w_val):
        """ count(x)

        Return number of occurrences of x in the array.
        """
        raise NotImplementedError

    def descr_index(self, space, w_x):
        """ index(x)

        Return index of first occurrence of x in the array.
        """
        raise NotImplementedError

    def descr_reverse(self, space):
        """ reverse()

        Reverse the order of the items in the array.
        """
        raise NotImplementedError

    def descr_remove(self, space, w_val):
        """ remove(x)

        Remove the first occurrence of x in the array.
        """
        raise NotImplementedError

    @unwrap_spec(i=int)
    def descr_pop(self, space, i=-1):
        """ pop([i])

        Return the i-th element and delete it from the array. i defaults to -1.
        """
        raise NotImplementedError

    @unwrap_spec(idx=int)
    def descr_insert(self, space, idx, w_val):
        """ insert(i,x)

        Insert a new item x into the array before position i.
        """
        raise NotImplementedError

    def descr_tolist(self, space):
        """ tolist() -> list

        Convert array to an ordinary list with the same items.
        """
        w_l = space.newlist([])
        for i in range(self.len):
            w_l.append(self.w_getitem(space, i))
        return w_l

    def descr_fromlist(self, space, w_lst):
        """ fromlist(list)

        Append items to array from list.
        """
        if not space.isinstance_w(w_lst, space.w_list):
            raise oefmt(space.w_TypeError, "arg must be list")
        s = self.len
        try:
            self.fromsequence(w_lst)
        except OperationError:
            self.setlen(s)
            raise

    def descr_tostring(self, space):
        """ tostring() -> bytes

        Convert the array to an array of machine values and return the
        bytes representation.

        This method is deprecated. Use tobytes instead.
        """
        msg = "tostring() is deprecated. Use tobytes() instead."
        space.warn(space.wrap(msg), space.w_DeprecationWarning)
        return self.descr_tobytes(space)

    def descr_tobytes(self, space):
        """tobytes() -> bytes

        Convert the array to an array of machine values and return the
        bytes representation.
        """
        size = self.len
        if size == 0:
            return space.newbytes('')
        cbuf = self._charbuf_start()
        s = rffi.charpsize2str(cbuf, size * self.itemsize)
        self._charbuf_stop()
        return self.space.newbytes(s)

    def descr_fromstring(self, space, w_s):
        """ fromstring(string)

        Appends items from the string, interpreting it as an array of
        machine values, as if it had been read from a file using the
        fromfile() method).

        This method is deprecated. Use frombytes instead.
        """
        s = space.getarg_w('s#', w_s)
        msg = "fromstring() is deprecated. Use frombytes() instead."
        space.warn(space.wrap(msg), self.space.w_DeprecationWarning)
        self.descr_frombytes(space, s)

    @unwrap_spec(s='bufferstr')
    def descr_frombytes(self, space, s):
        """frombytes(bytestring)

        Appends items from the string, interpreting it as an array of
        machine values, as if it had been read from a file using the
        fromfile() method).
        """
        if len(s) % self.itemsize != 0:
            raise oefmt(self.space.w_ValueError,
                        "string length not a multiple of item size")
        oldlen = self.len
        new = len(s) / self.itemsize
        if not new:
            return
        self.setlen(oldlen + new)
        cbuf = self._charbuf_start()
        copy_string_to_raw(llstr(s), rffi.ptradd(cbuf, oldlen * self.itemsize),
                           0, len(s))
        self._charbuf_stop()

    @unwrap_spec(n=int)
    def descr_fromfile(self, space, w_f, n):
        """ fromfile(f, n)

        Read n objects from the file object f and append them to the end of the
        array.  Also called as read.
        """
        try:
            size = ovfcheck(self.itemsize * n)
        except OverflowError:
            raise MemoryError
        w_item = space.call_method(w_f, 'read', space.wrap(size))
        item = space.bytes_w(w_item)
        if len(item) < size:
            n = len(item) % self.itemsize
            elems = max(0, len(item) - (len(item) % self.itemsize))
            if n != 0:
                item = item[0:elems]
            self.descr_frombytes(space, item)
            raise oefmt(space.w_EOFError, "not enough items in file")
        self.descr_fromstring(space, w_item)

    def descr_tofile(self, space, w_f):
        """ tofile(f)

        Write all items (as machine values) to the file object f.  Also
        called as write.
        """
        w_s = self.descr_tobytes(space)
        space.call_method(w_f, 'write', w_s)

    def descr_fromunicode(self, space, w_ustr):
        """ fromunicode(ustr)

        Extends this array with data from the unicode string ustr.
        The array must be a type 'u' array; otherwise a ValueError
        is raised.  Use array.fromstring(ustr.decode(...)) to
        append Unicode data to an array of some other type.
        """
        # XXX the following probable bug is not emulated:
        # CPython accepts a non-unicode string or a buffer, and then
        # behaves just like fromstring(), except that it strangely truncate
        # string arguments at multiples of the unicode byte size.
        # Let's only accept unicode arguments for now.
        if self.typecode == 'u':
            self.fromsequence(w_ustr)
        else:
            raise oefmt(space.w_ValueError,
                        "fromunicode() may only be called on type 'u' arrays")

    def descr_tounicode(self, space):
        """ tounicode() -> unicode

        Convert the array to a unicode string.  The array must be
        a type 'u' array; otherwise a ValueError is raised.  Use
        array.tostring().decode() to obtain a unicode string from
        an array of some other type.
        """
        if self.typecode == 'u':
            buf = rffi.cast(UNICODE_ARRAY, self._buffer_as_unsigned())
            return space.wrap(rffi.wcharpsize2unicode(buf, self.len))
        else:
            raise oefmt(space.w_ValueError,
                        "tounicode() may only be called on type 'u' arrays")

    def descr_buffer_info(self, space):
        """ buffer_info() -> (address, length)

        Return a tuple (address, length) giving the current memory address and
        the length in items of the buffer used to hold array's contents
        The length should be multiplied by the itemsize attribute to calculate
        the buffer length in bytes.
        """
        w_ptr = space.wrap(self._buffer_as_unsigned())
        w_len = space.wrap(self.len)
        return space.newtuple([w_ptr, w_len])

    @unwrap_spec(protocol=int)
    def descr_reduce_ex(self, space, protocol):
        """Return state information for pickling."""
        try:
            w_dict = space.getattr(self, space.wrap('__dict__'))
        except OperationError:
            w_dict = space.w_None
        from pypy.module.array import reconstructor
        mformat_code = reconstructor.typecode_to_mformat_code(self.typecode)
        if protocol < 3 or mformat_code == reconstructor.UNKNOWN_FORMAT:
            # Convert the array to a list if we got something weird
            # (e.g., non-IEEE floats), or we are pickling the array
            # using a Python 2.x compatible protocol.
            #
            # It is necessary to use a list representation for Python
            # 2.x compatible pickle protocol, since Python 2's str
            # objects are unpickled as unicode by Python 3. Thus it is
            # impossible to make arrays unpicklable by Python 3 by
            # using their memory representation, unless we resort to
            # ugly hacks such as coercing unicode objects to bytes in
            # array_reconstructor.
            w_list = self.descr_tolist(space)
            return space.newtuple([
                    space.type(self),
                    space.newtuple([space.wrap(self.typecode), w_list]),
                    w_dict])

        w_bytes = self.descr_tobytes(space)
        w_array_reconstructor = space.fromcache(State).w_array_reconstructor
        return space.newtuple([
                w_array_reconstructor,
                space.newtuple([space.type(self),
                                space.wrap(self.typecode),
                                space.wrap(mformat_code),
                                w_bytes]),
                w_dict])

    def descr_copy(self, space):
        """ copy(array)

        Return a copy of the array.
        """
        w_a = self.constructor(self.space)
        w_a.setlen(self.len, overallocate=False)
        rffi.c_memcpy(
            rffi.cast(rffi.VOIDP, w_a._buffer_as_unsigned()),
            rffi.cast(rffi.VOIDP, self._buffer_as_unsigned()),
            self.len * self.itemsize
        )
        return w_a

    def descr_byteswap(self, space):
        """ byteswap()

        Byteswap all items of the array.  If the items in the array are
        not 1, 2, 4, or 8 bytes in size, RuntimeError is raised.
        """
        if self.itemsize not in [1, 2, 4, 8]:
            raise oefmt(space.w_RuntimeError,
                        "byteswap not supported for this array")
        if self.len == 0:
            return
        bytes = self._charbuf_start()
        tmp = [bytes[0]] * self.itemsize
        for start in range(0, self.len * self.itemsize, self.itemsize):
            stop = start + self.itemsize - 1
            for i in range(self.itemsize):
                tmp[i] = bytes[start + i]
            for i in range(self.itemsize):
                bytes[stop - i] = tmp[i]
        self._charbuf_stop()

    def descr_len(self, space):
        return space.wrap(self.len)

    def descr_eq(self, space, w_arr2):
        "x.__eq__(y) <==> x==y"
        return compare_arrays(space, self, w_arr2, EQ)

    def descr_ne(self, space, w_arr2):
        "x.__ne__(y) <==> x!=y"
        return compare_arrays(space, self, w_arr2, NE)

    def descr_lt(self, space, w_arr2):
        "x.__lt__(y) <==> x<y"
        return compare_arrays(space, self, w_arr2, LT)

    def descr_le(self, space, w_arr2):
        "x.__le__(y) <==> x<=y"
        return compare_arrays(space, self, w_arr2, LE)

    def descr_gt(self, space, w_arr2):
        "x.__gt__(y) <==> x>y"
        return compare_arrays(space, self, w_arr2, GT)

    def descr_ge(self, space, w_arr2):
        "x.__ge__(y) <==> x>=y"
        return compare_arrays(space, self, w_arr2, GE)

    # Basic get/set/append/extend methods

    def descr_getitem(self, space, w_idx):
        "x.__getitem__(y) <==> x[y]"
        if not space.isinstance_w(w_idx, space.w_slice):
            idx, stop, step = space.decode_index(w_idx, self.len)
            assert step == 0
            return self.w_getitem(space, idx)
        else:
            return self.getitem_slice(space, w_idx)

    def descr_setitem(self, space, w_idx, w_item):
        "x.__setitem__(i, y) <==> x[i]=y"
        if space.isinstance_w(w_idx, space.w_slice):
            self.setitem_slice(space, w_idx, w_item)
        else:
            self.setitem(space, w_idx, w_item)

    def descr_delitem(self, space, w_idx):
        start, stop, step, size = self.space.decode_index4(w_idx, self.len)
        if step != 1:
            # I don't care about efficiency of that so far
            w_lst = self.descr_tolist(space)
            space.delitem(w_lst, w_idx)
            self.setlen(0)
            self.fromsequence(w_lst)
            return
        return self.delitem(space, start, stop)

    def descr_iter(self, space):
        return space.newseqiter(self)

    def descr_add(self, space, w_other):
        raise NotImplementedError

    def descr_inplace_add(self, space, w_other):
        raise NotImplementedError

    def descr_mul(self, space, w_repeat):
        raise NotImplementedError

    def descr_inplace_mul(self, space, w_repeat):
        raise NotImplementedError

    def descr_radd(self, space, w_other):
        return self.descr_add(space, w_other)

    def descr_rmul(self, space, w_repeat):
        return self.descr_mul(space, w_repeat)

    # Misc methods

    def descr_repr(self, space):
        if self.len == 0:
            return space.wrap("array('%s')" % self.typecode)
        elif self.typecode == "u":
            r = space.repr(self.descr_tounicode(space))
            s = u"array('u', %s)" % space.unicode_w(r)
            return space.wrap(s)
        else:
            r = space.repr(self.descr_tolist(space))
            s = "array('%s', %s)" % (self.typecode, space.str_w(r))
            return space.wrap(s)

W_ArrayBase.typedef = TypeDef(
    'array.array',
    __new__ = interp2app(w_array),

    __len__ = interp2app(W_ArrayBase.descr_len),
    __eq__ = interp2app(W_ArrayBase.descr_eq),
    __ne__ = interp2app(W_ArrayBase.descr_ne),
    __lt__ = interp2app(W_ArrayBase.descr_lt),
    __le__ = interp2app(W_ArrayBase.descr_le),
    __gt__ = interp2app(W_ArrayBase.descr_gt),
    __ge__ = interp2app(W_ArrayBase.descr_ge),

    __getitem__ = interp2app(W_ArrayBase.descr_getitem),
    __setitem__ = interp2app(W_ArrayBase.descr_setitem),
    __delitem__ = interp2app(W_ArrayBase.descr_delitem),
    __iter__ = interp2app(W_ArrayBase.descr_iter),

    __add__ = interpindirect2app(W_ArrayBase.descr_add),
    __iadd__ = interpindirect2app(W_ArrayBase.descr_inplace_add),
    __mul__ = interpindirect2app(W_ArrayBase.descr_mul),
    __imul__ = interpindirect2app(W_ArrayBase.descr_inplace_mul),
    __radd__ = interp2app(W_ArrayBase.descr_radd),
    __rmul__ = interp2app(W_ArrayBase.descr_rmul),

    __repr__ = interp2app(W_ArrayBase.descr_repr),

    itemsize = GetSetProperty(descr_itemsize),
    typecode = GetSetProperty(descr_typecode),
    __weakref__ = make_weakref_descr(W_ArrayBase),
    append = interpindirect2app(W_ArrayBase.descr_append),
    extend = interp2app(W_ArrayBase.descr_extend),
    count = interpindirect2app(W_ArrayBase.descr_count),
    index = interpindirect2app(W_ArrayBase.descr_index),
    reverse = interpindirect2app(W_ArrayBase.descr_reverse),
    remove = interpindirect2app(W_ArrayBase.descr_remove),
    pop = interpindirect2app(W_ArrayBase.descr_pop),
    insert = interpindirect2app(W_ArrayBase.descr_insert),

    tolist = interp2app(W_ArrayBase.descr_tolist),
    fromlist = interp2app(W_ArrayBase.descr_fromlist),
    tostring = interp2app(W_ArrayBase.descr_tostring),
    fromstring = interp2app(W_ArrayBase.descr_fromstring),
    tofile = interp2app(W_ArrayBase.descr_tofile),
    fromfile = interp2app(W_ArrayBase.descr_fromfile),
    fromunicode = interp2app(W_ArrayBase.descr_fromunicode),
    tounicode = interp2app(W_ArrayBase.descr_tounicode),
    tobytes = interp2app(W_ArrayBase.descr_tobytes),
    frombytes = interp2app(W_ArrayBase.descr_frombytes),

    buffer_info = interp2app(W_ArrayBase.descr_buffer_info),
    __copy__ = interp2app(W_ArrayBase.descr_copy),
    __reduce_ex__ = interp2app(W_ArrayBase.descr_reduce_ex),
    byteswap = interp2app(W_ArrayBase.descr_byteswap),
)


class TypeCode(object):
    def __init__(self, itemtype, unwrap, canoverflow=False, signed=False,
                 method='__int__'):
        self.itemtype = itemtype
        self.bytes = rffi.sizeof(itemtype)
        self.arraytype = lltype.Array(itemtype, hints={'nolength': True})
        self.unwrap, _, self.convert = unwrap.partition('.')
        self.signed = signed
        self.canoverflow = canoverflow
        self.w_class = None
        self.method = method

    def _freeze_(self):
        # hint for the annotator: track individual constant instances
        return True

    def is_integer_type(self):
        return self.unwrap == 'int_w' or self.unwrap == 'bigint_w'


if rffi.sizeof(rffi.UINT) == rffi.sizeof(rffi.ULONG):
    # 32 bits: UINT can't safely overflow into a C long (rpython int)
    # via int_w, handle it like ULONG below
    _UINTTypeCode = \
         TypeCode(rffi.UINT,          'bigint_w.touint')
else:
    _UINTTypeCode = \
         TypeCode(rffi.UINT,          'int_w', True)
types = {
    'u': TypeCode(lltype.UniChar,     'unicode_w', method=''),
    'b': TypeCode(rffi.SIGNEDCHAR,    'int_w', True, True),
    'B': TypeCode(rffi.UCHAR,         'int_w', True),
    'h': TypeCode(rffi.SHORT,         'int_w', True, True),
    'H': TypeCode(rffi.USHORT,        'int_w', True),
    'i': TypeCode(rffi.INT,           'int_w', True, True),
    'I': _UINTTypeCode,
    'l': TypeCode(rffi.LONG,          'int_w', True, True),
    'L': TypeCode(rffi.ULONG,         'bigint_w.touint'),
    'q': TypeCode(rffi.LONGLONG,      'bigint_w.tolonglong', True, True),
    'Q': TypeCode(rffi.ULONGLONG,     'bigint_w.toulonglong', True),
    'f': TypeCode(lltype.SingleFloat, 'float_w', method='__float__'),
    'd': TypeCode(lltype.Float,       'float_w', method='__float__'),
    }
for k, v in types.items():
    v.typecode = k
unroll_typecodes = unrolling_iterable(types.keys())

class ArrayBuffer(Buffer):
    _immutable_ = True

    def __init__(self, array, readonly):
        self.array = array
        self.readonly = readonly

    def getlength(self):
        return self.array.len * self.array.itemsize

    def getformat(self):
        return self.array.typecode

    def getitemsize(self):
        return self.array.itemsize

    def getndim(self):
        return 1

<<<<<<< HEAD
=======
    def getshape(self):
        return [self.array.len]

>>>>>>> da4492d0
    def getstrides(self):
        return [self.getitemsize()]

    def getitem(self, index):
        array = self.array
        data = array._charbuf_start()
        char = data[index]
        array._charbuf_stop()
        return char

    def setitem(self, index, char):
        array = self.array
        data = array._charbuf_start()
        data[index] = char
        array._charbuf_stop()

    def getslice(self, start, stop, step, size):
        if size == 0:
            return ''
        if step == 1:
            data = self.array._charbuf_start()
            try:
                return rffi.charpsize2str(rffi.ptradd(data, start), size)
            finally:
                self.array._charbuf_stop()
        return Buffer.getslice(self, start, stop, step, size)

    def get_raw_address(self):
        return self.array._charbuf_start()


def make_array(mytype):
    W_ArrayBase = globals()['W_ArrayBase']

    unpack_driver = jit.JitDriver(name='unpack_array',
                                  greens=['tp'],
                                  reds=['self', 'w_iterator'])

    class W_Array(W_ArrayBase):
        itemsize = mytype.bytes
        typecode = mytype.typecode

        _attrs_ = ('space', 'len', 'allocated', '_lifeline_', 'buffer')

        def __init__(self, space):
            W_ArrayBase.__init__(self, space)
            self.buffer = lltype.nullptr(mytype.arraytype)

        def item_w(self, w_item):
            space = self.space
            unwrap = getattr(space, mytype.unwrap)
            try:
                item = unwrap(w_item)
            except OperationError as e:
                if space.isinstance_w(w_item, space.w_float):
                    # Odd special case from cpython
                    raise
                if mytype.method != '' and e.match(space, space.w_TypeError):
                    try:
                        item = unwrap(space.call_method(w_item, mytype.method))
                    except OperationError:
                        raise oefmt(space.w_TypeError,
                                    "array item must be " + mytype.unwrap[:-2])
                else:
                    raise
            if mytype.convert:
                try:
                    item = getattr(item, mytype.convert)()
                except (ValueError, OverflowError):
                    raise oefmt(space.w_OverflowError,
                                "unsigned %d-byte integer out of range",
                                mytype.bytes)
                return rffi.cast(mytype.itemtype, item)
            if mytype.unwrap == 'str_w' or mytype.unwrap == 'unicode_w':
                if len(item) != 1:
                    raise oefmt(space.w_TypeError, "array item must be char")
                item = item[0]
                return rffi.cast(mytype.itemtype, item)
            #
            # "regular" case: it fits in an rpython integer (lltype.Signed)
            # or it is a float
            return self.item_from_int_or_float(item)

        def item_from_int_or_float(self, item):
            result = rffi.cast(mytype.itemtype, item)
            if mytype.canoverflow:
                if rffi.cast(lltype.Signed, result) != item:
                    # overflow.  build the correct message
                    if item < 0:
                        msg = ('signed %d-byte integer is less than minimum' %
                               mytype.bytes)
                    else:
                        msg = ('signed %d-byte integer is greater than maximum'
                               % mytype.bytes)
                    if not mytype.signed:
                        msg = 'un' + msg      # 'signed' => 'unsigned'
                    raise OperationError(self.space.w_OverflowError,
                                         self.space.wrap(msg))
            return result

        @rgc.must_be_light_finalizer
        def __del__(self):
            if self.buffer:
                lltype.free(self.buffer, flavor='raw')

        def setlen(self, size, zero=False, overallocate=True):
            if size > 0:
                if size > self.allocated or size < self.allocated / 2:
                    if overallocate:
                        if size < 9:
                            some = 3
                        else:
                            some = 6
                        some += size >> 3
                    else:
                        some = 0
                    self.allocated = size + some
                    if zero:
                        new_buffer = lltype.malloc(
                            mytype.arraytype, self.allocated, flavor='raw',
                            add_memory_pressure=True, zero=True)
                    else:
                        new_buffer = lltype.malloc(
                            mytype.arraytype, self.allocated, flavor='raw',
                            add_memory_pressure=True)
                        for i in range(min(size, self.len)):
                            new_buffer[i] = self.buffer[i]
                else:
                    self.len = size
                    return
            else:
                assert size == 0
                self.allocated = 0
                new_buffer = lltype.nullptr(mytype.arraytype)

            if self.buffer:
                lltype.free(self.buffer, flavor='raw')
            self.buffer = new_buffer
            self.len = size

        def fromsequence(self, w_seq):
            space = self.space
            oldlen = self.len
            newlen = oldlen

            # optimized case for arrays of integers or floats
            if mytype.unwrap == 'int_w':
                lst = space.listview_int(w_seq)
            elif mytype.unwrap == 'float_w':
                lst = space.listview_float(w_seq)
            else:
                lst = None
            if lst is not None:
                self.setlen(oldlen + len(lst))
                try:
                    buf = self.buffer
                    for num in lst:
                        buf[newlen] = self.item_from_int_or_float(num)
                        newlen += 1
                except OperationError:
                    self.setlen(newlen)
                    raise
                return

            # this is the common case: w_seq is a list or a tuple
            lst_w = space.listview_no_unpack(w_seq)
            if lst_w is not None:
                self.setlen(oldlen + len(lst_w))
                buf = self.buffer
                try:
                    for w_num in lst_w:
                        # note: self.item_w() might invoke arbitrary code.
                        # In case it resizes the same array, then strange
                        # things may happen, but as we don't reload 'buf'
                        # we know that one is big enough for all items
                        # (so at least we avoid crashes)
                        buf[newlen] = self.item_w(w_num)
                        newlen += 1
                except OperationError:
                    if buf == self.buffer:
                        self.setlen(newlen)
                    raise
                return

            self._fromiterable(w_seq)

        def _fromiterable(self, w_seq):
            # a more careful case if w_seq happens to be a very large
            # iterable: don't copy the items into some intermediate list
            w_iterator = self.space.iter(w_seq)
            tp = self.space.type(w_iterator)
            while True:
                unpack_driver.jit_merge_point(tp=tp, self=self,
                                              w_iterator=w_iterator)
                space = self.space
                try:
                    w_item = space.next(w_iterator)
                except OperationError as e:
                    if not e.match(space, space.w_StopIteration):
                        raise
                    break  # done
                self.descr_append(space, w_item)

        def extend(self, w_iterable, accept_different_array=False):
            space = self.space
            if isinstance(w_iterable, W_Array):
                oldlen = self.len
                new = w_iterable.len
                self.setlen(self.len + new)
                i = 0
                while i < new:
                    if oldlen + i >= self.len:
                        self.setlen(oldlen + i + 1)
                    self.buffer[oldlen + i] = w_iterable.buffer[i]
                    i += 1
                self.setlen(oldlen + i)
            elif (not accept_different_array
                  and isinstance(w_iterable, W_ArrayBase)):
                raise oefmt(space.w_TypeError,
                            "can only extend with array of same kind")
            else:
                self.fromsequence(w_iterable)

        def _charbuf_start(self):
            return rffi.cast(rffi.CCHARP, self.buffer)

        def _buffer_as_unsigned(self):
            return rffi.cast(lltype.Unsigned, self.buffer)

        def _charbuf_stop(self):
            keepalive_until_here(self)

        def w_getitem(self, space, idx):
            item = self.buffer[idx]
            if mytype.typecode in 'bBhHil':
                item = rffi.cast(lltype.Signed, item)
            elif mytype.typecode == 'f':
                item = float(item)
            return space.wrap(item)

        # interface

        def descr_append(self, space, w_x):
            x = self.item_w(w_x)
            index = self.len
            self.setlen(index + 1)
            self.buffer[index] = x

        # List interface
        def descr_count(self, space, w_val):
            cnt = 0
            for i in range(self.len):
                # XXX jitdriver
                w_item = self.w_getitem(space, i)
                if space.is_true(space.eq(w_item, w_val)):
                    cnt += 1
            return space.wrap(cnt)

        def descr_index(self, space, w_val):
            for i in range(self.len):
                w_item = self.w_getitem(space, i)
                if space.is_true(space.eq(w_item, w_val)):
                    return space.wrap(i)
            raise oefmt(space.w_ValueError, "array.index(x): x not in list")

        def descr_reverse(self, space):
            b = self.buffer
            for i in range(self.len / 2):
                b[i], b[self.len - i - 1] = b[self.len - i - 1], b[i]

        def descr_pop(self, space, i):
            if i < 0:
                i += self.len
            if i < 0 or i >= self.len:
                raise oefmt(space.w_IndexError, "pop index out of range")
            w_val = self.w_getitem(space, i)
            while i < self.len - 1:
                self.buffer[i] = self.buffer[i + 1]
                i += 1
            self.setlen(self.len - 1)
            return w_val

        def descr_remove(self, space, w_val):
            w_idx = self.descr_index(space, w_val)
            self.descr_pop(space, space.int_w(w_idx))

        def descr_insert(self, space, idx, w_val):
            if idx < 0:
                idx += self.len
            if idx < 0:
                idx = 0
            if idx > self.len:
                idx = self.len

            val = self.item_w(w_val)
            self.setlen(self.len + 1)
            i = self.len - 1
            while i > idx:
                self.buffer[i] = self.buffer[i - 1]
                i -= 1
            self.buffer[i] = val

        def getitem_slice(self, space, w_idx):
            start, stop, step, size = space.decode_index4(w_idx, self.len)
            w_a = mytype.w_class(self.space)
            w_a.setlen(size, overallocate=False)
            assert step != 0
            j = 0
            for i in range(start, stop, step):
                w_a.buffer[j] = self.buffer[i]
                j += 1
            return w_a

        def setitem(self, space, w_idx, w_item):
            idx, stop, step = space.decode_index(w_idx, self.len)
            if step != 0:
                raise oefmt(self.space.w_TypeError,
                            "can only assign array to array slice")
            item = self.item_w(w_item)
            self.buffer[idx] = item

        def setitem_slice(self, space, w_idx, w_item):
            if not isinstance(w_item, W_Array):
                raise oefmt(space.w_TypeError,
                            "can only assign to a slice array")
            start, stop, step, size = self.space.decode_index4(w_idx, self.len)
            assert step != 0
            if w_item.len != size or self is w_item:
                # XXX this is a giant slow hack
                w_lst = self.descr_tolist(space)
                w_item = space.call_method(w_item, 'tolist')
                space.setitem(w_lst, w_idx, w_item)
                self.setlen(0)
                self.fromsequence(w_lst)
            else:
                j = 0
                for i in range(start, stop, step):
                    self.buffer[i] = w_item.buffer[j]
                    j += 1

        def delitem(self, space, i, j):
            if i < 0:
                i += self.len
            if i < 0:
                i = 0
            if j < 0:
                j += self.len
            if j < 0:
                j = 0
            if j > self.len:
                j = self.len
            if i >= j:
                return None
            oldbuffer = self.buffer
            self.buffer = lltype.malloc(
                mytype.arraytype, max(self.len - (j - i), 0), flavor='raw',
                add_memory_pressure=True)
            if i:
                rffi.c_memcpy(
                    rffi.cast(rffi.VOIDP, self.buffer),
                    rffi.cast(rffi.VOIDP, oldbuffer),
                    i * mytype.bytes
                )
            if j < self.len:
                rffi.c_memcpy(
                    rffi.cast(rffi.VOIDP, rffi.ptradd(self.buffer, i)),
                    rffi.cast(rffi.VOIDP, rffi.ptradd(oldbuffer, j)),
                    (self.len - j) * mytype.bytes
                )
            self.len -= j - i
            self.allocated = self.len
            if oldbuffer:
                lltype.free(oldbuffer, flavor='raw')

        # Add and mul methods
        def descr_add(self, space, w_other):
            if not isinstance(w_other, W_Array):
                return space.w_NotImplemented
            a = mytype.w_class(space)
            a.setlen(self.len + w_other.len, overallocate=False)
            if self.len:
                rffi.c_memcpy(
                    rffi.cast(rffi.VOIDP, a.buffer),
                    rffi.cast(rffi.VOIDP, self.buffer),
                    self.len * mytype.bytes
                )
            if w_other.len:
                rffi.c_memcpy(
                    rffi.cast(rffi.VOIDP, rffi.ptradd(a.buffer, self.len)),
                    rffi.cast(rffi.VOIDP, w_other.buffer),
                    w_other.len * mytype.bytes
                )
            return a

        def descr_inplace_add(self, space, w_other):
            if not isinstance(w_other, W_Array):
                return space.w_NotImplemented
            oldlen = self.len
            otherlen = w_other.len
            self.setlen(oldlen + otherlen)
            if otherlen:
                rffi.c_memcpy(
                    rffi.cast(rffi.VOIDP, rffi.ptradd(self.buffer, oldlen)),
                    rffi.cast(rffi.VOIDP, w_other.buffer),
                    otherlen * mytype.bytes
                )
            return self

        def descr_mul(self, space, w_repeat):
            return _mul_helper(space, self, w_repeat, False)

        def descr_inplace_mul(self, space, w_repeat):
            return _mul_helper(space, self, w_repeat, True)

    def _mul_helper(space, self, w_repeat, is_inplace):
        try:
            repeat = space.getindex_w(w_repeat, space.w_OverflowError)
        except OperationError as e:
            if e.match(space, space.w_TypeError):
                return space.w_NotImplemented
            raise
        repeat = max(repeat, 0)
        try:
            newlen = ovfcheck(self.len * repeat)
        except OverflowError:
            raise MemoryError
        oldlen = self.len
        if is_inplace:
            a = self
            start = 1
        else:
            a = mytype.w_class(space)
            start = 0
        # <a performance hack>
        if oldlen == 1:
            if mytype.unwrap == 'str_w' or mytype.unwrap == 'unicode_w':
                zero = not ord(self.buffer[0])
            elif mytype.unwrap == 'int_w' or mytype.unwrap == 'bigint_w':
                zero = not widen(self.buffer[0])
            #elif mytype.unwrap == 'float_w':
            #    value = ...float(self.buffer[0])  xxx handle the case of -0.0
            else:
                zero = False
            if zero:
                a.setlen(newlen, zero=True, overallocate=False)
                return a
            a.setlen(newlen, overallocate=False)
            item = self.buffer[0]
            for r in range(start, repeat):
                a.buffer[r] = item
            return a
        # </a performance hack>
        a.setlen(newlen, overallocate=False)
        for r in range(start, repeat):
            for i in range(oldlen):
                a.buffer[r * oldlen + i] = self.buffer[i]
        return a

    mytype.w_class = W_Array
    W_Array.constructor = W_Array
    name = 'ArrayType' + mytype.typecode
    W_Array.__name__ = 'W_' + name

for mytype in types.values():
    make_array(mytype)
del mytype

class State:
    def __init__(self, space):
        w_module = space.getbuiltinmodule('array')
        self.w_array_reconstructor = space.getattr(
            w_module, space.wrap("_array_reconstructor"))<|MERGE_RESOLUTION|>--- conflicted
+++ resolved
@@ -645,12 +645,9 @@
     def getndim(self):
         return 1
 
-<<<<<<< HEAD
-=======
     def getshape(self):
         return [self.array.len]
 
->>>>>>> da4492d0
     def getstrides(self):
         return [self.getitemsize()]
 
