from rpython.rlib import jit, rgc, rutf8
from rpython.rlib.buffer import RawBuffer, SubBuffer
from rpython.rlib.objectmodel import keepalive_until_here
from rpython.rlib.rarithmetic import ovfcheck, widen, r_uint
from rpython.rlib.unroll import unrolling_iterable
from rpython.rtyper.annlowlevel import llstr
from rpython.rtyper.lltypesystem import lltype, rffi
from rpython.rtyper.lltypesystem.rstr import copy_string_to_raw

from pypy.interpreter.buffer import BufferView
from pypy.interpreter.baseobjspace import W_Root
from pypy.interpreter.error import OperationError, oefmt
from pypy.interpreter.gateway import (
    interp2app, interpindirect2app, unwrap_spec)
from pypy.interpreter.typedef import (
    GetSetProperty, TypeDef, make_weakref_descr)
from pypy.interpreter.unicodehelper import wcharpsize2utf8


@unwrap_spec(typecode='text')
def w_array(space, w_cls, typecode, __args__):
    if len(__args__.arguments_w) > 1:
        raise oefmt(space.w_TypeError, "array() takes at most 2 arguments")
    if len(typecode) != 1:
        raise oefmt(space.w_TypeError,
                    "array() argument 1 must be char, not str")
    typecode = typecode[0]

    if space.is_w(w_cls, space.gettypeobject(W_ArrayBase.typedef)):
        if __args__.keywords:
            raise oefmt(space.w_TypeError,
                        "array.array() does not take keyword arguments")

    for tc in unroll_typecodes:
        if typecode == tc:
            a = space.allocate_instance(types[tc].w_class, w_cls)
            a.__init__(space)
            break
    else:
        raise oefmt(space.w_ValueError,
                    "bad typecode (must be b, B, u, h, H, i, I, l, L, q, Q, f "
                    "or d)")

    if len(__args__.arguments_w) > 0:
        w_initializer = __args__.arguments_w[0]
        if tc != 'u':
            if space.isinstance_w(w_initializer, space.w_unicode):
                raise oefmt(
                    space.w_TypeError,
                    "cannot use a str to initialize an array with "
                    "typecode '%s'", tc)
            elif (isinstance(w_initializer, W_ArrayBase)
                    and w_initializer.typecode == 'u'):
                raise oefmt(
                    space.w_TypeError,
                    "cannot use a unicode array to initialize an array with "
                    "typecode '%s'", tc)
        if isinstance(w_initializer, W_ArrayBase):
            a.extend(w_initializer, True)
        elif space.type(w_initializer) is space.w_list:
            a.descr_fromlist(space, w_initializer)
        else:
            try:
                buf = space.charbuf_w(w_initializer)
            except OperationError as e:
                if not e.match(space, space.w_TypeError):
                    raise
                a.extend(w_initializer, True)
            else:
                a._frombytes(space, buf)
    return a


def descr_itemsize(space, self):
    assert isinstance(self, W_ArrayBase)
    return space.newint(self.itemsize)


def descr_typecode(space, self):
    assert isinstance(self, W_ArrayBase)
    return space.newtext(self.typecode)

arr_eq_driver = jit.JitDriver(name='array_eq_driver', greens=['comp_func'],
                              reds='auto')
EQ, NE, LT, LE, GT, GE = range(6)

def compare_arrays(space, arr1, arr2, comp_op):
    if not (isinstance(arr1, W_ArrayBase) and isinstance(arr2, W_ArrayBase)):
        return space.w_NotImplemented
    if comp_op == EQ and arr1.len != arr2.len:
        return space.w_False
    if comp_op == NE and arr1.len != arr2.len:
        return space.w_True
    lgt = min(arr1.len, arr2.len)
    i = 0
    while i < lgt:
        arr_eq_driver.jit_merge_point(comp_func=comp_op)
        w_elem1 = arr1.w_getitem(space, i, integer_instead_of_char=True)
        w_elem2 = arr2.w_getitem(space, i, integer_instead_of_char=True)
        if comp_op == EQ:
            res = space.is_true(space.eq(w_elem1, w_elem2))
            if not res:
                return space.w_False
        elif comp_op == NE:
            res = space.is_true(space.ne(w_elem1, w_elem2))
            if res:
                return space.w_True
        elif comp_op == LT or comp_op == GT:
            if comp_op == LT:
                res = space.is_true(space.lt(w_elem1, w_elem2))
            else:
                res = space.is_true(space.gt(w_elem1, w_elem2))
            if res:
                return space.w_True
            elif not space.is_true(space.eq(w_elem1, w_elem2)):
                return space.w_False
        else:
            if comp_op == LE:
                res = space.is_true(space.le(w_elem1, w_elem2))
            else:
                res = space.is_true(space.ge(w_elem1, w_elem2))
            if not res:
                return space.w_False
            elif not space.is_true(space.eq(w_elem1, w_elem2)):
                return space.w_True
        i += 1
    # we have some leftovers
    if comp_op == EQ:
        return space.w_True
    elif comp_op == NE:
        return space.w_False
    if arr1.len == arr2.len:
        if comp_op == LT or comp_op == GT:
            return space.w_False
        return space.w_True
    if comp_op == LT or comp_op == LE:
        if arr1.len < arr2.len:
            return space.w_True
        return space.w_False
    if arr1.len > arr2.len:
        return space.w_True
    return space.w_False

index_count_jd = jit.JitDriver(
    greens = ['count', 'arrclass', 'tp_item'],
    reds = 'auto', name = 'array.index_or_count')

def index_count_array(arr, w_val, count=False):
    space = arr.space
    tp_item = space.type(w_val)
    arrclass = arr.__class__
    cnt = 0
    i = 0
    while i < arr.len:
        index_count_jd.jit_merge_point(
            tp_item=tp_item, count=count,
            arrclass=arrclass)
        w_item = arr.w_getitem(space, i)
        if space.is_true(space.eq(w_item, w_val)):
            if count:
                cnt += 1
            else:
                return i
        i += 1
    if count:
        return cnt
    return -1

UNICODE_ARRAY = lltype.Ptr(lltype.Array(lltype.UniChar,
                                        hints={'nolength': True}))

class W_ArrayBase(W_Root):
    _attrs_ = ('space', 'len', 'allocated', '_lifeline_', '_buffer')

    def __init__(self, space):
        self.space = space
        self.len = 0
        self.allocated = 0
        self._buffer = lltype.nullptr(rffi.CCHARP.TO)

    @rgc.must_be_light_finalizer
    def __del__(self):
        if self._buffer:
            lltype.free(self._buffer, flavor='raw')

    def setlen(self, size, zero=False, overallocate=True):
        if self._buffer:
            delta_memory_pressure = -self.allocated * self.itemsize
        else:
            delta_memory_pressure = 0
        if size > 0:
            if size > self.allocated or size < self.allocated / 2:
                if overallocate:
                    if size < 9:
                        some = 3
                    else:
                        some = 6
                    some += size >> 3
                else:
                    some = 0
                self.allocated = size + some
                byte_size = self.allocated * self.itemsize
                delta_memory_pressure += byte_size
                if zero:
                    new_buffer = lltype.malloc(
                        rffi.CCHARP.TO, byte_size, flavor='raw', zero=True)
                else:
                    new_buffer = lltype.malloc(
                        rffi.CCHARP.TO, byte_size, flavor='raw')
                    copy_bytes = min(size, self.len) * self.itemsize
                    rffi.c_memcpy(rffi.cast(rffi.VOIDP, new_buffer),
                                  rffi.cast(rffi.VOIDP, self._buffer),
                                  copy_bytes)
            else:
                self.len = size
                return
        else:
            assert size == 0
            self.allocated = 0
            new_buffer = lltype.nullptr(rffi.CCHARP.TO)

        if self._buffer:
            lltype.free(self._buffer, flavor='raw')
        self._buffer = new_buffer
        self.len = size
        # adds the difference between the old and the new raw-malloced
        # size.  If setlen() is called a lot on the same array object,
        # it is important to take into account the fact that we also do
        # lltype.free() above.
        rgc.add_memory_pressure(delta_memory_pressure)

    def _fromiterable(self, w_seq):
        # used by fromsequence().
        # a more careful case if w_seq happens to be a very large
        # iterable: don't copy the items into some intermediate list
        w_iterator = self.space.iter(w_seq)
        tp = self.space.type(w_iterator)
        while True:
            unpack_driver.jit_merge_point(selfclass=self.__class__,
                                          tp=tp, self=self,
                                          w_iterator=w_iterator)
            space = self.space
            try:
                w_item = space.next(w_iterator)
            except OperationError as e:
                if not e.match(space, space.w_StopIteration):
                    raise
                break  # done
            self.descr_append(space, w_item)

    def _charbuf_start(self):
        return self._buffer

    def _buffer_as_unsigned(self):
        return rffi.cast(lltype.Unsigned, self._buffer)

    def _charbuf_stop(self):
        keepalive_until_here(self)

    def delitem(self, space, i, j):
        if i < 0:
            i += self.len
        if i < 0:
            i = 0
        if j < 0:
            j += self.len
        if j < 0:
            j = 0
        if j > self.len:
            j = self.len
        if i >= j:
            return None
        oldbuffer = self._buffer
        self._buffer = lltype.malloc(rffi.CCHARP.TO,
            (self.len - (j - i)) * self.itemsize, flavor='raw')
        # Issue #2913: don't pass add_memory_pressure here, otherwise
        # memory pressure grows but actual raw memory usage doesn't---we
        # are freeing the old buffer at the end of this function.
        if i:
            rffi.c_memcpy(
                rffi.cast(rffi.VOIDP, self._buffer),
                rffi.cast(rffi.VOIDP, oldbuffer),
                i * self.itemsize
            )
        if j < self.len:
            rffi.c_memcpy(
                rffi.cast(rffi.VOIDP, rffi.ptradd(self._buffer,
                                                  i * self.itemsize)),
                rffi.cast(rffi.VOIDP, rffi.ptradd(oldbuffer,
                                                  j * self.itemsize)),
                (self.len - j) * self.itemsize
            )
        self.len -= j - i
        self.allocated = self.len
        if oldbuffer:
            lltype.free(oldbuffer, flavor='raw')

    def buffer_w(self, space, flags):
        return ArrayView(ArrayBuffer(self), self.typecode, self.itemsize, False)

    def descr_append(self, space, w_x):
        """ append(x)

        Append new value x to the end of the array.
        """
        raise NotImplementedError

    def descr_extend(self, space, w_x):
        """ extend(array or iterable)

        Append items to the end of the array.
        """
        self.extend(w_x)

    def descr_count(self, space, w_x):
        """ count(x)

        Return number of occurrences of x in the array.
        """
        cnt = index_count_array(self, w_x, count=True)
        return space.newint(cnt)

    def descr_index(self, space, w_x):
        """ index(x)

        Return index of first occurrence of x in the array.
        """
        res = index_count_array(self, w_x, count=False)
        if res >= 0:
            return space.newint(res)
        raise oefmt(space.w_ValueError, "array.index(x): x not in list")

    def descr_reverse(self, space):
        """ reverse()

        Reverse the order of the items in the array.
        """
        raise NotImplementedError

    def descr_remove(self, space, w_val):
        """ remove(x)

        Remove the first occurrence of x in the array.
        """
        w_idx = self.descr_index(space, w_val)
        self.descr_pop(space, space.int_w(w_idx))

    @unwrap_spec(i=int)
    def descr_pop(self, space, i=-1):
        """ pop([i])

        Return the i-th element and delete it from the array. i defaults to -1.
        """
        raise NotImplementedError

    @unwrap_spec(idx=int)
    def descr_insert(self, space, idx, w_val):
        """ insert(i,x)

        Insert a new item x into the array before position i.
        """
        raise NotImplementedError

    def descr_tolist(self, space):
        """ tolist() -> list

        Convert array to an ordinary list with the same items.
        """
        w_l = space.newlist([])
        for i in range(self.len):
            w_l.append(self.w_getitem(space, i))
        return w_l

    def descr_fromlist(self, space, w_lst):
        """ fromlist(list)

        Append items to array from list.
        """
        if not space.isinstance_w(w_lst, space.w_list):
            raise oefmt(space.w_TypeError, "arg must be list")
        s = self.len
        try:
            self.fromsequence(w_lst)
        except OperationError:
            self.setlen(s)
            raise

    def descr_tostring(self, space):
        """ tostring() -> bytes

        Convert the array to an array of machine values and return the
        bytes representation.

        This method is deprecated. Use tobytes instead.
        """
        msg = "tostring() is deprecated. Use tobytes() instead."
        space.warn(space.newtext(msg), space.w_DeprecationWarning)
        return self.descr_tobytes(space)

    def descr_tobytes(self, space):
        """tobytes() -> bytes

        Convert the array to an array of machine values and return the
        bytes representation.
        """
        size = self.len
        if size == 0:
            return space.newbytes('')
        cbuf = self._charbuf_start()
        s = rffi.charpsize2str(cbuf, size * self.itemsize)
        self._charbuf_stop()
        return self.space.newbytes(s)

    def descr_fromstring(self, space, w_s):
        """ fromstring(string)

        Appends items from the string, interpreting it as an array of
        machine values, as if it had been read from a file using the
        fromfile() method).

        This method is deprecated. Use frombytes instead.
        """
        if self is w_s:
            raise oefmt(space.w_ValueError,
                        "array.fromstring(x): x cannot be self")
        s = space.getarg_w('s#', w_s)
        msg = "fromstring() is deprecated. Use frombytes() instead."
        space.warn(space.newtext(msg), self.space.w_DeprecationWarning)
        self._frombytes(space, s)

    def descr_frombytes(self, space, w_s):
        """frombytes(bytestring)

        Appends items from the string, interpreting it as an array of
        machine values, as if it had been read from a file using the
        fromfile() method).
        """
        # For some reason, CPython rejects arguments with itemsize != 1 here
        # (like array.array('i')). We don't apply that restriction.
        s = space.charbuf_w(w_s)
        self._frombytes(space, s)

    def _frombytes(self, space, s):
        if len(s) % self.itemsize != 0:
            raise oefmt(space.w_ValueError,
                        "bytes length not a multiple of item size")
        # CPython accepts invalid unicode
        # self.check_valid_unicode(space, s) # empty for non-u arrays
        oldlen = self.len
        new = len(s) / self.itemsize
        if not new:
            return
        self.setlen(oldlen + new)
        cbuf = self._charbuf_start()
        copy_string_to_raw(llstr(s), rffi.ptradd(cbuf, oldlen * self.itemsize),
                           0, len(s))
        self._charbuf_stop()

    @unwrap_spec(n=int)
    def descr_fromfile(self, space, w_f, n):
        """ fromfile(f, n)

        Read n objects from the file object f and append them to the end of the
        array.
        """
        try:
            size = ovfcheck(self.itemsize * n)
        except OverflowError:
            raise MemoryError
        w_item = space.call_method(w_f, 'read', space.newint(size))
        item = space.bytes_w(w_item)
        self._frombytes(space, item)
        if len(item) < size:
            raise oefmt(space.w_EOFError, "not enough items in file")

    def descr_tofile(self, space, w_f):
        """ tofile(f)

        Write all items (as machine values) to the file object f.  Also
        called as write.
        """
        w_s = self.descr_tobytes(space)
        space.call_method(w_f, 'write', w_s)

    def descr_fromunicode(self, space, w_ustr):
        """ fromunicode(ustr)

        Extends this array with data from the unicode string ustr.
        The array must be a type 'u' array; otherwise a ValueError
        is raised.  Use array.frombytes(ustr.encode(...)) to
        append Unicode data to an array of some other type.
        """
        # XXX the following probable bug is not emulated:
        # CPython accepts a non-unicode string or a buffer, and then
        # behaves just like fromstring(), except that it strangely truncate
        # string arguments at multiples of the unicode byte size.
        # Let's only accept unicode arguments for now.
        if self.typecode == 'u':
            self.fromsequence(w_ustr)
        else:
            raise oefmt(space.w_ValueError,
                        "fromunicode() may only be called on type 'u' arrays")

    def descr_tounicode(self, space):
        """ tounicode() -> unicode

        Convert the array to a unicode string.  The array must be
        a type 'u' array; otherwise a ValueError is raised.  Use
        array.tobytes().decode() to obtain a unicode string from
        an array of some other type.
        """
        if self.typecode == 'u':
            s = self.len
            if s < 0:
                s = 0
            buf = rffi.cast(UNICODE_ARRAY, self._buffer_as_unsigned())
            utf8 = wcharpsize2utf8(space, buf, s)
            return space.newutf8(utf8, s)
        else:
            raise oefmt(space.w_ValueError,
                        "tounicode() may only be called on type 'u' arrays")

    def descr_buffer_info(self, space):
        """ buffer_info() -> (address, length)

        Return a tuple (address, length) giving the current memory address and
        the length in items of the buffer used to hold array's contents
        The length should be multiplied by the itemsize attribute to calculate
        the buffer length in bytes.
        """
        w_ptr = space.newint(self._buffer_as_unsigned())
        w_len = space.newint(self.len)
        return space.newtuple([w_ptr, w_len])

    @unwrap_spec(protocol=int)
    def descr_reduce_ex(self, space, protocol):
        """Return state information for pickling."""
        try:
            w_dict = space.getattr(self, space.newtext('__dict__'))
        except OperationError:
            w_dict = space.w_None
        from pypy.module.array import reconstructor
        mformat_code = reconstructor.typecode_to_mformat_code(self.typecode)
        if protocol < 3 or mformat_code == reconstructor.UNKNOWN_FORMAT:
            # Convert the array to a list if we got something weird
            # (e.g., non-IEEE floats), or we are pickling the array
            # using a Python 2.x compatible protocol.
            #
            # It is necessary to use a list representation for Python
            # 2.x compatible pickle protocol, since Python 2's str
            # objects are unpickled as unicode by Python 3. Thus it is
            # impossible to make arrays unpicklable by Python 3 by
            # using their memory representation, unless we resort to
            # ugly hacks such as coercing unicode objects to bytes in
            # array_reconstructor.
            w_list = self.descr_tolist(space)
            return space.newtuple([
                    space.type(self),
                    space.newtuple([space.newtext(self.typecode), w_list]),
                    w_dict])

        w_bytes = self.descr_tobytes(space)
        w_array_reconstructor = space.fromcache(State).w_array_reconstructor
        return space.newtuple([
                w_array_reconstructor,
                space.newtuple([space.type(self),
                                space.newtext(self.typecode),
                                space.newint(mformat_code),
                                w_bytes]),
                w_dict])

    def descr_copy(self, space):
        """ copy(array)

        Return a copy of the array.
        """
        w_a = self.constructor(self.space)
        w_a.setlen(self.len, overallocate=False)
        rffi.c_memcpy(
            rffi.cast(rffi.VOIDP, w_a._buffer_as_unsigned()),
            rffi.cast(rffi.VOIDP, self._buffer_as_unsigned()),
            self.len * self.itemsize
        )
        return w_a

    def descr_byteswap(self, space):
        """ byteswap()

        Byteswap all items of the array.  If the items in the array are
        not 1, 2, 4, or 8 bytes in size, RuntimeError is raised.
        """
        if self.itemsize not in [1, 2, 4, 8]:
            raise oefmt(space.w_RuntimeError,
                        "byteswap not supported for this array")
        if self.len == 0:
            return
        bytes = self._charbuf_start()
        tmp = [bytes[0]] * self.itemsize
        for start in range(0, self.len * self.itemsize, self.itemsize):
            stop = start + self.itemsize - 1
            for i in range(self.itemsize):
                tmp[i] = bytes[start + i]
            for i in range(self.itemsize):
                bytes[stop - i] = tmp[i]
        self._charbuf_stop()

    def descr_len(self, space):
        return space.newint(self.len)

    def descr_eq(self, space, w_arr2):
        "x.__eq__(y) <==> x==y"
        return compare_arrays(space, self, w_arr2, EQ)

    def descr_ne(self, space, w_arr2):
        "x.__ne__(y) <==> x!=y"
        return compare_arrays(space, self, w_arr2, NE)

    def descr_lt(self, space, w_arr2):
        "x.__lt__(y) <==> x<y"
        return compare_arrays(space, self, w_arr2, LT)

    def descr_le(self, space, w_arr2):
        "x.__le__(y) <==> x<=y"
        return compare_arrays(space, self, w_arr2, LE)

    def descr_gt(self, space, w_arr2):
        "x.__gt__(y) <==> x>y"
        return compare_arrays(space, self, w_arr2, GT)

    def descr_ge(self, space, w_arr2):
        "x.__ge__(y) <==> x>=y"
        return compare_arrays(space, self, w_arr2, GE)

    # Basic get/set/append/extend methods

    def descr_getitem(self, space, w_idx):
        "x.__getitem__(y) <==> x[y]"
        if not space.isinstance_w(w_idx, space.w_slice):
            idx, stop, step = space.decode_index(w_idx, self.len)
            assert step == 0
            return self.w_getitem(space, idx)
        else:
            return self.getitem_slice(space, w_idx)

    def descr_setitem(self, space, w_idx, w_item):
        "x.__setitem__(i, y) <==> x[i]=y"
        if space.isinstance_w(w_idx, space.w_slice):
            self.setitem_slice(space, w_idx, w_item)
        else:
            self.setitem(space, w_idx, w_item)

    def descr_delitem(self, space, w_idx):
        start, stop, step, size = self.space.decode_index4(w_idx, self.len)
        if step != 1:
            # I don't care about efficiency of that so far
            w_lst = self.descr_tolist(space)
            space.delitem(w_lst, w_idx)
            self.setlen(0)
            self.fromsequence(w_lst)
            return
        return self.delitem(space, start, stop)

    def descr_iter(self, space):
        return space.newseqiter(self)

    def descr_add(self, space, w_other):
        if (not isinstance(w_other, W_ArrayBase)
                or w_other.typecode != self.typecode):
            return space.w_NotImplemented
        a = self.constructor(space)
        a.setlen(self.len + w_other.len, overallocate=False)
        if self.len:
            rffi.c_memcpy(
                rffi.cast(rffi.VOIDP, a._buffer),
                rffi.cast(rffi.VOIDP, self._buffer),
                self.len * self.itemsize
            )
        if w_other.len:
            rffi.c_memcpy(
                rffi.cast(rffi.VOIDP, rffi.ptradd(a._buffer,
                                             self.len * self.itemsize)),
                rffi.cast(rffi.VOIDP, w_other._buffer),
                w_other.len * self.itemsize
            )
        keepalive_until_here(self)
        keepalive_until_here(a)
        return a

    def descr_inplace_add(self, space, w_other):
        if (not isinstance(w_other, W_ArrayBase)
                or w_other.typecode != self.typecode):
            return space.w_NotImplemented
        oldlen = self.len
        otherlen = w_other.len
        self.setlen(oldlen + otherlen)
        if otherlen:
            rffi.c_memcpy(
                rffi.cast(rffi.VOIDP, rffi.ptradd(self._buffer,
                                             oldlen * self.itemsize)),
                rffi.cast(rffi.VOIDP, w_other._buffer),
                otherlen * self.itemsize
            )
        keepalive_until_here(self)
        keepalive_until_here(w_other)
        return self

    def _mul_helper(self, space, w_repeat, is_inplace):
        try:
            repeat = space.getindex_w(w_repeat, space.w_OverflowError)
        except OperationError as e:
            if e.match(space, space.w_TypeError):
                return space.w_NotImplemented
            raise
        if is_inplace:
            a = self
            start = 1
        else:
            a = self.constructor(space)
            start = 0
        if repeat <= start:
            if repeat <= 0:
                a.setlen(0, overallocate=False)
            return a
        oldlen = self.len
        try:
            newlen = ovfcheck(oldlen * repeat)
        except OverflowError:
            raise MemoryError
        #
        srcbuf = self._buffer
        srcsize = self.len * self.itemsize
        for i in range(srcsize):
            if srcbuf[i] != '\x00':
                break
        else:
            # the source is entirely zero: initialize the target
            # with zeroes too
            a.setlen(newlen, zero=True, overallocate=False)
            return a
        #
        a.setlen(newlen, overallocate=False)
        srcbuf = self._buffer   # reload this, in case self is a
        if oldlen == 1:
            self._repeat_single_item(a, start, repeat)
        else:
            dstbuf = a._buffer
            if start == 1:
                dstbuf = rffi.ptradd(dstbuf, srcsize)
            for r in range(start, repeat):
                rffi.c_memcpy(rffi.cast(rffi.VOIDP, dstbuf),
                              rffi.cast(rffi.VOIDP, srcbuf),
                              srcsize)
                dstbuf = rffi.ptradd(dstbuf, srcsize)
        keepalive_until_here(self)
        keepalive_until_here(a)
        return a

    def descr_mul(self, space, w_repeat):
        return self._mul_helper(space, w_repeat, False)

    def descr_inplace_mul(self, space, w_repeat):
        return self._mul_helper(space, w_repeat, True)

    def descr_radd(self, space, w_other):
        return self.descr_add(space, w_other)

    def descr_rmul(self, space, w_repeat):
        return self.descr_mul(space, w_repeat)

    # Misc methods

    def descr_repr(self, space):
        if self.len == 0:
            return space.newtext("array('%s')" % self.typecode)
        elif self.typecode == "u":
            try:
                w_unicode = self.descr_tounicode(space)
            except OperationError as e:
                if not e.match(space, space.w_ValueError):
                    raise
                w_exc_value = e.get_w_value(space)
                r = "<%s>" % (space.text_w(w_exc_value),)
            else:
                r = space.text_w(space.repr(w_unicode))
            s = "array('%s', %s)" % (self.typecode, r)
            return space.newtext(s)
        else:
            r = space.repr(self.descr_tolist(space))
            s = "array('%s', %s)" % (self.typecode, space.text_w(r))
            return space.newtext(s)

    def check_valid_unicode(self, space, s):
        pass # overwritten by u

W_ArrayBase.typedef = TypeDef(
    'array.array', None, None, 'read-write',
    __new__ = interp2app(w_array),

    __len__ = interp2app(W_ArrayBase.descr_len),
    __eq__ = interp2app(W_ArrayBase.descr_eq),
    __ne__ = interp2app(W_ArrayBase.descr_ne),
    __lt__ = interp2app(W_ArrayBase.descr_lt),
    __le__ = interp2app(W_ArrayBase.descr_le),
    __gt__ = interp2app(W_ArrayBase.descr_gt),
    __ge__ = interp2app(W_ArrayBase.descr_ge),

    __getitem__ = interp2app(W_ArrayBase.descr_getitem),
    __setitem__ = interp2app(W_ArrayBase.descr_setitem),
    __delitem__ = interp2app(W_ArrayBase.descr_delitem),
    __iter__ = interp2app(W_ArrayBase.descr_iter),

    __add__ = interpindirect2app(W_ArrayBase.descr_add),
    __iadd__ = interpindirect2app(W_ArrayBase.descr_inplace_add),
    __mul__ = interpindirect2app(W_ArrayBase.descr_mul),
    __imul__ = interpindirect2app(W_ArrayBase.descr_inplace_mul),
    __radd__ = interp2app(W_ArrayBase.descr_radd),
    __rmul__ = interp2app(W_ArrayBase.descr_rmul),

    __repr__ = interp2app(W_ArrayBase.descr_repr),

    itemsize = GetSetProperty(descr_itemsize),
    typecode = GetSetProperty(descr_typecode),
    __weakref__ = make_weakref_descr(W_ArrayBase),
    append = interpindirect2app(W_ArrayBase.descr_append),
    extend = interp2app(W_ArrayBase.descr_extend),
    count = interpindirect2app(W_ArrayBase.descr_count),
    index = interpindirect2app(W_ArrayBase.descr_index),
    reverse = interpindirect2app(W_ArrayBase.descr_reverse),
    remove = interpindirect2app(W_ArrayBase.descr_remove),
    pop = interpindirect2app(W_ArrayBase.descr_pop),
    insert = interpindirect2app(W_ArrayBase.descr_insert),

    tolist = interp2app(W_ArrayBase.descr_tolist),
    fromlist = interp2app(W_ArrayBase.descr_fromlist),
    tostring = interp2app(W_ArrayBase.descr_tostring),
    fromstring = interp2app(W_ArrayBase.descr_fromstring),
    tofile = interp2app(W_ArrayBase.descr_tofile),
    fromfile = interp2app(W_ArrayBase.descr_fromfile),
    fromunicode = interp2app(W_ArrayBase.descr_fromunicode),
    tounicode = interp2app(W_ArrayBase.descr_tounicode),
    tobytes = interp2app(W_ArrayBase.descr_tobytes),
    frombytes = interp2app(W_ArrayBase.descr_frombytes),

    buffer_info = interp2app(W_ArrayBase.descr_buffer_info),
    __copy__ = interp2app(W_ArrayBase.descr_copy),
    __reduce_ex__ = interp2app(W_ArrayBase.descr_reduce_ex),
    byteswap = interp2app(W_ArrayBase.descr_byteswap),
)


class TypeCode(object):
    def __init__(self, itemtype, unwrap, canoverflow=False, signed=False,
                 method='__int__', errorname=None):
        if errorname is None:
            errorname = unwrap[:-2]
        self.itemtype = itemtype
        self.bytes = rffi.sizeof(itemtype)
        self.arraytype = lltype.Array(itemtype, hints={'nolength': True})
        self.arrayptrtype = lltype.Ptr(self.arraytype)
        self.unwrap, _, self.convert = unwrap.partition('.')
        assert self.unwrap != 'str_w'
        self.signed = signed
        self.canoverflow = canoverflow
        self.w_class = None
        self.method = method
        self.errorname = errorname

    def _freeze_(self):
        # hint for the annotator: track individual constant instances
        return True

    def is_integer_type(self):
        return self.unwrap == 'int_w' or self.unwrap == 'bigint_w'


if rffi.sizeof(rffi.UINT) == rffi.sizeof(rffi.ULONG):
    # 32 bits: UINT can't safely overflow into a C long (rpython int)
    # via int_w, handle it like ULONG below
    _UINTTypeCode = \
         TypeCode(rffi.UINT,          'bigint_w.touint')
else:
    _UINTTypeCode = \
         TypeCode(rffi.UINT,          'int_w', True)
types = {
    'u': TypeCode(lltype.UniChar,     'utf8_len_w', method=''),
    'b': TypeCode(rffi.SIGNEDCHAR,    'int_w', True, True),
    'B': TypeCode(rffi.UCHAR,         'int_w', True),
    'h': TypeCode(rffi.SHORT,         'int_w', True, True),
    'H': TypeCode(rffi.USHORT,        'int_w', True),
    'i': TypeCode(rffi.INT,           'int_w', True, True),
    'I': _UINTTypeCode,
    'l': TypeCode(rffi.LONG,          'int_w', True, True),
    'L': TypeCode(rffi.ULONG,         'bigint_w.touint', errorname="integer"),
    'q': TypeCode(rffi.LONGLONG,      'bigint_w.tolonglong', True, True, errorname="integer"),
    'Q': TypeCode(rffi.ULONGLONG,     'bigint_w.toulonglong', True, errorname="integer"),
    'f': TypeCode(lltype.SingleFloat, 'float_w', method='__float__'),
    'd': TypeCode(lltype.Float,       'float_w', method='__float__'),
    }
for k, v in types.items():
    v.typecode = k
unroll_typecodes = unrolling_iterable(types.keys())

class ArrayBuffer(RawBuffer):
    _immutable_ = True
    readonly = False
    def __init__(self, w_array):
        self.w_array = w_array

    def getlength(self):
        return self.w_array.len * self.w_array.itemsize

    def getitem(self, index):
        w_array = self.w_array
        data = w_array._charbuf_start()
        char = data[index]
        w_array._charbuf_stop()
        return char

    def setitem(self, index, char):
        w_array = self.w_array
        data = w_array._charbuf_start()
        data[index] = char
        w_array._charbuf_stop()

    def getslice(self, start, step, size):
        if size == 0:
            return ''
<<<<<<< HEAD
        assert step == 1
        data = self.w_array._charbuf_start()
        try:
            return rffi.charpsize2str(rffi.ptradd(data, start), size)
        finally:
            self.w_array._charbuf_stop()
=======
        if step == 1:
            data = self.w_array._charbuf_start()
            try:
                return rffi.charpsize2str(rffi.ptradd(data, start), size)
            finally:
                self.w_array._charbuf_stop()
        return RawBuffer.getslice(self, start, step, size)
>>>>>>> 6f0a2158

    def get_raw_address(self):
        return self.w_array._charbuf_start()


class ArrayView(BufferView):
    _immutable_ = True

    def __init__(self, data, fmt, itemsize, readonly):
        self.data = data
        self.fmt = fmt
        self.itemsize = itemsize
        self.readonly = readonly

    def getlength(self):
        return self.data.getlength()

    def as_str(self):
        return self.data.as_str()

    def getbytes(self, start, size):
        return self.data[start:start + size]

    def setbytes(self, offset, s):
        return self.data.setslice(offset, s)

    def getformat(self):
        return self.fmt

    def getitemsize(self):
        return self.itemsize

    def getndim(self):
        return 1

    def getshape(self):
        return [self.getlength() // self.itemsize]

    def getstrides(self):
        return [self.getitemsize()]

    def get_raw_address(self):
        return self.data.get_raw_address()

    def as_readbuf(self):
        return self.data

    def as_writebuf(self):
        assert not self.readonly
        return self.data

    def new_slice(self, start, step, slicelength):
        if step == 1:
            n = self.itemsize
            newbuf = SubBuffer(self.data, start * n, slicelength * n)
            return ArrayView(newbuf, self.fmt, self.itemsize, self.readonly)
        else:
            return BufferView.new_slice(self, start, step, slicelength)


unpack_driver = jit.JitDriver(name='unpack_array',
                              greens=['selfclass', 'tp'],
                              reds=['self', 'w_iterator'])

def make_array(mytype):
    W_ArrayBase = globals()['W_ArrayBase']

    class W_Array(W_ArrayBase):
        itemsize = mytype.bytes
        typecode = mytype.typecode

        _attrs_ = W_ArrayBase._attrs_

        def get_buffer(self):
            return rffi.cast(mytype.arrayptrtype, self._buffer)

        if mytype.unwrap == 'utf8_len_w':
            def check_valid_unicode(self, space, s):
                i = 0
                while i < len(s):
                    if s[i] != '\x00' or ord(s[i + 1]) > 0x10:
                        v = ((ord(s[i]) << 24) + (ord(s[i + 1]) << 16) +
                             (ord(s[i + 2]) << 8) + ord(s[i + 3]))
                        raise oefmt(space.w_ValueError,
                            "Character U+%s is not in range [U+0000, U+10ffff]",
                            hex(v)[2:])
                    i += 4

        def item_w(self, w_item):
            space = self.space
            unwrap = getattr(space, mytype.unwrap)
            try:
                item = unwrap(w_item)
            except OperationError as e:
                if space.isinstance_w(w_item, space.w_float):
                    # Odd special case from cpython
                    raise
                if mytype.method != '' and e.match(space, space.w_TypeError):
                    try:
                        item = unwrap(space.call_method(w_item, mytype.method))
                    except OperationError as e:
                        if e.async(space):
                            raise
                        msg = "array item must be " + mytype.errorname
                        raise OperationError(space.w_TypeError,
                                             space.newtext(msg))
                else:
                    raise
            if mytype.convert:
                try:
                    item = getattr(item, mytype.convert)()
                except (ValueError, OverflowError):
                    raise oefmt(space.w_OverflowError,
                                "unsigned %d-byte integer out of range",
                                mytype.bytes)
                return rffi.cast(mytype.itemtype, item)
            if mytype.unwrap == 'utf8_len_w':
                utf8, lgt = item
                if lgt != 1:
                    raise oefmt(space.w_TypeError, "array item must be char")
                uchar = rutf8.codepoint_at_pos(utf8, 0)
                return rffi.cast(mytype.itemtype, uchar)
            #
            # "regular" case: it fits in an rpython integer (lltype.Signed)
            # or it is a float
            return self.item_from_int_or_float(item)

        def item_from_int_or_float(self, item):
            result = rffi.cast(mytype.itemtype, item)
            if mytype.canoverflow:
                if rffi.cast(lltype.Signed, result) != item:
                    # overflow.  build the correct message
                    if item < 0:
                        msg = ('signed %d-byte integer is less than minimum' %
                               mytype.bytes)
                    else:
                        msg = ('signed %d-byte integer is greater than maximum'
                               % mytype.bytes)
                    if not mytype.signed:
                        msg = 'un' + msg      # 'signed' => 'unsigned'
                    raise OperationError(self.space.w_OverflowError,
                                         self.space.newtext(msg))
            return result

        def fromsequence(self, w_seq):
            space = self.space
            oldlen = self.len
            newlen = oldlen

            # optimized case for arrays of integers or floats
            if mytype.unwrap == 'int_w':
                lst = space.listview_int(w_seq)
            elif mytype.unwrap == 'float_w':
                lst = space.listview_float(w_seq)
            else:
                lst = None
            if lst is not None:
                self.setlen(oldlen + len(lst))
                try:
                    buf = self.get_buffer()
                    for num in lst:
                        buf[newlen] = self.item_from_int_or_float(num)
                        newlen += 1
                except OperationError:
                    self.setlen(newlen)
                    raise
                keepalive_until_here(self)
                return

            # this is the common case: w_seq is a list or a tuple
            lst_w = space.listview_no_unpack(w_seq)
            if lst_w is not None:
                self.setlen(oldlen + len(lst_w))
                buf = self.get_buffer()
                try:
                    for w_num in lst_w:
                        # note: self.item_w() might invoke arbitrary code.
                        # In case it resizes the same array, then strange
                        # things may happen, but as we don't reload 'buf'
                        # we know that one is big enough for all items
                        # (so at least we avoid crashes)
                        buf[newlen] = self.item_w(w_num)
                        newlen += 1
                except OperationError:
                    if buf == self.get_buffer():
                        self.setlen(newlen)
                    raise
                keepalive_until_here(self)
                return

            self._fromiterable(w_seq)

        def extend(self, w_iterable, accept_different_array=False):
            space = self.space
            if isinstance(w_iterable, W_Array):
                oldlen = self.len
                new = w_iterable.len
                self.setlen(self.len + new)
                i = 0
                buf = self.get_buffer()
                srcbuf = w_iterable.get_buffer()
                while i < new:
                    if oldlen + i >= self.len:
                        self.setlen(oldlen + i + 1)
                    buf[oldlen + i] = srcbuf[i]
                    i += 1
                keepalive_until_here(w_iterable)
                self.setlen(oldlen + i)
            elif (not accept_different_array
                  and isinstance(w_iterable, W_ArrayBase)):
                raise oefmt(space.w_TypeError,
                            "can only extend with array of same kind")
            else:
                self.fromsequence(w_iterable)

        def w_getitem(self, space, idx, integer_instead_of_char=False):
            item = self.get_buffer()[idx]
            keepalive_until_here(self)
            if mytype.typecode in 'bBhHil' or (
                    integer_instead_of_char and mytype.typecode in 'cu'):
                item = rffi.cast(lltype.Signed, item)
                return space.newint(item)
            if mytype.typecode in 'ILqQ':
                return space.newint(item)
            elif mytype.typecode in 'fd':
                item = float(item)
                return space.newfloat(item)
            elif mytype.typecode == 'c':
                return space.newbytes(item)
            elif mytype.typecode == 'u':
                code = r_uint(ord(item))
                try:
                    item = rutf8.unichr_as_utf8(code, allow_surrogates=True)
                except rutf8.OutOfRange:
                    raise oefmt(space.w_ValueError,
                        "cannot operate on this array('u') because it contains"
                        " character %s not in range [U+0000; U+10ffff]"
                        " at index %d", 'U+%x' % code, idx)
                return space.newtext(item, 1)
            assert 0, "unreachable"

        # interface

        def descr_append(self, space, w_x):
            x = self.item_w(w_x)
            index = self.len
            self.setlen(index + 1)
            self.get_buffer()[index] = x
            keepalive_until_here(self)

        # List interface

        def descr_reverse(self, space):
            b = self.get_buffer()
            for i in range(self.len / 2):
                b[i], b[self.len - i - 1] = b[self.len - i - 1], b[i]
            keepalive_until_here(self)

        def descr_pop(self, space, i):
            if i < 0:
                i += self.len
            if i < 0 or i >= self.len:
                raise oefmt(space.w_IndexError, "pop index out of range")
            w_val = self.w_getitem(space, i)
            b = self.get_buffer()
            while i < self.len - 1:
                b[i] = b[i + 1]
                i += 1
            keepalive_until_here(self)
            self.setlen(self.len - 1)
            return w_val

        def descr_insert(self, space, idx, w_val):
            if idx < 0:
                idx += self.len
            if idx < 0:
                idx = 0
            if idx > self.len:
                idx = self.len

            val = self.item_w(w_val)
            self.setlen(self.len + 1)
            i = self.len - 1
            b = self.get_buffer()
            while i > idx:
                b[i] = b[i - 1]
                i -= 1
            b[i] = val
            keepalive_until_here(self)

        def getitem_slice(self, space, w_idx):
            start, stop, step, size = space.decode_index4(w_idx, self.len)
            w_a = mytype.w_class(self.space)
            w_a.setlen(size, overallocate=False)
            assert step != 0
            buf = w_a.get_buffer()
            srcbuf = self.get_buffer()
            i = start
            for j in range(size):
                buf[j] = srcbuf[i]
                i += step
            keepalive_until_here(self)
            keepalive_until_here(w_a)
            return w_a

        def setitem(self, space, w_idx, w_item):
            idx, stop, step = space.decode_index(w_idx, self.len)
            if step != 0:
                raise oefmt(self.space.w_TypeError,
                            "can only assign array to array slice")
            item = self.item_w(w_item)
            self.get_buffer()[idx] = item
            keepalive_until_here(self)

        def setitem_slice(self, space, w_idx, w_item):
            if not isinstance(w_item, W_Array):
                raise oefmt(space.w_TypeError,
                            "can only assign to a slice array")
            start, stop, step, size = self.space.decode_index4(w_idx, self.len)
            assert step != 0
            if w_item.len != size or self is w_item:
                if start == self.len and step > 0:
                    # we actually want simply extend()
                    self.extend(w_item)
                else:
                    # XXX this is a giant slow hack
                    w_lst = self.descr_tolist(space)
                    w_item = space.call_method(w_item, 'tolist')
                    space.setitem(w_lst, w_idx, w_item)
                    self.setlen(0)
                    self.fromsequence(w_lst)
            else:
                buf = self.get_buffer()
                srcbuf = w_item.get_buffer()
                i = start
                for j in range(size):
                    buf[i] = srcbuf[j]
                    i += step
                keepalive_until_here(w_item)
                keepalive_until_here(self)

        def _repeat_single_item(self, a, start, repeat):
            # <a performance hack>
            assert isinstance(a, W_Array)
            item = self.get_buffer()[0]
            dstbuf = a.get_buffer()
            for r in range(start, repeat):
                dstbuf[r] = item

    mytype.w_class = W_Array
    W_Array.constructor = W_Array
    name = 'ArrayType' + mytype.typecode
    W_Array.__name__ = 'W_' + name

for mytype in types.values():
    make_array(mytype)
del mytype

class State:
    def __init__(self, space):
        w_module = space.getbuiltinmodule('array')
        self.w_array_reconstructor = space.getattr(
            w_module, space.newtext("_array_reconstructor"))<|MERGE_RESOLUTION|>--- conflicted
+++ resolved
@@ -925,22 +925,12 @@
     def getslice(self, start, step, size):
         if size == 0:
             return ''
-<<<<<<< HEAD
         assert step == 1
         data = self.w_array._charbuf_start()
         try:
             return rffi.charpsize2str(rffi.ptradd(data, start), size)
         finally:
             self.w_array._charbuf_stop()
-=======
-        if step == 1:
-            data = self.w_array._charbuf_start()
-            try:
-                return rffi.charpsize2str(rffi.ptradd(data, start), size)
-            finally:
-                self.w_array._charbuf_stop()
-        return RawBuffer.getslice(self, start, step, size)
->>>>>>> 6f0a2158
 
     def get_raw_address(self):
         return self.w_array._charbuf_start()
