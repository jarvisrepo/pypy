from rpython.rlib import jit, rgc
from rpython.rlib.buffer import Buffer
from rpython.rlib.objectmodel import keepalive_until_here
from rpython.rlib.rarithmetic import ovfcheck, widen
from rpython.rlib.unroll import unrolling_iterable
from rpython.rtyper.annlowlevel import llstr
from rpython.rtyper.lltypesystem import lltype, rffi
from rpython.rtyper.lltypesystem.rstr import copy_string_to_raw

from pypy.interpreter.baseobjspace import W_Root
from pypy.interpreter.error import OperationError, oefmt
from pypy.interpreter.gateway import (
    interp2app, interpindirect2app, unwrap_spec)
from pypy.interpreter.typedef import (
    GetSetProperty, TypeDef, make_weakref_descr)


@unwrap_spec(typecode=str)
def w_array(space, w_cls, typecode, __args__):
    if len(__args__.arguments_w) > 1:
        raise oefmt(space.w_TypeError, "array() takes at most 2 arguments")
    if len(typecode) != 1:
        raise oefmt(space.w_TypeError,
                    "array() argument 1 must be char, not str")
    typecode = typecode[0]

    if space.is_w(w_cls, space.gettypeobject(W_ArrayBase.typedef)):
        if __args__.keywords:
            raise oefmt(space.w_TypeError,
                        "array.array() does not take keyword arguments")

    for tc in unroll_typecodes:
        if typecode == tc:
            a = space.allocate_instance(types[tc].w_class, w_cls)
            a.__init__(space)
            break
    else:
        raise oefmt(space.w_ValueError,
                    "bad typecode (must be b, B, u, h, H, i, I, l, L, q, Q, f "
                    "or d)")

    if len(__args__.arguments_w) > 0:
        w_initializer = __args__.arguments_w[0]
        if tc != 'u':
            if space.isinstance_w(w_initializer, space.w_unicode):
                raise oefmt(
                    space.w_TypeError,
                    "cannot use a str to initialize an array with "
                    "typecode '%s'", tc)
            elif (isinstance(w_initializer, W_ArrayBase)
                    and w_initializer.typecode == 'u'):
                raise oefmt(
                    space.w_TypeError,
                    "cannot use a unicode array to initialize an array with "
                    "typecode '%s'", tc)
        if isinstance(w_initializer, W_ArrayBase):
            a.extend(w_initializer, True)
        elif space.type(w_initializer) is space.w_list:
            a.descr_fromlist(space, w_initializer)
        else:
            try:
                buf = space.bufferstr_w(w_initializer)
            except OperationError as e:
                if not e.match(space, space.w_TypeError):
                    raise
                a.extend(w_initializer, True)
            else:
                a._frombytes(space, buf)
    return a


def descr_itemsize(space, self):
    assert isinstance(self, W_ArrayBase)
    return space.wrap(self.itemsize)


def descr_typecode(space, self):
    assert isinstance(self, W_ArrayBase)
    return space.wrap(self.typecode)

arr_eq_driver = jit.JitDriver(name='array_eq_driver', greens=['comp_func'],
                              reds='auto')
EQ, NE, LT, LE, GT, GE = range(6)

def compare_arrays(space, arr1, arr2, comp_op):
    if not (isinstance(arr1, W_ArrayBase) and isinstance(arr2, W_ArrayBase)):
        return space.w_NotImplemented
    if comp_op == EQ and arr1.len != arr2.len:
        return space.w_False
    if comp_op == NE and arr1.len != arr2.len:
        return space.w_True
    lgt = min(arr1.len, arr2.len)
    for i in range(lgt):
        arr_eq_driver.jit_merge_point(comp_func=comp_op)
        w_elem1 = arr1.w_getitem(space, i)
        w_elem2 = arr2.w_getitem(space, i)
        if comp_op == EQ:
            res = space.is_true(space.eq(w_elem1, w_elem2))
            if not res:
                return space.w_False
        elif comp_op == NE:
            res = space.is_true(space.ne(w_elem1, w_elem2))
            if res:
                return space.w_True
        elif comp_op == LT or comp_op == GT:
            if comp_op == LT:
                res = space.is_true(space.lt(w_elem1, w_elem2))
            else:
                res = space.is_true(space.gt(w_elem1, w_elem2))
            if res:
                return space.w_True
            elif not space.is_true(space.eq(w_elem1, w_elem2)):
                return space.w_False
        else:
            if comp_op == LE:
                res = space.is_true(space.le(w_elem1, w_elem2))
            else:
                res = space.is_true(space.ge(w_elem1, w_elem2))
            if not res:
                return space.w_False
            elif not space.is_true(space.eq(w_elem1, w_elem2)):
                return space.w_True
    # we have some leftovers
    if comp_op == EQ:
        return space.w_True
    elif comp_op == NE:
        return space.w_False
    if arr1.len == arr2.len:
        if comp_op == LT or comp_op == GT:
            return space.w_False
        return space.w_True
    if comp_op == LT or comp_op == LE:
        if arr1.len < arr2.len:
            return space.w_True
        return space.w_False
    if arr1.len > arr2.len:
        return space.w_True
    return space.w_False

UNICODE_ARRAY = lltype.Ptr(lltype.Array(lltype.UniChar,
                                        hints={'nolength': True}))

class W_ArrayBase(W_Root):
    _attrs_ = ('space', 'len', 'allocated', '_lifeline_', '_buffer')

    def __init__(self, space):
        self.space = space
        self.len = 0
        self.allocated = 0
        self._buffer = lltype.nullptr(rffi.CCHARP.TO)

    @rgc.must_be_light_finalizer
    def __del__(self):
        if self._buffer:
            lltype.free(self._buffer, flavor='raw')

    def setlen(self, size, zero=False, overallocate=True):
        if size > 0:
            if size > self.allocated or size < self.allocated / 2:
                if overallocate:
                    if size < 9:
                        some = 3
                    else:
                        some = 6
                    some += size >> 3
                else:
                    some = 0
                self.allocated = size + some
                byte_size = self.allocated * self.itemsize
                if zero:
                    new_buffer = lltype.malloc(
                        rffi.CCHARP.TO, byte_size, flavor='raw',
                        add_memory_pressure=True, zero=True)
                else:
                    new_buffer = lltype.malloc(
                        rffi.CCHARP.TO, byte_size, flavor='raw',
                        add_memory_pressure=True)
                    copy_bytes = min(size, self.len) * self.itemsize
                    rffi.c_memcpy(rffi.cast(rffi.VOIDP, new_buffer),
                                  rffi.cast(rffi.VOIDP, self._buffer),
                                  copy_bytes)
            else:
                self.len = size
                return
        else:
            assert size == 0
            self.allocated = 0
            new_buffer = lltype.nullptr(rffi.CCHARP.TO)

        if self._buffer:
            lltype.free(self._buffer, flavor='raw')
        self._buffer = new_buffer
        self.len = size

    def _fromiterable(self, w_seq):
        # used by fromsequence().
        # a more careful case if w_seq happens to be a very large
        # iterable: don't copy the items into some intermediate list
        w_iterator = self.space.iter(w_seq)
        tp = self.space.type(w_iterator)
        while True:
            unpack_driver.jit_merge_point(selfclass=self.__class__,
                                          tp=tp, self=self,
                                          w_iterator=w_iterator)
            space = self.space
            try:
                w_item = space.next(w_iterator)
            except OperationError as e:
                if not e.match(space, space.w_StopIteration):
                    raise
                break  # done
            self.descr_append(space, w_item)

    def _charbuf_start(self):
        return self._buffer

    def _buffer_as_unsigned(self):
        return rffi.cast(lltype.Unsigned, self._buffer)

    def _charbuf_stop(self):
        keepalive_until_here(self)

    def delitem(self, space, i, j):
        if i < 0:
            i += self.len
        if i < 0:
            i = 0
        if j < 0:
            j += self.len
        if j < 0:
            j = 0
        if j > self.len:
            j = self.len
        if i >= j:
            return None
        oldbuffer = self._buffer
        self._buffer = lltype.malloc(rffi.CCHARP.TO,
            (self.len - (j - i)) * self.itemsize, flavor='raw',
            add_memory_pressure=True)
        if i:
            rffi.c_memcpy(
                rffi.cast(rffi.VOIDP, self._buffer),
                rffi.cast(rffi.VOIDP, oldbuffer),
                i * self.itemsize
            )
        if j < self.len:
            rffi.c_memcpy(
                rffi.cast(rffi.VOIDP, rffi.ptradd(self._buffer,
                                                  i * self.itemsize)),
                rffi.cast(rffi.VOIDP, rffi.ptradd(oldbuffer,
                                                  j * self.itemsize)),
                (self.len - j) * self.itemsize
            )
        self.len -= j - i
        self.allocated = self.len
        if oldbuffer:
            lltype.free(oldbuffer, flavor='raw')

    def buffer_w_ex(self, space, flags):
        return ArrayBuffer(self, False), self.typecode, self.itemsize

    def descr_append(self, space, w_x):
        """ append(x)

        Append new value x to the end of the array.
        """
        raise NotImplementedError

    def descr_extend(self, space, w_x):
        """ extend(array or iterable)

        Append items to the end of the array.
        """
        self.extend(w_x)

    def descr_count(self, space, w_val):
        """ count(x)

        Return number of occurrences of x in the array.
        """
        cnt = 0
        for i in range(self.len):
            # XXX jitdriver
            w_item = self.w_getitem(space, i)
            if space.is_true(space.eq(w_item, w_val)):
                cnt += 1
        return space.wrap(cnt)

    def descr_index(self, space, w_x):
        """ index(x)

        Return index of first occurrence of x in the array.
        """
        for i in range(self.len):
            w_item = self.w_getitem(space, i)
            if space.is_true(space.eq(w_item, w_x)):
                return space.wrap(i)
        raise oefmt(space.w_ValueError, "array.index(x): x not in list")

    def descr_reverse(self, space):
        """ reverse()

        Reverse the order of the items in the array.
        """
        raise NotImplementedError

    def descr_remove(self, space, w_val):
        """ remove(x)

        Remove the first occurrence of x in the array.
        """
        w_idx = self.descr_index(space, w_val)
        self.descr_pop(space, space.int_w(w_idx))

    @unwrap_spec(i=int)
    def descr_pop(self, space, i=-1):
        """ pop([i])

        Return the i-th element and delete it from the array. i defaults to -1.
        """
        raise NotImplementedError

    @unwrap_spec(idx=int)
    def descr_insert(self, space, idx, w_val):
        """ insert(i,x)

        Insert a new item x into the array before position i.
        """
        raise NotImplementedError

    def descr_tolist(self, space):
        """ tolist() -> list

        Convert array to an ordinary list with the same items.
        """
        w_l = space.newlist([])
        for i in range(self.len):
            w_l.append(self.w_getitem(space, i))
        return w_l

    def descr_fromlist(self, space, w_lst):
        """ fromlist(list)

        Append items to array from list.
        """
        if not space.isinstance_w(w_lst, space.w_list):
            raise oefmt(space.w_TypeError, "arg must be list")
        s = self.len
        try:
            self.fromsequence(w_lst)
        except OperationError:
            self.setlen(s)
            raise

    def descr_tostring(self, space):
        """ tostring() -> bytes

        Convert the array to an array of machine values and return the
        bytes representation.

        This method is deprecated. Use tobytes instead.
        """
        msg = "tostring() is deprecated. Use tobytes() instead."
        space.warn(space.wrap(msg), space.w_DeprecationWarning)
        return self.descr_tobytes(space)

    def descr_tobytes(self, space):
        """tobytes() -> bytes

        Convert the array to an array of machine values and return the
        bytes representation.
        """
        size = self.len
        if size == 0:
            return space.newbytes('')
        cbuf = self._charbuf_start()
        s = rffi.charpsize2str(cbuf, size * self.itemsize)
        self._charbuf_stop()
        return self.space.newbytes(s)

    def descr_fromstring(self, space, w_s):
        """ fromstring(string)

        Appends items from the string, interpreting it as an array of
        machine values, as if it had been read from a file using the
        fromfile() method).

        This method is deprecated. Use frombytes instead.
        """
        if self is w_s:
            raise oefmt(space.w_ValueError,
                        "array.fromstring(x): x cannot be self")
        s = space.getarg_w('s#', w_s)
        msg = "fromstring() is deprecated. Use frombytes() instead."
        space.warn(space.wrap(msg), self.space.w_DeprecationWarning)
        self._frombytes(space, s)

    def descr_frombytes(self, space, w_s):
        """frombytes(bytestring)

        Appends items from the string, interpreting it as an array of
        machine values, as if it had been read from a file using the
        fromfile() method).
        """
        buf = space.getarg_w('y*', w_s)
        if buf.getitemsize() != 1:
            raise oefmt(space.w_TypeError, "a bytes-like object is required")
        s = buf.as_str()
        self._frombytes(space, s)

    def _frombytes(self, space, s):
        if len(s) % self.itemsize != 0:
            raise oefmt(space.w_ValueError,
                        "bytes length not a multiple of item size")
        oldlen = self.len
        new = len(s) / self.itemsize
        if not new:
            return
        self.setlen(oldlen + new)
        cbuf = self._charbuf_start()
        copy_string_to_raw(llstr(s), rffi.ptradd(cbuf, oldlen * self.itemsize),
                           0, len(s))
        self._charbuf_stop()

    @unwrap_spec(n=int)
    def descr_fromfile(self, space, w_f, n):
        """ fromfile(f, n)

        Read n objects from the file object f and append them to the end of the
        array.
        """
        try:
            size = ovfcheck(self.itemsize * n)
        except OverflowError:
            raise MemoryError
        w_item = space.call_method(w_f, 'read', space.wrap(size))
        item = space.bytes_w(w_item)
        self._frombytes(space, item)
        if len(item) < size:
            raise oefmt(space.w_EOFError, "not enough items in file")

    def descr_tofile(self, space, w_f):
        """ tofile(f)

        Write all items (as machine values) to the file object f.  Also
        called as write.
        """
        w_s = self.descr_tobytes(space)
        space.call_method(w_f, 'write', w_s)

    def descr_fromunicode(self, space, w_ustr):
        """ fromunicode(ustr)

        Extends this array with data from the unicode string ustr.
        The array must be a type 'u' array; otherwise a ValueError
        is raised.  Use array.frombytes(ustr.encode(...)) to
        append Unicode data to an array of some other type.
        """
        # XXX the following probable bug is not emulated:
        # CPython accepts a non-unicode string or a buffer, and then
        # behaves just like fromstring(), except that it strangely truncate
        # string arguments at multiples of the unicode byte size.
        # Let's only accept unicode arguments for now.
        if self.typecode == 'u':
            self.fromsequence(w_ustr)
        else:
            raise oefmt(space.w_ValueError,
                        "fromunicode() may only be called on type 'u' arrays")

    def descr_tounicode(self, space):
        """ tounicode() -> unicode

        Convert the array to a unicode string.  The array must be
        a type 'u' array; otherwise a ValueError is raised.  Use
        array.tobytes().decode() to obtain a unicode string from
        an array of some other type.
        """
        if self.typecode == 'u':
            buf = rffi.cast(UNICODE_ARRAY, self._buffer_as_unsigned())
            return space.wrap(rffi.wcharpsize2unicode(buf, self.len))
        else:
            raise oefmt(space.w_ValueError,
                        "tounicode() may only be called on type 'u' arrays")

    def descr_buffer_info(self, space):
        """ buffer_info() -> (address, length)

        Return a tuple (address, length) giving the current memory address and
        the length in items of the buffer used to hold array's contents
        The length should be multiplied by the itemsize attribute to calculate
        the buffer length in bytes.
        """
        w_ptr = space.wrap(self._buffer_as_unsigned())
        w_len = space.wrap(self.len)
        return space.newtuple([w_ptr, w_len])

    @unwrap_spec(protocol=int)
    def descr_reduce_ex(self, space, protocol):
        """Return state information for pickling."""
        try:
            w_dict = space.getattr(self, space.wrap('__dict__'))
        except OperationError:
            w_dict = space.w_None
        from pypy.module.array import reconstructor
        mformat_code = reconstructor.typecode_to_mformat_code(self.typecode)
        if protocol < 3 or mformat_code == reconstructor.UNKNOWN_FORMAT:
            # Convert the array to a list if we got something weird
            # (e.g., non-IEEE floats), or we are pickling the array
            # using a Python 2.x compatible protocol.
            #
            # It is necessary to use a list representation for Python
            # 2.x compatible pickle protocol, since Python 2's str
            # objects are unpickled as unicode by Python 3. Thus it is
            # impossible to make arrays unpicklable by Python 3 by
            # using their memory representation, unless we resort to
            # ugly hacks such as coercing unicode objects to bytes in
            # array_reconstructor.
            w_list = self.descr_tolist(space)
            return space.newtuple([
                    space.type(self),
                    space.newtuple([space.wrap(self.typecode), w_list]),
                    w_dict])

        w_bytes = self.descr_tobytes(space)
        w_array_reconstructor = space.fromcache(State).w_array_reconstructor
        return space.newtuple([
                w_array_reconstructor,
                space.newtuple([space.type(self),
                                space.wrap(self.typecode),
                                space.wrap(mformat_code),
                                w_bytes]),
                w_dict])

    def descr_copy(self, space):
        """ copy(array)

        Return a copy of the array.
        """
        w_a = self.constructor(self.space)
        w_a.setlen(self.len, overallocate=False)
        rffi.c_memcpy(
            rffi.cast(rffi.VOIDP, w_a._buffer_as_unsigned()),
            rffi.cast(rffi.VOIDP, self._buffer_as_unsigned()),
            self.len * self.itemsize
        )
        return w_a

    def descr_byteswap(self, space):
        """ byteswap()

        Byteswap all items of the array.  If the items in the array are
        not 1, 2, 4, or 8 bytes in size, RuntimeError is raised.
        """
        if self.itemsize not in [1, 2, 4, 8]:
            raise oefmt(space.w_RuntimeError,
                        "byteswap not supported for this array")
        if self.len == 0:
            return
        bytes = self._charbuf_start()
        tmp = [bytes[0]] * self.itemsize
        for start in range(0, self.len * self.itemsize, self.itemsize):
            stop = start + self.itemsize - 1
            for i in range(self.itemsize):
                tmp[i] = bytes[start + i]
            for i in range(self.itemsize):
                bytes[stop - i] = tmp[i]
        self._charbuf_stop()

    def descr_len(self, space):
        return space.wrap(self.len)

    def descr_eq(self, space, w_arr2):
        "x.__eq__(y) <==> x==y"
        return compare_arrays(space, self, w_arr2, EQ)

    def descr_ne(self, space, w_arr2):
        "x.__ne__(y) <==> x!=y"
        return compare_arrays(space, self, w_arr2, NE)

    def descr_lt(self, space, w_arr2):
        "x.__lt__(y) <==> x<y"
        return compare_arrays(space, self, w_arr2, LT)

    def descr_le(self, space, w_arr2):
        "x.__le__(y) <==> x<=y"
        return compare_arrays(space, self, w_arr2, LE)

    def descr_gt(self, space, w_arr2):
        "x.__gt__(y) <==> x>y"
        return compare_arrays(space, self, w_arr2, GT)

    def descr_ge(self, space, w_arr2):
        "x.__ge__(y) <==> x>=y"
        return compare_arrays(space, self, w_arr2, GE)

    # Basic get/set/append/extend methods

    def descr_getitem(self, space, w_idx):
        "x.__getitem__(y) <==> x[y]"
        if not space.isinstance_w(w_idx, space.w_slice):
            idx, stop, step = space.decode_index(w_idx, self.len)
            assert step == 0
            return self.w_getitem(space, idx)
        else:
            return self.getitem_slice(space, w_idx)

    def descr_setitem(self, space, w_idx, w_item):
        "x.__setitem__(i, y) <==> x[i]=y"
        if space.isinstance_w(w_idx, space.w_slice):
            self.setitem_slice(space, w_idx, w_item)
        else:
            self.setitem(space, w_idx, w_item)

    def descr_delitem(self, space, w_idx):
        start, stop, step, size = self.space.decode_index4(w_idx, self.len)
        if step != 1:
            # I don't care about efficiency of that so far
            w_lst = self.descr_tolist(space)
            space.delitem(w_lst, w_idx)
            self.setlen(0)
            self.fromsequence(w_lst)
            return
        return self.delitem(space, start, stop)

    def descr_iter(self, space):
        return space.newseqiter(self)

    def descr_add(self, space, w_other):
        if (not isinstance(w_other, W_ArrayBase)
                or w_other.typecode != self.typecode):
            return space.w_NotImplemented
        a = self.constructor(space)
        a.setlen(self.len + w_other.len, overallocate=False)
        if self.len:
            rffi.c_memcpy(
                rffi.cast(rffi.VOIDP, a._buffer),
                rffi.cast(rffi.VOIDP, self._buffer),
                self.len * self.itemsize
            )
        if w_other.len:
            rffi.c_memcpy(
                rffi.cast(rffi.VOIDP, rffi.ptradd(a._buffer,
                                             self.len * self.itemsize)),
                rffi.cast(rffi.VOIDP, w_other._buffer),
                w_other.len * self.itemsize
            )
        keepalive_until_here(self)
        keepalive_until_here(a)
        return a

    def descr_inplace_add(self, space, w_other):
        if (not isinstance(w_other, W_ArrayBase)
                or w_other.typecode != self.typecode):
            return space.w_NotImplemented
        oldlen = self.len
        otherlen = w_other.len
        self.setlen(oldlen + otherlen)
        if otherlen:
            rffi.c_memcpy(
                rffi.cast(rffi.VOIDP, rffi.ptradd(self._buffer,
                                             oldlen * self.itemsize)),
                rffi.cast(rffi.VOIDP, w_other._buffer),
                otherlen * self.itemsize
            )
        keepalive_until_here(self)
        keepalive_until_here(w_other)
        return self

    def _mul_helper(self, space, w_repeat, is_inplace):
        try:
            repeat = space.getindex_w(w_repeat, space.w_OverflowError)
        except OperationError as e:
            if e.match(space, space.w_TypeError):
                return space.w_NotImplemented
            raise
        if is_inplace:
            a = self
            start = 1
        else:
            a = self.constructor(space)
            start = 0
        if repeat <= start:
            if repeat <= 0:
                a.setlen(0, overallocate=False)
            return a
        oldlen = self.len
        try:
            newlen = ovfcheck(oldlen * repeat)
        except OverflowError:
            raise MemoryError
        #
        srcbuf = self._buffer
        srcsize = self.len * self.itemsize
        for i in range(srcsize):
            if srcbuf[i] != '\x00':
                break
        else:
            # the source is entirely zero: initialize the target
            # with zeroes too
            a.setlen(newlen, zero=True, overallocate=False)
            return a
        #
        a.setlen(newlen, overallocate=False)
        srcbuf = self._buffer   # reload this, in case self is a
        if oldlen == 1:
            self._repeat_single_item(a, start, repeat)
        else:
            dstbuf = a._buffer
            if start == 1:
                dstbuf = rffi.ptradd(dstbuf, srcsize)
            for r in range(start, repeat):
                rffi.c_memcpy(rffi.cast(rffi.VOIDP, dstbuf),
                              rffi.cast(rffi.VOIDP, srcbuf),
                              srcsize)
                dstbuf = rffi.ptradd(dstbuf, srcsize)
        keepalive_until_here(self)
        keepalive_until_here(a)
        return a

    def descr_mul(self, space, w_repeat):
        return self._mul_helper(space, w_repeat, False)

    def descr_inplace_mul(self, space, w_repeat):
        return self._mul_helper(space, w_repeat, True)

    def descr_radd(self, space, w_other):
        return self.descr_add(space, w_other)

    def descr_rmul(self, space, w_repeat):
        return self.descr_mul(space, w_repeat)

    # Misc methods

    def descr_repr(self, space):
        if self.len == 0:
            return space.wrap("array('%s')" % self.typecode)
        elif self.typecode == "u":
            r = space.repr(self.descr_tounicode(space))
            s = u"array('u', %s)" % space.unicode_w(r)
            return space.wrap(s)
        else:
            r = space.repr(self.descr_tolist(space))
            s = "array('%s', %s)" % (self.typecode, space.str_w(r))
            return space.wrap(s)

W_ArrayBase.typedef = TypeDef(
    'array.array', None, None, 'read-write',
    __new__ = interp2app(w_array),

    __len__ = interp2app(W_ArrayBase.descr_len),
    __eq__ = interp2app(W_ArrayBase.descr_eq),
    __ne__ = interp2app(W_ArrayBase.descr_ne),
    __lt__ = interp2app(W_ArrayBase.descr_lt),
    __le__ = interp2app(W_ArrayBase.descr_le),
    __gt__ = interp2app(W_ArrayBase.descr_gt),
    __ge__ = interp2app(W_ArrayBase.descr_ge),

    __getitem__ = interp2app(W_ArrayBase.descr_getitem),
    __setitem__ = interp2app(W_ArrayBase.descr_setitem),
    __delitem__ = interp2app(W_ArrayBase.descr_delitem),
    __iter__ = interp2app(W_ArrayBase.descr_iter),

    __add__ = interpindirect2app(W_ArrayBase.descr_add),
    __iadd__ = interpindirect2app(W_ArrayBase.descr_inplace_add),
    __mul__ = interpindirect2app(W_ArrayBase.descr_mul),
    __imul__ = interpindirect2app(W_ArrayBase.descr_inplace_mul),
    __radd__ = interp2app(W_ArrayBase.descr_radd),
    __rmul__ = interp2app(W_ArrayBase.descr_rmul),

    __repr__ = interp2app(W_ArrayBase.descr_repr),

    itemsize = GetSetProperty(descr_itemsize),
    typecode = GetSetProperty(descr_typecode),
    __weakref__ = make_weakref_descr(W_ArrayBase),
    append = interpindirect2app(W_ArrayBase.descr_append),
    extend = interp2app(W_ArrayBase.descr_extend),
    count = interpindirect2app(W_ArrayBase.descr_count),
    index = interpindirect2app(W_ArrayBase.descr_index),
    reverse = interpindirect2app(W_ArrayBase.descr_reverse),
    remove = interpindirect2app(W_ArrayBase.descr_remove),
    pop = interpindirect2app(W_ArrayBase.descr_pop),
    insert = interpindirect2app(W_ArrayBase.descr_insert),

    tolist = interp2app(W_ArrayBase.descr_tolist),
    fromlist = interp2app(W_ArrayBase.descr_fromlist),
    tostring = interp2app(W_ArrayBase.descr_tostring),
    fromstring = interp2app(W_ArrayBase.descr_fromstring),
    tofile = interp2app(W_ArrayBase.descr_tofile),
    fromfile = interp2app(W_ArrayBase.descr_fromfile),
    fromunicode = interp2app(W_ArrayBase.descr_fromunicode),
    tounicode = interp2app(W_ArrayBase.descr_tounicode),
    tobytes = interp2app(W_ArrayBase.descr_tobytes),
    frombytes = interp2app(W_ArrayBase.descr_frombytes),

    buffer_info = interp2app(W_ArrayBase.descr_buffer_info),
    __copy__ = interp2app(W_ArrayBase.descr_copy),
    __reduce_ex__ = interp2app(W_ArrayBase.descr_reduce_ex),
    byteswap = interp2app(W_ArrayBase.descr_byteswap),
)


class TypeCode(object):
    def __init__(self, itemtype, unwrap, canoverflow=False, signed=False,
                 method='__int__'):
        self.itemtype = itemtype
        self.bytes = rffi.sizeof(itemtype)
        self.arraytype = lltype.Array(itemtype, hints={'nolength': True})
<<<<<<< HEAD
        self.unwrap, _, self.convert = unwrap.partition('.')
=======
        self.arrayptrtype = lltype.Ptr(self.arraytype)
        self.unwrap = unwrap
>>>>>>> b6a7405d
        self.signed = signed
        self.canoverflow = canoverflow
        self.w_class = None
        self.method = method

    def _freeze_(self):
        # hint for the annotator: track individual constant instances
        return True

    def is_integer_type(self):
        return self.unwrap == 'int_w' or self.unwrap == 'bigint_w'


if rffi.sizeof(rffi.UINT) == rffi.sizeof(rffi.ULONG):
    # 32 bits: UINT can't safely overflow into a C long (rpython int)
    # via int_w, handle it like ULONG below
    _UINTTypeCode = \
         TypeCode(rffi.UINT,          'bigint_w.touint')
else:
    _UINTTypeCode = \
         TypeCode(rffi.UINT,          'int_w', True)
types = {
    'u': TypeCode(lltype.UniChar,     'unicode_w', method=''),
    'b': TypeCode(rffi.SIGNEDCHAR,    'int_w', True, True),
    'B': TypeCode(rffi.UCHAR,         'int_w', True),
    'h': TypeCode(rffi.SHORT,         'int_w', True, True),
    'H': TypeCode(rffi.USHORT,        'int_w', True),
    'i': TypeCode(rffi.INT,           'int_w', True, True),
    'I': _UINTTypeCode,
    'l': TypeCode(rffi.LONG,          'int_w', True, True),
    'L': TypeCode(rffi.ULONG,         'bigint_w.touint'),
    'q': TypeCode(rffi.LONGLONG,      'bigint_w.tolonglong', True, True),
    'Q': TypeCode(rffi.ULONGLONG,     'bigint_w.toulonglong', True),
    'f': TypeCode(lltype.SingleFloat, 'float_w', method='__float__'),
    'd': TypeCode(lltype.Float,       'float_w', method='__float__'),
    }
for k, v in types.items():
    v.typecode = k
unroll_typecodes = unrolling_iterable(types.keys())

class ArrayBuffer(Buffer):
    _immutable_ = True

    def __init__(self, array, readonly):
        self.array = array
        self.readonly = readonly

    def getlength(self):
        return self.array.len * self.array.itemsize

    def getformat(self):
        return self.array.typecode

    def getitemsize(self):
        return self.array.itemsize

    def getndim(self):
        return 1

    def getshape(self):
        return [self.array.len]

    def getstrides(self):
        return [self.getitemsize()]

    def getitem(self, index):
        array = self.array
        data = array._charbuf_start()
        char = data[index]
        array._charbuf_stop()
        return char

    def setitem(self, index, char):
        array = self.array
        data = array._charbuf_start()
        data[index] = char
        array._charbuf_stop()

    def getslice(self, start, stop, step, size):
        if size == 0:
            return ''
        if step == 1:
            data = self.array._charbuf_start()
            try:
                return rffi.charpsize2str(rffi.ptradd(data, start), size)
            finally:
                self.array._charbuf_stop()
        return Buffer.getslice(self, start, stop, step, size)

    def get_raw_address(self):
        return self.array._charbuf_start()


unpack_driver = jit.JitDriver(name='unpack_array',
                              greens=['selfclass', 'tp'],
                              reds=['self', 'w_iterator'])

def make_array(mytype):
    W_ArrayBase = globals()['W_ArrayBase']

    class W_Array(W_ArrayBase):
        itemsize = mytype.bytes
        typecode = mytype.typecode

        _attrs_ = W_ArrayBase._attrs_

        def get_buffer(self):
            return rffi.cast(mytype.arrayptrtype, self._buffer)

        def item_w(self, w_item):
            space = self.space
            unwrap = getattr(space, mytype.unwrap)
            try:
                item = unwrap(w_item)
            except OperationError as e:
                if space.isinstance_w(w_item, space.w_float):
                    # Odd special case from cpython
                    raise
                if mytype.method != '' and e.match(space, space.w_TypeError):
                    try:
                        item = unwrap(space.call_method(w_item, mytype.method))
                    except OperationError as e:
                        if e.async(space):
                            raise
                        msg = "array item must be " + mytype.unwrap[:-2]
                        raise OperationError(space.w_TypeError, space.wrap(msg))
                else:
                    raise
            if mytype.convert:
                try:
                    item = getattr(item, mytype.convert)()
                except (ValueError, OverflowError):
                    raise oefmt(space.w_OverflowError,
                                "unsigned %d-byte integer out of range",
                                mytype.bytes)
                return rffi.cast(mytype.itemtype, item)
            if mytype.unwrap == 'str_w' or mytype.unwrap == 'unicode_w':
                if len(item) != 1:
                    raise oefmt(space.w_TypeError, "array item must be char")
                item = item[0]
                return rffi.cast(mytype.itemtype, item)
            #
            # "regular" case: it fits in an rpython integer (lltype.Signed)
            # or it is a float
            return self.item_from_int_or_float(item)

        def item_from_int_or_float(self, item):
            result = rffi.cast(mytype.itemtype, item)
            if mytype.canoverflow:
                if rffi.cast(lltype.Signed, result) != item:
                    # overflow.  build the correct message
                    if item < 0:
                        msg = ('signed %d-byte integer is less than minimum' %
                               mytype.bytes)
                    else:
                        msg = ('signed %d-byte integer is greater than maximum'
                               % mytype.bytes)
                    if not mytype.signed:
                        msg = 'un' + msg      # 'signed' => 'unsigned'
                    raise OperationError(self.space.w_OverflowError,
                                         self.space.wrap(msg))
            return result

        def fromsequence(self, w_seq):
            space = self.space
            oldlen = self.len
            newlen = oldlen

            # optimized case for arrays of integers or floats
            if mytype.unwrap == 'int_w':
                lst = space.listview_int(w_seq)
            elif mytype.unwrap == 'float_w':
                lst = space.listview_float(w_seq)
            else:
                lst = None
            if lst is not None:
                self.setlen(oldlen + len(lst))
                try:
                    buf = self.get_buffer()
                    for num in lst:
                        buf[newlen] = self.item_from_int_or_float(num)
                        newlen += 1
                except OperationError:
                    self.setlen(newlen)
                    raise
                keepalive_until_here(self)
                return

            # this is the common case: w_seq is a list or a tuple
            lst_w = space.listview_no_unpack(w_seq)
            if lst_w is not None:
                self.setlen(oldlen + len(lst_w))
                buf = self.get_buffer()
                try:
                    for w_num in lst_w:
                        # note: self.item_w() might invoke arbitrary code.
                        # In case it resizes the same array, then strange
                        # things may happen, but as we don't reload 'buf'
                        # we know that one is big enough for all items
                        # (so at least we avoid crashes)
                        buf[newlen] = self.item_w(w_num)
                        newlen += 1
                except OperationError:
                    if buf == self.get_buffer():
                        self.setlen(newlen)
                    raise
                keepalive_until_here(self)
                return

            self._fromiterable(w_seq)

        def extend(self, w_iterable, accept_different_array=False):
            space = self.space
            if isinstance(w_iterable, W_Array):
                oldlen = self.len
                new = w_iterable.len
                self.setlen(self.len + new)
                i = 0
                buf = self.get_buffer()
                srcbuf = w_iterable.get_buffer()
                while i < new:
                    if oldlen + i >= self.len:
                        self.setlen(oldlen + i + 1)
                    buf[oldlen + i] = srcbuf[i]
                    i += 1
                keepalive_until_here(w_iterable)
                self.setlen(oldlen + i)
            elif (not accept_different_array
                  and isinstance(w_iterable, W_ArrayBase)):
                raise oefmt(space.w_TypeError,
                            "can only extend with array of same kind")
            else:
                self.fromsequence(w_iterable)

        def w_getitem(self, space, idx):
            item = self.get_buffer()[idx]
            keepalive_until_here(self)
            if mytype.typecode in 'bBhHil':
                item = rffi.cast(lltype.Signed, item)
            elif mytype.typecode == 'f':
                item = float(item)
            elif mytype.typecode == 'u':
                if ord(item) >= 0x110000:
                    raise oefmt(space.w_ValueError,
                                "array contains a unicode character out of "
                                "range(0x110000)")
            return space.wrap(item)

        # interface

        def descr_append(self, space, w_x):
            x = self.item_w(w_x)
            index = self.len
            self.setlen(index + 1)
            self.get_buffer()[index] = x
            keepalive_until_here(self)

        # List interface

        def descr_reverse(self, space):
            b = self.get_buffer()
            for i in range(self.len / 2):
                b[i], b[self.len - i - 1] = b[self.len - i - 1], b[i]
            keepalive_until_here(self)

        def descr_pop(self, space, i):
            if i < 0:
                i += self.len
            if i < 0 or i >= self.len:
                raise oefmt(space.w_IndexError, "pop index out of range")
            w_val = self.w_getitem(space, i)
            b = self.get_buffer()
            while i < self.len - 1:
                b[i] = b[i + 1]
                i += 1
            keepalive_until_here(self)
            self.setlen(self.len - 1)
            return w_val

        def descr_insert(self, space, idx, w_val):
            if idx < 0:
                idx += self.len
            if idx < 0:
                idx = 0
            if idx > self.len:
                idx = self.len

            val = self.item_w(w_val)
            self.setlen(self.len + 1)
            i = self.len - 1
            b = self.get_buffer()
            while i > idx:
                b[i] = b[i - 1]
                i -= 1
            b[i] = val
            keepalive_until_here(self)

        def getitem_slice(self, space, w_idx):
            start, stop, step, size = space.decode_index4(w_idx, self.len)
            w_a = mytype.w_class(self.space)
            w_a.setlen(size, overallocate=False)
            assert step != 0
            j = 0
            buf = w_a.get_buffer()
            srcbuf = self.get_buffer()
            for i in range(start, stop, step):
                buf[j] = srcbuf[i]
                j += 1
            keepalive_until_here(self)
            keepalive_until_here(w_a)
            return w_a

        def setitem(self, space, w_idx, w_item):
            idx, stop, step = space.decode_index(w_idx, self.len)
            if step != 0:
                raise oefmt(self.space.w_TypeError,
                            "can only assign array to array slice")
            item = self.item_w(w_item)
            self.get_buffer()[idx] = item
            keepalive_until_here(self)

        def setitem_slice(self, space, w_idx, w_item):
            if not isinstance(w_item, W_Array):
                raise oefmt(space.w_TypeError,
                            "can only assign to a slice array")
            start, stop, step, size = self.space.decode_index4(w_idx, self.len)
            assert step != 0
            if w_item.len != size or self is w_item:
                # XXX this is a giant slow hack
                w_lst = self.descr_tolist(space)
                w_item = space.call_method(w_item, 'tolist')
                space.setitem(w_lst, w_idx, w_item)
                self.setlen(0)
                self.fromsequence(w_lst)
            else:
                j = 0
                buf = self.get_buffer()
                srcbuf = w_item.get_buffer()
                for i in range(start, stop, step):
                    buf[i] = srcbuf[j]
                    j += 1
                keepalive_until_here(w_item)
                keepalive_until_here(self)

        def _repeat_single_item(self, a, start, repeat):
            # <a performance hack>
            assert isinstance(a, W_Array)
            item = self.get_buffer()[0]
            dstbuf = a.get_buffer()
            for r in range(start, repeat):
                dstbuf[r] = item

    mytype.w_class = W_Array
    W_Array.constructor = W_Array
    name = 'ArrayType' + mytype.typecode
    W_Array.__name__ = 'W_' + name

for mytype in types.values():
    make_array(mytype)
del mytype

class State:
    def __init__(self, space):
        w_module = space.getbuiltinmodule('array')
        self.w_array_reconstructor = space.getattr(
            w_module, space.wrap("_array_reconstructor"))<|MERGE_RESOLUTION|>--- conflicted
+++ resolved
@@ -805,12 +805,8 @@
         self.itemtype = itemtype
         self.bytes = rffi.sizeof(itemtype)
         self.arraytype = lltype.Array(itemtype, hints={'nolength': True})
-<<<<<<< HEAD
+        self.arrayptrtype = lltype.Ptr(self.arraytype)
         self.unwrap, _, self.convert = unwrap.partition('.')
-=======
-        self.arrayptrtype = lltype.Ptr(self.arraytype)
-        self.unwrap = unwrap
->>>>>>> b6a7405d
         self.signed = signed
         self.canoverflow = canoverflow
         self.w_class = None
