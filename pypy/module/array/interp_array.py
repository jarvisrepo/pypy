from rpython.rlib import jit, rgc
from rpython.rlib.buffer import Buffer
from rpython.rlib.objectmodel import keepalive_until_here
from rpython.rlib.rarithmetic import ovfcheck, widen
from rpython.rlib.unroll import unrolling_iterable
from rpython.rtyper.annlowlevel import llstr
from rpython.rtyper.lltypesystem import lltype, rffi
from rpython.rtyper.lltypesystem.rstr import copy_string_to_raw

from pypy.interpreter.baseobjspace import W_Root
from pypy.interpreter.error import OperationError, oefmt
from pypy.interpreter.gateway import (
    interp2app, interpindirect2app, unwrap_spec)
from pypy.interpreter.typedef import (
    GetSetProperty, TypeDef, make_weakref_descr)


@unwrap_spec(typecode=str)
def w_array(space, w_cls, typecode, __args__):
    if len(__args__.arguments_w) > 1:
        raise oefmt(space.w_TypeError, "array() takes at most 2 arguments")
    if len(typecode) != 1:
        raise oefmt(space.w_TypeError,
                    "array() argument 1 must be char, not str")
    typecode = typecode[0]

    if space.is_w(w_cls, space.gettypeobject(W_ArrayBase.typedef)):
        if __args__.keywords:
            raise oefmt(space.w_TypeError,
                        "array.array() does not take keyword arguments")

    for tc in unroll_typecodes:
        if typecode == tc:
            a = space.allocate_instance(types[tc].w_class, w_cls)
            a.__init__(space)

            if len(__args__.arguments_w) > 0:
                w_initializer = __args__.arguments_w[0]
                if isinstance(w_initializer, W_ArrayBase):
                    a.extend(w_initializer, True)
                elif space.type(w_initializer) is space.w_list:
                    a.descr_fromlist(space, w_initializer)
                else:
                    try:
                        buf = space.bufferstr_w(w_initializer)
                    except OperationError as e:
                        if not e.match(space, space.w_TypeError):
                            raise
                        a.extend(w_initializer, True)
                    else:
                        a.descr_frombytes(space, buf)
            break
    else:
<<<<<<< HEAD
        msg = 'bad typecode (must be b, B, u, h, H, i, I, l, L, q, Q, f or d)'
        raise OperationError(space.w_ValueError, space.wrap(msg))
=======
        raise oefmt(space.w_ValueError,
                    "bad typecode (must be c, b, B, u, h, H, i, I, l, L, f or "
                    "d)")
>>>>>>> b16377d3

    return a


def descr_itemsize(space, self):
    assert isinstance(self, W_ArrayBase)
    return space.wrap(self.itemsize)


def descr_typecode(space, self):
    assert isinstance(self, W_ArrayBase)
    return space.wrap(self.typecode)

arr_eq_driver = jit.JitDriver(name='array_eq_driver', greens=['comp_func'],
                              reds='auto')
EQ, NE, LT, LE, GT, GE = range(6)

def compare_arrays(space, arr1, arr2, comp_op):
    if not (isinstance(arr1, W_ArrayBase) and isinstance(arr2, W_ArrayBase)):
        return space.w_NotImplemented
    if comp_op == EQ and arr1.len != arr2.len:
        return space.w_False
    if comp_op == NE and arr1.len != arr2.len:
        return space.w_True
    lgt = min(arr1.len, arr2.len)
    for i in range(lgt):
        arr_eq_driver.jit_merge_point(comp_func=comp_op)
        w_elem1 = arr1.w_getitem(space, i)
        w_elem2 = arr2.w_getitem(space, i)
        if comp_op == EQ:
            res = space.is_true(space.eq(w_elem1, w_elem2))
            if not res:
                return space.w_False
        elif comp_op == NE:
            res = space.is_true(space.ne(w_elem1, w_elem2))
            if res:
                return space.w_True
        elif comp_op == LT or comp_op == GT:
            if comp_op == LT:
                res = space.is_true(space.lt(w_elem1, w_elem2))
            else:
                res = space.is_true(space.gt(w_elem1, w_elem2))
            if res:
                return space.w_True
            elif not space.is_true(space.eq(w_elem1, w_elem2)):
                return space.w_False
        else:
            if comp_op == LE:
                res = space.is_true(space.le(w_elem1, w_elem2))
            else:
                res = space.is_true(space.ge(w_elem1, w_elem2))
            if not res:
                return space.w_False
            elif not space.is_true(space.eq(w_elem1, w_elem2)):
                return space.w_True
    # we have some leftovers
    if comp_op == EQ:
        return space.w_True
    elif comp_op == NE:
        return space.w_False
    if arr1.len == arr2.len:
        if comp_op == LT or comp_op == GT:
            return space.w_False
        return space.w_True
    if comp_op == LT or comp_op == LE:
        if arr1.len < arr2.len:
            return space.w_True
        return space.w_False
    if arr1.len > arr2.len:
        return space.w_True
    return space.w_False

UNICODE_ARRAY = lltype.Ptr(lltype.Array(lltype.UniChar,
                                        hints={'nolength': True}))

class W_ArrayBase(W_Root):
    _attrs_ = ('space', 'len', 'allocated', '_lifeline_') # no buffer

    def __init__(self, space):
        self.space = space
        self.len = 0
        self.allocated = 0

    def buffer_w_ex(self, space, flags):
        return ArrayBuffer(self, False), self.typecode, self.itemsize

    def descr_append(self, space, w_x):
        """ append(x)

        Append new value x to the end of the array.
        """
        raise NotImplementedError

    def descr_extend(self, space, w_x):
        """ extend(array or iterable)

        Append items to the end of the array.
        """
        self.extend(w_x)

    def descr_count(self, space, w_val):
        """ count(x)

        Return number of occurrences of x in the array.
        """
        raise NotImplementedError

    def descr_index(self, space, w_x):
        """ index(x)

        Return index of first occurrence of x in the array.
        """
        raise NotImplementedError

    def descr_reverse(self, space):
        """ reverse()

        Reverse the order of the items in the array.
        """
        raise NotImplementedError

    def descr_remove(self, space, w_val):
        """ remove(x)

        Remove the first occurrence of x in the array.
        """
        raise NotImplementedError

    @unwrap_spec(i=int)
    def descr_pop(self, space, i=-1):
        """ pop([i])

        Return the i-th element and delete it from the array. i defaults to -1.
        """
        raise NotImplementedError

    @unwrap_spec(idx=int)
    def descr_insert(self, space, idx, w_val):
        """ insert(i,x)

        Insert a new item x into the array before position i.
        """
        raise NotImplementedError

    def descr_tolist(self, space):
        """ tolist() -> list

        Convert array to an ordinary list with the same items.
        """
        w_l = space.newlist([])
        for i in range(self.len):
            w_l.append(self.w_getitem(space, i))
        return w_l

    def descr_fromlist(self, space, w_lst):
        """ fromlist(list)

        Append items to array from list.
        """
        if not space.isinstance_w(w_lst, space.w_list):
            raise oefmt(space.w_TypeError, "arg must be list")
        s = self.len
        try:
            self.fromsequence(w_lst)
        except OperationError:
            self.setlen(s)
            raise

    def descr_tostring(self, space):
        """ tostring() -> bytes

        Convert the array to an array of machine values and return the
        bytes representation.

        This method is deprecated. Use tobytes instead.
        """
        msg = "tostring() is deprecated. Use tobytes() instead."
        space.warn(space.wrap(msg), space.w_DeprecationWarning)
        return self.descr_tobytes(space)

    def descr_tobytes(self, space):
        """tobytes() -> bytes

        Convert the array to an array of machine values and return the
        bytes representation.
        """
        size = self.len
        if size == 0:
            return space.wrapbytes('')
        cbuf = self._charbuf_start()
        s = rffi.charpsize2str(cbuf, size * self.itemsize)
        self._charbuf_stop()
        return self.space.wrapbytes(s)

    def descr_fromstring(self, space, w_s):
        """ fromstring(string)

        Appends items from the string, interpreting it as an array of
        machine values, as if it had been read from a file using the
        fromfile() method).

        This method is deprecated. Use frombytes instead.
        """
        s = space.getarg_w('s#', w_s)
        msg = "fromstring() is deprecated. Use frombytes() instead."
        space.warn(space.wrap(msg), self.space.w_DeprecationWarning)
        self.descr_frombytes(space, s)

    @unwrap_spec(s='bufferstr')
    def descr_frombytes(self, space, s):
        """frombytes(bytestring)

        Appends items from the string, interpreting it as an array of
        machine values, as if it had been read from a file using the
        fromfile() method).
        """
        if len(s) % self.itemsize != 0:
            raise oefmt(self.space.w_ValueError,
                        "string length not a multiple of item size")
        oldlen = self.len
        new = len(s) / self.itemsize
        if not new:
            return
        self.setlen(oldlen + new)
        cbuf = self._charbuf_start()
        copy_string_to_raw(llstr(s), rffi.ptradd(cbuf, oldlen * self.itemsize),
                           0, len(s))
        self._charbuf_stop()

    @unwrap_spec(n=int)
    def descr_fromfile(self, space, w_f, n):
        """ fromfile(f, n)

        Read n objects from the file object f and append them to the end of the
        array.  Also called as read.
        """
        try:
            size = ovfcheck(self.itemsize * n)
        except OverflowError:
            raise MemoryError
        w_item = space.call_method(w_f, 'read', space.wrap(size))
        item = space.bytes_w(w_item)
        if len(item) < size:
            n = len(item) % self.itemsize
            elems = max(0, len(item) - (len(item) % self.itemsize))
            if n != 0:
                item = item[0:elems]
<<<<<<< HEAD
            self.descr_frombytes(space, item)
            msg = "not enough items in file"
            raise OperationError(space.w_EOFError, space.wrap(msg))
=======
            self.descr_fromstring(space, space.wrap(item))
            raise oefmt(space.w_EOFError, "not enough items in file")
>>>>>>> b16377d3
        self.descr_fromstring(space, w_item)

    def descr_tofile(self, space, w_f):
        """ tofile(f)

        Write all items (as machine values) to the file object f.  Also
        called as write.
        """
        w_s = self.descr_tobytes(space)
        space.call_method(w_f, 'write', w_s)

    def descr_fromunicode(self, space, w_ustr):
        """ fromunicode(ustr)

        Extends this array with data from the unicode string ustr.
        The array must be a type 'u' array; otherwise a ValueError
        is raised.  Use array.fromstring(ustr.decode(...)) to
        append Unicode data to an array of some other type.
        """
        # XXX the following probable bug is not emulated:
        # CPython accepts a non-unicode string or a buffer, and then
        # behaves just like fromstring(), except that it strangely truncate
        # string arguments at multiples of the unicode byte size.
        # Let's only accept unicode arguments for now.
        if self.typecode == 'u':
            self.fromsequence(w_ustr)
        else:
            raise oefmt(space.w_ValueError,
                        "fromunicode() may only be called on type 'u' arrays")

    def descr_tounicode(self, space):
        """ tounicode() -> unicode

        Convert the array to a unicode string.  The array must be
        a type 'u' array; otherwise a ValueError is raised.  Use
        array.tostring().decode() to obtain a unicode string from
        an array of some other type.
        """
        if self.typecode == 'u':
            buf = rffi.cast(UNICODE_ARRAY, self._buffer_as_unsigned())
            return space.wrap(rffi.wcharpsize2unicode(buf, self.len))
        else:
            raise oefmt(space.w_ValueError,
                        "tounicode() may only be called on type 'u' arrays")

    def descr_buffer_info(self, space):
        """ buffer_info() -> (address, length)

        Return a tuple (address, length) giving the current memory address and
        the length in items of the buffer used to hold array's contents
        The length should be multiplied by the itemsize attribute to calculate
        the buffer length in bytes.
        """
        w_ptr = space.wrap(self._buffer_as_unsigned())
        w_len = space.wrap(self.len)
        return space.newtuple([w_ptr, w_len])

    @unwrap_spec(protocol=int)
    def descr_reduce_ex(self, space, protocol):
        """Return state information for pickling."""
        try:
            w_dict = space.getattr(self, space.wrap('__dict__'))
        except OperationError:
            w_dict = space.w_None
        from pypy.module.array import reconstructor
        mformat_code = reconstructor.typecode_to_mformat_code(self.typecode)
        if protocol < 3 or mformat_code == reconstructor.UNKNOWN_FORMAT:
            # Convert the array to a list if we got something weird
            # (e.g., non-IEEE floats), or we are pickling the array
            # using a Python 2.x compatible protocol.
            #
            # It is necessary to use a list representation for Python
            # 2.x compatible pickle protocol, since Python 2's str
            # objects are unpickled as unicode by Python 3. Thus it is
            # impossible to make arrays unpicklable by Python 3 by
            # using their memory representation, unless we resort to
            # ugly hacks such as coercing unicode objects to bytes in
            # array_reconstructor.
            w_list = self.descr_tolist(space)
            return space.newtuple([
                    space.type(self),
                    space.newtuple([space.wrap(self.typecode), w_list]),
                    w_dict])

        w_bytes = self.descr_tobytes(space)
        w_array_reconstructor = space.fromcache(State).w_array_reconstructor
        return space.newtuple([
                w_array_reconstructor,
                space.newtuple([space.type(self),
                                space.wrap(self.typecode),
                                space.wrap(mformat_code),
                                w_bytes]),
                w_dict])

    def descr_copy(self, space):
        """ copy(array)

        Return a copy of the array.
        """
        w_a = self.constructor(self.space)
        w_a.setlen(self.len, overallocate=False)
        rffi.c_memcpy(
            rffi.cast(rffi.VOIDP, w_a._buffer_as_unsigned()),
            rffi.cast(rffi.VOIDP, self._buffer_as_unsigned()),
            self.len * self.itemsize
        )
        return w_a

    def descr_byteswap(self, space):
        """ byteswap()

        Byteswap all items of the array.  If the items in the array are
        not 1, 2, 4, or 8 bytes in size, RuntimeError is raised.
        """
        if self.itemsize not in [1, 2, 4, 8]:
            raise oefmt(space.w_RuntimeError,
                        "byteswap not supported for this array")
        if self.len == 0:
            return
        bytes = self._charbuf_start()
        tmp = [bytes[0]] * self.itemsize
        for start in range(0, self.len * self.itemsize, self.itemsize):
            stop = start + self.itemsize - 1
            for i in range(self.itemsize):
                tmp[i] = bytes[start + i]
            for i in range(self.itemsize):
                bytes[stop - i] = tmp[i]
        self._charbuf_stop()

    def descr_len(self, space):
        return space.wrap(self.len)

    def descr_eq(self, space, w_arr2):
        "x.__eq__(y) <==> x==y"
        return compare_arrays(space, self, w_arr2, EQ)

    def descr_ne(self, space, w_arr2):
        "x.__ne__(y) <==> x!=y"
        return compare_arrays(space, self, w_arr2, NE)

    def descr_lt(self, space, w_arr2):
        "x.__lt__(y) <==> x<y"
        return compare_arrays(space, self, w_arr2, LT)

    def descr_le(self, space, w_arr2):
        "x.__le__(y) <==> x<=y"
        return compare_arrays(space, self, w_arr2, LE)

    def descr_gt(self, space, w_arr2):
        "x.__gt__(y) <==> x>y"
        return compare_arrays(space, self, w_arr2, GT)

    def descr_ge(self, space, w_arr2):
        "x.__ge__(y) <==> x>=y"
        return compare_arrays(space, self, w_arr2, GE)

    # Basic get/set/append/extend methods

    def descr_getitem(self, space, w_idx):
        "x.__getitem__(y) <==> x[y]"
        if not space.isinstance_w(w_idx, space.w_slice):
            idx, stop, step = space.decode_index(w_idx, self.len)
            assert step == 0
            return self.w_getitem(space, idx)
        else:
            return self.getitem_slice(space, w_idx)

    def descr_setitem(self, space, w_idx, w_item):
        "x.__setitem__(i, y) <==> x[i]=y"
        if space.isinstance_w(w_idx, space.w_slice):
            self.setitem_slice(space, w_idx, w_item)
        else:
            self.setitem(space, w_idx, w_item)

    def descr_delitem(self, space, w_idx):
        start, stop, step, size = self.space.decode_index4(w_idx, self.len)
        if step != 1:
            # I don't care about efficiency of that so far
            w_lst = self.descr_tolist(space)
            space.delitem(w_lst, w_idx)
            self.setlen(0)
            self.fromsequence(w_lst)
            return
        return self.delitem(space, start, stop)

    def descr_iter(self, space):
        return space.newseqiter(self)

    def descr_add(self, space, w_other):
        raise NotImplementedError

    def descr_inplace_add(self, space, w_other):
        raise NotImplementedError

    def descr_mul(self, space, w_repeat):
        raise NotImplementedError

    def descr_inplace_mul(self, space, w_repeat):
        raise NotImplementedError

    def descr_radd(self, space, w_other):
        return self.descr_add(space, w_other)

    def descr_rmul(self, space, w_repeat):
        return self.descr_mul(space, w_repeat)

    # Misc methods

    def descr_repr(self, space):
        if self.len == 0:
            return space.wrap("array('%s')" % self.typecode)
        elif self.typecode == "u":
            r = space.repr(self.descr_tounicode(space))
            s = u"array('u', %s)" % space.unicode_w(r)
            return space.wrap(s)
        else:
            r = space.repr(self.descr_tolist(space))
            s = "array('%s', %s)" % (self.typecode, space.str_w(r))
            return space.wrap(s)

W_ArrayBase.typedef = TypeDef(
    'array.array',
    __new__ = interp2app(w_array),

    __len__ = interp2app(W_ArrayBase.descr_len),
    __eq__ = interp2app(W_ArrayBase.descr_eq),
    __ne__ = interp2app(W_ArrayBase.descr_ne),
    __lt__ = interp2app(W_ArrayBase.descr_lt),
    __le__ = interp2app(W_ArrayBase.descr_le),
    __gt__ = interp2app(W_ArrayBase.descr_gt),
    __ge__ = interp2app(W_ArrayBase.descr_ge),

    __getitem__ = interp2app(W_ArrayBase.descr_getitem),
    __setitem__ = interp2app(W_ArrayBase.descr_setitem),
    __delitem__ = interp2app(W_ArrayBase.descr_delitem),
    __iter__ = interp2app(W_ArrayBase.descr_iter),

    __add__ = interpindirect2app(W_ArrayBase.descr_add),
    __iadd__ = interpindirect2app(W_ArrayBase.descr_inplace_add),
    __mul__ = interpindirect2app(W_ArrayBase.descr_mul),
    __imul__ = interpindirect2app(W_ArrayBase.descr_inplace_mul),
    __radd__ = interp2app(W_ArrayBase.descr_radd),
    __rmul__ = interp2app(W_ArrayBase.descr_rmul),

    __repr__ = interp2app(W_ArrayBase.descr_repr),

    itemsize = GetSetProperty(descr_itemsize),
    typecode = GetSetProperty(descr_typecode),
    __weakref__ = make_weakref_descr(W_ArrayBase),
    append = interpindirect2app(W_ArrayBase.descr_append),
    extend = interp2app(W_ArrayBase.descr_extend),
    count = interpindirect2app(W_ArrayBase.descr_count),
    index = interpindirect2app(W_ArrayBase.descr_index),
    reverse = interpindirect2app(W_ArrayBase.descr_reverse),
    remove = interpindirect2app(W_ArrayBase.descr_remove),
    pop = interpindirect2app(W_ArrayBase.descr_pop),
    insert = interpindirect2app(W_ArrayBase.descr_insert),

    tolist = interp2app(W_ArrayBase.descr_tolist),
    fromlist = interp2app(W_ArrayBase.descr_fromlist),
    tostring = interp2app(W_ArrayBase.descr_tostring),
    fromstring = interp2app(W_ArrayBase.descr_fromstring),
    tofile = interp2app(W_ArrayBase.descr_tofile),
    fromfile = interp2app(W_ArrayBase.descr_fromfile),
    fromunicode = interp2app(W_ArrayBase.descr_fromunicode),
    tounicode = interp2app(W_ArrayBase.descr_tounicode),
    tobytes = interp2app(W_ArrayBase.descr_tobytes),
    frombytes = interp2app(W_ArrayBase.descr_frombytes),

    buffer_info = interp2app(W_ArrayBase.descr_buffer_info),
    __copy__ = interp2app(W_ArrayBase.descr_copy),
    __reduce_ex__ = interp2app(W_ArrayBase.descr_reduce_ex),
    byteswap = interp2app(W_ArrayBase.descr_byteswap),
)


class TypeCode(object):
    def __init__(self, itemtype, unwrap, canoverflow=False, signed=False,
                 method='__int__'):
        self.itemtype = itemtype
        self.bytes = rffi.sizeof(itemtype)
        self.arraytype = lltype.Array(itemtype, hints={'nolength': True})
        self.unwrap, _, self.convert = unwrap.partition('.')
        self.signed = signed
        self.canoverflow = canoverflow
        self.w_class = None
        self.method = method

    def _freeze_(self):
        # hint for the annotator: track individual constant instances
        return True

    def is_integer_type(self):
        return self.unwrap == 'int_w' or self.unwrap == 'bigint_w'


if rffi.sizeof(rffi.UINT) == rffi.sizeof(rffi.ULONG):
    # 32 bits: UINT can't safely overflow into a C long (rpython int)
    # via int_w, handle it like ULONG below
    _UINTTypeCode = \
         TypeCode(rffi.UINT,          'bigint_w.touint')
else:
    _UINTTypeCode = \
         TypeCode(rffi.UINT,          'int_w', True)
types = {
    'u': TypeCode(lltype.UniChar,     'unicode_w', method=''),
    'b': TypeCode(rffi.SIGNEDCHAR,    'int_w', True, True),
    'B': TypeCode(rffi.UCHAR,         'int_w', True),
    'h': TypeCode(rffi.SHORT,         'int_w', True, True),
    'H': TypeCode(rffi.USHORT,        'int_w', True),
    'i': TypeCode(rffi.INT,           'int_w', True, True),
    'I': _UINTTypeCode,
    'l': TypeCode(rffi.LONG,          'int_w', True, True),
    'L': TypeCode(rffi.ULONG,         'bigint_w.touint'),
    'q': TypeCode(rffi.LONGLONG,      'bigint_w.tolonglong', True, True),
    'Q': TypeCode(rffi.ULONGLONG,     'bigint_w.toulonglong', True),
    'f': TypeCode(lltype.SingleFloat, 'float_w', method='__float__'),
    'd': TypeCode(lltype.Float,       'float_w', method='__float__'),
    }
for k, v in types.items():
    v.typecode = k
unroll_typecodes = unrolling_iterable(types.keys())

class ArrayBuffer(Buffer):
    _immutable_ = True

    def __init__(self, array, readonly):
        self.array = array
        self.readonly = readonly

    def getlength(self):
        return self.array.len * self.array.itemsize

    def getitem(self, index):
        array = self.array
        data = array._charbuf_start()
        char = data[index]
        array._charbuf_stop()
        return char

    def setitem(self, index, char):
        array = self.array
        data = array._charbuf_start()
        data[index] = char
        array._charbuf_stop()

    def getslice(self, start, stop, step, size):
        if size == 0:
            return ''
        if step == 1:
            data = self.array._charbuf_start()
            try:
                return rffi.charpsize2str(rffi.ptradd(data, start), size)
            finally:
                self.array._charbuf_stop()
        return Buffer.getslice(self, start, stop, step, size)

    def get_raw_address(self):
        return self.array._charbuf_start()


def make_array(mytype):
    W_ArrayBase = globals()['W_ArrayBase']

    unpack_driver = jit.JitDriver(name='unpack_array',
                                  greens=['tp'],
                                  reds=['self', 'w_iterator'])

    class W_Array(W_ArrayBase):
        itemsize = mytype.bytes
        typecode = mytype.typecode

        _attrs_ = ('space', 'len', 'allocated', '_lifeline_', 'buffer')

        def __init__(self, space):
            W_ArrayBase.__init__(self, space)
            self.buffer = lltype.nullptr(mytype.arraytype)

        def item_w(self, w_item):
            space = self.space
            unwrap = getattr(space, mytype.unwrap)
            try:
                item = unwrap(w_item)
            except OperationError as e:
                if space.isinstance_w(w_item, space.w_float):
                    # Odd special case from cpython
                    raise
                if mytype.method != '' and e.match(space, space.w_TypeError):
                    try:
                        item = unwrap(space.call_method(w_item, mytype.method))
                    except OperationError:
                        raise oefmt(space.w_TypeError,
                                    "array item must be " + mytype.unwrap[:-2])
                else:
                    raise
            if mytype.convert:
                try:
                    item = getattr(item, mytype.convert)()
                except (ValueError, OverflowError):
                    raise oefmt(space.w_OverflowError,
                                "unsigned %d-byte integer out of range",
                                mytype.bytes)
                return rffi.cast(mytype.itemtype, item)
            if mytype.unwrap == 'str_w' or mytype.unwrap == 'unicode_w':
                if len(item) != 1:
                    raise oefmt(space.w_TypeError, "array item must be char")
                item = item[0]
                return rffi.cast(mytype.itemtype, item)
            #
            # "regular" case: it fits in an rpython integer (lltype.Signed)
            # or it is a float
            return self.item_from_int_or_float(item)

        def item_from_int_or_float(self, item):
            result = rffi.cast(mytype.itemtype, item)
            if mytype.canoverflow:
                if rffi.cast(lltype.Signed, result) != item:
                    # overflow.  build the correct message
                    if item < 0:
                        msg = ('signed %d-byte integer is less than minimum' %
                               mytype.bytes)
                    else:
                        msg = ('signed %d-byte integer is greater than maximum'
                               % mytype.bytes)
                    if not mytype.signed:
                        msg = 'un' + msg      # 'signed' => 'unsigned'
                    raise OperationError(self.space.w_OverflowError,
                                         self.space.wrap(msg))
            return result

        @rgc.must_be_light_finalizer
        def __del__(self):
            if self.buffer:
                lltype.free(self.buffer, flavor='raw')

        def setlen(self, size, zero=False, overallocate=True):
            if size > 0:
                if size > self.allocated or size < self.allocated / 2:
                    if overallocate:
                        if size < 9:
                            some = 3
                        else:
                            some = 6
                        some += size >> 3
                    else:
                        some = 0
                    self.allocated = size + some
                    if zero:
                        new_buffer = lltype.malloc(
                            mytype.arraytype, self.allocated, flavor='raw',
                            add_memory_pressure=True, zero=True)
                    else:
                        new_buffer = lltype.malloc(
                            mytype.arraytype, self.allocated, flavor='raw',
                            add_memory_pressure=True)
                        for i in range(min(size, self.len)):
                            new_buffer[i] = self.buffer[i]
                else:
                    self.len = size
                    return
            else:
                assert size == 0
                self.allocated = 0
                new_buffer = lltype.nullptr(mytype.arraytype)

            if self.buffer:
                lltype.free(self.buffer, flavor='raw')
            self.buffer = new_buffer
            self.len = size

        def fromsequence(self, w_seq):
            space = self.space
            oldlen = self.len
            newlen = oldlen

            # optimized case for arrays of integers or floats
            if mytype.unwrap == 'int_w':
                lst = space.listview_int(w_seq)
            elif mytype.unwrap == 'float_w':
                lst = space.listview_float(w_seq)
            else:
                lst = None
            if lst is not None:
                self.setlen(oldlen + len(lst))
                try:
                    buf = self.buffer
                    for num in lst:
                        buf[newlen] = self.item_from_int_or_float(num)
                        newlen += 1
                except OperationError:
                    self.setlen(newlen)
                    raise
                return

            # this is the common case: w_seq is a list or a tuple
            lst_w = space.listview_no_unpack(w_seq)
            if lst_w is not None:
                self.setlen(oldlen + len(lst_w))
                buf = self.buffer
                try:
                    for w_num in lst_w:
                        # note: self.item_w() might invoke arbitrary code.
                        # In case it resizes the same array, then strange
                        # things may happen, but as we don't reload 'buf'
                        # we know that one is big enough for all items
                        # (so at least we avoid crashes)
                        buf[newlen] = self.item_w(w_num)
                        newlen += 1
                except OperationError:
                    if buf == self.buffer:
                        self.setlen(newlen)
                    raise
                return

            self._fromiterable(w_seq)

        def _fromiterable(self, w_seq):
            # a more careful case if w_seq happens to be a very large
            # iterable: don't copy the items into some intermediate list
            w_iterator = self.space.iter(w_seq)
            tp = self.space.type(w_iterator)
            while True:
                unpack_driver.jit_merge_point(tp=tp, self=self,
                                              w_iterator=w_iterator)
                space = self.space
                try:
                    w_item = space.next(w_iterator)
                except OperationError as e:
                    if not e.match(space, space.w_StopIteration):
                        raise
                    break  # done
                self.descr_append(space, w_item)

        def extend(self, w_iterable, accept_different_array=False):
            space = self.space
            if isinstance(w_iterable, W_Array):
                oldlen = self.len
                new = w_iterable.len
                self.setlen(self.len + new)
                i = 0
                while i < new:
                    if oldlen + i >= self.len:
                        self.setlen(oldlen + i + 1)
                    self.buffer[oldlen + i] = w_iterable.buffer[i]
                    i += 1
                self.setlen(oldlen + i)
            elif (not accept_different_array
                  and isinstance(w_iterable, W_ArrayBase)):
                raise oefmt(space.w_TypeError,
                            "can only extend with array of same kind")
            else:
                self.fromsequence(w_iterable)

        def _charbuf_start(self):
            return rffi.cast(rffi.CCHARP, self.buffer)

        def _buffer_as_unsigned(self):
            return rffi.cast(lltype.Unsigned, self.buffer)

        def _charbuf_stop(self):
            keepalive_until_here(self)

        def w_getitem(self, space, idx):
            item = self.buffer[idx]
            if mytype.typecode in 'bBhHil':
                item = rffi.cast(lltype.Signed, item)
            elif mytype.typecode == 'f':
                item = float(item)
            return space.wrap(item)

        # interface

        def descr_append(self, space, w_x):
            x = self.item_w(w_x)
            index = self.len
            self.setlen(index + 1)
            self.buffer[index] = x

        # List interface
        def descr_count(self, space, w_val):
            cnt = 0
            for i in range(self.len):
                # XXX jitdriver
                w_item = self.w_getitem(space, i)
                if space.is_true(space.eq(w_item, w_val)):
                    cnt += 1
            return space.wrap(cnt)

        def descr_index(self, space, w_val):
            for i in range(self.len):
                w_item = self.w_getitem(space, i)
                if space.is_true(space.eq(w_item, w_val)):
                    return space.wrap(i)
            raise oefmt(space.w_ValueError, "array.index(x): x not in list")

        def descr_reverse(self, space):
            b = self.buffer
            for i in range(self.len / 2):
                b[i], b[self.len - i - 1] = b[self.len - i - 1], b[i]

        def descr_pop(self, space, i):
            if i < 0:
                i += self.len
            if i < 0 or i >= self.len:
                raise oefmt(space.w_IndexError, "pop index out of range")
            w_val = self.w_getitem(space, i)
            while i < self.len - 1:
                self.buffer[i] = self.buffer[i + 1]
                i += 1
            self.setlen(self.len - 1)
            return w_val

        def descr_remove(self, space, w_val):
            w_idx = self.descr_index(space, w_val)
            self.descr_pop(space, space.int_w(w_idx))

        def descr_insert(self, space, idx, w_val):
            if idx < 0:
                idx += self.len
            if idx < 0:
                idx = 0
            if idx > self.len:
                idx = self.len

            val = self.item_w(w_val)
            self.setlen(self.len + 1)
            i = self.len - 1
            while i > idx:
                self.buffer[i] = self.buffer[i - 1]
                i -= 1
            self.buffer[i] = val

        def getitem_slice(self, space, w_idx):
            start, stop, step, size = space.decode_index4(w_idx, self.len)
            w_a = mytype.w_class(self.space)
            w_a.setlen(size, overallocate=False)
            assert step != 0
            j = 0
            for i in range(start, stop, step):
                w_a.buffer[j] = self.buffer[i]
                j += 1
            return w_a

        def setitem(self, space, w_idx, w_item):
            idx, stop, step = space.decode_index(w_idx, self.len)
            if step != 0:
                raise oefmt(self.space.w_TypeError,
                            "can only assign array to array slice")
            item = self.item_w(w_item)
            self.buffer[idx] = item

        def setitem_slice(self, space, w_idx, w_item):
            if not isinstance(w_item, W_Array):
                raise oefmt(space.w_TypeError,
                            "can only assign to a slice array")
            start, stop, step, size = self.space.decode_index4(w_idx, self.len)
            assert step != 0
            if w_item.len != size or self is w_item:
                # XXX this is a giant slow hack
                w_lst = self.descr_tolist(space)
                w_item = space.call_method(w_item, 'tolist')
                space.setitem(w_lst, w_idx, w_item)
                self.setlen(0)
                self.fromsequence(w_lst)
            else:
                j = 0
                for i in range(start, stop, step):
                    self.buffer[i] = w_item.buffer[j]
                    j += 1

        def delitem(self, space, i, j):
            if i < 0:
                i += self.len
            if i < 0:
                i = 0
            if j < 0:
                j += self.len
            if j < 0:
                j = 0
            if j > self.len:
                j = self.len
            if i >= j:
                return None
            oldbuffer = self.buffer
            self.buffer = lltype.malloc(
                mytype.arraytype, max(self.len - (j - i), 0), flavor='raw',
                add_memory_pressure=True)
            if i:
                rffi.c_memcpy(
                    rffi.cast(rffi.VOIDP, self.buffer),
                    rffi.cast(rffi.VOIDP, oldbuffer),
                    i * mytype.bytes
                )
            if j < self.len:
                rffi.c_memcpy(
                    rffi.cast(rffi.VOIDP, rffi.ptradd(self.buffer, i)),
                    rffi.cast(rffi.VOIDP, rffi.ptradd(oldbuffer, j)),
                    (self.len - j) * mytype.bytes
                )
            self.len -= j - i
            self.allocated = self.len
            if oldbuffer:
                lltype.free(oldbuffer, flavor='raw')

        # Add and mul methods
        def descr_add(self, space, w_other):
            if not isinstance(w_other, W_Array):
                return space.w_NotImplemented
            a = mytype.w_class(space)
            a.setlen(self.len + w_other.len, overallocate=False)
            if self.len:
                rffi.c_memcpy(
                    rffi.cast(rffi.VOIDP, a.buffer),
                    rffi.cast(rffi.VOIDP, self.buffer),
                    self.len * mytype.bytes
                )
            if w_other.len:
                rffi.c_memcpy(
                    rffi.cast(rffi.VOIDP, rffi.ptradd(a.buffer, self.len)),
                    rffi.cast(rffi.VOIDP, w_other.buffer),
                    w_other.len * mytype.bytes
                )
            return a

        def descr_inplace_add(self, space, w_other):
            if not isinstance(w_other, W_Array):
                return space.w_NotImplemented
            oldlen = self.len
            otherlen = w_other.len
            self.setlen(oldlen + otherlen)
            if otherlen:
                rffi.c_memcpy(
                    rffi.cast(rffi.VOIDP, rffi.ptradd(self.buffer, oldlen)),
                    rffi.cast(rffi.VOIDP, w_other.buffer),
                    otherlen * mytype.bytes
                )
            return self

        def descr_mul(self, space, w_repeat):
            return _mul_helper(space, self, w_repeat, False)

        def descr_inplace_mul(self, space, w_repeat):
            return _mul_helper(space, self, w_repeat, True)

    def _mul_helper(space, self, w_repeat, is_inplace):
        try:
            repeat = space.getindex_w(w_repeat, space.w_OverflowError)
        except OperationError as e:
            if e.match(space, space.w_TypeError):
                return space.w_NotImplemented
            raise
        repeat = max(repeat, 0)
        try:
            newlen = ovfcheck(self.len * repeat)
        except OverflowError:
            raise MemoryError
        oldlen = self.len
        if is_inplace:
            a = self
            start = 1
        else:
            a = mytype.w_class(space)
            start = 0
        # <a performance hack>
        if oldlen == 1:
            if mytype.unwrap == 'str_w' or mytype.unwrap == 'unicode_w':
                zero = not ord(self.buffer[0])
            elif mytype.unwrap == 'int_w' or mytype.unwrap == 'bigint_w':
                zero = not widen(self.buffer[0])
            #elif mytype.unwrap == 'float_w':
            #    value = ...float(self.buffer[0])  xxx handle the case of -0.0
            else:
                zero = False
            if zero:
                a.setlen(newlen, zero=True, overallocate=False)
                return a
            a.setlen(newlen, overallocate=False)
            item = self.buffer[0]
            for r in range(start, repeat):
                a.buffer[r] = item
            return a
        # </a performance hack>
        a.setlen(newlen, overallocate=False)
        for r in range(start, repeat):
            for i in range(oldlen):
                a.buffer[r * oldlen + i] = self.buffer[i]
        return a

    mytype.w_class = W_Array
    W_Array.constructor = W_Array
    name = 'ArrayType' + mytype.typecode
    W_Array.__name__ = 'W_' + name

for mytype in types.values():
    make_array(mytype)
del mytype

class State:
    def __init__(self, space):
        w_module = space.getbuiltinmodule('array')
        self.w_array_reconstructor = space.getattr(
            w_module, space.wrap("_array_reconstructor"))<|MERGE_RESOLUTION|>--- conflicted
+++ resolved
@@ -51,14 +51,9 @@
                         a.descr_frombytes(space, buf)
             break
     else:
-<<<<<<< HEAD
-        msg = 'bad typecode (must be b, B, u, h, H, i, I, l, L, q, Q, f or d)'
-        raise OperationError(space.w_ValueError, space.wrap(msg))
-=======
         raise oefmt(space.w_ValueError,
-                    "bad typecode (must be c, b, B, u, h, H, i, I, l, L, f or "
-                    "d)")
->>>>>>> b16377d3
+                    "bad typecode (must be b, B, u, h, H, i, I, l, L, q, Q, f "
+                    "or d)")
 
     return a
 
@@ -306,14 +301,8 @@
             elems = max(0, len(item) - (len(item) % self.itemsize))
             if n != 0:
                 item = item[0:elems]
-<<<<<<< HEAD
             self.descr_frombytes(space, item)
-            msg = "not enough items in file"
-            raise OperationError(space.w_EOFError, space.wrap(msg))
-=======
-            self.descr_fromstring(space, space.wrap(item))
             raise oefmt(space.w_EOFError, "not enough items in file")
->>>>>>> b16377d3
         self.descr_fromstring(space, w_item)
 
     def descr_tofile(self, space, w_f):
