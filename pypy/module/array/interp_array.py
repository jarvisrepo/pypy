from rpython.rlib import jit, rgc, rutf8
from rpython.rlib.buffer import RawBuffer, SubBuffer
from rpython.rlib.objectmodel import keepalive_until_here
from rpython.rlib.rarithmetic import ovfcheck, widen, r_uint
from rpython.rlib.unroll import unrolling_iterable
from rpython.rtyper.annlowlevel import llstr
from rpython.rtyper.lltypesystem import lltype, rffi
from rpython.rtyper.lltypesystem.rstr import copy_string_to_raw

from pypy.interpreter.buffer import BufferView
from pypy.interpreter.baseobjspace import W_Root
from pypy.interpreter.error import OperationError, oefmt
from pypy.interpreter.gateway import (
    interp2app, interpindirect2app, unwrap_spec)
from pypy.interpreter.typedef import (
    GetSetProperty, TypeDef, make_weakref_descr)
from pypy.interpreter.unicodehelper import wcharpsize2utf8


@unwrap_spec(typecode='text')
def w_array(space, w_cls, typecode, __args__):
    if len(__args__.arguments_w) > 1:
        raise oefmt(space.w_TypeError, "array() takes at most 2 arguments")
    if len(typecode) != 1:
        raise oefmt(space.w_TypeError,
                    "array() argument 1 must be char, not str")
    typecode = typecode[0]

    if space.is_w(w_cls, space.gettypeobject(W_ArrayBase.typedef)):
        if __args__.keywords:
            raise oefmt(space.w_TypeError,
                        "array.array() does not take keyword arguments")

    for tc in unroll_typecodes:
        if typecode == tc:
            a = space.allocate_instance(types[tc].w_class, w_cls)
            a.__init__(space)
            break
    else:
        raise oefmt(space.w_ValueError,
                    "bad typecode (must be b, B, u, h, H, i, I, l, L, q, Q, f "
                    "or d)")

    if len(__args__.arguments_w) > 0:
        w_initializer = __args__.arguments_w[0]
        if tc != 'u':
            if space.isinstance_w(w_initializer, space.w_unicode):
                raise oefmt(
                    space.w_TypeError,
                    "cannot use a str to initialize an array with "
                    "typecode '%s'", tc)
            elif (isinstance(w_initializer, W_ArrayBase)
                    and w_initializer.typecode == 'u'):
                raise oefmt(
                    space.w_TypeError,
                    "cannot use a unicode array to initialize an array with "
                    "typecode '%s'", tc)
        if isinstance(w_initializer, W_ArrayBase):
            a.extend(w_initializer, True)
        elif space.type(w_initializer) is space.w_list:
            a.descr_fromlist(space, w_initializer)
        else:
            try:
                buf = space.charbuf_w(w_initializer)
            except OperationError as e:
                if not e.match(space, space.w_TypeError):
                    raise
                a.extend(w_initializer, True)
            else:
                a._frombytes(space, buf)
    return a


def descr_itemsize(space, self):
    assert isinstance(self, W_ArrayBase)
    return space.newint(self.itemsize)


def descr_typecode(space, self):
    assert isinstance(self, W_ArrayBase)
    return space.newtext(self.typecode)

arr_eq_driver = jit.JitDriver(name='array_eq_driver', greens=['comp_func'],
                              reds='auto')
EQ, NE, LT, LE, GT, GE = range(6)

def compare_arrays(space, arr1, arr2, comp_op):
    if not (isinstance(arr1, W_ArrayBase) and isinstance(arr2, W_ArrayBase)):
        return space.w_NotImplemented
    if comp_op == EQ and arr1.len != arr2.len:
        return space.w_False
    if comp_op == NE and arr1.len != arr2.len:
        return space.w_True
    lgt = min(arr1.len, arr2.len)
    i = 0
    while i < lgt:
        arr_eq_driver.jit_merge_point(comp_func=comp_op)
        w_elem1 = arr1.w_getitem(space, i, integer_instead_of_char=True)
        w_elem2 = arr2.w_getitem(space, i, integer_instead_of_char=True)
        if comp_op == EQ:
            res = space.is_true(space.eq(w_elem1, w_elem2))
            if not res:
                return space.w_False
        elif comp_op == NE:
            res = space.is_true(space.ne(w_elem1, w_elem2))
            if res:
                return space.w_True
        elif comp_op == LT or comp_op == GT:
            if comp_op == LT:
                res = space.is_true(space.lt(w_elem1, w_elem2))
            else:
                res = space.is_true(space.gt(w_elem1, w_elem2))
            if res:
                return space.w_True
            elif not space.is_true(space.eq(w_elem1, w_elem2)):
                return space.w_False
        else:
            if comp_op == LE:
                res = space.is_true(space.le(w_elem1, w_elem2))
            else:
                res = space.is_true(space.ge(w_elem1, w_elem2))
            if not res:
                return space.w_False
            elif not space.is_true(space.eq(w_elem1, w_elem2)):
                return space.w_True
        i += 1
    # we have some leftovers
    if comp_op == EQ:
        return space.w_True
    elif comp_op == NE:
        return space.w_False
    if arr1.len == arr2.len:
        if comp_op == LT or comp_op == GT:
            return space.w_False
        return space.w_True
    if comp_op == LT or comp_op == LE:
        if arr1.len < arr2.len:
            return space.w_True
        return space.w_False
    if arr1.len > arr2.len:
        return space.w_True
    return space.w_False

index_count_jd = jit.JitDriver(
    greens = ['count', 'arrclass', 'tp_item'],
    reds = 'auto', name = 'array.index_or_count')

def index_count_array(arr, w_val, count=False):
    space = arr.space
    tp_item = space.type(w_val)
    arrclass = arr.__class__
    cnt = 0
    i = 0
    while i < arr.len:
        index_count_jd.jit_merge_point(
            tp_item=tp_item, count=count,
            arrclass=arrclass)
        w_item = arr.w_getitem(space, i)
        if space.is_true(space.eq(w_item, w_val)):
            if count:
                cnt += 1
            else:
                return i
        i += 1
    if count:
        return cnt
    return -1

UNICODE_ARRAY = lltype.Ptr(lltype.Array(lltype.UniChar,
                                        hints={'nolength': True}))

class W_ArrayBase(W_Root):
    _attrs_ = ('space', 'len', 'allocated', '_lifeline_', '_buffer')

    def __init__(self, space):
        self.space = space
        self.len = 0
        self.allocated = 0
        self._buffer = lltype.nullptr(rffi.CCHARP.TO)

    @rgc.must_be_light_finalizer
    def __del__(self):
        if self._buffer:
            lltype.free(self._buffer, flavor='raw')

    def setlen(self, size, zero=False, overallocate=True):
        if self._buffer:
            delta_memory_pressure = -self.allocated * self.itemsize
        else:
            delta_memory_pressure = 0
        if size > 0:
            if size > self.allocated or size < self.allocated / 2:
                if overallocate:
                    if size < 9:
                        some = 3
                    else:
                        some = 6
                    some += size >> 3
                else:
                    some = 0
                self.allocated = size + some
                byte_size = self.allocated * self.itemsize
                delta_memory_pressure += byte_size
                if zero:
                    new_buffer = lltype.malloc(
                        rffi.CCHARP.TO, byte_size, flavor='raw', zero=True)
                else:
                    new_buffer = lltype.malloc(
                        rffi.CCHARP.TO, byte_size, flavor='raw')
                    copy_bytes = min(size, self.len) * self.itemsize
                    rffi.c_memcpy(rffi.cast(rffi.VOIDP, new_buffer),
                                  rffi.cast(rffi.VOIDP, self._buffer),
                                  copy_bytes)
            else:
                self.len = size
                return
        else:
            assert size == 0
            self.allocated = 0
            new_buffer = lltype.nullptr(rffi.CCHARP.TO)

        if self._buffer:
            lltype.free(self._buffer, flavor='raw')
        self._buffer = new_buffer
        self.len = size
        # adds the difference between the old and the new raw-malloced
        # size.  If setlen() is called a lot on the same array object,
        # it is important to take into account the fact that we also do
        # lltype.free() above.
        rgc.add_memory_pressure(delta_memory_pressure)

    def _fromiterable(self, w_seq):
        # used by fromsequence().
        # a more careful case if w_seq happens to be a very large
        # iterable: don't copy the items into some intermediate list
        w_iterator = self.space.iter(w_seq)
        tp = self.space.type(w_iterator)
        while True:
            unpack_driver.jit_merge_point(selfclass=self.__class__,
                                          tp=tp, self=self,
                                          w_iterator=w_iterator)
            space = self.space
            try:
                w_item = space.next(w_iterator)
            except OperationError as e:
                if not e.match(space, space.w_StopIteration):
                    raise
                break  # done
            self.descr_append(space, w_item)

    def _charbuf_start(self):
        return self._buffer

    def _buffer_as_unsigned(self):
        return rffi.cast(lltype.Unsigned, self._buffer)

    def _charbuf_stop(self):
        keepalive_until_here(self)

    def delitem(self, space, i, j):
        if i < 0:
            i += self.len
        if i < 0:
            i = 0
        if j < 0:
            j += self.len
        if j < 0:
            j = 0
        if j > self.len:
            j = self.len
        if i >= j:
            return None
        oldbuffer = self._buffer
        self._buffer = lltype.malloc(rffi.CCHARP.TO,
            (self.len - (j - i)) * self.itemsize, flavor='raw')
        # Issue #2913: don't pass add_memory_pressure here, otherwise
        # memory pressure grows but actual raw memory usage doesn't---we
        # are freeing the old buffer at the end of this function.
        if i:
            rffi.c_memcpy(
                rffi.cast(rffi.VOIDP, self._buffer),
                rffi.cast(rffi.VOIDP, oldbuffer),
                i * self.itemsize
            )
        if j < self.len:
            rffi.c_memcpy(
                rffi.cast(rffi.VOIDP, rffi.ptradd(self._buffer,
                                                  i * self.itemsize)),
                rffi.cast(rffi.VOIDP, rffi.ptradd(oldbuffer,
                                                  j * self.itemsize)),
                (self.len - j) * self.itemsize
            )
        self.len -= j - i
        self.allocated = self.len
        if oldbuffer:
            lltype.free(oldbuffer, flavor='raw')

    def buffer_w(self, space, flags):
        return ArrayView(ArrayBuffer(self), self.typecode, self.itemsize, False)

    def descr_append(self, space, w_x):
        """ append(x)

        Append new value x to the end of the array.
        """
        raise NotImplementedError

    def descr_extend(self, space, w_x):
        """ extend(array or iterable)

        Append items to the end of the array.
        """
        self.extend(w_x)

    def descr_count(self, space, w_x):
        """ count(x)

        Return number of occurrences of x in the array.
        """
        cnt = index_count_array(self, w_x, count=True)
        return space.newint(cnt)

    def descr_index(self, space, w_x):
        """ index(x)

        Return index of first occurrence of x in the array.
        """
        res = index_count_array(self, w_x, count=False)
        if res >= 0:
            return space.newint(res)
        raise oefmt(space.w_ValueError, "array.index(x): x not in list")

    def descr_reverse(self, space):
        """ reverse()

        Reverse the order of the items in the array.
        """
        raise NotImplementedError

    def descr_remove(self, space, w_val):
        """ remove(x)

        Remove the first occurrence of x in the array.
        """
        w_idx = self.descr_index(space, w_val)
        self.descr_pop(space, space.int_w(w_idx))

    @unwrap_spec(i=int)
    def descr_pop(self, space, i=-1):
        """ pop([i])

        Return the i-th element and delete it from the array. i defaults to -1.
        """
        raise NotImplementedError

    @unwrap_spec(idx=int)
    def descr_insert(self, space, idx, w_val):
        """ insert(i,x)

        Insert a new item x into the array before position i.
        """
        raise NotImplementedError

    def descr_tolist(self, space):
        """ tolist() -> list

        Convert array to an ordinary list with the same items.
        """
        w_l = space.newlist([])
        for i in range(self.len):
            w_l.append(self.w_getitem(space, i))
        return w_l

    def descr_fromlist(self, space, w_lst):
        """ fromlist(list)

        Append items to array from list.
        """
        if not space.isinstance_w(w_lst, space.w_list):
            raise oefmt(space.w_TypeError, "arg must be list")
        s = self.len
        try:
            self.fromsequence(w_lst)
        except OperationError:
            self.setlen(s)
            raise

    def descr_tostring(self, space):
        """ tostring() -> bytes

        Convert the array to an array of machine values and return the
        bytes representation.

        This method is deprecated. Use tobytes instead.
        """
        msg = "tostring() is deprecated. Use tobytes() instead."
        space.warn(space.newtext(msg), space.w_DeprecationWarning)
        return self.descr_tobytes(space)

    def descr_tobytes(self, space):
        """tobytes() -> bytes

        Convert the array to an array of machine values and return the
        bytes representation.
        """
        size = self.len
        if size == 0:
            return space.newbytes('')
        cbuf = self._charbuf_start()
        s = rffi.charpsize2str(cbuf, size * self.itemsize)
        self._charbuf_stop()
        return self.space.newbytes(s)

    def descr_fromstring(self, space, w_s):
        """ fromstring(string)

        Appends items from the string, interpreting it as an array of
        machine values, as if it had been read from a file using the
        fromfile() method).

        This method is deprecated. Use frombytes instead.
        """
        if self is w_s:
            raise oefmt(space.w_ValueError,
                        "array.fromstring(x): x cannot be self")
        s = space.getarg_w('s#', w_s)
        msg = "fromstring() is deprecated. Use frombytes() instead."
        space.warn(space.newtext(msg), self.space.w_DeprecationWarning)
        self._frombytes(space, s)

    def descr_frombytes(self, space, w_s):
        """frombytes(bytestring)

        Appends items from the string, interpreting it as an array of
        machine values, as if it had been read from a file using the
        fromfile() method).
        """
        # For some reason, CPython rejects arguments with itemsize != 1 here
        # (like array.array('i')). We don't apply that restriction.
        s = space.charbuf_w(w_s)
        self._frombytes(space, s)

    def _frombytes(self, space, s):
        if len(s) % self.itemsize != 0:
            raise oefmt(space.w_ValueError,
                        "bytes length not a multiple of item size")
        # CPython accepts invalid unicode
        # self.check_valid_unicode(space, s) # empty for non-u arrays
        oldlen = self.len
        new = len(s) / self.itemsize
        if not new:
            return
        self.setlen(oldlen + new)
        cbuf = self._charbuf_start()
        copy_string_to_raw(llstr(s), rffi.ptradd(cbuf, oldlen * self.itemsize),
                           0, len(s))
        self._charbuf_stop()

    @unwrap_spec(n=int)
    def descr_fromfile(self, space, w_f, n):
        """ fromfile(f, n)

        Read n objects from the file object f and append them to the end of the
        array.
        """
        try:
            size = ovfcheck(self.itemsize * n)
        except OverflowError:
            raise MemoryError
        w_item = space.call_method(w_f, 'read', space.newint(size))
        item = space.bytes_w(w_item)
        self._frombytes(space, item)
        if len(item) < size:
            raise oefmt(space.w_EOFError, "not enough items in file")

    def descr_tofile(self, space, w_f):
        """ tofile(f)

        Write all items (as machine values) to the file object f.  Also
        called as write.
        """
        w_s = self.descr_tobytes(space)
        space.call_method(w_f, 'write', w_s)

    def descr_fromunicode(self, space, w_ustr):
        """ fromunicode(ustr)

        Extends this array with data from the unicode string ustr.
        The array must be a type 'u' array; otherwise a ValueError
        is raised.  Use array.frombytes(ustr.encode(...)) to
        append Unicode data to an array of some other type.
        """
        # XXX the following probable bug is not emulated:
        # CPython accepts a non-unicode string or a buffer, and then
        # behaves just like fromstring(), except that it strangely truncate
        # string arguments at multiples of the unicode byte size.
        # Let's only accept unicode arguments for now.
        if self.typecode == 'u':
            self.fromsequence(w_ustr)
        else:
            raise oefmt(space.w_ValueError,
                        "fromunicode() may only be called on type 'u' arrays")

    def descr_tounicode(self, space):
        """ tounicode() -> unicode

        Convert the array to a unicode string.  The array must be
        a type 'u' array; otherwise a ValueError is raised.  Use
        array.tobytes().decode() to obtain a unicode string from
        an array of some other type.
        """
        if self.typecode == 'u':
            s = self.len
            if s < 0:
                s = 0
            buf = rffi.cast(UNICODE_ARRAY, self._buffer_as_unsigned())
            utf8 = wcharpsize2utf8(space, buf, s)
            return space.newutf8(utf8, s)
        else:
            raise oefmt(space.w_ValueError,
                        "tounicode() may only be called on type 'u' arrays")

    def descr_buffer_info(self, space):
        """ buffer_info() -> (address, length)

        Return a tuple (address, length) giving the current memory address and
        the length in items of the buffer used to hold array's contents
        The length should be multiplied by the itemsize attribute to calculate
        the buffer length in bytes.
        """
        w_ptr = space.newint(self._buffer_as_unsigned())
        w_len = space.newint(self.len)
        return space.newtuple([w_ptr, w_len])

    @unwrap_spec(protocol=int)
    def descr_reduce_ex(self, space, protocol):
        """Return state information for pickling."""
        try:
            w_dict = space.getattr(self, space.newtext('__dict__'))
        except OperationError:
            w_dict = space.w_None
        from pypy.module.array import reconstructor
        mformat_code = reconstructor.typecode_to_mformat_code(self.typecode)
        if protocol < 3 or mformat_code == reconstructor.UNKNOWN_FORMAT:
            # Convert the array to a list if we got something weird
            # (e.g., non-IEEE floats), or we are pickling the array
            # using a Python 2.x compatible protocol.
            #
            # It is necessary to use a list representation for Python
            # 2.x compatible pickle protocol, since Python 2's str
            # objects are unpickled as unicode by Python 3. Thus it is
            # impossible to make arrays unpicklable by Python 3 by
            # using their memory representation, unless we resort to
            # ugly hacks such as coercing unicode objects to bytes in
            # array_reconstructor.
            w_list = self.descr_tolist(space)
            return space.newtuple([
                    space.type(self),
                    space.newtuple([space.newtext(self.typecode), w_list]),
                    w_dict])

        w_bytes = self.descr_tobytes(space)
        w_array_reconstructor = space.fromcache(State).w_array_reconstructor
        return space.newtuple([
                w_array_reconstructor,
                space.newtuple([space.type(self),
                                space.newtext(self.typecode),
                                space.newint(mformat_code),
                                w_bytes]),
                w_dict])

    def descr_copy(self, space):
        """ copy(array)

        Return a copy of the array.
        """
        w_a = self.constructor(self.space)
        w_a.setlen(self.len, overallocate=False)
        rffi.c_memcpy(
            rffi.cast(rffi.VOIDP, w_a._buffer_as_unsigned()),
            rffi.cast(rffi.VOIDP, self._buffer_as_unsigned()),
            self.len * self.itemsize
        )
        return w_a

    def descr_byteswap(self, space):
        """ byteswap()

        Byteswap all items of the array.  If the items in the array are
        not 1, 2, 4, or 8 bytes in size, RuntimeError is raised.
        """
        if self.itemsize not in [1, 2, 4, 8]:
            raise oefmt(space.w_RuntimeError,
                        "byteswap not supported for this array")
        if self.len == 0:
            return
        bytes = self._charbuf_start()
        tmp = [bytes[0]] * self.itemsize
        for start in range(0, self.len * self.itemsize, self.itemsize):
            stop = start + self.itemsize - 1
            for i in range(self.itemsize):
                tmp[i] = bytes[start + i]
            for i in range(self.itemsize):
                bytes[stop - i] = tmp[i]
        self._charbuf_stop()

    def descr_len(self, space):
        return space.newint(self.len)

    def descr_eq(self, space, w_arr2):
        "x.__eq__(y) <==> x==y"
        return compare_arrays(space, self, w_arr2, EQ)

    def descr_ne(self, space, w_arr2):
        "x.__ne__(y) <==> x!=y"
        return compare_arrays(space, self, w_arr2, NE)

    def descr_lt(self, space, w_arr2):
        "x.__lt__(y) <==> x<y"
        return compare_arrays(space, self, w_arr2, LT)

    def descr_le(self, space, w_arr2):
        "x.__le__(y) <==> x<=y"
        return compare_arrays(space, self, w_arr2, LE)

    def descr_gt(self, space, w_arr2):
        "x.__gt__(y) <==> x>y"
        return compare_arrays(space, self, w_arr2, GT)

    def descr_ge(self, space, w_arr2):
        "x.__ge__(y) <==> x>=y"
        return compare_arrays(space, self, w_arr2, GE)

    # Basic get/set/append/extend methods

    def descr_getitem(self, space, w_idx):
        "x.__getitem__(y) <==> x[y]"
        if not space.isinstance_w(w_idx, space.w_slice):
            idx, stop, step = space.decode_index(w_idx, self.len)
            assert step == 0
            return self.w_getitem(space, idx)
        else:
            return self.getitem_slice(space, w_idx)

    def descr_setitem(self, space, w_idx, w_item):
        "x.__setitem__(i, y) <==> x[i]=y"
        if space.isinstance_w(w_idx, space.w_slice):
            self.setitem_slice(space, w_idx, w_item)
        else:
            self.setitem(space, w_idx, w_item)

    def descr_delitem(self, space, w_idx):
        start, stop, step, size = self.space.decode_index4(w_idx, self.len)
        if step != 1:
            # I don't care about efficiency of that so far
            w_lst = self.descr_tolist(space)
            space.delitem(w_lst, w_idx)
            self.setlen(0)
            self.fromsequence(w_lst)
            return
        return self.delitem(space, start, stop)

    def descr_iter(self, space):
        return space.newseqiter(self)

    def descr_add(self, space, w_other):
        if (not isinstance(w_other, W_ArrayBase)
                or w_other.typecode != self.typecode):
            return space.w_NotImplemented
        a = self.constructor(space)
        a.setlen(self.len + w_other.len, overallocate=False)
        if self.len:
            rffi.c_memcpy(
                rffi.cast(rffi.VOIDP, a._buffer),
                rffi.cast(rffi.VOIDP, self._buffer),
                self.len * self.itemsize
            )
        if w_other.len:
            rffi.c_memcpy(
                rffi.cast(rffi.VOIDP, rffi.ptradd(a._buffer,
                                             self.len * self.itemsize)),
                rffi.cast(rffi.VOIDP, w_other._buffer),
                w_other.len * self.itemsize
            )
        keepalive_until_here(self)
        keepalive_until_here(a)
        return a

    def descr_inplace_add(self, space, w_other):
        if (not isinstance(w_other, W_ArrayBase)
                or w_other.typecode != self.typecode):
            return space.w_NotImplemented
        oldlen = self.len
        otherlen = w_other.len
        self.setlen(oldlen + otherlen)
        if otherlen:
            rffi.c_memcpy(
                rffi.cast(rffi.VOIDP, rffi.ptradd(self._buffer,
                                             oldlen * self.itemsize)),
                rffi.cast(rffi.VOIDP, w_other._buffer),
                otherlen * self.itemsize
            )
        keepalive_until_here(self)
        keepalive_until_here(w_other)
        return self

    def _mul_helper(self, space, w_repeat, is_inplace):
        try:
            repeat = space.getindex_w(w_repeat, space.w_OverflowError)
        except OperationError as e:
            if e.match(space, space.w_TypeError):
                return space.w_NotImplemented
            raise
        if is_inplace:
            a = self
            start = 1
        else:
            a = self.constructor(space)
            start = 0
        if repeat <= start:
            if repeat <= 0:
                a.setlen(0, overallocate=False)
            return a
        oldlen = self.len
        try:
            newlen = ovfcheck(oldlen * repeat)
        except OverflowError:
            raise MemoryError
        #
        srcbuf = self._buffer
        srcsize = self.len * self.itemsize
        for i in range(srcsize):
            if srcbuf[i] != '\x00':
                break
        else:
            # the source is entirely zero: initialize the target
            # with zeroes too
            a.setlen(newlen, zero=True, overallocate=False)
            return a
        #
        a.setlen(newlen, overallocate=False)
        srcbuf = self._buffer   # reload this, in case self is a
        if oldlen == 1:
            self._repeat_single_item(a, start, repeat)
        else:
            dstbuf = a._buffer
            if start == 1:
                dstbuf = rffi.ptradd(dstbuf, srcsize)
            for r in range(start, repeat):
                rffi.c_memcpy(rffi.cast(rffi.VOIDP, dstbuf),
                              rffi.cast(rffi.VOIDP, srcbuf),
                              srcsize)
                dstbuf = rffi.ptradd(dstbuf, srcsize)
        keepalive_until_here(self)
        keepalive_until_here(a)
        return a

    def descr_mul(self, space, w_repeat):
        return self._mul_helper(space, w_repeat, False)

    def descr_inplace_mul(self, space, w_repeat):
        return self._mul_helper(space, w_repeat, True)

    def descr_radd(self, space, w_other):
        return self.descr_add(space, w_other)

    def descr_rmul(self, space, w_repeat):
        return self.descr_mul(space, w_repeat)

    # Misc methods

    def descr_repr(self, space):
        cls_name = space.type(self).getname(space)
        if self.len == 0:
            return space.newtext("%s('%s')" % (cls_name, self.typecode))
        elif self.typecode == "u":
            try:
                w_unicode = self.descr_tounicode(space)
            except OperationError as e:
                if not e.match(space, space.w_ValueError):
                    raise
                w_exc_value = e.get_w_value(space)
                r = "<%s>" % (space.text_w(w_exc_value),)
            else:
                r = space.text_w(space.repr(w_unicode))
            s = "%s('%s', %s)" % (cls_name, self.typecode, r)
            return space.newtext(s)
        else:
            r = space.repr(self.descr_tolist(space))
            s = "%s('%s', %s)" % (cls_name, self.typecode, space.text_w(r))
            return space.newtext(s)

    def check_valid_unicode(self, space, s):
        pass # overwritten by u

W_ArrayBase.typedef = TypeDef(
    'array.array', None, None, 'read-write',
    __new__ = interp2app(w_array),

    __len__ = interp2app(W_ArrayBase.descr_len),
    __eq__ = interp2app(W_ArrayBase.descr_eq),
    __ne__ = interp2app(W_ArrayBase.descr_ne),
    __lt__ = interp2app(W_ArrayBase.descr_lt),
    __le__ = interp2app(W_ArrayBase.descr_le),
    __gt__ = interp2app(W_ArrayBase.descr_gt),
    __ge__ = interp2app(W_ArrayBase.descr_ge),

    __getitem__ = interp2app(W_ArrayBase.descr_getitem),
    __setitem__ = interp2app(W_ArrayBase.descr_setitem),
    __delitem__ = interp2app(W_ArrayBase.descr_delitem),
    __iter__ = interp2app(W_ArrayBase.descr_iter),

    __add__ = interpindirect2app(W_ArrayBase.descr_add),
    __iadd__ = interpindirect2app(W_ArrayBase.descr_inplace_add),
    __mul__ = interpindirect2app(W_ArrayBase.descr_mul),
    __imul__ = interpindirect2app(W_ArrayBase.descr_inplace_mul),
    __radd__ = interp2app(W_ArrayBase.descr_radd),
    __rmul__ = interp2app(W_ArrayBase.descr_rmul),

    __repr__ = interp2app(W_ArrayBase.descr_repr),

    itemsize = GetSetProperty(descr_itemsize),
    typecode = GetSetProperty(descr_typecode),
    __weakref__ = make_weakref_descr(W_ArrayBase),
    append = interpindirect2app(W_ArrayBase.descr_append),
    extend = interp2app(W_ArrayBase.descr_extend),
    count = interpindirect2app(W_ArrayBase.descr_count),
    index = interpindirect2app(W_ArrayBase.descr_index),
    reverse = interpindirect2app(W_ArrayBase.descr_reverse),
    remove = interpindirect2app(W_ArrayBase.descr_remove),
    pop = interpindirect2app(W_ArrayBase.descr_pop),
    insert = interpindirect2app(W_ArrayBase.descr_insert),

    tolist = interp2app(W_ArrayBase.descr_tolist),
    fromlist = interp2app(W_ArrayBase.descr_fromlist),
    tostring = interp2app(W_ArrayBase.descr_tostring),
    fromstring = interp2app(W_ArrayBase.descr_fromstring),
    tofile = interp2app(W_ArrayBase.descr_tofile),
    fromfile = interp2app(W_ArrayBase.descr_fromfile),
    fromunicode = interp2app(W_ArrayBase.descr_fromunicode),
    tounicode = interp2app(W_ArrayBase.descr_tounicode),
    tobytes = interp2app(W_ArrayBase.descr_tobytes),
    frombytes = interp2app(W_ArrayBase.descr_frombytes),

    buffer_info = interp2app(W_ArrayBase.descr_buffer_info),
    __copy__ = interp2app(W_ArrayBase.descr_copy),
    __reduce_ex__ = interp2app(W_ArrayBase.descr_reduce_ex),
    byteswap = interp2app(W_ArrayBase.descr_byteswap),
)


class TypeCode(object):
    def __init__(self, itemtype, unwrap, canoverflow=False, signed=False,
                 method='__int__', errorname=None):
        if errorname is None:
            errorname = unwrap[:-2]
        self.itemtype = itemtype
        self.bytes = rffi.sizeof(itemtype)
        self.arraytype = lltype.Array(itemtype, hints={'nolength': True})
        self.arrayptrtype = lltype.Ptr(self.arraytype)
        self.unwrap, _, self.convert = unwrap.partition('.')
        assert self.unwrap != 'str_w'
        self.signed = signed
        self.canoverflow = canoverflow
        self.w_class = None
        self.method = method
        self.errorname = errorname

    def _freeze_(self):
        # hint for the annotator: track individual constant instances
        return True

<<<<<<< HEAD
    def is_integer_type(self):
        return self.unwrap == 'int_w' or self.unwrap == 'bigint_w'


if rffi.sizeof(rffi.UINT) == rffi.sizeof(rffi.ULONG):
    # 32 bits: UINT can't safely overflow into a C long (rpython int)
=======
if rffi.sizeof(rffi.UINT) == rffi.sizeof(lltype.Unsigned):
    # 32 bits: UINT can't safely overflow into a lltype.Unsigned (rpython int)
>>>>>>> 0be3ebe2
    # via int_w, handle it like ULONG below
    _UINTTypeCode = \
         TypeCode(rffi.UINT,          'bigint_w.touint')
else:
    _UINTTypeCode = \
         TypeCode(rffi.UINT,          'int_w', True)
if rffi.sizeof(rffi.ULONG) == rffi.sizeof(lltype.Unsigned):
    # Overflow handled by rbigint.touint() which
    # corresponds to lltype.Unsigned
    _ULONGTypeCode = \
         TypeCode(rffi.ULONG,         'bigint_w', errorname="integer")
else:
    # 64 bit Windows special case: ULONG is same as UINT
    _ULONGTypeCode = \
         TypeCode(rffi.ULONG,         'int_w', True, errorname="integer")
types = {
    'u': TypeCode(lltype.UniChar,     'utf8_len_w', method=''),
    'b': TypeCode(rffi.SIGNEDCHAR,    'int_w', True, True),
    'B': TypeCode(rffi.UCHAR,         'int_w', True),
    'h': TypeCode(rffi.SHORT,         'int_w', True, True),
    'H': TypeCode(rffi.USHORT,        'int_w', True),
    'i': TypeCode(rffi.INT,           'int_w', True, True),
    'I': _UINTTypeCode,
    'l': TypeCode(rffi.LONG,          'int_w', True, True),
<<<<<<< HEAD
    'L': TypeCode(rffi.ULONG,         'bigint_w.touint', errorname="integer"),
    'q': TypeCode(rffi.LONGLONG,      'bigint_w.tolonglong', True, True, errorname="integer"),
    'Q': TypeCode(rffi.ULONGLONG,     'bigint_w.toulonglong', True, errorname="integer"),
=======
    'L': _ULONGTypeCode,
>>>>>>> 0be3ebe2
    'f': TypeCode(lltype.SingleFloat, 'float_w', method='__float__'),
    'd': TypeCode(lltype.Float,       'float_w', method='__float__'),
    }
for k, v in types.items():
    v.typecode = k
unroll_typecodes = unrolling_iterable(types.keys())

class ArrayBuffer(RawBuffer):
    _immutable_ = True
    readonly = False
    def __init__(self, w_array):
        self.w_array = w_array

    def getlength(self):
        return self.w_array.len * self.w_array.itemsize

    def getitem(self, index):
        w_array = self.w_array
        data = w_array._charbuf_start()
        char = data[index]
        w_array._charbuf_stop()
        return char

    def setitem(self, index, char):
        w_array = self.w_array
        data = w_array._charbuf_start()
        data[index] = char
        w_array._charbuf_stop()

    def getslice(self, start, step, size):
        if size == 0:
            return ''
        assert step == 1
        data = self.w_array._charbuf_start()
        try:
            return rffi.charpsize2str(rffi.ptradd(data, start), size)
        finally:
            self.w_array._charbuf_stop()

    def get_raw_address(self):
        return self.w_array._charbuf_start()


class ArrayView(BufferView):
    _immutable_ = True

    def __init__(self, data, fmt, itemsize, readonly):
        self.data = data
        self.fmt = fmt
        self.itemsize = itemsize
        self.readonly = readonly

    def getlength(self):
        return self.data.getlength()

    def as_str(self):
        return self.data.as_str()

    def getbytes(self, start, size):
        return self.data[start:start + size]

    def setbytes(self, offset, s):
        return self.data.setslice(offset, s)

    def getformat(self):
        return self.fmt

    def getitemsize(self):
        return self.itemsize

    def getndim(self):
        return 1

    def getshape(self):
        return [self.getlength() // self.itemsize]

    def getstrides(self):
        return [self.getitemsize()]

    def get_raw_address(self):
        return self.data.get_raw_address()

    def as_readbuf(self):
        return self.data

    def as_writebuf(self):
        assert not self.readonly
        return self.data

    def new_slice(self, start, step, slicelength):
        if step == 1:
            n = self.itemsize
            newbuf = SubBuffer(self.data, start * n, slicelength * n)
            return ArrayView(newbuf, self.fmt, self.itemsize, self.readonly)
        else:
            return BufferView.new_slice(self, start, step, slicelength)


unpack_driver = jit.JitDriver(name='unpack_array',
                              greens=['selfclass', 'tp'],
                              reds=['self', 'w_iterator'])

def make_array(mytype):
    W_ArrayBase = globals()['W_ArrayBase']

    class W_Array(W_ArrayBase):
        itemsize = mytype.bytes
        typecode = mytype.typecode

        _attrs_ = W_ArrayBase._attrs_

        def get_buffer(self):
            return rffi.cast(mytype.arrayptrtype, self._buffer)

        if mytype.unwrap == 'utf8_len_w':
            def check_valid_unicode(self, space, s):
                i = 0
                while i < len(s):
                    if s[i] != '\x00' or ord(s[i + 1]) > 0x10:
                        v = ((ord(s[i]) << 24) + (ord(s[i + 1]) << 16) +
                             (ord(s[i + 2]) << 8) + ord(s[i + 3]))
                        raise oefmt(space.w_ValueError,
                            "Character U+%s is not in range [U+0000, U+10ffff]",
                            hex(v)[2:])
                    i += 4

        def item_w(self, w_item):
            space = self.space
            unwrap = getattr(space, mytype.unwrap)
            try:
                item = unwrap(w_item)
            except OperationError as e:
                if space.isinstance_w(w_item, space.w_float):
                    # Odd special case from cpython
                    raise
                if mytype.method != '' and e.match(space, space.w_TypeError):
                    try:
                        item = unwrap(space.call_method(w_item, mytype.method))
                    except OperationError as e:
                        if e.async(space):
                            raise
                        msg = "array item must be " + mytype.errorname
                        raise OperationError(space.w_TypeError,
                                             space.newtext(msg))
                else:
                    raise
            if mytype.convert:
                try:
                    item = getattr(item, mytype.convert)()
                except (ValueError, OverflowError):
                    raise oefmt(space.w_OverflowError,
                                "unsigned %d-byte integer out of range",
                                mytype.bytes)
                return rffi.cast(mytype.itemtype, item)
            if mytype.unwrap == 'utf8_len_w':
                utf8, lgt = item
                if lgt != 1:
                    raise oefmt(space.w_TypeError, "array item must be char")
                uchar = rutf8.codepoint_at_pos(utf8, 0)
                return rffi.cast(mytype.itemtype, uchar)
            #
            # "regular" case: it fits in an rpython integer (lltype.Signed)
            # or it is a float
            return self.item_from_int_or_float(item)

        def item_from_int_or_float(self, item):
            result = rffi.cast(mytype.itemtype, item)
            if mytype.canoverflow:
                if rffi.cast(lltype.Signed, result) != item:
                    # overflow.  build the correct message
                    if item < 0:
                        msg = ('signed %d-byte integer is less than minimum' %
                               mytype.bytes)
                    else:
                        msg = ('signed %d-byte integer is greater than maximum'
                               % mytype.bytes)
                    if not mytype.signed:
                        msg = 'un' + msg      # 'signed' => 'unsigned'
                    raise OperationError(self.space.w_OverflowError,
                                         self.space.newtext(msg))
            return result

        def fromsequence(self, w_seq):
            space = self.space
            oldlen = self.len
            newlen = oldlen

            # optimized case for arrays of integers or floats
            if mytype.unwrap == 'int_w':
                lst = space.listview_int(w_seq)
            elif mytype.unwrap == 'float_w':
                lst = space.listview_float(w_seq)
            else:
                lst = None
            if lst is not None:
                self.setlen(oldlen + len(lst))
                try:
                    buf = self.get_buffer()
                    for num in lst:
                        buf[newlen] = self.item_from_int_or_float(num)
                        newlen += 1
                except OperationError:
                    self.setlen(newlen)
                    raise
                keepalive_until_here(self)
                return

            # this is the common case: w_seq is a list or a tuple
            lst_w = space.listview_no_unpack(w_seq)
            if lst_w is not None:
                self.setlen(oldlen + len(lst_w))
                buf = self.get_buffer()
                try:
                    for w_num in lst_w:
                        # note: self.item_w() might invoke arbitrary code.
                        # In case it resizes the same array, then strange
                        # things may happen, but as we don't reload 'buf'
                        # we know that one is big enough for all items
                        # (so at least we avoid crashes)
                        buf[newlen] = self.item_w(w_num)
                        newlen += 1
                except OperationError:
                    if buf == self.get_buffer():
                        self.setlen(newlen)
                    raise
                keepalive_until_here(self)
                return

            self._fromiterable(w_seq)

        def extend(self, w_iterable, accept_different_array=False):
            space = self.space
            if isinstance(w_iterable, W_Array):
                oldlen = self.len
                new = w_iterable.len
                self.setlen(self.len + new)
                i = 0
                buf = self.get_buffer()
                srcbuf = w_iterable.get_buffer()
                while i < new:
                    if oldlen + i >= self.len:
                        self.setlen(oldlen + i + 1)
                    buf[oldlen + i] = srcbuf[i]
                    i += 1
                keepalive_until_here(w_iterable)
                self.setlen(oldlen + i)
            elif (not accept_different_array
                  and isinstance(w_iterable, W_ArrayBase)):
                raise oefmt(space.w_TypeError,
                            "can only extend with array of same kind")
            else:
                self.fromsequence(w_iterable)

        def w_getitem(self, space, idx, integer_instead_of_char=False):
            item = self.get_buffer()[idx]
            keepalive_until_here(self)
            if mytype.typecode in 'bBhHil' or (
                    integer_instead_of_char and mytype.typecode in 'cu'):
                item = rffi.cast(lltype.Signed, item)
                return space.newint(item)
            if mytype.typecode in 'ILqQ':
                return space.newint(item)
            elif mytype.typecode in 'fd':
                item = float(item)
                return space.newfloat(item)
            elif mytype.typecode == 'c':
                return space.newbytes(item)
            elif mytype.typecode == 'u':
                code = r_uint(ord(item))
                try:
                    item = rutf8.unichr_as_utf8(code, allow_surrogates=True)
                except rutf8.OutOfRange:
                    raise oefmt(space.w_ValueError,
                        "cannot operate on this array('u') because it contains"
                        " character %s not in range [U+0000; U+10ffff]"
                        " at index %d", 'U+%x' % code, idx)
                return space.newtext(item, 1)
            assert 0, "unreachable"

        # interface

        def descr_append(self, space, w_x):
            x = self.item_w(w_x)
            index = self.len
            self.setlen(index + 1)
            self.get_buffer()[index] = x
            keepalive_until_here(self)

        # List interface

        def descr_reverse(self, space):
            b = self.get_buffer()
            for i in range(self.len / 2):
                b[i], b[self.len - i - 1] = b[self.len - i - 1], b[i]
            keepalive_until_here(self)

        def descr_pop(self, space, i):
            if i < 0:
                i += self.len
            if i < 0 or i >= self.len:
                raise oefmt(space.w_IndexError, "pop index out of range")
            w_val = self.w_getitem(space, i)
            b = self.get_buffer()
            while i < self.len - 1:
                b[i] = b[i + 1]
                i += 1
            keepalive_until_here(self)
            self.setlen(self.len - 1)
            return w_val

        def descr_insert(self, space, idx, w_val):
            if idx < 0:
                idx += self.len
            if idx < 0:
                idx = 0
            if idx > self.len:
                idx = self.len

            val = self.item_w(w_val)
            self.setlen(self.len + 1)
            i = self.len - 1
            b = self.get_buffer()
            while i > idx:
                b[i] = b[i - 1]
                i -= 1
            b[i] = val
            keepalive_until_here(self)

        def getitem_slice(self, space, w_idx):
            start, stop, step, size = space.decode_index4(w_idx, self.len)
            w_a = mytype.w_class(self.space)
            w_a.setlen(size, overallocate=False)
            assert step != 0
            buf = w_a.get_buffer()
            srcbuf = self.get_buffer()
            i = start
            for j in range(size):
                buf[j] = srcbuf[i]
                i += step
            keepalive_until_here(self)
            keepalive_until_here(w_a)
            return w_a

        def setitem(self, space, w_idx, w_item):
            idx, stop, step = space.decode_index(w_idx, self.len)
            if step != 0:
                raise oefmt(self.space.w_TypeError,
                            "can only assign array to array slice")
            item = self.item_w(w_item)
            self.get_buffer()[idx] = item
            keepalive_until_here(self)

        def setitem_slice(self, space, w_idx, w_item):
            if not isinstance(w_item, W_Array):
                raise oefmt(space.w_TypeError,
                            "can only assign to a slice array")
            start, stop, step, size = self.space.decode_index4(w_idx, self.len)
            assert step != 0
            if w_item.len != size or self is w_item:
                if start == self.len and step > 0:
                    # we actually want simply extend()
                    self.extend(w_item)
                else:
                    # XXX this is a giant slow hack
                    w_lst = self.descr_tolist(space)
                    w_item = space.call_method(w_item, 'tolist')
                    space.setitem(w_lst, w_idx, w_item)
                    self.setlen(0)
                    self.fromsequence(w_lst)
            else:
                buf = self.get_buffer()
                srcbuf = w_item.get_buffer()
                i = start
                for j in range(size):
                    buf[i] = srcbuf[j]
                    i += step
                keepalive_until_here(w_item)
                keepalive_until_here(self)

        def _repeat_single_item(self, a, start, repeat):
            # <a performance hack>
            assert isinstance(a, W_Array)
            item = self.get_buffer()[0]
            dstbuf = a.get_buffer()
            for r in range(start, repeat):
                dstbuf[r] = item

    mytype.w_class = W_Array
    W_Array.constructor = W_Array
    name = 'ArrayType' + mytype.typecode
    W_Array.__name__ = 'W_' + name

for mytype in types.values():
    make_array(mytype)
del mytype

class State:
    def __init__(self, space):
        w_module = space.getbuiltinmodule('array')
        self.w_array_reconstructor = space.getattr(
            w_module, space.newtext("_array_reconstructor"))<|MERGE_RESOLUTION|>--- conflicted
+++ resolved
@@ -870,17 +870,12 @@
         # hint for the annotator: track individual constant instances
         return True
 
-<<<<<<< HEAD
     def is_integer_type(self):
         return self.unwrap == 'int_w' or self.unwrap == 'bigint_w'
 
 
 if rffi.sizeof(rffi.UINT) == rffi.sizeof(rffi.ULONG):
     # 32 bits: UINT can't safely overflow into a C long (rpython int)
-=======
-if rffi.sizeof(rffi.UINT) == rffi.sizeof(lltype.Unsigned):
-    # 32 bits: UINT can't safely overflow into a lltype.Unsigned (rpython int)
->>>>>>> 0be3ebe2
     # via int_w, handle it like ULONG below
     _UINTTypeCode = \
          TypeCode(rffi.UINT,          'bigint_w.touint')
@@ -905,13 +900,9 @@
     'i': TypeCode(rffi.INT,           'int_w', True, True),
     'I': _UINTTypeCode,
     'l': TypeCode(rffi.LONG,          'int_w', True, True),
-<<<<<<< HEAD
-    'L': TypeCode(rffi.ULONG,         'bigint_w.touint', errorname="integer"),
+    'L': _ULONGTypeCode,
     'q': TypeCode(rffi.LONGLONG,      'bigint_w.tolonglong', True, True, errorname="integer"),
     'Q': TypeCode(rffi.ULONGLONG,     'bigint_w.toulonglong', True, errorname="integer"),
-=======
-    'L': _ULONGTypeCode,
->>>>>>> 0be3ebe2
     'f': TypeCode(lltype.SingleFloat, 'float_w', method='__float__'),
     'd': TypeCode(lltype.Float,       'float_w', method='__float__'),
     }
