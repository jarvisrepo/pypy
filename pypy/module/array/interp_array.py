from __future__ import with_statement

from rpython.rlib import jit
from rpython.rlib.objectmodel import keepalive_until_here
from rpython.rlib.rarithmetic import ovfcheck, widen
from rpython.rlib.unroll import unrolling_iterable
from rpython.rtyper.annlowlevel import llstr
from rpython.rtyper.lltypesystem import lltype, rffi
from rpython.rtyper.lltypesystem.rstr import copy_string_to_raw

from pypy.interpreter.baseobjspace import W_Root
from pypy.interpreter.buffer import RWBuffer
from pypy.interpreter.error import OperationError
from pypy.interpreter.gateway import interp2app, unwrap_spec, interpindirect2app
from pypy.interpreter.typedef import GetSetProperty, make_weakref_descr, TypeDef
<<<<<<< HEAD
from pypy.interpreter.baseobjspace import W_Root
from rpython.rlib import jit
from rpython.rlib.rarithmetic import ovfcheck, widen
from rpython.rlib.unroll import unrolling_iterable
from rpython.rlib.objectmodel import keepalive_until_here
from rpython.rtyper.lltypesystem import lltype, rffi
=======
from pypy.module._file.interp_file import W_File
>>>>>>> aafd438a
from pypy.objspace.std.floatobject import W_FloatObject


@unwrap_spec(typecode=str)
def w_array(space, w_cls, typecode, __args__):
    if len(__args__.arguments_w) > 1:
        msg = 'array() takes at most 2 arguments'
        raise OperationError(space.w_TypeError, space.wrap(msg))
    if len(typecode) != 1:
        msg = 'array() argument 1 must be char, not str'
        raise OperationError(space.w_TypeError, space.wrap(msg))
    typecode = typecode[0]

    if space.is_w(w_cls, space.gettypeobject(W_ArrayBase.typedef)):
        if __args__.keywords:
            msg = 'array.array() does not take keyword arguments'
            raise OperationError(space.w_TypeError, space.wrap(msg))

    for tc in unroll_typecodes:
        if typecode == tc:
            a = space.allocate_instance(types[tc].w_class, w_cls)
            a.__init__(space)

            if len(__args__.arguments_w) > 0:
                w_initializer = __args__.arguments_w[0]
                if space.lookup(w_initializer, '__buffer__') is not None:
                    if isinstance(w_initializer, W_ArrayBase):
                        a.extend(w_initializer, True)
                    else:
                        a.descr_frombytes(space,
                                          space.bufferstr_w(w_initializer))
                elif space.type(w_initializer) is space.w_list:
                    a.descr_fromlist(space, w_initializer)
                else:
                    a.extend(w_initializer, True)
            break
    else:
        msg = 'bad typecode (must be b, B, u, h, H, i, I, l, L, f or d)'
        raise OperationError(space.w_ValueError, space.wrap(msg))

    return a


def descr_itemsize(space, self):
    return space.wrap(self.itemsize)


def descr_typecode(space, self):
    return space.wrap(self.typecode)

arr_eq_driver = jit.JitDriver(name='array_eq_driver', greens = ['comp_func'], reds = 'auto')
EQ, NE, LT, LE, GT, GE = range(6)

def compare_arrays(space, arr1, arr2, comp_op):
    if (not isinstance(arr1, W_ArrayBase) or
        not isinstance(arr2, W_ArrayBase)):
        return space.w_NotImplemented
    if comp_op == EQ and arr1.len != arr2.len:
        return space.w_False
    if comp_op == NE and arr1.len != arr2.len:
        return space.w_True
    lgt = min(arr1.len, arr2.len)
    for i in range(lgt):
        arr_eq_driver.jit_merge_point(comp_func=comp_op)
        w_elem1 = arr1.w_getitem(space, i)
        w_elem2 = arr2.w_getitem(space, i)
        if comp_op == EQ:
            res = space.is_true(space.eq(w_elem1, w_elem2))
            if not res:
                return space.w_False
        elif comp_op == NE:
            res = space.is_true(space.ne(w_elem1, w_elem2))
            if res:
                return space.w_True
        elif comp_op == LT or comp_op == GT:
            if comp_op == LT:
                res = space.is_true(space.lt(w_elem1, w_elem2))
            else:
                res = space.is_true(space.gt(w_elem1, w_elem2))
            if res:
                return space.w_True
            elif not space.is_true(space.eq(w_elem1, w_elem2)):
                return space.w_False
        else:
            if comp_op == LE:
                res = space.is_true(space.le(w_elem1, w_elem2))
            else:
                res = space.is_true(space.ge(w_elem1, w_elem2))
            if not res:
                return space.w_False
            elif not space.is_true(space.eq(w_elem1, w_elem2)):
                return space.w_True
    # we have some leftovers
    if comp_op == EQ:
        return space.w_True
    elif comp_op == NE:
        return space.w_False
    if arr1.len == arr2.len:
        if comp_op == LT or comp_op == GT:
            return space.w_False
        return space.w_True
    if comp_op == LT or comp_op == LE:
        if arr1.len < arr2.len:
            return space.w_True
        return space.w_False
    if arr1.len > arr2.len:
        return space.w_True
    return space.w_False

UNICODE_ARRAY = lltype.Ptr(lltype.Array(lltype.UniChar,
                                        hints={'nolength': True}))

class W_ArrayBase(W_Root):
    _attrs_ = ('space', 'len', 'allocated', '_lifeline_') # no buffer

    def __init__(self, space):
        self.space = space
        self.len = 0
        self.allocated = 0

    def descr_append(self, space, w_x):
        """ append(x)

        Append new value x to the end of the array.
        """
        raise NotImplementedError

    def descr_extend(self, space, w_x):
        """ extend(array or iterable)

        Append items to the end of the array.
        """
        self.extend(w_x)

    def descr_count(self, space, w_val):
        """ count(x)

        Return number of occurrences of x in the array.
        """
        raise NotImplementedError

    def descr_index(self, space, w_x):
        """ index(x)

        Return index of first occurrence of x in the array.
        """
        raise NotImplementedError

    def descr_reverse(self, space):
        """ reverse()

        Reverse the order of the items in the array.
        """
        raise NotImplementedError

    def descr_remove(self, space, w_val):
        """ remove(x)

        Remove the first occurrence of x in the array.
        """
        raise NotImplementedError

    @unwrap_spec(i=int)
    def descr_pop(self, space, i=-1):
        """ pop([i])

        Return the i-th element and delete it from the array. i defaults to -1.
        """
        raise NotImplementedError

    @unwrap_spec(idx=int)
    def descr_insert(self, space, idx, w_val):
        """ insert(i,x)

        Insert a new item x into the array before position i.
        """
        raise NotImplementedError

    def descr_tolist(self, space):
        """ tolist() -> list

        Convert array to an ordinary list with the same items.
        """
        w_l = space.newlist([])
        for i in range(self.len):
            w_l.append(self.w_getitem(space, i))
        return w_l

    def descr_fromlist(self, space, w_lst):
        """ fromlist(list)

        Append items to array from list.
        """
        if not space.isinstance_w(w_lst, space.w_list):
            raise OperationError(space.w_TypeError,
                                 space.wrap("arg must be list"))
        s = self.len
        try:
            self.fromsequence(w_lst)
        except OperationError:
            self.setlen(s)
            raise

    def descr_tostring(self, space):
        """ tostring() -> bytes

        Convert the array to an array of machine values and return the
        bytes representation.

        This method is deprecated. Use tobytes instead.
        """
        msg = "tostring() is deprecated. Use tobytes() instead."
        space.warn(space.wrap(msg), space.w_DeprecationWarning)
        return self.descr_tobytes(space)

    def descr_tobytes(self, space):
        """tobytes() -> bytes

        Convert the array to an array of machine values and return the
        bytes representation.
        """
        cbuf = self._charbuf_start()
        s = rffi.charpsize2str(cbuf, self.len * self.itemsize)
        self._charbuf_stop()
        return self.space.wrapbytes(s)

    @unwrap_spec(s='bufferstr_or_u')
    def descr_fromstring(self, space, s):
        """fromstring(string)

        Appends items from the string, interpreting it as an array of
        machine values, as if it had been read from a file using the
        fromfile() method).

        This method is deprecated. Use frombytes instead.
        """
        msg = "fromstring() is deprecated. Use frombytes() instead."
        space.warn(space.wrap(msg), self.space.w_DeprecationWarning)
        self.descr_frombytes(space, s)

    @unwrap_spec(s='bufferstr')
    def descr_frombytes(self, space, s):
        """frombytes(bytestring)

        Appends items from the string, interpreting it as an array of
        machine values, as if it had been read from a file using the
        fromfile() method).
        """
        if len(s) % self.itemsize != 0:
            msg = 'string length not a multiple of item size'
            raise OperationError(self.space.w_ValueError, self.space.wrap(msg))
        oldlen = self.len
        new = len(s) / self.itemsize
        self.setlen(oldlen + new)
        cbuf = self._charbuf_start()
        copy_string_to_raw(llstr(s), rffi.ptradd(cbuf, oldlen * self.itemsize), 0, len(s))
        self._charbuf_stop()

    @unwrap_spec(n=int)
    def descr_fromfile(self, space, w_f, n):
        """ fromfile(f, n)

        Read n objects from the file object f and append them to the end of the
        array.  Also called as read.
        """
        try:
            size = ovfcheck(self.itemsize * n)
        except OverflowError:
            raise MemoryError
        w_item = space.call_method(w_f, 'read', space.wrap(size))
        item = space.bytes_w(w_item)
        if len(item) < size:
            n = len(item) % self.itemsize
            elems = max(0, len(item) - (len(item) % self.itemsize))
            if n != 0:
                item = item[0:elems]
            self.descr_frombytes(space, item)
            msg = "not enough items in file"
            raise OperationError(space.w_EOFError, space.wrap(msg))
        self.descr_fromstring(space, item)

    def descr_tofile(self, space, w_f):
        """ tofile(f)

        Write all items (as machine values) to the file object f.  Also called as
        write.
        """
        w_s = self.descr_tobytes(space)
        space.call_method(w_f, 'write', w_s)

    def descr_fromunicode(self, space, w_ustr):
        """ fromunicode(ustr)

        Extends this array with data from the unicode string ustr.
        The array must be a type 'u' array; otherwise a ValueError
        is raised.  Use array.fromstring(ustr.decode(...)) to
        append Unicode data to an array of some other type.
        """
        # XXX the following probable bug is not emulated:
        # CPython accepts a non-unicode string or a buffer, and then
        # behaves just like fromstring(), except that it strangely truncate
        # string arguments at multiples of the unicode byte size.
        # Let's only accept unicode arguments for now.
        if self.typecode == 'u':
            self.fromsequence(w_ustr)
        else:
            msg = "fromunicode() may only be called on type 'u' arrays"
            raise OperationError(space.w_ValueError, space.wrap(msg))

    def descr_tounicode(self, space):
        """ tounicode() -> unicode

        Convert the array to a unicode string.  The array must be
        a type 'u' array; otherwise a ValueError is raised.  Use
        array.tostring().decode() to obtain a unicode string from
        an array of some other type.
        """
        if self.typecode == 'u':
            buf = rffi.cast(UNICODE_ARRAY, self._buffer_as_unsigned())
            return space.wrap(rffi.wcharpsize2unicode(buf, self.len))
        else:
            msg = "tounicode() may only be called on type 'u' arrays"
            raise OperationError(space.w_ValueError, space.wrap(msg))

    def descr_buffer_info(self, space):
        """ buffer_info() -> (address, length)

        Return a tuple (address, length) giving the current memory address and
        the length in items of the buffer used to hold array's contents
        The length should be multiplied by the itemsize attribute to calculate
        the buffer length in bytes.
        """
        w_ptr = space.wrap(self._buffer_as_unsigned())
        w_len = space.wrap(self.len)
        return space.newtuple([w_ptr, w_len])

    @unwrap_spec(protocol=int)
    def descr_reduce_ex(self, space, protocol):
        """Return state information for pickling."""
        try:
            w_dict = space.getattr(self, space.wrap('__dict__'))
        except OperationError:
            w_dict = space.w_None
        from pypy.module.array import reconstructor
        mformat_code = reconstructor.typecode_to_mformat_code(self.typecode)
        if protocol < 3 or mformat_code == reconstructor.UNKNOWN_FORMAT:
            # Convert the array to a list if we got something weird
            # (e.g., non-IEEE floats), or we are pickling the array
            # using a Python 2.x compatible protocol.
            #
            # It is necessary to use a list representation for Python
            # 2.x compatible pickle protocol, since Python 2's str
            # objects are unpickled as unicode by Python 3. Thus it is
            # impossible to make arrays unpicklable by Python 3 by
            # using their memory representation, unless we resort to
            # ugly hacks such as coercing unicode objects to bytes in
            # array_reconstructor.
            w_list = self.descr_tolist(space)
            return space.newtuple([
                    space.type(self),
                    space.newtuple([space.wrap(self.typecode), w_list]),
                    w_dict])

        w_bytes = self.descr_tobytes(space)
        w_array_reconstructor = space.fromcache(State).w_array_reconstructor
        return space.newtuple([
                w_array_reconstructor,
                space.newtuple([space.type(self),
                                space.wrap(self.typecode),
                                space.wrap(mformat_code),
                                w_bytes]),
                w_dict])

    def descr_copy(self, space):
        """ copy(array)

        Return a copy of the array.
        """
        w_a = self.constructor(self.space)
        w_a.setlen(self.len, overallocate=False)
        rffi.c_memcpy(
            rffi.cast(rffi.VOIDP, w_a._buffer_as_unsigned()),
            rffi.cast(rffi.VOIDP, self._buffer_as_unsigned()),
            self.len * self.itemsize
        )
        return w_a

    def descr_byteswap(self, space):
        """ byteswap()

        Byteswap all items of the array.  If the items in the array are not 1, 2,
        4, or 8 bytes in size, RuntimeError is raised.
        """
        if self.itemsize not in [1, 2, 4, 8]:
            msg = "byteswap not supported for this array"
            raise OperationError(space.w_RuntimeError, space.wrap(msg))
        if self.len == 0:
            return
        bytes = self._charbuf_start()
        tmp = [bytes[0]] * self.itemsize
        for start in range(0, self.len * self.itemsize, self.itemsize):
            stop = start + self.itemsize - 1
            for i in range(self.itemsize):
                tmp[i] = bytes[start + i]
            for i in range(self.itemsize):
                bytes[stop - i] = tmp[i]
        self._charbuf_stop()

    def descr_len(self, space):
        return space.wrap(self.len)

    def descr_eq(self, space, w_arr2):
        "x.__eq__(y) <==> x==y"
        return compare_arrays(space, self, w_arr2, EQ)

    def descr_ne(self, space, w_arr2):
        "x.__ne__(y) <==> x!=y"
        return compare_arrays(space, self, w_arr2, NE)

    def descr_lt(self, space, w_arr2):
        "x.__lt__(y) <==> x<y"
        return compare_arrays(space, self, w_arr2, LT)

    def descr_le(self, space, w_arr2):
        "x.__le__(y) <==> x<=y"
        return compare_arrays(space, self, w_arr2, LE)

    def descr_gt(self, space, w_arr2):
        "x.__gt__(y) <==> x>y"
        return compare_arrays(space, self, w_arr2, GT)

    def descr_ge(self, space, w_arr2):
        "x.__ge__(y) <==> x>=y"
        return compare_arrays(space, self, w_arr2, GE)

    # Basic get/set/append/extend methods

    def descr_getitem(self, space, w_idx):
        "x.__getitem__(y) <==> x[y]"
        if not space.isinstance_w(w_idx, space.w_slice):
            idx, stop, step = space.decode_index(w_idx, self.len)
            assert step == 0
            return self.w_getitem(space, idx)
        else:
            return self.getitem_slice(space, w_idx)

<<<<<<< HEAD
=======
    def descr_getslice(self, space, w_i, w_j):
        return space.getitem(self, space.newslice(w_i, w_j, space.w_None))

>>>>>>> aafd438a
    def descr_setitem(self, space, w_idx, w_item):
        "x.__setitem__(i, y) <==> x[i]=y"
        if space.isinstance_w(w_idx, space.w_slice):
            self.setitem_slice(space, w_idx, w_item)
        else:
            self.setitem(space, w_idx, w_item)

    def descr_delitem(self, space, w_idx):
        start, stop, step, size = self.space.decode_index4(w_idx, self.len)
        if step != 1:
            # I don't care about efficiency of that so far
            w_lst = self.descr_tolist(space)
            space.delitem(w_lst, w_idx)
            self.setlen(0)
            self.fromsequence(w_lst)
            return
        return self.delitem(space, start, stop)

    def descr_add(self, space, w_other):
        raise NotImplementedError

    def descr_inplace_add(self, space, w_other):
        raise NotImplementedError

    def descr_mul(self, space, w_repeat):
        raise NotImplementedError

    def descr_inplace_mul(self, space, w_repeat):
        raise NotImplementedError

    def descr_radd(self, space, w_other):
        return self.descr_add(space, w_other)

    def descr_rmul(self, space, w_repeat):
        return self.descr_mul(space, w_repeat)

    # Misc methods

    def descr_iter(self, space):
        return space.wrap(ArrayIterator(self))

    def descr_buffer(self, space):
        return space.wrap(ArrayBuffer(self))

    def descr_repr(self, space):
        if self.len == 0:
            return space.wrap("array('%s')" % self.typecode)
        elif self.typecode == "u":
            r = space.repr(self.descr_tounicode(space))
            s = u"array('u', %s)" % space.unicode_w(r)
            return space.wrap(s)
        else:
            r = space.repr(self.descr_tolist(space))
            s = "array('%s', %s)" % (self.typecode, space.str_w(r))
            return space.wrap(s)

W_ArrayBase.typedef = TypeDef(
    'array',
    __new__ = interp2app(w_array),
    __module__   = 'array',

    __len__ = interp2app(W_ArrayBase.descr_len),
    __eq__ = interp2app(W_ArrayBase.descr_eq),
    __ne__ = interp2app(W_ArrayBase.descr_ne),
    __lt__ = interp2app(W_ArrayBase.descr_lt),
    __le__ = interp2app(W_ArrayBase.descr_le),
    __gt__ = interp2app(W_ArrayBase.descr_gt),
    __ge__ = interp2app(W_ArrayBase.descr_ge),

    __getitem__ = interp2app(W_ArrayBase.descr_getitem),
    __setitem__ = interp2app(W_ArrayBase.descr_setitem),
    __delitem__ = interp2app(W_ArrayBase.descr_delitem),

    __add__ = interpindirect2app(W_ArrayBase.descr_add),
    __iadd__ = interpindirect2app(W_ArrayBase.descr_inplace_add),
    __mul__ = interpindirect2app(W_ArrayBase.descr_mul),
    __imul__ = interpindirect2app(W_ArrayBase.descr_inplace_mul),
    __radd__ = interp2app(W_ArrayBase.descr_radd),
    __rmul__ = interp2app(W_ArrayBase.descr_rmul),

    __buffer__ = interp2app(W_ArrayBase.descr_buffer),
    __iter__ = interp2app(W_ArrayBase.descr_iter),
    __repr__ = interp2app(W_ArrayBase.descr_repr),

    itemsize = GetSetProperty(descr_itemsize),
    typecode = GetSetProperty(descr_typecode),
    __weakref__ = make_weakref_descr(W_ArrayBase),
    append = interpindirect2app(W_ArrayBase.descr_append),
    extend = interp2app(W_ArrayBase.descr_extend),
    count = interpindirect2app(W_ArrayBase.descr_count),
    index = interpindirect2app(W_ArrayBase.descr_index),
    reverse = interpindirect2app(W_ArrayBase.descr_reverse),
    remove = interpindirect2app(W_ArrayBase.descr_remove),
    pop = interpindirect2app(W_ArrayBase.descr_pop),
    insert = interpindirect2app(W_ArrayBase.descr_insert),

    tolist = interp2app(W_ArrayBase.descr_tolist),
    fromlist = interp2app(W_ArrayBase.descr_fromlist),
    tostring = interp2app(W_ArrayBase.descr_tostring),
    fromstring = interp2app(W_ArrayBase.descr_fromstring),
    tofile = interp2app(W_ArrayBase.descr_tofile),
    fromfile = interp2app(W_ArrayBase.descr_fromfile),
    fromunicode = interp2app(W_ArrayBase.descr_fromunicode),
    tounicode = interp2app(W_ArrayBase.descr_tounicode),
    tobytes = interp2app(W_ArrayBase.descr_tobytes),
    frombytes = interp2app(W_ArrayBase.descr_frombytes),

    buffer_info = interp2app(W_ArrayBase.descr_buffer_info),
    __copy__ = interp2app(W_ArrayBase.descr_copy),
    __reduce_ex__ = interp2app(W_ArrayBase.descr_reduce_ex),
    byteswap = interp2app(W_ArrayBase.descr_byteswap),
)


class TypeCode(object):
    def __init__(self, itemtype, unwrap, canoverflow=False, signed=False, method='__int__'):
        self.itemtype = itemtype
        self.bytes = rffi.sizeof(itemtype)
        self.arraytype = lltype.Array(itemtype, hints={'nolength': True})
        self.unwrap = unwrap
        self.signed = signed
        self.canoverflow = canoverflow
        self.w_class = None
        self.method = method

        if self.canoverflow:
            assert self.bytes <= rffi.sizeof(rffi.ULONG)
            if self.bytes == rffi.sizeof(rffi.ULONG) and not signed and \
                   self.unwrap == 'int_w':
                # Treat this type as a ULONG
                self.unwrap = 'bigint_w'
                self.canoverflow = False

    def _freeze_(self):
        # hint for the annotator: track individual constant instances
        return True

    def is_integer_type(self):
        return self.unwrap == 'int_w' or self.unwrap == 'bigint_w'


types = {
    'u': TypeCode(lltype.UniChar,     'unicode_w', method=''),
    'b': TypeCode(rffi.SIGNEDCHAR,    'int_w', True, True),
    'B': TypeCode(rffi.UCHAR,         'int_w', True),
    'h': TypeCode(rffi.SHORT,         'int_w', True, True),
    'H': TypeCode(rffi.USHORT,        'int_w', True),
    'i': TypeCode(rffi.INT,           'int_w', True, True),
    'I': TypeCode(rffi.UINT,          'int_w', True),
    'l': TypeCode(rffi.LONG,          'int_w', True, True),
    'L': TypeCode(rffi.ULONG,         'bigint_w'),  # Overflow handled by
                                                    # rbigint.touint() which
                                                    # corresponds to the
                                                    # C-type unsigned long
    'f': TypeCode(lltype.SingleFloat, 'float_w', method='__float__'),
    'd': TypeCode(lltype.Float,       'float_w', method='__float__'),
    }
for k, v in types.items():
    v.typecode = k
unroll_typecodes = unrolling_iterable(types.keys())

class ArrayBuffer(RWBuffer):
    def __init__(self, array):
        self.array = array

    def getlength(self):
        return self.array.len * self.array.itemsize

    def getitem(self, index):
        array = self.array
        data = array._charbuf_start()
        char = data[index]
        array._charbuf_stop()
        return char

    def setitem(self, index, char):
        array = self.array
        data = array._charbuf_start()
        data[index] = char
        array._charbuf_stop()

    def get_raw_address(self):
        return self.array._charbuf_start()


class ArrayIterator(W_Root):
    def __init__(self, array):
        self.index = 0
        self.array = array

    def iter_w(self, space):
        return space.wrap(self)
        
    def next_w(self, space):
        if self.index < self.array.len:
            w_value = self.array.w_getitem(space, self.index)
            self.index += 1
            return w_value
        raise OperationError(space.w_StopIteration, space.w_None)

ArrayIterator.typedef = TypeDef(
    'arrayiterator',
    __iter__ = interp2app(ArrayIterator.iter_w),
    __next__ = interp2app(ArrayIterator.next_w),
    )


def make_array(mytype):
    W_ArrayBase = globals()['W_ArrayBase']

    class W_Array(W_ArrayBase):
        itemsize = mytype.bytes
        typecode = mytype.typecode

        _attrs_ = ('space', 'len', 'allocated', '_lifeline_', 'buffer')

        def __init__(self, space):
            W_ArrayBase.__init__(self, space)
            self.buffer = lltype.nullptr(mytype.arraytype)

        def item_w(self, w_item):
            space = self.space
            unwrap = getattr(space, mytype.unwrap)
            try:
                item = unwrap(w_item)
            except OperationError, e:
                if isinstance(w_item, W_FloatObject): # Odd special case from cpython
                    raise
                if mytype.method != '' and e.match(space, space.w_TypeError):
                    try:
                        item = unwrap(space.call_method(w_item, mytype.method))
                    except OperationError:
                        msg = 'array item must be ' + mytype.unwrap[:-2]
                        raise OperationError(space.w_TypeError, space.wrap(msg))
                else:
                    raise
            if mytype.unwrap == 'bigint_w':
                try:
                    item = item.touint()
                except (ValueError, OverflowError):
                    msg = 'unsigned %d-byte integer out of range' % \
                          mytype.bytes
                    raise OperationError(space.w_OverflowError,
                                         space.wrap(msg))
                return rffi.cast(mytype.itemtype, item)
            if mytype.unwrap == 'str_w' or mytype.unwrap == 'unicode_w':
                if len(item) != 1:
                    msg = 'array item must be char'
                    raise OperationError(space.w_TypeError, space.wrap(msg))
                item = item[0]
                return rffi.cast(mytype.itemtype, item)
            #
            # "regular" case: it fits in an rpython integer (lltype.Signed)
            result = rffi.cast(mytype.itemtype, item)
            if mytype.canoverflow:
                if rffi.cast(lltype.Signed, result) != item:
                    # overflow.  build the correct message
                    if item < 0:
                        msg = ('signed %d-byte integer is less than minimum' %
                               mytype.bytes)
                    else:
                        msg = ('signed %d-byte integer is greater than maximum'
                               % mytype.bytes)
                    if not mytype.signed:
                        msg = 'un' + msg      # 'signed' => 'unsigned'
                    raise OperationError(space.w_OverflowError,
                                         space.wrap(msg))
            return result

        def __del__(self):
            # note that we don't call clear_all_weakrefs here because
            # an array with freed buffer is ok to see - it's just empty with 0
            # length
            self.setlen(0)

        def setlen(self, size, zero=False, overallocate=True):
            if size > 0:
                if size > self.allocated or size < self.allocated / 2:
                    if overallocate:
                        if size < 9:
                            some = 3
                        else:
                            some = 6
                        some += size >> 3
                    else:
                        some = 0
                    self.allocated = size + some
                    if zero:
                        new_buffer = lltype.malloc(mytype.arraytype,
                                                   self.allocated, flavor='raw',
                                                   add_memory_pressure=True,
                                                   zero=True)
                    else:
                        new_buffer = lltype.malloc(mytype.arraytype,
                                                   self.allocated, flavor='raw',
                                                   add_memory_pressure=True)
                        for i in range(min(size, self.len)):
                            new_buffer[i] = self.buffer[i]
                else:
                    self.len = size
                    return
            else:
                assert size == 0
                self.allocated = 0
                new_buffer = lltype.nullptr(mytype.arraytype)

            if self.buffer:
                lltype.free(self.buffer, flavor='raw')
            self.buffer = new_buffer
            self.len = size

        def fromsequence(self, w_seq):
            space = self.space
            oldlen = self.len
            try:
                new = space.len_w(w_seq)
                self.setlen(self.len + new)
            except OperationError:
                pass

            i = 0
            try:
                if mytype.typecode == 'u':
                    myiter = space.unpackiterable
                else:
                    myiter = space.listview
                for w_i in myiter(w_seq):
                    if oldlen + i >= self.len:
                        self.setlen(oldlen + i + 1)
                    self.buffer[oldlen + i] = self.item_w(w_i)
                    i += 1
            except OperationError:
                self.setlen(oldlen + i)
                raise
            self.setlen(oldlen + i)

        def extend(self, w_iterable, accept_different_array=False):
            space = self.space
            if isinstance(w_iterable, W_Array):
                oldlen = self.len
                new = w_iterable.len
                self.setlen(self.len + new)
                i = 0
                while i < new:
                    if oldlen + i >= self.len:
                        self.setlen(oldlen + i + 1)
                    self.buffer[oldlen + i] = w_iterable.buffer[i]
                    i += 1
                self.setlen(oldlen + i)
            elif (not accept_different_array
                  and isinstance(w_iterable, W_ArrayBase)):
                msg = "can only extend with array of same kind"
                raise OperationError(space.w_TypeError, space.wrap(msg))
            else:
                self.fromsequence(w_iterable)

        def _charbuf_start(self):
            return rffi.cast(rffi.CCHARP, self.buffer)

        def _buffer_as_unsigned(self):
            return rffi.cast(lltype.Unsigned, self.buffer)

        def _charbuf_stop(self):
            keepalive_until_here(self)

        def w_getitem(self, space, idx):
            item = self.buffer[idx]
            if mytype.typecode in 'bBhHil':
                item = rffi.cast(lltype.Signed, item)
            elif mytype.typecode == 'f':
                item = float(item)
            return space.wrap(item)

        # interface

        def descr_append(self, space, w_x):
            x = self.item_w(w_x)
            self.setlen(self.len + 1)
            self.buffer[self.len - 1] = x

        # List interface
        def descr_count(self, space, w_val):
            cnt = 0
            for i in range(self.len):
                # XXX jitdriver
                w_item = self.w_getitem(space, i)
                if space.is_true(space.eq(w_item, w_val)):
                    cnt += 1
            return space.wrap(cnt)

        def descr_index(self, space, w_val):
            for i in range(self.len):
                w_item = self.w_getitem(space, i)
                if space.is_true(space.eq(w_item, w_val)):
                    return space.wrap(i)
            msg = 'array.index(x): x not in list'
            raise OperationError(space.w_ValueError, space.wrap(msg))

        def descr_reverse(self, space):
            b = self.buffer
            for i in range(self.len / 2):
                b[i], b[self.len - i - 1] = b[self.len - i - 1], b[i]

        def descr_pop(self, space, i):
            if i < 0:
                i += self.len
            if i < 0 or i >= self.len:
                msg = 'pop index out of range'
                raise OperationError(space.w_IndexError, space.wrap(msg))
            w_val = self.w_getitem(space, i)
            while i < self.len - 1:
                self.buffer[i] = self.buffer[i + 1]
                i += 1
            self.setlen(self.len - 1)
            return w_val

        def descr_remove(self, space, w_val):
            w_idx = self.descr_index(space, w_val)
            self.descr_pop(space, space.int_w(w_idx))

        def descr_insert(self, space, idx, w_val):
            if idx < 0:
                idx += self.len
            if idx < 0:
                idx = 0
            if idx > self.len:
                idx = self.len

            val = self.item_w(w_val)
            self.setlen(self.len + 1)
            i = self.len - 1
            while i > idx:
                self.buffer[i] = self.buffer[i - 1]
                i -= 1
            self.buffer[i] = val

        def getitem_slice(self, space, w_idx):
            start, stop, step, size = space.decode_index4(w_idx, self.len)
            w_a = mytype.w_class(self.space)
            w_a.setlen(size, overallocate=False)
            assert step != 0
            j = 0
            for i in range(start, stop, step):
                w_a.buffer[j] = self.buffer[i]
                j += 1
            return w_a

        def setitem(self, space, w_idx, w_item):
            idx, stop, step = space.decode_index(w_idx, self.len)
            if step != 0:
                msg = 'can only assign array to array slice'
                raise OperationError(self.space.w_TypeError,
                                     self.space.wrap(msg))
            item = self.item_w(w_item)
            self.buffer[idx] = item

        def setitem_slice(self, space, w_idx, w_item):
            if not isinstance(w_item, W_Array):
                raise OperationError(space.w_TypeError, space.wrap(
                    "can only assign to a slice array"))
            start, stop, step, size = self.space.decode_index4(w_idx, self.len)
            assert step != 0
            if w_item.len != size or self is w_item:
                # XXX this is a giant slow hack
                w_lst = self.descr_tolist(space)
                w_item = space.call_method(w_item, 'tolist')
                space.setitem(w_lst, w_idx, w_item)
                self.setlen(0)
                self.fromsequence(w_lst)
            else:
                j = 0
                for i in range(start, stop, step):
                    self.buffer[i] = w_item.buffer[j]
                    j += 1

        def delitem(self, space, i, j):
            if i < 0:
                i += self.len
            if i < 0:
                i = 0
            if j < 0:
                j += self.len
            if j < 0:
                j = 0
            if j > self.len:
                j = self.len
            if i >= j:
                return None
            oldbuffer = self.buffer
            self.buffer = lltype.malloc(mytype.arraytype,
                          max(self.len - (j - i), 0), flavor='raw',
                          add_memory_pressure=True)
            if i:
                rffi.c_memcpy(
                    rffi.cast(rffi.VOIDP, self.buffer),
                    rffi.cast(rffi.VOIDP, oldbuffer),
                    i * mytype.bytes
                )
            if j < self.len:
                rffi.c_memcpy(
                    rffi.cast(rffi.VOIDP, rffi.ptradd(self.buffer, i)),
                    rffi.cast(rffi.VOIDP, rffi.ptradd(oldbuffer, j)),
                    (self.len - j) * mytype.bytes
                )
            self.len -= j - i
            self.allocated = self.len
            if oldbuffer:
                lltype.free(oldbuffer, flavor='raw')

        # Add and mul methods
        def descr_add(self, space, w_other):
            if not isinstance(w_other, W_Array):
                return space.w_NotImplemented
            a = mytype.w_class(space)
            a.setlen(self.len + w_other.len, overallocate=False)
            if self.len:
                rffi.c_memcpy(
                    rffi.cast(rffi.VOIDP, a.buffer),
                    rffi.cast(rffi.VOIDP, self.buffer),
                    self.len * mytype.bytes
                )
            if w_other.len:
                rffi.c_memcpy(
                    rffi.cast(rffi.VOIDP, rffi.ptradd(a.buffer, self.len)),
                    rffi.cast(rffi.VOIDP, w_other.buffer),
                    w_other.len * mytype.bytes
                )
            return a

        def descr_inplace_add(self, space, w_other):
            if not isinstance(w_other, W_Array):
                return space.w_NotImplemented
            oldlen = self.len
            otherlen = w_other.len
            self.setlen(oldlen + otherlen)
            if otherlen:
                rffi.c_memcpy(
                    rffi.cast(rffi.VOIDP, rffi.ptradd(self.buffer, oldlen)),
                    rffi.cast(rffi.VOIDP, w_other.buffer),
                    otherlen * mytype.bytes
                )
            return self

        def descr_mul(self, space, w_repeat):
            return _mul_helper(space, self, w_repeat, False)

        def descr_inplace_mul(self, space, w_repeat):
            return _mul_helper(space, self, w_repeat, True)

    def _mul_helper(space, self, w_repeat, is_inplace):
        try:
            repeat = space.getindex_w(w_repeat, space.w_OverflowError)
        except OperationError, e:
            if e.match(space, space.w_TypeError):
                return space.w_NotImplemented
            raise
        repeat = max(repeat, 0)
        try:
            newlen = ovfcheck(self.len * repeat)
        except OverflowError:
            raise MemoryError
        oldlen = self.len
        if is_inplace:
            a = self
            start = 1
        else:
            a = mytype.w_class(space)
            start = 0
        # <a performance hack>
        if oldlen == 1:
            if mytype.unwrap == 'str_w' or mytype.unwrap == 'unicode_w':
                zero = not ord(self.buffer[0])
            elif mytype.unwrap == 'int_w' or mytype.unwrap == 'bigint_w':
                zero = not widen(self.buffer[0])
            #elif mytype.unwrap == 'float_w':
            #    value = ...float(self.buffer[0])  xxx handle the case of -0.0
            else:
                zero = False
            if zero:
                a.setlen(newlen, zero=True, overallocate=False)
                return a
            a.setlen(newlen, overallocate=False)
            item = self.buffer[0]
            for r in range(start, repeat):
                a.buffer[r] = item
            return a
        # </a performance hack>
        a.setlen(newlen, overallocate=False)
        for r in range(start, repeat):
            for i in range(oldlen):
                a.buffer[r * oldlen + i] = self.buffer[i]
        return a

    mytype.w_class = W_Array
    W_Array.constructor = W_Array
    name = 'ArrayType' + mytype.typecode
    W_Array.__name__ = 'W_' + name

for mytype in types.values():
    make_array(mytype)
del mytype

class State:
    def __init__(self, space):
        w_module = space.getbuiltinmodule('array')
        self.w_array_reconstructor = space.getattr(
            w_module, space.wrap("_array_reconstructor"))<|MERGE_RESOLUTION|>--- conflicted
+++ resolved
@@ -13,16 +13,6 @@
 from pypy.interpreter.error import OperationError
 from pypy.interpreter.gateway import interp2app, unwrap_spec, interpindirect2app
 from pypy.interpreter.typedef import GetSetProperty, make_weakref_descr, TypeDef
-<<<<<<< HEAD
-from pypy.interpreter.baseobjspace import W_Root
-from rpython.rlib import jit
-from rpython.rlib.rarithmetic import ovfcheck, widen
-from rpython.rlib.unroll import unrolling_iterable
-from rpython.rlib.objectmodel import keepalive_until_here
-from rpython.rtyper.lltypesystem import lltype, rffi
-=======
-from pypy.module._file.interp_file import W_File
->>>>>>> aafd438a
 from pypy.objspace.std.floatobject import W_FloatObject
 
 
@@ -469,12 +459,6 @@
         else:
             return self.getitem_slice(space, w_idx)
 
-<<<<<<< HEAD
-=======
-    def descr_getslice(self, space, w_i, w_j):
-        return space.getitem(self, space.newslice(w_i, w_j, space.w_None))
-
->>>>>>> aafd438a
     def descr_setitem(self, space, w_idx, w_item):
         "x.__setitem__(i, y) <==> x[i]=y"
         if space.isinstance_w(w_idx, space.w_slice):
