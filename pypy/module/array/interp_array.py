--- conflicted
+++ resolved
@@ -268,7 +268,7 @@
             w_item = self.w_getitem(space, i)
             if space.is_true(space.eq(w_item, w_val)):
                 cnt += 1
-        return space.wrap(cnt)
+        return space.newint(cnt)
 
     def descr_index(self, space, w_x):
         """ index(x)
@@ -278,7 +278,7 @@
         for i in range(self.len):
             w_item = self.w_getitem(space, i)
             if space.is_true(space.eq(w_item, w_x)):
-                return space.wrap(i)
+                return space.newint(i)
         raise oefmt(space.w_ValueError, "array.index(x): x not in list")
 
     def descr_reverse(self, space):
@@ -1012,24 +1012,6 @@
             keepalive_until_here(self)
 
         # List interface
-<<<<<<< HEAD
-        def descr_count(self, space, w_val):
-            cnt = 0
-            for i in range(self.len):
-                # XXX jitdriver
-                w_item = self.w_getitem(space, i)
-                if space.is_true(space.eq(w_item, w_val)):
-                    cnt += 1
-            return space.newint(cnt)
-
-        def descr_index(self, space, w_val):
-            for i in range(self.len):
-                w_item = self.w_getitem(space, i)
-                if space.is_true(space.eq(w_item, w_val)):
-                    return space.newint(i)
-            raise oefmt(space.w_ValueError, "array.index(x): x not in list")
-=======
->>>>>>> e4f395ec
 
         def descr_reverse(self, space):
             b = self.get_buffer()
@@ -1113,117 +1095,6 @@
                 for i in range(start, stop, step):
                     buf[i] = srcbuf[j]
                     j += 1
-<<<<<<< HEAD
-
-        def delitem(self, space, i, j):
-            if i < 0:
-                i += self.len
-            if i < 0:
-                i = 0
-            if j < 0:
-                j += self.len
-            if j < 0:
-                j = 0
-            if j > self.len:
-                j = self.len
-            if i >= j:
-                return None
-            oldbuffer = self.buffer
-            self.buffer = lltype.malloc(
-                mytype.arraytype, max(self.len - (j - i), 0), flavor='raw',
-                add_memory_pressure=True)
-            if i:
-                rffi.c_memcpy(
-                    rffi.cast(rffi.VOIDP, self.buffer),
-                    rffi.cast(rffi.VOIDP, oldbuffer),
-                    i * mytype.bytes
-                )
-            if j < self.len:
-                rffi.c_memcpy(
-                    rffi.cast(rffi.VOIDP, rffi.ptradd(self.buffer, i)),
-                    rffi.cast(rffi.VOIDP, rffi.ptradd(oldbuffer, j)),
-                    (self.len - j) * mytype.bytes
-                )
-            self.len -= j - i
-            self.allocated = self.len
-            if oldbuffer:
-                lltype.free(oldbuffer, flavor='raw')
-
-        # Add and mul methods
-        def descr_add(self, space, w_other):
-            if not isinstance(w_other, W_Array):
-                return space.w_NotImplemented
-            a = mytype.w_class(space)
-            a.setlen(self.len + w_other.len, overallocate=False)
-            if self.len:
-                rffi.c_memcpy(
-                    rffi.cast(rffi.VOIDP, a.buffer),
-                    rffi.cast(rffi.VOIDP, self.buffer),
-                    self.len * mytype.bytes
-                )
-            if w_other.len:
-                rffi.c_memcpy(
-                    rffi.cast(rffi.VOIDP, rffi.ptradd(a.buffer, self.len)),
-                    rffi.cast(rffi.VOIDP, w_other.buffer),
-                    w_other.len * mytype.bytes
-                )
-            return a
-
-        def descr_inplace_add(self, space, w_other):
-            if not isinstance(w_other, W_Array):
-                return space.w_NotImplemented
-            oldlen = self.len
-            otherlen = w_other.len
-            self.setlen(oldlen + otherlen)
-            if otherlen:
-                rffi.c_memcpy(
-                    rffi.cast(rffi.VOIDP, rffi.ptradd(self.buffer, oldlen)),
-                    rffi.cast(rffi.VOIDP, w_other.buffer),
-                    otherlen * mytype.bytes
-                )
-            return self
-
-        def descr_mul(self, space, w_repeat):
-            return _mul_helper(space, self, w_repeat, False)
-
-        def descr_inplace_mul(self, space, w_repeat):
-            return _mul_helper(space, self, w_repeat, True)
-
-    def _mul_helper(space, self, w_repeat, is_inplace):
-        try:
-            repeat = space.getindex_w(w_repeat, space.w_OverflowError)
-        except OperationError as e:
-            if e.match(space, space.w_TypeError):
-                return space.w_NotImplemented
-            raise
-        repeat = max(repeat, 0)
-        try:
-            newlen = ovfcheck(self.len * repeat)
-        except OverflowError:
-            raise MemoryError
-        oldlen = self.len
-        if is_inplace:
-            a = self
-            start = 1
-        else:
-            a = mytype.w_class(space)
-            start = 0
-        # <a performance hack>
-        if oldlen == 1:
-            if mytype.unwrap == 'bytes_w' or mytype.unwrap == 'unicode_w':
-                zero = not ord(self.buffer[0])
-            elif mytype.unwrap == 'int_w' or mytype.unwrap == 'bigint_w':
-                zero = not widen(self.buffer[0])
-            #elif mytype.unwrap == 'float_w':
-            #    value = ...float(self.buffer[0])  xxx handle the case of -0.0
-            else:
-                zero = False
-            if zero:
-                a.setlen(newlen, zero=True, overallocate=False)
-                return a
-            a.setlen(newlen, overallocate=False)
-            item = self.buffer[0]
-=======
                 keepalive_until_here(w_item)
                 keepalive_until_here(self)
 
@@ -1232,7 +1103,6 @@
             assert isinstance(a, W_Array)
             item = self.get_buffer()[0]
             dstbuf = a.get_buffer()
->>>>>>> e4f395ec
             for r in range(start, repeat):
                 dstbuf[r] = item
 
