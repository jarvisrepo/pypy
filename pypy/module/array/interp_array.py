--- conflicted
+++ resolved
@@ -41,7 +41,6 @@
 
     if len(__args__.arguments_w) > 0:
         w_initializer = __args__.arguments_w[0]
-<<<<<<< HEAD
         if tc != 'u':
             if space.isinstance_w(w_initializer, space.w_unicode):
                 raise oefmt(
@@ -57,12 +56,6 @@
         if isinstance(w_initializer, W_ArrayBase):
             a.extend(w_initializer, True)
         elif space.type(w_initializer) is space.w_list:
-=======
-        w_initializer_type = space.type(w_initializer)
-        if w_initializer_type is space.w_bytes:
-            a.descr_fromstring(space, w_initializer)
-        elif w_initializer_type is space.w_list:
->>>>>>> ca3243bc
             a.descr_fromlist(space, w_initializer)
         else:
             try:
@@ -77,18 +70,12 @@
 
 
 def descr_itemsize(space, self):
-<<<<<<< HEAD
     assert isinstance(self, W_ArrayBase)
-=======
->>>>>>> ca3243bc
     return space.newint(self.itemsize)
 
 
 def descr_typecode(space, self):
-<<<<<<< HEAD
     assert isinstance(self, W_ArrayBase)
-=======
->>>>>>> ca3243bc
     return space.newtext(self.typecode)
 
 arr_eq_driver = jit.JitDriver(name='array_eq_driver', greens=['comp_func'],
@@ -450,14 +437,6 @@
         item = space.bytes_w(w_item)
         self._frombytes(space, item)
         if len(item) < size:
-<<<<<<< HEAD
-=======
-            n = len(item) % self.itemsize
-            elems = max(0, len(item) - (len(item) % self.itemsize))
-            if n != 0:
-                item = item[0:elems]
-            self.descr_fromstring(space, space.newbytes(item))
->>>>>>> ca3243bc
             raise oefmt(space.w_EOFError, "not enough items in file")
 
     def descr_tofile(self, space, w_f):
@@ -515,20 +494,9 @@
         w_len = space.newint(self.len)
         return space.newtuple([w_ptr, w_len])
 
-<<<<<<< HEAD
     @unwrap_spec(protocol=int)
     def descr_reduce_ex(self, space, protocol):
         """Return state information for pickling."""
-=======
-    def descr_reduce(self, space):
-        """ Return state information for pickling.
-        """
-        if self.len > 0:
-            w_s = self.descr_tostring(space)
-            args = [space.newtext(self.typecode), w_s]
-        else:
-            args = [space.newtext(self.typecode)]
->>>>>>> ca3243bc
         try:
             w_dict = space.getattr(self, space.newtext('__dict__'))
         except OperationError:
@@ -766,21 +734,10 @@
     def descr_repr(self, space):
         if self.len == 0:
             return space.newtext("array('%s')" % self.typecode)
-<<<<<<< HEAD
         elif self.typecode == "u":
             r = space.repr(self.descr_tounicode(space))
             s = u"array('u', %s)" % space.unicode_w(r)
             return space.newunicode(s)
-=======
-        elif self.typecode == "c":
-            r = space.repr(self.descr_tostring(space))
-            s = "array('%s', %s)" % (self.typecode, space.text_w(r))
-            return space.newtext(s)
-        elif self.typecode == "u":
-            r = space.repr(self.descr_tounicode(space))
-            s = "array('%s', %s)" % (self.typecode, space.text_w(r))
-            return space.newtext(s)
->>>>>>> ca3243bc
         else:
             r = space.repr(self.descr_tolist(space))
             s = "array('%s', %s)" % (self.typecode, space.text_w(r))
@@ -873,10 +830,6 @@
     _UINTTypeCode = \
          TypeCode(rffi.UINT,          'int_w', True)
 types = {
-<<<<<<< HEAD
-=======
-    'c': TypeCode(lltype.Char,        'bytes_w', method=''),
->>>>>>> ca3243bc
     'u': TypeCode(lltype.UniChar,     'unicode_w', method=''),
     'b': TypeCode(rffi.SIGNEDCHAR,    'int_w', True, True),
     'B': TypeCode(rffi.UCHAR,         'int_w', True),
@@ -992,11 +945,7 @@
                                 "unsigned %d-byte integer out of range",
                                 mytype.bytes)
                 return rffi.cast(mytype.itemtype, item)
-<<<<<<< HEAD
             if mytype.unwrap == 'unicode_w':
-=======
-            if mytype.unwrap == 'bytes_w' or mytype.unwrap == 'unicode_w':
->>>>>>> ca3243bc
                 if len(item) != 1:
                     raise oefmt(space.w_TypeError, "array item must be char")
                 item = item[0]
@@ -1100,11 +1049,7 @@
             if mytype.typecode in 'bBhHil':
                 item = rffi.cast(lltype.Signed, item)
                 return space.newint(item)
-<<<<<<< HEAD
             if mytype.typecode in 'ILqQ':
-=======
-            if mytype.typecode in 'IL':
->>>>>>> ca3243bc
                 return space.newint(item)
             elif mytype.typecode in 'fd':
                 item = float(item)
@@ -1112,13 +1057,10 @@
             elif mytype.typecode == 'c':
                 return space.newbytes(item)
             elif mytype.typecode == 'u':
-<<<<<<< HEAD
                 if ord(item) >= 0x110000:
                     raise oefmt(space.w_ValueError,
                                 "array contains a unicode character out of "
                                 "range(0x110000)")
-=======
->>>>>>> ca3243bc
                 return space.newunicode(item)
             assert 0, "unreachable"
 
@@ -1132,24 +1074,6 @@
             keepalive_until_here(self)
 
         # List interface
-<<<<<<< HEAD
-=======
-        def descr_count(self, space, w_val):
-            cnt = 0
-            for i in range(self.len):
-                # XXX jitdriver
-                w_item = self.w_getitem(space, i)
-                if space.is_true(space.eq(w_item, w_val)):
-                    cnt += 1
-            return space.newint(cnt)
-
-        def descr_index(self, space, w_val):
-            for i in range(self.len):
-                w_item = self.w_getitem(space, i)
-                if space.is_true(space.eq(w_item, w_val)):
-                    return space.newint(i)
-            raise oefmt(space.w_ValueError, "array.index(x): x not in list")
->>>>>>> ca3243bc
 
         def descr_reverse(self, space):
             b = self.get_buffer()
@@ -1233,7 +1157,6 @@
                 for i in range(start, stop, step):
                     buf[i] = srcbuf[j]
                     j += 1
-<<<<<<< HEAD
                 keepalive_until_here(w_item)
                 keepalive_until_here(self)
 
@@ -1242,117 +1165,6 @@
             assert isinstance(a, W_Array)
             item = self.get_buffer()[0]
             dstbuf = a.get_buffer()
-=======
-
-        def delitem(self, space, i, j):
-            if i < 0:
-                i += self.len
-            if i < 0:
-                i = 0
-            if j < 0:
-                j += self.len
-            if j < 0:
-                j = 0
-            if j > self.len:
-                j = self.len
-            if i >= j:
-                return None
-            oldbuffer = self.buffer
-            self.buffer = lltype.malloc(
-                mytype.arraytype, max(self.len - (j - i), 0), flavor='raw',
-                add_memory_pressure=True)
-            if i:
-                rffi.c_memcpy(
-                    rffi.cast(rffi.VOIDP, self.buffer),
-                    rffi.cast(rffi.VOIDP, oldbuffer),
-                    i * mytype.bytes
-                )
-            if j < self.len:
-                rffi.c_memcpy(
-                    rffi.cast(rffi.VOIDP, rffi.ptradd(self.buffer, i)),
-                    rffi.cast(rffi.VOIDP, rffi.ptradd(oldbuffer, j)),
-                    (self.len - j) * mytype.bytes
-                )
-            self.len -= j - i
-            self.allocated = self.len
-            if oldbuffer:
-                lltype.free(oldbuffer, flavor='raw')
-
-        # Add and mul methods
-        def descr_add(self, space, w_other):
-            if not isinstance(w_other, W_Array):
-                return space.w_NotImplemented
-            a = mytype.w_class(space)
-            a.setlen(self.len + w_other.len, overallocate=False)
-            if self.len:
-                rffi.c_memcpy(
-                    rffi.cast(rffi.VOIDP, a.buffer),
-                    rffi.cast(rffi.VOIDP, self.buffer),
-                    self.len * mytype.bytes
-                )
-            if w_other.len:
-                rffi.c_memcpy(
-                    rffi.cast(rffi.VOIDP, rffi.ptradd(a.buffer, self.len)),
-                    rffi.cast(rffi.VOIDP, w_other.buffer),
-                    w_other.len * mytype.bytes
-                )
-            return a
-
-        def descr_inplace_add(self, space, w_other):
-            if not isinstance(w_other, W_Array):
-                return space.w_NotImplemented
-            oldlen = self.len
-            otherlen = w_other.len
-            self.setlen(oldlen + otherlen)
-            if otherlen:
-                rffi.c_memcpy(
-                    rffi.cast(rffi.VOIDP, rffi.ptradd(self.buffer, oldlen)),
-                    rffi.cast(rffi.VOIDP, w_other.buffer),
-                    otherlen * mytype.bytes
-                )
-            return self
-
-        def descr_mul(self, space, w_repeat):
-            return _mul_helper(space, self, w_repeat, False)
-
-        def descr_inplace_mul(self, space, w_repeat):
-            return _mul_helper(space, self, w_repeat, True)
-
-    def _mul_helper(space, self, w_repeat, is_inplace):
-        try:
-            repeat = space.getindex_w(w_repeat, space.w_OverflowError)
-        except OperationError as e:
-            if e.match(space, space.w_TypeError):
-                return space.w_NotImplemented
-            raise
-        repeat = max(repeat, 0)
-        try:
-            newlen = ovfcheck(self.len * repeat)
-        except OverflowError:
-            raise MemoryError
-        oldlen = self.len
-        if is_inplace:
-            a = self
-            start = 1
-        else:
-            a = mytype.w_class(space)
-            start = 0
-        # <a performance hack>
-        if oldlen == 1:
-            if mytype.unwrap == 'bytes_w' or mytype.unwrap == 'unicode_w':
-                zero = not ord(self.buffer[0])
-            elif mytype.unwrap == 'int_w' or mytype.unwrap == 'bigint_w':
-                zero = not widen(self.buffer[0])
-            #elif mytype.unwrap == 'float_w':
-            #    value = ...float(self.buffer[0])  xxx handle the case of -0.0
-            else:
-                zero = False
-            if zero:
-                a.setlen(newlen, zero=True, overallocate=False)
-                return a
-            a.setlen(newlen, overallocate=False)
-            item = self.buffer[0]
->>>>>>> ca3243bc
             for r in range(start, repeat):
                 dstbuf[r] = item
 
