--- conflicted
+++ resolved
@@ -85,11 +85,7 @@
             assert a.tolist() == vals
 
             a = self.array(tc.lower())
-<<<<<<< HEAD
-            vals = [-1 * (2 ** a.itemsize) // 2,  (2 ** a.itemsize) // 2 - 1]
-=======
             vals = [-1 * (2 ** itembits) // 2,  (2 ** itembits) // 2 - 1]
->>>>>>> a7a37c86
             a.fromlist(vals)
             assert a.tolist() == vals
 
