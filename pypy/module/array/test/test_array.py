import sys
import py
import py.test


## class AppTestSimpleArray:
##     spaceconfig = dict(usemodules=('array',))
##     def setup_class(cls):
##         cls.w_simple_array = cls.space.appexec([], """():
##             import array
##             return array.simple_array
##         """)

##     def test_simple(self):
##         a = self.simple_array(10)
##         a[5] = 7.42
##         assert a[5] == 7.42


class BaseArrayTests:


    def test_ctor(self):
        assert len(self.array('c')) == 0
        assert len(self.array('i')) == 0

        raises(TypeError, self.array, 'hi')
        raises(TypeError, self.array, 1)
        raises(ValueError, self.array, 'q')

        a = self.array('c')
        raises(TypeError, a.append, 7)
        raises(TypeError, a.append, 'hi')
        a.append('h')
        assert a[0] == 'h'
        assert type(a[0]) is str
        assert len(a) == 1

        a = self.array('u')
        raises(TypeError, a.append, 7)
        raises(TypeError, a.append, u'hi')
        a.append(unicode('h'))
        assert a[0] == unicode('h')
        assert type(a[0]) is unicode
        assert len(a) == 1

        a = self.array('c', ('a', 'b', 'c'))
        assert a[0] == 'a'
        assert a[1] == 'b'
        assert a[2] == 'c'
        assert len(a) == 3

        b = self.array('c', a)
        assert len(b) == 3
        assert a == b
        raises(TypeError, self.array, 'i', a)

        a = self.array('i', (1, 2, 3))
        b = self.array('h', (1, 2, 3))
        assert a == b

        for tc in 'bhilBHILfd':
            assert self.array(tc).typecode == tc
            raises(TypeError, self.array, tc, None)

        a = self.array('i', (1, 2, 3))
        b = self.array('h', a)
        assert list(b) == [1, 2, 3]

    def test_value_range(self):
        import sys
        values = (-129, 128, -128, 127, 0, 255, -1, 256,
                  -32768, 32767, -32769, 32768, 65535, 65536,
                  -2147483647, -2147483648, 2147483647, 4294967295, 4294967296,
                  )
        for bb in (8, 16, 32, 64, 128, 256, 512, 1024):
            for b in (bb - 1, bb, bb + 1):
                values += (2 ** b, 2 ** b + 1, 2 ** b - 1,
                           -2 ** b, -2 ** b + 1, -2 ** b - 1)

        for tc, ok, pt in (('b', (  -128,    34,   127),  int),
                           ('B', (     0,    23,   255),  int),
                           ('h', (-32768, 30535, 32767),  int),
                           ('H', (     0, 56783, 65535),  int),
                           ('i', (-32768, 30535, 32767),  int),
                           ('I', (     0, 56783, 65535), long),
                           ('l', (-2 ** 32 / 2, 34, 2 ** 32 / 2 - 1),  int),
                           ('L', (0, 3523532, 2 ** 32 - 1), long),
                           ):
            a = self.array(tc, ok)
            assert len(a) == len(ok)
            for v in ok:
                a.append(v)
            for i, v in enumerate(ok * 2):
                assert a[i] == v
                assert type(a[i]) is pt or (
                    # A special case: we return ints in Array('I') on 64-bits,
                    # whereas CPython returns longs.  The difference is
                    # probably acceptable.
                    tc == 'I' and
                    sys.maxint > 2147483647 and type(a[i]) is int)
            for v in ok:
                a[1] = v
                assert a[0] == ok[0]
                assert a[1] == v
                assert a[2] == ok[2]
            assert len(a) == 2 * len(ok)
            for v in values:
                try:
                    a[1] = v
                    assert a[0] == ok[0]
                    assert a[1] == v
                    assert a[2] == ok[2]
                except OverflowError:
                    pass

        for tc in 'BHIL':
            a = self.array(tc)
            vals = [0, 2 ** a.itemsize - 1]
            a.fromlist(vals)
            assert a.tolist() == vals

            a = self.array(tc.lower())
            vals = [-1 * (2 ** a.itemsize) / 2,  (2 ** a.itemsize) / 2 - 1]
            a.fromlist(vals)
            assert a.tolist() == vals

    def test_float(self):
        values = [0, 1, 2.5, -4.25]
        for tc in 'fd':
            a = self.array(tc, values)
            assert len(a) == len(values)
            for i, v in enumerate(values):
                assert a[i] == v
                assert type(a[i]) is float
            a[1] = 10.125
            assert a[0] == 0
            assert a[1] == 10.125
            assert a[2] == 2.5
            assert len(a) == len(values)

    def test_itemsize(self):
        for t in 'cbB':
            assert(self.array(t).itemsize >= 1)
        for t in 'uhHiI':
            assert(self.array(t).itemsize >= 2)
        for t in 'lLf':
            assert(self.array(t).itemsize >= 4)
        for t in 'd':
            assert(self.array(t).itemsize >= 8)

        inttypes = 'bhil'
        for t in inttypes:
            a = self.array(t, [1, 2, 3])
            b = a.itemsize
            for v in (-2 ** (8 * b) / 2, 2 ** (8 * b) / 2 - 1):
                a[1] = v
                assert a[0] == 1 and a[1] == v and a[2] == 3
            raises(OverflowError, a.append, -2 ** (8 * b) / 2 - 1)
            raises(OverflowError, a.append, 2 ** (8 * b) / 2)

            a = self.array(t.upper(), [1, 2, 3])
            b = a.itemsize
            for v in (0, 2 ** (8 * b) - 1):
                a[1] = v
                assert a[0] == 1 and a[1] == v and a[2] == 3
            raises(OverflowError, a.append, -1)
            raises(OverflowError, a.append, 2 ** (8 * b))

    def test_fromstring(self):
        a = self.array('c')
        a.fromstring('Hi!')
        assert a[0] == 'H' and a[1] == 'i' and a[2] == '!' and len(a) == 3
        a = self.array('c')
        a.fromstring('')
        assert not len(a)

        for t in 'bBhHiIlLfd':
            a = self.array(t)
            a.fromstring('\x00' * a.itemsize * 2)
            assert len(a) == 2 and a[0] == 0 and a[1] == 0
            if a.itemsize > 1:
                raises(ValueError, a.fromstring, '\x00' * (a.itemsize - 1))
                raises(ValueError, a.fromstring, '\x00' * (a.itemsize + 1))
                raises(ValueError, a.fromstring, '\x00' * (2 * a.itemsize - 1))
                raises(ValueError, a.fromstring, '\x00' * (2 * a.itemsize + 1))
            b = self.array(t, '\x00' * a.itemsize * 2)
            assert len(b) == 2 and b[0] == 0 and b[1] == 0

    def test_fromfile(self):

        ## class myfile(object):
        ##     def __init__(self, c, s):
        ##         self.c = c
        ##         self.s = s
        ##     def read(self,n):
        ##         return self.c*min(n,self.s)
        def myfile(c, s):
            f = open(self.tempfile, 'w')
            f.write(c * s)
            f.close()
            return open(self.tempfile, 'r')

        f = myfile('\x00', 100)
        for t in 'bBhHiIlLfd':
            a = self.array(t)
            a.fromfile(f, 2)
            assert len(a) == 2 and a[0] == 0 and a[1] == 0

        a = self.array('b')
        a.fromfile(myfile('\x01', 20), 2)
        assert len(a) == 2 and a[0] == 1 and a[1] == 1

        a = self.array('h')
        a.fromfile(myfile('\x01', 20), 2)
        assert len(a) == 2 and a[0] == 257 and a[1] == 257

        for i in (0, 1):
            a = self.array('h')
            raises(EOFError, a.fromfile, myfile('\x01', 2 + i), 2)
            assert len(a) == 1 and a[0] == 257

    def test_fromlist(self):
        a = self.array('b')
        raises(OverflowError, a.fromlist, [1, 2, 400])
        assert len(a) == 0

        raises(OverflowError, a.extend, [1, 2, 400])
        assert len(a) == 2 and a[0] == 1 and a[1] == 2

        raises(OverflowError, self.array, 'b', [1, 2, 400])

        a = self.array('b', [1, 2])
        assert len(a) == 2 and a[0] == 1 and a[1] == 2

        a = self.array('b')
        raises(TypeError, a.fromlist, (1, 2, 400))

        raises(OverflowError, a.extend, (1, 2, 400))
        assert len(a) == 2 and a[0] == 1 and a[1] == 2

        raises(TypeError, a.extend, self.array('i', (7, 8)))
        assert len(a) == 2 and a[0] == 1 and a[1] == 2

        def gen():
            for i in range(4):
                yield i + 10
        a = self.array('i', gen())
        assert len(a) == 4 and a[2] == 12

        raises(OverflowError, self.array, 'b', (1, 2, 400))

        a = self.array('b', (1, 2))
        assert len(a) == 2 and a[0] == 1 and a[1] == 2

        a.extend(a)
        assert repr(a) == "array('b', [1, 2, 1, 2])"

    def test_fromunicode(self):
        raises(ValueError, self.array('i').fromunicode, unicode('hi'))
        a = self.array('u')
        a.fromunicode(unicode('hi'))
        assert len(a) == 2 and a[0] == 'h' and a[1] == 'i'

        b = self.array('u', unicode('hi'))
        assert len(b) == 2 and b[0] == 'h' and b[1] == 'i'

    def test_sequence(self):
        a = self.array('i', [1, 2, 3, 4])
        assert len(a) == 4
        assert a[0] == 1 and a[1] == 2 and a[2] == 3 and a[3] == 4
        assert a[-4] == 1 and a[-3] == 2 and a[-2] == 3 and a[-1] == 4
        a[-2] = 5
        assert a[0] == 1 and a[1] == 2 and a[2] == 5 and a[3] == 4

        for i in (4, -5):
            raises(IndexError, a.__getitem__, i)

        b = a[0:2]
        assert len(b) == 2 and b[0] == 1 and b[1] == 2
        b[0] = 6
        assert len(b) == 2 and b[0] == 6 and b[1] == 2
        assert a[0] == 1 and a[1] == 2 and a[2] == 5 and a[3] == 4
        assert a.itemsize == b.itemsize

        b = a[0:100]
        assert len(b) == 4
        assert b[0] == 1 and b[1] == 2 and b[2] == 5 and b[3] == 4

        l1 = [2 * i + 1 for i in range(10)]
        a1 = self.array('i', l1)
        for start in range(10):
            for stop in range(start, 10):
                for step in range(1, 10):
                    l2 = l1[start:stop:step]
                    a2 = a1[start:stop:step]
                    assert len(l2) == len(a2)
                    for i in range(len(l2)):
                        assert l2[i] == a2[i]

        a = self.array('i', [1, 2, 3, 4])
        a[1:3] = self.array('i', [5, 6])
        assert len(a) == 4
        assert a[0] == 1 and a[1] == 5 and a[2] == 6 and a[3] == 4
        a[0:-1:2] = self.array('i', [7, 8])
        assert a[0] == 7 and a[1] == 5 and a[2] == 8 and a[3] == 4

        raises(ValueError, "a[1:2:4] = self.array('i', [5, 6, 7])")
        raises(TypeError, "a[1:3] = self.array('I', [5, 6])")
        raises(TypeError, "a[1:3] = [5, 6]")

        a = self.array('i', [1, 2, 3])
        assert a.__getslice__(1, 2) == a[1:2]
        a.__setslice__(1, 2, self.array('i', (7,)))
        assert a[0] == 1 and a[1] == 7 and a[2] == 3

    def test_resizingslice(self):
        a = self.array('i', [1, 2, 3])
        a[1:2] = self.array('i', [7, 8, 9])
        assert repr(a) == "array('i', [1, 7, 8, 9, 3])"
        a[1:2] = self.array('i', [10])
        assert repr(a) == "array('i', [1, 10, 8, 9, 3])"
        a[1:2] = self.array('i')
        assert repr(a) == "array('i', [1, 8, 9, 3])"

        a[1:3] = self.array('i', [11, 12, 13])
        assert repr(a) == "array('i', [1, 11, 12, 13, 3])"
        a[1:3] = self.array('i', [14])
        assert repr(a) == "array('i', [1, 14, 13, 3])"
        a[1:3] = self.array('i')
        assert repr(a) == "array('i', [1, 3])"

        a[1:1] = self.array('i', [15, 16, 17])
        assert repr(a) == "array('i', [1, 15, 16, 17, 3])"
        a[1:1] = self.array('i', [18])
        assert repr(a) == "array('i', [1, 18, 15, 16, 17, 3])"
        a[1:1] = self.array('i')
        assert repr(a) == "array('i', [1, 18, 15, 16, 17, 3])"

        a[:] = self.array('i', [20, 21, 22])
        assert repr(a) == "array('i', [20, 21, 22])"

    def test_reversingslice(self):
        a = self.array('i', [22, 21, 20])
        assert repr(a[::-1]) == "array('i', [20, 21, 22])"
        assert repr(a[2:1:-1]) == "array('i', [20])"
        assert repr(a[2:-1:-1]) == "array('i')"
        assert repr(a[-1:0:-1]) == "array('i', [20, 21])"

        for a in range(-4, 5):
            for b in range(-4, 5):
                for c in [-4, -3, -2, -1, 1, 2, 3, 4]:
                    lst = [1, 2, 3]
                    arr = self.array('i', lst)
                    assert repr(arr[a:b:c]) == \
                           repr(self.array('i', lst[a:b:c]))
                    for vals in ([4, 5], [6], []):
                        try:
                            ok = False
                            lst[a:b:c] = vals
                            ok = True
                            arr[a:b:c] = self.array('i', vals)
                            assert repr(arr) == repr(self.array('i', lst))
                        except ValueError:
                            assert not ok

    def test_reversingslice_pre26(self):
        import sys
        if sys.version_info >= (2, 6):
            skip('arrays can handle more slice ops than lists in 2.6')

        for a in range(-4, 5):
            for b in range(-4, 5):
                for c in [-4, -3, -2, -1, 1, 2, 3, 4]:
                    lst = [1, 2, 3]
                    arr = self.array('i', lst)
                    for vals in ([4, 5], [6], []):
                        try:
                            lst[a:b:c] = vals
                        except ValueError:
                            raises(ValueError,
                                   "arr[a:b:c]=self.array('i', vals)")

    def test_toxxx(self):
        a = self.array('i', [1, 2, 3])
        l = a.tolist()
        assert type(l) is list and len(l) == 3
        assert a[0] == 1 and a[1] == 2 and a[2] == 3

        b = self.array('i', a.tostring())
        assert len(b) == 3 and b[0] == 1 and b[1] == 2 and b[2] == 3

        assert self.array('c', ('h', 'i')).tostring() == 'hi'
        a = self.array('i', [0, 0, 0])
        assert a.tostring() == '\x00' * 3 * a.itemsize
        s = self.array('i', [1, 2, 3]).tostring()
        assert '\x00' in s
        assert '\x01' in s
        assert '\x02' in s
        assert '\x03' in s
        a = self.array('i', s)
        assert a[0] == 1 and a[1] == 2 and a[2] == 3

        from struct import unpack
        values = (-129, 128, -128, 127, 0, 255, -1, 256, -32760, 32760)
        s = self.array('i', values).tostring()
        fmt = 'i' * len(values)
        a = unpack(fmt, s)
        assert a == values

        for tcodes, values in (('bhilfd', (-128, 127, 0, 1, 7, -10)),
                               ('BHILfd', (127, 0, 1, 7, 255, 169)),
                               ('hilHILfd', (32760, 30123, 3422, 23244))):
            for tc in tcodes:
                values += ((2 ** self.array(tc).itemsize) / 2 - 1, )
                s = self.array(tc, values).tostring()
                a = unpack(tc * len(values), s)
                assert a == values

        f = open(self.tempfile, 'w')
        self.array('c', ('h', 'i')).tofile(f)
        f.close()
        assert open(self.tempfile, 'r').readline() == 'hi'

        a = self.array('c')
        a.fromfile(open(self.tempfile, 'r'), 2)
        assert repr(a) == "array('c', 'hi')"

        raises(ValueError, self.array('i').tounicode)
        assert self.array('u', unicode('hello')).tounicode() == \
               unicode('hello')

    def test_buffer(self):
        a = self.array('h', 'Hi')
        buf = buffer(a)
        assert buf[1] == 'i'

    def test_buffer_write(self):
        a = self.array('c', 'hello')
        buf = buffer(a)
        print repr(buf)
        try:
            buf[3] = 'L'
        except TypeError:
            skip("buffer(array) returns a read-only buffer on CPython")
        assert a.tostring() == 'helLo'

    def test_buffer_keepalive(self):
        buf = buffer(self.array('c', 'text'))
        assert buf[2] == 'x'
        #
        a = self.array('c', 'foobarbaz')
        buf = buffer(a)
        a.fromstring('some extra text')
        assert buf[:] == 'foobarbazsome extra text'

    def test_list_methods(self):
        assert repr(self.array('i')) == "array('i')"
        assert repr(self.array('i', [1, 2, 3])) == "array('i', [1, 2, 3])"
        assert repr(self.array('h')) == "array('h')"

        a = self.array('i', [1, 2, 3, 1, 2, 1])
        assert a.count(1) == 3
        assert a.count(2) == 2
        assert a.index(3) == 2
        assert a.index(2) == 1
        raises(ValueError, a.index, 10)

        a.reverse()
        assert repr(a) == "array('i', [1, 2, 1, 3, 2, 1])"

        b = self.array('i', [1, 2, 3, 1, 2])
        b.reverse()
        assert repr(b) == "array('i', [2, 1, 3, 2, 1])"

        a.remove(3)
        assert repr(a) == "array('i', [1, 2, 1, 2, 1])"
        a.remove(1)
        assert repr(a) == "array('i', [2, 1, 2, 1])"

        a.pop()
        assert repr(a) == "array('i', [2, 1, 2])"

        a.pop(1)
        assert repr(a) == "array('i', [2, 2])"

        a.pop(-2)
        assert repr(a) == "array('i', [2])"

        a.insert(1, 7)
        assert repr(a) == "array('i', [2, 7])"
        a.insert(0, 8)
        a.insert(-1, 9)
        assert repr(a) == "array('i', [8, 2, 9, 7])"

        a.insert(100, 10)
        assert repr(a) == "array('i', [8, 2, 9, 7, 10])"
        a.insert(-100, 20)
        assert repr(a) == "array('i', [20, 8, 2, 9, 7, 10])"

    def test_compare(self):
        class comparable(object):
            def __cmp__(self, other):
                return 0
        class incomparable(object):
            pass

        for v1, v2, tt in (([1, 2, 3], [1, 3, 2], 'bhilBHIL'),
                         ('abc', 'acb', 'c'),
                         (unicode('abc'), unicode('acb'), 'u')):
            for t in tt:
                a = self.array(t, v1)
                b = self.array(t, v1)
                c = self.array(t, v2)

                assert (a == 7) is False
                assert (comparable() == a) is True
                assert (a == comparable()) is True
                assert (a == incomparable()) is False
                assert (incomparable() == a) is False

                assert (a == a) is True
                assert (a == b) is True
                assert (b == a) is True
                assert (a == c) is False
                assert (c == a) is False

                assert (a != a) is False
                assert (a != b) is False
                assert (b != a) is False
                assert (a != c) is True
                assert (c != a) is True

                assert (a < a) is False
                assert (a < b) is False
                assert (b < a) is False
                assert (a < c) is True
                assert (c < a) is False

                assert (a > a) is False
                assert (a > b) is False
                assert (b > a) is False
                assert (a > c) is False
                assert (c > a) is True

                assert (a <= a) is True
                assert (a <= b) is True
                assert (b <= a) is True
                assert (a <= c) is True
                assert (c <= a) is False

                assert (a >= a) is True
                assert (a >= b) is True
                assert (b >= a) is True
                assert (a >= c) is False
                assert (c >= a) is True

        a = self.array('i', [-1, 0, 1, 42, 0x7f])
        assert not a == 2*a
        assert a != 2*a
        assert a < 2*a
        assert a <= 2*a
        assert not a > 2*a
        assert not a >= 2*a


    def test_reduce(self):
        import pickle
        a = self.array('i', [1, 2, 3])
        s = pickle.dumps(a, 1)
        b = pickle.loads(s)
        assert a == b

        a = self.array('l')
        s = pickle.dumps(a, 1)
        b = pickle.loads(s)
        assert len(b) == 0 and b.typecode == 'l'

        a = self.array('i', [1, 2, 4])
        i = iter(a)
        #raises(TypeError, pickle.dumps, i, 1)

    def test_copy_swap(self):
        a = self.array('i', [1, 2, 3])
        from copy import copy
        b = copy(a)
        a[1] = 7
        assert repr(b) == "array('i', [1, 2, 3])"

        for tc in 'bhilBHIL':
            a = self.array(tc, [1, 2, 3])
            a.byteswap()
            assert len(a) == 3
            assert a[0] == 1 * (256 ** (a.itemsize - 1))
            assert a[1] == 2 * (256 ** (a.itemsize - 1))
            assert a[2] == 3 * (256 ** (a.itemsize - 1))
            a.byteswap()
            assert len(a) == 3
            assert a[0] == 1
            assert a[1] == 2
            assert a[2] == 3

    def test_addmul(self):
        a = self.array('i', [1, 2, 3])
        assert repr(a + a) == "array('i', [1, 2, 3, 1, 2, 3])"
        assert 2 * a == a + a
        assert a * 2 == a + a
        b = self.array('i', [4, 5, 6, 7])
        assert repr(a + b) == "array('i', [1, 2, 3, 4, 5, 6, 7])"
        assert repr(2 * self.array('i')) == "array('i')"
        assert repr(self.array('i') + self.array('i')) == "array('i')"

        a = self.array('i', [1, 2])
        assert type(a + a) is self.array
        assert type(a * 2) is self.array
        assert type(2 * a) is self.array
        b = a
        a += a
        assert repr(b) == "array('i', [1, 2, 1, 2])"
        b *= 3
        assert repr(a) == "array('i', [1, 2, 1, 2, 1, 2, 1, 2, 1, 2, 1, 2])"
        assert a == b
        a += self.array('i', (7,))
        assert repr(a) == "array('i', [1, 2, 1, 2, 1, 2, 1, 2, 1, 2, 1, 2, 7])"

        raises(MemoryError, "a * self.maxint")
        raises(MemoryError, "a *= self.maxint")

        raises(TypeError, "a = self.array('i') + 2")
        raises(TypeError, "self.array('i') + self.array('b')")
        a = self.array('i')
        raises(TypeError, "a += 7")

        # Calling __add__ directly raises TypeError in cpython but
        # returns NotImplemented in pypy if placed within a
        # try: except TypeError: construction.
        #
        #raises(TypeError, self.array('i').__add__, (2,))
        #raises(TypeError, self.array('i').__iadd__, (2,))
        #raises(TypeError, self.array('i').__add__, self.array('b'))

        class addable(object):
            def __add__(self, other):
                return "add"

            def __radd__(self, other):
                return "radd"

        assert addable() + self.array('i') == 'add'
        assert self.array('i') + addable() == 'radd'

        a = self.array('i')
        a += addable()
        assert a == 'radd'

        a = self.array('i', [1, 2])
        assert a * -1 == self.array('i')
        b = a
        a *= -1
        assert a == self.array('i')
        assert b == self.array('i')

        a = self.array('i')
        raises(TypeError, "a * 'hi'")
        raises(TypeError, "'hi' * a")
        raises(TypeError, "a *= 'hi'")

        class mulable(object):
            def __mul__(self, other):
                return "mul"

            def __rmul__(self, other):
                return "rmul"

        assert mulable() * self.array('i') == 'mul'
        assert self.array('i') * mulable() == 'rmul'

        a = self.array('i')
        a *= mulable()
        assert a == 'rmul'

    def test_delitem(self):
        a = self.array('i', [1, 2, 3])
        del a[1]
        assert repr(a) == "array('i', [1, 3])"

        a = self.array('i', [1, 2, 3, 4, 5])
        del a[1:3]
        assert repr(a) == "array('i', [1, 4, 5])"

        a.__delslice__(0, 2)
        assert repr(a) == "array('i', [5])"

        a = self.array('i', [1, 2, 3, 4, 5])
        del a[3:1]
        assert repr(a) == "array('i', [1, 2, 3, 4, 5])"

        del a[-100:1]
        assert repr(a) == "array('i', [2, 3, 4, 5])"

        del a[3:]
        assert repr(a) == "array('i', [2, 3, 4])"

        del a[-1:]
        assert repr(a) == "array('i', [2, 3])"

        del a[1:100]
        assert repr(a) == "array('i', [2])"

    def test_iter(self):
        a = self.array('i', [1, 2, 3])
        assert 1 in a
        b = self.array('i')
        for i in a:
            b.append(i)
        assert repr(b) == "array('i', [1, 2, 3])"

    def test_lying_iterable(self):
        class lier(object):
            def __init__(self, n):
                self.n = n

            def __len__(self):
                return 3

            def next(self):
                self.n -= 1
                if self.n < 0:
                    raise StopIteration
                return self.n

            def __iter__(self):
                return self

        assert len(lier(2)) == 3
        assert len(tuple(lier(2))) == 2
        a = self.array('i', lier(2))
        assert repr(a) == "array('i', [1, 0])"

        assert len(lier(5)) == 3
        assert len(tuple(lier(5))) == 5
        a = self.array('i', lier(5))
        assert repr(a) == "array('i', [4, 3, 2, 1, 0])"

    def test_type(self):
        for t in 'bBhHiIlLfdcu':
            assert type(self.array(t)) is self.array
            assert isinstance(self.array(t), self.array)

    def test_subclass(self):
        assert len(self.array('b')) == 0

        a = self.array('i')
        a.append(7)
        assert len(a) == 1

        array = self.array

        class adder(array):
            def __getitem__(self, i):
                return array.__getitem__(self, i) + 1

        a = adder('i', (1, 2, 3))
        assert len(a) == 3
        assert a[0] == 2

    def test_subclass_new(self):
        array = self.array
        class Image(array):
            def __new__(cls, width, height, typecode='d'):
                self = array.__new__(cls, typecode, [0] * (width * height))
                self.width = width
                self.height = height
                return self

            def _index(self, (x,y)):
                x = min(max(x, 0), self.width-1)
                y = min(max(y, 0), self.height-1)
                return y * self.width + x

            def __getitem__(self, i):
                return array.__getitem__(self, self._index(i))

            def __setitem__(self, i, val):
                return array.__setitem__(self, self._index(i), val)

        img = Image(5, 10, 'B')
        for y in range(10):
            for x in range(5):
                img[x, y] = x * y
        for y in range(10):
            for x in range(5):
                assert img[x, y] == x * y

        assert img[3, 25] == 3 * 9


    def test_override_from(self):
        class mya(self.array):
            def fromlist(self, lst):
                self.append(7)

            def fromstring(self, lst):
                self.append('8')

            def fromunicode(self, lst):
                self.append(u'9')

            def extend(self, lst):
                self.append(10)

        assert repr(mya('c', 'hi')) == "array('c', 'hi')"
        assert repr(mya('u', u'hi')) == "array('u', u'hi')"
        assert repr(mya('i', [1, 2, 3])) == "array('i', [1, 2, 3])"
        assert repr(mya('i', (1, 2, 3))) == "array('i', [1, 2, 3])"

        a = mya('i')
        a.fromlist([1, 2, 3])
        assert repr(a) == "array('i', [7])"

        a = mya('c')
        a.fromstring('hi')
        assert repr(a) == "array('c', '8')"

        a = mya('u')
        a.fromunicode(u'hi')
        assert repr(a) == "array('u', u'9')"

        a = mya('i')
        a.extend([1, 2, 3])
        assert repr(a) == "array('i', [10])"

    def test_override_to(self):
        class mya(self.array):
            def tolist(self):
                return 'list'

            def tostring(self):
                return 'str'

            def tounicode(self):
                return 'unicode'

        assert mya('i', [1, 2, 3]).tolist() == 'list'
        assert mya('c', 'hi').tostring() == 'str'
        assert mya('u', u'hi').tounicode() == 'unicode'

        assert repr(mya('c', 'hi')) == "array('c', 'hi')"
        assert repr(mya('u', u'hi')) == "array('u', u'hi')"
        assert repr(mya('i', [1, 2, 3])) == "array('i', [1, 2, 3])"
        assert repr(mya('i', (1, 2, 3))) == "array('i', [1, 2, 3])"

    def test_unicode_outofrange(self):
        a = self.array('u', unicode(r'\x01\u263a\x00\ufeff', 'unicode-escape'))
        b = self.array('u', unicode(r'\x01\u263a\x00\ufeff', 'unicode-escape'))
        b.byteswap()
        assert a != b

    def test_weakref(self):
        import weakref
        a = self.array('c', 'Hi!')
        r = weakref.ref(a)
        assert r() is a

    def test_subclass_del(self):
        import array, gc, weakref
        l = []

        class A(array.array):
            pass

        a = A('d')
        a.append(3.0)
        r = weakref.ref(a, lambda a: l.append(a()))
        del a
        gc.collect(); gc.collect()   # XXX needs two of them right now...
        assert l
        assert l[0] is None or len(l[0]) == 0

    def test_assign_object_with_special_methods(self):
        from array import array
        
        class Num(object):
            def __float__(self):
                return 5.25
                
            def __int__(self):
                return 7
                
        class NotNum(object):
            pass
        
        class Silly(object):
            def __float__(self):
                return None
                
            def __int__(self):
                return None         

        class OldNum:
            def __float__(self):
                return 6.25
                
            def __int__(self):
                return 8
                
        class OldNotNum:
            pass
        
        class OldSilly:
            def __float__(self):
                return None
                
            def __int__(self):
                return None
                
        for tc in 'bBhHiIlL':
            a = array(tc, [0])
            raises(TypeError, a.__setitem__, 0, 1.0)
            a[0] = 1
            a[0] = Num()
            assert a[0] == 7
            raises(TypeError, a.__setitem__, NotNum())
            a[0] = OldNum()
            assert a[0] == 8
            raises(TypeError, a.__setitem__, OldNotNum())
            raises(TypeError, a.__setitem__, Silly())
            raises(TypeError, a.__setitem__, OldSilly())

        for tc in 'fd':
            a = array(tc, [0])
            a[0] = 1.0
            a[0] = 1
            a[0] = Num()        
            assert a[0] == 5.25
            raises(TypeError, a.__setitem__, NotNum())
            a[0] = OldNum()
            assert a[0] == 6.25
            raises(TypeError, a.__setitem__, OldNotNum())
            raises(TypeError, a.__setitem__, Silly())
            raises(TypeError, a.__setitem__, OldSilly())
            
        a = array('c', 'hi')
        a[0] = 'b'
        assert a[0] == 'b'
            
        a = array('u', u'hi')
        a[0] = u'b'
        assert a[0] == u'b'
        

class TestCPythonsOwnArray(BaseArrayTests):

    def setup_class(cls):
        import array
        cls.array = array.array
        import struct
        cls.struct = struct
        cls.tempfile = str(py.test.ensuretemp('array').join('tmpfile'))
        cls.maxint = sys.maxint


class AppTestArray(BaseArrayTests):
    spaceconfig = {'usemodules': ['array', 'struct', '_rawffi', 'binascii']}

    def setup_class(cls):
        cls.w_array = cls.space.appexec([], """():
            import array
            return array.array
        """)
        cls.w_tempfile = cls.space.wrap(
            str(py.test.ensuretemp('array').join('tmpfile')))
        cls.w_maxint = cls.space.wrap(sys.maxint)

    def test_buffer_info(self):
        a = self.array('c', 'Hi!')
        bi = a.buffer_info()
        assert bi[0] != 0
        assert bi[1] == 3
        import _rawffi
        data = _rawffi.charp2string(bi[0])
        assert data[0:3] == 'Hi!'

    def test_array_reverse_slice_assign_self(self):
        a = self.array('b', range(4))
        a[::-1] = a
        assert a == self.array('b', [3, 2, 1, 0])

    def test_array_multiply(self):
        a = self.array('b', [0])
        b = a * 13
        assert b[12] == 0
        b = 13 * a
        assert b[12] == 0
        a *= 13
        assert a[12] == 0
        a = self.array('b', [1])
        b = a * 13
        assert b[12] == 1
        b = 13 * a
        assert b[12] == 1
        a *= 13
        assert a[12] == 1
        a = self.array('i', [0])
        b = a * 13
        assert b[12] == 0
        b = 13 * a
        assert b[12] == 0
        a *= 13
        assert a[12] == 0
        a = self.array('i', [1])
        b = a * 13
        assert b[12] == 1
        b = 13 * a
        assert b[12] == 1
        a *= 13
        assert a[12] == 1
        a = self.array('i', [0, 0])
        b = a * 13
        assert len(b) == 26
        assert b[22] == 0
        b = 13 * a
        assert len(b) == 26
        assert b[22] == 0
        a *= 13
        assert a[22] == 0
        assert len(a) == 26
        a = self.array('f', [-0.0])
        b = a * 13
        assert len(b) == 13
        assert str(b[12]) == "-0.0"
        a = self.array('d', [-0.0])
        b = a * 13
        assert len(b) == 13
<<<<<<< HEAD
        assert str(b[12]) == "-0.0"
=======
        assert str(b[12]) == "-0.0"

    def test_getitem_only_ints(self):
        class MyInt(object):
          def __init__(self, x):
            self.x = x

          def __int__(self):
            return self.x

        a = self.array('i', [1, 2, 3, 4, 5, 6])
        raises(TypeError, "a[MyInt(0)]")
        raises(TypeError, "a[MyInt(0):MyInt(5)]")


class AppTestArrayBuiltinShortcut(AppTestArray):
    spaceconfig = AppTestArray.spaceconfig.copy()
    spaceconfig['objspace.std.builtinshortcut'] = True
>>>>>>> 4f3a7594
<|MERGE_RESOLUTION|>--- conflicted
+++ resolved
@@ -1032,9 +1032,6 @@
         a = self.array('d', [-0.0])
         b = a * 13
         assert len(b) == 13
-<<<<<<< HEAD
-        assert str(b[12]) == "-0.0"
-=======
         assert str(b[12]) == "-0.0"
 
     def test_getitem_only_ints(self):
@@ -1047,10 +1044,4 @@
 
         a = self.array('i', [1, 2, 3, 4, 5, 6])
         raises(TypeError, "a[MyInt(0)]")
-        raises(TypeError, "a[MyInt(0):MyInt(5)]")
-
-
-class AppTestArrayBuiltinShortcut(AppTestArray):
-    spaceconfig = AppTestArray.spaceconfig.copy()
-    spaceconfig['objspace.std.builtinshortcut'] = True
->>>>>>> 4f3a7594
+        raises(TypeError, "a[MyInt(0):MyInt(5)]")