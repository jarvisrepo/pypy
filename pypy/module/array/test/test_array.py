import sys
import py
import py.test


## class AppTestSimpleArray:
##     spaceconfig = dict(usemodules=('array',))
##     def setup_class(cls):
##         cls.w_simple_array = cls.space.appexec([], """():
##             import array
##             return array.simple_array
##         """)

##     def test_simple(self):
##         a = self.simple_array(10)
##         a[5] = 7.42
##         assert a[5] == 7.42


class BaseArrayTests:


    def test_ctor(self):
        assert len(self.array('i')) == 0

        raises(TypeError, self.array, 'hi')
        raises(TypeError, self.array, 1)
        raises(ValueError, self.array, 'q')

        a = self.array('u')
        raises(TypeError, a.append, 7)
        raises(TypeError, a.append, 'hi')
        a.append('h')
        assert a[0] == 'h'
        assert type(a[0]) is str
        assert len(a) == 1

        a = self.array('i', (1, 2, 3))
        b = self.array('h', (1, 2, 3))
        assert a == b

        for tc in 'bhilBHILfd':
            assert self.array(tc).typecode == tc
            raises(TypeError, self.array, tc, None)

        a = self.array('i', (1, 2, 3))
        b = self.array('h', a)
        assert list(b) == [1, 2, 3]

    def test_value_range(self):
        import sys
        values = (-129, 128, -128, 127, 0, 255, -1, 256,
                  -32768, 32767, -32769, 32768, 65535, 65536,
                  -2147483647, -2147483648, 2147483647, 4294967295, 4294967296,
                  )
        for bb in (8, 16, 32, 64, 128, 256, 512, 1024):
            for b in (bb - 1, bb, bb + 1):
                values += (2 ** b, 2 ** b + 1, 2 ** b - 1,
                           -2 ** b, -2 ** b + 1, -2 ** b - 1)

        for tc, ok, pt in (('b', (  -128,    34,   127),  int),
                           ('B', (     0,    23,   255),  int),
                           ('h', (-32768, 30535, 32767),  int),
                           ('H', (     0, 56783, 65535),  int),
                           ('i', (-32768, 30535, 32767),  int),
                           ('I', (     0, 56783, 65535), int),
                           ('l', (-2 ** 32 // 2, 34, 2 ** 32 // 2 - 1),  int),
                           ('L', (0, 3523532, 2 ** 32 - 1), int),
                           ):
            a = self.array(tc, ok)
            assert len(a) == len(ok)
            for v in ok:
                a.append(v)
            for i, v in enumerate(ok * 2):
                assert a[i] == v
                assert type(a[i]) is pt or (
                    # A special case: we return ints in Array('I') on 64-bits,
                    # whereas CPython returns longs.  The difference is
                    # probably acceptable.
                    tc == 'I' and
                    sys.maxint > 2147483647 and type(a[i]) is int)
            for v in ok:
                a[1] = v
                assert a[0] == ok[0]
                assert a[1] == v
                assert a[2] == ok[2]
            assert len(a) == 2 * len(ok)
            for v in values:
                try:
                    a[1] = v
                    assert a[0] == ok[0]
                    assert a[1] == v
                    assert a[2] == ok[2]
                except OverflowError:
                    pass

        for tc in 'BHIL':
            a = self.array(tc)
            vals = [0, 2 ** a.itemsize - 1]
            a.fromlist(vals)
            assert a.tolist() == vals

            a = self.array(tc.lower())
            vals = [-1 * (2 ** a.itemsize) // 2,  (2 ** a.itemsize) // 2 - 1]
            a.fromlist(vals)
            assert a.tolist() == vals

    def test_float(self):
        values = [0, 1, 2.5, -4.25]
        for tc in 'fd':
            a = self.array(tc, values)
            assert len(a) == len(values)
            for i, v in enumerate(values):
                assert a[i] == v
                assert type(a[i]) is float
            a[1] = 10.125
            assert a[0] == 0
            assert a[1] == 10.125
            assert a[2] == 2.5
            assert len(a) == len(values)

    def test_itemsize(self):
        for t in 'bB':
            assert(self.array(t).itemsize >= 1)
        for t in 'uhHiI':
            assert(self.array(t).itemsize >= 2)
        for t in 'lLf':
            assert(self.array(t).itemsize >= 4)
        for t in 'd':
            assert(self.array(t).itemsize >= 8)

        inttypes = 'bhil'
        for t in inttypes:
            a = self.array(t, [1, 2, 3])
            b = a.itemsize
            for v in (-2 ** (8 * b) // 2, 2 ** (8 * b) // 2 - 1):
                a[1] = v
                assert a[0] == 1 and a[1] == v and a[2] == 3
            raises(OverflowError, a.append, -2 ** (8 * b) // 2 - 1)
            raises(OverflowError, a.append, 2 ** (8 * b) // 2)

            a = self.array(t.upper(), [1, 2, 3])
            b = a.itemsize
            for v in (0, 2 ** (8 * b) - 1):
                a[1] = v
                assert a[0] == 1 and a[1] == v and a[2] == 3
            raises(OverflowError, a.append, -1)
            raises(OverflowError, a.append, 2 ** (8 * b))

    def test_fromstring(self):
        for t in 'bBhHiIlLfd':
            a = self.array(t)
            a.fromstring('\x00' * a.itemsize * 2)
            assert len(a) == 2 and a[0] == 0 and a[1] == 0
            if a.itemsize > 1:
                raises(ValueError, a.fromstring, '\x00' * (a.itemsize - 1))
                raises(ValueError, a.fromstring, '\x00' * (a.itemsize + 1))
                raises(ValueError, a.fromstring, '\x00' * (2 * a.itemsize - 1))
                raises(ValueError, a.fromstring, '\x00' * (2 * a.itemsize + 1))
            b = self.array(t, b'\x00' * a.itemsize * 2)
            assert len(b) == 2 and b[0] == 0 and b[1] == 0

    def test_frombytes(self):
        for t in 'bBhHiIlLfd':
            a = self.array(t)
            a.frombytes(b'\x00' * a.itemsize * 2)
            assert len(a) == 2 and a[0] == 0 and a[1] == 0
            if a.itemsize > 1:
                raises(ValueError, a.frombytes, b'\x00' * (a.itemsize - 1))
                raises(ValueError, a.frombytes, b'\x00' * (a.itemsize + 1))
                raises(ValueError, a.frombytes, b'\x00' * (2 * a.itemsize - 1))
                raises(ValueError, a.frombytes, b'\x00' * (2 * a.itemsize + 1))
            b = self.array(t, b'\x00' * a.itemsize * 2)
            assert len(b) == 2 and b[0] == 0 and b[1] == 0

    def test_fromfile(self):

        ## class myfile(object):
        ##     def __init__(self, c, s):
        ##         self.c = c
        ##         self.s = s
        ##     def read(self,n):
        ##         return self.c*min(n,self.s)
        def myfile(c, s):
            f = open(self.tempfile, 'wb')
            f.write(c * s)
            f.close()
            return open(self.tempfile, 'rb')

        f = myfile(b'\x00', 100)
        for t in 'bBhHiIlLfd':
            a = self.array(t)
            a.fromfile(f, 2)
            assert len(a) == 2 and a[0] == 0 and a[1] == 0

        a = self.array('b')
        a.fromfile(myfile(b'\x01', 20), 2)
        assert len(a) == 2 and a[0] == 1 and a[1] == 1

        a = self.array('h')
        a.fromfile(myfile(b'\x01', 20), 2)
        assert len(a) == 2 and a[0] == 257 and a[1] == 257

        for i in (0, 1):
            a = self.array('h')
            raises(EOFError, a.fromfile, myfile(b'\x01', 2 + i), 2)
            assert len(a) == 1 and a[0] == 257

    def test_fromlist(self):
        a = self.array('b')
        raises(OverflowError, a.fromlist, [1, 2, 400])
        assert len(a) == 0

        raises(OverflowError, a.extend, [1, 2, 400])
        assert len(a) == 2 and a[0] == 1 and a[1] == 2

        raises(OverflowError, self.array, 'b', [1, 2, 400])

        a = self.array('b', [1, 2])
        assert len(a) == 2 and a[0] == 1 and a[1] == 2

        a = self.array('b')
        raises(TypeError, a.fromlist, (1, 2, 400))

        raises(OverflowError, a.extend, (1, 2, 400))
        assert len(a) == 2 and a[0] == 1 and a[1] == 2

        raises(TypeError, a.extend, self.array('i', (7, 8)))
        assert len(a) == 2 and a[0] == 1 and a[1] == 2

        def gen():
            for i in range(4):
                yield i + 10
        a = self.array('i', gen())
        assert len(a) == 4 and a[2] == 12

        raises(OverflowError, self.array, 'b', (1, 2, 400))

        a = self.array('b', (1, 2))
        assert len(a) == 2 and a[0] == 1 and a[1] == 2

        a.extend(a)
        assert repr(a) == "array('b', [1, 2, 1, 2])"

    def test_fromunicode(self):
        raises(ValueError, self.array('i').fromunicode, 'hi')
        a = self.array('u')
        a.fromunicode('hi')
        assert len(a) == 2 and a[0] == 'h' and a[1] == 'i'

        b = self.array('u', 'hi')
        assert len(b) == 2 and b[0] == 'h' and b[1] == 'i'

    def test_sequence(self):
        a = self.array('i', [1, 2, 3, 4])
        assert len(a) == 4
        assert a[0] == 1 and a[1] == 2 and a[2] == 3 and a[3] == 4
        assert a[-4] == 1 and a[-3] == 2 and a[-2] == 3 and a[-1] == 4
        a[-2] = 5
        assert a[0] == 1 and a[1] == 2 and a[2] == 5 and a[3] == 4

        for i in (4, -5):
            raises(IndexError, a.__getitem__, i)

        b = a[0:2]
        assert len(b) == 2 and b[0] == 1 and b[1] == 2
        b[0] = 6
        assert len(b) == 2 and b[0] == 6 and b[1] == 2
        assert a[0] == 1 and a[1] == 2 and a[2] == 5 and a[3] == 4
        assert a.itemsize == b.itemsize

        b = a[0:100]
        assert len(b) == 4
        assert b[0] == 1 and b[1] == 2 and b[2] == 5 and b[3] == 4

        l1 = [2 * i + 1 for i in range(10)]
        a1 = self.array('i', l1)
        for start in range(10):
            for stop in range(start, 10):
                for step in range(1, 10):
                    l2 = l1[start:stop:step]
                    a2 = a1[start:stop:step]
                    assert len(l2) == len(a2)
                    for i in range(len(l2)):
                        assert l2[i] == a2[i]

        a = self.array('i', [1, 2, 3, 4])
        a[1:3] = self.array('i', [5, 6])
        assert len(a) == 4
        assert a[0] == 1 and a[1] == 5 and a[2] == 6 and a[3] == 4
        a[0:-1:2] = self.array('i', [7, 8])
        assert a[0] == 7 and a[1] == 5 and a[2] == 8 and a[3] == 4

        raises(ValueError, "a[1:2:4] = self.array('i', [5, 6, 7])")
        raises(TypeError, "a[1:3] = self.array('I', [5, 6])")
        raises(TypeError, "a[1:3] = [5, 6]")

    def test_resizingslice(self):
        a = self.array('i', [1, 2, 3])
        a[1:2] = self.array('i', [7, 8, 9])
        assert repr(a) == "array('i', [1, 7, 8, 9, 3])"
        a[1:2] = self.array('i', [10])
        assert repr(a) == "array('i', [1, 10, 8, 9, 3])"
        a[1:2] = self.array('i')
        assert repr(a) == "array('i', [1, 8, 9, 3])"

        a[1:3] = self.array('i', [11, 12, 13])
        assert repr(a) == "array('i', [1, 11, 12, 13, 3])"
        a[1:3] = self.array('i', [14])
        assert repr(a) == "array('i', [1, 14, 13, 3])"
        a[1:3] = self.array('i')
        assert repr(a) == "array('i', [1, 3])"

        a[1:1] = self.array('i', [15, 16, 17])
        assert repr(a) == "array('i', [1, 15, 16, 17, 3])"
        a[1:1] = self.array('i', [18])
        assert repr(a) == "array('i', [1, 18, 15, 16, 17, 3])"
        a[1:1] = self.array('i')
        assert repr(a) == "array('i', [1, 18, 15, 16, 17, 3])"

        a[:] = self.array('i', [20, 21, 22])
        assert repr(a) == "array('i', [20, 21, 22])"

    def test_reversingslice(self):
        a = self.array('i', [22, 21, 20])
        assert repr(a[::-1]) == "array('i', [20, 21, 22])"
        assert repr(a[2:1:-1]) == "array('i', [20])"
        assert repr(a[2:-1:-1]) == "array('i')"
        assert repr(a[-1:0:-1]) == "array('i', [20, 21])"

        for a in range(-4, 5):
            for b in range(-4, 5):
                for c in [-4, -3, -2, -1, 1, 2, 3, 4]:
                    lst = [1, 2, 3]
                    arr = self.array('i', lst)
                    assert repr(arr[a:b:c]) == \
                           repr(self.array('i', lst[a:b:c]))
                    for vals in ([4, 5], [6], []):
                        try:
                            ok = False
                            lst[a:b:c] = vals
                            ok = True
                            arr[a:b:c] = self.array('i', vals)
                            assert repr(arr) == repr(self.array('i', lst))
                        except ValueError:
                            assert not ok

    def test_reversingslice_pre26(self):
        import sys
        if sys.version_info >= (2, 6):
            skip('arrays can handle more slice ops than lists in 2.6')

        for a in range(-4, 5):
            for b in range(-4, 5):
                for c in [-4, -3, -2, -1, 1, 2, 3, 4]:
                    lst = [1, 2, 3]
                    arr = self.array('i', lst)
                    for vals in ([4, 5], [6], []):
                        try:
                            lst[a:b:c] = vals
                        except ValueError:
                            raises(ValueError,
                                   "arr[a:b:c]=self.array('i', vals)")

    def test_toxxx(self):
        a = self.array('i', [1, 2, 3])
        l = a.tolist()
        assert type(l) is list and len(l) == 3
        assert a[0] == 1 and a[1] == 2 and a[2] == 3

        b = self.array('i', a.tobytes())
        assert len(b) == 3 and b[0] == 1 and b[1] == 2 and b[2] == 3

        a = self.array('i', [0, 0, 0])
<<<<<<< HEAD
        assert a.tobytes() == b'\x00' * 3 * a.itemsize

        s = self.array('i', [1, 2, 3]).tobytes()
        assert 0x00 in s
        assert 0x01 in s
        assert 0x02 in s
        assert 0x03 in s
=======
        assert a.tostring() == '\x00' * 3 * a.itemsize
        s = self.array('i', [1, 2, 3]).tostring()
        assert '\x00' in s
        assert '\x01' in s
        assert '\x02' in s
        assert '\x03' in s
>>>>>>> 4ce2a838
        a = self.array('i', s)
        assert a[0] == 1 and a[1] == 2 and a[2] == 3

        from struct import unpack
        values = (-129, 128, -128, 127, 0, 255, -1, 256, -32760, 32760)
        s = self.array('i', values).tobytes()
        fmt = 'i' * len(values)
        a = unpack(fmt, s)
        assert a == values

        for tcodes, values in (('bhilfd', (-128, 127, 0, 1, 7, -10)),
                               ('BHILfd', (127, 0, 1, 7, 255, 169)),
                               ('hilHILfd', (32760, 30123, 3422, 23244))):
            for tc in tcodes:
                values += ((2 ** self.array(tc).itemsize) // 2 - 1, )
                s = self.array(tc, values).tobytes()
                a = unpack(tc * len(values), s)
                assert a == values

        f = open(self.tempfile, 'wb')
        self.array('b', (ord('h'), ord('i'))).tofile(f)
        f.close()
        assert open(self.tempfile, 'rb').readline() == b'hi'

        a = self.array('b')
        a.fromfile(open(self.tempfile, 'rb'), 2)
        assert repr(a) == "array('b', [104, 105])"

        raises(ValueError, self.array('i').tounicode)
        assert self.array('u', 'hello').tounicode() == 'hello'

    def test_buffer(self):
        a = self.array('h', b'Hi')
        buf = memoryview(a)
        assert buf[1] == b'i'

    def test_buffer_write(self):
        a = self.array('b', b'hello')
        buf = memoryview(a)
        print(repr(buf))
        try:
            buf[3] = b'L'
        except TypeError:
            skip("memoryview(array) returns a read-only buffer on CPython")
        assert a.tostring() == b'helLo'

    def test_buffer_keepalive(self):
        buf = memoryview(self.array('b', b'text'))
        assert buf[2] == b'x'
        #
        a = self.array('b', b'foobarbaz')
        buf = memoryview(a)
        a.fromstring(b'some extra text')
        assert buf[:] == b'foobarbazsome extra text'

    def test_list_methods(self):
        assert repr(self.array('i')) == "array('i')"
        assert repr(self.array('i', [1, 2, 3])) == "array('i', [1, 2, 3])"
        assert repr(self.array('h')) == "array('h')"

        a = self.array('i', [1, 2, 3, 1, 2, 1])
        assert a.count(1) == 3
        assert a.count(2) == 2
        assert a.index(3) == 2
        assert a.index(2) == 1
        raises(ValueError, a.index, 10)

        a.reverse()
        assert repr(a) == "array('i', [1, 2, 1, 3, 2, 1])"

        b = self.array('i', [1, 2, 3, 1, 2])
        b.reverse()
        assert repr(b) == "array('i', [2, 1, 3, 2, 1])"

        a.remove(3)
        assert repr(a) == "array('i', [1, 2, 1, 2, 1])"
        a.remove(1)
        assert repr(a) == "array('i', [2, 1, 2, 1])"

        a.pop()
        assert repr(a) == "array('i', [2, 1, 2])"

        a.pop(1)
        assert repr(a) == "array('i', [2, 2])"

        a.pop(-2)
        assert repr(a) == "array('i', [2])"

        a.insert(1, 7)
        assert repr(a) == "array('i', [2, 7])"
        a.insert(0, 8)
        a.insert(-1, 9)
        assert repr(a) == "array('i', [8, 2, 9, 7])"

        a.insert(100, 10)
        assert repr(a) == "array('i', [8, 2, 9, 7, 10])"
        a.insert(-100, 20)
        assert repr(a) == "array('i', [20, 8, 2, 9, 7, 10])"

    def test_compare(self):
        class comparable(object):
            def __eq__(self, other):
                return True
        class incomparable(object):
            pass

        for v1, v2, tt in (([1, 2, 3], [1, 3, 2], 'bhilBHIL'),
                         ('abc', 'acb', 'u')):
            for t in tt:
                a = self.array(t, v1)
                b = self.array(t, v1)
                c = self.array(t, v2)

                assert (a == 7) is False
                assert (comparable() == a) is True
                assert (a == comparable()) is True
                assert (a == incomparable()) is False
                assert (incomparable() == a) is False

                assert (a == a) is True
                assert (a == b) is True
                assert (b == a) is True
                assert (a == c) is False
                assert (c == a) is False

                assert (a != a) is False
                assert (a != b) is False
                assert (b != a) is False
                assert (a != c) is True
                assert (c != a) is True

                assert (a < a) is False
                assert (a < b) is False
                assert (b < a) is False
                assert (a < c) is True
                assert (c < a) is False

                assert (a > a) is False
                assert (a > b) is False
                assert (b > a) is False
                assert (a > c) is False
                assert (c > a) is True

                assert (a <= a) is True
                assert (a <= b) is True
                assert (b <= a) is True
                assert (a <= c) is True
                assert (c <= a) is False

                assert (a >= a) is True
                assert (a >= b) is True
                assert (b >= a) is True
                assert (a >= c) is False
                assert (c >= a) is True

    def test_reduce(self):
        import pickle
        a = self.array('i', [1, 2, 3])
        s = pickle.dumps(a)
        b = pickle.loads(s)
        assert a == b

        a = self.array('l')
        s = pickle.dumps(a)
        b = pickle.loads(s)
        assert len(b) == 0 and b.typecode == 'l'

        a = self.array('i', [1, 2, 4])
        i = iter(a)
        #raises(TypeError, pickle.dumps, i)

    def test_copy_swap(self):
        a = self.array('i', [1, 2, 3])
        from copy import copy
        b = copy(a)
        a[1] = 7
        assert repr(b) == "array('i', [1, 2, 3])"

        for tc in 'bhilBHIL':
            a = self.array(tc, [1, 2, 3])
            a.byteswap()
            assert len(a) == 3
            assert a[0] == 1 * (256 ** (a.itemsize - 1))
            assert a[1] == 2 * (256 ** (a.itemsize - 1))
            assert a[2] == 3 * (256 ** (a.itemsize - 1))
            a.byteswap()
            assert len(a) == 3
            assert a[0] == 1
            assert a[1] == 2
            assert a[2] == 3

    def test_addmul(self):
        a = self.array('i', [1, 2, 3])
        assert repr(a + a) == "array('i', [1, 2, 3, 1, 2, 3])"
        assert 2 * a == a + a
        assert a * 2 == a + a
        b = self.array('i', [4, 5, 6, 7])
        assert repr(a + b) == "array('i', [1, 2, 3, 4, 5, 6, 7])"
        assert repr(2 * self.array('i')) == "array('i')"
        assert repr(self.array('i') + self.array('i')) == "array('i')"

        a = self.array('i', [1, 2])
        assert type(a + a) is self.array
        assert type(a * 2) is self.array
        assert type(2 * a) is self.array
        b = a
        a += a
        assert repr(b) == "array('i', [1, 2, 1, 2])"
        b *= 3
        assert repr(a) == "array('i', [1, 2, 1, 2, 1, 2, 1, 2, 1, 2, 1, 2])"
        assert a == b
        a += self.array('i', (7,))
        assert repr(a) == "array('i', [1, 2, 1, 2, 1, 2, 1, 2, 1, 2, 1, 2, 7])"

        raises(MemoryError, "a * self.maxint")
        raises(MemoryError, "a *= self.maxint")

        raises(TypeError, "a = self.array('i') + 2")
        raises(TypeError, "self.array('i') + self.array('b')")
        a = self.array('i')
        raises(TypeError, "a += 7")

        # Calling __add__ directly raises TypeError in cpython but
        # returns NotImplemented in pypy if placed within a
        # try: except TypeError: construction.
        #
        #raises(TypeError, self.array('i').__add__, (2,))
        #raises(TypeError, self.array('i').__iadd__, (2,))
        #raises(TypeError, self.array('i').__add__, self.array('b'))

        class addable(object):
            def __add__(self, other):
                return "add"

            def __radd__(self, other):
                return "radd"

        assert addable() + self.array('i') == 'add'
        assert self.array('i') + addable() == 'radd'

        a = self.array('i')
        a += addable()
        assert a == 'radd'

        a = self.array('i', [1, 2])
        assert a * -1 == self.array('i')
        b = a
        a *= -1
        assert a == self.array('i')
        assert b == self.array('i')

        a = self.array('i')
        raises(TypeError, "a * 'hi'")
        raises(TypeError, "'hi' * a")
        raises(TypeError, "a *= 'hi'")

        class mulable(object):
            def __mul__(self, other):
                return "mul"

            def __rmul__(self, other):
                return "rmul"

        assert mulable() * self.array('i') == 'mul'
        assert self.array('i') * mulable() == 'rmul'

        a = self.array('i')
        a *= mulable()
        assert a == 'rmul'

    def test_delitem(self):
        a = self.array('i', [1, 2, 3])
        del a[1]
        assert repr(a) == "array('i', [1, 3])"

        a = self.array('i', [1, 2, 3, 4, 5])
        del a[1:3]
        assert repr(a) == "array('i', [1, 4, 5])"

        a = self.array('i', [1, 2, 3, 4, 5])
        del a[3:1]
        assert repr(a) == "array('i', [1, 2, 3, 4, 5])"

        del a[-100:1]
        assert repr(a) == "array('i', [2, 3, 4, 5])"

        del a[3:]
        assert repr(a) == "array('i', [2, 3, 4])"

        del a[-1:]
        assert repr(a) == "array('i', [2, 3])"

        del a[1:100]
        assert repr(a) == "array('i', [2])"

    def test_iter(self):
        a = self.array('i', [1, 2, 3])
        assert 1 in a
        b = self.array('i')
        for i in a:
            b.append(i)
        assert repr(b) == "array('i', [1, 2, 3])"

    def test_lying_iterable(self):
        class lier(object):
            def __init__(self, n):
                self.n = n

            def __len__(self):
                return 3

            def __next__(self):
                self.n -= 1
                if self.n < 0:
                    raise StopIteration
                return self.n

            def __iter__(self):
                return self

        assert len(lier(2)) == 3
        assert len(tuple(lier(2))) == 2
        a = self.array('i', lier(2))
        assert repr(a) == "array('i', [1, 0])"

        assert len(lier(5)) == 3
        assert len(tuple(lier(5))) == 5
        a = self.array('i', lier(5))
        assert repr(a) == "array('i', [4, 3, 2, 1, 0])"

    def test_type(self):
        for t in 'bBhHiIlLfdu':
            assert type(self.array(t)) is self.array
            assert isinstance(self.array(t), self.array)

    def test_iterable(self):
        import collections
        for t in 'bBhHiIlLfdu':
            assert isinstance(self.array(t), collections.Iterable)

    def test_subclass(self):
        assert len(self.array('b')) == 0

        a = self.array('i')
        a.append(7)
        assert len(a) == 1

        array = self.array

        class adder(array):
            def __getitem__(self, i):
                return array.__getitem__(self, i) + 1

        a = adder('i', (1, 2, 3))
        assert len(a) == 3
        assert a[0] == 2

    def test_subclass_new(self):
        array = self.array
        class Image(array):
            def __new__(cls, width, height, typecode='d'):
                self = array.__new__(cls, typecode, [0] * (width * height))
                self.width = width
                self.height = height
                return self

            def _index(self, xy):
                x, y = xy
                x = min(max(x, 0), self.width-1)
                y = min(max(y, 0), self.height-1)
                return y * self.width + x

            def __getitem__(self, i):
                return array.__getitem__(self, self._index(i))

            def __setitem__(self, i, val):
                return array.__setitem__(self, self._index(i), val)

        img = Image(5, 10, 'B')
        for y in range(10):
            for x in range(5):
                img[x, y] = x * y
        for y in range(10):
            for x in range(5):
                assert img[x, y] == x * y

        assert img[3, 25] == 3 * 9


    def test_override_from(self):
        class mya(self.array):
            def fromlist(self, lst):
                self.append(7)

            def fromstring(self, lst):
                self.append(8)

            def fromunicode(self, lst):
                self.append('9')

            def extend(self, lst):
                self.append(10)

        assert repr(mya('u', 'hi')) == "array('u', 'hi')"
        assert repr(mya('i', [1, 2, 3])) == "array('i', [1, 2, 3])"
        assert repr(mya('i', (1, 2, 3))) == "array('i', [1, 2, 3])"

        a = mya('i')
        a.fromlist([1, 2, 3])
        assert repr(a) == "array('i', [7])"

        a = mya('b')
        a.fromstring(b'hi')
        assert repr(a) == "array('b', [8])"

        a = mya('u')
        a.fromunicode('hi')
        assert repr(a) == "array('u', '9')"

        a = mya('i')
        a.extend([1, 2, 3])
        assert repr(a) == "array('i', [10])"

    def test_override_to(self):
        class mya(self.array):
            def tolist(self):
                return 'list'

            def tobytes(self):
                return 'str'

            def tounicode(self):
                return 'unicode'

        assert mya('i', [1, 2, 3]).tolist() == 'list'
        assert mya('u', 'hi').tobytes() == 'str'
        assert mya('u', 'hi').tounicode() == 'unicode'

        assert repr(mya('u', 'hi')) == "array('u', 'hi')"
        assert repr(mya('i', [1, 2, 3])) == "array('i', [1, 2, 3])"
        assert repr(mya('i', (1, 2, 3))) == "array('i', [1, 2, 3])"

    def test_unicode_outofrange(self):
        a = self.array('u', '\x01\u263a\x00\ufeff')
        b = self.array('u', '\x01\u263a\x00\ufeff')
        b.byteswap()
        assert a != b

    def test_weakref(self):
        import weakref
        a = self.array('u', 'Hi!')
        r = weakref.ref(a)
        assert r() is a

    def test_subclass_del(self):
        import array, gc, weakref
        l = []

        class A(array.array):
            pass

        a = A('d')
        a.append(3.0)
        r = weakref.ref(a, lambda a: l.append(a()))
        del a
        gc.collect(); gc.collect()   # XXX needs two of them right now...
        assert l
        assert l[0] is None or len(l[0]) == 0

    def test_bytearray(self):
        a = self.array('u', 'hi')
        b = self.array('u')
        b.frombytes(bytearray(a.tobytes()))
        assert a == b
        assert self.array('u', bytearray(a.tobytes())) == a

    def test_repr(self):
        s = '\x00="\'a\\b\x80\xff\u0000\u0001\u1234'
        a = self.array('u', s)
        assert repr(a) == "array('u', {!r})".format(s)
        assert eval(repr(a), {'array': self.array}) == a


class DontTestCPythonsOwnArray(BaseArrayTests):

    def setup_class(cls):
        import array
        cls.array = array.array
        import struct
        cls.struct = struct
        cls.tempfile = str(py.test.ensuretemp('array').join('tmpfile'))
        cls.maxint = sys.maxint


class AppTestArray(BaseArrayTests):
    spaceconfig = {'usemodules': ['array', 'struct', '_rawffi', 'binascii']}

    def setup_class(cls):
        cls.w_array = cls.space.appexec([], """():
            import array
            return array.array
        """)
        cls.w_tempfile = cls.space.wrap(
            str(py.test.ensuretemp('array').join('tmpfile')))
        cls.w_maxint = cls.space.wrap(sys.maxint)

    def test_buffer_info(self):
        a = self.array('b', b'Hi!')
        bi = a.buffer_info()
        assert bi[0] != 0
        assert bi[1] == 3
        import _rawffi
        data = _rawffi.charp2string(bi[0])
        assert data[0:3] == b'Hi!'

    def test_array_reverse_slice_assign_self(self):
        a = self.array('b', range(4))
        a[::-1] = a
        assert a == self.array('b', [3, 2, 1, 0])

    def test_array_multiply(self):
        a = self.array('b', [0])
        b = a * 13
        assert b[12] == 0
        b = 13 * a
        assert b[12] == 0
        a *= 13
        assert a[12] == 0
        a = self.array('b', [1])
        b = a * 13
        assert b[12] == 1
        b = 13 * a
        assert b[12] == 1
        a *= 13
        assert a[12] == 1
        a = self.array('i', [0])
        b = a * 13
        assert b[12] == 0
        b = 13 * a
        assert b[12] == 0
        a *= 13
        assert a[12] == 0
        a = self.array('i', [1])
        b = a * 13
        assert b[12] == 1
        b = 13 * a
        assert b[12] == 1
        a *= 13
        assert a[12] == 1
        a = self.array('i', [0, 0])
        b = a * 13
        assert len(b) == 26
        assert b[22] == 0
        b = 13 * a
        assert len(b) == 26
        assert b[22] == 0
        a *= 13
        assert a[22] == 0
        assert len(a) == 26
        a = self.array('f', [-0.0])
        b = a * 13
        assert len(b) == 13
        assert str(b[12]) == "-0.0"
        a = self.array('d', [-0.0])
        b = a * 13
        assert len(b) == 13
        assert str(b[12]) == "-0.0"


class AppTestArrayBuiltinShortcut(AppTestArray):
    spaceconfig = AppTestArray.spaceconfig.copy()
    spaceconfig['objspace.std.builtinshortcut'] = True


class AppTestArrayReconstructor:
    spaceconfig = dict(usemodules=('array', 'struct'))

    def test_error(self):
        import array
        array_reconstructor = array._array_reconstructor
        UNKNOWN_FORMAT = -1
        raises(TypeError, array_reconstructor,
               "", "b", 0, b"")
        raises(TypeError, array_reconstructor,
               str, "b", 0, b"")
        raises(TypeError, array_reconstructor,
               array.array, "b", '', b"")
        raises(TypeError, array_reconstructor,
               array.array, "b", 0, "")
        raises(ValueError, array_reconstructor,
               array.array, "?", 0, b"")
        raises(ValueError, array_reconstructor,
               array.array, "b", UNKNOWN_FORMAT, b"")
        raises(ValueError, array_reconstructor,
               array.array, "b", 22, b"")
        raises(ValueError, array_reconstructor,
               array.array, "d", 16, b"a")

    def test_numbers(self):
        import array, struct
        array_reconstructor = array._array_reconstructor
        UNSIGNED_INT8 = 0
        SIGNED_INT8 = 1
        UNSIGNED_INT16_LE = 2
        UNSIGNED_INT16_BE = 3
        SIGNED_INT16_LE = 4
        SIGNED_INT16_BE = 5
        UNSIGNED_INT32_LE = 6
        UNSIGNED_INT32_BE = 7
        SIGNED_INT32_LE = 8
        SIGNED_INT32_BE = 9
        UNSIGNED_INT64_LE = 10
        UNSIGNED_INT64_BE = 11
        SIGNED_INT64_LE = 12
        SIGNED_INT64_BE = 13
        IEEE_754_FLOAT_LE = 14
        IEEE_754_FLOAT_BE = 15
        IEEE_754_DOUBLE_LE = 16
        IEEE_754_DOUBLE_BE = 17
        testcases = (
            (['B', 'H', 'I', 'L'], UNSIGNED_INT8, '=BBBB',
             [0x80, 0x7f, 0, 0xff]),
            (['b', 'h', 'i', 'l'], SIGNED_INT8, '=bbb',
             [-0x80, 0x7f, 0]),
            (['H', 'I', 'L'], UNSIGNED_INT16_LE, '<HHHH',
             [0x8000, 0x7fff, 0, 0xffff]),
            (['H', 'I', 'L'], UNSIGNED_INT16_BE, '>HHHH',
             [0x8000, 0x7fff, 0, 0xffff]),
            (['h', 'i', 'l'], SIGNED_INT16_LE, '<hhh',
             [-0x8000, 0x7fff, 0]),
            (['h', 'i', 'l'], SIGNED_INT16_BE, '>hhh',
             [-0x8000, 0x7fff, 0]),
            (['I', 'L'], UNSIGNED_INT32_LE, '<IIII',
             [1<<31, (1<<31)-1, 0, (1<<32)-1]),
            (['I', 'L'], UNSIGNED_INT32_BE, '>IIII',
             [1<<31, (1<<31)-1, 0, (1<<32)-1]),
            (['i', 'l'], SIGNED_INT32_LE, '<iii',
             [-1<<31, (1<<31)-1, 0]),
            (['i', 'l'], SIGNED_INT32_BE, '>iii',
             [-1<<31, (1<<31)-1, 0]),
            (['L'], UNSIGNED_INT64_LE, '<QQQQ',
             [1<<31, (1<<31)-1, 0, (1<<32)-1]),
            (['L'], UNSIGNED_INT64_BE, '>QQQQ',
             [1<<31, (1<<31)-1, 0, (1<<32)-1]),
            (['l'], SIGNED_INT64_LE, '<qqq',
             [-1<<31, (1<<31)-1, 0]),
            (['l'], SIGNED_INT64_BE, '>qqq',
             [-1<<31, (1<<31)-1, 0]),
            # The following tests for INT64 will raise an OverflowError
            # when run on a 32-bit machine. The tests are simply skipped
            # in that case.
            (['L'], UNSIGNED_INT64_LE, '<QQQQ',
             [1<<63, (1<<63)-1, 0, (1<<64)-1]),
            (['L'], UNSIGNED_INT64_BE, '>QQQQ',
             [1<<63, (1<<63)-1, 0, (1<<64)-1]),
            (['l'], SIGNED_INT64_LE, '<qqq',
             [-1<<63, (1<<63)-1, 0]),
            (['l'], SIGNED_INT64_BE, '>qqq',
             [-1<<63, (1<<63)-1, 0]),
            (['f'], IEEE_754_FLOAT_LE, '<ffff',
             [16711938.0, float('inf'), float('-inf'), -0.0]),
            (['f'], IEEE_754_FLOAT_BE, '>ffff',
             [16711938.0, float('inf'), float('-inf'), -0.0]),
            (['d'], IEEE_754_DOUBLE_LE, '<dddd',
             [9006104071832581.0, float('inf'), float('-inf'), -0.0]),
            (['d'], IEEE_754_DOUBLE_BE, '>dddd',
             [9006104071832581.0, float('inf'), float('-inf'), -0.0])
        )
        for testcase in testcases:
            valid_typecodes, mformat_code, struct_fmt, values = testcase
            arraystr = struct.pack(struct_fmt, *values)
            for typecode in valid_typecodes:
                try:
                    a = array.array(typecode, values)
                except OverflowError:
                    continue  # Skip this test case.
                b = array_reconstructor(
                    array.array, typecode, mformat_code, arraystr)
                assert a == b

    def test_unicode(self):
        import array
        array_reconstructor = array._array_reconstructor
        UTF16_LE = 18
        UTF16_BE = 19
        UTF32_LE = 20
        UTF32_BE = 21
        teststr = "Bonne Journ\xe9e \U0002030a\U00020347"
        testcases = (
            (UTF16_LE, "UTF-16-LE"),
            (UTF16_BE, "UTF-16-BE"),
            (UTF32_LE, "UTF-32-LE"),
            (UTF32_BE, "UTF-32-BE")
        )
        for testcase in testcases:
            mformat_code, encoding = testcase
            a = array.array('u', teststr)
            b = array_reconstructor(
                array.array, 'u', mformat_code, teststr.encode(encoding))
            assert a == b<|MERGE_RESOLUTION|>--- conflicted
+++ resolved
@@ -372,22 +372,12 @@
         assert len(b) == 3 and b[0] == 1 and b[1] == 2 and b[2] == 3
 
         a = self.array('i', [0, 0, 0])
-<<<<<<< HEAD
         assert a.tobytes() == b'\x00' * 3 * a.itemsize
-
         s = self.array('i', [1, 2, 3]).tobytes()
         assert 0x00 in s
         assert 0x01 in s
         assert 0x02 in s
         assert 0x03 in s
-=======
-        assert a.tostring() == '\x00' * 3 * a.itemsize
-        s = self.array('i', [1, 2, 3]).tostring()
-        assert '\x00' in s
-        assert '\x01' in s
-        assert '\x02' in s
-        assert '\x03' in s
->>>>>>> 4ce2a838
         a = self.array('i', s)
         assert a[0] == 1 and a[1] == 2 and a[2] == 3
 
