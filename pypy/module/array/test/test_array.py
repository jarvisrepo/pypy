import sys
import pytest


class BaseArrayTests:
    def test_ctor(self):
        assert len(self.array('i')) == 0

        raises(TypeError, self.array, 'hi')
        raises(TypeError, self.array, 1)
        raises(ValueError, self.array, 'x')

        a = self.array('u')
        raises(TypeError, a.append, 7)
        raises(TypeError, a.append, 'hi')
        a.append('h')
        assert a[0] == 'h'
        assert type(a[0]) is str
        assert len(a) == 1

        a = self.array('i', (1, 2, 3))
        b = self.array('h', (1, 2, 3))
        assert a == b

        for tc in 'bhilBHILQqfd':
            assert self.array(tc).typecode == tc
            raises(TypeError, self.array, tc, None)

        a = self.array('i', (1, 2, 3))
        b = self.array('h', a)
        assert list(b) == [1, 2, 3]

    def test_value_range(self):
        import sys
        values = (-129, 128, -128, 127, 0, 255, -1, 256,
                  -32768, 32767, -32769, 32768, 65535, 65536,
                  -2147483647, -2147483648, 2147483647, 4294967295, 4294967296,
                  )
        for bb in (8, 16, 32, 64, 128, 256, 512, 1024):
            for b in (bb - 1, bb, bb + 1):
                values += (2 ** b, 2 ** b + 1, 2 ** b - 1,
                           -2 ** b, -2 ** b + 1, -2 ** b - 1)

        for tc, ok, pt in (('b', (  -128,    34,   127),  int),
                           ('B', (     0,    23,   255),  int),
                           ('h', (-32768, 30535, 32767),  int),
                           ('H', (     0, 56783, 65535),  int),
                           ('i', (-32768, 30535, 32767),  int),
                           ('I', (     0, 56783, 65535), int),
                           ('l', (-2 ** 32 // 2, 34, 2 ** 32 // 2 - 1),  int),
                           ('L', (0, 3523532, 2 ** 32 - 1), int),
                           ):
            a = self.array(tc, ok)
            assert len(a) == len(ok)
            for v in ok:
                a.append(v)
            for i, v in enumerate(ok * 2):
                assert a[i] == v
                assert type(a[i]) is pt or (
                    # A special case: we return ints in Array('I') on 64-bits,
                    # whereas CPython returns longs.  The difference is
                    # probably acceptable.
                    tc == 'I' and
                    sys.maxint > 2147483647 and type(a[i]) is int)
            for v in ok:
                a[1] = v
                assert a[0] == ok[0]
                assert a[1] == v
                assert a[2] == ok[2]
            assert len(a) == 2 * len(ok)
            for v in values:
                try:
                    a[1] = v
                    assert a[0] == ok[0]
                    assert a[1] == v
                    assert a[2] == ok[2]
                except OverflowError:
                    pass

        for tc in 'BHIL':
            a = self.array(tc)
            vals = [0, 2 ** a.itemsize - 1]
            a.fromlist(vals)
            assert a.tolist() == vals

            a = self.array(tc.lower())
            vals = [-1 * (2 ** a.itemsize) // 2,  (2 ** a.itemsize) // 2 - 1]
            a.fromlist(vals)
            assert a.tolist() == vals

    def test_float(self):
        values = [0, 1, 2.5, -4.25]
        for tc in 'fd':
            a = self.array(tc, values)
            assert len(a) == len(values)
            for i, v in enumerate(values):
                assert a[i] == v
                assert type(a[i]) is float
            a[1] = 10.125
            assert a[0] == 0
            assert a[1] == 10.125
            assert a[2] == 2.5
            assert len(a) == len(values)

    def test_itemsize(self):
        for t in 'bB':
            assert(self.array(t).itemsize >= 1)
        for t in 'uhHiI':
            assert(self.array(t).itemsize >= 2)
        for t in 'lLf':
            assert(self.array(t).itemsize >= 4)
        for t in 'd':
            assert(self.array(t).itemsize >= 8)
        for t in 'Qq':
            assert(self.array(t).itemsize >= 8)

        inttypes = 'bhil'
        for t in inttypes:
            a = self.array(t, [1, 2, 3])
            b = a.itemsize
            for v in (-2 ** (8 * b) // 2, 2 ** (8 * b) // 2 - 1):
                a[1] = v
                assert a[0] == 1 and a[1] == v and a[2] == 3
            raises(OverflowError, a.append, -2 ** (8 * b) // 2 - 1)
            raises(OverflowError, a.append, 2 ** (8 * b) // 2)

            a = self.array(t.upper(), [1, 2, 3])
            b = a.itemsize
            for v in (0, 2 ** (8 * b) - 1):
                a[1] = v
                assert a[0] == 1 and a[1] == v and a[2] == 3
            raises(OverflowError, a.append, -1)
            raises(OverflowError, a.append, 2 ** (8 * b))

    def test_fromstring(self):
        a = self.array('b')
        a.fromstring('Hi!')
        assert len(a) == 3
        assert a[0] == ord(b'H') and a[1] == ord(b'i') and a[2] == ord(b'!')
        a = self.array('b')
        a.fromstring(memoryview(b'xyz'))
        assert len(a) == 3
        assert a[0] == ord(b'x') and a[1] == ord(b'y') and a[2] == ord(b'z')
        a = self.array('b')
        a.fromstring('')
        assert not len(a)

        for t in 'bBhHiIlLfdQq':
            a = self.array(t)
            a.fromstring('\x00' * a.itemsize * 2)
            assert len(a) == 2 and a[0] == 0 and a[1] == 0
            if a.itemsize > 1:
                raises(ValueError, a.fromstring, '\x00' * (a.itemsize - 1))
                raises(ValueError, a.fromstring, '\x00' * (a.itemsize + 1))
                raises(ValueError, a.fromstring, '\x00' * (2 * a.itemsize - 1))
                raises(ValueError, a.fromstring, '\x00' * (2 * a.itemsize + 1))
            b = self.array(t, b'\x00' * a.itemsize * 2)
            assert len(b) == 2 and b[0] == 0 and b[1] == 0

    def test_frombytes(self):
        for t in 'bBhHiIlLfd':
            a = self.array(t)
            a.frombytes(b'\x00' * a.itemsize * 2)
            assert len(a) == 2 and a[0] == 0 and a[1] == 0
            if a.itemsize > 1:
                raises(ValueError, a.frombytes, b'\x00' * (a.itemsize - 1))
                raises(ValueError, a.frombytes, b'\x00' * (a.itemsize + 1))
                raises(ValueError, a.frombytes, b'\x00' * (2 * a.itemsize - 1))
                raises(ValueError, a.frombytes, b'\x00' * (2 * a.itemsize + 1))
            b = self.array(t, b'\x00' * a.itemsize * 2)
            assert len(b) == 2 and b[0] == 0 and b[1] == 0

    def test_fromfile(self):

        ## class myfile(object):
        ##     def __init__(self, c, s):
        ##         self.c = c
        ##         self.s = s
        ##     def read(self,n):
        ##         return self.c*min(n,self.s)
        def myfile(c, s):
            f = open(self.tempfile, 'wb')
            f.write(c * s)
            f.close()
            return open(self.tempfile, 'rb')

        f = myfile(b'\x00', 100)
        for t in 'bBhHiIlLfd':
            a = self.array(t)
            a.fromfile(f, 2)
            assert len(a) == 2 and a[0] == 0 and a[1] == 0

        a = self.array('b')
        a.fromfile(myfile(b'\x01', 20), 2)
        assert len(a) == 2 and a[0] == 1 and a[1] == 1

        a = self.array('h')
        a.fromfile(myfile(b'\x01', 20), 2)
        assert len(a) == 2 and a[0] == 257 and a[1] == 257

        for i in (0, 1):
            a = self.array('h')
            raises(EOFError, a.fromfile, myfile(b'\x01', 2 + i), 2)
            assert len(a) == 1 and a[0] == 257

    def test_fromlist(self):
        a = self.array('b')
        raises(OverflowError, a.fromlist, [1, 2, 400])
        assert len(a) == 0

        raises(OverflowError, a.extend, [1, 2, 400])
        assert len(a) == 2 and a[0] == 1 and a[1] == 2

        raises(OverflowError, self.array, 'b', [1, 2, 400])

        a = self.array('b', [1, 2])
        assert len(a) == 2 and a[0] == 1 and a[1] == 2

        a = self.array('b')
        raises(TypeError, a.fromlist, (1, 2, 400))

        raises(OverflowError, a.extend, (1, 2, 400))
        assert len(a) == 2 and a[0] == 1 and a[1] == 2

        raises(TypeError, a.extend, self.array('i', (7, 8)))
        assert len(a) == 2 and a[0] == 1 and a[1] == 2

        def gen():
            for i in range(4):
                yield i + 10
        a = self.array('i', gen())
        assert len(a) == 4 and a[2] == 12

        raises(OverflowError, self.array, 'b', (1, 2, 400))

        a = self.array('b', (1, 2))
        assert len(a) == 2 and a[0] == 1 and a[1] == 2

        a.extend(a)
        assert repr(a) == "array('b', [1, 2, 1, 2])"

    def test_fromunicode(self):
        raises(ValueError, self.array('i').fromunicode, 'hi')
        a = self.array('u')
        a.fromunicode('hi')
        assert len(a) == 2 and a[0] == 'h' and a[1] == 'i'

        b = self.array('u', 'hi')
        assert len(b) == 2 and b[0] == 'h' and b[1] == 'i'

    def test_sequence(self):
        a = self.array('i', [1, 2, 3, 4])
        assert len(a) == 4
        assert a[0] == 1 and a[1] == 2 and a[2] == 3 and a[3] == 4
        assert a[-4] == 1 and a[-3] == 2 and a[-2] == 3 and a[-1] == 4
        a[-2] = 5
        assert a[0] == 1 and a[1] == 2 and a[2] == 5 and a[3] == 4

        for i in (4, -5):
            raises(IndexError, a.__getitem__, i)

        b = a[0:2]
        assert len(b) == 2 and b[0] == 1 and b[1] == 2
        b[0] = 6
        assert len(b) == 2 and b[0] == 6 and b[1] == 2
        assert a[0] == 1 and a[1] == 2 and a[2] == 5 and a[3] == 4
        assert a.itemsize == b.itemsize

        b = a[0:100]
        assert len(b) == 4
        assert b[0] == 1 and b[1] == 2 and b[2] == 5 and b[3] == 4

        l1 = [2 * i + 1 for i in range(10)]
        a1 = self.array('i', l1)
        for start in range(10):
            for stop in range(start, 10):
                for step in range(1, 10):
                    l2 = l1[start:stop:step]
                    a2 = a1[start:stop:step]
                    assert len(l2) == len(a2)
                    for i in range(len(l2)):
                        assert l2[i] == a2[i]

        a = self.array('i', [1, 2, 3, 4])
        a[1:3] = self.array('i', [5, 6])
        assert len(a) == 4
        assert a[0] == 1 and a[1] == 5 and a[2] == 6 and a[3] == 4
        a[0:-1:2] = self.array('i', [7, 8])
        assert a[0] == 7 and a[1] == 5 and a[2] == 8 and a[3] == 4

        raises(ValueError, "a[1:2:4] = self.array('i', [5, 6, 7])")
        raises(TypeError, "a[1:3] = self.array('I', [5, 6])")
        raises(TypeError, "a[1:3] = [5, 6]")

    def test_resizingslice(self):
        a = self.array('i', [1, 2, 3])
        a[1:2] = self.array('i', [7, 8, 9])
        assert repr(a) == "array('i', [1, 7, 8, 9, 3])"
        a[1:2] = self.array('i', [10])
        assert repr(a) == "array('i', [1, 10, 8, 9, 3])"
        a[1:2] = self.array('i')
        assert repr(a) == "array('i', [1, 8, 9, 3])"

        a[1:3] = self.array('i', [11, 12, 13])
        assert repr(a) == "array('i', [1, 11, 12, 13, 3])"
        a[1:3] = self.array('i', [14])
        assert repr(a) == "array('i', [1, 14, 13, 3])"
        a[1:3] = self.array('i')
        assert repr(a) == "array('i', [1, 3])"

        a[1:1] = self.array('i', [15, 16, 17])
        assert repr(a) == "array('i', [1, 15, 16, 17, 3])"
        a[1:1] = self.array('i', [18])
        assert repr(a) == "array('i', [1, 18, 15, 16, 17, 3])"
        a[1:1] = self.array('i')
        assert repr(a) == "array('i', [1, 18, 15, 16, 17, 3])"

        a[:] = self.array('i', [20, 21, 22])
        assert repr(a) == "array('i', [20, 21, 22])"

    def test_reversingslice(self):
        a = self.array('i', [22, 21, 20])
        assert repr(a[::-1]) == "array('i', [20, 21, 22])"
        assert repr(a[2:1:-1]) == "array('i', [20])"
        assert repr(a[2:-1:-1]) == "array('i')"
        assert repr(a[-1:0:-1]) == "array('i', [20, 21])"

        for a in range(-4, 5):
            for b in range(-4, 5):
                for c in [-4, -3, -2, -1, 1, 2, 3, 4]:
                    lst = [1, 2, 3]
                    arr = self.array('i', lst)
                    assert repr(arr[a:b:c]) == \
                           repr(self.array('i', lst[a:b:c]))
                    for vals in ([4, 5], [6], []):
                        try:
                            ok = False
                            lst[a:b:c] = vals
                            ok = True
                            arr[a:b:c] = self.array('i', vals)
                            assert repr(arr) == repr(self.array('i', lst))
                        except ValueError:
                            assert not ok

    def test_reversingslice_pre26(self):
        import sys
        if sys.version_info >= (2, 6):
            skip('arrays can handle more slice ops than lists in 2.6')

        for a in range(-4, 5):
            for b in range(-4, 5):
                for c in [-4, -3, -2, -1, 1, 2, 3, 4]:
                    lst = [1, 2, 3]
                    arr = self.array('i', lst)
                    for vals in ([4, 5], [6], []):
                        try:
                            lst[a:b:c] = vals
                        except ValueError:
                            raises(ValueError,
                                   "arr[a:b:c]=self.array('i', vals)")

    def test_toxxx(self):
        a = self.array('i', [1, 2, 3])
        l = a.tolist()
        assert type(l) is list and len(l) == 3
        assert a[0] == 1 and a[1] == 2 and a[2] == 3

        b = self.array('i', a.tobytes())
        assert len(b) == 3 and b[0] == 1 and b[1] == 2 and b[2] == 3

        a = self.array('i', [0, 0, 0])
        assert a.tobytes() == b'\x00' * 3 * a.itemsize
        s = self.array('i', [1, 2, 3]).tobytes()
        assert 0x00 in s
        assert 0x01 in s
        assert 0x02 in s
        assert 0x03 in s
        a = self.array('i', s)
        assert a[0] == 1 and a[1] == 2 and a[2] == 3

        from struct import unpack
        values = (-129, 128, -128, 127, 0, 255, -1, 256, -32760, 32760)
        s = self.array('i', values).tobytes()
        fmt = 'i' * len(values)
        a = unpack(fmt, s)
        assert a == values

        for tcodes, values in (('bhilfd', (-128, 127, 0, 1, 7, -10)),
                               ('BHILfd', (127, 0, 1, 7, 255, 169)),
                               ('hilHILfd', (32760, 30123, 3422, 23244))):
            for tc in tcodes:
                values += ((2 ** self.array(tc).itemsize) // 2 - 1, )
                s = self.array(tc, values).tobytes()
                a = unpack(tc * len(values), s)
                assert a == values

        f = open(self.tempfile, 'wb')
        self.array('b', (ord('h'), ord('i'))).tofile(f)
        f.close()
        assert open(self.tempfile, 'rb').readline() == b'hi'

        a = self.array('b')
        a.fromfile(open(self.tempfile, 'rb'), 2)
        assert repr(a) == "array('b', [104, 105])"

        raises(ValueError, self.array('i').tounicode)
        assert self.array('u', 'hello').tounicode() == 'hello'

    def test_empty_tostring(self):
        a = self.array('l')
        assert a.tostring() == b''

    def test_buffer(self):
        a = self.array('h', b'Hi')
        buf = memoryview(a)
<<<<<<< HEAD
        assert buf[1] == ord('i')
=======
        assert buf[0] == b'Hi'
        raises(IndexError, 'buf[1]')
        assert buf.tobytes() == b'Hi'
        #assert buf.tolist() == [26952]
        assert buf.format == 'h'
        assert buf.itemsize == 2
        assert buf.shape == (1,)
        assert buf.ndim == 1
        assert buf.strides == (2,)
        assert not buf.readonly
>>>>>>> 871814c1

    def test_buffer_write(self):
        a = self.array('b', b'hello')
        buf = memoryview(a)
        try:
            buf[3] = b'L'
        except TypeError:
            skip("memoryview(array) returns a read-only buffer on CPython")
        assert a.tostring() == b'helLo'

    def test_buffer_keepalive(self):
        buf = memoryview(self.array('b', b'text'))
        assert buf[2] == ord('x')
        #
        a = self.array('b', b'foobarbaz')
        buf = memoryview(a)
        a.fromstring(b'some extra text')
        assert buf[:] == b'foobarbazsome extra text'

    def test_memview_multi_tobytes(self):
        a = self.array('i', list(b"abcdef"))
        m = memoryview(a)
        assert m.tobytes() == a.tobytes()

    def test_list_methods(self):
        assert repr(self.array('i')) == "array('i')"
        assert repr(self.array('i', [1, 2, 3])) == "array('i', [1, 2, 3])"
        assert repr(self.array('h')) == "array('h')"

        a = self.array('i', [1, 2, 3, 1, 2, 1])
        assert a.count(1) == 3
        assert a.count(2) == 2
        assert a.index(3) == 2
        assert a.index(2) == 1
        raises(ValueError, a.index, 10)

        a.reverse()
        assert repr(a) == "array('i', [1, 2, 1, 3, 2, 1])"

        b = self.array('i', [1, 2, 3, 1, 2])
        b.reverse()
        assert repr(b) == "array('i', [2, 1, 3, 2, 1])"

        a.remove(3)
        assert repr(a) == "array('i', [1, 2, 1, 2, 1])"
        a.remove(1)
        assert repr(a) == "array('i', [2, 1, 2, 1])"

        a.pop()
        assert repr(a) == "array('i', [2, 1, 2])"

        a.pop(1)
        assert repr(a) == "array('i', [2, 2])"

        a.pop(-2)
        assert repr(a) == "array('i', [2])"

        a.insert(1, 7)
        assert repr(a) == "array('i', [2, 7])"
        a.insert(0, 8)
        a.insert(-1, 9)
        assert repr(a) == "array('i', [8, 2, 9, 7])"

        a.insert(100, 10)
        assert repr(a) == "array('i', [8, 2, 9, 7, 10])"
        a.insert(-100, 20)
        assert repr(a) == "array('i', [20, 8, 2, 9, 7, 10])"

    def test_compare(self):
        class comparable(object):
            def __eq__(self, other):
                return True
        class incomparable(object):
            pass

        for v1, v2, tt in (([1, 2, 3], [1, 3, 2], 'bhilBHIL'),
                         ('abc', 'acb', 'u')):
            for t in tt:
                a = self.array(t, v1)
                b = self.array(t, v1)
                c = self.array(t, v2)

                assert (a == 7) is False
                assert (comparable() == a) is True
                assert (a == comparable()) is True
                assert (a == incomparable()) is False
                assert (incomparable() == a) is False

                assert (a == a) is True
                assert (a == b) is True
                assert (b == a) is True
                assert (a == c) is False
                assert (c == a) is False

                assert (a != a) is False
                assert (a != b) is False
                assert (b != a) is False
                assert (a != c) is True
                assert (c != a) is True

                assert (a < a) is False
                assert (a < b) is False
                assert (b < a) is False
                assert (a < c) is True
                assert (c < a) is False

                assert (a > a) is False
                assert (a > b) is False
                assert (b > a) is False
                assert (a > c) is False
                assert (c > a) is True

                assert (a <= a) is True
                assert (a <= b) is True
                assert (b <= a) is True
                assert (a <= c) is True
                assert (c <= a) is False

                assert (a >= a) is True
                assert (a >= b) is True
                assert (b >= a) is True
                assert (a >= c) is False
                assert (c >= a) is True

        a = self.array('i', [-1, 0, 1, 42, 0x7f])
        assert not a == 2*a
        assert a != 2*a
        assert a < 2*a
        assert a <= 2*a
        assert not a > 2*a
        assert not a >= 2*a

    def test_reduce(self):
        import pickle
        a = self.array('i', [1, 2, 3])
        s = pickle.dumps(a)
        b = pickle.loads(s)
        assert a == b

        a = self.array('l')
        s = pickle.dumps(a)
        b = pickle.loads(s)
        assert len(b) == 0 and b.typecode == 'l'

        a = self.array('i', [1, 2, 4])
        i = iter(a)
        #raises(TypeError, pickle.dumps, i)

    def test_copy_swap(self):
        a = self.array('i', [1, 2, 3])
        from copy import copy
        b = copy(a)
        a[1] = 7
        assert repr(b) == "array('i', [1, 2, 3])"

        for tc in 'bhilBHIL':
            a = self.array(tc, [1, 2, 3])
            a.byteswap()
            assert len(a) == 3
            assert a[0] == 1 * (256 ** (a.itemsize - 1))
            assert a[1] == 2 * (256 ** (a.itemsize - 1))
            assert a[2] == 3 * (256 ** (a.itemsize - 1))
            a.byteswap()
            assert len(a) == 3
            assert a[0] == 1
            assert a[1] == 2
            assert a[2] == 3

    def test_addmul(self):
        a = self.array('i', [1, 2, 3])
        assert repr(a + a) == "array('i', [1, 2, 3, 1, 2, 3])"
        assert 2 * a == a + a
        assert a * 2 == a + a
        b = self.array('i', [4, 5, 6, 7])
        assert repr(a + b) == "array('i', [1, 2, 3, 4, 5, 6, 7])"
        assert repr(2 * self.array('i')) == "array('i')"
        assert repr(self.array('i') + self.array('i')) == "array('i')"

        a = self.array('i', [1, 2])
        assert type(a + a) is self.array
        assert type(a * 2) is self.array
        assert type(2 * a) is self.array
        b = a
        a += a
        assert repr(b) == "array('i', [1, 2, 1, 2])"
        b *= 3
        assert repr(a) == "array('i', [1, 2, 1, 2, 1, 2, 1, 2, 1, 2, 1, 2])"
        assert a == b
        a += self.array('i', (7,))
        assert repr(a) == "array('i', [1, 2, 1, 2, 1, 2, 1, 2, 1, 2, 1, 2, 7])"

        raises(MemoryError, "a * self.maxint")
        raises(MemoryError, "a *= self.maxint")

        raises(TypeError, "a = self.array('i') + 2")
        raises(TypeError, "self.array('i') + self.array('b')")
        a = self.array('i')
        raises(TypeError, "a += 7")

        # Calling __add__ directly raises TypeError in cpython but
        # returns NotImplemented in pypy if placed within a
        # try: except TypeError: construction.
        #
        #raises(TypeError, self.array('i').__add__, (2,))
        #raises(TypeError, self.array('i').__iadd__, (2,))
        #raises(TypeError, self.array('i').__add__, self.array('b'))

        class addable(object):
            def __add__(self, other):
                return "add"

            def __radd__(self, other):
                return "radd"

        assert addable() + self.array('i') == 'add'
        assert self.array('i') + addable() == 'radd'

        a = self.array('i')
        a += addable()
        assert a == 'radd'

        a = self.array('i', [1, 2])
        assert a * -1 == self.array('i')
        b = a
        a *= -1
        assert a == self.array('i')
        assert b == self.array('i')

        a = self.array('i')
        raises(TypeError, "a * 'hi'")
        raises(TypeError, "'hi' * a")
        raises(TypeError, "a *= 'hi'")

        class mulable(object):
            def __mul__(self, other):
                return "mul"

            def __rmul__(self, other):
                return "rmul"

        assert mulable() * self.array('i') == 'mul'
        assert self.array('i') * mulable() == 'rmul'

        a = self.array('i')
        a *= mulable()
        assert a == 'rmul'

    def test_delitem(self):
        a = self.array('i', [1, 2, 3])
        del a[1]
        assert repr(a) == "array('i', [1, 3])"

        a = self.array('i', [1, 2, 3, 4, 5])
        del a[1:3]
        assert repr(a) == "array('i', [1, 4, 5])"

        a = self.array('i', [1, 2, 3, 4, 5])
        del a[3:1]
        assert repr(a) == "array('i', [1, 2, 3, 4, 5])"

        del a[-100:1]
        assert repr(a) == "array('i', [2, 3, 4, 5])"

        del a[3:]
        assert repr(a) == "array('i', [2, 3, 4])"

        del a[-1:]
        assert repr(a) == "array('i', [2, 3])"

        del a[1:100]
        assert repr(a) == "array('i', [2])"

    def test_iter(self):
        a = self.array('i', [1, 2, 3])
        assert 1 in a
        b = self.array('i')
        for i in a:
            b.append(i)
        assert repr(b) == "array('i', [1, 2, 3])"
        assert hasattr(b, '__iter__')
        assert next(b.__iter__()) == 1

    def test_lying_iterable(self):
        class lier(object):
            def __init__(self, n):
                self.n = n

            def __len__(self):
                return 3

            def __next__(self):
                self.n -= 1
                if self.n < 0:
                    raise StopIteration
                return self.n

            def __iter__(self):
                return self

        assert len(lier(2)) == 3
        assert len(tuple(lier(2))) == 2
        a = self.array('i', lier(2))
        assert repr(a) == "array('i', [1, 0])"

        assert len(lier(5)) == 3
        assert len(tuple(lier(5))) == 5
        a = self.array('i', lier(5))
        assert repr(a) == "array('i', [4, 3, 2, 1, 0])"

    def test_type(self):
        for t in 'bBhHiIlLfduQq':
            assert type(self.array(t)) is self.array
            assert isinstance(self.array(t), self.array)

    def test_iterable(self):
        import collections
        for t in 'bBhHiIlLfduQq':
            assert isinstance(self.array(t), collections.Iterable)

    def test_subclass(self):
        assert len(self.array('b')) == 0

        a = self.array('i')
        a.append(7)
        assert len(a) == 1

        array = self.array

        class adder(array):
            def __getitem__(self, i):
                return array.__getitem__(self, i) + 1

        a = adder('i', (1, 2, 3))
        assert len(a) == 3
        assert a[0] == 2

    def test_subclass_new(self):
        array = self.array
        class Image(array):
            def __new__(cls, width, height, typecode='d'):
                self = array.__new__(cls, typecode, [0] * (width * height))
                self.width = width
                self.height = height
                return self

            def _index(self, xy):
                x, y = xy
                x = min(max(x, 0), self.width-1)
                y = min(max(y, 0), self.height-1)
                return y * self.width + x

            def __getitem__(self, i):
                return array.__getitem__(self, self._index(i))

            def __setitem__(self, i, val):
                return array.__setitem__(self, self._index(i), val)

        img = Image(5, 10, 'B')
        for y in range(10):
            for x in range(5):
                img[x, y] = x * y
        for y in range(10):
            for x in range(5):
                assert img[x, y] == x * y

        assert img[3, 25] == 3 * 9

    def test_override_from(self):
        class mya(self.array):
            def fromlist(self, lst):
                self.append(7)

            def fromstring(self, lst):
                self.append(8)

            def fromunicode(self, lst):
                self.append('9')

            def extend(self, lst):
                self.append(10)

        assert repr(mya('u', 'hi')) == "array('u', 'hi')"
        assert repr(mya('i', [1, 2, 3])) == "array('i', [1, 2, 3])"
        assert repr(mya('i', (1, 2, 3))) == "array('i', [1, 2, 3])"

        a = mya('i')
        a.fromlist([1, 2, 3])
        assert repr(a) == "array('i', [7])"

        a = mya('b')
        a.fromstring(b'hi')
        assert repr(a) == "array('b', [8])"

        a = mya('u')
        a.fromunicode('hi')
        assert repr(a) == "array('u', '9')"

        a = mya('i')
        a.extend([1, 2, 3])
        assert repr(a) == "array('i', [10])"

    def test_override_to(self):
        class mya(self.array):
            def tolist(self):
                return 'list'

            def tobytes(self):
                return 'str'

            def tounicode(self):
                return 'unicode'

        assert mya('i', [1, 2, 3]).tolist() == 'list'
        assert mya('u', 'hi').tobytes() == 'str'
        assert mya('u', 'hi').tounicode() == 'unicode'

        assert repr(mya('u', 'hi')) == "array('u', 'hi')"
        assert repr(mya('i', [1, 2, 3])) == "array('i', [1, 2, 3])"
        assert repr(mya('i', (1, 2, 3))) == "array('i', [1, 2, 3])"

    def test_unicode_outofrange(self):
        a = self.array('u', '\x01\u263a\x00\ufeff')
        b = self.array('u', '\x01\u263a\x00\ufeff')
        b.byteswap()
        assert a != b

    def test_weakref(self):
        import weakref
        a = self.array('u', 'Hi!')
        r = weakref.ref(a)
        assert r() is a

    def test_subclass_del(self):
        import array, gc, weakref
        l = []

        class A(array.array):
            pass

        a = A('d')
        a.append(3.0)
        r = weakref.ref(a, lambda a: l.append(a()))
        del a
        gc.collect(); gc.collect()   # XXX needs two of them right now...
        assert l
        assert l[0] is None or len(l[0]) == 0

    def test_assign_object_with_special_methods(self):
        from array import array

        class Num(object):
            def __float__(self):
                return 5.25

            def __int__(self):
                return 7

        class NotNum(object):
            pass

        class Silly(object):
            def __float__(self):
                return None

            def __int__(self):
                return None

        class OldNum:
            def __float__(self):
                return 6.25

            def __int__(self):
                return 8

        class OldNotNum:
            pass

        class OldSilly:
            def __float__(self):
                return None

            def __int__(self):
                return None

        for tc in 'bBhHiIlL':
            a = array(tc, [0])
            raises(TypeError, a.__setitem__, 0, 1.0)
            a[0] = 1
            a[0] = Num()
            assert a[0] == 7
            raises(TypeError, a.__setitem__, NotNum())
            a[0] = OldNum()
            assert a[0] == 8
            raises(TypeError, a.__setitem__, OldNotNum())
            raises(TypeError, a.__setitem__, Silly())
            raises(TypeError, a.__setitem__, OldSilly())

        for tc in 'fd':
            a = array(tc, [0])
            a[0] = 1.0
            a[0] = 1
            a[0] = Num()
            assert a[0] == 5.25
            raises(TypeError, a.__setitem__, NotNum())
            a[0] = OldNum()
            assert a[0] == 6.25
            raises(TypeError, a.__setitem__, OldNotNum())
            raises(TypeError, a.__setitem__, Silly())
            raises(TypeError, a.__setitem__, OldSilly())

        a = array('u', 'hi')
        a[0] = 'b'
        assert a[0] == 'b'

        a = array('u', u'hi')
        a[0] = u'b'
        assert a[0] == u'b'

    def test_bytearray(self):
        a = self.array('u', 'hi')
        b = self.array('u')
        b.frombytes(bytearray(a.tobytes()))
        assert a == b
        assert self.array('u', bytearray(a.tobytes())) == a

    def test_repr(self):
        s = '\x00="\'a\\b\x80\xff\u0000\u0001\u1234'
        a = self.array('u', s)
        assert repr(a) == "array('u', {!r})".format(s)
        assert eval(repr(a), {'array': self.array}) == a

class DontTestCPythonsOwnArray(BaseArrayTests):
    def setup_class(cls):
        import array
        cls.array = array.array
        import struct
        cls.struct = struct
        cls.tempfile = str(pytest.ensuretemp('array').join('tmpfile'))
        cls.maxint = sys.maxint


class AppTestArray(BaseArrayTests):
    spaceconfig = {'usemodules': ['array', 'struct', '_rawffi', 'binascii']}

    def setup_class(cls):
        cls.w_array = cls.space.appexec([], """():
            import array
            return array.array
        """)
        cls.w_tempfile = cls.space.wrap(
            str(pytest.ensuretemp('array').join('tmpfile')))
        cls.w_maxint = cls.space.wrap(sys.maxint)

    def test_buffer_info(self):
        a = self.array('b', b'Hi!')
        bi = a.buffer_info()
        assert bi[0] != 0
        assert bi[1] == 3
        import _rawffi
        data = _rawffi.charp2string(bi[0])
        assert data[0:3] == b'Hi!'

    def test_array_reverse_slice_assign_self(self):
        a = self.array('b', range(4))
        a[::-1] = a
        assert a == self.array('b', [3, 2, 1, 0])

    def test_array_multiply(self):
        a = self.array('b', [0])
        b = a * 13
        assert b[12] == 0
        b = 13 * a
        assert b[12] == 0
        a *= 13
        assert a[12] == 0
        a = self.array('b', [1])
        b = a * 13
        assert b[12] == 1
        b = 13 * a
        assert b[12] == 1
        a *= 13
        assert a[12] == 1
        a = self.array('i', [0])
        b = a * 13
        assert b[12] == 0
        b = 13 * a
        assert b[12] == 0
        a *= 13
        assert a[12] == 0
        a = self.array('i', [1])
        b = a * 13
        assert b[12] == 1
        b = 13 * a
        assert b[12] == 1
        a *= 13
        assert a[12] == 1
        a = self.array('i', [0, 0])
        b = a * 13
        assert len(b) == 26
        assert b[22] == 0
        b = 13 * a
        assert len(b) == 26
        assert b[22] == 0
        a *= 13
        assert a[22] == 0
        assert len(a) == 26
        a = self.array('f', [-0.0])
        b = a * 13
        assert len(b) == 13
        assert str(b[12]) == "-0.0"
        a = self.array('d', [-0.0])
        b = a * 13
        assert len(b) == 13
        assert str(b[12]) == "-0.0"

    def test_getitem_only_ints(self):
        class MyInt(object):
            def __init__(self, x):
                self.x = x

            def __int__(self):
                return self.x

        a = self.array('i', [1, 2, 3, 4, 5, 6])
        raises(TypeError, "a[MyInt(0)]")
        raises(TypeError, "a[MyInt(0):MyInt(5)]")

    def test_fresh_array_buffer_bytes(self):
        assert bytes(memoryview(self.array('i'))) == b''


class AppTestArrayReconstructor:
    spaceconfig = dict(usemodules=('array', 'struct'))

    def test_error(self):
        import array
        array_reconstructor = array._array_reconstructor
        UNKNOWN_FORMAT = -1
        raises(TypeError, array_reconstructor,
               "", "b", 0, b"")
        raises(TypeError, array_reconstructor,
               str, "b", 0, b"")
        raises(TypeError, array_reconstructor,
               array.array, "b", '', b"")
        raises(TypeError, array_reconstructor,
               array.array, "b", 0, "")
        raises(ValueError, array_reconstructor,
               array.array, "?", 0, b"")
        raises(ValueError, array_reconstructor,
               array.array, "b", UNKNOWN_FORMAT, b"")
        raises(ValueError, array_reconstructor,
               array.array, "b", 22, b"")
        raises(ValueError, array_reconstructor,
               array.array, "d", 16, b"a")

    def test_numbers(self):
        import array, struct
        array_reconstructor = array._array_reconstructor
        UNSIGNED_INT8 = 0
        SIGNED_INT8 = 1
        UNSIGNED_INT16_LE = 2
        UNSIGNED_INT16_BE = 3
        SIGNED_INT16_LE = 4
        SIGNED_INT16_BE = 5
        UNSIGNED_INT32_LE = 6
        UNSIGNED_INT32_BE = 7
        SIGNED_INT32_LE = 8
        SIGNED_INT32_BE = 9
        UNSIGNED_INT64_LE = 10
        UNSIGNED_INT64_BE = 11
        SIGNED_INT64_LE = 12
        SIGNED_INT64_BE = 13
        IEEE_754_FLOAT_LE = 14
        IEEE_754_FLOAT_BE = 15
        IEEE_754_DOUBLE_LE = 16
        IEEE_754_DOUBLE_BE = 17
        testcases = (
            (['B', 'H', 'I', 'L'], UNSIGNED_INT8, '=BBBB',
             [0x80, 0x7f, 0, 0xff]),
            (['b', 'h', 'i', 'l'], SIGNED_INT8, '=bbb',
             [-0x80, 0x7f, 0]),
            (['H', 'I', 'L'], UNSIGNED_INT16_LE, '<HHHH',
             [0x8000, 0x7fff, 0, 0xffff]),
            (['H', 'I', 'L'], UNSIGNED_INT16_BE, '>HHHH',
             [0x8000, 0x7fff, 0, 0xffff]),
            (['h', 'i', 'l'], SIGNED_INT16_LE, '<hhh',
             [-0x8000, 0x7fff, 0]),
            (['h', 'i', 'l'], SIGNED_INT16_BE, '>hhh',
             [-0x8000, 0x7fff, 0]),
            (['I', 'L'], UNSIGNED_INT32_LE, '<IIII',
             [1<<31, (1<<31)-1, 0, (1<<32)-1]),
            (['I', 'L'], UNSIGNED_INT32_BE, '>IIII',
             [1<<31, (1<<31)-1, 0, (1<<32)-1]),
            (['i', 'l'], SIGNED_INT32_LE, '<iii',
             [-1<<31, (1<<31)-1, 0]),
            (['i', 'l'], SIGNED_INT32_BE, '>iii',
             [-1<<31, (1<<31)-1, 0]),
            (['L'], UNSIGNED_INT64_LE, '<QQQQ',
             [1<<31, (1<<31)-1, 0, (1<<32)-1]),
            (['L'], UNSIGNED_INT64_BE, '>QQQQ',
             [1<<31, (1<<31)-1, 0, (1<<32)-1]),
            (['l'], SIGNED_INT64_LE, '<qqq',
             [-1<<31, (1<<31)-1, 0]),
            (['l'], SIGNED_INT64_BE, '>qqq',
             [-1<<31, (1<<31)-1, 0]),
            # The following tests for INT64 will raise an OverflowError
            # when run on a 32-bit machine. The tests are simply skipped
            # in that case.
            (['L'], UNSIGNED_INT64_LE, '<QQQQ',
             [1<<63, (1<<63)-1, 0, (1<<64)-1]),
            (['L'], UNSIGNED_INT64_BE, '>QQQQ',
             [1<<63, (1<<63)-1, 0, (1<<64)-1]),
            (['l'], SIGNED_INT64_LE, '<qqq',
             [-1<<63, (1<<63)-1, 0]),
            (['l'], SIGNED_INT64_BE, '>qqq',
             [-1<<63, (1<<63)-1, 0]),
            (['f'], IEEE_754_FLOAT_LE, '<ffff',
             [16711938.0, float('inf'), float('-inf'), -0.0]),
            (['f'], IEEE_754_FLOAT_BE, '>ffff',
             [16711938.0, float('inf'), float('-inf'), -0.0]),
            (['d'], IEEE_754_DOUBLE_LE, '<dddd',
             [9006104071832581.0, float('inf'), float('-inf'), -0.0]),
            (['d'], IEEE_754_DOUBLE_BE, '>dddd',
             [9006104071832581.0, float('inf'), float('-inf'), -0.0])
        )
        for testcase in testcases:
            valid_typecodes, mformat_code, struct_fmt, values = testcase
            arraystr = struct.pack(struct_fmt, *values)
            for typecode in valid_typecodes:
                try:
                    a = array.array(typecode, values)
                except OverflowError:
                    continue  # Skip this test case.
                b = array_reconstructor(
                    array.array, typecode, mformat_code, arraystr)
                assert a == b

    def test_unicode(self):
        import array
        array_reconstructor = array._array_reconstructor
        UTF16_LE = 18
        UTF16_BE = 19
        UTF32_LE = 20
        UTF32_BE = 21
        teststr = "Bonne Journ\xe9e \U0002030a\U00020347"
        testcases = (
            (UTF16_LE, "UTF-16-LE"),
            (UTF16_BE, "UTF-16-BE"),
            (UTF32_LE, "UTF-32-LE"),
            (UTF32_BE, "UTF-32-BE")
        )
        for testcase in testcases:
            mformat_code, encoding = testcase
            a = array.array('u', teststr)
            b = array_reconstructor(
                array.array, 'u', mformat_code, teststr.encode(encoding))
            assert a == b

    def test_iterate_iterator(self):
        import array
        it = iter(array.array('b'))
        assert list(it) == []
        assert list(iter(it)) == []<|MERGE_RESOLUTION|>--- conflicted
+++ resolved
@@ -413,20 +413,16 @@
     def test_buffer(self):
         a = self.array('h', b'Hi')
         buf = memoryview(a)
-<<<<<<< HEAD
-        assert buf[1] == ord('i')
-=======
-        assert buf[0] == b'Hi'
+        assert buf[0] == 26952
         raises(IndexError, 'buf[1]')
         assert buf.tobytes() == b'Hi'
-        #assert buf.tolist() == [26952]
+        assert buf.tolist() == [26952]
         assert buf.format == 'h'
         assert buf.itemsize == 2
         assert buf.shape == (1,)
         assert buf.ndim == 1
         assert buf.strides == (2,)
         assert not buf.readonly
->>>>>>> 871814c1
 
     def test_buffer_write(self):
         a = self.array('b', b'hello')
