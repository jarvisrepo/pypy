--- conflicted
+++ resolved
@@ -897,16 +897,12 @@
         a = self.array('u', input_unicode)
         b = self.array('u', input_unicode)
         b.byteswap()
-<<<<<<< HEAD
         raises(ValueError, "a != b")
-=======
-        assert a != b
         assert str(a) == "array('u', %r)" % (input_unicode,)
         assert str(b) == ("array('u', <character U+1000000 is not in"
                           " range [U+0000; U+10ffff]>)")
         assert a.tounicode() == input_unicode
         raises(ValueError, b.tounicode)   # doesn't work
->>>>>>> 6773e8b6
 
     def test_weakref(self):
         import weakref
