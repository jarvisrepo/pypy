import sys
import pytest


class AppTestArray(object):
    spaceconfig = {'usemodules': ['array', 'struct', 'binascii']}

    def setup_class(cls):
        cls.w_array = cls.space.appexec([], """():
            import array
            return array.array
        """)
        cls.w_tempfile = cls.space.wrap(
            str(pytest.ensuretemp('array').join('tmpfile')))
        cls.w_maxint = cls.space.wrap(sys.maxint)

    def test_ctor(self):
        assert len(self.array('i')) == 0

        raises(TypeError, self.array, 'hi')
        raises(TypeError, self.array, 1)
        raises(ValueError, self.array, 'x')

        a = self.array('u')
        raises(TypeError, a.append, 7)
        raises(TypeError, a.append, 'hi')
        a.append('h')
        assert a[0] == 'h'
        assert type(a[0]) is str
        assert len(a) == 1

        a = self.array('i', (1, 2, 3))
        b = self.array('h', (1, 2, 3))
        assert a == b

        for tc in 'bhilBHILQqfd':
            assert self.array(tc).typecode == tc
            raises(TypeError, self.array, tc, None)

        a = self.array('i', (1, 2, 3))
        b = self.array('h', a)
        assert list(b) == [1, 2, 3]

    def test_value_range(self):
        import sys
        values = (-129, 128, -128, 127, 0, 255, -1, 256,
                  -32768, 32767, -32769, 32768, 65535, 65536,
                  -2147483647, -2147483648, 2147483647, 4294967295, 4294967296,
                  )
        for bb in (8, 16, 32, 64, 128, 256, 512, 1024):
            for b in (bb - 1, bb, bb + 1):
                values += (2 ** b, 2 ** b + 1, 2 ** b - 1,
                           -2 ** b, -2 ** b + 1, -2 ** b - 1)

        for tc, ok, pt in (('b', (  -128,    34,   127),  int),
                           ('B', (     0,    23,   255),  int),
                           ('h', (-32768, 30535, 32767),  int),
                           ('H', (     0, 56783, 65535),  int),
                           ('i', (-32768, 30535, 32767),  int),
                           ('I', (     0, 56783, 65535), int),
                           ('l', (-2 ** 32 // 2, 34, 2 ** 32 // 2 - 1),  int),
                           ('L', (0, 3523532, 2 ** 32 - 1), int),
                           ):
            a = self.array(tc, ok)
            assert len(a) == len(ok)
            for v in ok:
                a.append(v)
            for i, v in enumerate(ok * 2):
                assert a[i] == v
                assert type(a[i]) is pt or (
                    # A special case: we return ints in Array('I') on 64-bits,
                    # whereas CPython returns longs.  The difference is
                    # probably acceptable.
                    tc == 'I' and
                    sys.maxint > 2147483647 and type(a[i]) is int)
            for v in ok:
                a[1] = v
                assert a[0] == ok[0]
                assert a[1] == v
                assert a[2] == ok[2]
            assert len(a) == 2 * len(ok)
            for v in values:
                try:
                    a[1] = v
                    assert a[0] == ok[0]
                    assert a[1] == v
                    assert a[2] == ok[2]
                except OverflowError:
                    pass

        for tc in 'BHILQ':
            a = self.array(tc)
            itembits = a.itemsize * 8
            vals = [0, 2 ** itembits - 1]
            a.fromlist(vals)
            assert a.tolist() == vals

            a = self.array(tc.lower())
            vals = [-1 * (2 ** itembits) // 2,  (2 ** itembits) // 2 - 1]
            a.fromlist(vals)
            assert a.tolist() == vals

    def test_float(self):
        values = [0, 1, 2.5, -4.25]
        for tc in 'fd':
            a = self.array(tc, values)
            assert len(a) == len(values)
            for i, v in enumerate(values):
                assert a[i] == v
                assert type(a[i]) is float
            a[1] = 10.125
            assert a[0] == 0
            assert a[1] == 10.125
            assert a[2] == 2.5
            assert len(a) == len(values)

    def test_itemsize(self):
        for t in 'bB':
            assert(self.array(t).itemsize >= 1)
        for t in 'uhHiI':
            assert(self.array(t).itemsize >= 2)
        for t in 'lLf':
            assert(self.array(t).itemsize >= 4)
        for t in 'd':
            assert(self.array(t).itemsize >= 8)
        for t in 'Qq':
            assert(self.array(t).itemsize >= 8)

        inttypes = 'bhil'
        for t in inttypes:
            a = self.array(t, [1, 2, 3])
            b = a.itemsize
            for v in (-2 ** (8 * b) // 2, 2 ** (8 * b) // 2 - 1):
                a[1] = v
                assert a[0] == 1 and a[1] == v and a[2] == 3
            raises(OverflowError, a.append, -2 ** (8 * b) // 2 - 1)
            raises(OverflowError, a.append, 2 ** (8 * b) // 2)

            a = self.array(t.upper(), [1, 2, 3])
            b = a.itemsize
            for v in (0, 2 ** (8 * b) - 1):
                a[1] = v
                assert a[0] == 1 and a[1] == v and a[2] == 3
            raises(OverflowError, a.append, -1)
            raises(OverflowError, a.append, 2 ** (8 * b))

    def test_errormessage(self):
        a = self.array("L", [1, 2, 3])
        excinfo = raises(TypeError, "a[0] = 'abc'")
        assert str(excinfo.value) == "array item must be integer"

    def test_fromstring(self):
        a = self.array('b')
        a.fromstring('Hi!')
        assert len(a) == 3
        assert a[0] == ord(b'H') and a[1] == ord(b'i') and a[2] == ord(b'!')
        a = self.array('b')
        a.fromstring(memoryview(b'xyz'))
        assert len(a) == 3
        assert a[0] == ord(b'x') and a[1] == ord(b'y') and a[2] == ord(b'z')
        a = self.array('b')
        a.fromstring('')
        assert not len(a)

        for t in 'bBhHiIlLfdQq':
            a = self.array(t)
            a.fromstring('\x00' * a.itemsize * 2)
            assert len(a) == 2 and a[0] == 0 and a[1] == 0
            if a.itemsize > 1:
                raises(ValueError, a.fromstring, '\x00' * (a.itemsize - 1))
                raises(ValueError, a.fromstring, '\x00' * (a.itemsize + 1))
                raises(ValueError, a.fromstring, '\x00' * (2 * a.itemsize - 1))
                raises(ValueError, a.fromstring, '\x00' * (2 * a.itemsize + 1))
            b = self.array(t, b'\x00' * a.itemsize * 2)
            assert len(b) == 2 and b[0] == 0 and b[1] == 0

    def test_frombytes(self):
        import sys
        for t in 'bBhHiIlLfd':
            a = self.array(t)
            a.frombytes(b'\x00' * a.itemsize * 2)
            assert len(a) == 2 and a[0] == 0 and a[1] == 0
            if a.itemsize > 1:
                raises(ValueError, a.frombytes, b'\x00' * (a.itemsize - 1))
                raises(ValueError, a.frombytes, b'\x00' * (a.itemsize + 1))
                raises(ValueError, a.frombytes, b'\x00' * (2 * a.itemsize - 1))
                raises(ValueError, a.frombytes, b'\x00' * (2 * a.itemsize + 1))
            b = self.array(t, b'\x00' * a.itemsize * 2)
            assert len(b) == 2 and b[0] == 0 and b[1] == 0
            if t in 'bB':
                old_items = a.tolist()
                try:
                    a.frombytes(a)
                except BufferError:
                    # CPython behavior:
                    # "cannot resize an array that is exporting buffers"
                    # This is the general error we get when we try to
                    # resize the array while a buffer to that array is
                    # alive.
                    assert a.tolist() == old_items
                else:
                    # PyPy behavior: we can't reasonably implement that.
                    # It's harder to crash PyPy in this case, but not
                    # impossible, because of get_raw_address().  Too
                    # bad I suppose.
                    assert a.tolist() == old_items * 2
            else:
                if '__pypy__' in sys.modules:
                    old_items = a.tolist()
                    a.frombytes(a)
                    assert a.tolist() == old_items * 2
                else:
                    raises(TypeError, a.frombytes, a)

    def test_fromfile(self):
        def myfile(c, s):
            f = open(self.tempfile, 'wb')
            f.write(c * s)
            f.close()
            return open(self.tempfile, 'rb')

        f = myfile(b'\x00', 100)
        for t in 'bBhHiIlLfd':
            a = self.array(t)
            a.fromfile(f, 2)
            assert len(a) == 2 and a[0] == 0 and a[1] == 0

        a = self.array('b')
        a.fromfile(myfile(b'\x01', 20), 2)
        assert len(a) == 2 and a[0] == 1 and a[1] == 1

        a = self.array('h')
        a.fromfile(myfile(b'\x01', 20), 2)
        assert len(a) == 2 and a[0] == 257 and a[1] == 257

        a = self.array('h')
        raises(EOFError, a.fromfile, myfile(b'\x01', 2), 2)
        assert len(a) == 1 and a[0] == 257

        a = self.array('h')
        raises(ValueError, a.fromfile, myfile(b'\x01', 3), 2)
        # ValueError: bytes length not a multiple of item size
        assert len(a) == 0

    def test_fromfile_no_warning(self):
        import warnings
        # check that fromfile defers to frombytes, not fromstring
        class FakeF(object):
            def read(self, n):
                return b"a" * n
        a = self.array('b')
        with warnings.catch_warnings(record=True) as w:
            # Cause all warnings to always be triggered.
            warnings.simplefilter("always")
            a.fromfile(FakeF(), 4)
            assert len(w) == 0

    def test_fromlist(self):
        a = self.array('b')
        raises(OverflowError, a.fromlist, [1, 2, 400])
        assert len(a) == 0

        raises(OverflowError, a.extend, [1, 2, 400])
        assert len(a) == 2 and a[0] == 1 and a[1] == 2

        raises(OverflowError, self.array, 'b', [1, 2, 400])

        a = self.array('b', [1, 2])
        assert len(a) == 2 and a[0] == 1 and a[1] == 2

        a = self.array('b')
        raises(TypeError, a.fromlist, (1, 2, 400))

        raises(OverflowError, a.extend, (1, 2, 400))
        assert len(a) == 2 and a[0] == 1 and a[1] == 2

        raises(TypeError, a.extend, self.array('i', (7, 8)))
        assert len(a) == 2 and a[0] == 1 and a[1] == 2

        def gen():
            for i in range(4):
                yield i + 10
        a = self.array('i', gen())
        assert len(a) == 4 and a[2] == 12

        raises(OverflowError, self.array, 'b', (1, 2, 400))

        a = self.array('b', (1, 2))
        assert len(a) == 2 and a[0] == 1 and a[1] == 2

        a.extend(a)
        assert repr(a) == "array('b', [1, 2, 1, 2])"

    def test_fromunicode(self):
        raises(ValueError, self.array('i').fromunicode, u'hi')
        a = self.array('u')
        a.fromunicode(u'hi')
        assert len(a) == 2 and a[0] == 'h' and a[1] == 'i'

        b = self.array('u', u'hi')
        assert len(b) == 2 and b[0] == 'h' and b[1] == 'i'

    def test_setslice_to_extend(self):
        a = self.array('i')
        a[0:1] = self.array('i', [9])
        a[1:5] = self.array('i', [99])
        assert list(a) == [9, 99]

    def test_sequence(self):
        a = self.array('i', [1, 2, 3, 4])
        assert len(a) == 4
        assert a[0] == 1 and a[1] == 2 and a[2] == 3 and a[3] == 4
        assert a[-4] == 1 and a[-3] == 2 and a[-2] == 3 and a[-1] == 4
        a[-2] = 5
        assert a[0] == 1 and a[1] == 2 and a[2] == 5 and a[3] == 4

        for i in (4, -5):
            raises(IndexError, a.__getitem__, i)

        b = a[0:2]
        assert len(b) == 2 and b[0] == 1 and b[1] == 2
        b[0] = 6
        assert len(b) == 2 and b[0] == 6 and b[1] == 2
        assert a[0] == 1 and a[1] == 2 and a[2] == 5 and a[3] == 4
        assert a.itemsize == b.itemsize

        b = a[0:100]
        assert len(b) == 4
        assert b[0] == 1 and b[1] == 2 and b[2] == 5 and b[3] == 4

        l1 = [2 * i + 1 for i in range(10)]
        a1 = self.array('i', l1)
        for start in range(10):
            for stop in range(start, 10):
                for step in range(1, 10):
                    l2 = l1[start:stop:step]
                    a2 = a1[start:stop:step]
                    assert len(l2) == len(a2)
                    for i in range(len(l2)):
                        assert l2[i] == a2[i]

        a = self.array('i', [1, 2, 3, 4])
        a[1:3] = self.array('i', [5, 6])
        assert len(a) == 4
        assert a[0] == 1 and a[1] == 5 and a[2] == 6 and a[3] == 4
        a[0:-1:2] = self.array('i', [7, 8])
        assert a[0] == 7 and a[1] == 5 and a[2] == 8 and a[3] == 4

        raises(ValueError, "a[1:2:4] = self.array('i', [5, 6, 7])")
        raises(TypeError, "a[1:3] = self.array('I', [5, 6])")
        raises(TypeError, "a[1:3] = [5, 6]")

    def test_resizingslice(self):
        a = self.array('i', [1, 2, 3])
        a[1:2] = self.array('i', [7, 8, 9])
        assert repr(a) == "array('i', [1, 7, 8, 9, 3])"
        a[1:2] = self.array('i', [10])
        assert repr(a) == "array('i', [1, 10, 8, 9, 3])"
        a[1:2] = self.array('i')
        assert repr(a) == "array('i', [1, 8, 9, 3])"

        a[1:3] = self.array('i', [11, 12, 13])
        assert repr(a) == "array('i', [1, 11, 12, 13, 3])"
        a[1:3] = self.array('i', [14])
        assert repr(a) == "array('i', [1, 14, 13, 3])"
        a[1:3] = self.array('i')
        assert repr(a) == "array('i', [1, 3])"

        a[1:1] = self.array('i', [15, 16, 17])
        assert repr(a) == "array('i', [1, 15, 16, 17, 3])"
        a[1:1] = self.array('i', [18])
        assert repr(a) == "array('i', [1, 18, 15, 16, 17, 3])"
        a[1:1] = self.array('i')
        assert repr(a) == "array('i', [1, 18, 15, 16, 17, 3])"

        a[:] = self.array('i', [20, 21, 22])
        assert repr(a) == "array('i', [20, 21, 22])"

    def test_reversingslice(self):
        a = self.array('i', [22, 21, 20])
        assert repr(a[::-1]) == "array('i', [20, 21, 22])"
        assert repr(a[2:1:-1]) == "array('i', [20])"
        assert repr(a[2:-1:-1]) == "array('i')"
        assert repr(a[-1:0:-1]) == "array('i', [20, 21])"

        for a in range(-4, 5):
            for b in range(-4, 5):
                for c in [-4, -3, -2, -1, 1, 2, 3, 4]:
                    lst = [1, 2, 3]
                    arr = self.array('i', lst)
                    assert repr(arr[a:b:c]) == \
                           repr(self.array('i', lst[a:b:c]))
                    for vals in ([4, 5], [6], []):
                        try:
                            ok = False
                            lst[a:b:c] = vals
                            ok = True
                            arr[a:b:c] = self.array('i', vals)
                            assert repr(arr) == repr(self.array('i', lst))
                        except ValueError:
                            assert not ok

    def test_toxxx(self):
        a = self.array('i', [1, 2, 3])
        l = a.tolist()
        assert type(l) is list and len(l) == 3
        assert a[0] == 1 and a[1] == 2 and a[2] == 3

        b = self.array('i', a.tobytes())
        assert len(b) == 3 and b[0] == 1 and b[1] == 2 and b[2] == 3

        a = self.array('i', [0, 0, 0])
        assert a.tobytes() == b'\x00' * 3 * a.itemsize
        s = self.array('i', [1, 2, 3]).tobytes()
        assert 0x00 in s
        assert 0x01 in s
        assert 0x02 in s
        assert 0x03 in s
        a = self.array('i', s)
        assert a[0] == 1 and a[1] == 2 and a[2] == 3

        from struct import unpack
        values = (-129, 128, -128, 127, 0, 255, -1, 256, -32760, 32760)
        s = self.array('i', values).tobytes()
        fmt = 'i' * len(values)
        a = unpack(fmt, s)
        assert a == values

        for tcodes, values in (('bhilfd', (-128, 127, 0, 1, 7, -10)),
                               ('BHILfd', (127, 0, 1, 7, 255, 169)),
                               ('hilHILfd', (32760, 30123, 3422, 23244))):
            for tc in tcodes:
                values += ((2 ** self.array(tc).itemsize) // 2 - 1, )
                s = self.array(tc, values).tobytes()
                a = unpack(tc * len(values), s)
                assert a == values

        f = open(self.tempfile, 'wb')
        self.array('b', (ord('h'), ord('i'))).tofile(f)
        f.close()
        assert open(self.tempfile, 'rb').readline() == b'hi'

        a = self.array('b')
        a.fromfile(open(self.tempfile, 'rb'), 2)
        assert repr(a) == "array('b', [104, 105])"

        raises(ValueError, self.array('i').tounicode)
        assert self.array('u', u'hello').tounicode() == u'hello'

    def test_empty_tostring(self):
        a = self.array('l')
        assert a.tostring() == b''

    def test_buffer(self):
        a = self.array('h', b'Hi')
        buf = memoryview(a)
        assert buf[0] == 26952
        raises(IndexError, 'buf[1]')
        assert buf.tobytes() == b'Hi'
        assert buf.tolist() == [26952]
        assert buf.format == 'h'
        assert buf.itemsize == 2
        assert buf.shape == (1,)
        assert buf.ndim == 1
        assert buf.strides == (2,)
        assert not buf.readonly

    def test_buffer_write(self):
        a = self.array('b', b'hello')
        buf = memoryview(a)
        try:
            buf[3] = b'L'
        except TypeError:
            skip("memoryview(array) returns a read-only buffer on CPython")
        assert a.tostring() == b'helLo'

    def test_buffer_keepalive(self):
        import sys
        if '__pypy__' not in sys.builtin_module_names:
            skip("CPython: cannot resize an array that is exporting buffers")
        buf = memoryview(self.array('b', b'text'))
        assert buf[2] == ord('x')
        #
        a = self.array('b', b'foobarbaz')
        buf = memoryview(a)
        a.fromstring(b'some extra text')
        assert buf[:] == b'foobarbazsome extra text'

    def test_memview_multi_tobytes(self):
        a = self.array('i', list(b"abcdef"))
        m = memoryview(a)
        assert m.tobytes() == a.tobytes()

    def test_list_methods(self):
        assert repr(self.array('i')) == "array('i')"
        assert repr(self.array('i', [1, 2, 3])) == "array('i', [1, 2, 3])"
        assert repr(self.array('h')) == "array('h')"

        a = self.array('i', [1, 2, 3, 1, 2, 1])
        assert a.count(1) == 3
        assert a.count(2) == 2
        assert a.index(3) == 2
        assert a.index(2) == 1
        raises(ValueError, a.index, 10)

        a.reverse()
        assert repr(a) == "array('i', [1, 2, 1, 3, 2, 1])"

        b = self.array('i', [1, 2, 3, 1, 2])
        b.reverse()
        assert repr(b) == "array('i', [2, 1, 3, 2, 1])"

        a.remove(3)
        assert repr(a) == "array('i', [1, 2, 1, 2, 1])"
        a.remove(1)
        assert repr(a) == "array('i', [2, 1, 2, 1])"

        a.pop()
        assert repr(a) == "array('i', [2, 1, 2])"

        a.pop(1)
        assert repr(a) == "array('i', [2, 2])"

        a.pop(-2)
        assert repr(a) == "array('i', [2])"

        a.insert(1, 7)
        assert repr(a) == "array('i', [2, 7])"
        a.insert(0, 8)
        a.insert(-1, 9)
        assert repr(a) == "array('i', [8, 2, 9, 7])"

        a.insert(100, 10)
        assert repr(a) == "array('i', [8, 2, 9, 7, 10])"
        a.insert(-100, 20)
        assert repr(a) == "array('i', [20, 8, 2, 9, 7, 10])"

    def test_compare(self):
        class comparable(object):
            def __eq__(self, other):
                return True
        class incomparable(object):
            pass

        for v1, v2, tt in (([1, 2, 3], [1, 3, 2], 'bhilBHIL'),
                         ('abc', 'acb', 'u')):
            for t in tt:
                a = self.array(t, v1)
                b = self.array(t, v1)
                c = self.array(t, v2)

                assert (a == 7) is False
                assert (comparable() == a) is True
                assert (a == comparable()) is True
                assert (a == incomparable()) is False
                assert (incomparable() == a) is False

                assert (a == a) is True
                assert (a == b) is True
                assert (b == a) is True
                assert (a == c) is False
                assert (c == a) is False

                assert (a != a) is False
                assert (a != b) is False
                assert (b != a) is False
                assert (a != c) is True
                assert (c != a) is True

                assert (a < a) is False
                assert (a < b) is False
                assert (b < a) is False
                assert (a < c) is True
                assert (c < a) is False

                assert (a > a) is False
                assert (a > b) is False
                assert (b > a) is False
                assert (a > c) is False
                assert (c > a) is True

                assert (a <= a) is True
                assert (a <= b) is True
                assert (b <= a) is True
                assert (a <= c) is True
                assert (c <= a) is False

                assert (a >= a) is True
                assert (a >= b) is True
                assert (b >= a) is True
                assert (a >= c) is False
                assert (c >= a) is True

        a = self.array('i', [-1, 0, 1, 42, 0x7f])
        assert not a == 2*a
        assert a != 2*a
        assert a < 2*a
        assert a <= 2*a
        assert not a > 2*a
        assert not a >= 2*a

    def test_reduce(self):
        import pickle
        a = self.array('i', [1, 2, 3])
        s = pickle.dumps(a)
        b = pickle.loads(s)
        assert a == b

        a = self.array('l')
        s = pickle.dumps(a)
        b = pickle.loads(s)
        assert len(b) == 0 and b.typecode == 'l'

        a = self.array('i', [1, 2, 4])
        i = iter(a)
        #raises(TypeError, pickle.dumps, i)

    def test_copy_swap(self):
        a = self.array('i', [1, 2, 3])
        from copy import copy
        b = copy(a)
        a[1] = 7
        assert repr(b) == "array('i', [1, 2, 3])"

        for tc in 'bhilBHIL':
            a = self.array(tc, [1, 2, 3])
            a.byteswap()
            assert len(a) == 3
            assert a[0] == 1 * (256 ** (a.itemsize - 1))
            assert a[1] == 2 * (256 ** (a.itemsize - 1))
            assert a[2] == 3 * (256 ** (a.itemsize - 1))
            a.byteswap()
            assert len(a) == 3
            assert a[0] == 1
            assert a[1] == 2
            assert a[2] == 3

    def test_deepcopy(self):
        a = self.array('u', u'\x01\u263a\x00\ufeff')
        from copy import deepcopy
        b = deepcopy(a)
        assert a == b

    def test_addmul(self):
        a = self.array('i', [1, 2, 3])
        assert repr(a + a) == "array('i', [1, 2, 3, 1, 2, 3])"
        assert 2 * a == a + a
        assert a * 2 == a + a
        b = self.array('i', [4, 5, 6, 7])
        assert repr(a + b) == "array('i', [1, 2, 3, 4, 5, 6, 7])"
        assert repr(2 * self.array('i')) == "array('i')"
        assert repr(self.array('i') + self.array('i')) == "array('i')"

        a = self.array('i', [1, 2])
        assert type(a + a) is self.array
        assert type(a * 2) is self.array
        assert type(2 * a) is self.array
        b = a
        a += a
        assert repr(b) == "array('i', [1, 2, 1, 2])"
        b *= 3
        assert repr(a) == "array('i', [1, 2, 1, 2, 1, 2, 1, 2, 1, 2, 1, 2])"
        assert a == b
        a += self.array('i', (7,))
        assert repr(a) == "array('i', [1, 2, 1, 2, 1, 2, 1, 2, 1, 2, 1, 2, 7])"

        raises(MemoryError, "a * self.maxint")
        raises(MemoryError, "a *= self.maxint")

        raises(TypeError, "a = self.array('i') + 2")
        raises(TypeError, "self.array('i') + self.array('b')")
        a = self.array('i')
        raises(TypeError, "a += 7")

        # Calling __add__ directly raises TypeError in cpython but
        # returns NotImplemented in pypy if placed within a
        # try: except TypeError: construction.
        #
        #raises(TypeError, self.array('i').__add__, (2,))
        #raises(TypeError, self.array('i').__iadd__, (2,))
        #raises(TypeError, self.array('i').__add__, self.array('b'))

        class addable(object):
            def __add__(self, other):
                return "add"

            def __radd__(self, other):
                return "radd"

        assert addable() + self.array('i') == 'add'
        assert self.array('i') + addable() == 'radd'

        a = self.array('i')
        a += addable()
        assert a == 'radd'

        a = self.array('i', [1, 2])
        assert a * -1 == self.array('i')
        b = a
        a *= -1
        assert a == self.array('i')
        assert b == self.array('i')

        a = self.array('i')
        raises(TypeError, "a * 'hi'")
        raises(TypeError, "'hi' * a")
        raises(TypeError, "a *= 'hi'")

        class mulable(object):
            def __mul__(self, other):
                return "mul"

            def __rmul__(self, other):
                return "rmul"

        assert mulable() * self.array('i') == 'mul'
        assert self.array('i') * mulable() == 'rmul'

        a = self.array('i')
        a *= mulable()
        assert a == 'rmul'

    def test_delitem(self):
        a = self.array('i', [1, 2, 3])
        del a[1]
        assert repr(a) == "array('i', [1, 3])"

        a = self.array('i', [1, 2, 3, 4, 5])
        del a[1:3]
        assert repr(a) == "array('i', [1, 4, 5])"

        a = self.array('i', [1, 2, 3, 4, 5])
        del a[3:1]
        assert repr(a) == "array('i', [1, 2, 3, 4, 5])"

        del a[-100:1]
        assert repr(a) == "array('i', [2, 3, 4, 5])"

        del a[3:]
        assert repr(a) == "array('i', [2, 3, 4])"

        del a[-1:]
        assert repr(a) == "array('i', [2, 3])"

        del a[1:100]
        assert repr(a) == "array('i', [2])"

    def test_iter(self):
        a = self.array('i', [1, 2, 3])
        assert 1 in a
        b = self.array('i')
        for i in a:
            b.append(i)
        assert repr(b) == "array('i', [1, 2, 3])"
        assert hasattr(b, '__iter__')
        assert next(b.__iter__()) == 1

    def test_lying_iterable(self):
        class lier(object):
            def __init__(self, n):
                self.n = n

            def __len__(self):
                return 3

            def __next__(self):
                self.n -= 1
                if self.n < 0:
                    raise StopIteration
                return self.n

            def __iter__(self):
                return self

        assert len(lier(2)) == 3
        assert len(tuple(lier(2))) == 2
        a = self.array('i', lier(2))
        assert repr(a) == "array('i', [1, 0])"

        assert len(lier(5)) == 3
        assert len(tuple(lier(5))) == 5
        a = self.array('i', lier(5))
        assert repr(a) == "array('i', [4, 3, 2, 1, 0])"

    def test_type(self):
        for t in 'bBhHiIlLfduQq':
            assert type(self.array(t)) is self.array
            assert isinstance(self.array(t), self.array)

    def test_iterable(self):
        import collections
        for t in 'bBhHiIlLfduQq':
            assert isinstance(self.array(t), collections.Iterable)

    def test_subclass(self):
        assert len(self.array('b')) == 0

        a = self.array('i')
        a.append(7)
        assert len(a) == 1

        array = self.array

        class adder(array):
            def __getitem__(self, i):
                return array.__getitem__(self, i) + 1

        a = adder('i', (1, 2, 3))
        assert len(a) == 3
        assert a[0] == 2

    def test_subclass_new(self):
        array = self.array
        class Image(array):
            def __new__(cls, width, height, typecode='d'):
                self = array.__new__(cls, typecode, [0] * (width * height))
                self.width = width
                self.height = height
                return self

            def _index(self, x, y):
                x = min(max(x, 0), self.width-1)
                y = min(max(y, 0), self.height-1)
                return y * self.width + x

            def __getitem__(self, i):
                return array.__getitem__(self, self._index(*i))

            def __setitem__(self, i, val):
                return array.__setitem__(self, self._index(*i), val)

        img = Image(5, 10, 'B')
        for y in range(10):
            for x in range(5):
                img[x, y] = x * y
        for y in range(10):
            for x in range(5):
                assert img[x, y] == x * y

        assert img[3, 25] == 3 * 9

    def test_override_from(self):
        class mya(self.array):
            def fromlist(self, lst):
                self.append(7)

            def fromstring(self, lst):
                self.append(8)

            def fromunicode(self, lst):
                self.append('9')

            def extend(self, lst):
                self.append(10)

        assert repr(mya('u', 'hi')) == "array('u', 'hi')"
        assert repr(mya('i', [1, 2, 3])) == "array('i', [1, 2, 3])"
        assert repr(mya('i', (1, 2, 3))) == "array('i', [1, 2, 3])"

        a = mya('i')
        a.fromlist([1, 2, 3])
        assert repr(a) == "array('i', [7])"

        a = mya('b')
        a.fromstring(b'hi')
        assert repr(a) == "array('b', [8])"

        a = mya('u')
        a.fromunicode('hi')
        assert repr(a) == "array('u', '9')"

        a = mya('i')
        a.extend([1, 2, 3])
        assert repr(a) == "array('i', [10])"

    def test_override_to(self):
        class mya(self.array):
            def tolist(self):
                return 'list'

            def tobytes(self):
                return 'str'

            def tounicode(self):
                return 'unicode'

        assert mya('i', [1, 2, 3]).tolist() == 'list'
        assert mya('u', 'hi').tobytes() == 'str'
        assert mya('u', 'hi').tounicode() == 'unicode'

        assert repr(mya('u', 'hi')) == "array('u', 'hi')"
        assert repr(mya('i', [1, 2, 3])) == "array('i', [1, 2, 3])"
        assert repr(mya('i', (1, 2, 3))) == "array('i', [1, 2, 3])"

    def test_unicode_outofrange(self):
        a = self.array('u', u'\x01\u263a\x00\ufeff')
        b = self.array('u', u'\x01\u263a\x00\ufeff')
        b.byteswap()
        raises(ValueError, "a != b")

<<<<<<< HEAD
    def test_unicode_ord_positive(self):
        import sys
        if sys.maxunicode == 0xffff:
            skip("test for 32-bit unicodes")
        a = self.array('u', b'\xff\xff\xff\xff')
        assert len(a) == 1
        raises(ValueError, "a[0]")

=======
>>>>>>> dfdd7932
    def test_weakref(self):
        import weakref
        a = self.array('u', 'Hi!')
        r = weakref.ref(a)
        assert r() is a

    def test_subclass_del(self):
        import array, gc, weakref
        l = []

        class A(array.array):
            pass

        a = A('d')
        a.append(3.0)
        r = weakref.ref(a, lambda a: l.append(a()))
        del a
        gc.collect(); gc.collect()   # XXX needs two of them right now...
        assert l
        assert l[0] is None or len(l[0]) == 0

    def test_assign_object_with_special_methods(self):
        from array import array

        class Num(object):
            def __float__(self):
                return 5.25

            def __int__(self):
                return 7

        class NotNum(object):
            pass

        class Silly(object):
            def __float__(self):
                return None

            def __int__(self):
                return None

        class OldNum:
            def __float__(self):
                return 6.25

            def __int__(self):
                return 8

        class OldNotNum:
            pass

        class OldSilly:
            def __float__(self):
                return None

            def __int__(self):
                return None

        for tc in 'bBhHiIlL':
            a = array(tc, [0])
            raises(TypeError, a.__setitem__, 0, 1.0)
            a[0] = 1
            a[0] = Num()
            assert a[0] == 7
            raises(TypeError, a.__setitem__, NotNum())
            a[0] = OldNum()
            assert a[0] == 8
            raises(TypeError, a.__setitem__, OldNotNum())
            raises(TypeError, a.__setitem__, Silly())
            raises(TypeError, a.__setitem__, OldSilly())

        for tc in 'fd':
            a = array(tc, [0])
            a[0] = 1.0
            a[0] = 1
            a[0] = Num()
            assert a[0] == 5.25
            raises(TypeError, a.__setitem__, NotNum())
            a[0] = OldNum()
            assert a[0] == 6.25
            raises(TypeError, a.__setitem__, OldNotNum())
            raises(TypeError, a.__setitem__, Silly())
            raises(TypeError, a.__setitem__, OldSilly())

        a = array('u', 'hi')
        a[0] = 'b'
        assert a[0] == 'b'

        a = array('u', u'hi')
        a[0] = u'b'
        assert a[0] == u'b'

    def test_bytearray(self):
        a = self.array('u', 'hi')
        b = self.array('u')
        b.frombytes(bytearray(a.tobytes()))
        assert a == b
        assert self.array('u', bytearray(a.tobytes())) == a

    def test_buffer_info(self):
        a = self.array('b', b'Hi!')
        bi = a.buffer_info()
        assert bi[0] != 0
        assert bi[1] == 3

    def test_array_reverse_slice_assign_self(self):
        a = self.array('b', range(4))
        a[::-1] = a
        assert a == self.array('b', [3, 2, 1, 0])

    def test_array_multiply(self):
        a = self.array('b', [0])
        b = a * 13
        assert b[12] == 0
        b = 13 * a
        assert b[12] == 0
        a *= 13
        assert a[12] == 0
        a = self.array('b', [1])
        b = a * 13
        assert b[12] == 1
        b = 13 * a
        assert b[12] == 1
        a *= 13
        assert a[12] == 1
        a = self.array('i', [0])
        b = a * 13
        assert b[12] == 0
        b = 13 * a
        assert b[12] == 0
        a *= 13
        assert a[12] == 0
        a = self.array('i', [1])
        b = a * 13
        assert b[12] == 1
        b = 13 * a
        assert b[12] == 1
        a *= 13
        assert a[12] == 1
        a = self.array('i', [0, 0])
        b = a * 13
        assert len(b) == 26
        assert b[22] == 0
        b = 13 * a
        assert len(b) == 26
        assert b[22] == 0
        a *= 13
        assert a[22] == 0
        assert len(a) == 26
        a = self.array('f', [-0.0])
        b = a * 13
        assert len(b) == 13
        assert str(b[12]) == "-0.0"
        a = self.array('d', [-0.0])
        b = a * 13
        assert len(b) == 13
        assert str(b[12]) == "-0.0"

    def test_getitem_only_ints(self):
        class MyInt(object):
            def __init__(self, x):
                self.x = x

            def __int__(self):
                return self.x

        a = self.array('i', [1, 2, 3, 4, 5, 6])
        raises(TypeError, "a[MyInt(0)]")
        raises(TypeError, "a[MyInt(0):MyInt(5)]")

    def test_fresh_array_buffer_bytes(self):
        assert bytes(memoryview(self.array('i'))) == b''

    def test_mview_slice_aswritebuf(self):
        import struct
        a = self.array('B', b'abcdef')
        view = memoryview(a)[1:5]
        struct.pack_into('>H', view, 1, 0x1234)
        assert a.tobytes() == b'ab\x12\x34ef'


class AppTestArrayReconstructor:
    spaceconfig = dict(usemodules=('array', 'struct'))

    def test_error(self):
        import array
        array_reconstructor = array._array_reconstructor
        UNKNOWN_FORMAT = -1
        raises(TypeError, array_reconstructor,
               "", "b", 0, b"")
        raises(TypeError, array_reconstructor,
               str, "b", 0, b"")
        raises(TypeError, array_reconstructor,
               array.array, "b", '', b"")
        raises(TypeError, array_reconstructor,
               array.array, "b", 0, "")
        raises(ValueError, array_reconstructor,
               array.array, "?", 0, b"")
        raises(ValueError, array_reconstructor,
               array.array, "b", UNKNOWN_FORMAT, b"")
        raises(ValueError, array_reconstructor,
               array.array, "b", 22, b"")
        raises(ValueError, array_reconstructor,
               array.array, "d", 16, b"a")

    def test_numbers(self):
        import array, struct
        array_reconstructor = array._array_reconstructor
        UNSIGNED_INT8 = 0
        SIGNED_INT8 = 1
        UNSIGNED_INT16_LE = 2
        UNSIGNED_INT16_BE = 3
        SIGNED_INT16_LE = 4
        SIGNED_INT16_BE = 5
        UNSIGNED_INT32_LE = 6
        UNSIGNED_INT32_BE = 7
        SIGNED_INT32_LE = 8
        SIGNED_INT32_BE = 9
        UNSIGNED_INT64_LE = 10
        UNSIGNED_INT64_BE = 11
        SIGNED_INT64_LE = 12
        SIGNED_INT64_BE = 13
        IEEE_754_FLOAT_LE = 14
        IEEE_754_FLOAT_BE = 15
        IEEE_754_DOUBLE_LE = 16
        IEEE_754_DOUBLE_BE = 17
        testcases = (
            (['B', 'H', 'I', 'L'], UNSIGNED_INT8, '=BBBB',
             [0x80, 0x7f, 0, 0xff]),
            (['b', 'h', 'i', 'l'], SIGNED_INT8, '=bbb',
             [-0x80, 0x7f, 0]),
            (['H', 'I', 'L'], UNSIGNED_INT16_LE, '<HHHH',
             [0x8000, 0x7fff, 0, 0xffff]),
            (['H', 'I', 'L'], UNSIGNED_INT16_BE, '>HHHH',
             [0x8000, 0x7fff, 0, 0xffff]),
            (['h', 'i', 'l'], SIGNED_INT16_LE, '<hhh',
             [-0x8000, 0x7fff, 0]),
            (['h', 'i', 'l'], SIGNED_INT16_BE, '>hhh',
             [-0x8000, 0x7fff, 0]),
            (['I', 'L'], UNSIGNED_INT32_LE, '<IIII',
             [1<<31, (1<<31)-1, 0, (1<<32)-1]),
            (['I', 'L'], UNSIGNED_INT32_BE, '>IIII',
             [1<<31, (1<<31)-1, 0, (1<<32)-1]),
            (['i', 'l'], SIGNED_INT32_LE, '<iii',
             [-1<<31, (1<<31)-1, 0]),
            (['i', 'l'], SIGNED_INT32_BE, '>iii',
             [-1<<31, (1<<31)-1, 0]),
            (['L'], UNSIGNED_INT64_LE, '<QQQQ',
             [1<<31, (1<<31)-1, 0, (1<<32)-1]),
            (['L'], UNSIGNED_INT64_BE, '>QQQQ',
             [1<<31, (1<<31)-1, 0, (1<<32)-1]),
            (['l'], SIGNED_INT64_LE, '<qqq',
             [-1<<31, (1<<31)-1, 0]),
            (['l'], SIGNED_INT64_BE, '>qqq',
             [-1<<31, (1<<31)-1, 0]),
            # The following tests for INT64 will raise an OverflowError
            # when run on a 32-bit machine. The tests are simply skipped
            # in that case.
            (['L'], UNSIGNED_INT64_LE, '<QQQQ',
             [1<<63, (1<<63)-1, 0, (1<<64)-1]),
            (['L'], UNSIGNED_INT64_BE, '>QQQQ',
             [1<<63, (1<<63)-1, 0, (1<<64)-1]),
            (['l'], SIGNED_INT64_LE, '<qqq',
             [-1<<63, (1<<63)-1, 0]),
            (['l'], SIGNED_INT64_BE, '>qqq',
             [-1<<63, (1<<63)-1, 0]),
            (['f'], IEEE_754_FLOAT_LE, '<ffff',
             [16711938.0, float('inf'), float('-inf'), -0.0]),
            (['f'], IEEE_754_FLOAT_BE, '>ffff',
             [16711938.0, float('inf'), float('-inf'), -0.0]),
            (['d'], IEEE_754_DOUBLE_LE, '<dddd',
             [9006104071832581.0, float('inf'), float('-inf'), -0.0]),
            (['d'], IEEE_754_DOUBLE_BE, '>dddd',
             [9006104071832581.0, float('inf'), float('-inf'), -0.0])
        )
        for testcase in testcases:
            valid_typecodes, mformat_code, struct_fmt, values = testcase
            arraystr = struct.pack(struct_fmt, *values)
            for typecode in valid_typecodes:
                try:
                    a = array.array(typecode, values)
                except OverflowError:
                    continue  # Skip this test case.
                b = array_reconstructor(
                    array.array, typecode, mformat_code, arraystr)
                assert a == b

    def test_unicode(self):
        import array
        array_reconstructor = array._array_reconstructor
        UTF16_LE = 18
        UTF16_BE = 19
        UTF32_LE = 20
        UTF32_BE = 21
        teststr = "Bonne Journ\xe9e \U0002030a\U00020347"
        testcases = (
            (UTF16_LE, "UTF-16-LE"),
            (UTF16_BE, "UTF-16-BE"),
            (UTF32_LE, "UTF-32-LE"),
            (UTF32_BE, "UTF-32-BE")
        )
        for testcase in testcases:
            mformat_code, encoding = testcase
            a = array.array('u', teststr)
            b = array_reconstructor(
                array.array, 'u', mformat_code, teststr.encode(encoding))
            assert a == b

    def test_iterate_iterator(self):
        import array
        it = iter(array.array('b'))
        assert list(it) == []
        assert list(iter(it)) == []

    def test_array_cannot_use_str(self):
        import array
        e = raises(TypeError, array.array, 'i', 'abcd')
        assert str(e.value) == ("cannot use a str to initialize an array"
                                " with typecode 'i'")<|MERGE_RESOLUTION|>--- conflicted
+++ resolved
@@ -898,17 +898,6 @@
         b.byteswap()
         raises(ValueError, "a != b")
 
-<<<<<<< HEAD
-    def test_unicode_ord_positive(self):
-        import sys
-        if sys.maxunicode == 0xffff:
-            skip("test for 32-bit unicodes")
-        a = self.array('u', b'\xff\xff\xff\xff')
-        assert len(a) == 1
-        raises(ValueError, "a[0]")
-
-=======
->>>>>>> dfdd7932
     def test_weakref(self):
         import weakref
         a = self.array('u', 'Hi!')
