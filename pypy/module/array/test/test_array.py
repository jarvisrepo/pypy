import sys
import py
import py.test


## class AppTestSimpleArray:
##     spaceconfig = dict(usemodules=('array',))
##     def setup_class(cls):
##         cls.w_simple_array = cls.space.appexec([], """():
##             import array
##             return array.simple_array
##         """)

##     def test_simple(self):
##         a = self.simple_array(10)
##         a[5] = 7.42
##         assert a[5] == 7.42


class BaseArrayTests:


    def test_ctor(self):
        assert len(self.array('i')) == 0

        raises(TypeError, self.array, 'hi')
        raises(TypeError, self.array, 1)
        raises(ValueError, self.array, 'q')

        a = self.array('u')
        raises(TypeError, a.append, 7)
        raises(TypeError, a.append, 'hi')
        a.append('h')
        assert a[0] == 'h'
        assert type(a[0]) is str
        assert len(a) == 1

        a = self.array('i', (1, 2, 3))
        b = self.array('h', (1, 2, 3))
        assert a == b

        for tc in 'bhilBHILfd':
            assert self.array(tc).typecode == tc
            raises(TypeError, self.array, tc, None)

        a = self.array('i', (1, 2, 3))
        b = self.array('h', a)
        assert list(b) == [1, 2, 3]

    def test_value_range(self):
        import sys
        values = (-129, 128, -128, 127, 0, 255, -1, 256,
                  -32768, 32767, -32769, 32768, 65535, 65536,
                  -2147483647, -2147483648, 2147483647, 4294967295, 4294967296,
                  )
        for bb in (8, 16, 32, 64, 128, 256, 512, 1024):
            for b in (bb - 1, bb, bb + 1):
                values += (2 ** b, 2 ** b + 1, 2 ** b - 1,
                           -2 ** b, -2 ** b + 1, -2 ** b - 1)

        for tc, ok, pt in (('b', (  -128,    34,   127),  int),
                           ('B', (     0,    23,   255),  int),
                           ('h', (-32768, 30535, 32767),  int),
                           ('H', (     0, 56783, 65535),  int),
                           ('i', (-32768, 30535, 32767),  int),
                           ('I', (     0, 56783, 65535), int),
                           ('l', (-2 ** 32 // 2, 34, 2 ** 32 // 2 - 1),  int),
                           ('L', (0, 3523532, 2 ** 32 - 1), int),
                           ):
            a = self.array(tc, ok)
            assert len(a) == len(ok)
            for v in ok:
                a.append(v)
            for i, v in enumerate(ok * 2):
                assert a[i] == v
                assert type(a[i]) is pt or (
                    # A special case: we return ints in Array('I') on 64-bits,
                    # whereas CPython returns longs.  The difference is
                    # probably acceptable.
                    tc == 'I' and
                    sys.maxint > 2147483647 and type(a[i]) is int)
            for v in ok:
                a[1] = v
                assert a[0] == ok[0]
                assert a[1] == v
                assert a[2] == ok[2]
            assert len(a) == 2 * len(ok)
            for v in values:
                try:
                    a[1] = v
                    assert a[0] == ok[0]
                    assert a[1] == v
                    assert a[2] == ok[2]
                except OverflowError:
                    pass

        for tc in 'BHIL':
            a = self.array(tc)
            vals = [0, 2 ** a.itemsize - 1]
            a.fromlist(vals)
            assert a.tolist() == vals

            a = self.array(tc.lower())
            vals = [-1 * (2 ** a.itemsize) // 2,  (2 ** a.itemsize) // 2 - 1]
            a.fromlist(vals)
            assert a.tolist() == vals

    def test_float(self):
        values = [0, 1, 2.5, -4.25]
        for tc in 'fd':
            a = self.array(tc, values)
            assert len(a) == len(values)
            for i, v in enumerate(values):
                assert a[i] == v
                assert type(a[i]) is float
            a[1] = 10.125
            assert a[0] == 0
            assert a[1] == 10.125
            assert a[2] == 2.5
            assert len(a) == len(values)

    def test_itemsize(self):
        for t in 'bB':
            assert(self.array(t).itemsize >= 1)
        for t in 'uhHiI':
            assert(self.array(t).itemsize >= 2)
        for t in 'lLf':
            assert(self.array(t).itemsize >= 4)
        for t in 'd':
            assert(self.array(t).itemsize >= 8)

        inttypes = 'bhil'
        for t in inttypes:
            a = self.array(t, [1, 2, 3])
            b = a.itemsize
            for v in (-2 ** (8 * b) // 2, 2 ** (8 * b) // 2 - 1):
                a[1] = v
                assert a[0] == 1 and a[1] == v and a[2] == 3
            raises(OverflowError, a.append, -2 ** (8 * b) // 2 - 1)
            raises(OverflowError, a.append, 2 ** (8 * b) // 2)

            a = self.array(t.upper(), [1, 2, 3])
            b = a.itemsize
            for v in (0, 2 ** (8 * b) - 1):
                a[1] = v
                assert a[0] == 1 and a[1] == v and a[2] == 3
            raises(OverflowError, a.append, -1)
            raises(OverflowError, a.append, 2 ** (8 * b))

    def test_fromstring(self):
        for t in 'bBhHiIlLfd':
            a = self.array(t)
            a.fromstring('\x00' * a.itemsize * 2)
            assert len(a) == 2 and a[0] == 0 and a[1] == 0
            if a.itemsize > 1:
                raises(ValueError, a.fromstring, '\x00' * (a.itemsize - 1))
                raises(ValueError, a.fromstring, '\x00' * (a.itemsize + 1))
                raises(ValueError, a.fromstring, '\x00' * (2 * a.itemsize - 1))
                raises(ValueError, a.fromstring, '\x00' * (2 * a.itemsize + 1))
            b = self.array(t, b'\x00' * a.itemsize * 2)
            assert len(b) == 2 and b[0] == 0 and b[1] == 0

    def test_frombytes(self):
        for t in 'bBhHiIlLfd':
            a = self.array(t)
            a.frombytes(b'\x00' * a.itemsize * 2)
            assert len(a) == 2 and a[0] == 0 and a[1] == 0
            if a.itemsize > 1:
                raises(ValueError, a.frombytes, b'\x00' * (a.itemsize - 1))
                raises(ValueError, a.frombytes, b'\x00' * (a.itemsize + 1))
                raises(ValueError, a.frombytes, b'\x00' * (2 * a.itemsize - 1))
                raises(ValueError, a.frombytes, b'\x00' * (2 * a.itemsize + 1))
            b = self.array(t, b'\x00' * a.itemsize * 2)
            assert len(b) == 2 and b[0] == 0 and b[1] == 0

    def test_fromfile(self):

        ## class myfile(object):
        ##     def __init__(self, c, s):
        ##         self.c = c
        ##         self.s = s
        ##     def read(self,n):
        ##         return self.c*min(n,self.s)
        def myfile(c, s):
            f = open(self.tempfile, 'wb')
            f.write(c * s)
            f.close()
            return open(self.tempfile, 'rb')

        f = myfile(b'\x00', 100)
        for t in 'bBhHiIlLfd':
            a = self.array(t)
            a.fromfile(f, 2)
            assert len(a) == 2 and a[0] == 0 and a[1] == 0

        a = self.array('b')
        a.fromfile(myfile(b'\x01', 20), 2)
        assert len(a) == 2 and a[0] == 1 and a[1] == 1

        a = self.array('h')
        a.fromfile(myfile(b'\x01', 20), 2)
        assert len(a) == 2 and a[0] == 257 and a[1] == 257

        for i in (0, 1):
            a = self.array('h')
            raises(EOFError, a.fromfile, myfile(b'\x01', 2 + i), 2)
            assert len(a) == 1 and a[0] == 257

    def test_fromlist(self):
        a = self.array('b')
        raises(OverflowError, a.fromlist, [1, 2, 400])
        assert len(a) == 0

        raises(OverflowError, a.extend, [1, 2, 400])
        assert len(a) == 2 and a[0] == 1 and a[1] == 2

        raises(OverflowError, self.array, 'b', [1, 2, 400])

        a = self.array('b', [1, 2])
        assert len(a) == 2 and a[0] == 1 and a[1] == 2

        a = self.array('b')
        raises(TypeError, a.fromlist, (1, 2, 400))

        raises(OverflowError, a.extend, (1, 2, 400))
        assert len(a) == 2 and a[0] == 1 and a[1] == 2

        raises(TypeError, a.extend, self.array('i', (7, 8)))
        assert len(a) == 2 and a[0] == 1 and a[1] == 2

        def gen():
            for i in range(4):
                yield i + 10
        a = self.array('i', gen())
        assert len(a) == 4 and a[2] == 12

        raises(OverflowError, self.array, 'b', (1, 2, 400))

        a = self.array('b', (1, 2))
        assert len(a) == 2 and a[0] == 1 and a[1] == 2

        a.extend(a)
        assert repr(a) == "array('b', [1, 2, 1, 2])"

    def test_fromunicode(self):
        raises(ValueError, self.array('i').fromunicode, 'hi')
        a = self.array('u')
        a.fromunicode('hi')
        assert len(a) == 2 and a[0] == 'h' and a[1] == 'i'

        b = self.array('u', 'hi')
        assert len(b) == 2 and b[0] == 'h' and b[1] == 'i'

    def test_sequence(self):
        a = self.array('i', [1, 2, 3, 4])
        assert len(a) == 4
        assert a[0] == 1 and a[1] == 2 and a[2] == 3 and a[3] == 4
        assert a[-4] == 1 and a[-3] == 2 and a[-2] == 3 and a[-1] == 4
        a[-2] = 5
        assert a[0] == 1 and a[1] == 2 and a[2] == 5 and a[3] == 4

        for i in (4, -5):
            raises(IndexError, a.__getitem__, i)

        b = a[0:2]
        assert len(b) == 2 and b[0] == 1 and b[1] == 2
        b[0] = 6
        assert len(b) == 2 and b[0] == 6 and b[1] == 2
        assert a[0] == 1 and a[1] == 2 and a[2] == 5 and a[3] == 4
        assert a.itemsize == b.itemsize

        b = a[0:100]
        assert len(b) == 4
        assert b[0] == 1 and b[1] == 2 and b[2] == 5 and b[3] == 4

        l1 = [2 * i + 1 for i in range(10)]
        a1 = self.array('i', l1)
        for start in range(10):
            for stop in range(start, 10):
                for step in range(1, 10):
                    l2 = l1[start:stop:step]
                    a2 = a1[start:stop:step]
                    assert len(l2) == len(a2)
                    for i in range(len(l2)):
                        assert l2[i] == a2[i]

        a = self.array('i', [1, 2, 3, 4])
        a[1:3] = self.array('i', [5, 6])
        assert len(a) == 4
        assert a[0] == 1 and a[1] == 5 and a[2] == 6 and a[3] == 4
        a[0:-1:2] = self.array('i', [7, 8])
        assert a[0] == 7 and a[1] == 5 and a[2] == 8 and a[3] == 4

        raises(ValueError, "a[1:2:4] = self.array('i', [5, 6, 7])")
        raises(TypeError, "a[1:3] = self.array('I', [5, 6])")
        raises(TypeError, "a[1:3] = [5, 6]")

    def test_resizingslice(self):
        a = self.array('i', [1, 2, 3])
        a[1:2] = self.array('i', [7, 8, 9])
        assert repr(a) == "array('i', [1, 7, 8, 9, 3])"
        a[1:2] = self.array('i', [10])
        assert repr(a) == "array('i', [1, 10, 8, 9, 3])"
        a[1:2] = self.array('i')
        assert repr(a) == "array('i', [1, 8, 9, 3])"

        a[1:3] = self.array('i', [11, 12, 13])
        assert repr(a) == "array('i', [1, 11, 12, 13, 3])"
        a[1:3] = self.array('i', [14])
        assert repr(a) == "array('i', [1, 14, 13, 3])"
        a[1:3] = self.array('i')
        assert repr(a) == "array('i', [1, 3])"

        a[1:1] = self.array('i', [15, 16, 17])
        assert repr(a) == "array('i', [1, 15, 16, 17, 3])"
        a[1:1] = self.array('i', [18])
        assert repr(a) == "array('i', [1, 18, 15, 16, 17, 3])"
        a[1:1] = self.array('i')
        assert repr(a) == "array('i', [1, 18, 15, 16, 17, 3])"

        a[:] = self.array('i', [20, 21, 22])
        assert repr(a) == "array('i', [20, 21, 22])"

    def test_reversingslice(self):
        a = self.array('i', [22, 21, 20])
        assert repr(a[::-1]) == "array('i', [20, 21, 22])"
        assert repr(a[2:1:-1]) == "array('i', [20])"
        assert repr(a[2:-1:-1]) == "array('i')"
        assert repr(a[-1:0:-1]) == "array('i', [20, 21])"

        for a in range(-4, 5):
            for b in range(-4, 5):
                for c in [-4, -3, -2, -1, 1, 2, 3, 4]:
                    lst = [1, 2, 3]
                    arr = self.array('i', lst)
                    assert repr(arr[a:b:c]) == \
                           repr(self.array('i', lst[a:b:c]))
                    for vals in ([4, 5], [6], []):
                        try:
                            ok = False
                            lst[a:b:c] = vals
                            ok = True
                            arr[a:b:c] = self.array('i', vals)
                            assert repr(arr) == repr(self.array('i', lst))
                        except ValueError:
                            assert not ok

    def test_reversingslice_pre26(self):
        import sys
        if sys.version_info >= (2, 6):
            skip('arrays can handle more slice ops than lists in 2.6')

        for a in range(-4, 5):
            for b in range(-4, 5):
                for c in [-4, -3, -2, -1, 1, 2, 3, 4]:
                    lst = [1, 2, 3]
                    arr = self.array('i', lst)
                    for vals in ([4, 5], [6], []):
                        try:
                            lst[a:b:c] = vals
                        except ValueError:
                            raises(ValueError,
                                   "arr[a:b:c]=self.array('i', vals)")

    def test_toxxx(self):
        a = self.array('i', [1, 2, 3])
        l = a.tolist()
        assert type(l) is list and len(l) == 3
        assert a[0] == 1 and a[1] == 2 and a[2] == 3

        b = self.array('i', a.tobytes())
        assert len(b) == 3 and b[0] == 1 and b[1] == 2 and b[2] == 3

        a = self.array('i', [0, 0, 0])
        assert a.tobytes() == b'\x00' * 3 * a.itemsize
        s = self.array('i', [1, 2, 3]).tobytes()
        assert 0x00 in s
        assert 0x01 in s
        assert 0x02 in s
        assert 0x03 in s
        a = self.array('i', s)
        assert a[0] == 1 and a[1] == 2 and a[2] == 3

        from struct import unpack
        values = (-129, 128, -128, 127, 0, 255, -1, 256, -32760, 32760)
        s = self.array('i', values).tobytes()
        fmt = 'i' * len(values)
        a = unpack(fmt, s)
        assert a == values

        for tcodes, values in (('bhilfd', (-128, 127, 0, 1, 7, -10)),
                               ('BHILfd', (127, 0, 1, 7, 255, 169)),
                               ('hilHILfd', (32760, 30123, 3422, 23244))):
            for tc in tcodes:
                values += ((2 ** self.array(tc).itemsize) // 2 - 1, )
                s = self.array(tc, values).tobytes()
                a = unpack(tc * len(values), s)
                assert a == values

        f = open(self.tempfile, 'wb')
        self.array('b', (ord('h'), ord('i'))).tofile(f)
        f.close()
        assert open(self.tempfile, 'rb').readline() == b'hi'

        a = self.array('b')
        a.fromfile(open(self.tempfile, 'rb'), 2)
        assert repr(a) == "array('b', [104, 105])"

        raises(ValueError, self.array('i').tounicode)
        assert self.array('u', 'hello').tounicode() == 'hello'

    def test_buffer(self):
        a = self.array('h', b'Hi')
        buf = memoryview(a)
        assert buf[1] == b'i'

    def test_buffer_write(self):
        a = self.array('b', b'hello')
        buf = memoryview(a)
        print(repr(buf))
        try:
            buf[3] = b'L'
        except TypeError:
            skip("memoryview(array) returns a read-only buffer on CPython")
        assert a.tostring() == b'helLo'

    def test_buffer_keepalive(self):
        buf = memoryview(self.array('b', b'text'))
        assert buf[2] == b'x'
        #
        a = self.array('b', b'foobarbaz')
        buf = memoryview(a)
        a.fromstring(b'some extra text')
        assert buf[:] == b'foobarbazsome extra text'

    def test_list_methods(self):
        assert repr(self.array('i')) == "array('i')"
        assert repr(self.array('i', [1, 2, 3])) == "array('i', [1, 2, 3])"
        assert repr(self.array('h')) == "array('h')"

        a = self.array('i', [1, 2, 3, 1, 2, 1])
        assert a.count(1) == 3
        assert a.count(2) == 2
        assert a.index(3) == 2
        assert a.index(2) == 1
        raises(ValueError, a.index, 10)

        a.reverse()
        assert repr(a) == "array('i', [1, 2, 1, 3, 2, 1])"

        b = self.array('i', [1, 2, 3, 1, 2])
        b.reverse()
        assert repr(b) == "array('i', [2, 1, 3, 2, 1])"

        a.remove(3)
        assert repr(a) == "array('i', [1, 2, 1, 2, 1])"
        a.remove(1)
        assert repr(a) == "array('i', [2, 1, 2, 1])"

        a.pop()
        assert repr(a) == "array('i', [2, 1, 2])"

        a.pop(1)
        assert repr(a) == "array('i', [2, 2])"

        a.pop(-2)
        assert repr(a) == "array('i', [2])"

        a.insert(1, 7)
        assert repr(a) == "array('i', [2, 7])"
        a.insert(0, 8)
        a.insert(-1, 9)
        assert repr(a) == "array('i', [8, 2, 9, 7])"

        a.insert(100, 10)
        assert repr(a) == "array('i', [8, 2, 9, 7, 10])"
        a.insert(-100, 20)
        assert repr(a) == "array('i', [20, 8, 2, 9, 7, 10])"

    def test_compare(self):
        class comparable(object):
            def __eq__(self, other):
                return True
        class incomparable(object):
            pass

        for v1, v2, tt in (([1, 2, 3], [1, 3, 2], 'bhilBHIL'),
                         ('abc', 'acb', 'u')):
            for t in tt:
                a = self.array(t, v1)
                b = self.array(t, v1)
                c = self.array(t, v2)

                assert (a == 7) is False
                assert (comparable() == a) is True
                assert (a == comparable()) is True
                assert (a == incomparable()) is False
                assert (incomparable() == a) is False

                assert (a == a) is True
                assert (a == b) is True
                assert (b == a) is True
                assert (a == c) is False
                assert (c == a) is False

                assert (a != a) is False
                assert (a != b) is False
                assert (b != a) is False
                assert (a != c) is True
                assert (c != a) is True

                assert (a < a) is False
                assert (a < b) is False
                assert (b < a) is False
                assert (a < c) is True
                assert (c < a) is False

                assert (a > a) is False
                assert (a > b) is False
                assert (b > a) is False
                assert (a > c) is False
                assert (c > a) is True

                assert (a <= a) is True
                assert (a <= b) is True
                assert (b <= a) is True
                assert (a <= c) is True
                assert (c <= a) is False

                assert (a >= a) is True
                assert (a >= b) is True
                assert (b >= a) is True
                assert (a >= c) is False
                assert (c >= a) is True

        a = self.array('i', [-1, 0, 1, 42, 0x7f])
        assert not a == 2*a
        assert a != 2*a
        assert a < 2*a
        assert a <= 2*a
        assert not a > 2*a
        assert not a >= 2*a


    def test_reduce(self):
        import pickle
        a = self.array('i', [1, 2, 3])
        s = pickle.dumps(a)
        b = pickle.loads(s)
        assert a == b

        a = self.array('l')
        s = pickle.dumps(a)
        b = pickle.loads(s)
        assert len(b) == 0 and b.typecode == 'l'

        a = self.array('i', [1, 2, 4])
        i = iter(a)
        #raises(TypeError, pickle.dumps, i)

    def test_copy_swap(self):
        a = self.array('i', [1, 2, 3])
        from copy import copy
        b = copy(a)
        a[1] = 7
        assert repr(b) == "array('i', [1, 2, 3])"

        for tc in 'bhilBHIL':
            a = self.array(tc, [1, 2, 3])
            a.byteswap()
            assert len(a) == 3
            assert a[0] == 1 * (256 ** (a.itemsize - 1))
            assert a[1] == 2 * (256 ** (a.itemsize - 1))
            assert a[2] == 3 * (256 ** (a.itemsize - 1))
            a.byteswap()
            assert len(a) == 3
            assert a[0] == 1
            assert a[1] == 2
            assert a[2] == 3

    def test_addmul(self):
        a = self.array('i', [1, 2, 3])
        assert repr(a + a) == "array('i', [1, 2, 3, 1, 2, 3])"
        assert 2 * a == a + a
        assert a * 2 == a + a
        b = self.array('i', [4, 5, 6, 7])
        assert repr(a + b) == "array('i', [1, 2, 3, 4, 5, 6, 7])"
        assert repr(2 * self.array('i')) == "array('i')"
        assert repr(self.array('i') + self.array('i')) == "array('i')"

        a = self.array('i', [1, 2])
        assert type(a + a) is self.array
        assert type(a * 2) is self.array
        assert type(2 * a) is self.array
        b = a
        a += a
        assert repr(b) == "array('i', [1, 2, 1, 2])"
        b *= 3
        assert repr(a) == "array('i', [1, 2, 1, 2, 1, 2, 1, 2, 1, 2, 1, 2])"
        assert a == b
        a += self.array('i', (7,))
        assert repr(a) == "array('i', [1, 2, 1, 2, 1, 2, 1, 2, 1, 2, 1, 2, 7])"

        raises(MemoryError, "a * self.maxint")
        raises(MemoryError, "a *= self.maxint")

        raises(TypeError, "a = self.array('i') + 2")
        raises(TypeError, "self.array('i') + self.array('b')")
        a = self.array('i')
        raises(TypeError, "a += 7")

        # Calling __add__ directly raises TypeError in cpython but
        # returns NotImplemented in pypy if placed within a
        # try: except TypeError: construction.
        #
        #raises(TypeError, self.array('i').__add__, (2,))
        #raises(TypeError, self.array('i').__iadd__, (2,))
        #raises(TypeError, self.array('i').__add__, self.array('b'))

        class addable(object):
            def __add__(self, other):
                return "add"

            def __radd__(self, other):
                return "radd"

        assert addable() + self.array('i') == 'add'
        assert self.array('i') + addable() == 'radd'

        a = self.array('i')
        a += addable()
        assert a == 'radd'

        a = self.array('i', [1, 2])
        assert a * -1 == self.array('i')
        b = a
        a *= -1
        assert a == self.array('i')
        assert b == self.array('i')

        a = self.array('i')
        raises(TypeError, "a * 'hi'")
        raises(TypeError, "'hi' * a")
        raises(TypeError, "a *= 'hi'")

        class mulable(object):
            def __mul__(self, other):
                return "mul"

            def __rmul__(self, other):
                return "rmul"

        assert mulable() * self.array('i') == 'mul'
        assert self.array('i') * mulable() == 'rmul'

        a = self.array('i')
        a *= mulable()
        assert a == 'rmul'

    def test_delitem(self):
        a = self.array('i', [1, 2, 3])
        del a[1]
        assert repr(a) == "array('i', [1, 3])"

        a = self.array('i', [1, 2, 3, 4, 5])
        del a[1:3]
        assert repr(a) == "array('i', [1, 4, 5])"

        a = self.array('i', [1, 2, 3, 4, 5])
        del a[3:1]
        assert repr(a) == "array('i', [1, 2, 3, 4, 5])"

        del a[-100:1]
        assert repr(a) == "array('i', [2, 3, 4, 5])"

        del a[3:]
        assert repr(a) == "array('i', [2, 3, 4])"

        del a[-1:]
        assert repr(a) == "array('i', [2, 3])"

        del a[1:100]
        assert repr(a) == "array('i', [2])"

    def test_iter(self):
        a = self.array('i', [1, 2, 3])
        assert 1 in a
        b = self.array('i')
        for i in a:
            b.append(i)
        assert repr(b) == "array('i', [1, 2, 3])"

    def test_lying_iterable(self):
        class lier(object):
            def __init__(self, n):
                self.n = n

            def __len__(self):
                return 3

            def __next__(self):
                self.n -= 1
                if self.n < 0:
                    raise StopIteration
                return self.n

            def __iter__(self):
                return self

        assert len(lier(2)) == 3
        assert len(tuple(lier(2))) == 2
        a = self.array('i', lier(2))
        assert repr(a) == "array('i', [1, 0])"

        assert len(lier(5)) == 3
        assert len(tuple(lier(5))) == 5
        a = self.array('i', lier(5))
        assert repr(a) == "array('i', [4, 3, 2, 1, 0])"

    def test_type(self):
        for t in 'bBhHiIlLfdu':
            assert type(self.array(t)) is self.array
            assert isinstance(self.array(t), self.array)

    def test_iterable(self):
        import collections
        for t in 'bBhHiIlLfdu':
            assert isinstance(self.array(t), collections.Iterable)

    def test_subclass(self):
        assert len(self.array('b')) == 0

        a = self.array('i')
        a.append(7)
        assert len(a) == 1

        array = self.array

        class adder(array):
            def __getitem__(self, i):
                return array.__getitem__(self, i) + 1

        a = adder('i', (1, 2, 3))
        assert len(a) == 3
        assert a[0] == 2

    def test_subclass_new(self):
        array = self.array
        class Image(array):
            def __new__(cls, width, height, typecode='d'):
                self = array.__new__(cls, typecode, [0] * (width * height))
                self.width = width
                self.height = height
                return self

            def _index(self, xy):
                x, y = xy
                x = min(max(x, 0), self.width-1)
                y = min(max(y, 0), self.height-1)
                return y * self.width + x

            def __getitem__(self, i):
                return array.__getitem__(self, self._index(i))

            def __setitem__(self, i, val):
                return array.__setitem__(self, self._index(i), val)

        img = Image(5, 10, 'B')
        for y in range(10):
            for x in range(5):
                img[x, y] = x * y
        for y in range(10):
            for x in range(5):
                assert img[x, y] == x * y

        assert img[3, 25] == 3 * 9


    def test_override_from(self):
        class mya(self.array):
            def fromlist(self, lst):
                self.append(7)

            def fromstring(self, lst):
                self.append(8)

            def fromunicode(self, lst):
                self.append('9')

            def extend(self, lst):
                self.append(10)

        assert repr(mya('u', 'hi')) == "array('u', 'hi')"
        assert repr(mya('i', [1, 2, 3])) == "array('i', [1, 2, 3])"
        assert repr(mya('i', (1, 2, 3))) == "array('i', [1, 2, 3])"

        a = mya('i')
        a.fromlist([1, 2, 3])
        assert repr(a) == "array('i', [7])"

        a = mya('b')
        a.fromstring(b'hi')
        assert repr(a) == "array('b', [8])"

        a = mya('u')
        a.fromunicode('hi')
        assert repr(a) == "array('u', '9')"

        a = mya('i')
        a.extend([1, 2, 3])
        assert repr(a) == "array('i', [10])"

    def test_override_to(self):
        class mya(self.array):
            def tolist(self):
                return 'list'

            def tobytes(self):
                return 'str'

            def tounicode(self):
                return 'unicode'

        assert mya('i', [1, 2, 3]).tolist() == 'list'
        assert mya('u', 'hi').tobytes() == 'str'
        assert mya('u', 'hi').tounicode() == 'unicode'

        assert repr(mya('u', 'hi')) == "array('u', 'hi')"
        assert repr(mya('i', [1, 2, 3])) == "array('i', [1, 2, 3])"
        assert repr(mya('i', (1, 2, 3))) == "array('i', [1, 2, 3])"

    def test_unicode_outofrange(self):
        a = self.array('u', '\x01\u263a\x00\ufeff')
        b = self.array('u', '\x01\u263a\x00\ufeff')
        b.byteswap()
        assert a != b

    def test_weakref(self):
        import weakref
        a = self.array('u', 'Hi!')
        r = weakref.ref(a)
        assert r() is a

    def test_subclass_del(self):
        import array, gc, weakref
        l = []

        class A(array.array):
            pass

        a = A('d')
        a.append(3.0)
        r = weakref.ref(a, lambda a: l.append(a()))
        del a
        gc.collect(); gc.collect()   # XXX needs two of them right now...
        assert l
        assert l[0] is None or len(l[0]) == 0

<<<<<<< HEAD
    def test_bytearray(self):
        a = self.array('u', 'hi')
        b = self.array('u')
        b.frombytes(bytearray(a.tobytes()))
        assert a == b
        assert self.array('u', bytearray(a.tobytes())) == a

    def test_repr(self):
        s = '\x00="\'a\\b\x80\xff\u0000\u0001\u1234'
        a = self.array('u', s)
        assert repr(a) == "array('u', {!r})".format(s)
        assert eval(repr(a), {'array': self.array}) == a

=======
    def test_assign_object_with_special_methods(self):
        from array import array
        
        class Num(object):
            def __float__(self):
                return 5.25
                
            def __int__(self):
                return 7
                
        class NotNum(object):
            pass
        
        class Silly(object):
            def __float__(self):
                return None
                
            def __int__(self):
                return None         

        class OldNum:
            def __float__(self):
                return 6.25
                
            def __int__(self):
                return 8
                
        class OldNotNum:
            pass
        
        class OldSilly:
            def __float__(self):
                return None
                
            def __int__(self):
                return None
                
        for tc in 'bBhHiIlL':
            a = array(tc, [0])
            raises(TypeError, a.__setitem__, 0, 1.0)
            a[0] = 1
            a[0] = Num()
            assert a[0] == 7
            raises(TypeError, a.__setitem__, NotNum())
            a[0] = OldNum()
            assert a[0] == 8
            raises(TypeError, a.__setitem__, OldNotNum())
            raises(TypeError, a.__setitem__, Silly())
            raises(TypeError, a.__setitem__, OldSilly())

        for tc in 'fd':
            a = array(tc, [0])
            a[0] = 1.0
            a[0] = 1
            a[0] = Num()        
            assert a[0] == 5.25
            raises(TypeError, a.__setitem__, NotNum())
            a[0] = OldNum()
            assert a[0] == 6.25
            raises(TypeError, a.__setitem__, OldNotNum())
            raises(TypeError, a.__setitem__, Silly())
            raises(TypeError, a.__setitem__, OldSilly())
            
        
>>>>>>> 7a63bc37

class DontTestCPythonsOwnArray(BaseArrayTests):

    def setup_class(cls):
        import array
        cls.array = array.array
        import struct
        cls.struct = struct
        cls.tempfile = str(py.test.ensuretemp('array').join('tmpfile'))
        cls.maxint = sys.maxint


class AppTestArray(BaseArrayTests):
    spaceconfig = {'usemodules': ['array', 'struct', '_rawffi', 'binascii']}

    def setup_class(cls):
        cls.w_array = cls.space.appexec([], """():
            import array
            return array.array
        """)
        cls.w_tempfile = cls.space.wrap(
            str(py.test.ensuretemp('array').join('tmpfile')))
        cls.w_maxint = cls.space.wrap(sys.maxint)

    def test_buffer_info(self):
        a = self.array('b', b'Hi!')
        bi = a.buffer_info()
        assert bi[0] != 0
        assert bi[1] == 3
        import _rawffi
        data = _rawffi.charp2string(bi[0])
        assert data[0:3] == b'Hi!'

    def test_array_reverse_slice_assign_self(self):
        a = self.array('b', range(4))
        a[::-1] = a
        assert a == self.array('b', [3, 2, 1, 0])

    def test_array_multiply(self):
        a = self.array('b', [0])
        b = a * 13
        assert b[12] == 0
        b = 13 * a
        assert b[12] == 0
        a *= 13
        assert a[12] == 0
        a = self.array('b', [1])
        b = a * 13
        assert b[12] == 1
        b = 13 * a
        assert b[12] == 1
        a *= 13
        assert a[12] == 1
        a = self.array('i', [0])
        b = a * 13
        assert b[12] == 0
        b = 13 * a
        assert b[12] == 0
        a *= 13
        assert a[12] == 0
        a = self.array('i', [1])
        b = a * 13
        assert b[12] == 1
        b = 13 * a
        assert b[12] == 1
        a *= 13
        assert a[12] == 1
        a = self.array('i', [0, 0])
        b = a * 13
        assert len(b) == 26
        assert b[22] == 0
        b = 13 * a
        assert len(b) == 26
        assert b[22] == 0
        a *= 13
        assert a[22] == 0
        assert len(a) == 26
        a = self.array('f', [-0.0])
        b = a * 13
        assert len(b) == 13
        assert str(b[12]) == "-0.0"
        a = self.array('d', [-0.0])
        b = a * 13
        assert len(b) == 13
        assert str(b[12]) == "-0.0"


class AppTestArrayBuiltinShortcut(AppTestArray):
    spaceconfig = AppTestArray.spaceconfig.copy()
    spaceconfig['objspace.std.builtinshortcut'] = True


class AppTestArrayReconstructor:
    spaceconfig = dict(usemodules=('array', 'struct'))

    def test_error(self):
        import array
        array_reconstructor = array._array_reconstructor
        UNKNOWN_FORMAT = -1
        raises(TypeError, array_reconstructor,
               "", "b", 0, b"")
        raises(TypeError, array_reconstructor,
               str, "b", 0, b"")
        raises(TypeError, array_reconstructor,
               array.array, "b", '', b"")
        raises(TypeError, array_reconstructor,
               array.array, "b", 0, "")
        raises(ValueError, array_reconstructor,
               array.array, "?", 0, b"")
        raises(ValueError, array_reconstructor,
               array.array, "b", UNKNOWN_FORMAT, b"")
        raises(ValueError, array_reconstructor,
               array.array, "b", 22, b"")
        raises(ValueError, array_reconstructor,
               array.array, "d", 16, b"a")

    def test_numbers(self):
        import array, struct
        array_reconstructor = array._array_reconstructor
        UNSIGNED_INT8 = 0
        SIGNED_INT8 = 1
        UNSIGNED_INT16_LE = 2
        UNSIGNED_INT16_BE = 3
        SIGNED_INT16_LE = 4
        SIGNED_INT16_BE = 5
        UNSIGNED_INT32_LE = 6
        UNSIGNED_INT32_BE = 7
        SIGNED_INT32_LE = 8
        SIGNED_INT32_BE = 9
        UNSIGNED_INT64_LE = 10
        UNSIGNED_INT64_BE = 11
        SIGNED_INT64_LE = 12
        SIGNED_INT64_BE = 13
        IEEE_754_FLOAT_LE = 14
        IEEE_754_FLOAT_BE = 15
        IEEE_754_DOUBLE_LE = 16
        IEEE_754_DOUBLE_BE = 17
        testcases = (
            (['B', 'H', 'I', 'L'], UNSIGNED_INT8, '=BBBB',
             [0x80, 0x7f, 0, 0xff]),
            (['b', 'h', 'i', 'l'], SIGNED_INT8, '=bbb',
             [-0x80, 0x7f, 0]),
            (['H', 'I', 'L'], UNSIGNED_INT16_LE, '<HHHH',
             [0x8000, 0x7fff, 0, 0xffff]),
            (['H', 'I', 'L'], UNSIGNED_INT16_BE, '>HHHH',
             [0x8000, 0x7fff, 0, 0xffff]),
            (['h', 'i', 'l'], SIGNED_INT16_LE, '<hhh',
             [-0x8000, 0x7fff, 0]),
            (['h', 'i', 'l'], SIGNED_INT16_BE, '>hhh',
             [-0x8000, 0x7fff, 0]),
            (['I', 'L'], UNSIGNED_INT32_LE, '<IIII',
             [1<<31, (1<<31)-1, 0, (1<<32)-1]),
            (['I', 'L'], UNSIGNED_INT32_BE, '>IIII',
             [1<<31, (1<<31)-1, 0, (1<<32)-1]),
            (['i', 'l'], SIGNED_INT32_LE, '<iii',
             [-1<<31, (1<<31)-1, 0]),
            (['i', 'l'], SIGNED_INT32_BE, '>iii',
             [-1<<31, (1<<31)-1, 0]),
            (['L'], UNSIGNED_INT64_LE, '<QQQQ',
             [1<<31, (1<<31)-1, 0, (1<<32)-1]),
            (['L'], UNSIGNED_INT64_BE, '>QQQQ',
             [1<<31, (1<<31)-1, 0, (1<<32)-1]),
            (['l'], SIGNED_INT64_LE, '<qqq',
             [-1<<31, (1<<31)-1, 0]),
            (['l'], SIGNED_INT64_BE, '>qqq',
             [-1<<31, (1<<31)-1, 0]),
            # The following tests for INT64 will raise an OverflowError
            # when run on a 32-bit machine. The tests are simply skipped
            # in that case.
            (['L'], UNSIGNED_INT64_LE, '<QQQQ',
             [1<<63, (1<<63)-1, 0, (1<<64)-1]),
            (['L'], UNSIGNED_INT64_BE, '>QQQQ',
             [1<<63, (1<<63)-1, 0, (1<<64)-1]),
            (['l'], SIGNED_INT64_LE, '<qqq',
             [-1<<63, (1<<63)-1, 0]),
            (['l'], SIGNED_INT64_BE, '>qqq',
             [-1<<63, (1<<63)-1, 0]),
            (['f'], IEEE_754_FLOAT_LE, '<ffff',
             [16711938.0, float('inf'), float('-inf'), -0.0]),
            (['f'], IEEE_754_FLOAT_BE, '>ffff',
             [16711938.0, float('inf'), float('-inf'), -0.0]),
            (['d'], IEEE_754_DOUBLE_LE, '<dddd',
             [9006104071832581.0, float('inf'), float('-inf'), -0.0]),
            (['d'], IEEE_754_DOUBLE_BE, '>dddd',
             [9006104071832581.0, float('inf'), float('-inf'), -0.0])
        )
        for testcase in testcases:
            valid_typecodes, mformat_code, struct_fmt, values = testcase
            arraystr = struct.pack(struct_fmt, *values)
            for typecode in valid_typecodes:
                try:
                    a = array.array(typecode, values)
                except OverflowError:
                    continue  # Skip this test case.
                b = array_reconstructor(
                    array.array, typecode, mformat_code, arraystr)
                assert a == b

    def test_unicode(self):
        import array
        array_reconstructor = array._array_reconstructor
        UTF16_LE = 18
        UTF16_BE = 19
        UTF32_LE = 20
        UTF32_BE = 21
        teststr = "Bonne Journ\xe9e \U0002030a\U00020347"
        testcases = (
            (UTF16_LE, "UTF-16-LE"),
            (UTF16_BE, "UTF-16-BE"),
            (UTF32_LE, "UTF-32-LE"),
            (UTF32_BE, "UTF-32-BE")
        )
        for testcase in testcases:
            mformat_code, encoding = testcase
            a = array.array('u', teststr)
            b = array_reconstructor(
                array.array, 'u', mformat_code, teststr.encode(encoding))
            assert a == b<|MERGE_RESOLUTION|>--- conflicted
+++ resolved
@@ -856,21 +856,6 @@
         assert l
         assert l[0] is None or len(l[0]) == 0
 
-<<<<<<< HEAD
-    def test_bytearray(self):
-        a = self.array('u', 'hi')
-        b = self.array('u')
-        b.frombytes(bytearray(a.tobytes()))
-        assert a == b
-        assert self.array('u', bytearray(a.tobytes())) == a
-
-    def test_repr(self):
-        s = '\x00="\'a\\b\x80\xff\u0000\u0001\u1234'
-        a = self.array('u', s)
-        assert repr(a) == "array('u', {!r})".format(s)
-        assert eval(repr(a), {'array': self.array}) == a
-
-=======
     def test_assign_object_with_special_methods(self):
         from array import array
         
@@ -934,8 +919,19 @@
             raises(TypeError, a.__setitem__, Silly())
             raises(TypeError, a.__setitem__, OldSilly())
             
-        
->>>>>>> 7a63bc37
+    def test_bytearray(self):
+        a = self.array('u', 'hi')
+        b = self.array('u')
+        b.frombytes(bytearray(a.tobytes()))
+        assert a == b
+        assert self.array('u', bytearray(a.tobytes())) == a
+
+    def test_repr(self):
+        s = '\x00="\'a\\b\x80\xff\u0000\u0001\u1234'
+        a = self.array('u', s)
+        assert repr(a) == "array('u', {!r})".format(s)
+        assert eval(repr(a), {'array': self.array}) == a
+
 
 class DontTestCPythonsOwnArray(BaseArrayTests):
 
