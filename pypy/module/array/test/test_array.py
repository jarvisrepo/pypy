--- conflicted
+++ resolved
@@ -131,19 +131,14 @@
             raises(OverflowError, a.append, 2 ** (8 * b))
 
     def test_fromstring(self):
-<<<<<<< HEAD
-        a = self.array('l')
-=======
-        a = self.array('c')
+        a = self.array('b')
         a.fromstring('Hi!')
-        assert a[0] == 'H' and a[1] == 'i' and a[2] == '!' and len(a) == 3
-        a = self.array('c')
-        a.fromstring(buffer('xyz'))
-        exc = raises(TypeError, a.fromstring, memoryview('xyz'))
+        assert a[0] == b'H' and a[1] == b'i' and a[2] == b'!' and len(a) == 3
+        a = self.array('b')
+        exc = raises(TypeError, a.fromstring, memoryview(b'xyz'))
         assert str(exc.value) == "must be string or read-only buffer, not memoryview"
-        assert a[0] == 'x' and a[1] == 'y' and a[2] == 'z' and len(a) == 3
-        a = self.array('c')
->>>>>>> 2a1d3f4a
+        assert a[0] == b'x' and a[1] == b'y' and a[2] == b'z' and len(a) == 3
+        a = self.array('b')
         a.fromstring('')
         assert not len(a)
 
@@ -414,21 +409,13 @@
         assert buf[1] == b'i'
 
     def test_buffer_write(self):
-<<<<<<< HEAD
         a = self.array('b', b'hello')
         buf = memoryview(a)
-        print(repr(buf))
         try:
             buf[3] = b'L'
         except TypeError:
             skip("memoryview(array) returns a read-only buffer on CPython")
         assert a.tostring() == b'helLo'
-=======
-        a = self.array('c', 'hello')
-        buf = buffer(a)
-        exc = raises(TypeError, "buf[3] = 'L'")
-        assert str(exc.value) == "buffer is read-only"
->>>>>>> 2a1d3f4a
 
     def test_buffer_keepalive(self):
         buf = memoryview(self.array('b', b'text'))
