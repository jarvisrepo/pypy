--- conflicted
+++ resolved
@@ -51,25 +51,9 @@
         code = ec.compiler.compile_ast(ast_node, filename, mode, flags)
         return space.wrap(code)
 
-<<<<<<< HEAD
     flags |= consts.PyCF_SOURCE_IS_UTF8
     source, flags = source_as_str(space, w_source, 'compile',
                                   "string, bytes or AST", flags)
-=======
-    if space.isinstance_w(w_source, space.w_unicode):
-        w_utf_8_source = space.call_method(w_source, "encode",
-                                           space.wrap("utf-8"))
-        source = space.str_w(w_utf_8_source)
-        # This flag tells the parser to reject any coding cookies it sees.
-        flags |= consts.PyCF_SOURCE_IS_UTF8
-    else:
-        source = space.readbuf_w(w_source).as_str()
-
-    if not (flags & consts.PyCF_ACCEPT_NULL_BYTES):
-        if '\x00' in source:
-            raise OperationError(space.w_TypeError, space.wrap(
-                "compile() expected string without null bytes"))
->>>>>>> 565949fd
 
     if flags & consts.PyCF_ONLY_AST:
         code = ec.compiler.compile_to_ast(source, filename, mode, flags)
