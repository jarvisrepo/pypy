"""
Implementation of the interpreter-level compile/eval builtins.
"""

from pypy.interpreter.pycode import PyCode
from pypy.interpreter.error import OperationError, oefmt
from pypy.interpreter.astcompiler import consts, ast
from pypy.interpreter.gateway import unwrap_spec
from pypy.interpreter.argument import Arguments
from pypy.interpreter.nestedscope import Cell
from pypy.interpreter.function import Function

<<<<<<< HEAD
@unwrap_spec(filename='fsencode', mode=str, flags=int, dont_inherit=int,
             optimize=int)
def compile(space, w_source, filename, mode, flags=0, dont_inherit=0,
            optimize=0):
=======

@unwrap_spec(filename='text', mode='text', flags=int, dont_inherit=int)
def compile(space, w_source, filename, mode, flags=0, dont_inherit=0):
>>>>>>> ca3243bc
    """Compile the source string (a Python module, statement or expression)
into a code object that can be executed by the exec statement or eval().
The filename will be used for run-time error messages.
The mode must be 'exec' to compile a module, 'single' to compile a
single (interactive) statement, or 'eval' to compile an expression.
The flags argument, if present, controls which future statements influence
the compilation of the code.
The dont_inherit argument, if non-zero, stops the compilation inheriting
the effects of any future statements in effect in the code calling
compile; if absent or zero these statements do influence the compilation,
in addition to any features explicitly specified.
"""
    from pypy.interpreter.pyopcode import source_as_str
    ec = space.getexecutioncontext()
    if flags & ~(ec.compiler.compiler_flags | consts.PyCF_ONLY_AST |
                 consts.PyCF_DONT_IMPLY_DEDENT | consts.PyCF_SOURCE_IS_UTF8 |
                 consts.PyCF_ACCEPT_NULL_BYTES):
        raise oefmt(space.w_ValueError, "compile() unrecognized flags")

    if not dont_inherit:
        caller = ec.gettopframe_nohidden()
        if caller:
            flags |= ec.compiler.getcodeflags(caller.getcode())

    if mode not in ('exec', 'eval', 'single'):
        raise oefmt(space.w_ValueError,
                    "compile() arg 3 must be 'exec', 'eval' or 'single'")

    if space.isinstance_w(w_source, space.gettypeobject(ast.W_AST.typedef)):
        ast_node = ast.mod.from_object(space, w_source)
<<<<<<< HEAD
        ec.compiler.validate_ast(ast_node)
        return ec.compiler.compile_ast(ast_node, filename, mode, flags,
                                       optimize=optimize)
=======
        return ec.compiler.compile_ast(ast_node, filename, mode, flags)

    if space.isinstance_w(w_source, space.w_unicode):
        w_utf_8_source = space.call_method(w_source, "encode",
                                           space.newtext("utf-8"))
        source = space.bytes_w(w_utf_8_source)
        # This flag tells the parser to reject any coding cookies it sees.
        flags |= consts.PyCF_SOURCE_IS_UTF8
    else:
        source = space.readbuf_w(w_source).as_str()
>>>>>>> ca3243bc

    flags |= consts.PyCF_SOURCE_IS_UTF8
    source, flags = source_as_str(space, w_source, 'compile',
                                  "string, bytes or AST", flags)

    if flags & consts.PyCF_ONLY_AST:
        node = ec.compiler.compile_to_ast(source, filename, mode, flags)
        return node.to_object(space)
    else:
<<<<<<< HEAD
        return ec.compiler.compile(source, filename, mode, flags,
                                   optimize=optimize)
=======
        return ec.compiler.compile(source, filename, mode, flags)
>>>>>>> ca3243bc


def eval(space, w_prog, w_globals=None, w_locals=None):
    """Evaluate the source in the context of globals and locals.
The source may be a string representing a Python expression
or a code object as returned by compile().  The globals and locals
are dictionaries, defaulting to the current current globals and locals.
If only globals is given, locals defaults to it.
"""
<<<<<<< HEAD
    from pypy.interpreter.pyopcode import ensure_ns, source_as_str
    w_globals, w_locals = ensure_ns(space, w_globals, w_locals, 'eval')
=======
    if (space.isinstance_w(w_code, space.w_bytes) or
        space.isinstance_w(w_code, space.w_unicode)):
        w_code = compile(space,
                         space.call_method(w_code, 'lstrip',
                                           space.newtext(' \t')),
                         "<string>", "eval")
>>>>>>> ca3243bc

    if space.isinstance_w(w_prog, space.gettypeobject(PyCode.typedef)):
        code = space.interp_w(PyCode, w_prog)
    else:
        source, flags = source_as_str(space, w_prog, 'eval',
                                      "string, bytes or code",
                                      consts.PyCF_SOURCE_IS_UTF8)
        ec = space.getexecutioncontext()
        code = ec.compiler.compile(source.lstrip(' \t'), "<string>", 'eval',
                                   flags)

    # XXX: skip adding of __builtins__ to w_globals. it requires a
    # costly gettopframe_nohidden() here and nobody seems to miss its
    # absence

    return code.exec_code(space, w_globals, w_locals)

def exec_(space, w_prog, w_globals=None, w_locals=None):
    frame = space.getexecutioncontext().gettopframe()
    frame.exec_(w_prog, w_globals, w_locals)

def build_class(space, w_func, w_name, __args__):
    if not isinstance(w_func, Function):
        raise oefmt(space.w_TypeError, "__build_class__: func must be a function")
    bases_w, kwds_w = __args__.unpack()
    w_bases = space.newtuple(bases_w)
    w_meta = kwds_w.pop('metaclass', None)
    if w_meta is not None:
        isclass = space.isinstance_w(w_meta, space.w_type)
    else:
        if bases_w:
            w_meta = space.type(bases_w[0])
        else:
            w_meta = space.w_type
        isclass = True
    if isclass:
        # w_meta is really a class, so check for a more derived
        # metaclass, or possible metaclass conflicts
        from pypy.objspace.std.typeobject import _calculate_metaclass
        w_meta = _calculate_metaclass(space, w_meta, bases_w)

    try:
        w_prep = space.getattr(w_meta, space.newtext("__prepare__"))
    except OperationError as e:
        if not e.match(space, space.w_AttributeError):
            raise
        w_namespace = space.newdict()
    else:
        keywords = kwds_w.keys()
        args = Arguments(space,
                         args_w=[w_name, w_bases],
                         keywords=keywords,
                         keywords_w=kwds_w.values())
        w_namespace = space.call_args(w_prep, args)
    code = w_func.getcode()
    frame = space.createframe(code, w_func.w_func_globals, w_func)
    frame.setdictscope(w_namespace)
    w_cell = frame.run()
    keywords = kwds_w.keys()
    args = Arguments(space,
                     args_w=[w_name, w_bases, w_namespace],
                     keywords=keywords,
                     keywords_w=kwds_w.values())
    w_class = space.call_args(w_meta, args)
    if isinstance(w_cell, Cell):
        w_cell.set(w_class)
    return w_class<|MERGE_RESOLUTION|>--- conflicted
+++ resolved
@@ -10,16 +10,10 @@
 from pypy.interpreter.nestedscope import Cell
 from pypy.interpreter.function import Function
 
-<<<<<<< HEAD
-@unwrap_spec(filename='fsencode', mode=str, flags=int, dont_inherit=int,
+@unwrap_spec(filename='fsencode', mode='text', flags=int, dont_inherit=int,
              optimize=int)
 def compile(space, w_source, filename, mode, flags=0, dont_inherit=0,
             optimize=0):
-=======
-
-@unwrap_spec(filename='text', mode='text', flags=int, dont_inherit=int)
-def compile(space, w_source, filename, mode, flags=0, dont_inherit=0):
->>>>>>> ca3243bc
     """Compile the source string (a Python module, statement or expression)
 into a code object that can be executed by the exec statement or eval().
 The filename will be used for run-time error messages.
@@ -50,22 +44,9 @@
 
     if space.isinstance_w(w_source, space.gettypeobject(ast.W_AST.typedef)):
         ast_node = ast.mod.from_object(space, w_source)
-<<<<<<< HEAD
         ec.compiler.validate_ast(ast_node)
         return ec.compiler.compile_ast(ast_node, filename, mode, flags,
                                        optimize=optimize)
-=======
-        return ec.compiler.compile_ast(ast_node, filename, mode, flags)
-
-    if space.isinstance_w(w_source, space.w_unicode):
-        w_utf_8_source = space.call_method(w_source, "encode",
-                                           space.newtext("utf-8"))
-        source = space.bytes_w(w_utf_8_source)
-        # This flag tells the parser to reject any coding cookies it sees.
-        flags |= consts.PyCF_SOURCE_IS_UTF8
-    else:
-        source = space.readbuf_w(w_source).as_str()
->>>>>>> ca3243bc
 
     flags |= consts.PyCF_SOURCE_IS_UTF8
     source, flags = source_as_str(space, w_source, 'compile',
@@ -75,12 +56,8 @@
         node = ec.compiler.compile_to_ast(source, filename, mode, flags)
         return node.to_object(space)
     else:
-<<<<<<< HEAD
         return ec.compiler.compile(source, filename, mode, flags,
                                    optimize=optimize)
-=======
-        return ec.compiler.compile(source, filename, mode, flags)
->>>>>>> ca3243bc
 
 
 def eval(space, w_prog, w_globals=None, w_locals=None):
@@ -90,17 +67,8 @@
 are dictionaries, defaulting to the current current globals and locals.
 If only globals is given, locals defaults to it.
 """
-<<<<<<< HEAD
     from pypy.interpreter.pyopcode import ensure_ns, source_as_str
     w_globals, w_locals = ensure_ns(space, w_globals, w_locals, 'eval')
-=======
-    if (space.isinstance_w(w_code, space.w_bytes) or
-        space.isinstance_w(w_code, space.w_unicode)):
-        w_code = compile(space,
-                         space.call_method(w_code, 'lstrip',
-                                           space.newtext(' \t')),
-                         "<string>", "eval")
->>>>>>> ca3243bc
 
     if space.isinstance_w(w_prog, space.gettypeobject(PyCode.typedef)):
         code = space.interp_w(PyCode, w_prog)
