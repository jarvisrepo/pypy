"""
Implementation of the interpreter-level compile/eval builtins.
"""

from pypy.interpreter.pycode import PyCode
from pypy.interpreter.error import OperationError
from pypy.interpreter.astcompiler import consts, ast
from pypy.interpreter.gateway import unwrap_spec
from pypy.interpreter.argument import Arguments
from pypy.interpreter.nestedscope import Cell

@unwrap_spec(filename='fsencode', mode=str, flags=int, dont_inherit=int,
             optimize=int)
def compile(space, w_source, filename, mode, flags=0, dont_inherit=0,
            optimize=0):
    """Compile the source string (a Python module, statement or expression)
into a code object that can be executed by the exec statement or eval().
The filename will be used for run-time error messages.
The mode must be 'exec' to compile a module, 'single' to compile a
single (interactive) statement, or 'eval' to compile an expression.
The flags argument, if present, controls which future statements influence
the compilation of the code.
The dont_inherit argument, if non-zero, stops the compilation inheriting
the effects of any future statements in effect in the code calling
compile; if absent or zero these statements do influence the compilation,
in addition to any features explicitly specified.
"""
    from pypy.interpreter.pyopcode import source_as_str
    ec = space.getexecutioncontext()
    if flags & ~(ec.compiler.compiler_flags | consts.PyCF_ONLY_AST |
                 consts.PyCF_DONT_IMPLY_DEDENT | consts.PyCF_SOURCE_IS_UTF8 |
                 consts.PyCF_ACCEPT_NULL_BYTES):
        raise OperationError(space.w_ValueError,
                             space.wrap("compile() unrecognized flags"))

    if not dont_inherit:
        caller = ec.gettopframe_nohidden()
        if caller:
            flags |= ec.compiler.getcodeflags(caller.getcode())

    if mode not in ('exec', 'eval', 'single'):
        raise OperationError(
            space.w_ValueError,
            space.wrap("compile() arg 3 must be 'exec', 'eval' or 'single'"))

<<<<<<< HEAD
    if space.isinstance_w(w_source, space.gettypeobject(ast.AST.typedef)):
        ast_node = space.interp_w(ast.mod, w_source)
        ast_node.sync_app_attrs(space)
        ec.compiler.validate_ast(ast_node)
        code = ec.compiler.compile_ast(ast_node, filename, mode, flags,
                optimize=optimize)
=======
    # XXX: optimize flag is not used

    if space.isinstance_w(w_source, space.gettypeobject(ast.W_AST.typedef)):
        ast_node = ast.mod.from_object(space, w_source)
        code = ec.compiler.compile_ast(ast_node, filename, mode, flags)
>>>>>>> e6a31900
        return space.wrap(code)

    flags |= consts.PyCF_SOURCE_IS_UTF8
    source, flags = source_as_str(space, w_source, 'compile',
                                  "string, bytes or AST", flags)

    if flags & consts.PyCF_ONLY_AST:
        node = ec.compiler.compile_to_ast(source, filename, mode, flags)
        return node.to_object(space)
    else:
<<<<<<< HEAD
        code = ec.compiler.compile(source, filename, mode, flags,
                optimize=optimize)
    return space.wrap(code)
=======
        code = ec.compiler.compile(source, filename, mode, flags)
        return space.wrap(code)
>>>>>>> e6a31900


def eval(space, w_prog, w_globals=None, w_locals=None):
    """Evaluate the source in the context of globals and locals.
The source may be a string representing a Python expression
or a code object as returned by compile().  The globals and locals
are dictionaries, defaulting to the current current globals and locals.
If only globals is given, locals defaults to it.
"""
    from pypy.interpreter.pyopcode import ensure_ns, source_as_str
    w_globals, w_locals = ensure_ns(space, w_globals, w_locals, 'eval')

    if space.isinstance_w(w_prog, space.gettypeobject(PyCode.typedef)):
        code = space.interp_w(PyCode, w_prog)
    else:
        source, flags = source_as_str(space, w_prog, 'eval',
                                      "string, bytes or code",
                                      consts.PyCF_SOURCE_IS_UTF8)
        ec = space.getexecutioncontext()
        code = ec.compiler.compile(source.lstrip(' \t'), "<string>", 'eval',
                                   flags)

    # XXX: skip adding of __builtins__ to w_globals. it requires a
    # costly gettopframe_nohidden() here and nobody seems to miss its
    # absence

    return code.exec_code(space, w_globals, w_locals)

def exec_(space, w_prog, w_globals=None, w_locals=None):
    frame = space.getexecutioncontext().gettopframe_nohidden()
    frame.exec_(w_prog, w_globals, w_locals)

def build_class(space, w_func, w_name, __args__):
    bases_w, kwds_w = __args__.unpack()
    w_bases = space.newtuple(bases_w)
    w_meta = kwds_w.pop('metaclass', None)
    if w_meta is not None:
        isclass = space.isinstance_w(w_meta, space.w_type)
    else:
        if bases_w:
            w_meta = space.type(bases_w[0])
        else:
            w_meta = space.w_type
        isclass = True
    if isclass:
        # w_meta is really a class, so check for a more derived
        # metaclass, or possible metaclass conflicts
        from pypy.objspace.std.typeobject import _calculate_metaclass
        w_meta = _calculate_metaclass(space, w_meta, bases_w)

    try:
        w_prep = space.getattr(w_meta, space.wrap("__prepare__"))
    except OperationError, e:
        if not e.match(space, space.w_AttributeError):
            raise
        w_namespace = space.newdict()
    else:
        keywords = kwds_w.keys()
        args = Arguments(space,
                         args_w=[w_name, w_bases],
                         keywords=keywords,
                         keywords_w=kwds_w.values())
        w_namespace = space.call_args(w_prep, args)
    w_cell = space.call_function(w_func, w_namespace)
    keywords = kwds_w.keys()
    args = Arguments(space,
                     args_w=[w_name, w_bases, w_namespace],
                     keywords=keywords,
                     keywords_w=kwds_w.values())
    w_class = space.call_args(w_meta, args)
    if isinstance(w_cell, Cell):
        w_cell.set(w_class)
    return w_class<|MERGE_RESOLUTION|>--- conflicted
+++ resolved
@@ -43,20 +43,10 @@
             space.w_ValueError,
             space.wrap("compile() arg 3 must be 'exec', 'eval' or 'single'"))
 
-<<<<<<< HEAD
-    if space.isinstance_w(w_source, space.gettypeobject(ast.AST.typedef)):
-        ast_node = space.interp_w(ast.mod, w_source)
-        ast_node.sync_app_attrs(space)
-        ec.compiler.validate_ast(ast_node)
-        code = ec.compiler.compile_ast(ast_node, filename, mode, flags,
-                optimize=optimize)
-=======
-    # XXX: optimize flag is not used
-
     if space.isinstance_w(w_source, space.gettypeobject(ast.W_AST.typedef)):
         ast_node = ast.mod.from_object(space, w_source)
-        code = ec.compiler.compile_ast(ast_node, filename, mode, flags)
->>>>>>> e6a31900
+        code = ec.compiler.compile_ast(ast_node, filename, mode, flags,
+                                       optimize=optimize)
         return space.wrap(code)
 
     flags |= consts.PyCF_SOURCE_IS_UTF8
@@ -67,14 +57,9 @@
         node = ec.compiler.compile_to_ast(source, filename, mode, flags)
         return node.to_object(space)
     else:
-<<<<<<< HEAD
         code = ec.compiler.compile(source, filename, mode, flags,
-                optimize=optimize)
-    return space.wrap(code)
-=======
-        code = ec.compiler.compile(source, filename, mode, flags)
+                                   optimize=optimize)
         return space.wrap(code)
->>>>>>> e6a31900
 
 
 def eval(space, w_prog, w_globals=None, w_locals=None):
