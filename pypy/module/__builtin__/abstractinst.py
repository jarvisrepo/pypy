--- conflicted
+++ resolved
@@ -202,9 +202,6 @@
     return BaseObjSpace.exception_getclass(space, w_obj)
 
 def exception_issubclass_w(space, w_cls1, w_cls2):
-<<<<<<< HEAD
-    return BaseObjSpace.exception_issubclass_w(space, w_cls1, w_cls2)
-=======
     if (space.type(w_cls1) is space.w_type and
         space.type(w_cls2) is space.w_type):
         return BaseObjSpace.exception_issubclass_w(space, w_cls1, w_cls2)
@@ -218,8 +215,7 @@
     # many-years issue report: https://bugs.python.org/issue12029), and
     # there are probably tests, so we won't call abstract_issubclass_w()
     # either in PyPy3.
-    return abstract_issubclass_w(space, w_cls1, w_cls2, True)
->>>>>>> bc76bc84
+    return BaseObjSpace.exception_issubclass_w(space, w_cls1, w_cls2)
 
 # ____________________________________________________________
 # App-level interface
