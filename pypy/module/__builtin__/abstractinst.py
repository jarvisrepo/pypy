--- conflicted
+++ resolved
@@ -11,13 +11,6 @@
 
 from pypy.interpreter.baseobjspace import ObjSpace as BaseObjSpace
 from pypy.interpreter.error import OperationError
-<<<<<<< HEAD
-from pypy.interpreter.baseobjspace import ObjSpace as BaseObjSpace
-=======
-from pypy.module.__builtin__.interp_classobj import W_ClassObject
-from pypy.module.__builtin__.interp_classobj import W_InstanceObject
-
->>>>>>> 9e00a47e
 
 def _get_bases(space, w_cls):
     """Returns 'cls.__bases__'.  Returns None if there is
@@ -92,13 +85,6 @@
         else:
             return space.is_true(w_result)
 
-<<<<<<< HEAD
-=======
-    # -- case (old-style instance, old-style class)
-    if isinstance(w_klass_or_tuple, W_ClassObject):
-        if isinstance(w_obj, W_InstanceObject):
-            return w_obj.w_class.is_subclass_of(w_klass_or_tuple)
->>>>>>> 9e00a47e
     return _abstract_isinstance_w_helper(space, w_obj, w_klass_or_tuple)
 
 @jit.dont_look_inside
@@ -156,16 +142,7 @@
     else:
         return space.is_true(w_result)
 
-<<<<<<< HEAD
     check_class(space, w_derived, "issubclass() arg 1 must be a class")
-=======
-    # -- case (old-style class, old-style class)
-    if isinstance(w_derived, W_ClassObject):
-        if isinstance(w_klass_or_tuple, W_ClassObject):
-            return w_derived.is_subclass_of(w_klass_or_tuple)
-    else:
-        check_class(space, w_derived, "issubclass() arg 1 must be a class")
->>>>>>> 9e00a47e
     # from here on, we are sure that w_derived is a class-like object
 
     # -- case (class-like-object, abstract-class)
@@ -174,36 +151,6 @@
                 " or tuple of classes and types")
     return _issubclass_recurse(space, w_derived, w_klass_or_tuple)
 
-<<<<<<< HEAD
-=======
-# ------------------------------------------------------------
-# Exception helpers
-
-def exception_is_valid_obj_as_class_w(space, w_obj):
-    if isinstance(w_obj, W_ClassObject):
-        return True
-    return BaseObjSpace.exception_is_valid_obj_as_class_w(space, w_obj)
-
-def exception_is_valid_class_w(space, w_cls):
-    if isinstance(w_cls, W_ClassObject):
-        return True
-    return BaseObjSpace.exception_is_valid_class_w(space, w_cls)
-
-def exception_getclass(space, w_obj):
-    if isinstance(w_obj, W_InstanceObject):
-        return w_obj.w_class
-    return BaseObjSpace.exception_getclass(space, w_obj)
-
-def exception_issubclass_w(space, w_cls1, w_cls2):
-    if isinstance(w_cls1, W_ClassObject):
-        if isinstance(w_cls2, W_ClassObject):
-            return w_cls1.is_subclass_of(w_cls2)
-        return False
-    if isinstance(w_cls2, W_ClassObject):
-        return False
-    return BaseObjSpace.exception_issubclass_w(space, w_cls1, w_cls2)
-
->>>>>>> 9e00a47e
 # ____________________________________________________________
 # App-level interface
 
