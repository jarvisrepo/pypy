import operator

def bin(x):
<<<<<<< HEAD
    """Return the binary representation of an integer."""
    x = operator.index(x)
    return x.__format__("#b")

def oct(x):
    """Return the octal representation of an integer."""
    x = operator.index(x)
    return x.__format__("#o")

def hex(x):
    """Return the hexadecimal representation of an integer."""
    x = operator.index(x)
    return x.__format__("#x")
=======
    value = operator.index(x)
    return value.__format__("#b")
>>>>>>> 3314c38e
<|MERGE_RESOLUTION|>--- conflicted
+++ resolved
@@ -1,10 +1,9 @@
 import operator
 
 def bin(x):
-<<<<<<< HEAD
     """Return the binary representation of an integer."""
-    x = operator.index(x)
-    return x.__format__("#b")
+    value = operator.index(x)
+    return value.__format__("#b")
 
 def oct(x):
     """Return the octal representation of an integer."""
@@ -14,8 +13,4 @@
 def hex(x):
     """Return the hexadecimal representation of an integer."""
     x = operator.index(x)
-    return x.__format__("#x")
-=======
-    value = operator.index(x)
-    return value.__format__("#b")
->>>>>>> 3314c38e
+    return x.__format__("#x")