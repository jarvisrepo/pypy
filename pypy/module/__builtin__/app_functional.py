"""
Plain Python definition of the builtin functions oriented towards
functional programming.
"""

# ____________________________________________________________

<<<<<<< HEAD
def sorted(lst, key=None, reverse=False):
    "sorted(iterable, key=None, reverse=False) --> new sorted list"
    sorted_lst = list(lst)
    sorted_lst.sort(key=key, reverse=reverse)
=======
def apply(function, args=(), kwds={}):
    """call a function (or other callable object) and return its result"""
    return function(*args, **kwds)

# ____________________________________________________________

def sorted(iterable, cmp=None, key=None, reverse=False):
    "sorted(iterable, cmp=None, key=None, reverse=False) --> new sorted list"
    sorted_lst = list(iterable)
    sorted_lst.sort(cmp, key, reverse)
>>>>>>> 71a4da57
    return sorted_lst

def any(seq):
    """any(iterable) -> bool

Return True if bool(x) is True for any x in the iterable."""
    for x in seq:
        if x:
            return True
    return False

def all(seq):
    """all(iterable) -> bool

Return True if bool(x) is True for all values x in the iterable."""
    for x in seq:
        if not x:
            return False
    return True

def sum(sequence, start=0):
    """sum(sequence[, start]) -> value

Returns the sum of a sequence of numbers (NOT strings) plus the value
of parameter 'start' (which defaults to 0).  When the sequence is
empty, returns start."""
    if isinstance(start, str):
        raise TypeError("sum() can't sum strings [use ''.join(seq) instead]")
    if isinstance(start, bytes):
        raise TypeError("sum() can't sum bytes [use b''.join(seq) instead]")
    if isinstance(start, bytearray):
        raise TypeError("sum() can't sum bytearray [use b''.join(seq) instead]")
    last = start
    for x in sequence:
        # Very intentionally *not* +=, that would have different semantics if
        # start was a mutable type, such as a list
        last = last + x
    return last

def filter(func, seq):
    """filter(function or None, sequence) -> list, tuple, or string

Return those items of sequence for which function(item) is true.  If
function is None, return the items that are true.  If sequence is a tuple
or string, return the same type, else return a list."""
    if func is None:
        func = bool
    return _filter(func, iter(seq))

def _filter(func, iterator):
    for item in iterator:
        if func(item):
            yield item<|MERGE_RESOLUTION|>--- conflicted
+++ resolved
@@ -5,23 +5,10 @@
 
 # ____________________________________________________________
 
-<<<<<<< HEAD
-def sorted(lst, key=None, reverse=False):
+def sorted(iterable, key=None, reverse=False):
     "sorted(iterable, key=None, reverse=False) --> new sorted list"
-    sorted_lst = list(lst)
+    sorted_lst = list(iterable)
     sorted_lst.sort(key=key, reverse=reverse)
-=======
-def apply(function, args=(), kwds={}):
-    """call a function (or other callable object) and return its result"""
-    return function(*args, **kwds)
-
-# ____________________________________________________________
-
-def sorted(iterable, cmp=None, key=None, reverse=False):
-    "sorted(iterable, cmp=None, key=None, reverse=False) --> new sorted list"
-    sorted_lst = list(iterable)
-    sorted_lst.sort(cmp, key, reverse)
->>>>>>> 71a4da57
     return sorted_lst
 
 def any(seq):
