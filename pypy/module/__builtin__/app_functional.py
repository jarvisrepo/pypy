"""
Plain Python definition of the builtin functions oriented towards
functional programming.
"""

# ____________________________________________________________
def sorted(iterable, *, key=None, reverse=False):
    "sorted(iterable, key=None, reverse=False) --> new sorted list"
    sorted_lst = list(iterable)
    sorted_lst.sort(key=key, reverse=reverse)
    return sorted_lst

def any(seq):
    """any(iterable) -> bool

Return True if bool(x) is True for any x in the iterable."""
    for x in seq:
        if x:
            return True
    return False

def all(seq):
    """all(iterable) -> bool

Return True if bool(x) is True for all values x in the iterable."""
    for x in seq:
        if not x:
            return False
    return True

def sum(sequence, start=0):
    """sum(sequence[, start]) -> value

Returns the sum of a sequence of numbers (NOT strings) plus the value
of parameter 'start' (which defaults to 0).  When the sequence is
empty, returns start."""
<<<<<<< HEAD
    if isinstance(start, str):
        raise TypeError("sum() can't sum strings [use ''.join(seq) instead]")
    if isinstance(start, bytes):
        raise TypeError("sum() can't sum bytes [use b''.join(seq) instead]")
    if isinstance(start, bytearray):
        raise TypeError("sum() can't sum bytearray [use b''.join(seq) instead]")
=======
    if isinstance(start, basestring):
        raise TypeError("sum() can't sum strings")

    # Avoiding isinstance here, since subclasses can override `+`
    if type(start) is list:
        return _list_sum(sequence, start)

    if type(start) is tuple:
        return _tuple_sum(sequence, start)

    return _regular_sum(sequence, start)


def _regular_sum(sequence, start):
    # Default implementation for sum (no specialization)
>>>>>>> 790a725b
    last = start
    for x in sequence:
        # Very intentionally *not* +=, that would have different semantics if
        # start was a mutable type, such as a list
        last = last + x
    return last

<<<<<<< HEAD
=======

def _list_sum(sequence, start):
    # Specialization avoiding quadratic complexity for lists
    iterator = iter(sequence)

    try:
        first = next(iterator)
    except StopIteration:
        return start

    if type(first) is not list:
        return _regular_sum(iterator, start + first)

    last = start + first
    for item in iterator:
        if type(item) is list:
            last += item
        else:
            # Non-trivial sum. Use _regular_sum.
            return _regular_sum(iterator, last + item)

    return last


def _tuple_sum(sequence, start):
    # Specialization avoiding quadratic complexity for tuples
    iterator = iter(sequence)

    try:
        first = next(iterator)
    except StopIteration:
        return start

    if type(first) is not tuple:
        return _regular_sum(iterator, start + first)

    last = list(start)
    last.extend(first)
    for item in iterator:
        if type(item) is tuple:
            last.extend(item)
        else:
            # Non-trivial sum. Cast back to tuple and use regular_sum.
            return _regular_sum(iterator, tuple(last) + item)

    return tuple(last)


class _Cons(object):
    def __init__(self, prev, iter):
        self.prev = prev
        self.iter = iter

    def fetch(self):
        # recursive, loop-less version of the algorithm: works best for a
        # fixed number of "collections" in the call to map(func, *collections)
        prev = self.prev
        if prev is None:
            args1 = ()
            stop = True
        else:
            args1, stop = prev.fetch()
        iter = self.iter
        if iter is None:
            val = None
        else:
            try:
                val = next(iter)
                stop = False
            except StopIteration:
                self.iter = None
                val = None
        return args1 + (val,), stop

def map(func, *collections):
    """map(function, sequence[, sequence, ...]) -> list

Return a list of the results of applying the function to the items of
the argument sequence(s).  If more than one sequence is given, the
function is called with an argument list consisting of the corresponding
item of each sequence, substituting None for missing values when not all
sequences have the same length.  If the function is None, return a list of
the items of the sequence (or a list of tuples if more than one sequence)."""
    if not collections:
        raise TypeError("map() requires at least two arguments")
    num_collections = len(collections)
    none_func = func is None
    if num_collections == 1:
        if none_func:
            return list(collections[0])
        # Special case for the really common case of a single collection
        seq = collections[0]
        with _ManagedNewlistHint(operator._length_hint(seq, 0)) as result:
            for item in seq:
                result.append(func(item))
            return result

    # Gather the iterators into _Cons objects and guess the
    # result length (the max of the input lengths)
    c = None
    max_hint = 0
    for seq in collections:
        c = _Cons(c, iter(seq))
        max_hint = max(max_hint, operator._length_hint(seq, 0))

    with _ManagedNewlistHint(max_hint) as result:
        while True:
            args, stop = c.fetch()
            if stop:
                return result
            if none_func:
                result.append(args)
            else:
                result.append(func(*args))

class _ManagedNewlistHint(object):
    """ Context manager returning a newlist_hint upon entry.

    Upon exit the list's underlying capacity will be cut back to match
    its length if necessary (incase the initial length_hint was too
    large).
    """

    def __init__(self, length_hint):
        self.length_hint = length_hint
        self.list = newlist_hint(length_hint)

    def __enter__(self):
        return self.list

    def __exit__(self, type, value, tb):
        if type is None:
            extended = len(self.list)
            if extended < self.length_hint:
                resizelist_hint(self.list, extended)

sentinel = object()

def reduce(func, sequence, initial=sentinel):
    """reduce(function, sequence[, initial]) -> value

Apply a function of two arguments cumulatively to the items of a sequence,
from left to right, so as to reduce the sequence to a single value.
For example, reduce(lambda x, y: x+y, [1, 2, 3, 4, 5]) calculates
((((1+2)+3)+4)+5).  If initial is present, it is placed before the items
of the sequence in the calculation, and serves as a default when the
sequence is empty."""
    iterator = iter(sequence)
    if initial is sentinel:
        try:
            initial = next(iterator)
        except StopIteration:
            raise TypeError("reduce() of empty sequence with no initial value")
    result = initial
    for item in iterator:
        result = func(result, item)
    return result

>>>>>>> 790a725b
def filter(func, seq):
    """filter(function or None, sequence) -> list, tuple, or string

Return those items of sequence for which function(item) is true.  If
function is None, return the items that are true.  If sequence is a tuple
or string, return the same type, else return a list."""
    if func is None:
        func = bool
    return _filter(func, iter(seq))

def _filter(func, iterator):
    for item in iterator:
        if func(item):
            yield item<|MERGE_RESOLUTION|>--- conflicted
+++ resolved
@@ -34,16 +34,12 @@
 Returns the sum of a sequence of numbers (NOT strings) plus the value
 of parameter 'start' (which defaults to 0).  When the sequence is
 empty, returns start."""
-<<<<<<< HEAD
     if isinstance(start, str):
         raise TypeError("sum() can't sum strings [use ''.join(seq) instead]")
     if isinstance(start, bytes):
         raise TypeError("sum() can't sum bytes [use b''.join(seq) instead]")
     if isinstance(start, bytearray):
         raise TypeError("sum() can't sum bytearray [use b''.join(seq) instead]")
-=======
-    if isinstance(start, basestring):
-        raise TypeError("sum() can't sum strings")
 
     # Avoiding isinstance here, since subclasses can override `+`
     if type(start) is list:
@@ -57,7 +53,6 @@
 
 def _regular_sum(sequence, start):
     # Default implementation for sum (no specialization)
->>>>>>> 790a725b
     last = start
     for x in sequence:
         # Very intentionally *not* +=, that would have different semantics if
@@ -65,8 +60,6 @@
         last = last + x
     return last
 
-<<<<<<< HEAD
-=======
 
 def _list_sum(sequence, start):
     # Specialization avoiding quadratic complexity for lists
@@ -114,118 +107,6 @@
 
     return tuple(last)
 
-
-class _Cons(object):
-    def __init__(self, prev, iter):
-        self.prev = prev
-        self.iter = iter
-
-    def fetch(self):
-        # recursive, loop-less version of the algorithm: works best for a
-        # fixed number of "collections" in the call to map(func, *collections)
-        prev = self.prev
-        if prev is None:
-            args1 = ()
-            stop = True
-        else:
-            args1, stop = prev.fetch()
-        iter = self.iter
-        if iter is None:
-            val = None
-        else:
-            try:
-                val = next(iter)
-                stop = False
-            except StopIteration:
-                self.iter = None
-                val = None
-        return args1 + (val,), stop
-
-def map(func, *collections):
-    """map(function, sequence[, sequence, ...]) -> list
-
-Return a list of the results of applying the function to the items of
-the argument sequence(s).  If more than one sequence is given, the
-function is called with an argument list consisting of the corresponding
-item of each sequence, substituting None for missing values when not all
-sequences have the same length.  If the function is None, return a list of
-the items of the sequence (or a list of tuples if more than one sequence)."""
-    if not collections:
-        raise TypeError("map() requires at least two arguments")
-    num_collections = len(collections)
-    none_func = func is None
-    if num_collections == 1:
-        if none_func:
-            return list(collections[0])
-        # Special case for the really common case of a single collection
-        seq = collections[0]
-        with _ManagedNewlistHint(operator._length_hint(seq, 0)) as result:
-            for item in seq:
-                result.append(func(item))
-            return result
-
-    # Gather the iterators into _Cons objects and guess the
-    # result length (the max of the input lengths)
-    c = None
-    max_hint = 0
-    for seq in collections:
-        c = _Cons(c, iter(seq))
-        max_hint = max(max_hint, operator._length_hint(seq, 0))
-
-    with _ManagedNewlistHint(max_hint) as result:
-        while True:
-            args, stop = c.fetch()
-            if stop:
-                return result
-            if none_func:
-                result.append(args)
-            else:
-                result.append(func(*args))
-
-class _ManagedNewlistHint(object):
-    """ Context manager returning a newlist_hint upon entry.
-
-    Upon exit the list's underlying capacity will be cut back to match
-    its length if necessary (incase the initial length_hint was too
-    large).
-    """
-
-    def __init__(self, length_hint):
-        self.length_hint = length_hint
-        self.list = newlist_hint(length_hint)
-
-    def __enter__(self):
-        return self.list
-
-    def __exit__(self, type, value, tb):
-        if type is None:
-            extended = len(self.list)
-            if extended < self.length_hint:
-                resizelist_hint(self.list, extended)
-
-sentinel = object()
-
-def reduce(func, sequence, initial=sentinel):
-    """reduce(function, sequence[, initial]) -> value
-
-Apply a function of two arguments cumulatively to the items of a sequence,
-from left to right, so as to reduce the sequence to a single value.
-For example, reduce(lambda x, y: x+y, [1, 2, 3, 4, 5]) calculates
-((((1+2)+3)+4)+5).  If initial is present, it is placed before the items
-of the sequence in the calculation, and serves as a default when the
-sequence is empty."""
-    iterator = iter(sequence)
-    if initial is sentinel:
-        try:
-            initial = next(iterator)
-        except StopIteration:
-            raise TypeError("reduce() of empty sequence with no initial value")
-    result = initial
-    for item in iterator:
-        result = func(result, item)
-    return result
-
->>>>>>> 790a725b
 def filter(func, seq):
     """filter(function or None, sequence) -> list, tuple, or string
 
