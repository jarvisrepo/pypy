class AppTestMap:

<<<<<<< HEAD
   def test_trivial_map_one_seq(self):
      assert list(map(lambda x: x+2, [1, 2, 3, 4])) == [3, 4, 5, 6]

   def test_trivial_map_one_seq_2(self):
      assert list(map(str, [1, 2, 3, 4])) == ['1', '2', '3', '4']

   def test_trivial_map_two_seq(self):
      assert list(map(lambda x,y: x+y,
                           [1, 2, 3, 4],[1, 2, 3, 4])) == (
                       [2, 4, 6, 8])

   def test_trivial_map_sizes_dont_match(self):
      assert list(map(lambda x,y: x+y, [1, 2, 3, 4], [1, 2, 3])) == (
         [2, 4, 6])

   def test_trivial_map_no_arguments(self):
      raises(TypeError, map)

   def test_trivial_map_no_function_no_seq(self):
      raises(TypeError, map, None)

   def test_trivial_map_no_fuction(self):
      m = map(None, [1, 2, 3])    # Don't crash here...
      raises(TypeError, next, m)  # ...but only on first item.

   def test_map_identity1(self):
      a = ['1', 2, 3, 'b', None]
      b = a[:]
      assert list(map(lambda x: x, a)) == a
      assert a == b

   def test_map_badoperation(self):
      a = ['1', 2, 3, 'b', None]
      raises(TypeError, list, map, lambda x: x+1, a)

   def test_map_add(self):
      a = [1, 2, 3, 4]
      b = [0, 1, 1, 1]
      assert list(map(lambda x, y: x+y, a, b)) == [1, 3, 4, 5]

   def test_map_first_item(self):
      a = [1, 2, 3, 4, 5]
      b = [6, 7, 8, 9, 10]
      assert list(map(lambda x, y: x, a, b)) == a

   def test_map_iterables(self):
      class A(object):
         def __init__(self, n):
            self.n = n
         def __iter__(self):
            return B(self.n)
      class B(object):
         def __init__(self, n):
            self.n = n
         def __next__(self):
            self.n -= 1
            if self.n == 0: raise StopIteration
            return self.n
      result = map(lambda *x:x, A(3), A(8))
      # this also checks that B.next() is not called any more after it
      # raised StopIteration once
      assert list(result) == [(2, 7), (1, 6)]

   def test_repr(self):
      assert repr(map(1, [2])).startswith('<map object ')
=======
    def test_trivial_map_one_seq(self):
        assert list(map(lambda x: x+2, [1, 2, 3, 4])) == [3, 4, 5, 6]

    def test_trivial_map_one_seq_2(self):
        assert list(map(str, [1, 2, 3, 4])) == ['1', '2', '3', '4']

    def test_trivial_map_two_seq(self):
        assert list(map(lambda x,y: x+y,
                             [1, 2, 3, 4],[1, 2, 3, 4])) == (
                         [2, 4, 6, 8])

    def test_trivial_map_sizes_dont_match(self):
        assert list(map(lambda x,y: x+y, [1, 2, 3, 4], [1, 2, 3])) == (
           [2, 4, 6])

    def test_trivial_map_no_arguments(self):
        raises(TypeError, map)

    def test_trivial_map_no_function_no_seq(self):
        raises(TypeError, map, None)

    def test_trivial_map_no_fuction(self):
        m = map(None, [1, 2, 3])    # Don't crash here...
        raises(TypeError, next, m)  # ...but only on first item.

    def test_map_identity1(self):
        a = ['1', 2, 3, 'b', None]
        b = a[:]
        assert list(map(lambda x: x, a)) == a
        assert a == b

    def test_map_badoperation(self):
        a = ['1', 2, 3, 'b', None]
        raises(TypeError, list, map, lambda x: x+1, a)

    def test_map_add(self):
        a = [1, 2, 3, 4]
        b = [0, 1, 1, 1]
        assert list(map(lambda x, y: x+y, a, b)) == [1, 3, 4, 5]

    def test_map_first_item(self):
        a = [1, 2, 3, 4, 5]
        b = [6, 7, 8, 9, 10]
        assert list(map(lambda x, y: x, a, b)) == a

    def test_map_iterables(self):
        class A(object):
            def __init__(self, n):
                self.n = n
            def __iter__(self):
                return B(self.n)
        class B(object):
            def __init__(self, n):
                self.n = n
            def __next__(self):
                self.n -= 1
                if self.n == 0: raise StopIteration
                return self.n
        result = map(lambda *x:x, A(3), A(8))
        # this also checks that B.next() is not called any more after it
        # raised StopIteration once
        assert list(result) == [(2, 7), (1, 6)]

    def test_repr(self):
        assert repr(map(1, [2])).startswith('<map object ')
>>>>>>> db15c2e7

class AppTestMap2:

    def test_map(self):
        obj_list = [object(), object(), object()]
        it = map(lambda *x:x, obj_list)
        for x in obj_list:
            assert next(it) == (x, )
        raises(StopIteration, next, it)

        it = map(lambda *x:x, [1, 2, 3], [4], [5, 6])
        assert next(it) == (1, 4, 5)
        raises(StopIteration, next, it)

        it = map(lambda *x:x, [], [], [1], [])
        raises(StopIteration, next, it)

        it = map(str, [0, 1, 0, 1])
        for x in ['0', '1', '0', '1']:
            assert next(it) == x
        raises(StopIteration, next, it)

        import operator
        it = map(operator.add, [1, 2, 3], [4, 5, 6])
        for x in [5, 7, 9]:
            assert next(it) == x
        raises(StopIteration, next, it)

    def test_map_wrongargs(self):
        # Duplicate python 2.4 behaviour for invalid arguments
        it = map(0, [])
        raises(StopIteration, next, it)
        it = map(0, [0])
        raises(TypeError, next, it)
        raises(TypeError, map, None, 0)

        raises(TypeError, map, None)
        raises(TypeError, map, bool)
        raises(TypeError, map, 42)

class AppTestZip:
<<<<<<< HEAD
   def test_one_list(self):
      assert list(zip([1,2,3])) == [(1,), (2,), (3,)]

   def test_three_lists(self):
      assert list(zip([1,2,3], [1,2], [1,2,3])) == [(1,1,1), (2,2,2)]

   def test_bad_length_hint(self):
      class Foo(object):
         def __length_hint__(self):
            return NotImplemented
         def __iter__(self):
            if False:
               yield None
      assert list(zip(Foo())) == []

   def test_repr(self):
      assert repr(zip([1,2,3], [1,2], [1,2,3])).startswith('<zip object ')

class AppTestFilter:
   def test_None(self):
       assert list(filter(None, ['a', 'b', 1, 0, None])) == ['a', 'b', 1]

   def test_return_type(self):
       txt = "This is a test text"
       assert list(filter(None, txt)) == list(txt)
       tup = ("a", None, 0, [], 1)
       assert list(filter(None, tup)) == ["a", 1]

   def test_function(self):
       assert list(filter(lambda x: x != "a", "a small text")) == list(" smll text")
       assert list(filter(lambda x: x < 20, [3, 33, 5, 55])) == [3, 5]
=======
    def test_one_list(self):
        assert list(zip([1,2,3])) == [(1,), (2,), (3,)]

    def test_three_lists(self):
        assert list(zip([1,2,3], [1,2], [1,2,3])) == [(1,1,1), (2,2,2)]

    def test_bad_length_hint(self):
        class Foo(object):
            def __length_hint__(self):
                return NotImplemented
            def __iter__(self):
                if False:
                    yield None
        assert list(zip(Foo())) == []

    def test_repr(self):
        assert repr(zip([1,2,3], [1,2], [1,2,3])).startswith('<zip object ')

class AppTestFilter:
    def test_None(self):
        assert list(filter(None, ['a', 'b', 1, 0, None])) == ['a', 'b', 1]

    def test_return_type(self):
        txt = "This is a test text"
        assert list(filter(None, txt)) == list(txt)
        tup = ("a", None, 0, [], 1)
        assert list(filter(None, tup)) == ["a", 1]

    def test_function(self):
        assert list(filter(lambda x: x != "a", "a small text")) == list(" smll text")
        assert list(filter(lambda x: x < 20, [3, 33, 5, 55])) == [3, 5]
>>>>>>> db15c2e7

class AppTestFilter2:
    def test_filter(self):
        it = filter(None, [])
        raises(StopIteration, next, it)

        it = filter(None, [1, 0, 2, 3, 0])
        for x in [1, 2, 3]:
            assert next(it) == x
        raises(StopIteration, next, it)

        def is_odd(arg):
            return (arg % 2 == 1)

        it = filter(is_odd, [1, 2, 3, 4, 5, 6])
        for x in [1, 3, 5]:
            assert next(it) == x
        raises(StopIteration, next, it)

    def test_filter_wrongargs(self):
        it = filter(0, [1])
        raises(TypeError, next, it)

        raises(TypeError, filter, bool, None)


class AppTestRange:
<<<<<<< HEAD
   def test_range(self):
      x = range(2, 9, 3)
      assert x[1] == 5
      assert len(x) == 3
      assert list(x) == [2, 5, 8]
      # test again, to make sure that range() is not its own iterator
      assert list(x) == [2, 5, 8]

   def test_range_toofew(self):
       raises(TypeError, range)

   def test_range_toomany(self):
       raises(TypeError, range,  1, 2, 3, 4)

   def test_range_one(self):
       assert list(range(1)) == [0]

   def test_range_posstartisstop(self):
       assert list(range(1, 1)) == []

   def test_range_negstartisstop(self):
       assert list(range(-1, -1)) == []

   def test_range_zero(self):
       assert list(range(0)) == []

   def test_range_twoargs(self):
       assert list(range(1, 2)) == [1]

   def test_range_decreasingtwoargs(self):
       assert list(range(3, 1)) == []

   def test_range_negatives(self):
       assert list(range(-3)) == []

   def test_range_decreasing_negativestep(self):
       assert list(range(5, -2, -1)) == [5, 4, 3, 2, 1, 0 , -1]

   def test_range_posfencepost1(self):
       assert list(range(1, 10, 3)) == [1, 4, 7]

   def test_range_posfencepost2(self):
       assert list(range(1, 11, 3)) == [1, 4, 7, 10]

   def test_range_posfencepost3(self):
       assert list(range(1, 12, 3)) == [1, 4, 7, 10]

   def test_range_negfencepost1(self):
       assert list(range(-1, -10, -3)) == [-1, -4, -7]

   def test_range_negfencepost2(self):
       assert list(range(-1, -11, -3)) == [-1, -4, -7, -10]

   def test_range_negfencepost3(self):
       assert list(range(-1, -12, -3)) == [-1, -4, -7, -10]

   def test_range_decreasing_negativelargestep(self):
       assert list(range(5, -2, -3)) == [5, 2, -1]

   def test_range_increasing_positivelargestep(self):
       assert list(range(-5, 2, 3)) == [-5, -2, 1]

   def test_range_zerostep(self):
       raises(ValueError, range, 1, 5, 0)

   def test_range_wrong_type(self):
       raises(TypeError, range, "42")

   def test_range_iter(self):
      x = range(2, 9, 3)
      it = iter(x)
      assert iter(it) is it
      assert it.__next__() == 2
      assert it.__next__() == 5
      assert it.__next__() == 8
      raises(StopIteration, it.__next__)
      # test again, to make sure that range() is not its own iterator
      assert iter(x).__next__() == 2

   def test_range_object_with___index__(self):
       class A(object):
          def __index__(self):
             return 5

       assert list(range(A())) == [0, 1, 2, 3, 4]
       assert list(range(0, A())) == [0, 1, 2, 3, 4]
       assert list(range(0, 10, A())) == [0, 5]

       class A2(object):
          def __index__(self):
             return 'quux'
       raises(TypeError, range, A2())

   def test_range_float(self):
       raises(TypeError, range, 0.1)
       raises(TypeError, range, 0.1, 0)
       raises(TypeError, range, 0, 0.1)
       raises(TypeError, range, 0.1, 0, 0)
       raises(TypeError, range, 0, 0.1, 0)
       raises(TypeError, range, 0, 0, 0.1)
       raises(TypeError, range, 0.1, 2.0, 1.1)

   def test_range_long(self):
       import sys
       assert list(range(-2**100)) == []
       assert list(range(0, -2**100)) == []
       assert list(range(0, 2**100, -1)) == []
       assert list(range(0, 2**100, -1)) == []

       a = 10 * sys.maxsize
       assert range(a)[-1] == a-1
       assert range(0, a)[-1] == a-1
       assert range(0, 1, a)[-1] == 0
       assert list(range(a, a+2)) == [a, a+1]
       assert list(range(a+2, a, -1)) == [a+2, a+1]
       assert list(range(a+4, a, -2)) == [a+4, a+2]
       assert list(range(a, a*5, a)) == [a, 2*a, 3*a, 4*a]

   def test_range_cases(self):
       import sys
       for start in [10, 10 * sys.maxsize]:
           for stop in [start-4, start-1, start, start+1, start+4]:
              for step in [1, 2, 3, 4]:
                  lst = list(range(start, stop, step))
                  expected = []
                  a = start
                  while a < stop:
                      expected.append(a)
                      a += step
                  assert lst == expected
              for step in [-1, -2, -3, -4]:
                  lst = list(range(start, stop, step))
                  expected = []
                  a = start
                  while a > stop:
                      expected.append(a)
                      a += step
                  assert lst == expected

   def test_range_contains(self):
       assert 3 in range(5)
       assert 3 not in range(3)
       assert 3 not in range(4, 5)
       assert 3 in range(1, 5, 2)
       assert 3 not in range(0, 5, 2)
       assert '3' not in range(5)

   def test_range_count(self):
       assert range(5).count(3) == 1
       assert type(range(5).count(3)) is int
       assert range(0, 5, 2).count(3) == 0
       assert range(5).count(3.0) == 1
       assert range(5).count('3') == 0

   def test_range_getitem(self):
       assert range(6)[3] == 3
       assert range(6)[-1] == 5
       raises(IndexError, range(6).__getitem__, 6)

   def test_range_slice(self):
       # range objects don't implement equality in 3.2, use the repr
       assert repr(range(6)[2:5]) == 'range(2, 5)'
       assert repr(range(6)[-1:-3:-2]) == 'range(5, 3, -2)'

   def test_large_range(self):
       import sys
       def _range_len(x):
          try:
             length = len(x)
          except OverflowError:
             step = x[1] - x[0]
             length = 1 + ((x[-1] - x[0]) // step)
             return length
          a = -sys.maxsize
          b = sys.maxsize
          expected_len = b - a
          x = range(a, b)
          assert a in x
          assert b not in x
          raises(OverflowError, len, x)
          assert _range_len(x) == expected_len

   def test_range_reduce(self):
      x = range(2, 9, 3)
      callable, args = x.__reduce__()
      y = callable(*args)
      assert list(y) == list(x)

   def test_range_iter_reduce(self):
      x = iter(range(2, 9, 3))
      next(x)
      callable, args = x.__reduce__()
      y = callable(*args)
      assert list(y) == list(x)

   def test_range_iter_reduce_one(self):
      x = iter(range(2, 9))
      next(x)
      callable, args = x.__reduce__()
      y = callable(*args)
      assert list(y) == list(x)

   def test_lib_python_range_optimization(self):
      x = range(1)
      assert type(reversed(x)) == type(iter(x))


class AppTestReversed:
   def test_reversed(self):
      r = reversed("hello")
      assert iter(r) is r
      assert r.__next__() == "o"
      assert r.__next__() == "l"
      assert r.__next__() == "l"
      assert r.__next__() == "e"
      assert r.__next__() == "h"
      raises(StopIteration, r.__next__)
      assert list(reversed(list(reversed("hello")))) == ['h','e','l','l','o']
      raises(TypeError, reversed, reversed("hello"))
=======
    def test_range(self):
        x = range(2, 9, 3)
        assert x[1] == 5
        assert len(x) == 3
        assert list(x) == [2, 5, 8]
        # test again, to make sure that range() is not its own iterator
        assert list(x) == [2, 5, 8]

    def test_range_toofew(self):
        raises(TypeError, range)

    def test_range_toomany(self):
        raises(TypeError, range,  1, 2, 3, 4)

    def test_range_one(self):
        assert list(range(1)) == [0]

    def test_range_posstartisstop(self):
        assert list(range(1, 1)) == []

    def test_range_negstartisstop(self):
        assert list(range(-1, -1)) == []

    def test_range_zero(self):
        assert list(range(0)) == []

    def test_range_twoargs(self):
        assert list(range(1, 2)) == [1]

    def test_range_decreasingtwoargs(self):
        assert list(range(3, 1)) == []

    def test_range_negatives(self):
        assert list(range(-3)) == []

    def test_range_decreasing_negativestep(self):
        assert list(range(5, -2, -1)) == [5, 4, 3, 2, 1, 0 , -1]

    def test_range_posfencepost1(self):
        assert list(range(1, 10, 3)) == [1, 4, 7]

    def test_range_posfencepost2(self):
        assert list(range(1, 11, 3)) == [1, 4, 7, 10]

    def test_range_posfencepost3(self):
        assert list(range(1, 12, 3)) == [1, 4, 7, 10]

    def test_range_negfencepost1(self):
        assert list(range(-1, -10, -3)) == [-1, -4, -7]

    def test_range_negfencepost2(self):
        assert list(range(-1, -11, -3)) == [-1, -4, -7, -10]

    def test_range_negfencepost3(self):
        assert list(range(-1, -12, -3)) == [-1, -4, -7, -10]

    def test_range_decreasing_negativelargestep(self):
        assert list(range(5, -2, -3)) == [5, 2, -1]

    def test_range_increasing_positivelargestep(self):
        assert list(range(-5, 2, 3)) == [-5, -2, 1]

    def test_range_zerostep(self):
        raises(ValueError, range, 1, 5, 0)

    def test_range_wrong_type(self):
        raises(TypeError, range, "42")

    def test_range_iter(self):
        x = range(2, 9, 3)
        it = iter(x)
        assert iter(it) is it
        assert it.__next__() == 2
        assert it.__next__() == 5
        assert it.__next__() == 8
        raises(StopIteration, it.__next__)
        # test again, to make sure that range() is not its own iterator
        assert iter(x).__next__() == 2

    def test_range_object_with___index__(self):
        class A(object):
            def __index__(self):
                return 5

        assert list(range(A())) == [0, 1, 2, 3, 4]
        assert list(range(0, A())) == [0, 1, 2, 3, 4]
        assert list(range(0, 10, A())) == [0, 5]

        class A2(object):
            def __index__(self):
                return 'quux'
        raises(TypeError, range, A2())

    def test_range_float(self):
        raises(TypeError, range, 0.1)
        raises(TypeError, range, 0.1, 0)
        raises(TypeError, range, 0, 0.1)
        raises(TypeError, range, 0.1, 0, 0)
        raises(TypeError, range, 0, 0.1, 0)
        raises(TypeError, range, 0, 0, 0.1)
        raises(TypeError, range, 0.1, 2.0, 1.1)

    def test_range_long(self):
        import sys
        assert list(range(-2**100)) == []
        assert list(range(0, -2**100)) == []
        assert list(range(0, 2**100, -1)) == []
        assert list(range(0, 2**100, -1)) == []

        a = 10 * sys.maxsize
        assert range(a)[-1] == a-1
        assert range(0, a)[-1] == a-1
        assert range(0, 1, a)[-1] == 0
        assert list(range(a, a+2)) == [a, a+1]
        assert list(range(a+2, a, -1)) == [a+2, a+1]
        assert list(range(a+4, a, -2)) == [a+4, a+2]
        assert list(range(a, a*5, a)) == [a, 2*a, 3*a, 4*a]

    def test_range_cases(self):
        import sys
        for start in [10, 10 * sys.maxsize]:
            for stop in [start-4, start-1, start, start+1, start+4]:
                for step in [1, 2, 3, 4]:
                    lst = list(range(start, stop, step))
                    expected = []
                    a = start
                    while a < stop:
                        expected.append(a)
                        a += step
                    assert lst == expected
                for step in [-1, -2, -3, -4]:
                    lst = list(range(start, stop, step))
                    expected = []
                    a = start
                    while a > stop:
                        expected.append(a)
                        a += step
                    assert lst == expected

    def test_range_contains(self):
        assert 3 in range(5)
        assert 3 not in range(3)
        assert 3 not in range(4, 5)
        assert 3 in range(1, 5, 2)
        assert 3 not in range(0, 5, 2)
        assert '3' not in range(5)

    def test_range_count(self):
        assert range(5).count(3) == 1
        assert type(range(5).count(3)) is int
        assert range(0, 5, 2).count(3) == 0
        assert range(5).count(3.0) == 1
        assert range(5).count('3') == 0

    def test_range_getitem(self):
        assert range(6)[3] == 3
        assert range(6)[-1] == 5
        raises(IndexError, range(6).__getitem__, 6)

    def test_range_slice(self):
        # range objects don't implement equality in 3.2, use the repr
        assert repr(range(6)[2:5]) == 'range(2, 5)'
        assert repr(range(6)[-1:-3:-2]) == 'range(5, 3, -2)'

    def test_large_range(self):
        import sys
        def _range_len(x):
            try:
                length = len(x)
            except OverflowError:
                step = x[1] - x[0]
                length = 1 + ((x[-1] - x[0]) // step)
                return length
            a = -sys.maxsize
            b = sys.maxsize
            expected_len = b - a
            x = range(a, b)
            assert a in x
            assert b not in x
            raises(OverflowError, len, x)
            assert _range_len(x) == expected_len

    def test_range_reduce(self):
        x = range(2, 9, 3)
        callable, args = x.__reduce__()
        y = callable(*args)
        assert list(y) == list(x)

    def test_range_iter_reduce(self):
        x = iter(range(2, 9, 3))
        next(x)
        callable, args = x.__reduce__()
        y = callable(*args)
        assert list(y) == list(x)

    def test_range_iter_reduce_one(self):
        x = iter(range(2, 9))
        next(x)
        callable, args = x.__reduce__()
        y = callable(*args)
        assert list(y) == list(x)

    def test_lib_python_range_optimization(self):
        x = range(1)
        assert type(reversed(x)) == type(iter(x))


class AppTestReversed:
    def test_reversed(self):
        r = reversed("hello")
        assert iter(r) is r
        assert r.__next__() == "o"
        assert r.__next__() == "l"
        assert r.__next__() == "l"
        assert r.__next__() == "e"
        assert r.__next__() == "h"
        raises(StopIteration, r.__next__)
        assert list(reversed(list(reversed("hello")))) == ['h','e','l','l','o']
        raises(TypeError, reversed, reversed("hello"))
>>>>>>> db15c2e7

class AppTestAllAny:
    """
    These are copied directly and replicated from the Python 2.5 source code.
    """

    def test_all(self):

        class TestFailingBool(object):
            def __bool__(self):
                raise RuntimeError
        class TestFailingIter(object):
            def __iter__(self):
                raise RuntimeError

        assert all([2, 4, 6]) == True
        assert all([2, None, 6]) == False
        raises(RuntimeError, all, [2, TestFailingBool(), 6])
        raises(RuntimeError, all, TestFailingIter())
        raises(TypeError, all, 10)               # Non-iterable
        raises(TypeError, all)                   # No args
        raises(TypeError, all, [2, 4, 6], [])    # Too many args
        assert all([]) == True                   # Empty iterator
        S = [50, 60]
        assert all([x > 42 for x in S]) == True
        S = [50, 40, 60]
        assert all([x > 42 for x in S]) == False

    def test_any(self):

        class TestFailingBool(object):
            def __bool__(self):
                raise RuntimeError
        class TestFailingIter(object):
            def __iter__(self):
                raise RuntimeError

        assert any([None, None, None]) == False
        assert any([None, 4, None]) == True
        raises(RuntimeError, any, [None, TestFailingBool(), 6])
        raises(RuntimeError, all, TestFailingIter())
        raises(TypeError, any, 10)               # Non-iterable
        raises(TypeError, any)                   # No args
        raises(TypeError, any, [2, 4, 6], [])    # Too many args
        assert any([]) == False                  # Empty iterator
        S = [40, 60, 30]
        assert any([x > 42 for x in S]) == True
        S = [10, 20, 30]
        assert any([x > 42 for x in S]) == False

class AppTestMinMax:
    def test_min(self):
        assert min(1, 2) == 1
        assert min(1, 2, key=lambda x: -x) == 2
        assert min([1, 2, 3]) == 1
        raises(TypeError, min, 1, 2, bar=2)
        raises(TypeError, min, 1, 2, key=lambda x: x, bar=2)

    def test_max(self):
        assert max(1, 2) == 2
        assert max(1, 2, key=lambda x: -x) == 1
        assert max([1, 2, 3]) == 3
        raises(TypeError, max, 1, 2, bar=2)
        raises(TypeError, max, 1, 2, key=lambda x: x, bar=2)<|MERGE_RESOLUTION|>--- conflicted
+++ resolved
@@ -1,72 +1,5 @@
 class AppTestMap:
 
-<<<<<<< HEAD
-   def test_trivial_map_one_seq(self):
-      assert list(map(lambda x: x+2, [1, 2, 3, 4])) == [3, 4, 5, 6]
-
-   def test_trivial_map_one_seq_2(self):
-      assert list(map(str, [1, 2, 3, 4])) == ['1', '2', '3', '4']
-
-   def test_trivial_map_two_seq(self):
-      assert list(map(lambda x,y: x+y,
-                           [1, 2, 3, 4],[1, 2, 3, 4])) == (
-                       [2, 4, 6, 8])
-
-   def test_trivial_map_sizes_dont_match(self):
-      assert list(map(lambda x,y: x+y, [1, 2, 3, 4], [1, 2, 3])) == (
-         [2, 4, 6])
-
-   def test_trivial_map_no_arguments(self):
-      raises(TypeError, map)
-
-   def test_trivial_map_no_function_no_seq(self):
-      raises(TypeError, map, None)
-
-   def test_trivial_map_no_fuction(self):
-      m = map(None, [1, 2, 3])    # Don't crash here...
-      raises(TypeError, next, m)  # ...but only on first item.
-
-   def test_map_identity1(self):
-      a = ['1', 2, 3, 'b', None]
-      b = a[:]
-      assert list(map(lambda x: x, a)) == a
-      assert a == b
-
-   def test_map_badoperation(self):
-      a = ['1', 2, 3, 'b', None]
-      raises(TypeError, list, map, lambda x: x+1, a)
-
-   def test_map_add(self):
-      a = [1, 2, 3, 4]
-      b = [0, 1, 1, 1]
-      assert list(map(lambda x, y: x+y, a, b)) == [1, 3, 4, 5]
-
-   def test_map_first_item(self):
-      a = [1, 2, 3, 4, 5]
-      b = [6, 7, 8, 9, 10]
-      assert list(map(lambda x, y: x, a, b)) == a
-
-   def test_map_iterables(self):
-      class A(object):
-         def __init__(self, n):
-            self.n = n
-         def __iter__(self):
-            return B(self.n)
-      class B(object):
-         def __init__(self, n):
-            self.n = n
-         def __next__(self):
-            self.n -= 1
-            if self.n == 0: raise StopIteration
-            return self.n
-      result = map(lambda *x:x, A(3), A(8))
-      # this also checks that B.next() is not called any more after it
-      # raised StopIteration once
-      assert list(result) == [(2, 7), (1, 6)]
-
-   def test_repr(self):
-      assert repr(map(1, [2])).startswith('<map object ')
-=======
     def test_trivial_map_one_seq(self):
         assert list(map(lambda x: x+2, [1, 2, 3, 4])) == [3, 4, 5, 6]
 
@@ -132,7 +65,6 @@
 
     def test_repr(self):
         assert repr(map(1, [2])).startswith('<map object ')
->>>>>>> db15c2e7
 
 class AppTestMap2:
 
@@ -174,39 +106,6 @@
         raises(TypeError, map, 42)
 
 class AppTestZip:
-<<<<<<< HEAD
-   def test_one_list(self):
-      assert list(zip([1,2,3])) == [(1,), (2,), (3,)]
-
-   def test_three_lists(self):
-      assert list(zip([1,2,3], [1,2], [1,2,3])) == [(1,1,1), (2,2,2)]
-
-   def test_bad_length_hint(self):
-      class Foo(object):
-         def __length_hint__(self):
-            return NotImplemented
-         def __iter__(self):
-            if False:
-               yield None
-      assert list(zip(Foo())) == []
-
-   def test_repr(self):
-      assert repr(zip([1,2,3], [1,2], [1,2,3])).startswith('<zip object ')
-
-class AppTestFilter:
-   def test_None(self):
-       assert list(filter(None, ['a', 'b', 1, 0, None])) == ['a', 'b', 1]
-
-   def test_return_type(self):
-       txt = "This is a test text"
-       assert list(filter(None, txt)) == list(txt)
-       tup = ("a", None, 0, [], 1)
-       assert list(filter(None, tup)) == ["a", 1]
-
-   def test_function(self):
-       assert list(filter(lambda x: x != "a", "a small text")) == list(" smll text")
-       assert list(filter(lambda x: x < 20, [3, 33, 5, 55])) == [3, 5]
-=======
     def test_one_list(self):
         assert list(zip([1,2,3])) == [(1,), (2,), (3,)]
 
@@ -238,7 +137,6 @@
     def test_function(self):
         assert list(filter(lambda x: x != "a", "a small text")) == list(" smll text")
         assert list(filter(lambda x: x < 20, [3, 33, 5, 55])) == [3, 5]
->>>>>>> db15c2e7
 
 class AppTestFilter2:
     def test_filter(self):
@@ -266,227 +164,6 @@
 
 
 class AppTestRange:
-<<<<<<< HEAD
-   def test_range(self):
-      x = range(2, 9, 3)
-      assert x[1] == 5
-      assert len(x) == 3
-      assert list(x) == [2, 5, 8]
-      # test again, to make sure that range() is not its own iterator
-      assert list(x) == [2, 5, 8]
-
-   def test_range_toofew(self):
-       raises(TypeError, range)
-
-   def test_range_toomany(self):
-       raises(TypeError, range,  1, 2, 3, 4)
-
-   def test_range_one(self):
-       assert list(range(1)) == [0]
-
-   def test_range_posstartisstop(self):
-       assert list(range(1, 1)) == []
-
-   def test_range_negstartisstop(self):
-       assert list(range(-1, -1)) == []
-
-   def test_range_zero(self):
-       assert list(range(0)) == []
-
-   def test_range_twoargs(self):
-       assert list(range(1, 2)) == [1]
-
-   def test_range_decreasingtwoargs(self):
-       assert list(range(3, 1)) == []
-
-   def test_range_negatives(self):
-       assert list(range(-3)) == []
-
-   def test_range_decreasing_negativestep(self):
-       assert list(range(5, -2, -1)) == [5, 4, 3, 2, 1, 0 , -1]
-
-   def test_range_posfencepost1(self):
-       assert list(range(1, 10, 3)) == [1, 4, 7]
-
-   def test_range_posfencepost2(self):
-       assert list(range(1, 11, 3)) == [1, 4, 7, 10]
-
-   def test_range_posfencepost3(self):
-       assert list(range(1, 12, 3)) == [1, 4, 7, 10]
-
-   def test_range_negfencepost1(self):
-       assert list(range(-1, -10, -3)) == [-1, -4, -7]
-
-   def test_range_negfencepost2(self):
-       assert list(range(-1, -11, -3)) == [-1, -4, -7, -10]
-
-   def test_range_negfencepost3(self):
-       assert list(range(-1, -12, -3)) == [-1, -4, -7, -10]
-
-   def test_range_decreasing_negativelargestep(self):
-       assert list(range(5, -2, -3)) == [5, 2, -1]
-
-   def test_range_increasing_positivelargestep(self):
-       assert list(range(-5, 2, 3)) == [-5, -2, 1]
-
-   def test_range_zerostep(self):
-       raises(ValueError, range, 1, 5, 0)
-
-   def test_range_wrong_type(self):
-       raises(TypeError, range, "42")
-
-   def test_range_iter(self):
-      x = range(2, 9, 3)
-      it = iter(x)
-      assert iter(it) is it
-      assert it.__next__() == 2
-      assert it.__next__() == 5
-      assert it.__next__() == 8
-      raises(StopIteration, it.__next__)
-      # test again, to make sure that range() is not its own iterator
-      assert iter(x).__next__() == 2
-
-   def test_range_object_with___index__(self):
-       class A(object):
-          def __index__(self):
-             return 5
-
-       assert list(range(A())) == [0, 1, 2, 3, 4]
-       assert list(range(0, A())) == [0, 1, 2, 3, 4]
-       assert list(range(0, 10, A())) == [0, 5]
-
-       class A2(object):
-          def __index__(self):
-             return 'quux'
-       raises(TypeError, range, A2())
-
-   def test_range_float(self):
-       raises(TypeError, range, 0.1)
-       raises(TypeError, range, 0.1, 0)
-       raises(TypeError, range, 0, 0.1)
-       raises(TypeError, range, 0.1, 0, 0)
-       raises(TypeError, range, 0, 0.1, 0)
-       raises(TypeError, range, 0, 0, 0.1)
-       raises(TypeError, range, 0.1, 2.0, 1.1)
-
-   def test_range_long(self):
-       import sys
-       assert list(range(-2**100)) == []
-       assert list(range(0, -2**100)) == []
-       assert list(range(0, 2**100, -1)) == []
-       assert list(range(0, 2**100, -1)) == []
-
-       a = 10 * sys.maxsize
-       assert range(a)[-1] == a-1
-       assert range(0, a)[-1] == a-1
-       assert range(0, 1, a)[-1] == 0
-       assert list(range(a, a+2)) == [a, a+1]
-       assert list(range(a+2, a, -1)) == [a+2, a+1]
-       assert list(range(a+4, a, -2)) == [a+4, a+2]
-       assert list(range(a, a*5, a)) == [a, 2*a, 3*a, 4*a]
-
-   def test_range_cases(self):
-       import sys
-       for start in [10, 10 * sys.maxsize]:
-           for stop in [start-4, start-1, start, start+1, start+4]:
-              for step in [1, 2, 3, 4]:
-                  lst = list(range(start, stop, step))
-                  expected = []
-                  a = start
-                  while a < stop:
-                      expected.append(a)
-                      a += step
-                  assert lst == expected
-              for step in [-1, -2, -3, -4]:
-                  lst = list(range(start, stop, step))
-                  expected = []
-                  a = start
-                  while a > stop:
-                      expected.append(a)
-                      a += step
-                  assert lst == expected
-
-   def test_range_contains(self):
-       assert 3 in range(5)
-       assert 3 not in range(3)
-       assert 3 not in range(4, 5)
-       assert 3 in range(1, 5, 2)
-       assert 3 not in range(0, 5, 2)
-       assert '3' not in range(5)
-
-   def test_range_count(self):
-       assert range(5).count(3) == 1
-       assert type(range(5).count(3)) is int
-       assert range(0, 5, 2).count(3) == 0
-       assert range(5).count(3.0) == 1
-       assert range(5).count('3') == 0
-
-   def test_range_getitem(self):
-       assert range(6)[3] == 3
-       assert range(6)[-1] == 5
-       raises(IndexError, range(6).__getitem__, 6)
-
-   def test_range_slice(self):
-       # range objects don't implement equality in 3.2, use the repr
-       assert repr(range(6)[2:5]) == 'range(2, 5)'
-       assert repr(range(6)[-1:-3:-2]) == 'range(5, 3, -2)'
-
-   def test_large_range(self):
-       import sys
-       def _range_len(x):
-          try:
-             length = len(x)
-          except OverflowError:
-             step = x[1] - x[0]
-             length = 1 + ((x[-1] - x[0]) // step)
-             return length
-          a = -sys.maxsize
-          b = sys.maxsize
-          expected_len = b - a
-          x = range(a, b)
-          assert a in x
-          assert b not in x
-          raises(OverflowError, len, x)
-          assert _range_len(x) == expected_len
-
-   def test_range_reduce(self):
-      x = range(2, 9, 3)
-      callable, args = x.__reduce__()
-      y = callable(*args)
-      assert list(y) == list(x)
-
-   def test_range_iter_reduce(self):
-      x = iter(range(2, 9, 3))
-      next(x)
-      callable, args = x.__reduce__()
-      y = callable(*args)
-      assert list(y) == list(x)
-
-   def test_range_iter_reduce_one(self):
-      x = iter(range(2, 9))
-      next(x)
-      callable, args = x.__reduce__()
-      y = callable(*args)
-      assert list(y) == list(x)
-
-   def test_lib_python_range_optimization(self):
-      x = range(1)
-      assert type(reversed(x)) == type(iter(x))
-
-
-class AppTestReversed:
-   def test_reversed(self):
-      r = reversed("hello")
-      assert iter(r) is r
-      assert r.__next__() == "o"
-      assert r.__next__() == "l"
-      assert r.__next__() == "l"
-      assert r.__next__() == "e"
-      assert r.__next__() == "h"
-      raises(StopIteration, r.__next__)
-      assert list(reversed(list(reversed("hello")))) == ['h','e','l','l','o']
-      raises(TypeError, reversed, reversed("hello"))
-=======
     def test_range(self):
         x = range(2, 9, 3)
         assert x[1] == 5
@@ -706,7 +383,6 @@
         raises(StopIteration, r.__next__)
         assert list(reversed(list(reversed("hello")))) == ['h','e','l','l','o']
         raises(TypeError, reversed, reversed("hello"))
->>>>>>> db15c2e7
 
 class AppTestAllAny:
     """
