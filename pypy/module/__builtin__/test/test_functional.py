--- conflicted
+++ resolved
@@ -627,7 +627,6 @@
         raises(TypeError, max, 1, 2, key=lambda x: x, bar=2)
         assert type(max(1, 1.0)) is int
         assert type(max(1.0, 1)) is float
-<<<<<<< HEAD
         assert type(max(1, 1.0, 1)) is int
         assert type(max(1.0, 1, 1)) is float
         assert type(max(1, 1, 1.0)) is int
@@ -637,10 +636,6 @@
         assert max([], default=None) == None
         raises(TypeError, max, 1, default=0)
         raises(TypeError, max, default=1)
-=======
-        assert type(max(1, 1.0, 1L)) is int
-        assert type(max(1.0, 1L, 1)) is float
-        assert type(max(1L, 1, 1.0)) is long
 
 
 try:
@@ -658,7 +653,7 @@
                 elif n & 3 == 2:
                     lst.append(100)
                 return n * 2
-            return map(change, lst)
+            return list(map(change, lst))
         """)
         expected = []
         i = 0
@@ -670,5 +665,4 @@
                 lst.append(100)
             expected.append(n * 2)
             i += 1
-        assert space.unwrap(w_lst) == expected
->>>>>>> 3a700e39
+        assert space.unwrap(w_lst) == expected