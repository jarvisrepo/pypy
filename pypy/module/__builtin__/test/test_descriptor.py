--- conflicted
+++ resolved
@@ -485,7 +485,6 @@
         del x.x
         assert x.z == 42
 
-<<<<<<< HEAD
     def test_abstract_property(self):
         def foo(self): pass
         foo.__isabstractmethod__ = True
@@ -537,7 +536,7 @@
                 super()
         raises(RuntimeError, X().f)
         """
-=======
+
     def test_uninitialized_property(self):
         p = property.__new__(property)
         raises(AttributeError, p.__get__, 42)
@@ -568,5 +567,4 @@
         raises(TypeError, s.__get__, type(None))
         raises(AttributeError, "s.abcde")
         raises(AttributeError, "s.abcde = 42")
-        raises(AttributeError, "del s.abcde")
->>>>>>> 4d7818ab
+        raises(AttributeError, "del s.abcde")