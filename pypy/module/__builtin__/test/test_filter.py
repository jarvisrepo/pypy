# trivial functions for testing

class AppTestFilter:
    def test_filter_no_arguments(self):
        raises(TypeError, filter)

    def test_filter_no_function_no_seq(self):
        raises(TypeError, filter, None)

    def test_filter_function_no_seq(self):
        raises(TypeError, filter, lambda x: x>3)

    def test_filter_function_too_many_args(self):
        raises(TypeError, filter, lambda x: x>3, [1], [2])

    def test_filter_no_function_list(self):
<<<<<<< HEAD
        assert list(filter(None, [1, 2, 3])) == [1, 2, 3]

    def test_filter_no_function_with_bools(self):
        assert tuple(filter(None, (True, False, True))) == (True, True)

    def test_filter_list(self):
        assert list(filter(lambda x: x>3, [1, 2, 3, 4, 5])) == [4, 5]

    def test_filter_non_iterable(self):
        raises(TypeError, filter, None, 42)
        raises(TypeError, filter, callable, list)
=======
        assert filter(None, [1, 2, 3]) == [1, 2, 3]

    def test_filter_no_function_tuple(self):
        assert filter(None, (1, 2, 3)) == (1, 2, 3)

    def test_filter_no_function_string(self):
        assert filter(None, 'mystring') == 'mystring'

    def test_filter_no_function_with_bools(self):
        assert filter(None, (True, False, True)) == (True, True)

    def test_filter_list(self):
        assert filter(lambda x: x>3, [1, 2, 3, 4, 5]) == [4, 5]

    def test_filter_tuple(self):
        assert filter(lambda x: x>3, (1, 2, 3, 4, 5)) == (4, 5)

    def test_filter_string(self):
        assert filter(lambda x: x>'a', 'xyzabcd') == 'xyzbcd'
>>>>>>> 68977891
<|MERGE_RESOLUTION|>--- conflicted
+++ resolved
@@ -14,7 +14,6 @@
         raises(TypeError, filter, lambda x: x>3, [1], [2])
 
     def test_filter_no_function_list(self):
-<<<<<<< HEAD
         assert list(filter(None, [1, 2, 3])) == [1, 2, 3]
 
     def test_filter_no_function_with_bools(self):
@@ -25,25 +24,4 @@
 
     def test_filter_non_iterable(self):
         raises(TypeError, filter, None, 42)
-        raises(TypeError, filter, callable, list)
-=======
-        assert filter(None, [1, 2, 3]) == [1, 2, 3]
-
-    def test_filter_no_function_tuple(self):
-        assert filter(None, (1, 2, 3)) == (1, 2, 3)
-
-    def test_filter_no_function_string(self):
-        assert filter(None, 'mystring') == 'mystring'
-
-    def test_filter_no_function_with_bools(self):
-        assert filter(None, (True, False, True)) == (True, True)
-
-    def test_filter_list(self):
-        assert filter(lambda x: x>3, [1, 2, 3, 4, 5]) == [4, 5]
-
-    def test_filter_tuple(self):
-        assert filter(lambda x: x>3, (1, 2, 3, 4, 5)) == (4, 5)
-
-    def test_filter_string(self):
-        assert filter(lambda x: x>'a', 'xyzabcd') == 'xyzbcd'
->>>>>>> 68977891
+        raises(TypeError, filter, callable, list)