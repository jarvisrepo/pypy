--- conflicted
+++ resolved
@@ -665,13 +665,8 @@
             pr("nowhere")
         finally:
             sys.stdout = save
-<<<<<<< HEAD
-        assert out.getvalue() == "Hello, person!\n"
+        assert out.getvalue() == "Hello, person!\n2nd line\n"
         out = io.StringIO()
-=======
-        assert out.getvalue() == "Hello, person!\n2nd line\n"
-        out = StringIO.StringIO()
->>>>>>> 5d05eef4
         pr("Hello,", "person!", file=out)
         assert out.getvalue() == "Hello, person!\n"
         out = io.StringIO()
@@ -683,17 +678,9 @@
         out = io.StringIO()
         pr(b"Hello,", b"person!", file=out)
         result = out.getvalue()
-<<<<<<< HEAD
         assert isinstance(result, str)
-        print('XXXXXX', result)
         assert result == "b'Hello,' b'person!'\n"
-        pr("Hello", file=None) # This works.
         out = io.StringIO()
-=======
-        assert isinstance(result, unicode)
-        assert result == u"Hello, person!\n"
-        out = StringIO.StringIO()
->>>>>>> 5d05eef4
         pr(None, file=out)
         assert out.getvalue() == "None\n"
         out = sys.stdout = io.StringIO()
