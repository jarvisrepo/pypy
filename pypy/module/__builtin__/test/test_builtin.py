# coding: utf-8
import sys

from rpython.tool.udir import udir

class AppTestBuiltinApp:
    def setup_class(cls):
        space = cls.space
        class X(object):
            def __eq__(self, other):
                raise OverflowError
            def __hash__(self):
                return 42
        d = {X(): 5}
        try:
            d[X()]
        except OverflowError:
            cls.w_sane_lookup = space.wrap(True)
        except KeyError:
            cls.w_sane_lookup = space.wrap(False)
        # starting with CPython 2.6, when the stack is almost out, we
        # can get a random error, instead of just a RuntimeError.
        # For example if an object x has a __getattr__, we can get
        # AttributeError if attempting to call x.__getattr__ runs out
        # of stack.  That's annoying, so we just work around it.
        if cls.runappdirect:
            cls.w_safe_runtimerror = space.wrap(True)
        else:
            cls.w_safe_runtimerror = space.wrap(sys.version_info < (2, 6))

        emptyfile = udir.join('emptyfile.py')
        emptyfile.write('')
        nullbytes = udir.join('nullbytes.py')
        nullbytes.write('#abc\x00def\n')
        cls.w_emptyfile = space.wrap(str(emptyfile))
        cls.w_nullbytes = space.wrap(str(nullbytes))

    def test_builtin_names(self):
        import builtins as __builtin__
        assert __builtin__.bytes is bytes
        assert __builtin__.dict is dict
        assert __builtin__.memoryview is memoryview
        assert not hasattr(__builtin__, 'buffer')

    def test_bytes_alias(self):
        assert bytes is not str
        assert isinstance(eval("b'hi'"), bytes)

    def test_import(self):
        m = __import__('pprint')
        assert m.pformat({}) == '{}'
        assert m.__name__ == "pprint"
        raises(ImportError, __import__, 'spamspam')
        raises(TypeError, __import__, 1, 2, 3, 4)

    def test_ascii(self):
        assert ascii('') == '\'\''
        assert ascii(0) == '0'
        assert ascii(()) == '()'
        assert ascii([]) == '[]'
        assert ascii({}) == '{}'
        a = []
        a.append(a)
        assert ascii(a) == '[[...]]'
        a = {}
        a[0] = a
        assert ascii(a) == '{0: {...}}'
        # Advanced checks for unicode strings
        def _check_uni(s):
            assert ascii(s) == repr(s)
        _check_uni("'")
        _check_uni('"')
        _check_uni('"\'')
        _check_uni('\0')
        _check_uni('\r\n\t .')
        # Unprintable non-ASCII characters
        _check_uni('\x85')
        _check_uni('\u1fff')
        _check_uni('\U00012fff')
        # Lone surrogates
        _check_uni('\ud800')
        _check_uni('\udfff')
        # Issue #9804: surrogates should be joined even for printable
        # wide characters (UCS-2 builds).
        assert ascii('\U0001d121') == "'\\U0001d121'"
        # another buggy case
        x = ascii("\U00012fff")
        assert x == r"'\U00012fff'"
        # All together
        s = "'\0\"\n\r\t abcd\x85é\U00012fff\uD800\U0001D121xxx."
        assert ascii(s) == \
            r"""'\'\x00"\n\r\t abcd\x85\xe9\U00012fff\ud800\U0001d121xxx.'"""

    def test_bin(self):
        class Foo:
            def __index__(self):
                return 4
        assert bin(0) == "0b0"
        assert bin(-1) == "-0b1"
        assert bin(2) == "0b10"
        assert bin(-2) == "-0b10"
        assert bin(Foo()) == "0b100"
        raises(TypeError, bin, 0.)
        class C(object):
            def __index__(self):
                return 42
        assert bin(C()) == bin(42)
        class D(object):
            def __int__(self):
                return 42
        exc = raises(TypeError, bin, D())
        assert "integer" in str(exc.value)

    def test_oct(self):
        class Foo:
            def __index__(self):
                return 4
        assert oct(0) == "0o0"
        assert oct(-1) == "-0o1"
        assert oct(8) == "0o10"
        assert oct(-8) == "-0o10"
        assert oct(Foo()) == "0o4"
        raises(TypeError, oct, 0.)

    def test_hex(self):
        class Foo:
            def __index__(self):
                return 4
        assert hex(0) == "0x0"
        assert hex(-1) == "-0x1"
        assert hex(16) == "0x10"
        assert hex(-16) == "-0x10"
        assert hex(Foo()) == "0x4"
        raises(TypeError, hex, 0.)

    def test_chr(self):
        import sys
        assert chr(65) == 'A'
        assert type(str(65)) is str
        assert chr(0x9876) == '\u9876'
        if sys.maxunicode > 0xFFFF:
            assert chr(sys.maxunicode) == '\U0010FFFF'
        else:
            assert chr(sys.maxunicode) == '\uFFFF'
        assert chr(0x00010000) == '\U00010000'
        assert chr(0x0010ffff) == '\U0010FFFF'
        raises(ValueError, chr, -1)

    def test_globals(self):
        d = {"foo":"bar"}
        exec("def f(): return globals()", d)
        d2 = d["f"]()
        assert d2 is d

    def test_locals(self):
        def f():
            return locals()

        def g(c=0, b=0, a=0):
            return locals()

        assert f() == {}
        assert g() == {'a': 0, 'b': 0, 'c': 0}

    def test_locals_deleted_local(self):
        def f():
            a = 3
            locals()
            del a
            return locals()

        assert f() == {}

    def test_dir(self):
        def f():
            return dir()
        def g(c=0, b=0, a=0):
            return dir()
        def nosp(x): return [y for y in x if y[0]!='_']
        assert f() == []
        assert g() == ['a', 'b', 'c']
        class X(object): pass
        assert nosp(dir(X)) == []
        class X(object):
            a = 23
            c = 45
            b = 67
        assert nosp(dir(X)) == ['a', 'b', 'c']

    def test_dir_in_broken_locals(self):
        class C(object):
            def __getitem__(self, item):
                raise KeyError(item)
            def keys(self):
                return 'abcd'    # not a list!
        names = eval("dir()", {}, C())
        assert names == ['a', 'b', 'c', 'd']

    def test_dir_broken_module(self):
        import types
        class Foo(types.ModuleType):
            __dict__ = 8
        raises(TypeError, dir, Foo("foo"))

    def test_dir_broken_object(self):
        class Foo(object):
            x = 3
            def __getattribute__(self, name):
                return name
        assert dir(Foo()) == []

    def test_dir_custom(self):
        class Foo(object):
            def __dir__(self):
                return ["1", "2", "3"]
        f = Foo()
        assert dir(f) == ["1", "2", "3"]
        class Foo:
            def __dir__(self):
                return ["apple"]
        assert dir(Foo()) == ["apple"]
        class Foo(object):
            def __dir__(self):
                return 42
        f = Foo()
        raises(TypeError, dir, f)
        import types
        class Foo(types.ModuleType):
            def __dir__(self):
                return ["blah"]
        assert dir(Foo("a_mod")) == ["blah"]

    def test_dir_custom_lookup(self):
        class M(type):
            def __dir__(self, *args): return ["14"]
        class X(object):
            __metaclass__ = M
        x = X()
        x.__dir__ = lambda x: ["14"]
        assert dir(x) != ["14"]

    def test_format(self):
        assert format(4) == "4"
        assert format(10, "o") == "12"
        assert format(10, "#o") == "0o12"
        assert format("hi") == "hi"

    def test_vars(self):
        def f():
            return vars()
        def g(c=0, b=0, a=0):
            return vars()
        assert f() == {}
        assert g() == {'a':0, 'b':0, 'c':0}

    def test_sum(self):
        assert sum([]) ==0
        assert sum([42]) ==42
        assert sum([1,2,3]) ==6
        assert sum([],5) ==5
        assert sum([1,2,3],4) ==10
        #
        class Foo(object):
            def __radd__(self, other):
                assert other is None
                return 42
        assert sum([Foo()], None) == 42

    def test_type_selftest(self):
        assert type(type) is type

    def test_iter_sequence(self):
        raises(TypeError,iter,3)
        x = iter(['a','b','c'])
        assert next(x) =='a'
        assert next(x) =='b'
        assert next(x) =='c'
        raises(StopIteration, next, x)

    def test_iter___iter__(self):
        # This test assumes that dict.keys() method returns keys in
        # the same order as dict.__iter__().
        # Also, this test is not as explicit as the other tests;
        # it tests 4 calls to __iter__() in one assert.  It could
        # be modified if better granularity on the assert is required.
        mydict = {'a':1,'b':2,'c':3}
        assert list(iter(mydict)) == list(mydict.keys())

    def test_iter_callable_sentinel(self):
        class count(object):
            def __init__(self):
                self.value = 0
            def __call__(self):
                self.value += 1
                return self.value
        # XXX Raising errors is quite slow --
        #            uncomment these lines when fixed
        #self.assertRaises(TypeError,iter,3,5)
        #self.assertRaises(TypeError,iter,[],5)
        #self.assertRaises(TypeError,iter,{},5)
        x = iter(count(),3)
        assert next(x) ==1
        assert next(x) ==2
        raises(StopIteration, next, x)

    def test_enumerate(self):
        seq = range(2,4)
        enum = enumerate(seq)
        assert next(enum) == (0, 2)
        assert next(enum) == (1, 3)
        raises(StopIteration, next, enum)
        raises(TypeError, enumerate, 1)
        raises(TypeError, enumerate, None)
        enum = enumerate(range(5), 2)
        assert list(enum) == list(zip(range(2, 7), range(5)))

    def test_next(self):
        x = iter(['a', 'b', 'c'])
        assert next(x) == 'a'
        assert next(x) == 'b'
        assert next(x) == 'c'
        raises(StopIteration, next, x)
        assert next(x, 42) == 42

    def test_next__next__(self):
        class Counter:
            def __init__(self):
                self.count = 0
            def __next__(self):
                self.count += 1
                return self.count
        x = Counter()
        assert next(x) == 1
        assert next(x) == 2
        assert next(x) == 3

    def test_range_args(self):
        raises(ValueError, range, 0, 1, 0)

    def test_range_repr(self):
        assert repr(range(1)) == 'range(0, 1)'
        assert repr(range(1,2)) == 'range(1, 2)'
        assert repr(range(1,2,3)) == 'range(1, 2, 3)'

    def test_range_up(self):
        x = range(2)
        iter_x = iter(x)
        assert next(iter_x) == 0
        assert next(iter_x) == 1
        raises(StopIteration, next, iter_x)

    def test_range_down(self):
        x = range(4,2,-1)

        iter_x = iter(x)
        assert next(iter_x) == 4
        assert next(iter_x) == 3
        raises(StopIteration, next, iter_x)

    def test_range_has_type_identity(self):
        assert type(range(1)) == type(range(1))

    def test_range_len(self):
        x = range(33)
        assert len(x) == 33
        exc = raises(TypeError, range, 33.2)
        assert "integer" in str(exc.value)
        x = range(33,0,-1)
        assert len(x) == 33
        x = range(33,0)
        assert len(x) == 0
        exc = raises(TypeError, range, 33, 0.2)
        assert "integer" in str(exc.value)
        x = range(0,33)
        assert len(x) == 33
        x = range(0,33,-1)
        assert len(x) == 0
        x = range(0,33,2)
        assert len(x) == 17
        x = range(0,32,2)
        assert len(x) == 16

    def test_range_indexing(self):
        x = range(0,33,2)
        assert x[7] == 14
        assert x[-7] == 20
        raises(IndexError, x.__getitem__, 17)
        raises(IndexError, x.__getitem__, -18)
        assert list(x.__getitem__(slice(0,3,1))) == [0, 2, 4]

    def test_range_bad_args(self):
        raises(TypeError, range, '1')
        raises(TypeError, range, None)
        raises(TypeError, range, 3+2j)
        raises(TypeError, range, 1, '1')
        raises(TypeError, range, 1, 3+2j)
        raises(TypeError, range, 1, 2, '1')
        raises(TypeError, range, 1, 2, 3+2j)

    def test_sorted(self):
        l = []
        sorted_l = sorted(l)
        assert sorted_l is not l
        assert sorted_l == l
        l = [1, 5, 2, 3]
        sorted_l = sorted(l)
        assert sorted_l == [1, 2, 3, 5]

    def test_sorted_with_keywords(self):
        l = ['a', 'C', 'b']
        sorted_l = sorted(l, reverse = True)
        assert sorted_l is not l
        assert sorted_l == ['b', 'a', 'C']
        sorted_l = sorted(l, reverse = True, key = lambda x: x.lower())
        assert sorted_l is not l
        assert sorted_l == ['C', 'b', 'a']
        raises(TypeError, sorted, [], reverse=None)

    def test_reversed_simple_sequences(self):
        l = range(5)
        rev = reversed(l)
        assert list(rev) == [4, 3, 2, 1, 0]
        assert list(l.__reversed__()) == [4, 3, 2, 1, 0]
        s = "abcd"
        assert list(reversed(s)) == ['d', 'c', 'b', 'a']

    def test_reversed_custom_objects(self):
        """make sure __reversed__ is called when defined"""
        class SomeClass(object):
            def __reversed__(self):
                return 42
        obj = SomeClass()
        assert reversed(obj) == 42

    def test_return_None(self):
        class X(object): pass
        x = X()
        assert setattr(x, 'x', 11) == None
        assert delattr(x, 'x') == None
        # To make this test, we need autopath to work in application space.
        assert execfile(self.emptyfile) == None

    def test_divmod(self):
        assert divmod(15,10) ==(1,5)

    def test_callable(self):
        class Call(object):
            def __call__(self, a):
                return a+2
        assert callable(Call()), (
                    "Builtin function 'callable' misreads callable object")
        assert callable(int), (
                    "Builtin function 'callable' misreads int")
        class Call:
            def __call__(self, a):
                return a+2
        assert callable(Call())


    def test_uncallable(self):
        # XXX TODO: I made the NoCall class explicitly newstyle to try and
        # remedy the failure in this test observed when running this with
        # the trivial objectspace, but the test _still_ fails then (it
        # doesn't fail with the standard objectspace, though).
        class NoCall(object):
            pass
        a = NoCall()
        assert not callable(a), (
                    "Builtin function 'callable' misreads uncallable object")
        a.__call__ = lambda: "foo"
        assert not callable(a), (
                    "Builtin function 'callable' tricked by instance-__call__")
        class NoCall:
            pass
        assert not callable(NoCall())

    def test_hash(self):
        assert hash(23) == hash(23)
        assert hash(2.3) == hash(2.3)
        assert hash('23') == hash("23")
        assert hash((23,)) == hash((23,))
        assert hash(22) != hash(23)
        raises(TypeError, hash, [])
        raises(TypeError, hash, {})

    def test_eval(self):
        assert eval("1+2") == 3
        assert eval(" \t1+2\n") == 3
        assert eval("len([])") == 0
        assert eval("len([])", {}) == 0
        # cpython 2.4 allows this (raises in 2.3)
        assert eval("3", None, None) == 3
        i = 4
        assert eval("i", None, None) == 4
        assert eval('a', None, dict(a=42)) == 42

    def test_compile(self):
        co = compile('1+2', '?', 'eval')
        assert eval(co) == 3
        co = compile(memoryview(b'1+2'), '?', 'eval')
        assert eval(co) == 3
        exc = raises(TypeError, compile, chr(0), '?', 'eval')
        assert str(exc.value) == "source code string cannot contain null bytes"
        compile("from __future__ import with_statement", "<test>", "exec")
        raises(SyntaxError, compile, '-', '?', 'eval')
        raises(SyntaxError, compile, '"\\xt"', '?', 'eval')
        raises(ValueError, compile, '1+2', '?', 'maybenot')
        raises(ValueError, compile, "\n", "<string>", "exec", 0xff)
        raises(TypeError, compile, '1+2', 12, 34)

    def test_compile_error_message(self):
        import re
        compile('# -*- coding: iso-8859-15 -*-\n', 'dummy', 'exec')
        compile(b'\xef\xbb\xbf\n', 'dummy', 'exec')
        compile(b'\xef\xbb\xbf# -*- coding: utf-8 -*-\n', 'dummy', 'exec')
        exc = raises(SyntaxError, compile,
            b'# -*- coding: fake -*-\n', 'dummy', 'exec')
        assert 'fake' in str(exc.value)
        exc = raises(SyntaxError, compile,
            b'\xef\xbb\xbf# -*- coding: iso-8859-15 -*-\n', 'dummy', 'exec')
        assert 'iso-8859-15' in str(exc.value)
        assert 'BOM' in str(exc.value)
        exc = raises(SyntaxError, compile,
            b'\xef\xbb\xbf# -*- coding: fake -*-\n', 'dummy', 'exec')
        assert 'fake' in str(exc.value)
        assert 'BOM' in str(exc.value)

    def test_unicode_compile(self):
        try:
            compile(u'-', '?', 'eval')
        except SyntaxError as e:
            assert e.lineno == 1

    def test_unicode_encoding_compile(self):
        code = "# -*- coding: utf-8 -*-\npass\n"
        compile(code, "tmp", "exec")

    def test_bytes_compile(self):
        code = b"# -*- coding: utf-8 -*-\npass\n"
        compile(code, "tmp", "exec")
        c = compile(b"# coding: latin1\nfoo = 'caf\xe9'\n", "<string>", "exec")
        ns = {}
        exec(c, ns)
        assert ns['foo'] == 'café'
        assert eval(b"# coding: latin1\n'caf\xe9'\n") == 'café'

    def test_memoryview_compile(self):
        m = memoryview(b'2 + 1')
        co = compile(m, 'baz', 'eval')
        assert eval(co) == 3
        assert eval(m) == 3
        ns = {}
        exec(memoryview(b'r = 2 + 1'), ns)
        assert ns['r'] == 3

    def test_recompile_ast(self):
        import _ast
        # raise exception when node type doesn't match with compile mode
        co1 = compile('print(1)', '<string>', 'exec', _ast.PyCF_ONLY_AST)
        raises(TypeError, compile, co1, '<ast>', 'eval')
        co2 = compile('1+1', '<string>', 'eval', _ast.PyCF_ONLY_AST)
        compile(co2, '<ast>', 'eval')

    def test_isinstance(self):
        assert isinstance(5, int)
        assert isinstance(5, object)
        assert not isinstance(5, float)
        assert isinstance(True, (int, float))
        assert not isinstance(True, (type, float))
        assert isinstance(True, ((type, float), bool))
        raises(TypeError, isinstance, 5, 6)
        raises(TypeError, isinstance, 5, (float, 6))

    def test_issubclass(self):
        assert issubclass(int, int)
        assert issubclass(int, object)
        assert not issubclass(int, float)
        assert issubclass(bool, (int, float))
        assert not issubclass(bool, (type, float))
        assert issubclass(bool, ((type, float), bool))
        raises(TypeError, issubclass, 5, int)
        raises(TypeError, issubclass, int, 6)
        raises(TypeError, issubclass, int, (float, 6))

    def test_staticmethod(self):
        class X(object):
            def f(*args, **kwds): return args, kwds
            f = staticmethod(f)
        assert X.f() == ((), {})
        assert X.f(42, x=43) == ((42,), {'x': 43})
        assert X().f() == ((), {})
        assert X().f(42, x=43) == ((42,), {'x': 43})

    def test_classmethod(self):
        class X(object):
            def f(*args, **kwds): return args, kwds
            f = classmethod(f)
        class Y(X):
            pass
        assert X.f() == ((X,), {})
        assert X.f(42, x=43) == ((X, 42), {'x': 43})
        assert X().f() == ((X,), {})
        assert X().f(42, x=43) == ((X, 42), {'x': 43})
        assert Y.f() == ((Y,), {})
        assert Y.f(42, x=43) == ((Y, 42), {'x': 43})
        assert Y().f() == ((Y,), {})
        assert Y().f(42, x=43) == ((Y, 42), {'x': 43})

    def test_hasattr(self):
        class X(object):
            def broken(): pass   # TypeError
            abc = property(broken)
            def broken2(): raise IOError
            bac = property(broken2)
        x = X()
        x.foo = 42
        assert hasattr(x, '__class__') is True
        assert hasattr(x, 'foo') is True
        assert hasattr(x, 'bar') is False
        raises(TypeError, "hasattr(x, 'abc')")
        raises(TypeError, "hasattr(x, 'bac')")
        raises(TypeError, hasattr, x, None)
        raises(TypeError, hasattr, x, 42)
        assert hasattr(x, '\u5678') is False

    def test_hasattr_exception(self):
        class X(object):
            def __getattr__(self, name):
                if name == 'foo':
                    raise AttributeError
                else:
                    raise KeyError
        x = X()
        assert hasattr(x, 'foo') is False
        raises(KeyError, "hasattr(x, 'bar')")

    def test_compile_leading_newlines(self):
        src = """
def fn(): pass
"""
        co = compile(src, 'mymod', 'exec')
        firstlineno = co.co_firstlineno
        assert firstlineno == 2

    def test_compile_null_bytes(self):
        raises(TypeError, compile, '\x00', 'mymod', 'exec', 0)
        src = "#abc\x00def\n"
        raises(TypeError, compile, src, 'mymod', 'exec')
        raises(TypeError, compile, src, 'mymod', 'exec', 0)
        execfile(self.nullbytes) # works

    def test_compile_null_bytes_flag(self):
        try:
            from _ast import PyCF_ACCEPT_NULL_BYTES
        except ImportError:
            skip('PyPy only (requires _ast.PyCF_ACCEPT_NULL_BYTES)')
        raises(SyntaxError, compile, '\x00', 'mymod', 'exec',
               PyCF_ACCEPT_NULL_BYTES)
        src = "#abc\x00def\n"
        compile(src, 'mymod', 'exec', PyCF_ACCEPT_NULL_BYTES)  # works

    def test_print_function(self):
        import builtins
        import sys
        import io
        pr = getattr(builtins, "print")
        save = sys.stdout
        out = sys.stdout = io.StringIO()
        try:
            pr("Hello,", "person!")
        finally:
            sys.stdout = save
        assert out.getvalue() == "Hello, person!\n"
        out = io.StringIO()
        pr("Hello,", "person!", file=out)
        assert out.getvalue() == "Hello, person!\n"
        out = io.StringIO()
        pr("Hello,", "person!", file=out, end="")
        assert out.getvalue() == "Hello, person!"
        out = io.StringIO()
        pr("Hello,", "person!", file=out, sep="X")
        assert out.getvalue() == "Hello,Xperson!\n"
        out = io.StringIO()
        pr(b"Hello,", b"person!", file=out)
        result = out.getvalue()
        assert isinstance(result, str)
        print('XXXXXX', result)
        assert result == "b'Hello,' b'person!'\n"
        pr("Hello", file=None) # This works.
        out = io.StringIO()
        pr(None, file=out)
        assert out.getvalue() == "None\n"
        out = sys.stdout = io.StringIO()
        try:
            pr("amaury", file=None)
        finally:
            sys.stdout = save
        assert out.getvalue() == "amaury\n"

    def test_print_function2(self):
        import builtins
        import io
        class MyStr(str):
            def __str__(self):
                return "sqlalchemy"
        out = io.StringIO()
        s = MyStr('A')
        pr = getattr(builtins, 'print')
        pr(s, file=out)
        pr(str(s), file=out)
        assert out.getvalue() == "sqlalchemy\nsqlalchemy\n"

    def test_print_exceptions(self):
        import builtins
        pr = getattr(builtins, "print")
        raises(TypeError, pr, x=3)
        raises(TypeError, pr, end=3)
        raises(TypeError, pr, sep=42)

    def test_round(self):
        assert round(11.234) == 11
        assert type(round(11.234)) is int
        assert round(11.234, -1) == 10
        assert type(round(11.234, -1)) is float
        assert round(11.234, 0) == 11
        assert round(11.234, 1) == 11.2
        #
        assert round(5e15-1) == 5e15-1
        assert round(5e15) == 5e15
        assert round(-(5e15-1)) == -(5e15-1)
        assert round(-5e15) == -5e15
        #
        inf = 1e200 * 1e200
        raises(OverflowError, round, inf)
        raises(OverflowError, round, -inf)
        nan = inf / inf
        raises(ValueError, round, nan)
        raises(OverflowError, round, 1.6e308, -308)
        #
        assert round(562949953421312.5, 1) == 562949953421312.5
        assert round(56294995342131.5, 3) == 56294995342131.5

        assert round(0.0) == 0.0
        assert type(round(0.0)) == int
        assert round(1.0) == 1.0
        assert round(10.0) == 10.0
        assert round(1000000000.0) == 1000000000.0
        assert round(1e20) == 1e20

        assert round(-1.0) == -1.0
        assert round(-10.0) == -10.0
        assert round(-1000000000.0) == -1000000000.0
        assert round(-1e20) == -1e20

        assert round(0.1) == 0.0
        assert round(1.1) == 1.0
        assert round(10.1) == 10.0
        assert round(1000000000.1) == 1000000000.0

        assert round(-1.1) == -1.0
        assert round(-10.1) == -10.0
        assert round(-1000000000.1) == -1000000000.0

        assert round(0.9) == 1.0
        assert round(9.9) == 10.0
        assert round(999999999.9) == 1000000000.0

        assert round(-0.9) == -1.0
        assert round(-9.9) == -10.0
        assert round(-999999999.9) == -1000000000.0

        assert round(-8.0, -1) == -10.0
        assert type(round(-8.0, -1)) == float

        assert type(round(-8.0, 0)) == float
        assert type(round(-8.0, 1)) == float

        # Check even / odd rounding behaviour
        assert round(5.5) == 6
        assert round(6.5) == 6
        assert round(-5.5) == -6
        assert round(-6.5) == -6

        # Check behavior on ints
        assert round(0) == 0
        assert round(8) == 8
        assert round(-8) == -8
        assert type(round(0)) == int
        assert type(round(-8, -1)) == int
        assert type(round(-8, 0)) == int
        assert type(round(-8, 1)) == int

        assert round(number=-8.0, ndigits=-1) == -10.0
        raises(TypeError, round)

        # test generic rounding delegation for reals
        class TestRound:
            def __round__(self):
                return 23

        class TestNoRound:
            pass

        assert round(TestRound()) == 23

        raises(TypeError, round, 1, 2, 3)
        raises(TypeError, round, TestNoRound())

        t = TestNoRound()
        t.__round__ = lambda *args: args
        raises(TypeError, round, t)
        raises(TypeError, round, t, 0)

        raises(TypeError, round, 3, None)
        raises(TypeError, round, 3.0, None)

    def test_vars_obscure_case(self):
        class C_get_vars(object):
            def getDict(self):
                return {'a':2}
            __dict__ = property(fget=getDict)
        assert vars(C_get_vars()) == {'a':2}


class AppTestGetattr:
    spaceconfig = {}

    def test_getattr(self):
        class a(object):
            i = 5
        assert getattr(a, 'i') == 5
        raises(AttributeError, getattr, a, 'k')
        assert getattr(a, 'k', 42) == 42
        raises(TypeError, getattr, a, b'i')
        raises(TypeError, getattr, a, b'k', 42)

    def test_getattr_typecheck(self):
        class A(object):
            def __getattribute__(self, name):
                pass
            def __setattr__(self, name, value):
                pass
            def __delattr__(self, name):
                pass
        raises(TypeError, getattr, A(), 42)
        raises(TypeError, setattr, A(), 42, 'x')
        raises(TypeError, delattr, A(), 42)


class AppTestGetattrWithGetAttributeShortcut(AppTestGetattr):
<<<<<<< HEAD
    spaceconfig = {"objspace.std.getattributeshortcut": True}
=======
    spaceconfig = {"objspace.std.getattributeshortcut": True}


class TestInternal:
    def test_execfile(self, space):
        fn = str(udir.join('test_execfile'))
        f = open(fn, 'w')
        print >>f, "i=42"
        f.close()

        w_execfile = space.builtin.get("execfile")
        w_dict = space.newdict()
        space.call_function(w_execfile,
            space.wrap(fn), w_dict, space.w_None)
        w_value = space.getitem(w_dict, space.wrap('i'))
        assert space.eq_w(w_value, space.wrap(42))

    def test_execfile_different_lineendings(self, space):
        from rpython.tool.udir import udir
        d = udir.ensure('lineending', dir=1)
        dos = d.join('dos.py')
        f = dos.open('wb')
        f.write("x=3\r\n\r\ny=4\r\n")
        f.close()
        space.appexec([space.wrap(str(dos))], """
            (filename):
                d = {}
                execfile(filename, d)
                assert d['x'] == 3
                assert d['y'] == 4
        """)

        unix = d.join('unix.py')
        f = unix.open('wb')
        f.write("x=5\n\ny=6\n")
        f.close()

        space.appexec([space.wrap(str(unix))], """
            (filename):
                d = {}
                execfile(filename, d)
                assert d['x'] == 5
                assert d['y'] == 6
        """)
>>>>>>> d4a283ce
<|MERGE_RESOLUTION|>--- conflicted
+++ resolved
@@ -27,13 +27,6 @@
             cls.w_safe_runtimerror = space.wrap(True)
         else:
             cls.w_safe_runtimerror = space.wrap(sys.version_info < (2, 6))
-
-        emptyfile = udir.join('emptyfile.py')
-        emptyfile.write('')
-        nullbytes = udir.join('nullbytes.py')
-        nullbytes.write('#abc\x00def\n')
-        cls.w_emptyfile = space.wrap(str(emptyfile))
-        cls.w_nullbytes = space.wrap(str(nullbytes))
 
     def test_builtin_names(self):
         import builtins as __builtin__
@@ -437,8 +430,6 @@
         x = X()
         assert setattr(x, 'x', 11) == None
         assert delattr(x, 'x') == None
-        # To make this test, we need autopath to work in application space.
-        assert execfile(self.emptyfile) == None
 
     def test_divmod(self):
         assert divmod(15,10) ==(1,5)
@@ -647,7 +638,6 @@
         src = "#abc\x00def\n"
         raises(TypeError, compile, src, 'mymod', 'exec')
         raises(TypeError, compile, src, 'mymod', 'exec', 0)
-        execfile(self.nullbytes) # works
 
     def test_compile_null_bytes_flag(self):
         try:
@@ -848,51 +838,4 @@
 
 
 class AppTestGetattrWithGetAttributeShortcut(AppTestGetattr):
-<<<<<<< HEAD
-    spaceconfig = {"objspace.std.getattributeshortcut": True}
-=======
-    spaceconfig = {"objspace.std.getattributeshortcut": True}
-
-
-class TestInternal:
-    def test_execfile(self, space):
-        fn = str(udir.join('test_execfile'))
-        f = open(fn, 'w')
-        print >>f, "i=42"
-        f.close()
-
-        w_execfile = space.builtin.get("execfile")
-        w_dict = space.newdict()
-        space.call_function(w_execfile,
-            space.wrap(fn), w_dict, space.w_None)
-        w_value = space.getitem(w_dict, space.wrap('i'))
-        assert space.eq_w(w_value, space.wrap(42))
-
-    def test_execfile_different_lineendings(self, space):
-        from rpython.tool.udir import udir
-        d = udir.ensure('lineending', dir=1)
-        dos = d.join('dos.py')
-        f = dos.open('wb')
-        f.write("x=3\r\n\r\ny=4\r\n")
-        f.close()
-        space.appexec([space.wrap(str(dos))], """
-            (filename):
-                d = {}
-                execfile(filename, d)
-                assert d['x'] == 3
-                assert d['y'] == 4
-        """)
-
-        unix = d.join('unix.py')
-        f = unix.open('wb')
-        f.write("x=5\n\ny=6\n")
-        f.close()
-
-        space.appexec([space.wrap(str(unix))], """
-            (filename):
-                d = {}
-                execfile(filename, d)
-                assert d['x'] == 5
-                assert d['y'] == 6
-        """)
->>>>>>> d4a283ce
+    spaceconfig = {"objspace.std.getattributeshortcut": True}