# coding: utf-8
import autopath
import sys
from pypy import conftest

class AppTestBuiltinApp:
    def setup_class(cls):
        class X(object):
            def __eq__(self, other):
                raise OverflowError
            def __hash__(self):
                return 42
        d = {X(): 5}
        try:
            d[X()]
        except OverflowError:
            cls.w_sane_lookup = cls.space.wrap(True)
        except KeyError:
            cls.w_sane_lookup = cls.space.wrap(False)
        # starting with CPython 2.6, when the stack is almost out, we
        # can get a random error, instead of just a RuntimeError.
        # For example if an object x has a __getattr__, we can get
        # AttributeError if attempting to call x.__getattr__ runs out
        # of stack.  That's annoying, so we just work around it.
        if conftest.option.runappdirect:
            cls.w_safe_runtimerror = cls.space.wrap(True)
        else:
            cls.w_safe_runtimerror = cls.space.wrap(sys.version_info < (2, 6))

    def test_bytes_alias(self):
        assert bytes is not str
        assert isinstance(eval("b'hi'"), bytes)

    def test_import(self):
        m = __import__('pprint')
        assert m.pformat({}) == '{}'
        assert m.__name__ == "pprint"
        raises(ImportError, __import__, 'spamspam')
        raises(TypeError, __import__, 1, 2, 3, 4)

    def test_ascii(self):
        assert ascii('') == '\'\''
        assert ascii(0) == '0'
        assert ascii(()) == '()'
        assert ascii([]) == '[]'
        assert ascii({}) == '{}'
        a = []
        a.append(a)
        assert ascii(a) == '[[...]]'
        a = {}
        a[0] = a
        assert ascii(a) == '{0: {...}}'
        # Advanced checks for unicode strings
        def _check_uni(s):
            assert ascii(s) == repr(s)
        _check_uni("'")
        _check_uni('"')
        _check_uni('"\'')
        _check_uni('\0')
        _check_uni('\r\n\t .')
        # Unprintable non-ASCII characters
        _check_uni('\x85')
        _check_uni('\u1fff')
        _check_uni('\U00012fff')
        # Lone surrogates
        _check_uni('\ud800')
        _check_uni('\udfff')
        # Issue #9804: surrogates should be joined even for printable
        # wide characters (UCS-2 builds).
        assert ascii('\U0001d121') == "'\\U0001d121'"
        # another buggy case
        x = ascii("\U00012fff")
        assert x == r"'\U00012fff'"
        # All together
        s = "'\0\"\n\r\t abcd\x85é\U00012fff\uD800\U0001D121xxx."
        assert ascii(s) == \
            r"""'\'\x00"\n\r\t abcd\x85\xe9\U00012fff\ud800\U0001d121xxx.'"""

    def test_bin(self):
        class Foo:
            def __index__(self):
                return 4
        assert bin(0) == "0b0"
        assert bin(-1) == "-0b1"
        assert bin(2) == "0b10"
        assert bin(-2) == "-0b10"
        assert bin(Foo()) == "0b100"
        raises(TypeError, bin, 0.)

    def test_oct(self):
        class Foo:
            def __index__(self):
                return 4
        assert oct(0) == "0o0"
        assert oct(-1) == "-0o1"
        assert oct(8) == "0o10"
        assert oct(-8) == "-0o10"
        assert oct(Foo()) == "0o4"
        raises(TypeError, oct, 0.)

    def test_hex(self):
        class Foo:
            def __index__(self):
                return 4
        assert hex(0) == "0x0"
        assert hex(-1) == "-0x1"
        assert hex(16) == "0x10"
        assert hex(-16) == "-0x10"
        assert hex(Foo()) == "0x4"
        raises(TypeError, hex, 0.)

    def test_chr(self):
        import sys
        assert chr(65) == 'A'
        assert type(str(65)) is str
        assert chr(0x9876) == '\u9876'
        if sys.maxunicode > 0xFFFF:
            assert chr(sys.maxunicode) == '\U0010FFFF'
        else:
            assert chr(sys.maxunicode) == '\uFFFF'
        assert chr(0x00010000) == '\U00010000'
        assert chr(0x0010ffff) == '\U0010FFFF'
        raises(ValueError, chr, -1)

    def test_globals(self):
        d = {"foo":"bar"}
        exec("def f(): return globals()", d)
        d2 = d["f"]()
        assert d2 is d

    def test_locals(self):
        def f():
            return locals()
        def g(c=0, b=0, a=0):
            return locals()
        assert f() == {}
        assert g() == {'a':0, 'b':0, 'c':0}

    def test_dir(self):
        def f():
            return dir()
        def g(c=0, b=0, a=0):
            return dir()
        def nosp(x): return [y for y in x if y[0]!='_']
        assert f() == []
        assert g() == ['a', 'b', 'c']
        class X(object): pass
        assert nosp(dir(X)) == []
        class X(object):
            a = 23
            c = 45
            b = 67
        assert nosp(dir(X)) == ['a', 'b', 'c']

    def test_dir_in_broken_locals(self):
        class C(object):
            def __getitem__(self, item):
                raise KeyError(item)
            def keys(self):
                return 'abcd'    # not a list!
        names = eval("dir()", {}, C())
        assert names == ['a', 'b', 'c', 'd']

    def test_dir_broken_module(self):
        import types
        class Foo(types.ModuleType):
            __dict__ = 8
        raises(TypeError, dir, Foo("foo"))

    def test_dir_broken_object(self):
        class Foo(object):
            x = 3
            def __getattribute__(self, name):
                return name
        assert dir(Foo()) == []

    def test_dir_custom(self):
        class Foo(object):
            def __dir__(self):
                return ["1", "2", "3"]
        f = Foo()
        assert dir(f) == ["1", "2", "3"]
        class Foo:
            def __dir__(self):
                return ["apple"]
        assert dir(Foo()) == ["apple"]
        class Foo(object):
            def __dir__(self):
                return 42
        f = Foo()
        raises(TypeError, dir, f)
        import types
        class Foo(types.ModuleType):
            def __dir__(self):
                return ["blah"]
        assert dir(Foo("a_mod")) == ["blah"]

    def test_dir_custom_lookup(self):
        class M(type):
            def __dir__(self, *args): return ["14"]
        class X(object):
            __metaclass__ = M
        x = X()
        x.__dir__ = lambda x: ["14"]
        assert dir(x) != ["14"]

    def test_format(self):
        assert format(4) == "4"
        assert format(10, "o") == "12"
        assert format(10, "#o") == "0o12"
        assert format("hi") == "hi"

    def test_vars(self):
        def f():
            return vars()
        def g(c=0, b=0, a=0):
            return vars()
        assert f() == {}
        assert g() == {'a':0, 'b':0, 'c':0}

<<<<<<< HEAD
    def test_getattr(self):
        class a(object):
            i = 5
        assert getattr(a, 'i') == 5
        raises(AttributeError, getattr, a, 'k')
        assert getattr(a, 'k', 42) == 42
        raises(TypeError, getattr, a, b'i')
        raises(TypeError, getattr, a, b'k', 42)

    def test_getattr_typecheck(self):
        class A(object):
            def __getattribute__(self, name):
                pass
            def __setattr__(self, name, value):
                pass
            def __delattr__(self, name):
                pass
        raises(TypeError, getattr, A(), 42)
        raises(TypeError, setattr, A(), 42, 'x')
        raises(TypeError, delattr, A(), 42)

=======
>>>>>>> c52691bb
    def test_sum(self):
        assert sum([]) ==0
        assert sum([42]) ==42
        assert sum([1,2,3]) ==6
        assert sum([],5) ==5
        assert sum([1,2,3],4) ==10
        #
        class Foo(object):
            def __radd__(self, other):
                assert other is None
                return 42
        assert sum([Foo()], None) == 42

    def test_type_selftest(self):
        assert type(type) is type

    def test_iter_sequence(self):
        raises(TypeError,iter,3)
        x = iter(['a','b','c'])
        assert next(x) =='a'
        assert next(x) =='b'
        assert next(x) =='c'
        raises(StopIteration, next, x)

    def test_iter___iter__(self):
        # This test assumes that dict.keys() method returns keys in
        # the same order as dict.__iter__().
        # Also, this test is not as explicit as the other tests;
        # it tests 4 calls to __iter__() in one assert.  It could
        # be modified if better granularity on the assert is required.
        mydict = {'a':1,'b':2,'c':3}
        assert list(iter(mydict)) == list(mydict.keys())

    def test_iter_callable_sentinel(self):
        class count(object):
            def __init__(self):
                self.value = 0
            def __call__(self):
                self.value += 1
                return self.value
        # XXX Raising errors is quite slow --
        #            uncomment these lines when fixed
        #self.assertRaises(TypeError,iter,3,5)
        #self.assertRaises(TypeError,iter,[],5)
        #self.assertRaises(TypeError,iter,{},5)
        x = iter(count(),3)
        assert next(x) ==1
        assert next(x) ==2
        raises(StopIteration, next, x)

    def test_enumerate(self):
        seq = range(2,4)
        enum = enumerate(seq)
        assert next(enum) == (0, 2)
        assert next(enum) == (1, 3)
        raises(StopIteration, next, enum)
        raises(TypeError, enumerate, 1)
        raises(TypeError, enumerate, None)
        enum = enumerate(range(5), 2)
        assert list(enum) == list(zip(range(2, 7), range(5)))

    def test_next(self):
        x = iter(['a', 'b', 'c'])
        assert next(x) == 'a'
        assert next(x) == 'b'
        assert next(x) == 'c'
        raises(StopIteration, next, x)
        assert next(x, 42) == 42

    def test_next__next__(self):
        class Counter:
            def __init__(self):
                self.count = 0
            def __next__(self):
                self.count += 1
                return self.count
        x = Counter()
        assert next(x) == 1
        assert next(x) == 2
        assert next(x) == 3

    def test_range_args(self):
##        # range() attributes are deprecated and were removed in Python 2.3.
##        x = range(2)
##        assert x.start == 0
##        assert x.stop == 2
##        assert x.step == 1

##        x = range(2,10,2)
##        assert x.start == 2
##        assert x.stop == 10
##        assert x.step == 2

##        x = range(2.3, 10.5, 2.4)
##        assert x.start == 2
##        assert x.stop == 10
##        assert x.step == 2

        raises(ValueError, range, 0, 1, 0)

    def test_range_repr(self): 
        assert repr(range(1)) == 'range(0, 1)'
        assert repr(range(1,2)) == 'range(1, 2)'
        assert repr(range(1,2,3)) == 'range(1, 2, 3)'

    def test_range_up(self):
        x = range(2)
        iter_x = iter(x)
        assert next(iter_x) == 0
        assert next(iter_x) == 1
        raises(StopIteration, next, iter_x)

    def test_range_down(self):
        x = range(4,2,-1)

        iter_x = iter(x)
        assert next(iter_x) == 4
        assert next(iter_x) == 3
        raises(StopIteration, next, iter_x)

    def test_range_has_type_identity(self):
        assert type(range(1)) == type(range(1))

    def test_range_len(self):
        x = range(33)
        assert len(x) == 33
        raises(TypeError, range, 33.2)
        x = range(33,0,-1)
        assert len(x) == 33
        x = range(33,0)
        assert len(x) == 0
        raises(TypeError, range, 33, 0.2)
        assert len(x) == 0
        x = range(0,33)
        assert len(x) == 33
        x = range(0,33,-1)
        assert len(x) == 0
        x = range(0,33,2)
        assert len(x) == 17
        x = range(0,32,2)
        assert len(x) == 16

    def test_range_indexing(self):
        x = range(0,33,2)
        assert x[7] == 14
        assert x[-7] == 20
        raises(IndexError, x.__getitem__, 17)
        raises(IndexError, x.__getitem__, -18)
        assert list(x.__getitem__(slice(0,3,1))) == [0, 2, 4]

    def test_range_bad_args(self):
        raises(TypeError, range, '1')
        raises(TypeError, range, None)
        raises(TypeError, range, 3+2j)
        raises(TypeError, range, 1, '1')
        raises(TypeError, range, 1, 3+2j)
        raises(TypeError, range, 1, 2, '1')
        raises(TypeError, range, 1, 2, 3+2j)
    
    def test_sorted(self):
        l = []
        sorted_l = sorted(l)
        assert sorted_l is not l
        assert sorted_l == l
        l = [1, 5, 2, 3]
        sorted_l = sorted(l)
        assert sorted_l == [1, 2, 3, 5]

    def test_sorted_with_keywords(self):
        l = ['a', 'C', 'b']
        sorted_l = sorted(l, reverse = True)
        assert sorted_l is not l
        assert sorted_l == ['b', 'a', 'C']
        sorted_l = sorted(l, reverse = True, key = lambda x: x.lower())
        assert sorted_l is not l
        assert sorted_l == ['C', 'b', 'a']
        
    def test_reversed_simple_sequences(self):
        l = range(5)
        rev = reversed(l)
        assert list(rev) == [4, 3, 2, 1, 0]
        assert list(l.__reversed__()) == [4, 3, 2, 1, 0]
        s = "abcd"
        assert list(reversed(s)) == ['d', 'c', 'b', 'a']

    def test_reversed_custom_objects(self):
        """make sure __reversed__ is called when defined"""
        class SomeClass(object):
            def __reversed__(self):
                return 42
        obj = SomeClass()
        assert reversed(obj) == 42
    
    def test_return_None(self):
        class X(object): pass
        x = X()
        assert setattr(x, 'x', 11) == None
        assert delattr(x, 'x') == None
        # To make this test, we need autopath to work in application space.
        #self.assertEquals(execfile('emptyfile.py'), None)

    def test_divmod(self):
        assert divmod(15,10) ==(1,5)

    def test_callable(self):
        class Call(object):
            def __call__(self, a):
                return a+2
        assert callable(Call()), (
                    "Builtin function 'callable' misreads callable object")
        assert callable(int), (
                    "Builtin function 'callable' misreads int")
        class Call:
            def __call__(self, a):
                return a+2
        assert callable(Call())


    def test_uncallable(self):
        # XXX TODO: I made the NoCall class explicitly newstyle to try and
        # remedy the failure in this test observed when running this with
        # the trivial objectspace, but the test _still_ fails then (it
        # doesn't fail with the standard objectspace, though).
        class NoCall(object):
            pass
        a = NoCall()
        assert not callable(a), (
                    "Builtin function 'callable' misreads uncallable object")
        a.__call__ = lambda: "foo"
        assert not callable(a), (
                    "Builtin function 'callable' tricked by instance-__call__")
        class NoCall:
            pass
        assert not callable(NoCall())

    def test_hash(self):
        assert hash(23) == hash(23)
        assert hash(2.3) == hash(2.3)
        assert hash('23') == hash("23")
        assert hash((23,)) == hash((23,))
        assert hash(22) != hash(23)
        raises(TypeError, hash, [])
        raises(TypeError, hash, {})

    def test_eval(self):
        assert eval("1+2") == 3
        assert eval(" \t1+2\n") == 3
        assert eval("len([])") == 0
        assert eval("len([])", {}) == 0        
        # cpython 2.4 allows this (raises in 2.3)
        assert eval("3", None, None) == 3
        i = 4
        assert eval("i", None, None) == 4
        assert eval('a', None, dict(a=42)) == 42

    def test_compile(self):
        co = compile('1+2', '?', 'eval')
        assert eval(co) == 3
        compile("from __future__ import with_statement", "<test>", "exec")
        raises(SyntaxError, compile, '-', '?', 'eval')
        raises(SyntaxError, compile, '"\\xt"', '?', 'eval')
        raises(ValueError, compile, '1+2', '?', 'maybenot')
        raises(ValueError, compile, "\n", "<string>", "exec", 0xff)
        raises(TypeError, compile, '1+2', 12, 34)

    def test_unicode_encoding_compile(self):
        code = "# -*- coding: utf-8 -*-\npass\n"
        compile(code, "tmp", "exec")

    def test_bytes_compile(self):
        code = b"# -*- coding: utf-8 -*-\npass\n"
        compile(code, "tmp", "exec")

    def test_recompile_ast(self):
        import _ast
        # raise exception when node type doesn't match with compile mode
        co1 = compile('print(1)', '<string>', 'exec', _ast.PyCF_ONLY_AST)
        raises(TypeError, compile, co1, '<ast>', 'eval')
        co2 = compile('1+1', '<string>', 'eval', _ast.PyCF_ONLY_AST)
        compile(co2, '<ast>', 'eval')

    def test_isinstance(self):
        assert isinstance(5, int)
        assert isinstance(5, object)
        assert not isinstance(5, float)
        assert isinstance(True, (int, float))
        assert not isinstance(True, (type, float))
        assert isinstance(True, ((type, float), bool))
        raises(TypeError, isinstance, 5, 6)
        raises(TypeError, isinstance, 5, (float, 6))

    def test_issubclass(self):
        assert issubclass(int, int)
        assert issubclass(int, object)
        assert not issubclass(int, float)
        assert issubclass(bool, (int, float))
        assert not issubclass(bool, (type, float))
        assert issubclass(bool, ((type, float), bool))
        raises(TypeError, issubclass, 5, int)
        raises(TypeError, issubclass, int, 6)
        raises(TypeError, issubclass, int, (float, 6))

    def test_staticmethod(self):
        class X(object):
            def f(*args, **kwds): return args, kwds
            f = staticmethod(f)
        assert X.f() == ((), {})
        assert X.f(42, x=43) == ((42,), {'x': 43})
        assert X().f() == ((), {})
        assert X().f(42, x=43) == ((42,), {'x': 43})

    def test_classmethod(self):
        class X(object):
            def f(*args, **kwds): return args, kwds
            f = classmethod(f)
        class Y(X):
            pass
        assert X.f() == ((X,), {})
        assert X.f(42, x=43) == ((X, 42), {'x': 43})
        assert X().f() == ((X,), {})
        assert X().f(42, x=43) == ((X, 42), {'x': 43})
        assert Y.f() == ((Y,), {})
        assert Y.f(42, x=43) == ((Y, 42), {'x': 43})
        assert Y().f() == ((Y,), {})
        assert Y().f(42, x=43) == ((Y, 42), {'x': 43})

    def test_hasattr(self):
        class X(object):
            def broken(): pass   # TypeError
            abc = property(broken)
            def broken2(): raise IOError
            bac = property(broken2)
        x = X()
        x.foo = 42
        assert hasattr(x, '__class__') is True
        assert hasattr(x, 'foo') is True
        assert hasattr(x, 'bar') is False
        raises(TypeError, "hasattr(x, 'abc')")
        raises(TypeError, "hasattr(x, 'bac')")
        raises(TypeError, hasattr, x, None)
        raises(TypeError, hasattr, x, 42)
        assert hasattr(x, '\u5678') is False

    def test_hasattr_exception(self):
        class X(object):
            def __getattr__(self, name):
                if name == 'foo':
                    raise AttributeError
                else:
                    raise KeyError
        x = X()
        assert hasattr(x, 'foo') is False
        raises(KeyError, "hasattr(x, 'bar')")

    def test_compile_leading_newlines(self):
        src = """
def fn(): pass
"""
        co = compile(src, 'mymod', 'exec')
        firstlineno = co.co_firstlineno
        assert firstlineno == 2

    def test_print_function(self):
        import builtins
        import sys
        import io
        pr = getattr(builtins, "print")
        save = sys.stdout
        out = sys.stdout = io.StringIO()
        try:
            pr("Hello,", "person!")
        finally:
            sys.stdout = save
        assert out.getvalue() == "Hello, person!\n"
        out = io.StringIO()
        pr("Hello,", "person!", file=out)
        assert out.getvalue() == "Hello, person!\n"
        out = io.StringIO()
        pr("Hello,", "person!", file=out, end="")
        assert out.getvalue() == "Hello, person!"
        out = io.StringIO()
        pr("Hello,", "person!", file=out, sep="X")
        assert out.getvalue() == "Hello,Xperson!\n"
        out = io.StringIO()
        pr(b"Hello,", b"person!", file=out)
        result = out.getvalue()
        assert isinstance(result, str)
        print('XXXXXX', result)
        assert result == "b'Hello,' b'person!'\n"
        pr("Hello", file=None) # This works.
        out = io.StringIO()
        pr(None, file=out)
        assert out.getvalue() == "None\n"

    def test_print_exceptions(self):
        import builtins
        pr = getattr(builtins, "print")
        raises(TypeError, pr, x=3)
        raises(TypeError, pr, end=3)
        raises(TypeError, pr, sep=42)

    def test_round(self):
        assert round(11.234) == 11
        assert type(round(11.234)) is int
        assert round(11.234, -1) == 10
        assert type(round(11.234, -1)) is float
        assert round(11.234, 0) == 11
        assert round(11.234, 1) == 11.2
        #
        assert round(5e15-1) == 5e15-1
        assert round(5e15) == 5e15
        assert round(-(5e15-1)) == -(5e15-1)
        assert round(-5e15) == -5e15
        #
        inf = 1e200 * 1e200
        raises(OverflowError, round, inf)
        raises(OverflowError, round, -inf)
        nan = inf / inf
        raises(ValueError, round, nan)
        raises(OverflowError, round, 1.6e308, -308)
        #
        assert round(562949953421312.5, 1) == 562949953421312.5
        assert round(56294995342131.5, 3) == 56294995342131.5

    def test_vars_obscure_case(self):
        class C_get_vars(object):
            def getDict(self):
                return {'a':2}
            __dict__ = property(fget=getDict)
<<<<<<< HEAD
        assert vars(C_get_vars()) == {'a':2}
=======
        assert vars(C_get_vars()) == {'a':2}


class AppTestGetattr:
    OPTIONS = {}

    def setup_class(cls):
        cls.space = conftest.gettestobjspace(**cls.OPTIONS)

    def test_getattr(self):
        class a(object):
            i = 5
        assert getattr(a, 'i') == 5
        raises(AttributeError, getattr, a, 'k')
        assert getattr(a, 'k', 42) == 42
        assert getattr(a, u'i') == 5
        raises(AttributeError, getattr, a, u'k')
        assert getattr(a, u'k', 42) == 42

    def test_getattr_typecheck(self):
        class A(object):
            def __getattribute__(self, name):
                pass
            def __setattr__(self, name, value):
                pass
            def __delattr__(self, name):
                pass
        raises(TypeError, getattr, A(), 42)
        raises(TypeError, setattr, A(), 42, 'x')
        raises(TypeError, delattr, A(), 42)


class AppTestGetattrWithGetAttributeShortcut(AppTestGetattr):
    OPTIONS = {"objspace.std.getattributeshortcut": True}


class TestInternal:
    def test_execfile(self, space):
        from pypy.tool.udir import udir
        fn = str(udir.join('test_execfile'))
        f = open(fn, 'w')
        print >>f, "i=42"
        f.close()

        w_execfile = space.builtin.get("execfile")
        w_dict = space.newdict()
        space.call_function(w_execfile,
            space.wrap(fn), w_dict, space.w_None)
        w_value = space.getitem(w_dict, space.wrap('i'))
        assert space.eq_w(w_value, space.wrap(42))

    def test_execfile_different_lineendings(self, space): 
        from pypy.tool.udir import udir
        d = udir.ensure('lineending', dir=1)
        dos = d.join('dos.py') 
        f = dos.open('wb') 
        f.write("x=3\r\n\r\ny=4\r\n")
        f.close() 
        space.appexec([space.wrap(str(dos))], """
            (filename): 
                d = {}
                execfile(filename, d)
                assert d['x'] == 3
                assert d['y'] == 4
        """)

        unix = d.join('unix.py')
        f = unix.open('wb') 
        f.write("x=5\n\ny=6\n")
        f.close() 

        space.appexec([space.wrap(str(unix))], """
            (filename): 
                d = {}
                execfile(filename, d)
                assert d['x'] == 5
                assert d['y'] == 6
        """)
>>>>>>> c52691bb
<|MERGE_RESOLUTION|>--- conflicted
+++ resolved
@@ -218,30 +218,6 @@
         assert f() == {}
         assert g() == {'a':0, 'b':0, 'c':0}
 
-<<<<<<< HEAD
-    def test_getattr(self):
-        class a(object):
-            i = 5
-        assert getattr(a, 'i') == 5
-        raises(AttributeError, getattr, a, 'k')
-        assert getattr(a, 'k', 42) == 42
-        raises(TypeError, getattr, a, b'i')
-        raises(TypeError, getattr, a, b'k', 42)
-
-    def test_getattr_typecheck(self):
-        class A(object):
-            def __getattribute__(self, name):
-                pass
-            def __setattr__(self, name, value):
-                pass
-            def __delattr__(self, name):
-                pass
-        raises(TypeError, getattr, A(), 42)
-        raises(TypeError, setattr, A(), 42, 'x')
-        raises(TypeError, delattr, A(), 42)
-
-=======
->>>>>>> c52691bb
     def test_sum(self):
         assert sum([]) ==0
         assert sum([42]) ==42
@@ -342,7 +318,7 @@
 
         raises(ValueError, range, 0, 1, 0)
 
-    def test_range_repr(self): 
+    def test_range_repr(self):
         assert repr(range(1)) == 'range(0, 1)'
         assert repr(range(1,2)) == 'range(1, 2)'
         assert repr(range(1,2,3)) == 'range(1, 2, 3)'
@@ -671,9 +647,6 @@
             def getDict(self):
                 return {'a':2}
             __dict__ = property(fget=getDict)
-<<<<<<< HEAD
-        assert vars(C_get_vars()) == {'a':2}
-=======
         assert vars(C_get_vars()) == {'a':2}
 
 
@@ -689,9 +662,8 @@
         assert getattr(a, 'i') == 5
         raises(AttributeError, getattr, a, 'k')
         assert getattr(a, 'k', 42) == 42
-        assert getattr(a, u'i') == 5
-        raises(AttributeError, getattr, a, u'k')
-        assert getattr(a, u'k', 42) == 42
+        raises(TypeError, getattr, a, b'i')
+        raises(TypeError, getattr, a, b'k', 42)
 
     def test_getattr_typecheck(self):
         class A(object):
@@ -707,49 +679,4 @@
 
 
 class AppTestGetattrWithGetAttributeShortcut(AppTestGetattr):
-    OPTIONS = {"objspace.std.getattributeshortcut": True}
-
-
-class TestInternal:
-    def test_execfile(self, space):
-        from pypy.tool.udir import udir
-        fn = str(udir.join('test_execfile'))
-        f = open(fn, 'w')
-        print >>f, "i=42"
-        f.close()
-
-        w_execfile = space.builtin.get("execfile")
-        w_dict = space.newdict()
-        space.call_function(w_execfile,
-            space.wrap(fn), w_dict, space.w_None)
-        w_value = space.getitem(w_dict, space.wrap('i'))
-        assert space.eq_w(w_value, space.wrap(42))
-
-    def test_execfile_different_lineendings(self, space): 
-        from pypy.tool.udir import udir
-        d = udir.ensure('lineending', dir=1)
-        dos = d.join('dos.py') 
-        f = dos.open('wb') 
-        f.write("x=3\r\n\r\ny=4\r\n")
-        f.close() 
-        space.appexec([space.wrap(str(dos))], """
-            (filename): 
-                d = {}
-                execfile(filename, d)
-                assert d['x'] == 3
-                assert d['y'] == 4
-        """)
-
-        unix = d.join('unix.py')
-        f = unix.open('wb') 
-        f.write("x=5\n\ny=6\n")
-        f.close() 
-
-        space.appexec([space.wrap(str(unix))], """
-            (filename): 
-                d = {}
-                execfile(filename, d)
-                assert d['x'] == 5
-                assert d['y'] == 6
-        """)
->>>>>>> c52691bb
+    OPTIONS = {"objspace.std.getattributeshortcut": True}