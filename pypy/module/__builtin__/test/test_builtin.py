import sys

from rpython.tool.udir import udir

class AppTestBuiltinApp:
    def setup_class(cls):
        space = cls.space
        class X(object):
            def __eq__(self, other):
                raise OverflowError
            def __hash__(self):
                return 42
        d = {X(): 5}
        try:
            d[X()]
        except OverflowError:
            cls.w_sane_lookup = space.wrap(True)
        except KeyError:
            cls.w_sane_lookup = space.wrap(False)
        # starting with CPython 2.6, when the stack is almost out, we
        # can get a random error, instead of just a RuntimeError.
        # For example if an object x has a __getattr__, we can get
        # AttributeError if attempting to call x.__getattr__ runs out
        # of stack.  That's annoying, so we just work around it.
        if cls.runappdirect:
            cls.w_safe_runtimerror = space.wrap(True)
        else:
            cls.w_safe_runtimerror = space.wrap(sys.version_info < (2, 6))

        emptyfile = udir.join('emptyfile.py')
        emptyfile.write('')
        nullbytes = udir.join('nullbytes.py')
        nullbytes.write('#abc\x00def\n')
        cls.w_emptyfile = space.wrap(str(emptyfile))
        cls.w_nullbytes = space.wrap(str(nullbytes))

    def test_builtin_names(self):
        import __builtin__
        assert __builtin__.None is None
        assert __builtin__.False is False
        assert __builtin__.True is True

        assert __builtin__.buffer is buffer
        assert __builtin__.bytes is str
        assert __builtin__.dict is dict
        assert __builtin__.memoryview is memoryview

    def test_bytes_alias(self):
        assert bytes is str
        assert isinstance(eval("b'hi'"), str)

    def test_import(self):
        m = __import__('pprint')
        assert m.pformat({}) == '{}'
        assert m.__name__ == "pprint"
        raises(ImportError, __import__, 'spamspam')
        raises(TypeError, __import__, 1, 2, 3, 4)

    def test_chr(self):
        assert chr(65) == 'A'
        raises(ValueError, chr, -1)
        raises(TypeError, chr, 'a')

    def test_bin(self):
        assert bin(0) == "0b0"
        assert bin(-1) == "-0b1"
        assert bin(2L) == "0b10"
        assert bin(-2L) == "-0b10"
        raises(TypeError, bin, 0.)
        class C(object):
            def __index__(self):
                return 42
        assert bin(C()) == bin(42)
        class D(object):
            def __int__(self):
                return 42
        exc = raises(TypeError, bin, D())
        assert "index" in exc.value.message

    def test_unichr(self):
        import sys
        assert unichr(65) == u'A'
        assert type(unicode(65)) is unicode
        assert unichr(0x9876) == u'\u9876'
        if sys.maxunicode > 0xFFFF:
            assert unichr(sys.maxunicode) == u'\U0010FFFF'
            assert unichr(0x10000) == u'\U00010000'
        else:
            assert unichr(sys.maxunicode) == u'\uFFFF'
        raises(ValueError, unichr, -1)
        raises(ValueError, unichr, sys.maxunicode+1)

    def test_intern(self):
        raises(TypeError, intern)
        raises(TypeError, intern, 1)
        class S(str):
            pass
        raises(TypeError, intern, S("hello"))
        s = "never interned before"
        s2 = intern(s)
        assert s == s2
        s3 = s.swapcase()
        assert s3 != s2
        s4 = s3.swapcase()
        assert intern(s4) is s2

    def test_globals(self):
        d = {"foo":"bar"}
        exec "def f(): return globals()" in d
        d2 = d["f"]()
        assert d2 is d

    def test_locals(self):
        def f():
            return locals()

        def g(c=0, b=0, a=0):
            return locals()

        assert f() == {}
        assert g() == {'a': 0, 'b': 0, 'c': 0}

    def test_locals_deleted_local(self):
        def f():
            a = 3
            locals()
            del a
            return locals()

        assert f() == {}

    def test_dir(self):
        def f():
            return dir()
        def g(c=0, b=0, a=0):
            return dir()
        def nosp(x): return [y for y in x if y[0]!='_']
        assert f() == []
        assert g() == ['a', 'b', 'c']
        class X(object): pass
        assert nosp(dir(X)) == []
        class X(object):
            a = 23
            c = 45
            b = 67
        assert nosp(dir(X)) == ['a', 'b', 'c']

    def test_dir_in_broken_locals(self):
        class C(object):
            def __getitem__(self, item):
                raise KeyError(item)
            def keys(self):
                return 'a'    # not a list!
        raises(TypeError, eval, "dir()", {}, C())

    def test_dir_broken_module(self):
        import types
        class Foo(types.ModuleType):
            __dict__ = 8
        raises(TypeError, dir, Foo("foo"))

    def test_dir_broken_object(self):
        class Foo(object):
            x = 3
            def __getattribute__(self, name):
                return name
        assert dir(Foo()) == []

    def test_dir_custom(self):
        class Foo(object):
            def __dir__(self):
                return ["1", "2", "3"]
        f = Foo()
        assert dir(f) == ["1", "2", "3"]
        class Foo:
            def __dir__(self):
                return ["apple"]
        assert dir(Foo()) == ["apple"]
        class Foo(object):
            def __dir__(self):
                return 42
        f = Foo()
        raises(TypeError, dir, f)
        import types
        class Foo(types.ModuleType):
            def __dir__(self):
                return ["blah"]
        assert dir(Foo("a_mod")) == ["blah"]

    def test_dir_custom_lookup(self):
        class M(type):
            def __dir__(self, *args): return ["14"]
        class X(object):
            __metaclass__ = M
        x = X()
        x.__dir__ = lambda x: ["14"]
        assert dir(x) != ["14"]

    def test_format(self):
        assert format(4) == "4"
        assert format(10, "o") == "12"
        assert format(10, "#o") == "0o12"
        assert format("hi") == "hi"
        assert isinstance(format(4, u""), unicode)

    def test_vars(self):
        def f():
            return vars()
        def g(c=0, b=0, a=0):
            return vars()
        assert f() == {}
        assert g() == {'a':0, 'b':0, 'c':0}

    def test_sum(self):
        assert sum([]) ==0
        assert sum([42]) ==42
        assert sum([1,2,3]) ==6
        assert sum([],5) ==5
        assert sum([1,2,3],4) ==10
        #
        class Foo(object):
            def __radd__(self, other):
                assert other is None
                return 42
        assert sum([Foo()], None) == 42

    def test_type_selftest(self):
        assert type(type) is type

    def test_iter_sequence(self):
        raises(TypeError,iter,3)
        x = iter(['a','b','c'])
        assert x.next() =='a'
        assert x.next() =='b'
        assert x.next() =='c'
        raises(StopIteration,x.next)

    def test_iter___iter__(self):
        # This test assumes that dict.keys() method returns keys in
        # the same order as dict.__iter__().
        # Also, this test is not as explicit as the other tests;
        # it tests 4 calls to __iter__() in one assert.  It could
        # be modified if better granularity on the assert is required.
        mydict = {'a':1,'b':2,'c':3}
        assert list(iter(mydict)) ==mydict.keys()

    def test_iter_callable_sentinel(self):
        class count(object):
            def __init__(self):
                self.value = 0
            def __call__(self):
                self.value += 1
                return self.value
        # XXX Raising errors is quite slow --
        #            uncomment these lines when fixed
        #self.assertRaises(TypeError,iter,3,5)
        #self.assertRaises(TypeError,iter,[],5)
        #self.assertRaises(TypeError,iter,{},5)
        x = iter(count(),3)
        assert x.next() ==1
        assert x.next() ==2
        raises(StopIteration,x.next)

    def test_enumerate(self):
        seq = range(2,4)
        enum = enumerate(seq)
        assert enum.next() == (0, 2)
        assert enum.next() == (1, 3)
        raises(StopIteration, enum.next)
        raises(TypeError, enumerate, 1)
        raises(TypeError, enumerate, None)
        enum = enumerate(range(5), 2)
        assert list(enum) == zip(range(2, 7), range(5))

    def test_next(self):
        x = iter(['a', 'b', 'c'])
        assert next(x) == 'a'
        assert next(x) == 'b'
        assert next(x) == 'c'
        raises(StopIteration, next, x)
        assert next(x, 42) == 42

    def test_next__next__(self):
        class Counter:
            def __init__(self):
                self.count = 0
            def next(self):
                self.count += 1
                return self.count
        x = Counter()
        assert next(x) == 1
        assert next(x) == 2
        assert next(x) == 3

    def test_xrange_args(self):
        raises(ValueError, xrange, 0, 1, 0)

    def test_xrange_repr(self):
        assert repr(xrange(1)) == 'xrange(1)'
        assert repr(xrange(1,2)) == 'xrange(1, 2)'
        assert repr(xrange(1,2,3)) == 'xrange(1, 4, 3)'

    def test_xrange_up(self):
        x = xrange(2)
        iter_x = iter(x)
        assert iter_x.next() == 0
        assert iter_x.next() == 1
        raises(StopIteration, iter_x.next)

    def test_xrange_down(self):
        x = xrange(4,2,-1)

        iter_x = iter(x)
        assert iter_x.next() == 4
        assert iter_x.next() == 3
        raises(StopIteration, iter_x.next)

    def test_xrange_has_type_identity(self):
        assert type(xrange(1)) == type(xrange(1))

    def test_xrange_len(self):
        x = xrange(33)
        assert len(x) == 33
        exc = raises(TypeError, xrange, 33.2)
        assert "integer" in str(exc.value)
        x = xrange(33,0,-1)
        assert len(x) == 33
        x = xrange(33,0)
        assert len(x) == 0
        exc = raises(TypeError, xrange, 33, 0.2)
        assert "integer" in str(exc.value)
        x = xrange(0,33)
        assert len(x) == 33
        x = xrange(0,33,-1)
        assert len(x) == 0
        x = xrange(0,33,2)
        assert len(x) == 17
        x = xrange(0,32,2)
        assert len(x) == 16

    def test_xrange_indexing(self):
        x = xrange(0,33,2)
        assert x[7] == 14
        assert x[-7] == 20
        raises(IndexError, x.__getitem__, 17)
        raises(IndexError, x.__getitem__, -18)
        raises(TypeError, x.__getitem__, slice(0,3,1))

    def test_xrange_bad_args(self):
        raises(TypeError, xrange, '1')
        raises(TypeError, xrange, None)
        raises(TypeError, xrange, 3+2j)
        raises(TypeError, xrange, 1, '1')
        raises(TypeError, xrange, 1, 3+2j)
        raises(TypeError, xrange, 1, 2, '1')
        raises(TypeError, xrange, 1, 2, 3+2j)

    def test_sorted(self):
        l = []
        sorted_l = sorted(l)
        assert sorted_l is not l
        assert sorted_l == l
        l = [1, 5, 2, 3]
        sorted_l = sorted(l)
        assert sorted_l == [1, 2, 3, 5]

    def test_sorted_with_keywords(self):
        l = ['a', 'C', 'b']
        sorted_l = sorted(l, reverse = True)
        assert sorted_l is not l
        assert sorted_l == ['b', 'a', 'C']
        sorted_l = sorted(l, reverse = True, key = lambda x: x.lower())
        assert sorted_l is not l
        assert sorted_l == ['C', 'b', 'a']
        raises(TypeError, sorted, [], reverse=None)

    def test_reversed_simple_sequences(self):
        l = range(5)
        rev = reversed(l)
        assert list(rev) == [4, 3, 2, 1, 0]
        assert list(l.__reversed__()) == [4, 3, 2, 1, 0]
        s = "abcd"
        assert list(reversed(s)) == ['d', 'c', 'b', 'a']

    def test_reversed_custom_objects(self):
        """make sure __reversed__ is called when defined"""
        class SomeClass(object):
            def __reversed__(self):
                return 42
        obj = SomeClass()
        assert reversed(obj) == 42


    def test_cmp(self):
        assert cmp(9,9) == 0
        assert cmp(0,9) < 0
        assert cmp(9,0) > 0
        assert cmp("abc", 12) != 0
        assert cmp(u"abc", 12) != 0

    def test_cmp_more(self):
        class C(object):
            def __eq__(self, other):
                return True
            def __cmp__(self, other):
                raise RuntimeError
        c1 = C()
        c2 = C()
        raises(RuntimeError, cmp, c1, c2)

    def test_cmp_cyclic(self):
        if not self.sane_lookup:
            skip("underlying Python implementation has insane dict lookup")
        if not self.safe_runtimerror:
            skip("underlying Python may raise random exceptions on stack ovf")
        a = []; a.append(a)
        b = []; b.append(b)
        from UserList import UserList
        c = UserList(); c.append(c)
        raises(RuntimeError, cmp, a, b)
        raises(RuntimeError, cmp, b, c)
        raises(RuntimeError, cmp, c, a)
        raises(RuntimeError, cmp, a, c)
        # okay, now break the cycles
        a.pop(); b.pop(); c.pop()

    def test_coerce(self):
        assert coerce(1, 2)    == (1, 2)
        assert coerce(1L, 2L)  == (1L, 2L)
        assert coerce(1, 2L)   == (1L, 2L)
        assert coerce(1L, 2)   == (1L, 2L)
        assert coerce(1, 2.0)  == (1.0, 2.0)
        assert coerce(1.0, 2L) == (1.0, 2.0)
        assert coerce(1L, 2.0) == (1.0, 2.0)
        raises(TypeError,coerce, 1    , 'a')
        raises(TypeError,coerce, u'a' , 'a')

    def test_return_None(self):
        class X(object): pass
        x = X()
        assert setattr(x, 'x', 11) == None
        assert delattr(x, 'x') == None
        # To make this test, we need autopath to work in application space.
        assert execfile(self.emptyfile) == None

    def test_divmod(self):
        assert divmod(15,10) ==(1,5)

    def test_callable(self):
        class Call(object):
            def __call__(self, a):
                return a+2
        assert callable(Call()), (
                    "Builtin function 'callable' misreads callable object")
        assert callable(int), (
                    "Builtin function 'callable' misreads int")
        class Call:
            def __call__(self, a):
                return a+2
        assert callable(Call())


    def test_uncallable(self):
        # XXX TODO: I made the NoCall class explicitly newstyle to try and
        # remedy the failure in this test observed when running this with
        # the trivial objectspace, but the test _still_ fails then (it
        # doesn't fail with the standard objectspace, though).
        class NoCall(object):
            pass
        a = NoCall()
        assert not callable(a), (
                    "Builtin function 'callable' misreads uncallable object")
        a.__call__ = lambda: "foo"
        assert not callable(a), (
                    "Builtin function 'callable' tricked by instance-__call__")
        class NoCall:
            pass
        assert not callable(NoCall())

    def test_hash(self):
        assert hash(23) == hash(23)
        assert hash(2.3) == hash(2.3)
        assert hash('23') == hash("23")
        assert hash((23,)) == hash((23,))
        assert hash(22) != hash(23)
        raises(TypeError, hash, [])
        raises(TypeError, hash, {})

    def test_eval(self):
        assert eval("1+2") == 3
        assert eval(" \t1+2\n") == 3
        assert eval("len([])") == 0
        assert eval("len([])", {}) == 0
        # cpython 2.4 allows this (raises in 2.3)
        assert eval("3", None, None) == 3
        i = 4
        assert eval("i", None, None) == 4
        assert eval('a', None, dict(a=42)) == 42

    def test_compile(self):
        co = compile('1+2', '?', 'eval')
        assert eval(co) == 3
        co = compile(buffer('1+2'), '?', 'eval')
        assert eval(co) == 3
        exc = raises(TypeError, compile, chr(0), '?', 'eval')
        assert str(exc.value) == "compile() expected string without null bytes"
        exc = raises(TypeError, compile, unichr(0), '?', 'eval')
        assert str(exc.value) == "compile() expected string without null bytes"
        exc = raises(TypeError, compile, memoryview('1+2'), '?', 'eval')
        assert str(exc.value) == "expected a readable buffer object"
        compile("from __future__ import with_statement", "<test>", "exec")
        raises(SyntaxError, compile, '-', '?', 'eval')
        raises(ValueError, compile, '"\\xt"', '?', 'eval')
        raises(ValueError, compile, '1+2', '?', 'maybenot')
        raises(ValueError, compile, "\n", "<string>", "exec", 0xff)
        raises(TypeError, compile, '1+2', 12, 34)

    def test_compile_error_message(self):
        import re
        compile('# -*- coding: iso-8859-15 -*-\n', 'dummy', 'exec')
        compile(b'\xef\xbb\xbf\n', 'dummy', 'exec')
        compile(b'\xef\xbb\xbf# -*- coding: utf-8 -*-\n', 'dummy', 'exec')
        exc = raises(SyntaxError, compile,
            b'# -*- coding: fake -*-\n', 'dummy', 'exec')
        assert 'fake' in str(exc.value)
        exc = raises(SyntaxError, compile,
            b'\xef\xbb\xbf# -*- coding: iso-8859-15 -*-\n', 'dummy', 'exec')
        assert 'iso-8859-15' in str(exc.value)
        assert 'BOM' in str(exc.value)
        exc = raises(SyntaxError, compile,
            b'\xef\xbb\xbf# -*- coding: fake -*-\n', 'dummy', 'exec')
        assert 'fake' in str(exc.value)
        assert 'BOM' in str(exc.value)

    def test_unicode_compile(self):
        try:
            compile(u'-', '?', 'eval')
        except SyntaxError as e:
            assert e.lineno == 1

    def test_unicode_encoding_compile(self):
        code = u"# -*- coding: utf-8 -*-\npass\n"
        raises(SyntaxError, compile, code, "tmp", "exec")

    def test_recompile_ast(self):
        import _ast
        # raise exception when node type doesn't match with compile mode
        co1 = compile('print 1', '<string>', 'exec', _ast.PyCF_ONLY_AST)
        raises(TypeError, compile, co1, '<ast>', 'eval')
        co2 = compile('1+1', '<string>', 'eval', _ast.PyCF_ONLY_AST)
        compile(co2, '<ast>', 'eval')

    def test_isinstance(self):
        assert isinstance(5, int)
        assert isinstance(5, object)
        assert not isinstance(5, float)
        assert isinstance(True, (int, float))
        assert not isinstance(True, (type, float))
        assert isinstance(True, ((type, float), bool))
        raises(TypeError, isinstance, 5, 6)
        raises(TypeError, isinstance, 5, (float, 6))

    def test_issubclass(self):
        assert issubclass(int, int)
        assert issubclass(int, object)
        assert not issubclass(int, float)
        assert issubclass(bool, (int, float))
        assert not issubclass(bool, (type, float))
        assert issubclass(bool, ((type, float), bool))
        raises(TypeError, issubclass, 5, int)
        raises(TypeError, issubclass, int, 6)
        raises(TypeError, issubclass, int, (float, 6))

    def test_staticmethod(self):
        class X(object):
            def f(*args, **kwds): return args, kwds
            f = staticmethod(f)
        assert X.f() == ((), {})
        assert X.f(42, x=43) == ((42,), {'x': 43})
        assert X().f() == ((), {})
        assert X().f(42, x=43) == ((42,), {'x': 43})

    def test_classmethod(self):
        class X(object):
            def f(*args, **kwds): return args, kwds
            f = classmethod(f)
        class Y(X):
            pass
        assert X.f() == ((X,), {})
        assert X.f(42, x=43) == ((X, 42), {'x': 43})
        assert X().f() == ((X,), {})
        assert X().f(42, x=43) == ((X, 42), {'x': 43})
        assert Y.f() == ((Y,), {})
        assert Y.f(42, x=43) == ((Y, 42), {'x': 43})
        assert Y().f() == ((Y,), {})
        assert Y().f(42, x=43) == ((Y, 42), {'x': 43})

    def test_hasattr(self):
        class X(object):
            def broken(): pass   # TypeError
            abc = property(broken)
            def broken2(): raise IOError
            bac = property(broken2)
        x = X()
        x.foo = 42
        assert hasattr(x, '__class__') is True
        assert hasattr(x, 'foo') is True
        assert hasattr(x, 'bar') is False
        assert hasattr(x, 'abc') is False    # CPython compliance
        assert hasattr(x, 'bac') is False    # CPython compliance
        raises(TypeError, hasattr, x, None)
        raises(TypeError, hasattr, x, 42)
        raises(UnicodeError, hasattr, x, u'\u5678')  # cannot encode attr name

    def test_compile_leading_newlines(self):
        src = """
def fn(): pass
"""
        co = compile(src, 'mymod', 'exec')
        firstlineno = co.co_firstlineno
        assert firstlineno == 2

    def test_compile_null_bytes(self):
<<<<<<< HEAD
        import _ast
        raises(TypeError, compile, '\x00', 'mymod', 'exec', 0)
        raises(SyntaxError, compile, '\x00', 'mymod', 'exec',
               _ast.PyCF_ACCEPT_NULL_BYTES)
        src = "#abc\x00def\n"
        raises(TypeError, compile, src, 'mymod', 'exec')
        raises(TypeError, compile, src, 'mymod', 'exec', 0)
        compile(src, 'mymod', 'exec', _ast.PyCF_ACCEPT_NULL_BYTES)  # works
=======
        raises(TypeError, compile, '\x00', 'mymod', 'exec', 0)
        src = "#abc\x00def\n"
        raises(TypeError, compile, src, 'mymod', 'exec')
        raises(TypeError, compile, src, 'mymod', 'exec', 0)
        execfile(self.nullbytes) # works

    def test_compile_null_bytes_flag(self):
        try:
            from _ast import PyCF_ACCEPT_NULL_BYTES
        except ImportError:
            skip('PyPy only (requires _ast.PyCF_ACCEPT_NULL_BYTES)')
        raises(SyntaxError, compile, '\x00', 'mymod', 'exec',
               PyCF_ACCEPT_NULL_BYTES)
        src = "#abc\x00def\n"
        compile(src, 'mymod', 'exec', PyCF_ACCEPT_NULL_BYTES)  # works
>>>>>>> c273fd4c

    def test_print_function(self):
        import __builtin__
        import sys
        import StringIO
        pr = getattr(__builtin__, "print")
        save = sys.stdout
        out = sys.stdout = StringIO.StringIO()
        try:
            pr("Hello,", "person!")
        finally:
            sys.stdout = save
        assert out.getvalue() == "Hello, person!\n"
        out = StringIO.StringIO()
        pr("Hello,", "person!", file=out)
        assert out.getvalue() == "Hello, person!\n"
        out = StringIO.StringIO()
        pr("Hello,", "person!", file=out, end="")
        assert out.getvalue() == "Hello, person!"
        out = StringIO.StringIO()
        pr("Hello,", "person!", file=out, sep="X")
        assert out.getvalue() == "Hello,Xperson!\n"
        out = StringIO.StringIO()
        pr(u"Hello,", u"person!", file=out)
        result = out.getvalue()
        assert isinstance(result, unicode)
        assert result == u"Hello, person!\n"
        pr("Hello", file=None) # This works.
        out = StringIO.StringIO()
        pr(None, file=out)
        assert out.getvalue() == "None\n"

    def test_print_exceptions(self):
        import __builtin__
        pr = getattr(__builtin__, "print")
        raises(TypeError, pr, x=3)
        raises(TypeError, pr, end=3)
        raises(TypeError, pr, sep=42)

    def test_round(self):
        assert round(11.234) == 11.0
        assert round(11.234, -1) == 10.0
        assert round(11.234, 0) == 11.0
        assert round(11.234, 1) == 11.2
        #
        assert round(5e15-1) == 5e15-1
        assert round(5e15) == 5e15
        assert round(-(5e15-1)) == -(5e15-1)
        assert round(-5e15) == -5e15
        #
        inf = 1e200 * 1e200
        assert round(inf) == inf
        assert round(-inf) == -inf
        nan = inf / inf
        assert repr(round(nan)) == repr(nan)
        #
        raises(OverflowError, round, 1.6e308, -308)
        #
        assert round(562949953421312.5, 1) == 562949953421312.5
        assert round(56294995342131.5, 3) == 56294995342131.5

    def test_vars_obscure_case(self):
        class C_get_vars(object):
            def getDict(self):
                return {'a':2}
            __dict__ = property(fget=getDict)
        assert vars(C_get_vars()) == {'a':2}


class AppTestGetattr:
    spaceconfig = {}

    def test_getattr(self):
        class a(object):
            i = 5
        assert getattr(a, 'i') == 5
        raises(AttributeError, getattr, a, 'k')
        assert getattr(a, 'k', 42) == 42
        assert getattr(a, u'i') == 5
        raises(AttributeError, getattr, a, u'k')
        assert getattr(a, u'k', 42) == 42

    def test_getattr_typecheck(self):
        class A(object):
            def __getattribute__(self, name):
                pass
            def __setattr__(self, name, value):
                pass
            def __delattr__(self, name):
                pass
        raises(TypeError, getattr, A(), 42)
        raises(TypeError, setattr, A(), 42, 'x')
        raises(TypeError, delattr, A(), 42)


class AppTestGetattrWithGetAttributeShortcut(AppTestGetattr):
    spaceconfig = {"objspace.std.getattributeshortcut": True}


class TestInternal:
    def test_execfile(self, space):
        fn = str(udir.join('test_execfile'))
        f = open(fn, 'w')
        print >>f, "i=42"
        f.close()

        w_execfile = space.builtin.get("execfile")
        w_dict = space.newdict()
        space.call_function(w_execfile,
            space.wrap(fn), w_dict, space.w_None)
        w_value = space.getitem(w_dict, space.wrap('i'))
        assert space.eq_w(w_value, space.wrap(42))

    def test_execfile_different_lineendings(self, space):
        from rpython.tool.udir import udir
        d = udir.ensure('lineending', dir=1)
        dos = d.join('dos.py')
        f = dos.open('wb')
        f.write("x=3\r\n\r\ny=4\r\n")
        f.close()
        space.appexec([space.wrap(str(dos))], """
            (filename):
                d = {}
                execfile(filename, d)
                assert d['x'] == 3
                assert d['y'] == 4
        """)

        unix = d.join('unix.py')
        f = unix.open('wb')
        f.write("x=5\n\ny=6\n")
        f.close()

        space.appexec([space.wrap(str(unix))], """
            (filename):
                d = {}
                execfile(filename, d)
                assert d['x'] == 5
                assert d['y'] == 6
        """)<|MERGE_RESOLUTION|>--- conflicted
+++ resolved
@@ -621,16 +621,6 @@
         assert firstlineno == 2
 
     def test_compile_null_bytes(self):
-<<<<<<< HEAD
-        import _ast
-        raises(TypeError, compile, '\x00', 'mymod', 'exec', 0)
-        raises(SyntaxError, compile, '\x00', 'mymod', 'exec',
-               _ast.PyCF_ACCEPT_NULL_BYTES)
-        src = "#abc\x00def\n"
-        raises(TypeError, compile, src, 'mymod', 'exec')
-        raises(TypeError, compile, src, 'mymod', 'exec', 0)
-        compile(src, 'mymod', 'exec', _ast.PyCF_ACCEPT_NULL_BYTES)  # works
-=======
         raises(TypeError, compile, '\x00', 'mymod', 'exec', 0)
         src = "#abc\x00def\n"
         raises(TypeError, compile, src, 'mymod', 'exec')
@@ -646,7 +636,6 @@
                PyCF_ACCEPT_NULL_BYTES)
         src = "#abc\x00def\n"
         compile(src, 'mymod', 'exec', PyCF_ACCEPT_NULL_BYTES)  # works
->>>>>>> c273fd4c
 
     def test_print_function(self):
         import __builtin__
