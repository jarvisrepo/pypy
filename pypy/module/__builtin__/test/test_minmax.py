--- conflicted
+++ resolved
@@ -15,16 +15,8 @@
     def test_min_strings(self):
         assert min('aaa', 'bbb', 'c') == 'aaa'
 
-<<<<<<< HEAD
-   def test_min_noargs(self):
-      raises(TypeError, min)
-=======
-    def test_min_mixed(self):
-        assert min('1', 2, 3, 'aa') == 2
-
     def test_min_noargs(self):
         raises(TypeError, min)
->>>>>>> 68977891
 
     def test_min_empty(self):
         raises(ValueError, min, [])
@@ -46,16 +38,8 @@
     def test_max_strings(self):
         assert max('aaa', 'bbb', 'c') == 'c'
 
-<<<<<<< HEAD
-   def test_max_noargs(self):
-      raises(TypeError, max)
-=======
-    def test_max_mixed(self):
-        assert max('1', 2, 3, 'aa') == 'aa'
-
     def test_max_noargs(self):
         raises(TypeError, max)
->>>>>>> 68977891
 
     def test_max_empty(self):
         raises(ValueError, max, [])
@@ -74,12 +58,6 @@
     def test_max_strings(self):
         assert max(('aaa', 'bbb', 'c')) == 'c'
 
-<<<<<<< HEAD
-=======
-    def test_max_mixed(self):
-        assert max(('1', 2, 3, 'aa')) == 'aa'
-
->>>>>>> 68977891
 class AppTestMinList:
 
     def test_min_usual(self):
@@ -91,13 +69,5 @@
     def test_min_chars(self):
         assert min(['a', 'b', 'c']) == 'a'
 
-<<<<<<< HEAD
-   def test_min_strings(self):
-      assert min(['aaa', 'bbb', 'c']) == 'aaa'
-=======
     def test_min_strings(self):
-        assert min(['aaa', 'bbb', 'c']) == 'aaa'
-
-    def test_min_mixed(self):
-        assert min(['1', 2, 3, 'aa']) == 2
->>>>>>> 68977891
+        assert min(['aaa', 'bbb', 'c']) == 'aaa'