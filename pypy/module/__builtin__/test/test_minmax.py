--- conflicted
+++ resolved
@@ -15,19 +15,11 @@
     def test_min_strings(self):
         assert min('aaa', 'bbb', 'c') == 'aaa'
 
-<<<<<<< HEAD
-   def test_min_noargs(self):
-      raises(TypeError, min)
-
-   def test_min_empty(self):
-      raises(ValueError, min, [])
-=======
     def test_min_noargs(self):
         raises(TypeError, min)
 
     def test_min_empty(self):
         raises(ValueError, min, [])
->>>>>>> c42b6182
 
 class AppTestMax:
 
@@ -43,16 +35,11 @@
     def test_max_chars(self):
         assert max('a', 'b', 'c') == 'c'
 
-<<<<<<< HEAD
-   def test_max_noargs(self):
-      raises(TypeError, max)
-=======
     def test_max_strings(self):
         assert max('aaa', 'bbb', 'c') == 'c'
 
     def test_max_noargs(self):
         raises(TypeError, max)
->>>>>>> c42b6182
 
     def test_max_empty(self):
         raises(ValueError, max, [])
@@ -68,13 +55,8 @@
     def test_max_chars(self):
         assert max(('a', 'b', 'c')) == 'c'
 
-<<<<<<< HEAD
-   def test_max_strings(self):
-      assert max(('aaa', 'bbb', 'c')) == 'c'
-=======
     def test_max_strings(self):
         assert max(('aaa', 'bbb', 'c')) == 'c'
->>>>>>> c42b6182
 
 class AppTestMinList:
 
@@ -84,13 +66,8 @@
     def test_min_floats(self):
         assert min([0.1, 2.7, 14.7]) == 0.1
 
-<<<<<<< HEAD
-   def test_min_strings(self):
-      assert min(['aaa', 'bbb', 'c']) == 'aaa'
-=======
     def test_min_chars(self):
         assert min(['a', 'b', 'c']) == 'a'
 
     def test_min_strings(self):
-        assert min(['aaa', 'bbb', 'c']) == 'aaa'
->>>>>>> c42b6182
+        assert min(['aaa', 'bbb', 'c']) == 'aaa'