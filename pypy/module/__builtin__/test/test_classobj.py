from __future__ import with_statement
import py
from pypy.interpreter import gateway


class AppTestOldstyle(object):

    def test_simple(self):
        class A:
            a = 1
        assert A.__name__ == 'A'
        assert A.__bases__ == ()
        assert A.a == 1
        assert A.__dict__['a'] == 1
        a = A()
        a.b = 2
        assert a.b == 2
        assert a.a == 1
        assert a.__class__ is A
        assert a.__dict__ == {'b': 2}

    def test_isinstance(self):
        class A:
            pass
        class B(A):
            pass
        class C(A):
            pass
        assert isinstance(B(), A)
        assert isinstance(B(), B)
        assert not isinstance(B(), C)
        assert not isinstance(A(), B)
        assert isinstance(B(), (A, C))
        assert isinstance(B(), (C, (), (C, B)))
        assert not isinstance(B(), ())

    def test_issubclass(self):
        class A:
            pass
        class B(A):
            pass
        class C(A):
            pass
        assert issubclass(A, A)
        assert not issubclass(A, B)
        assert not issubclass(A, C)
        assert issubclass(B, A)
        assert issubclass(B, B)
        assert not issubclass(B, C)

    def test_mutate_class_special(self):
        class A:
            a = 1
        A.__name__ = 'B'
        assert A.__name__ == 'B'
        assert A.a == 1
        A.__dict__ = {'a': 5}
        assert A.a == 5
        class B:
            a = 17
            b = 18
        class C(A):
            c = 19
        assert C.a == 5
        assert C.c == 19
        C.__bases__ = (B, )
        assert C.a == 17
        assert C.b == 18
        assert C.c == 19
        C.__bases__ = (B, A)
        assert C.a == 17
        assert C.b == 18
        assert C.c == 19
        C.__bases__ = (A, B)
        assert C.a == 5
        assert C.b == 18
        assert C.c == 19

    def test_class_repr(self):
        d = {}
        exec "class A: pass" in d    # to have no __module__
        A = d['A']
        assert repr(A).startswith("<class __builtin__.A at 0x")
        A.__name__ = 'B'
        assert repr(A).startswith("<class __builtin__.B at 0x")
        A.__module__ = 'foo'
        assert repr(A).startswith("<class foo.B at 0x")
        A.__module__ = None
        assert repr(A).startswith("<class ?.B at 0x")
        del A.__module__
        assert repr(A).startswith("<class ?.B at 0x")

    def test_class_str(self):
        d = {}
        exec "class A: pass" in d    # to have no __module__
        A = d['A']
        assert str(A) == "__builtin__.A"
        A.__name__ = 'B'
        assert str(A) == "__builtin__.B"
        A.__module__ = 'foo'
        assert str(A) == "foo.B"
        A.__module__ = None
        assert str(A) == "B"
        del A.__module__
        assert str(A) == "B"

    def test_del_error_class_special(self):
        class A:
            a = 1
        raises(TypeError, "del A.__name__")
        raises(TypeError, "del A.__dict__")
        raises(TypeError, "del A.__bases__")

    def test_mutate_instance_special(self):
        class A:
            a = 1
        class B:
            a = 17
            b = 18
        a = A()
        assert isinstance(a, A)
        a.__class__ = B
        assert isinstance(a, B)
        assert a.a == 17
        assert a.b == 18


    def test_init(self):
        class A:
            a = 1
            def __init__(self, a):
                self.a = a
        a = A(2)
        assert a.a == 2
        class B:
            def __init__(self, a):
                return a

        raises(TypeError, B, 2)

    def test_method(self):
        class A:
            a = 1
            def f(self, a):
                return self.a + a
        a = A()
        assert a.f(2) == 3
        assert A.f(a, 2) == 3
        a.a = 5
        assert A.f(a, 2) == 7

    def test_inheritance(self):
        class A:
            a = 1
            b = 2
            def af(self):
                return 1
            def bf(self):
                return 2
        assert A.a == 1
        assert A.b == 2
        a = A()
        assert a.a == 1
        assert a.b == 2
        assert a.af() == 1
        assert a.bf() == 2
        assert A.af(a) == 1
        assert A.bf(a) == 2

        class B(A):
            a = 3
            c = 4
            def af(self):
                return 3
            def cf(self):
                return 4
        assert B.__bases__ == (A, )
        assert B.a == 3
        assert B.b == 2
        assert B.c == 4
        b = B()
        assert b.a == 3
        assert b.b == 2
        assert b.c == 4
        assert b.af() == 3
        assert b.bf() == 2
        assert b.cf() == 4
        assert B.af(b) == 3
        assert B.bf(b) == 2
        assert B.cf(b) == 4

    def test_inheritance_unbound_method(self):
        class A:
            def f(self):
                return 1
        raises(TypeError, A.f, 1)
        assert A.f(A()) == 1
        class B(A):
            pass
        raises(TypeError, B.f, 1)
        raises(TypeError, B.f, A())
        assert B.f(B()) == 1

    def test_len_getsetdelitem(self):
        class A:
            pass
        a = A()
        raises(AttributeError, len, a)
        raises(AttributeError, "a[5]")
        raises(AttributeError, "a[5] = 5")
        raises(AttributeError, "del a[5]")
        class A:
            def __init__(self):
                self.list = [1, 2, 3, 4, 5]
            def __len__(self):
                return len(self.list)
            def __getitem__(self, i):
                return self.list[i]
            def __setitem__(self, i, v):
                self.list[i] = v
            def __delitem__(self, i):
                del self.list[i]

        a = A()
        assert len(a) == 5
        del a[0]
        assert len(a) == 4
        assert a[0] == 2
        a[0] = 5
        assert a[0] == 5
        assert a
        assert bool(a) == True
        del a[0]
        del a[0]
        del a[0]
        del a[0]
        assert len(a) == 0
        assert not a
        assert bool(a) == False
        a = A()
        assert a[1:3] == [2, 3]
        a[1:3] = [1, 2, 3]
        assert a.list == [1, 1, 2, 3, 4, 5]
        del a[1:4]
        assert a.list == [1, 4, 5]

    def test_len_errors(self):
        class A:
            def __len__(self):
                return long(10)
        raises(TypeError, len, A())
        class A:
            def __len__(self):
                return -1
        raises(ValueError, len, A())

    def test_call(self):
        class A:
            pass
        a = A()
        raises(AttributeError, a)
        class A:
            def __call__(self, a, b):
                return a + b
        a = A()
        assert a(1, 2) == 3

    def test_nonzero(self):
        class A:
            pass
        a = A()
        assert a
        assert bool(a) == True
        class A:
            def __init__(self, truth):
                self.truth = truth
            def __nonzero__(self):
                return self.truth
        a = A(1)
        assert a
        assert bool(a) == True
        a = A(42)
        assert a
        assert bool(a) == True
        a = A(True)
        assert a
        assert bool(a) == True
        a = A(False)
        assert not a
        assert bool(a) == False
        a = A(0)
        assert not a
        assert bool(a) == False
        a = A(-1)
        raises(ValueError, "assert a")
        a = A("hello")
        raises(TypeError, "assert a")

    def test_repr(self):
        d = {}
        exec "class A: pass" in d    # to have no __module__
        A = d['A']
        a = A()
        assert repr(a).startswith("<__builtin__.A instance at")
        assert str(a).startswith("<__builtin__.A instance at")
        A.__name__ = "Foo"
        assert repr(a).startswith("<__builtin__.Foo instance at")
        assert str(a).startswith("<__builtin__.Foo instance at")
        A.__module__ = "bar"
        assert repr(a).startswith("<bar.Foo instance at")
        assert str(a).startswith("<bar.Foo instance at")
        A.__module__ = None
        assert repr(a).startswith("<?.Foo instance at")
        assert str(a).startswith("<?.Foo instance at")
        del A.__module__
        assert repr(a).startswith("<?.Foo instance at")
        assert str(a).startswith("<?.Foo instance at")
        class A:
            def __repr__(self):
                return "foo"
        assert repr(A()) == "foo"
        assert str(A()) == "foo"

    def test_str(self):
        d = {}
        exec '''class A:
            def __str__(self):
                return "foo"
'''         in d    # to have no __module__
        A = d['A']
        a = A()
        assert repr(a).startswith("<__builtin__.A instance at")
        assert str(a) == "foo"

    def test_iter(self):
        class A:
            def __init__(self):
                self.list = [1, 2, 3, 4, 5]
            def __iter__(self):
                return iter(self.list)
        for i, element in enumerate(A()):
            assert i + 1 == element
        class A:
            def __init__(self):
                self.list = [1, 2, 3, 4, 5]
            def __len__(self):
                return len(self.list)
            def __getitem__(self, i):
                return self.list[i]
        for i, element in enumerate(A()):
            assert i + 1 == element

    def test_getsetdelattr(self):
        class A:
            a = 1
            def __getattr__(self, attr):
                return attr.upper()
        a = A()
        assert a.a == 1
        a.__dict__['b'] = 4
        assert a.b == 4
        assert a.c == "C"
        class A:
            a = 1
            def __setattr__(self, attr, value):
                self.__dict__[attr.lower()] = value
        a = A()
        assert a.a == 1
        a.A = 2
        assert a.a == 2
        class A:
            a = 1
            def __delattr__(self, attr):
                del self.__dict__[attr.lower()]
        a = A()
        assert a.a == 1
        a.a = 2
        assert a.a == 2
        del a.A
        assert a.a == 1

    def test_instance_override(self):
        class A:
            def __str__(self):
                return "foo"
        def __str__():
            return "bar"
        a = A()
        assert str(a) == "foo"
        a.__str__ = __str__
        assert str(a) == "bar"

    def test_unary_method(self):
        class A:
            def __pos__(self):
                return -1
        a = A()
        assert +a == -1

    def test_cmp(self):
        class A:
            def __lt__(self, other):
                return True
        a = A()
        b = A()
        assert a < b
        assert b < a
        assert a < 1

    def test_coerce(self):
        class B:
            def __coerce__(self, other):
                return other, self
        b = B()
        assert coerce(b, 1) == (1, b)
        class B:
            pass
        raises(TypeError, coerce, B(), [])

    def test_binaryop(self):
        class A:
            def __add__(self, other):
                return 1 + other
        a = A()
        assert a + 1 == 2
        assert a + 1.1 == 2.1

    def test_binaryop_coerces(self):
        class A:
            def __add__(self, other):
                return 1 + other
            def __coerce__(self, other):
                return self, int(other)

        a = A()
        assert a + 1 == 2
        assert a + 1.1 == 2


    def test_binaryop_calls_coerce_always(self):
        l = []
        class A:
            def __coerce__(self, other):
                l.append(other)

        a = A()
        raises(TypeError, "a + 1")
        raises(TypeError, "a + 1.1")
        assert l == [1, 1.1]

    def test_binaryop_raises(self):
        class A:
            def __add__(self, other):
                raise this_exception
            def __iadd__(self, other):
                raise this_exception

        a = A()
        this_exception = ValueError
        raises(ValueError, "a + 1")
        raises(ValueError, "a += 1")
        this_exception = AttributeError
        raises(AttributeError, "a + 1")
        raises(AttributeError, "a += 1")

    def test_iadd(self):
        class A:
            def __init__(self):
                self.l = []
            def __iadd__(self, other):
                self.l.append(other)
                return self
        a1 = a = A()
        a += 1
        assert a is a1
        a += 2
        assert a is a1
        assert a.l == [1, 2]

    def test_cmp_and_coerce(self):
        class A:
            def __coerce__(self, other):
                return (1, 2)
        assert cmp(A(), 1) == -1
        class A:
            def __cmp__(self, other):
                return 1
        class B:
            pass

        a = A()
        b = B()
        assert cmp(a, b) == 1
        assert cmp(b, a) == -1

        class A:
            def __cmp__(self, other):
                return 1L
        a = A()
        assert cmp(a, b) == 1

        class A:
            def __cmp__(self, other):
                return "hello?"
        a = A()
        raises(TypeError, cmp, a, b)

    def test_hash(self):
        import sys
        class A:
            pass
        hash(A()) # does not crash
        class A:
            def __hash__(self):
                return "hello?"
        a = A()
        raises(TypeError, hash, a)
        class A:
            def __hash__(self):
                return 1
        a = A()
        assert hash(a) == 1
        class A:
            def __cmp__(self, other):
                return 1
        a = A()
        raises(TypeError, hash, a)
        class A:
            def __eq__(self, other):
                return 1
        a = A()
        raises(TypeError, hash, a)
        bigint = sys.maxint + 1
        class A: # can return long
            def __hash__(self):
                return long(bigint)
        a = A()
        assert hash(a) == -bigint

    def test_index(self):
        import sys
        if sys.version_info < (2, 5):
            skip("this is not supported by CPython before version 2.4")
        class A:
            def __index__(self):
                return 1
        l = [1, 2, 3]
        assert l[A()] == 2
        class A:
            pass
        raises(TypeError, "l[A()]")

    def test_contains(self):
        class A:
            def __contains__(self, other):
                return True
        a = A()
        assert 1 in a
        assert None in a
        class A:
            pass
        a = A()
        raises(TypeError, "1 in a")
        class A:
            def __init__(self):
                self.list = [1, 2, 3, 4, 5]
            def __iter__(self):
                return iter(self.list)
        a = A()
        for i in range(1, 6):
            assert i in a
        class A:
            def __init__(self):
                self.list = [1, 2, 3, 4, 5]
            def __len__(self):
                return len(self.list)
            def __getitem__(self, i):
                return self.list[i]
        a = A()
        for i in range(1, 6):
            assert i in a

    def test_pow(self):
        class A:
            def __pow__(self, other, mod=None):
                if mod is None:
                    return 2 ** other
                return mod ** other
        a = A()
        assert a ** 4 == 16
        assert pow(a, 4) == 16
        assert pow(a, 4, 5) == 625
        raises(TypeError, "4 ** a")
        class A:
            def __rpow__(self, other, mod=None):
                if mod is None:
                    return 2 ** other
                return mod ** other
        a = A()
        assert 4 ** a == 16
        assert pow(4, a) == 16
        raises(TypeError, "a ** 4")
        import sys
        if not hasattr(sys, 'pypy_objspaceclass'):
            skip("__rpow__(self, other, mod) seems not to work on CPython")
        assert pow(4, a, 5) == 625

    def test_getsetdelslice(self):

        class A:
            def __getslice__(self, i, j):
                return i + j
            def __setslice__(self, i, j, seq):
                self.last = (i, j, seq)
            def __delslice__(self, i, j):
                self.last = (i, j, None)
        a = A()
        assert a[1:3] == 4
        a[1:3] = [1, 2, 3]
        assert a.last == (1, 3, [1, 2, 3])
        del a[1:4]
        assert a.last == (1, 4, None)

    def test_contains_bug(self):
        class A:
            def __iter__(self):
                return self
        raises(TypeError, "1 in A()")

    def test_class_instantiation_bug(self):
        class A:
            pass
        _classobj = type(A)
        raises(TypeError, "class A(1, 2): pass")
        raises(TypeError, "_classobj(1, (), {})")
        raises(TypeError, "_classobj('abc', 1, {})")
        raises(TypeError, "_classobj('abc', (1, ), {})")
        raises(TypeError, "_classobj('abc', (), 3)")

    def test_instance_new(self):
        class A:
            b = 1
        a = A()
        a = type(a).__new__(type(a), A)
        assert a.b == 1
        a = type(a).__new__(type(a), A, None)
        assert a.b == 1
        a = type(a).__new__(type(a), A, {'c': 2})
        assert a.b == 1
        assert a.c == 2
        raises(TypeError, type(a).__new__, type(a), A, 1)

    def test_del(self):
        import gc
        l = []
        class A:
            def __del__(self):
                l.append(1)
        a = A()
        a = None
        gc.collect()
        gc.collect()
        gc.collect()
        assert l == [1]
        class B(A):
            pass
        b = B()
        b = None
        gc.collect()
        gc.collect()
        gc.collect()
        assert l == [1, 1]
        class C:
            pass
        c = C()
        c.__del__ = lambda: l.append(2)
        c = None
        gc.collect()
        gc.collect()
        gc.collect()
        assert l == [1, 1, 2]
        d = A()
        d.__del__ = lambda: l.append(3)
        d = None
        gc.collect()
        gc.collect()
        gc.collect()
        assert l == [1, 1, 2, 3]

    def test_catch_attributeerror_of_descriptor(self):
        def booh(self):
            raise this_exception, "booh"

        class E:
            __eq__ = property(booh)
            __iadd__ = property(booh)

        e = E()
        this_exception = AttributeError
        raises(TypeError, "e += 1")
        # does not crash
        E() == E()
        class I:
            __init__ = property(booh)
        raises(AttributeError, I)

        this_exception = ValueError
        raises(ValueError, "e += 1")

    def test_multiple_inheritance_more(self):
        l = []
        class A:    # classic class
            def save(self):
                l.append("A")
        class B(A):
            pass
        class C(A):
            def save(self):
                l.append("C")
        class D(B, C):
            pass

        D().save()
        assert l == ['A']

    def test_weakref(self):
        import weakref, gc
        class A:
            pass
        a = A()
        ref = weakref.ref(a)
        assert ref() is a
        a = None
        gc.collect()
        gc.collect()
        gc.collect()
        assert ref() is None

    def test_next(self):
        class X:
            def __iter__(self):
                return Y()

        class Y:
            def next(self):
                return 3

        for i in X():
            assert i == 3
            break

    def test_cmp_returning_notimplemented(self):
        class X:
            def __cmp__(self, other):
                return NotImplemented

        class Y:
            pass

        assert X() != 5
        assert Y() != X()

    def test_assignment_to_del(self):
        # assignment to __del__ no longer gives a warning
        import warnings
<<<<<<< HEAD
=======

>>>>>>> 267934c4
        warnings.simplefilter('error', RuntimeWarning)
        try:
            class X:
                pass
            X.__del__ = lambda self: None
            class Y:
                pass
            Y().__del__ = lambda self: None
            class Z:
                def __del__(self):
                    pass
            Z().__del__ = lambda : None
        finally:
            warnings.simplefilter('default', RuntimeWarning)

    def test_context_manager(self):
        class Context:
            def __enter__(self):
                self.got_enter = True
                return 23
            def __exit__(self, exc, value, tp):
                self.got_exit = True
        c = Context()
        with c as a:
            assert c.got_enter
            assert a == 23
        assert c.got_exit

    def test_reverse(self):
        class X:
            def __reversed__(self):
                return [1, 2]
        assert reversed(X()) == [1, 2]

    def test_special_method_via_getattr(self):
        class A:
            def __getattr__(self, attr):
                print 'A getattr:', attr
                def callable(*args):
                    print 'A called:', attr + repr(args)
                    return attr + repr(args)
                return callable
        class B:
            def __getattr__(self, attr):
                print 'B getattr:', attr
                def callable(*args):
                    print 'B called:', attr, args
                    self.called = attr, args
                    if attr == '__coerce__':
                        return self, args[0]
                    return 42
                return callable
        a = A()
        a.instancevalue = 42      # does not go via __getattr__('__setattr__')
        a.__getattr__ = "hi there, ignore me, I'm in a"
        a.__setattr__ = "hi there, ignore me, I'm in a too"
        assert a.instancevalue == 42
        A.classvalue = 123
        assert a.classvalue == 123
        assert a.foobar(5) == 'foobar(5,)'
        assert a.__dict__ == {'instancevalue': 42,
                              '__getattr__': a.__getattr__,
                              '__setattr__': a.__setattr__}
        assert a.__class__ is A
        # This follows the Python 2.5 rules, more precisely.
        # It is still valid in Python 2.7 too.
        assert repr(a) == '__repr__()'
        assert str(a) == '__str__()'
        assert unicode(a) == u'__unicode__()'
        b = B()
        b.__getattr__ = "hi there, ignore me, I'm in b"
        b.__setattr__ = "hi there, ignore me, I'm in b too"
        assert 'called' not in b.__dict__      # and not e.g. ('__init__', ())
        assert len(b) == 42
        assert b.called == ('__len__', ())
        assert a[5] == '__getitem__(5,)'
        b[6] = 7
        assert b.called == ('__setitem__', (6, 7))
        del b[8]
        assert b.called == ('__delitem__', (8,))
        #
        class C:
            def __getattr__(self, name):
                if name == '__iter__':
                    return lambda: iter([3, 33, 333])
                raise AttributeError
        assert list(iter(C())) == [3, 33, 333]
        #
        class C:
            def __getattr__(self, name):
                if name == '__getitem__':
                    return lambda n: [3, 33, 333][n]
                raise AttributeError
        assert list(iter(C())) == [3, 33, 333]
        #
        assert a[:6] == '__getslice__(0, 6)'
        b[3:5] = 7
        assert b.called == ('__setslice__', (3, 5, 7))
        del b[:-1000]
        assert b.called == ('__delslice__', (0, -958))   # adds len(b)...
        assert a(5) == '__call__(5,)'
        raises(TypeError, bool, a)     # "should return an int"
        assert not not b
        #
        class C:
            def __getattr__(self, name):
                if name == '__nonzero__':
                    return lambda: False
                raise AttributeError
        assert not C()
        #
        class C:
            def __getattr__(self, name):
                if name == '__len__':
                    return lambda: 0
                raise AttributeError
        assert not C()
        #
        #assert cmp(b, 43) == 0    # because __eq__(43) returns 42, so True...
        # ... I will leave this case as XXX implement me
        assert hash(b) == 42
        assert range(100, 200)[b] == 142
        assert "foo" in b
        #
        class C:
            def __iter__(self):
                return self
            def __getattr__(self, name):
                if name == 'next':
                    return lambda: 'the next item'
                raise AttributeError
        for x in C():
            assert x == 'the next item'
            break
        #
        # XXX a really corner case: '__del__'
        #
        import operator
        op_by_name = {"neg": operator.neg,
                      "pos": operator.pos,
                      "abs": abs,
                      "invert": operator.invert,
                      "int": int,
                      "long": long}
        for opname, opfunc in op_by_name.items():
            assert opfunc(b) == 42
            called = b.called
            assert called == ("__" + opname + "__", ())
        assert oct(a) == '__oct__()'
        assert hex(a) == '__hex__()'
        #
        class JustTrunc:
            def __trunc__(self):
                return 42
        assert int(JustTrunc()) == 42
        assert long(JustTrunc()) == 42
        #
        #
        class C:
            def __getattr__(self, name):
                return lambda: 5.5
        raises(TypeError, float, b)
        assert float(C()) == 5.5
        #
        op_by_name = {'eq': operator.eq,
                      'ne': operator.ne,
                      'gt': operator.gt,
                      'lt': operator.lt,
                      'ge': operator.ge,
                      'le': operator.le,
                      'imod': operator.imod,
                      'iand': operator.iand,
                      'ipow': operator.ipow,
                      'itruediv': operator.itruediv,
                      'ilshift': operator.ilshift,
                      'ixor': operator.ixor,
                      'irshift': operator.irshift,
                      'ifloordiv': operator.ifloordiv,
                      'idiv': operator.idiv,
                      'isub': operator.isub,
                      'imul': operator.imul,
                      'iadd': operator.iadd,
                      'ior': operator.ior,
                      'or': operator.or_,
                      'and': operator.and_,
                      'xor': operator.xor,
                      'lshift': operator.lshift,
                      'rshift': operator.rshift,
                      'add': operator.add,
                      'sub': operator.sub,
                      'mul': operator.mul,
                      'div': operator.div,
                      'mod': operator.mod,
                      'divmod': divmod,
                      'floordiv': operator.floordiv,
                      'truediv': operator.truediv}
        for opname, opfunc in op_by_name.items():
            assert opfunc(b, 5) == 42
            assert b.called == ("__" + opname + "__", (5,))
        x, y = coerce(b, 5)
        assert x is b
        assert y == 5

    def test_cant_subclass_instance(self):
        class A:
            pass
        try:
            class B(type(A())):
                pass
        except TypeError:
            pass
        else:
            assert 0, "should have raised"

    def test_dict_descriptor(self):
        import sys
        if not hasattr(sys, 'pypy_objspaceclass'):
            skip("on CPython old-style instances don't have a __dict__ descriptor")
        class A:
            pass
        a = A()
        a.x = 1
        descr = type(a).__dict__['__dict__']
        assert descr.__get__(a) == {'x': 1}
        descr.__set__(a, {'x': 2})
        assert a.x == 2
        raises(TypeError, descr.__delete__, a)

    def test_partial_ordering(self):
        class A:
            def __lt__(self, other):
                return self
        a1 = A()
        a2 = A()
        assert (a1 < a2) is a1
        assert (a1 > a2) is a2

    def test_eq_order(self):
        # this gives the ordering of equality-related functions on top of
        # CPython **for old-style classes**.
        class A:
            def __eq__(self, other): return self.__class__.__name__+':A.eq'
            def __ne__(self, other): return self.__class__.__name__+':A.ne'
            def __lt__(self, other): return self.__class__.__name__+':A.lt'
            def __le__(self, other): return self.__class__.__name__+':A.le'
            def __gt__(self, other): return self.__class__.__name__+':A.gt'
            def __ge__(self, other): return self.__class__.__name__+':A.ge'
        class B:
            def __eq__(self, other): return self.__class__.__name__+':B.eq'
            def __ne__(self, other): return self.__class__.__name__+':B.ne'
            def __lt__(self, other): return self.__class__.__name__+':B.lt'
            def __le__(self, other): return self.__class__.__name__+':B.le'
            def __gt__(self, other): return self.__class__.__name__+':B.gt'
            def __ge__(self, other): return self.__class__.__name__+':B.ge'
        #
        assert (A() == B()) == 'A:A.eq'
        assert (A() != B()) == 'A:A.ne'
        assert (A() <  B()) == 'A:A.lt'
        assert (A() <= B()) == 'A:A.le'
        assert (A() >  B()) == 'A:A.gt'
        assert (A() >= B()) == 'A:A.ge'
        #
        assert (B() == A()) == 'B:B.eq'
        assert (B() != A()) == 'B:B.ne'
        assert (B() <  A()) == 'B:B.lt'
        assert (B() <= A()) == 'B:B.le'
        assert (B() >  A()) == 'B:B.gt'
        assert (B() >= A()) == 'B:B.ge'
        #
        class C(A):
            def __eq__(self, other): return self.__class__.__name__+':C.eq'
            def __ne__(self, other): return self.__class__.__name__+':C.ne'
            def __lt__(self, other): return self.__class__.__name__+':C.lt'
            def __le__(self, other): return self.__class__.__name__+':C.le'
            def __gt__(self, other): return self.__class__.__name__+':C.gt'
            def __ge__(self, other): return self.__class__.__name__+':C.ge'
        #
        assert (A() == C()) == 'A:A.eq'
        assert (A() != C()) == 'A:A.ne'
        assert (A() <  C()) == 'A:A.lt'
        assert (A() <= C()) == 'A:A.le'
        assert (A() >  C()) == 'A:A.gt'
        assert (A() >= C()) == 'A:A.ge'
        #
        assert (C() == A()) == 'C:C.eq'
        assert (C() != A()) == 'C:C.ne'
        assert (C() <  A()) == 'C:C.lt'
        assert (C() <= A()) == 'C:C.le'
        assert (C() >  A()) == 'C:C.gt'
        assert (C() >= A()) == 'C:C.ge'
        #
        class D(A):
            pass
        #
        assert (A() == D()) == 'A:A.eq'
        assert (A() != D()) == 'A:A.ne'
        assert (A() <  D()) == 'A:A.lt'
        assert (A() <= D()) == 'A:A.le'
        assert (A() >  D()) == 'A:A.gt'
        assert (A() >= D()) == 'A:A.ge'
        #
        assert (D() == A()) == 'D:A.eq'
        assert (D() != A()) == 'D:A.ne'
        assert (D() <  A()) == 'D:A.lt'
        assert (D() <= A()) == 'D:A.le'
        assert (D() >  A()) == 'D:A.gt'
        assert (D() >= A()) == 'D:A.ge'


class AppTestOldStyleClassStrDict(object):
    def setup_class(cls):
        if cls.runappdirect:
            py.test.skip("can only be run on py.py")
        def is_strdict(space, w_class):
            from pypy.objspace.std.dictmultiobject import StringDictStrategy
            w_d = w_class.getdict(space)
            return space.wrap(isinstance(w_d.strategy, StringDictStrategy))

        cls.w_is_strdict = cls.space.wrap(gateway.interp2app(is_strdict))

    def test_strdict(self):
        class A:
            a = 1
            b = 2
        assert self.is_strdict(A)

class AppTestOldStyleMapDict(AppTestOldstyle):
    spaceconfig = {"objspace.std.withmapdict": True}

    def setup_class(cls):
        if cls.runappdirect:
            py.test.skip("can only be run on py.py")
        def has_mapdict(space, w_inst):
            return space.wrap(w_inst._get_mapdict_map() is not None)
        cls.w_has_mapdict = cls.space.wrap(gateway.interp2app(has_mapdict))


    def test_has_mapdict(self):
        class A:
            def __init__(self):
                self.x = 42
        a = A()
        assert a.x == 42
        assert self.has_mapdict(a)<|MERGE_RESOLUTION|>--- conflicted
+++ resolved
@@ -763,10 +763,6 @@
     def test_assignment_to_del(self):
         # assignment to __del__ no longer gives a warning
         import warnings
-<<<<<<< HEAD
-=======
-
->>>>>>> 267934c4
         warnings.simplefilter('error', RuntimeWarning)
         try:
             class X:
