--- conflicted
+++ resolved
@@ -2,14 +2,8 @@
 class State:
     def __init__(self, space):
         self.w_open = space.appexec([], """():
-<<<<<<< HEAD
-                import io
-                return io.open""")
-        
-=======
                 import _io
                 return _io.open""")
 
->>>>>>> 6b023145
 def get(space):
     return space.fromcache(State)