--- conflicted
+++ resolved
@@ -312,13 +312,8 @@
         w_index = self.w_index
         if w_index is None:
             w_index = space.newint(self.index)
-<<<<<<< HEAD
-        return space.newtuple([space.type(self),
-                               space.newtuple([self.w_iter_or_list, w_index])])
-=======
-        w_info = space.newtuple2(self.w_iter_or_list, w_index)
-        return space.newtuple2(w_new_inst, w_info)
->>>>>>> 8d749d6c
+        return space.newtuple2(space.type(self),
+                               space.newtuple2(self.w_iter_or_list, w_index))
 
 # exported through _pickle_support
 def _make_enumerate(space, w_iter_or_list, w_index):
@@ -394,7 +389,6 @@
         raise OperationError(space.w_StopIteration, space.w_None)
 
     def descr___reduce__(self, space):
-<<<<<<< HEAD
         if self.w_sequence:
             w_state = space.newint(self.remaining)
             return space.newtuple([
@@ -402,9 +396,9 @@
                 space.newtuple([self.w_sequence]),
                 w_state])
         else:
-            return space.newtuple([
+            return space.newtuple2(
                 space.type(self),
-                space.newtuple([space.newtuple([])])])
+                space.newtuple([space.newtuple([])]))
 
     def descr___setstate__(self, space, w_state):
         self.remaining = space.int_w(w_state)
@@ -413,16 +407,6 @@
             self.remaining = -1
         elif self.remaining > n - 1:
             self.remaining = n - 1
-=======
-        from pypy.interpreter.mixedmodule import MixedModule
-        w_mod    = space.getbuiltinmodule('_pickle_support')
-        mod      = space.interp_w(MixedModule, w_mod)
-        w_new_inst = mod.get('reversed_new')
-        w_seq = space.w_None if self.w_sequence is None else self.w_sequence
-        info_w = [w_seq, space.newint(self.remaining)]
-        w_info = space.newtuple(info_w)
-        return space.newtuple2(w_new_inst, w_info)
->>>>>>> 8d749d6c
 
 W_ReversedIterator.typedef = TypeDef("reversed",
     __new__         = interp2app(W_ReversedIterator.descr___new__2),
