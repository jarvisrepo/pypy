--- conflicted
+++ resolved
@@ -6,14 +6,9 @@
 
 from pypy.interpreter.baseobjspace import W_Root
 from pypy.interpreter.error import OperationError, oefmt
-<<<<<<< HEAD
 from pypy.interpreter.gateway import (
     interp2app, interpindirect2app, unwrap_spec)
 from pypy.interpreter.typedef import TypeDef, interp_attrproperty_w
-=======
-from pypy.interpreter.gateway import interp2app, unwrap_spec, WrappedDefault
-from pypy.interpreter.typedef import TypeDef
->>>>>>> 021390ad
 from rpython.rlib import jit, rarithmetic
 from rpython.rlib.objectmodel import specialize
 from rpython.rlib.rarithmetic import r_uint, intmask
@@ -30,25 +25,14 @@
     # for the RHS numerator is hi=M, lo=-M-1, and then
     # hi-lo-1 = M-(-M-1)-1 = 2*M.  Therefore unsigned long has enough
     # precision to compute the RHS exactly.
-<<<<<<< HEAD
     assert step != 0
     if step < 0:
-=======
-    if step == 0:
-        raise oefmt(space.w_ValueError, "step argument must not be zero")
-    elif step < 0:
->>>>>>> 021390ad
         lo, hi, step = hi, lo, -step
     if lo < hi:
         uhi = r_uint(hi)
         ulo = r_uint(lo)
         diff = uhi - ulo - 1
         n = intmask(diff // r_uint(step) + 1)
-<<<<<<< HEAD
-=======
-        if n < 0:
-            raise oefmt(space.w_OverflowError, "result has too many items")
->>>>>>> 021390ad
     else:
         n = 0
     return n
@@ -63,7 +47,6 @@
         w_diff = space.sub(space.sub(w_stop, w_start), space.newint(1))
         w_len = space.add(space.floordiv(w_diff, w_step), space.newint(1))
     else:
-<<<<<<< HEAD
         w_len = space.newint(0)
     return w_len
 
@@ -75,77 +58,10 @@
     w_1 = space.newint(1)
     if space.is_w(w_slice.w_step, space.w_None):
         w_step = w_1
-=======
-        w_start = w_x
-        w_stop = w_y
-
-    if space.isinstance_w(w_stop, space.w_float):
-        raise oefmt(space.w_TypeError,
-                    "range() integer end argument expected, got float.")
-    if space.isinstance_w(w_start, space.w_float):
-        raise oefmt(space.w_TypeError,
-                    "range() integer start argument expected, got float.")
-    if space.isinstance_w(w_step, space.w_float):
-        raise oefmt(space.w_TypeError,
-                    "range() integer step argument expected, got float.")
-
-    w_start = space.int(w_start)
-    w_stop = space.int(w_stop)
-    w_step = space.int(w_step)
-
-    try:
-        start = space.int_w(w_start)
-        stop = space.int_w(w_stop)
-        step = space.int_w(w_step)
-    except OperationError as e:
-        if not e.match(space, space.w_OverflowError):
-            raise
-        return range_with_longs(space, w_start, w_stop, w_step)
-
-    howmany = get_len_of_range(space, start, stop, step)
-
-    if space.config.objspace.std.withliststrategies:
-        return range_withspecialized_implementation(space, start,
-                                                    step, howmany)
-    res_w = [None] * howmany
-    v = start
-    for idx in range(howmany):
-        res_w[idx] = space.wrap(v)
-        v += step
-    return space.newlist(res_w)
-
-
-def range_withspecialized_implementation(space, start, step, length):
-    assert space.config.objspace.std.withliststrategies
-    from pypy.objspace.std.listobject import make_range_list
-    return make_range_list(space, start, step, length)
-
-bigint_one = rbigint.fromint(1)
-
-def range_with_longs(space, w_start, w_stop, w_step):
-
-    start = lo = space.bigint_w(w_start)
-    hi = space.bigint_w(w_stop)
-    step = st = space.bigint_w(w_step)
-
-    if not step.tobool():
-        raise oefmt(space.w_ValueError, "step argument must not be zero")
-    elif step.sign < 0:
-        lo, hi, st = hi, lo, st.neg()
-
-    if lo.lt(hi):
-        diff = hi.sub(lo).sub(bigint_one)
-        n = diff.floordiv(st).add(bigint_one)
-        try:
-            howmany = n.toint()
-        except OverflowError:
-            raise oefmt(space.w_OverflowError, "result has too many items")
->>>>>>> 021390ad
     else:
         w_step = space.index(w_slice.w_step)
         if space.is_true(space.eq(w_step, w_0)):
-            raise OperationError(space.w_ValueError,
-                                 space.wrap("slice step cannot be zero"))
+            raise oefmt(space.w_ValueError, "slice step cannot be zero")
     negative_step = space.is_true(space.lt(w_step, w_0))
     if space.is_w(w_slice.w_start, space.w_None):
         if negative_step:
@@ -489,7 +405,6 @@
                              space.newtuple([self.w_start, self.w_stop]))
 
     def descr_len(self):
-<<<<<<< HEAD
         return self.w_length
 
     def _compute_item0(self, space, w_index):
@@ -504,8 +419,7 @@
             w_index = space.add(w_index, self.w_length)
         if (space.is_true(space.ge(w_index, self.w_length)) or
             space.is_true(space.lt(w_index, w_zero))):
-            raise OperationError(space.w_IndexError, space.wrap(
-                    "range object index out of range"))
+            raise oefmt(space.w_IndexError, "range object index out of range")
         return self._compute_item0(space, w_index)
 
     def _compute_slice(self, space, w_slice):
@@ -516,27 +430,6 @@
         w_substart = self._compute_item0(space, w_start)
         if w_stop:
             w_substop = self._compute_item0(space, w_stop)
-=======
-        return self.space.wrap(self.len)
-
-    @unwrap_spec(i='index')
-    def descr_getitem(self, i):
-        # xrange does NOT support slicing
-        space = self.space
-        len = self.len
-        if i < 0:
-            i += len
-        if 0 <= i < len:
-            return space.wrap(self.start + i * self.step)
-        raise oefmt(space.w_IndexError, "xrange object index out of range")
-
-    def descr_iter(self):
-        if self.promote_step and self.step == 1:
-            stop = self.start + self.len
-            return self.space.wrap(W_XRangeStepOneIterator(self.space,
-                                                           self.start,
-                                                           stop))
->>>>>>> 021390ad
         else:
             w_substop = w_substart
 
