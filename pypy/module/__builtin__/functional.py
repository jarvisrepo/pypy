"""
Interp-level definition of frequently used functionals.

"""

from pypy.interpreter.baseobjspace import Wrappable
from pypy.interpreter.error import OperationError
from pypy.interpreter.gateway import interp2app, unwrap_spec, WrappedDefault
from pypy.interpreter.typedef import TypeDef
from rpython.rlib import jit
from rpython.rlib.objectmodel import specialize
from rpython.rlib.rarithmetic import r_uint, intmask
from rpython.rlib.rbigint import rbigint


def get_len_of_range(lo, hi, step):
    # If lo >= hi, the range is empty.
    # Else if n values are in the range, the last one is
    # lo + (n-1)*step, which must be <= hi-1.  Rearranging,
    # n <= (hi - lo - 1)/step + 1, so taking the floor of the RHS gives
    # the proper value.  Since lo < hi in this case, hi-lo-1 >= 0, so
    # the RHS is non-negative and so truncation is the same as the
    # floor.  Letting M be the largest positive long, the worst case
    # for the RHS numerator is hi=M, lo=-M-1, and then
    # hi-lo-1 = M-(-M-1)-1 = 2*M.  Therefore unsigned long has enough
    # precision to compute the RHS exactly.
    assert step != 0
    if step < 0:
        lo, hi, step = hi, lo, -step
    if lo < hi:
        uhi = r_uint(hi)
        ulo = r_uint(lo)
        diff = uhi - ulo - 1
        n = intmask(diff // r_uint(step) + 1)
    else:
        n = 0
    return n

def compute_range_length(space, w_start, w_stop, w_step):
    # Algorithm is equal to that of get_len_of_range(), but operates
    # on wrapped objects.
    if space.is_true(space.lt(w_step, space.newint(0))):
        w_start, w_stop = w_stop, w_start
        w_step = space.neg(w_step)
    if space.is_true(space.lt(w_start, w_stop)):
        w_diff = space.sub(space.sub(w_stop, w_start), space.newint(1))
        w_len = space.add(space.floordiv(w_diff, w_step), space.newint(1))
    else:
        w_len = space.newint(0)
    return w_len

def compute_slice_indices3(space, w_slice, w_length):
    "An W_Object version of W_SliceObject.indices3"
    from pypy.objspace.std.sliceobject import W_SliceObject
    assert isinstance(w_slice, W_SliceObject)
    w_0 = space.newint(0)
    w_1 = space.newint(1)
    if space.is_w(w_slice.w_step, space.w_None):
        w_step = w_1
    else:
<<<<<<< HEAD
        w_step = space.index(w_slice.w_step)
        if space.is_true(space.eq(w_step, w_0)):
            raise OperationError(space.w_ValueError,
                                 space.wrap("slice step cannot be zero"))
    negative_step = space.is_true(space.lt(w_step, w_0))
    if space.is_w(w_slice.w_start, space.w_None):
        if negative_step:
            w_start = space.sub(w_length, w_1)
        else:
            w_start = w_0
    else:
        w_start = space.index(w_slice.w_start)
        if space.is_true(space.lt(w_start, w_0)):
            w_start = space.add(w_start, w_length)
            if space.is_true(space.lt(w_start, w_0)):
                if negative_step:
                    w_start = space.newint(-1)
                else:
                    w_start = w_0
        elif space.is_true(space.ge(w_start, w_length)):
            if negative_step:
                w_start = space.sub(w_length, w_1)
            else:
                w_start = w_length
    if space.is_w(w_slice.w_stop, space.w_None):
        if negative_step:
            w_stop = space.newint(-1)
        else:
            w_stop = w_length
    else:
        w_stop = space.index(w_slice.w_stop)
        if space.is_true(space.lt(w_stop, w_0)):
            w_stop = space.add(w_stop, w_length)
            if space.is_true(space.lt(w_stop, w_0)):
                if negative_step:
                    w_stop = space.newint(-1)
                else:
                    w_stop = w_0
        elif space.is_true(space.ge(w_stop, w_length)):
            if negative_step:
                w_stop = space.sub(w_length, w_1)
            else:
                w_stop = w_length
    return w_start, w_stop, w_step
    
=======
        howmany = 0

    res_w = [None] * howmany
    v = start
    for idx in range(howmany):
        res_w[idx] = space.newlong_from_rbigint(v)
        v = v.add(step)
    return space.newlist(res_w)

min_jitdriver = jit.JitDriver(name='min',
        greens=['w_type'], reds='auto')
max_jitdriver = jit.JitDriver(name='max',
        greens=['w_type'], reds='auto')

def make_min_max(unroll):
    @specialize.arg(2)
    def min_max_impl(space, args, implementation_of):
        if implementation_of == "max":
            compare = space.gt
            jitdriver = max_jitdriver
        else:
            compare = space.lt
            jitdriver = min_jitdriver
        args_w = args.arguments_w
        if len(args_w) > 1:
            w_sequence = space.newtuple(args_w)
        elif len(args_w):
            w_sequence = args_w[0]
        else:
            msg = "%s() expects at least one argument" % (implementation_of,)
            raise OperationError(space.w_TypeError, space.wrap(msg))
        w_key = None
        kwds = args.keywords
        if kwds:
            if kwds[0] == "key" and len(kwds) == 1:
                w_key = args.keywords_w[0]
            else:
                msg = "%s() got unexpected keyword argument" % (implementation_of,)
                raise OperationError(space.w_TypeError, space.wrap(msg))

        w_iter = space.iter(w_sequence)
        w_type = space.type(w_iter)
        w_max_item = None
        w_max_val = None
        while True:
            if not unroll:
                jitdriver.jit_merge_point(w_type=w_type)
            try:
                w_item = space.next(w_iter)
            except OperationError, e:
                if not e.match(space, space.w_StopIteration):
                    raise
                break
            if w_key is not None:
                w_compare_with = space.call_function(w_key, w_item)
            else:
                w_compare_with = w_item
            if w_max_item is None or \
                    space.is_true(compare(w_compare_with, w_max_val)):
                w_max_item = w_item
                w_max_val = w_compare_with
        if w_max_item is None:
            msg = "arg is an empty sequence"
            raise OperationError(space.w_ValueError, space.wrap(msg))
        return w_max_item
    if unroll:
        min_max_impl = jit.unroll_safe(min_max_impl)
    return min_max_impl

min_max_unroll = make_min_max(True)
min_max_normal = make_min_max(False)
>>>>>>> a7de4f3b

@specialize.arg(2)
def min_max(space, args, implementation_of):
    if not jit.we_are_jitted() or (jit.isconstant(len(args.arguments_w)) and
            len(args.arguments_w) == 2):
        return min_max_unroll(space, args, implementation_of)
    else:
        return min_max_normal(space, args, implementation_of)
min_max._always_inline = True

def max(space, __args__):
    """max(iterable[, key=func]) -> value
    max(a, b, c, ...[, key=func]) -> value

    With a single iterable argument, return its largest item.
    With two or more arguments, return the largest argument.
    """
    return min_max(space, __args__, "max")

def min(space, __args__):
    """min(iterable[, key=func]) -> value
    min(a, b, c, ...[, key=func]) -> value

    With a single iterable argument, return its smallest item.
    With two or more arguments, return the smallest argument.
    """
    return min_max(space, __args__, "min")

class W_Enumerate(Wrappable):

    def __init__(self, w_iter, w_start):
        self.w_iter = w_iter
        self.w_index = w_start

    def descr___new__(space, w_subtype, w_iterable, w_start=None):
        self = space.allocate_instance(W_Enumerate, w_subtype)
        if w_start is None:
            w_start = space.wrap(0)
        else:
            w_start = space.index(w_start)
        self.__init__(space.iter(w_iterable), w_start)
        return space.wrap(self)

    def descr___iter__(self, space):
        return space.wrap(self)

    def descr_next(self, space):
        w_item = space.next(self.w_iter)
        w_index = self.w_index
        self.w_index = space.add(w_index, space.wrap(1))
        return space.newtuple([w_index, w_item])

    def descr___reduce__(self, space):
        from pypy.interpreter.mixedmodule import MixedModule
        w_mod    = space.getbuiltinmodule('_pickle_support')
        mod      = space.interp_w(MixedModule, w_mod)
        w_new_inst = mod.get('enumerate_new')
        w_info = space.newtuple([self.w_iter, self.w_index])
        return space.newtuple([w_new_inst, w_info])

# exported through _pickle_support
def _make_enumerate(space, w_iter, w_index):
    return space.wrap(W_Enumerate(w_iter, w_index))

W_Enumerate.typedef = TypeDef("enumerate",
    __new__=interp2app(W_Enumerate.descr___new__.im_func),
    __iter__=interp2app(W_Enumerate.descr___iter__),
    __next__=interp2app(W_Enumerate.descr_next),
    __reduce__=interp2app(W_Enumerate.descr___reduce__),
)


def reversed(space, w_sequence):
    """Return a iterator that yields items of sequence in reverse."""
    w_reversed_descr = space.lookup(w_sequence, "__reversed__")
    if w_reversed_descr is not None:
        w_reversed = space.get(w_reversed_descr, w_sequence)
        return space.call_function(w_reversed)
    return space.wrap(W_ReversedIterator(space, w_sequence))

class W_ReversedIterator(Wrappable):

    def __init__(self, space, w_sequence):
        self.remaining = space.len_w(w_sequence) - 1
        if space.lookup(w_sequence, "__getitem__") is None:
            msg = "reversed() argument must be a sequence"
            raise OperationError(space.w_TypeError, space.wrap(msg))
        self.w_sequence = w_sequence

    def descr___iter__(self, space):
        return space.wrap(self)

    def descr_length(self, space):
        return space.wrap(0 if self.remaining == -1 else self.remaining + 1)

    def descr_next(self, space):
        if self.remaining >= 0:
            w_index = space.wrap(self.remaining)
            try:
                w_item = space.getitem(self.w_sequence, w_index)
            except OperationError, e:
                if not e.match(space, space.w_StopIteration):
                    raise
            else:
                self.remaining -= 1
                return w_item

        # Done
        self.remaining = -1
        raise OperationError(space.w_StopIteration, space.w_None)

    def descr___reduce__(self, space):
        from pypy.interpreter.mixedmodule import MixedModule
        w_mod    = space.getbuiltinmodule('_pickle_support')
        mod      = space.interp_w(MixedModule, w_mod)
        w_new_inst = mod.get('reversed_new')
        info_w = [self.w_sequence, space.wrap(self.remaining)]
        w_info = space.newtuple(info_w)
        return space.newtuple([w_new_inst, w_info])

W_ReversedIterator.typedef = TypeDef("reversed",
    __iter__        = interp2app(W_ReversedIterator.descr___iter__),
    __length_hint__ = interp2app(W_ReversedIterator.descr_length),
    __next__        = interp2app(W_ReversedIterator.descr_next),
    __reduce__      = interp2app(W_ReversedIterator.descr___reduce__),
)

# exported through _pickle_support
def _make_reversed(space, w_seq, w_remaining):
    w_type = space.gettypeobject(W_ReversedIterator.typedef)
    iterator = space.allocate_instance(W_ReversedIterator, w_type)
    iterator.w_sequence = w_seq
    iterator.remaining = space.int_w(w_remaining)
    return space.wrap(iterator)



class W_Range(Wrappable):
    def __init__(self, w_start, w_stop, w_step, w_length):
        self.w_start = w_start
        self.w_stop  = w_stop
        self.w_step  = w_step
        self.w_length = w_length

    @unwrap_spec(w_step = WrappedDefault(1))
    def descr_new(space, w_subtype, w_start, w_stop=None, w_step=None):
        w_start = space.index(w_start)
        if space.is_none(w_stop):  # only 1 argument provided
            w_start, w_stop = space.newint(0), w_start
        else:
            w_stop = space.index(w_stop)
            w_step = space.index(w_step)
        try:
            step = space.int_w(w_step)
        except OperationError:
            pass  # We know it's not zero
        else:
            if step == 0:
                raise OperationError(space.w_ValueError, space.wrap(
                        "step argument must not be zero"))
        w_length = compute_range_length(space, w_start, w_stop, w_step)
        obj = space.allocate_instance(W_Range, w_subtype)
        W_Range.__init__(obj, w_start, w_stop, w_step, w_length)
        return space.wrap(obj)

    def descr_repr(self, space):
        if not space.is_true(space.eq(self.w_step, space.newint(1))):
            return space.mod(space.wrap("range(%d, %d, %d)"),
                             space.newtuple([self.w_start, self.w_stop, 
                                             self.w_step]))
        else:
            return space.mod(space.wrap("range(%d, %d)"),
                             space.newtuple([self.w_start, self.w_stop]))

    def descr_len(self):
        return self.w_length

    def _compute_item0(self, space, w_index):
        "Get a range item, when known to be inside bounds"
        # return self.start + (i * self.step)
        return space.add(self.w_start, space.mul(w_index, self.w_step))
        
    def _compute_item(self, space, w_index):
        w_zero = space.newint(0)
        w_index = space.index(w_index)
        if space.is_true(space.lt(w_index, w_zero)):
            w_index = space.add(w_index, self.w_length)
        if (space.is_true(space.ge(w_index, self.w_length)) or
            space.is_true(space.lt(w_index, w_zero))):
            raise OperationError(space.w_IndexError, space.wrap(
                    "range object index out of range"))
        return self._compute_item0(space, w_index)

    def _compute_slice(self, space, w_slice):
        w_start, w_stop, w_step = compute_slice_indices3(
            space, w_slice, self.w_length)

        w_substep = space.mul(self.w_step, w_step)
        w_substart = self._compute_item0(space, w_start)
        if w_stop:
            w_substop = self._compute_item0(space, w_stop)
        else:
            w_substop = w_substart

        w_length = compute_range_length(space, w_substart, w_substop, w_substep)
        obj = W_Range(w_substart, w_substop, w_substep, w_length)
        return space.wrap(obj)

    def descr_getitem(self, space, w_index):
        # Cannot use the usual space.decode_index methods, because
        # numbers might not fit in longs.
        if space.isinstance_w(w_index, space.w_slice):
            return self._compute_slice(space, w_index)
        else:
            return self._compute_item(space, w_index)

    def descr_iter(self, space):
        return space.wrap(W_RangeIterator(
                space, self.w_start, self.w_step, self.w_length))

    def descr_reversed(self, space):
        # lastitem = self.start + (self.length-1) * self.step
        w_lastitem = space.add(
            self.w_start,
            space.mul(space.sub(self.w_length, space.newint(1)),
                      self.w_step))
        return space.wrap(W_RangeIterator(
                space, w_lastitem, space.neg(self.w_step), self.w_length))

    def descr_reduce(self, space):
        return space.newtuple(
            [space.type(self),
             space.newtuple([self.w_start, self.w_stop, self.w_step]),
             ])

    def _contains_long(self, space, w_item):
        # Check if the value can possibly be in the range.
        if space.is_true(space.gt(self.w_step, space.newint(0))):
            # positive steps: start <= ob < stop
            if not (space.is_true(space.le(self.w_start, w_item)) and
                    space.is_true(space.lt(w_item, self.w_stop))):
                return False
        else:
            # negative steps: stop < ob <= start
            if not (space.is_true(space.lt(self.w_stop, w_item)) and
                    space.is_true(space.le(w_item, self.w_start))):
                return False
        # Check that the stride does not invalidate ob's membership.
        if space.is_true(space.mod(space.sub(w_item, self.w_start),
                                   self.w_step)):
            return False
        return True

    def descr_contains(self, space, w_item):
        try:
            int_value = space.int_w(w_item)
        except OperationError, e:
            if not e.match(space, space.w_TypeError):
                raise
            return space.sequence_contains(self, w_item)
        else:
            return space.newbool(self._contains_long(space, w_item))

    def descr_count(self, space, w_item):
        try:
            int_value = space.int_w(w_item)
        except OperationError, e:
            if not e.match(space, space.w_TypeError):
                raise
            return space.sequence_count(self, w_item)
        else:
            return space.newint(self._contains_long(space, w_item))


W_Range.typedef = TypeDef("range",
    __new__          = interp2app(W_Range.descr_new.im_func),
    __repr__         = interp2app(W_Range.descr_repr),
    __getitem__      = interp2app(W_Range.descr_getitem),
    __iter__         = interp2app(W_Range.descr_iter),
    __len__          = interp2app(W_Range.descr_len),
    __reversed__     = interp2app(W_Range.descr_reversed),
    __reduce__       = interp2app(W_Range.descr_reduce),
    __contains__     = interp2app(W_Range.descr_contains),
    count            = interp2app(W_Range.descr_count),
)

class W_RangeIterator(Wrappable):
    def __init__(self, space, w_start, w_step, w_len, w_index=None):
        self.w_start = w_start
        self.w_step = w_step
        self.w_len = w_len
        if w_index is None:
            w_index = space.newint(0)
        self.w_index = w_index

    def descr_iter(self, space):
        return space.wrap(self)

    def descr_next(self, space):
        if space.is_true(space.lt(self.w_index, self.w_len)):
            w_index = space.add(self.w_index, space.newint(1))
            w_product = space.mul(self.w_index, self.w_step)
            w_result = space.add(w_product, self.w_start)
            self.w_index = w_index
            return w_result
        raise OperationError(space.w_StopIteration, space.w_None)

    def descr_len(self, space):
        return space.sub(self.w_len, self.w_index)

    def descr_reduce(self, space):
        from pypy.interpreter.mixedmodule import MixedModule
        w_mod    = space.getbuiltinmodule('_pickle_support')
        mod      = space.interp_w(MixedModule, w_mod)

        return space.newtuple(
            [mod.get('rangeiter_new'),
             space.newtuple([self.w_start, self.w_step,
                             self.w_len, self.w_index]),
             ])


W_RangeIterator.typedef = TypeDef("rangeiterator",
    __iter__        = interp2app(W_RangeIterator.descr_iter),
    __length_hint__ = interp2app(W_RangeIterator.descr_len),
    __next__        = interp2app(W_RangeIterator.descr_next),
    __reduce__      = interp2app(W_RangeIterator.descr_reduce),
)


class W_Map(Wrappable):
    _error_name = "map"
    _immutable_fields_ = ["w_fun", "iterators_w"]

    def __init__(self, space, w_fun, args_w):
        self.space = space
        self.w_fun = w_fun

        iterators_w = []
        i = 0
        for iterable_w in args_w:
            try:
                iterator_w = space.iter(iterable_w)
            except OperationError, e:
                if e.match(self.space, self.space.w_TypeError):
                    raise OperationError(space.w_TypeError, space.wrap(self._error_name + " argument #" + str(i + 1) + " must support iteration"))
                else:
                    raise
            else:
                iterators_w.append(iterator_w)

            i += 1

        self.iterators_w = iterators_w

    def iter_w(self):
        return self.space.wrap(self)

    def next_w(self):
        # common case: 1 or 2 arguments
        iterators_w = self.iterators_w
        length = len(iterators_w)
        if length == 1:
            objects = [self.space.next(iterators_w[0])]
        elif length == 2:
            objects = [self.space.next(iterators_w[0]),
                       self.space.next(iterators_w[1])]
        else:
            objects = self._get_objects()
        w_objects = self.space.newtuple(objects)
        if self.w_fun is None:
            return w_objects
        else:
            return self.space.call(self.w_fun, w_objects)

    def _get_objects(self):
        # the loop is out of the way of the JIT
        return [self.space.next(w_elem) for w_elem in self.iterators_w]


def W_Map___new__(space, w_subtype, w_fun, args_w):
    if len(args_w) == 0:
        raise OperationError(space.w_TypeError,
                  space.wrap("map() must have at least two arguments"))
    r = space.allocate_instance(W_Map, w_subtype)
    r.__init__(space, w_fun, args_w)
    return space.wrap(r)

W_Map.typedef = TypeDef(
        'map',
        __new__  = interp2app(W_Map___new__),
        __iter__ = interp2app(W_Map.iter_w),
        __next__ = interp2app(W_Map.next_w),
        __doc__ = """\ 
Make an iterator that computes the function using arguments from
each of the iterables.  Stops when the shortest iterable is exhausted.""")

class W_Filter(Wrappable):
    reverse = False

    def __init__(self, space, w_predicate, w_iterable):
        self.space = space
        if space.is_w(w_predicate, space.w_None):
            self.no_predicate = True
        else:
            self.no_predicate = False
            self.w_predicate = w_predicate
        self.iterable = space.iter(w_iterable)

    def iter_w(self):
        return self.space.wrap(self)

    def next_w(self):
        while True:
            w_obj = self.space.next(self.iterable)  # may raise w_StopIteration
            if self.no_predicate:
                pred = self.space.is_true(w_obj)
            else:
                w_pred = self.space.call_function(self.w_predicate, w_obj)
                pred = self.space.is_true(w_pred)
            if pred ^ self.reverse:
                return w_obj


def W_Filter___new__(space, w_subtype, w_predicate, w_iterable):
    r = space.allocate_instance(W_Filter, w_subtype)
    r.__init__(space, w_predicate, w_iterable)
    return space.wrap(r)

W_Filter.typedef = TypeDef(
        'filter',
        __new__  = interp2app(W_Filter___new__),
        __iter__ = interp2app(W_Filter.iter_w),
        __next__ = interp2app(W_Filter.next_w),
        __doc__  = """\
Return an iterator yielding those items of iterable for which function(item)
is true. If function is None, return the items that are true.""")


class W_Zip(W_Map):
    _error_name = "zip"

    def next_w(self):
        # argh.  zip(*args) is almost like map(None, *args) except
        # that the former needs a special case for len(args)==0
        # while the latter just raises a TypeError in this situation.
        if len(self.iterators_w) == 0:
            raise OperationError(self.space.w_StopIteration, self.space.w_None)
        return W_Map.next_w(self)

def W_Zip___new__(space, w_subtype, args_w):
    r = space.allocate_instance(W_Zip, w_subtype)
    r.__init__(space, None, args_w)
    return space.wrap(r)

W_Zip.typedef = TypeDef(
        'zip',
        __new__  = interp2app(W_Zip___new__),
        __iter__ = interp2app(W_Zip.iter_w),
        __next__ = interp2app(W_Zip.next_w),
        __doc__  = """\
Return a zip object whose .__next__() method returns a tuple where
the i-th element comes from the i-th iterable argument.  The .__next__()
method continues until the shortest iterable in the argument sequence
is exhausted and then it raises StopIteration.""")

<|MERGE_RESOLUTION|>--- conflicted
+++ resolved
@@ -58,7 +58,6 @@
     if space.is_w(w_slice.w_step, space.w_None):
         w_step = w_1
     else:
-<<<<<<< HEAD
         w_step = space.index(w_slice.w_step)
         if space.is_true(space.eq(w_step, w_0)):
             raise OperationError(space.w_ValueError,
@@ -104,16 +103,6 @@
                 w_stop = w_length
     return w_start, w_stop, w_step
     
-=======
-        howmany = 0
-
-    res_w = [None] * howmany
-    v = start
-    for idx in range(howmany):
-        res_w[idx] = space.newlong_from_rbigint(v)
-        v = v.add(step)
-    return space.newlist(res_w)
-
 min_jitdriver = jit.JitDriver(name='min',
         greens=['w_type'], reds='auto')
 max_jitdriver = jit.JitDriver(name='max',
@@ -176,7 +165,6 @@
 
 min_max_unroll = make_min_max(True)
 min_max_normal = make_min_max(False)
->>>>>>> a7de4f3b
 
 @specialize.arg(2)
 def min_max(space, args, implementation_of):
