--- conflicted
+++ resolved
@@ -312,11 +312,7 @@
 
 
 class W_XRange(Wrappable):
-<<<<<<< HEAD
-    def __init__(self, space, start, stop, step, promote_step=False):
-=======
     def __init__(self, space, start, len, step):
->>>>>>> e405128d
         self.space = space
         self.start = start
         self.len   = len
@@ -337,11 +333,7 @@
             stop = _toint(space, w_stop)
         howmany = get_len_of_range(space, start, stop, step)
         obj = space.allocate_instance(W_XRange, w_subtype)
-<<<<<<< HEAD
-        W_XRange.__init__(obj, space, start, stop, step, promote_step)
-=======
         W_XRange.__init__(obj, space, start, howmany, step)
->>>>>>> e405128d
         return space.wrap(obj)
 
     def descr_repr(self):
@@ -370,17 +362,12 @@
                              space.wrap("xrange object index out of range"))
 
     def descr_iter(self):
-<<<<<<< HEAD
         if self.promote_step and self.step == 1:
             return self.space.wrap(W_XRangeStepOneIterator(self.space, self.start,
                                                     self.stop))
         else:
             return self.space.wrap(W_XRangeIterator(self.space, self.start,
-                                                    self.stop, self.step))
-=======
-        return self.space.wrap(W_XRangeIterator(self.space, self.start,
                                                 self.len, self.step))
->>>>>>> e405128d
 
     def descr_reversed(self):
         lastitem = self.start + (self.len-1) * self.step
