--- conflicted
+++ resolved
@@ -37,7 +37,6 @@
         n = 0
     return n
 
-<<<<<<< HEAD
 def compute_range_length(space, w_start, w_stop, w_step):
     # Algorithm is equal to that of get_len_of_range(), but operates
     # on wrapped objects.
@@ -59,83 +58,6 @@
     w_1 = space.newint(1)
     if space.is_w(w_slice.w_step, space.w_None):
         w_step = w_1
-=======
-
-@unwrap_spec(w_step=WrappedDefault(1))
-def range_int(space, w_x, w_y=None, w_step=None):
-    """Return a list of integers in arithmetic position from start (defaults
-to zero) to stop - 1 by step (defaults to 1).  Use a negative step to
-get a list in decending order."""
-
-    if w_y is None:
-        w_start = space.newint(0)
-        w_stop = w_x
-    else:
-        w_start = w_x
-        w_stop = w_y
-
-    if space.isinstance_w(w_stop, space.w_float):
-        raise oefmt(space.w_TypeError,
-                    "range() integer end argument expected, got float.")
-    if space.isinstance_w(w_start, space.w_float):
-        raise oefmt(space.w_TypeError,
-                    "range() integer start argument expected, got float.")
-    if space.isinstance_w(w_step, space.w_float):
-        raise oefmt(space.w_TypeError,
-                    "range() integer step argument expected, got float.")
-
-    w_start = space.int(w_start)
-    w_stop = space.int(w_stop)
-    w_step = space.int(w_step)
-
-    try:
-        start = space.int_w(w_start)
-        stop = space.int_w(w_stop)
-        step = space.int_w(w_step)
-    except OperationError as e:
-        if not e.match(space, space.w_OverflowError):
-            raise
-        return range_with_longs(space, w_start, w_stop, w_step)
-
-    howmany = get_len_of_range(space, start, stop, step)
-
-    if space.config.objspace.std.withliststrategies:
-        return range_withspecialized_implementation(space, start,
-                                                    step, howmany)
-    res_w = [None] * howmany
-    v = start
-    for idx in range(howmany):
-        res_w[idx] = space.newint(v)
-        v += step
-    return space.newlist(res_w)
-
-
-def range_withspecialized_implementation(space, start, step, length):
-    assert space.config.objspace.std.withliststrategies
-    from pypy.objspace.std.listobject import make_range_list
-    return make_range_list(space, start, step, length)
-
-bigint_one = rbigint.fromint(1)
-
-def range_with_longs(space, w_start, w_stop, w_step):
-
-    start = lo = space.bigint_w(w_start)
-    hi = space.bigint_w(w_stop)
-    step = st = space.bigint_w(w_step)
-
-    if not step.tobool():
-        raise oefmt(space.w_ValueError, "step argument must not be zero")
-    elif step.sign < 0:
-        lo, hi, st = hi, lo, st.neg()
-
-    if lo.lt(hi):
-        diff = hi.sub(lo).sub(bigint_one)
-        n = diff.floordiv(st).add(bigint_one)
-        try:
-            howmany = n.toint()
-        except OverflowError:
-            raise oefmt(space.w_OverflowError, "result has too many items")
->>>>>>> a94ed2cd
     else:
         w_step = space.index(w_slice.w_step)
         if space.is_true(space.eq(w_step, w_0)):
@@ -369,15 +291,9 @@
     def descr___reduce__(self, space):
         w_index = self.w_index
         if w_index is None:
-<<<<<<< HEAD
-            w_index = space.wrap(self.index)
+            w_index = space.newint(self.index)
         return space.newtuple([space.type(self),
                                space.newtuple([self.w_iter_or_list, w_index])])
-=======
-            w_index = space.newint(self.index)
-        w_info = space.newtuple([self.w_iter_or_list, w_index])
-        return space.newtuple([w_new_inst, w_info])
->>>>>>> a94ed2cd
 
 # exported through _pickle_support
 def _make_enumerate(space, w_iter_or_list, w_index):
@@ -396,23 +312,6 @@
 )
 
 
-<<<<<<< HEAD
-=======
-def reversed(space, w_sequence):
-    """Return a iterator that yields items of sequence in reverse."""
-    w_reversed = None
-    if space.is_oldstyle_instance(w_sequence):
-        w_reversed = space.findattr(w_sequence, space.newtext("__reversed__"))
-    else:
-        w_reversed_descr = space.lookup(w_sequence, "__reversed__")
-        if w_reversed_descr is not None:
-            w_reversed = space.get(w_reversed_descr, w_sequence)
-    if w_reversed is not None:
-        return space.call_function(w_reversed)
-    return W_ReversedIterator(space, w_sequence)
-
-
->>>>>>> a94ed2cd
 class W_ReversedIterator(W_Root):
     """reverse iterator over values of the sequence."""
 
@@ -434,12 +333,11 @@
                         "argument to reversed() must be a sequence")
         self = space.allocate_instance(W_ReversedIterator, w_subtype)
         self.__init__(space, w_sequence)
-        return space.wrap(self)
+        return self
 
     def descr___iter__(self, space):
         return self
 
-<<<<<<< HEAD
     def descr_length_hint(self, space):
         # bah, there is even a CPython test that checks that this
         # actually calls 'len_w(w_sequence)'.  Obscure.
@@ -449,11 +347,7 @@
             rem_length = self.remaining + 1
             if rem_length <= total_length:
                 res = rem_length
-        return space.wrap(res)
-=======
-    def descr_length(self, space):
-        return space.newint(0 if self.remaining == -1 else self.remaining + 1)
->>>>>>> a94ed2cd
+        return space.newint(res)
 
     def descr_next(self, space):
         if self.remaining >= 0:
@@ -478,9 +372,8 @@
         raise OperationError(space.w_StopIteration, space.w_None)
 
     def descr___reduce__(self, space):
-<<<<<<< HEAD
         if self.w_sequence:
-            w_state = space.wrap(self.remaining)
+            w_state = space.newint(self.remaining)
             return space.newtuple([
                 space.type(self),
                 space.newtuple([self.w_sequence]),
@@ -497,16 +390,6 @@
             self.remaining = -1
         elif self.remaining > n - 1:
             self.remaining = n - 1
-=======
-        from pypy.interpreter.mixedmodule import MixedModule
-        w_mod    = space.getbuiltinmodule('_pickle_support')
-        mod      = space.interp_w(MixedModule, w_mod)
-        w_new_inst = mod.get('reversed_new')
-        w_seq = space.w_None if self.w_sequence is None else self.w_sequence
-        info_w = [w_seq, space.newint(self.remaining)]
-        w_info = space.newtuple(info_w)
-        return space.newtuple([w_new_inst, w_info])
->>>>>>> a94ed2cd
 
 W_ReversedIterator.typedef = TypeDef("reversed",
     __new__         = interp2app(W_ReversedIterator.descr___new__2),
@@ -516,22 +399,6 @@
     __reduce__      = interp2app(W_ReversedIterator.descr___reduce__),
     __setstate__      = interp2app(W_ReversedIterator.descr___setstate__),
 )
-<<<<<<< HEAD
-=======
-W_ReversedIterator.typedef.acceptable_as_base_class = False
-
-# exported through _pickle_support
-def _make_reversed(space, w_seq, w_remaining):
-    w_type = space.gettypeobject(W_ReversedIterator.typedef)
-    iterator = space.allocate_instance(W_ReversedIterator, w_type)
-    if space.is_w(w_seq, space.w_None):
-        iterator.w_sequence = None
-        iterator.remaining = -1
-    else:
-        iterator.w_sequence = w_seq
-        iterator.remaining = space.int_w(w_remaining)
-    return iterator
->>>>>>> a94ed2cd
 
 
 class W_Range(W_Root):
@@ -546,7 +413,7 @@
         w_start = space.index(w_start)
         promote_step = False
         if space.is_none(w_step):  # no step argument provided
-            w_step = space.wrap(1)
+            w_step = space.newint(1)
             promote_step = True
         if space.is_none(w_stop):  # only 1 argument provided
             w_start, w_stop = space.newint(0), w_start
@@ -558,30 +425,21 @@
         except OperationError:
             pass  # We know it's not zero
         else:
-<<<<<<< HEAD
             if step == 0:
                 raise oefmt(space.w_ValueError,
                             "step argument must not be zero")
         w_length = compute_range_length(space, w_start, w_stop, w_step)
         obj = space.allocate_instance(W_Range, w_subtype)
         W_Range.__init__(obj, w_start, w_stop, w_step, w_length, promote_step)
-        return space.wrap(obj)
-=======
-            stop = space.int_w(w_stop)
-        howmany = get_len_of_range(space, start, stop, step)
-        w_obj = space.allocate_instance(W_XRange, w_subtype)
-        W_XRange.__init__(w_obj, space, start, howmany, step, promote_step)
-        return w_obj
->>>>>>> a94ed2cd
+        return obj
 
     def descr_repr(self, space):
         if not space.is_true(space.eq(self.w_step, space.newint(1))):
-            return space.mod(space.wrap("range(%d, %d, %d)"),
+            return space.mod(space.newtext("range(%d, %d, %d)"),
                              space.newtuple([self.w_start, self.w_stop,
                                              self.w_step]))
         else:
-<<<<<<< HEAD
-            return space.mod(space.wrap("range(%d, %d)"),
+            return space.mod(space.newtext("range(%d, %d)"),
                              space.newtuple([self.w_start, self.w_stop]))
 
     def descr_len(self):
@@ -615,7 +473,7 @@
 
         w_length = compute_range_length(space, w_substart, w_substop, w_substep)
         obj = W_Range(w_substart, w_substop, w_substep, w_length)
-        return space.wrap(obj)
+        return obj
 
     def descr_getitem(self, space, w_index):
         # Cannot use the usual space.decode_index methods, because
@@ -624,39 +482,6 @@
             return self._compute_slice(space, w_index)
         else:
             return self._compute_item(space, w_index)
-=======
-            s = "xrange(%d, %d, %d)" %(self.start, self._get_stop(), self.step)
-        return self.space.newtext(s)
-
-    def descr_len(self):
-        return self.space.newint(self.len)
-
-    @unwrap_spec(i='index')
-    def descr_getitem(self, i):
-        # xrange does NOT support slicing
-        space = self.space
-        len = self.len
-        if i < 0:
-            i += len
-        if 0 <= i < len:
-            return space.newint(self.start + i * self.step)
-        raise oefmt(space.w_IndexError, "xrange object index out of range")
-
-    def descr_iter(self):
-        if self.promote_step and self.step == 1:
-            stop = self.start + self.len
-            return W_XRangeStepOneIterator(self.space,
-                                           self.start,
-                                           stop)
-        else:
-            return W_XRangeIterator(self.space, self.start,
-                                    self.len, self.step)
-
-    def descr_reversed(self):
-        last = self.start + (self.len - 1) * self.step
-        return W_XRangeIterator(self.space, last, self.len,
-                                -self.step)
->>>>>>> a94ed2cd
 
     def descr_iter(self, space):
         try:
@@ -679,19 +504,13 @@
             self.w_start,
             space.mul(space.sub(self.w_length, space.newint(1)),
                       self.w_step))
-        return space.wrap(W_LongRangeIterator(
-                space, w_lastitem, space.neg(self.w_step), self.w_length))
+        return W_LongRangeIterator(
+                space, w_lastitem, space.neg(self.w_step), self.w_length)
 
     def descr_reduce(self, space):
         return space.newtuple(
             [space.type(self),
-<<<<<<< HEAD
              space.newtuple([self.w_start, self.w_stop, self.w_step]),
-=======
-             space.newtuple([space.newint(self.start),
-                             space.newint(self._get_stop()),
-                             space.newint(self.step)])
->>>>>>> a94ed2cd
              ])
 
     def _contains_long(self, space, w_item):
@@ -745,18 +564,18 @@
             return space.w_NotImplemented
         if not space.eq_w(self.w_length, w_other.w_length):
             return space.w_False
-        if space.eq_w(self.w_length, space.wrap(0)):
+        if space.eq_w(self.w_length, space.newint(0)):
             return space.w_True
         if not space.eq_w(self.w_start, w_other.w_start):
             return space.w_False
-        if space.eq_w(self.w_length, space.wrap(1)):
+        if space.eq_w(self.w_length, space.newint(1)):
             return space.w_True
         return space.eq(self.w_step, w_other.w_step)
 
     def descr_hash(self, space):
-        if space.eq_w(self.w_length, space.wrap(0)):
+        if space.eq_w(self.w_length, space.newint(0)):
             w_tup = space.newtuple([self.w_length, space.w_None, space.w_None])
-        elif space.eq_w(self.w_length, space.wrap(1)):
+        elif space.eq_w(self.w_length, space.newint(1)):
             w_tup = space.newtuple([self.w_length, self.w_start, space.w_None])
         else:
             w_tup = space.newtuple([self.w_length, self.w_start, self.w_step])
@@ -786,7 +605,7 @@
 class W_AbstractRangeIterator(W_Root):
 
     def descr_iter(self, space):
-        return space.wrap(self)
+        return self
 
     def descr_len(self, space):
         raise NotImplementedError
@@ -835,56 +654,32 @@
         self.remaining = remaining
         self.step = step
 
-<<<<<<< HEAD
     def descr_next(self, space):
         return self.next(space)
-=======
-    def descr_iter(self):
-        return self
-
-    def descr_next(self):
-        return self.next()
->>>>>>> a94ed2cd
 
     def next(self, space):
         if self.remaining > 0:
             item = self.current
             self.current = item + self.step
             self.remaining -= 1
-<<<<<<< HEAD
-            return space.wrap(item)
+            return space.newint(item)
         raise OperationError(space.w_StopIteration, space.w_None)
 
     def descr_len(self, space):
         return self.get_remaining(space)
-=======
-            return self.space.newint(item)
-        raise OperationError(self.space.w_StopIteration, self.space.w_None)
-
-    def descr_len(self):
-        return self.space.newint(self.get_remaining())
->>>>>>> a94ed2cd
 
     def descr_reduce(self, space):
         from pypy.interpreter.mixedmodule import MixedModule
         w_mod    = space.getbuiltinmodule('_pickle_support')
         mod      = space.interp_w(MixedModule, w_mod)
-<<<<<<< HEAD
         new_inst = mod.get('intrangeiter_new')
-        w        = space.wrap
         nt = space.newtuple
 
-        tup = [w(self.current), self.get_remaining(space), w(self.step)]
-=======
-        new_inst = mod.get('xrangeiter_new')
-        nt = space.newtuple
-
-        tup = [space.newint(self.current), space.newint(self.get_remaining()), space.newint(self.step)]
->>>>>>> a94ed2cd
+        tup = [space.newint(self.current), self.get_remaining(space), space.newint(self.step)]
         return nt([new_inst, nt(tup)])
 
     def get_remaining(self, space):
-        return space.wrap(self.remaining)
+        return space.newint(self.remaining)
 
 
 class W_IntRangeStepOneIterator(W_IntRangeIterator):
@@ -899,12 +694,11 @@
         if self.current < self.stop:
             item = self.current
             self.current = item + 1
-<<<<<<< HEAD
-            return space.wrap(item)
+            return space.newint(item)
         raise OperationError(space.w_StopIteration, space.w_None)
 
     def get_remaining(self, space):
-        return space.wrap(self.stop - self.current)
+        return space.newint(self.stop - self.current)
 
 
 W_AbstractRangeIterator.typedef = TypeDef("rangeiterator",
@@ -944,7 +738,7 @@
         self.iterators_w = iterators_w
 
     def iter_w(self):
-        return self.space.wrap(self)
+        return self
 
     def next_w(self):
         # common case: 1 or 2 arguments
@@ -969,7 +763,7 @@
 
     def descr_reduce(self, space):
         w_map = space.getattr(space.getbuiltinmodule('builtins'),
-                space.wrap('map'))
+                space.newtext('map'))
         args_w = [self.w_fun] + self.iterators_w
         return space.newtuple([w_map, space.newtuple(args_w)])
 
@@ -980,7 +774,7 @@
                     "map() must have at least two arguments")
     r = space.allocate_instance(W_Map, w_subtype)
     r.__init__(space, w_fun, args_w)
-    return space.wrap(r)
+    return r
 
 W_Map.typedef = TypeDef(
         'map',
@@ -1005,7 +799,7 @@
         self.iterable = space.iter(w_iterable)
 
     def iter_w(self):
-        return self.space.wrap(self)
+        return self
 
     def next_w(self):
         while True:
@@ -1020,7 +814,7 @@
 
     def descr_reduce(self, space):
         w_filter = space.getattr(space.getbuiltinmodule('builtins'),
-                space.wrap('filter'))
+                space.newtext('filter'))
         args_w = [space.w_None if self.no_predicate else self.w_predicate,
                   self.iterable]
         return space.newtuple([w_filter, space.newtuple(args_w)])
@@ -1029,7 +823,7 @@
 def W_Filter___new__(space, w_subtype, w_predicate, w_iterable):
     r = space.allocate_instance(W_Filter, w_subtype)
     r.__init__(space, w_predicate, w_iterable)
-    return space.wrap(r)
+    return r
 
 W_Filter.typedef = TypeDef(
         'filter',
@@ -1055,14 +849,14 @@
 
     def descr_reduce(self, space):
         w_zip = space.getattr(space.getbuiltinmodule('builtins'),
-                space.wrap('zip'))
+                space.newtext('zip'))
         return space.newtuple([w_zip, space.newtuple(self.iterators_w)])
 
 
 def W_Zip___new__(space, w_subtype, args_w):
     r = space.allocate_instance(W_Zip, w_subtype)
     r.__init__(space, None, args_w)
-    return space.wrap(r)
+    return r
 
 W_Zip.typedef = TypeDef(
         'zip',
@@ -1075,8 +869,4 @@
 the i-th element comes from the i-th iterable argument.  The .__next__()
 method continues until the shortest iterable in the argument sequence
 is exhausted and then it raises StopIteration.""")
-=======
-            return self.space.newint(item)
-        raise OperationError(self.space.w_StopIteration, self.space.w_None)
->>>>>>> a94ed2cd
-
+
