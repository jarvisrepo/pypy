--- conflicted
+++ resolved
@@ -108,8 +108,8 @@
 max_jitdriver = jit.JitDriver(name='max',
         greens=['has_key', 'has_item', 'w_type'], reds='auto')
 
-@specialize.arg(3)
-def min_max_sequence(space, w_sequence, w_key, implementation_of):
+@specialize.arg(4)
+def min_max_sequence(space, w_sequence, w_key, w_default, implementation_of):
     if implementation_of == "max":
         compare = space.gt
         jitdriver = max_jitdriver
@@ -120,7 +120,7 @@
     w_type = space.type(w_iter)
     has_key = w_key is not None
     has_item = False
-    w_max_item = None
+    w_max_item = w_default
     w_max_val = None
     while True:
         jitdriver.jit_merge_point(has_key=has_key, has_item=has_item,
@@ -164,90 +164,38 @@
         if w_key is not None:
             w_compare_with = space.call_function(w_key, w_item)
         else:
-<<<<<<< HEAD
-            raise oefmt(space.w_TypeError,
-                        "%s() expects at least one argument",
-                        implementation_of)
-        w_key = None
-        w_default = None
-        if any_kwds:
-            kwds = args.keywords
-            for n in range(len(kwds)):
-                if kwds[n] == "key":
-                    w_key = args.keywords_w[n]
-                elif kwds[n] == "default":
-                    w_default = args.keywords_w[n]
-                else:
-                    raise oefmt(space.w_TypeError,
-                                "%s() got unexpected keyword argument",
-                                implementation_of)
-
-        if w_default is not None and len(args_w) > 1:
-            raise oefmt(space.w_TypeError,
-                "Cannot specify a default for %s() with multiple positional arguments",
-                implementation_of)
-
-        w_iter = space.iter(w_sequence)
-        w_type = space.type(w_iter)
-        has_key = w_key is not None
-        has_item = False
-        w_max_item = None
-        w_max_val = None
-        while True:
-            if not unroll:
-                jitdriver.jit_merge_point(has_key=has_key, has_item=has_item, w_type=w_type)
-            try:
-                w_item = space.next(w_iter)
-            except OperationError as e:
-                if not e.match(space, space.w_StopIteration):
-                    raise
-                break
-            if has_key:
-                w_compare_with = space.call_function(w_key, w_item)
-            else:
-                w_compare_with = w_item
-            if not has_item or \
-                    space.is_true(compare(w_compare_with, w_max_val)):
-                has_item = True
-                w_max_item = w_item
-                w_max_val = w_compare_with
-        if w_max_item is None:
-            if w_default is not None:
-                w_max_item = w_default
-            else:
-                raise oefmt(space.w_ValueError, "arg is an empty sequence")
-        return w_max_item
-    if unroll:
-        min_max_impl = jit.unroll_safe(min_max_impl)
-    return min_max_impl
-
-min_max_unroll = make_min_max(True)
-min_max_normal = make_min_max(False)
-=======
             w_compare_with = w_item
         if space.is_true(compare(w_compare_with, w_max_val)):
             w_max_item = w_item
             w_max_val = w_compare_with
     return w_max_item
->>>>>>> 1624bea3
 
 @specialize.arg(2)
 def min_max(space, args, implementation_of):
     w_key = None
+    w_default = None
     if bool(args.keywords):
         kwds = args.keywords
-        if kwds[0] == "key" and len(kwds) == 1:
-            w_key = args.keywords_w[0]
-        else:
-            raise oefmt(space.w_TypeError,
-                        "%s() got unexpected keyword argument",
-                        implementation_of)
+        for n in range(len(kwds)):
+            if kwds[n] == "key":
+                w_key = args.keywords_w[n]
+            elif kwds[n] == "default":
+                w_default = args.keywords_w[n]
+            else:
+                raise oefmt(space.w_TypeError,
+                            "%s() got unexpected keyword argument",
+                            implementation_of)
     #
     args_w = args.arguments_w
     if len(args_w) > 1:
+        if w_default is not None:
+            raise oefmt(space.w_TypeError,
+                "Cannot specify a default for %s() with multiple "
+                "positional arguments", implementation_of)
         return min_max_multiple_args(space, args_w, w_key, implementation_of)
     elif len(args_w):
-        return min_max_sequence(space, args_w[0], w_key, implementation_of)
+        return min_max_sequence(space, args_w[0], w_key, w_default,
+                                implementation_of)
     else:
         raise oefmt(space.w_TypeError,
                     "%s() expects at least one argument",
