"""
Interp-level definition of frequently used functionals.

"""

from pypy.interpreter.baseobjspace import W_Root
from pypy.interpreter.error import OperationError
from pypy.interpreter.gateway import interp2app, unwrap_spec, WrappedDefault
from pypy.interpreter.typedef import TypeDef
from rpython.rlib import jit
from rpython.rlib.objectmodel import specialize
from rpython.rlib.rarithmetic import r_uint, intmask


def get_len_of_range(lo, hi, step):
    # If lo >= hi, the range is empty.
    # Else if n values are in the range, the last one is
    # lo + (n-1)*step, which must be <= hi-1.  Rearranging,
    # n <= (hi - lo - 1)/step + 1, so taking the floor of the RHS gives
    # the proper value.  Since lo < hi in this case, hi-lo-1 >= 0, so
    # the RHS is non-negative and so truncation is the same as the
    # floor.  Letting M be the largest positive long, the worst case
    # for the RHS numerator is hi=M, lo=-M-1, and then
    # hi-lo-1 = M-(-M-1)-1 = 2*M.  Therefore unsigned long has enough
    # precision to compute the RHS exactly.
    assert step != 0
    if step < 0:
        lo, hi, step = hi, lo, -step
    if lo < hi:
        uhi = r_uint(hi)
        ulo = r_uint(lo)
        diff = uhi - ulo - 1
        n = intmask(diff // r_uint(step) + 1)
    else:
        n = 0
    return n

def compute_range_length(space, w_start, w_stop, w_step):
    # Algorithm is equal to that of get_len_of_range(), but operates
    # on wrapped objects.
    if space.is_true(space.lt(w_step, space.newint(0))):
        w_start, w_stop = w_stop, w_start
        w_step = space.neg(w_step)
    if space.is_true(space.lt(w_start, w_stop)):
        w_diff = space.sub(space.sub(w_stop, w_start), space.newint(1))
        w_len = space.add(space.floordiv(w_diff, w_step), space.newint(1))
    else:
        w_len = space.newint(0)
    return w_len

def compute_slice_indices3(space, w_slice, w_length):
    "An W_Object version of W_SliceObject.indices3"
    from pypy.objspace.std.sliceobject import W_SliceObject
    assert isinstance(w_slice, W_SliceObject)
    w_0 = space.newint(0)
    w_1 = space.newint(1)
    if space.is_w(w_slice.w_step, space.w_None):
        w_step = w_1
    else:
        w_step = space.index(w_slice.w_step)
        if space.is_true(space.eq(w_step, w_0)):
            raise OperationError(space.w_ValueError,
                                 space.wrap("slice step cannot be zero"))
    negative_step = space.is_true(space.lt(w_step, w_0))
    if space.is_w(w_slice.w_start, space.w_None):
        if negative_step:
            w_start = space.sub(w_length, w_1)
        else:
            w_start = w_0
    else:
        w_start = space.index(w_slice.w_start)
        if space.is_true(space.lt(w_start, w_0)):
            w_start = space.add(w_start, w_length)
            if space.is_true(space.lt(w_start, w_0)):
                if negative_step:
                    w_start = space.newint(-1)
                else:
                    w_start = w_0
        elif space.is_true(space.ge(w_start, w_length)):
            if negative_step:
                w_start = space.sub(w_length, w_1)
            else:
                w_start = w_length
    if space.is_w(w_slice.w_stop, space.w_None):
        if negative_step:
            w_stop = space.newint(-1)
        else:
            w_stop = w_length
    else:
        w_stop = space.index(w_slice.w_stop)
        if space.is_true(space.lt(w_stop, w_0)):
            w_stop = space.add(w_stop, w_length)
            if space.is_true(space.lt(w_stop, w_0)):
                if negative_step:
                    w_stop = space.newint(-1)
                else:
                    w_stop = w_0
        elif space.is_true(space.ge(w_stop, w_length)):
            if negative_step:
                w_stop = space.sub(w_length, w_1)
            else:
                w_stop = w_length
    return w_start, w_stop, w_step
    
min_jitdriver = jit.JitDriver(name='min',
        greens=['has_key', 'has_item', 'w_type'], reds='auto')
max_jitdriver = jit.JitDriver(name='max',
        greens=['has_key', 'has_item', 'w_type'], reds='auto')

def make_min_max(unroll):
    @specialize.arg(2)
    def min_max_impl(space, args, implementation_of):
        if implementation_of == "max":
            compare = space.gt
            jitdriver = max_jitdriver
        else:
            compare = space.lt
            jitdriver = min_jitdriver
        args_w = args.arguments_w
        if len(args_w) > 1:
            w_sequence = space.newtuple(args_w)
        elif len(args_w):
            w_sequence = args_w[0]
        else:
            msg = "%s() expects at least one argument" % (implementation_of,)
            raise OperationError(space.w_TypeError, space.wrap(msg))
        w_key = None
        kwds = args.keywords
        if kwds:
            if kwds[0] == "key" and len(kwds) == 1:
                w_key = args.keywords_w[0]
            else:
                msg = "%s() got unexpected keyword argument" % (implementation_of,)
                raise OperationError(space.w_TypeError, space.wrap(msg))

        w_iter = space.iter(w_sequence)
        w_type = space.type(w_iter)
        has_key = w_key is not None
        has_item = False
        w_max_item = None
        w_max_val = None
        while True:
            if not unroll:
                jitdriver.jit_merge_point(has_key=has_key, has_item=has_item, w_type=w_type)
            try:
                w_item = space.next(w_iter)
            except OperationError, e:
                if not e.match(space, space.w_StopIteration):
                    raise
                break
            if has_key:
                w_compare_with = space.call_function(w_key, w_item)
            else:
                w_compare_with = w_item
            if not has_item or \
                    space.is_true(compare(w_compare_with, w_max_val)):
                has_item = True
                w_max_item = w_item
                w_max_val = w_compare_with
        if w_max_item is None:
            msg = "arg is an empty sequence"
            raise OperationError(space.w_ValueError, space.wrap(msg))
        return w_max_item
    if unroll:
        min_max_impl = jit.unroll_safe(min_max_impl)
    return min_max_impl

min_max_unroll = make_min_max(True)
min_max_normal = make_min_max(False)

@specialize.arg(2)
def min_max(space, args, implementation_of):
    if not jit.we_are_jitted() or len(args.arguments_w) != 1 and \
            jit.loop_unrolling_heuristic(args.arguments_w, len(args.arguments_w)):
        return min_max_unroll(space, args, implementation_of)
    else:
        return min_max_normal(space, args, implementation_of)
min_max._always_inline = True

def max(space, __args__):
    """max(iterable[, key=func]) -> value
    max(a, b, c, ...[, key=func]) -> value

    With a single iterable argument, return its largest item.
    With two or more arguments, return the largest argument.
    """
    return min_max(space, __args__, "max")

def min(space, __args__):
    """min(iterable[, key=func]) -> value
    min(a, b, c, ...[, key=func]) -> value

    With a single iterable argument, return its smallest item.
    With two or more arguments, return the smallest argument.
    """
    return min_max(space, __args__, "min")


class W_Enumerate(W_Root):
    def __init__(self, w_iter, w_start):
        self.w_iter = w_iter
        self.w_index = w_start

    def descr___new__(space, w_subtype, w_iterable, w_start=None):
        self = space.allocate_instance(W_Enumerate, w_subtype)
        if w_start is None:
            w_start = space.wrap(0)
        else:
            w_start = space.index(w_start)
        self.__init__(space.iter(w_iterable), w_start)
        return space.wrap(self)

    def descr___iter__(self, space):
        return space.wrap(self)

    def descr_next(self, space):
        w_item = space.next(self.w_iter)
        w_index = self.w_index
        self.w_index = space.add(w_index, space.wrap(1))
        return space.newtuple([w_index, w_item])

    def descr___reduce__(self, space):
        from pypy.interpreter.mixedmodule import MixedModule
        w_mod    = space.getbuiltinmodule('_pickle_support')
        mod      = space.interp_w(MixedModule, w_mod)
        w_new_inst = mod.get('enumerate_new')
        w_info = space.newtuple([self.w_iter, self.w_index])
        return space.newtuple([w_new_inst, w_info])

# exported through _pickle_support
def _make_enumerate(space, w_iter, w_index):
    return space.wrap(W_Enumerate(w_iter, w_index))

W_Enumerate.typedef = TypeDef("enumerate",
    __new__=interp2app(W_Enumerate.descr___new__.im_func),
    __iter__=interp2app(W_Enumerate.descr___iter__),
    __next__=interp2app(W_Enumerate.descr_next),
    __reduce__=interp2app(W_Enumerate.descr___reduce__),
)


def reversed(space, w_sequence):
    """Return a iterator that yields items of sequence in reverse."""
    w_reversed_descr = space.lookup(w_sequence, "__reversed__")
    if w_reversed_descr is not None:
        w_reversed = space.get(w_reversed_descr, w_sequence)
        return space.call_function(w_reversed)
    return space.wrap(W_ReversedIterator(space, w_sequence))


class W_ReversedIterator(W_Root):
    def __init__(self, space, w_sequence):
        self.remaining = space.len_w(w_sequence) - 1
        if space.lookup(w_sequence, "__getitem__") is None:
            msg = "reversed() argument must be a sequence"
            raise OperationError(space.w_TypeError, space.wrap(msg))
        self.w_sequence = w_sequence

    def descr___iter__(self, space):
        return space.wrap(self)

    def descr_length(self, space):
        return space.wrap(0 if self.remaining == -1 else self.remaining + 1)

    def descr_next(self, space):
        if self.remaining >= 0:
            w_index = space.wrap(self.remaining)
            try:
                w_item = space.getitem(self.w_sequence, w_index)
            except OperationError, e:
                if not e.match(space, space.w_StopIteration):
                    raise
            else:
                self.remaining -= 1
                return w_item

        # Done
        self.remaining = -1
        raise OperationError(space.w_StopIteration, space.w_None)

    def descr___reduce__(self, space):
        from pypy.interpreter.mixedmodule import MixedModule
        w_mod    = space.getbuiltinmodule('_pickle_support')
        mod      = space.interp_w(MixedModule, w_mod)
        w_new_inst = mod.get('reversed_new')
        info_w = [self.w_sequence, space.wrap(self.remaining)]
        w_info = space.newtuple(info_w)
        return space.newtuple([w_new_inst, w_info])

W_ReversedIterator.typedef = TypeDef("reversed",
    __iter__        = interp2app(W_ReversedIterator.descr___iter__),
    __length_hint__ = interp2app(W_ReversedIterator.descr_length),
    __next__        = interp2app(W_ReversedIterator.descr_next),
    __reduce__      = interp2app(W_ReversedIterator.descr___reduce__),
)
W_ReversedIterator.typedef.acceptable_as_base_class = False

# exported through _pickle_support
def _make_reversed(space, w_seq, w_remaining):
    w_type = space.gettypeobject(W_ReversedIterator.typedef)
    iterator = space.allocate_instance(W_ReversedIterator, w_type)
    iterator.w_sequence = w_seq
    iterator.remaining = space.int_w(w_remaining)
    return space.wrap(iterator)



class W_Range(W_Root):
    def __init__(self, w_start, w_stop, w_step, w_length):
        self.w_start = w_start
        self.w_stop  = w_stop
        self.w_step  = w_step
        self.w_length = w_length

    @unwrap_spec(w_step = WrappedDefault(1))
    def descr_new(space, w_subtype, w_start, w_stop=None, w_step=None):
        w_start = space.index(w_start)
        if space.is_none(w_stop):  # only 1 argument provided
            w_start, w_stop = space.newint(0), w_start
        else:
            w_stop = space.index(w_stop)
            w_step = space.index(w_step)
        try:
            step = space.int_w(w_step)
        except OperationError:
            pass  # We know it's not zero
        else:
            if step == 0:
                raise OperationError(space.w_ValueError, space.wrap(
                        "step argument must not be zero"))
        w_length = compute_range_length(space, w_start, w_stop, w_step)
        obj = space.allocate_instance(W_Range, w_subtype)
        W_Range.__init__(obj, w_start, w_stop, w_step, w_length)
        return space.wrap(obj)

    def descr_repr(self, space):
        if not space.is_true(space.eq(self.w_step, space.newint(1))):
            return space.mod(space.wrap("range(%d, %d, %d)"),
                             space.newtuple([self.w_start, self.w_stop, 
                                             self.w_step]))
        else:
            return space.mod(space.wrap("range(%d, %d)"),
                             space.newtuple([self.w_start, self.w_stop]))

    def descr_len(self):
        return self.w_length

    def _compute_item0(self, space, w_index):
        "Get a range item, when known to be inside bounds"
        # return self.start + (i * self.step)
        return space.add(self.w_start, space.mul(w_index, self.w_step))
        
    def _compute_item(self, space, w_index):
        w_zero = space.newint(0)
        w_index = space.index(w_index)
        if space.is_true(space.lt(w_index, w_zero)):
            w_index = space.add(w_index, self.w_length)
        if (space.is_true(space.ge(w_index, self.w_length)) or
            space.is_true(space.lt(w_index, w_zero))):
            raise OperationError(space.w_IndexError, space.wrap(
                    "range object index out of range"))
        return self._compute_item0(space, w_index)

    def _compute_slice(self, space, w_slice):
        w_start, w_stop, w_step = compute_slice_indices3(
            space, w_slice, self.w_length)

        w_substep = space.mul(self.w_step, w_step)
        w_substart = self._compute_item0(space, w_start)
        if w_stop:
            w_substop = self._compute_item0(space, w_stop)
        else:
            w_substop = w_substart

        w_length = compute_range_length(space, w_substart, w_substop, w_substep)
        obj = W_Range(w_substart, w_substop, w_substep, w_length)
        return space.wrap(obj)

    def descr_getitem(self, space, w_index):
        # Cannot use the usual space.decode_index methods, because
        # numbers might not fit in longs.
        if space.isinstance_w(w_index, space.w_slice):
            return self._compute_slice(space, w_index)
        else:
            return self._compute_item(space, w_index)

    def descr_iter(self, space):
        return space.wrap(W_RangeIterator(
                space, self.w_start, self.w_step, self.w_length))

    def descr_reversed(self, space):
        # lastitem = self.start + (self.length-1) * self.step
        w_lastitem = space.add(
            self.w_start,
            space.mul(space.sub(self.w_length, space.newint(1)),
                      self.w_step))
        return space.wrap(W_RangeIterator(
                space, w_lastitem, space.neg(self.w_step), self.w_length))

    def descr_reduce(self, space):
        return space.newtuple(
            [space.type(self),
             space.newtuple([self.w_start, self.w_stop, self.w_step]),
             ])

<<<<<<< HEAD
    def _contains_long(self, space, w_item):
        # Check if the value can possibly be in the range.
        if space.is_true(space.gt(self.w_step, space.newint(0))):
            # positive steps: start <= ob < stop
            if not (space.is_true(space.le(self.w_start, w_item)) and
                    space.is_true(space.lt(w_item, self.w_stop))):
                return False
        else:
            # negative steps: stop < ob <= start
            if not (space.is_true(space.lt(self.w_stop, w_item)) and
                    space.is_true(space.le(w_item, self.w_start))):
                return False
        # Check that the stride does not invalidate ob's membership.
        if space.is_true(space.mod(space.sub(w_item, self.w_start),
                                   self.w_step)):
            return False
        return True

    def descr_contains(self, space, w_item):
        w_type = space.type(w_item)
        if space.is_w(w_type, space.w_int) or space.is_w(w_type, space.w_bool):
            return space.newbool(self._contains_long(space, w_item))
        else:
            return space.sequence_contains(self, w_item)

    def descr_count(self, space, w_item):
        w_type = space.type(w_item)
        if space.is_w(w_type, space.w_int) or space.is_w(w_type, space.w_bool):
            return space.newint(self._contains_long(space, w_item))
        else:
            return space.sequence_count(self, w_item)
=======
def _toint(space, w_obj):
    # this also supports float arguments.  CPython still does, too.
    # needs a bit more thinking in general...
    return space.int_w(space.int(w_obj))

W_XRange.typedef = TypeDef("xrange",
    __new__          = interp2app(W_XRange.descr_new.im_func),
    __repr__         = interp2app(W_XRange.descr_repr),
    __getitem__      = interp2app(W_XRange.descr_getitem),
    __iter__         = interp2app(W_XRange.descr_iter),
    __len__          = interp2app(W_XRange.descr_len),
    __reversed__     = interp2app(W_XRange.descr_reversed),
    __reduce__       = interp2app(W_XRange.descr_reduce),
)
W_XRange.typedef.acceptable_as_base_class = False
>>>>>>> 2ef4a79c

    def descr_index(self, space, w_item):
        w_type = space.type(w_item)
        if not (space.is_w(w_type, space.w_int) or
                space.is_w(w_type, space.w_bool)):
            return space.sequence_index(self, w_item)

        if not self._contains_long(space, w_item):
            item_repr = space.unicode_w(space.repr(w_item))
            msg = u"%s is not in range" % item_repr
            raise OperationError(space.w_ValueError, space.wrap(msg))
        w_index = space.sub(w_item, self.w_start)
        return space.floordiv(w_index, self.w_step)


W_Range.typedef = TypeDef("range",
    __new__          = interp2app(W_Range.descr_new.im_func),
    __repr__         = interp2app(W_Range.descr_repr),
    __getitem__      = interp2app(W_Range.descr_getitem),
    __iter__         = interp2app(W_Range.descr_iter),
    __len__          = interp2app(W_Range.descr_len),
    __reversed__     = interp2app(W_Range.descr_reversed),
    __reduce__       = interp2app(W_Range.descr_reduce),
    __contains__     = interp2app(W_Range.descr_contains),
    count            = interp2app(W_Range.descr_count),
    index            = interp2app(W_Range.descr_index),
)

class W_RangeIterator(W_Root):
    def __init__(self, space, w_start, w_step, w_len, w_index=None):
        self.w_start = w_start
        self.w_step = w_step
        self.w_len = w_len
        if w_index is None:
            w_index = space.newint(0)
        self.w_index = w_index

    def descr_iter(self, space):
        return space.wrap(self)

    def descr_next(self, space):
        if space.is_true(space.lt(self.w_index, self.w_len)):
            w_index = space.add(self.w_index, space.newint(1))
            w_product = space.mul(self.w_index, self.w_step)
            w_result = space.add(w_product, self.w_start)
            self.w_index = w_index
            return w_result
        raise OperationError(space.w_StopIteration, space.w_None)

    def descr_len(self, space):
        return space.sub(self.w_len, self.w_index)

    def descr_reduce(self, space):
        from pypy.interpreter.mixedmodule import MixedModule
        w_mod    = space.getbuiltinmodule('_pickle_support')
        mod      = space.interp_w(MixedModule, w_mod)

        return space.newtuple(
            [mod.get('rangeiter_new'),
             space.newtuple([self.w_start, self.w_step,
                             self.w_len, self.w_index]),
             ])


W_RangeIterator.typedef = TypeDef("rangeiterator",
    __iter__        = interp2app(W_RangeIterator.descr_iter),
    __length_hint__ = interp2app(W_RangeIterator.descr_len),
    __next__        = interp2app(W_RangeIterator.descr_next),
    __reduce__      = interp2app(W_RangeIterator.descr_reduce),
)
W_XRangeIterator.typedef.acceptable_as_base_class = False


class W_Map(W_Root):
    _error_name = "map"
    _immutable_fields_ = ["w_fun", "iterators_w"]

    def __init__(self, space, w_fun, args_w):
        self.space = space
        self.w_fun = w_fun

        iterators_w = []
        i = 0
        for iterable_w in args_w:
            try:
                iterator_w = space.iter(iterable_w)
            except OperationError, e:
                if e.match(self.space, self.space.w_TypeError):
                    raise OperationError(space.w_TypeError, space.wrap(self._error_name + " argument #" + str(i + 1) + " must support iteration"))
                else:
                    raise
            else:
                iterators_w.append(iterator_w)

            i += 1

        self.iterators_w = iterators_w

    def iter_w(self):
        return self.space.wrap(self)

    def next_w(self):
        # common case: 1 or 2 arguments
        iterators_w = self.iterators_w
        length = len(iterators_w)
        if length == 1:
            objects = [self.space.next(iterators_w[0])]
        elif length == 2:
            objects = [self.space.next(iterators_w[0]),
                       self.space.next(iterators_w[1])]
        else:
            objects = self._get_objects()
        w_objects = self.space.newtuple(objects)
        if self.w_fun is None:
            return w_objects
        else:
            return self.space.call(self.w_fun, w_objects)

    def _get_objects(self):
        # the loop is out of the way of the JIT
        return [self.space.next(w_elem) for w_elem in self.iterators_w]


def W_Map___new__(space, w_subtype, w_fun, args_w):
    if len(args_w) == 0:
        raise OperationError(space.w_TypeError,
                  space.wrap("map() must have at least two arguments"))
    r = space.allocate_instance(W_Map, w_subtype)
    r.__init__(space, w_fun, args_w)
    return space.wrap(r)

W_Map.typedef = TypeDef(
        'map',
        __new__  = interp2app(W_Map___new__),
        __iter__ = interp2app(W_Map.iter_w),
        __next__ = interp2app(W_Map.next_w),
        __doc__ = """\ 
Make an iterator that computes the function using arguments from
each of the iterables.  Stops when the shortest iterable is exhausted.""")

class W_Filter(W_Root):
    reverse = False

    def __init__(self, space, w_predicate, w_iterable):
        self.space = space
        if space.is_w(w_predicate, space.w_None):
            self.no_predicate = True
        else:
            self.no_predicate = False
            self.w_predicate = w_predicate
        self.iterable = space.iter(w_iterable)

    def iter_w(self):
        return self.space.wrap(self)

    def next_w(self):
        while True:
            w_obj = self.space.next(self.iterable)  # may raise w_StopIteration
            if self.no_predicate:
                pred = self.space.is_true(w_obj)
            else:
                w_pred = self.space.call_function(self.w_predicate, w_obj)
                pred = self.space.is_true(w_pred)
            if pred ^ self.reverse:
                return w_obj


def W_Filter___new__(space, w_subtype, w_predicate, w_iterable):
    r = space.allocate_instance(W_Filter, w_subtype)
    r.__init__(space, w_predicate, w_iterable)
    return space.wrap(r)

W_Filter.typedef = TypeDef(
        'filter',
        __new__  = interp2app(W_Filter___new__),
        __iter__ = interp2app(W_Filter.iter_w),
        __next__ = interp2app(W_Filter.next_w),
        __doc__  = """\
Return an iterator yielding those items of iterable for which function(item)
is true. If function is None, return the items that are true.""")


class W_Zip(W_Map):
    _error_name = "zip"

    def next_w(self):
        # argh.  zip(*args) is almost like map(None, *args) except
        # that the former needs a special case for len(args)==0
        # while the latter just raises a TypeError in this situation.
        if len(self.iterators_w) == 0:
            raise OperationError(self.space.w_StopIteration, self.space.w_None)
        return W_Map.next_w(self)

def W_Zip___new__(space, w_subtype, args_w):
    r = space.allocate_instance(W_Zip, w_subtype)
    r.__init__(space, None, args_w)
    return space.wrap(r)

W_Zip.typedef = TypeDef(
        'zip',
        __new__  = interp2app(W_Zip___new__),
        __iter__ = interp2app(W_Zip.iter_w),
        __next__ = interp2app(W_Zip.next_w),
        __doc__  = """\
Return a zip object whose .__next__() method returns a tuple where
the i-th element comes from the i-th iterable argument.  The .__next__()
method continues until the shortest iterable in the argument sequence
is exhausted and then it raises StopIteration.""")

<|MERGE_RESOLUTION|>--- conflicted
+++ resolved
@@ -403,7 +403,6 @@
              space.newtuple([self.w_start, self.w_stop, self.w_step]),
              ])
 
-<<<<<<< HEAD
     def _contains_long(self, space, w_item):
         # Check if the value can possibly be in the range.
         if space.is_true(space.gt(self.w_step, space.newint(0))):
@@ -435,23 +434,6 @@
             return space.newint(self._contains_long(space, w_item))
         else:
             return space.sequence_count(self, w_item)
-=======
-def _toint(space, w_obj):
-    # this also supports float arguments.  CPython still does, too.
-    # needs a bit more thinking in general...
-    return space.int_w(space.int(w_obj))
-
-W_XRange.typedef = TypeDef("xrange",
-    __new__          = interp2app(W_XRange.descr_new.im_func),
-    __repr__         = interp2app(W_XRange.descr_repr),
-    __getitem__      = interp2app(W_XRange.descr_getitem),
-    __iter__         = interp2app(W_XRange.descr_iter),
-    __len__          = interp2app(W_XRange.descr_len),
-    __reversed__     = interp2app(W_XRange.descr_reversed),
-    __reduce__       = interp2app(W_XRange.descr_reduce),
-)
-W_XRange.typedef.acceptable_as_base_class = False
->>>>>>> 2ef4a79c
 
     def descr_index(self, space, w_item):
         w_type = space.type(w_item)
@@ -479,6 +461,7 @@
     count            = interp2app(W_Range.descr_count),
     index            = interp2app(W_Range.descr_index),
 )
+W_Range.typedef.acceptable_as_base_class = False
 
 class W_RangeIterator(W_Root):
     def __init__(self, space, w_start, w_step, w_len, w_index=None):
@@ -522,7 +505,7 @@
     __next__        = interp2app(W_RangeIterator.descr_next),
     __reduce__      = interp2app(W_RangeIterator.descr_reduce),
 )
-W_XRangeIterator.typedef.acceptable_as_base_class = False
+W_RangeIterator.typedef.acceptable_as_base_class = False
 
 
 class W_Map(W_Root):
