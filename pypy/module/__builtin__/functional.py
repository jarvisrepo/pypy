"""
Interp-level definition of frequently used functionals.

"""
import sys

from pypy.interpreter.baseobjspace import W_Root
from pypy.interpreter.error import OperationError, oefmt
from pypy.interpreter.gateway import interp2app, unwrap_spec, WrappedDefault
from pypy.interpreter.typedef import TypeDef
from rpython.rlib import jit
from rpython.rlib.objectmodel import specialize
from rpython.rlib.rarithmetic import r_uint, intmask


def get_len_of_range(lo, hi, step):
    # If lo >= hi, the range is empty.
    # Else if n values are in the range, the last one is
    # lo + (n-1)*step, which must be <= hi-1.  Rearranging,
    # n <= (hi - lo - 1)/step + 1, so taking the floor of the RHS gives
    # the proper value.  Since lo < hi in this case, hi-lo-1 >= 0, so
    # the RHS is non-negative and so truncation is the same as the
    # floor.  Letting M be the largest positive long, the worst case
    # for the RHS numerator is hi=M, lo=-M-1, and then
    # hi-lo-1 = M-(-M-1)-1 = 2*M.  Therefore unsigned long has enough
    # precision to compute the RHS exactly.
    assert step != 0
    if step < 0:
        lo, hi, step = hi, lo, -step
    if lo < hi:
        uhi = r_uint(hi)
        ulo = r_uint(lo)
        diff = uhi - ulo - 1
        n = intmask(diff // r_uint(step) + 1)
    else:
        n = 0
    return n

def compute_range_length(space, w_start, w_stop, w_step):
    # Algorithm is equal to that of get_len_of_range(), but operates
    # on wrapped objects.
    if space.is_true(space.lt(w_step, space.newint(0))):
        w_start, w_stop = w_stop, w_start
        w_step = space.neg(w_step)
    if space.is_true(space.lt(w_start, w_stop)):
        w_diff = space.sub(space.sub(w_stop, w_start), space.newint(1))
        w_len = space.add(space.floordiv(w_diff, w_step), space.newint(1))
    else:
        w_len = space.newint(0)
    return w_len

def compute_slice_indices3(space, w_slice, w_length):
    "An W_Object version of W_SliceObject.indices3"
    from pypy.objspace.std.sliceobject import W_SliceObject
    assert isinstance(w_slice, W_SliceObject)
    w_0 = space.newint(0)
    w_1 = space.newint(1)
    if space.is_w(w_slice.w_step, space.w_None):
        w_step = w_1
    else:
        w_step = space.index(w_slice.w_step)
        if space.is_true(space.eq(w_step, w_0)):
            raise OperationError(space.w_ValueError,
                                 space.wrap("slice step cannot be zero"))
    negative_step = space.is_true(space.lt(w_step, w_0))
    if space.is_w(w_slice.w_start, space.w_None):
        if negative_step:
            w_start = space.sub(w_length, w_1)
        else:
            w_start = w_0
    else:
        w_start = space.index(w_slice.w_start)
        if space.is_true(space.lt(w_start, w_0)):
            w_start = space.add(w_start, w_length)
            if space.is_true(space.lt(w_start, w_0)):
                if negative_step:
                    w_start = space.newint(-1)
                else:
                    w_start = w_0
        elif space.is_true(space.ge(w_start, w_length)):
            if negative_step:
                w_start = space.sub(w_length, w_1)
            else:
                w_start = w_length
    if space.is_w(w_slice.w_stop, space.w_None):
        if negative_step:
            w_stop = space.newint(-1)
        else:
            w_stop = w_length
    else:
        w_stop = space.index(w_slice.w_stop)
        if space.is_true(space.lt(w_stop, w_0)):
            w_stop = space.add(w_stop, w_length)
            if space.is_true(space.lt(w_stop, w_0)):
                if negative_step:
                    w_stop = space.newint(-1)
                else:
                    w_stop = w_0
        elif space.is_true(space.ge(w_stop, w_length)):
            if negative_step:
                w_stop = space.sub(w_length, w_1)
            else:
                w_stop = w_length
    return w_start, w_stop, w_step
    
min_jitdriver = jit.JitDriver(name='min',
        greens=['has_key', 'has_item', 'w_type'], reds='auto')
max_jitdriver = jit.JitDriver(name='max',
        greens=['has_key', 'has_item', 'w_type'], reds='auto')

def make_min_max(unroll):
    @specialize.arg(2)
    def min_max_impl(space, args, implementation_of):
        if implementation_of == "max":
            compare = space.gt
            jitdriver = max_jitdriver
        else:
            compare = space.lt
            jitdriver = min_jitdriver
        args_w = args.arguments_w
        if len(args_w) > 1:
            w_sequence = space.newtuple(args_w)
        elif len(args_w):
            w_sequence = args_w[0]
        else:
            msg = "%s() expects at least one argument" % (implementation_of,)
            raise OperationError(space.w_TypeError, space.wrap(msg))
        w_key = None
        kwds = args.keywords
        if kwds:
            if kwds[0] == "key" and len(kwds) == 1:
                w_key = args.keywords_w[0]
            else:
                msg = "%s() got unexpected keyword argument" % (implementation_of,)
                raise OperationError(space.w_TypeError, space.wrap(msg))

        w_iter = space.iter(w_sequence)
        w_type = space.type(w_iter)
        has_key = w_key is not None
        has_item = False
        w_max_item = None
        w_max_val = None
        while True:
            if not unroll:
                jitdriver.jit_merge_point(has_key=has_key, has_item=has_item, w_type=w_type)
            try:
                w_item = space.next(w_iter)
            except OperationError, e:
                if not e.match(space, space.w_StopIteration):
                    raise
                break
            if has_key:
                w_compare_with = space.call_function(w_key, w_item)
            else:
                w_compare_with = w_item
            if not has_item or \
                    space.is_true(compare(w_compare_with, w_max_val)):
                has_item = True
                w_max_item = w_item
                w_max_val = w_compare_with
        if w_max_item is None:
            msg = "arg is an empty sequence"
            raise OperationError(space.w_ValueError, space.wrap(msg))
        return w_max_item
    if unroll:
        min_max_impl = jit.unroll_safe(min_max_impl)
    return min_max_impl

min_max_unroll = make_min_max(True)
min_max_normal = make_min_max(False)

@specialize.arg(2)
def min_max(space, args, implementation_of):
    if not jit.we_are_jitted() or len(args.arguments_w) != 1 and \
            jit.loop_unrolling_heuristic(args.arguments_w, len(args.arguments_w)):
        return min_max_unroll(space, args, implementation_of)
    else:
        return min_max_normal(space, args, implementation_of)
min_max._always_inline = True

def max(space, __args__):
    """max(iterable[, key=func]) -> value
    max(a, b, c, ...[, key=func]) -> value

    With a single iterable argument, return its largest item.
    With two or more arguments, return the largest argument.
    """
    return min_max(space, __args__, "max")

def min(space, __args__):
    """min(iterable[, key=func]) -> value
    min(a, b, c, ...[, key=func]) -> value

    With a single iterable argument, return its smallest item.
    With two or more arguments, return the smallest argument.
    """
    return min_max(space, __args__, "min")


class W_Enumerate(W_Root):
    def __init__(self, w_iter, w_start):
        self.w_iter = w_iter
        self.w_index = w_start

    def descr___new__(space, w_subtype, w_iterable, w_start=None):
        self = space.allocate_instance(W_Enumerate, w_subtype)
        if w_start is None:
            w_start = space.wrap(0)
        else:
            w_start = space.index(w_start)
        self.__init__(space.iter(w_iterable), w_start)
        return space.wrap(self)

    def descr___iter__(self, space):
        return space.wrap(self)

    def descr_next(self, space):
        w_item = space.next(self.w_iter)
        w_index = self.w_index
        self.w_index = space.add(w_index, space.wrap(1))
        return space.newtuple([w_index, w_item])

    def descr___reduce__(self, space):
        from pypy.interpreter.mixedmodule import MixedModule
        w_mod    = space.getbuiltinmodule('_pickle_support')
        mod      = space.interp_w(MixedModule, w_mod)
        w_new_inst = mod.get('enumerate_new')
        w_info = space.newtuple([self.w_iter, self.w_index])
        return space.newtuple([w_new_inst, w_info])

# exported through _pickle_support
def _make_enumerate(space, w_iter, w_index):
    return space.wrap(W_Enumerate(w_iter, w_index))

W_Enumerate.typedef = TypeDef("enumerate",
    __new__=interp2app(W_Enumerate.descr___new__.im_func),
    __iter__=interp2app(W_Enumerate.descr___iter__),
    __next__=interp2app(W_Enumerate.descr_next),
    __reduce__=interp2app(W_Enumerate.descr___reduce__),
)


def reversed(space, w_sequence):
    """Return a iterator that yields items of sequence in reverse."""
    w_reversed_descr = space.lookup(w_sequence, "__reversed__")
    if w_reversed_descr is not None:
        w_reversed = space.get(w_reversed_descr, w_sequence)
        return space.call_function(w_reversed)
    return space.wrap(W_ReversedIterator(space, w_sequence))


class W_ReversedIterator(W_Root):
    def __init__(self, space, w_sequence):
        self.remaining = space.len_w(w_sequence) - 1
        if space.lookup(w_sequence, "__getitem__") is None:
            msg = "reversed() argument must be a sequence"
            raise OperationError(space.w_TypeError, space.wrap(msg))
        self.w_sequence = w_sequence

    def descr___iter__(self, space):
        return space.wrap(self)

    def descr_length(self, space):
        return space.wrap(0 if self.remaining == -1 else self.remaining + 1)

    def descr_next(self, space):
        if self.remaining >= 0:
            w_index = space.wrap(self.remaining)
            try:
                w_item = space.getitem(self.w_sequence, w_index)
            except OperationError, e:
                if not e.match(space, space.w_StopIteration):
                    raise
            else:
                self.remaining -= 1
                return w_item

        # Done
        self.remaining = -1
        raise OperationError(space.w_StopIteration, space.w_None)

    def descr___reduce__(self, space):
        from pypy.interpreter.mixedmodule import MixedModule
        w_mod    = space.getbuiltinmodule('_pickle_support')
        mod      = space.interp_w(MixedModule, w_mod)
        w_new_inst = mod.get('reversed_new')
        info_w = [self.w_sequence, space.wrap(self.remaining)]
        w_info = space.newtuple(info_w)
        return space.newtuple([w_new_inst, w_info])

W_ReversedIterator.typedef = TypeDef("reversed",
    __iter__        = interp2app(W_ReversedIterator.descr___iter__),
    __length_hint__ = interp2app(W_ReversedIterator.descr_length),
    __next__        = interp2app(W_ReversedIterator.descr_next),
    __reduce__      = interp2app(W_ReversedIterator.descr___reduce__),
)
W_ReversedIterator.typedef.acceptable_as_base_class = False

# exported through _pickle_support
def _make_reversed(space, w_seq, w_remaining):
    w_type = space.gettypeobject(W_ReversedIterator.typedef)
    iterator = space.allocate_instance(W_ReversedIterator, w_type)
    iterator.w_sequence = w_seq
    iterator.remaining = space.int_w(w_remaining)
    return space.wrap(iterator)



class W_Range(W_Root):
    def __init__(self, w_start, w_stop, w_step, w_length):
        self.w_start = w_start
        self.w_stop  = w_stop
        self.w_step  = w_step
        self.w_length = w_length

    @unwrap_spec(w_step = WrappedDefault(1))
    def descr_new(space, w_subtype, w_start, w_stop=None, w_step=None):
        w_start = space.index(w_start)
        if space.is_none(w_stop):  # only 1 argument provided
            w_start, w_stop = space.newint(0), w_start
        else:
            w_stop = space.index(w_stop)
            w_step = space.index(w_step)
        try:
            step = space.int_w(w_step)
        except OperationError:
            pass  # We know it's not zero
        else:
            if step == 0:
                raise OperationError(space.w_ValueError, space.wrap(
                        "step argument must not be zero"))
        w_length = compute_range_length(space, w_start, w_stop, w_step)
        obj = space.allocate_instance(W_Range, w_subtype)
        W_Range.__init__(obj, w_start, w_stop, w_step, w_length)
        return space.wrap(obj)

<<<<<<< HEAD
    def descr_repr(self, space):
        if not space.is_true(space.eq(self.w_step, space.newint(1))):
            return space.mod(space.wrap("range(%d, %d, %d)"),
                             space.newtuple([self.w_start, self.w_stop, 
                                             self.w_step]))
        else:
            return space.mod(space.wrap("range(%d, %d)"),
                             space.newtuple([self.w_start, self.w_stop]))
=======
    def descr_repr(self):
        if self.start == 0 and self.step == 1:
            s = "xrange(%d)" % (self._get_stop(),)
        elif self.step == 1:
            s = "xrange(%d, %d)" % (self.start, self._get_stop())
        else:
            s = "xrange(%d, %d, %d)" %(self.start, self._get_stop(), self.step)
        return self.space.wrap(s)
>>>>>>> 2821dd96

    def descr_len(self):
        return self.w_length

    def _compute_item0(self, space, w_index):
        "Get a range item, when known to be inside bounds"
        # return self.start + (i * self.step)
        return space.add(self.w_start, space.mul(w_index, self.w_step))
        
    def _compute_item(self, space, w_index):
        w_zero = space.newint(0)
        w_index = space.index(w_index)
        if space.is_true(space.lt(w_index, w_zero)):
            w_index = space.add(w_index, self.w_length)
        if (space.is_true(space.ge(w_index, self.w_length)) or
            space.is_true(space.lt(w_index, w_zero))):
            raise OperationError(space.w_IndexError, space.wrap(
                    "range object index out of range"))
        return self._compute_item0(space, w_index)

    def _compute_slice(self, space, w_slice):
        w_start, w_stop, w_step = compute_slice_indices3(
            space, w_slice, self.w_length)

        w_substep = space.mul(self.w_step, w_step)
        w_substart = self._compute_item0(space, w_start)
        if w_stop:
            w_substop = self._compute_item0(space, w_stop)
        else:
            w_substop = w_substart

<<<<<<< HEAD
        w_length = compute_range_length(space, w_substart, w_substop, w_substep)
        obj = W_Range(w_substart, w_substop, w_substep, w_length)
        return space.wrap(obj)
=======
    def descr_reversed(self):
        last = self.start + (self.len - 1) * self.step
        return self.space.wrap(W_XRangeIterator(self.space, last, self.len,
                                                -self.step))
>>>>>>> 2821dd96

    def descr_getitem(self, space, w_index):
        # Cannot use the usual space.decode_index methods, because
        # numbers might not fit in longs.
        if space.isinstance_w(w_index, space.w_slice):
            return self._compute_slice(space, w_index)
        else:
            return self._compute_item(space, w_index)

    def descr_iter(self, space):
        return space.wrap(W_RangeIterator(
                space, self.w_start, self.w_step, self.w_length))

    def descr_reversed(self, space):
        # lastitem = self.start + (self.length-1) * self.step
        w_lastitem = space.add(
            self.w_start,
            space.mul(space.sub(self.w_length, space.newint(1)),
                      self.w_step))
        return space.wrap(W_RangeIterator(
                space, w_lastitem, space.neg(self.w_step), self.w_length))

    def descr_reduce(self, space):
        return space.newtuple(
            [space.type(self),
<<<<<<< HEAD
             space.newtuple([self.w_start, self.w_stop, self.w_step]),
             ])

    def _contains_long(self, space, w_item):
        # Check if the value can possibly be in the range.
        if space.is_true(space.gt(self.w_step, space.newint(0))):
            # positive steps: start <= ob < stop
            if not (space.is_true(space.le(self.w_start, w_item)) and
                    space.is_true(space.lt(w_item, self.w_stop))):
                return False
        else:
            # negative steps: stop < ob <= start
            if not (space.is_true(space.lt(self.w_stop, w_item)) and
                    space.is_true(space.le(w_item, self.w_start))):
                return False
        # Check that the stride does not invalidate ob's membership.
        if space.is_true(space.mod(space.sub(w_item, self.w_start),
                                   self.w_step)):
            return False
        return True

    def descr_contains(self, space, w_item):
        w_type = space.type(w_item)
        if space.is_w(w_type, space.w_int) or space.is_w(w_type, space.w_bool):
            return space.newbool(self._contains_long(space, w_item))
        else:
            return space.sequence_contains(self, w_item)
=======
             space.newtuple([space.wrap(self.start),
                             space.wrap(self._get_stop()),
                             space.wrap(self.step)])
             ])

    def _get_stop(self):
        if not self.len:
            return self.start
        step = self.step
        last = self.start + (self.len - 1) * step
        if step > 0:
            return sys.maxint if last > sys.maxint - step else last + step
        minint = -sys.maxint - 1
        return minint if last < minint - step else last + step

def _toint(space, w_obj):
    # this also supports float arguments.  CPython still does, too.
    # needs a bit more thinking in general...
    return space.int_w(space.int(w_obj))

W_XRange.typedef = TypeDef("xrange",
    __new__          = interp2app(W_XRange.descr_new.im_func),
    __repr__         = interp2app(W_XRange.descr_repr),
    __getitem__      = interp2app(W_XRange.descr_getitem),
    __iter__         = interp2app(W_XRange.descr_iter),
    __len__          = interp2app(W_XRange.descr_len),
    __reversed__     = interp2app(W_XRange.descr_reversed),
    __reduce__       = interp2app(W_XRange.descr_reduce),
)
W_XRange.typedef.acceptable_as_base_class = False

class W_XRangeIterator(W_Root):
    def __init__(self, space, current, remaining, step):
        self.space = space
        self.current = current
        self.remaining = remaining
        self.step = step

    def descr_iter(self):
        return self.space.wrap(self)
>>>>>>> 2821dd96

    def descr_count(self, space, w_item):
        w_type = space.type(w_item)
        if space.is_w(w_type, space.w_int) or space.is_w(w_type, space.w_bool):
            return space.newint(self._contains_long(space, w_item))
        else:
            return space.sequence_count(self, w_item)

    def descr_index(self, space, w_item):
        w_type = space.type(w_item)
        if not (space.is_w(w_type, space.w_int) or
                space.is_w(w_type, space.w_bool)):
            return space.sequence_index(self, w_item)

        if not self._contains_long(space, w_item):
            raise oefmt(space.w_ValueError, "%R is not in range", w_item)
        w_index = space.sub(w_item, self.w_start)
        return space.floordiv(w_index, self.w_step)


W_Range.typedef = TypeDef("range",
    __new__          = interp2app(W_Range.descr_new.im_func),
    __repr__         = interp2app(W_Range.descr_repr),
    __getitem__      = interp2app(W_Range.descr_getitem),
    __iter__         = interp2app(W_Range.descr_iter),
    __len__          = interp2app(W_Range.descr_len),
    __reversed__     = interp2app(W_Range.descr_reversed),
    __reduce__       = interp2app(W_Range.descr_reduce),
    __contains__     = interp2app(W_Range.descr_contains),
    count            = interp2app(W_Range.descr_count),
    index            = interp2app(W_Range.descr_index),
)
W_Range.typedef.acceptable_as_base_class = False

class W_RangeIterator(W_Root):
    def __init__(self, space, w_start, w_step, w_len, w_index=None):
        self.w_start = w_start
        self.w_step = w_step
        self.w_len = w_len
        if w_index is None:
            w_index = space.newint(0)
        self.w_index = w_index

    def descr_iter(self, space):
        return space.wrap(self)

    def descr_next(self, space):
        if space.is_true(space.lt(self.w_index, self.w_len)):
            w_index = space.add(self.w_index, space.newint(1))
            w_product = space.mul(self.w_index, self.w_step)
            w_result = space.add(w_product, self.w_start)
            self.w_index = w_index
            return w_result
        raise OperationError(space.w_StopIteration, space.w_None)

    def descr_len(self, space):
        return space.sub(self.w_len, self.w_index)

    def descr_reduce(self, space):
        from pypy.interpreter.mixedmodule import MixedModule
        w_mod    = space.getbuiltinmodule('_pickle_support')
        mod      = space.interp_w(MixedModule, w_mod)

        return space.newtuple(
            [mod.get('rangeiter_new'),
             space.newtuple([self.w_start, self.w_step,
                             self.w_len, self.w_index]),
             ])


W_RangeIterator.typedef = TypeDef("rangeiterator",
    __iter__        = interp2app(W_RangeIterator.descr_iter),
    __length_hint__ = interp2app(W_RangeIterator.descr_len),
    __next__        = interp2app(W_RangeIterator.descr_next),
    __reduce__      = interp2app(W_RangeIterator.descr_reduce),
)
W_RangeIterator.typedef.acceptable_as_base_class = False


class W_Map(W_Root):
    _error_name = "map"
    _immutable_fields_ = ["w_fun", "iterators_w"]

    def __init__(self, space, w_fun, args_w):
        self.space = space
        self.w_fun = w_fun

        iterators_w = []
        i = 0
        for iterable_w in args_w:
            try:
                iterator_w = space.iter(iterable_w)
            except OperationError, e:
                if e.match(self.space, self.space.w_TypeError):
                    raise OperationError(space.w_TypeError, space.wrap(self._error_name + " argument #" + str(i + 1) + " must support iteration"))
                else:
                    raise
            else:
                iterators_w.append(iterator_w)

            i += 1

        self.iterators_w = iterators_w

    def iter_w(self):
        return self.space.wrap(self)

    def next_w(self):
        # common case: 1 or 2 arguments
        iterators_w = self.iterators_w
        length = len(iterators_w)
        if length == 1:
            objects = [self.space.next(iterators_w[0])]
        elif length == 2:
            objects = [self.space.next(iterators_w[0]),
                       self.space.next(iterators_w[1])]
        else:
            objects = self._get_objects()
        w_objects = self.space.newtuple(objects)
        if self.w_fun is None:
            return w_objects
        else:
            return self.space.call(self.w_fun, w_objects)

    def _get_objects(self):
        # the loop is out of the way of the JIT
        return [self.space.next(w_elem) for w_elem in self.iterators_w]


def W_Map___new__(space, w_subtype, w_fun, args_w):
    if len(args_w) == 0:
        raise OperationError(space.w_TypeError,
                  space.wrap("map() must have at least two arguments"))
    r = space.allocate_instance(W_Map, w_subtype)
    r.__init__(space, w_fun, args_w)
    return space.wrap(r)

W_Map.typedef = TypeDef(
        'map',
        __new__  = interp2app(W_Map___new__),
        __iter__ = interp2app(W_Map.iter_w),
        __next__ = interp2app(W_Map.next_w),
        __doc__ = """\ 
Make an iterator that computes the function using arguments from
each of the iterables.  Stops when the shortest iterable is exhausted.""")

class W_Filter(W_Root):
    reverse = False

    def __init__(self, space, w_predicate, w_iterable):
        self.space = space
        if space.is_w(w_predicate, space.w_None):
            self.no_predicate = True
        else:
            self.no_predicate = False
            self.w_predicate = w_predicate
        self.iterable = space.iter(w_iterable)

    def iter_w(self):
        return self.space.wrap(self)

    def next_w(self):
        while True:
            w_obj = self.space.next(self.iterable)  # may raise w_StopIteration
            if self.no_predicate:
                pred = self.space.is_true(w_obj)
            else:
                w_pred = self.space.call_function(self.w_predicate, w_obj)
                pred = self.space.is_true(w_pred)
            if pred ^ self.reverse:
                return w_obj


def W_Filter___new__(space, w_subtype, w_predicate, w_iterable):
    r = space.allocate_instance(W_Filter, w_subtype)
    r.__init__(space, w_predicate, w_iterable)
    return space.wrap(r)

W_Filter.typedef = TypeDef(
        'filter',
        __new__  = interp2app(W_Filter___new__),
        __iter__ = interp2app(W_Filter.iter_w),
        __next__ = interp2app(W_Filter.next_w),
        __doc__  = """\
Return an iterator yielding those items of iterable for which function(item)
is true. If function is None, return the items that are true.""")


class W_Zip(W_Map):
    _error_name = "zip"

    def next_w(self):
        # argh.  zip(*args) is almost like map(None, *args) except
        # that the former needs a special case for len(args)==0
        # while the latter just raises a TypeError in this situation.
        if len(self.iterators_w) == 0:
            raise OperationError(self.space.w_StopIteration, self.space.w_None)
        return W_Map.next_w(self)

def W_Zip___new__(space, w_subtype, args_w):
    r = space.allocate_instance(W_Zip, w_subtype)
    r.__init__(space, None, args_w)
    return space.wrap(r)

W_Zip.typedef = TypeDef(
        'zip',
        __new__  = interp2app(W_Zip___new__),
        __iter__ = interp2app(W_Zip.iter_w),
        __next__ = interp2app(W_Zip.next_w),
        __doc__  = """\
Return a zip object whose .__next__() method returns a tuple where
the i-th element comes from the i-th iterable argument.  The .__next__()
method continues until the shortest iterable in the argument sequence
is exhausted and then it raises StopIteration.""")

<|MERGE_RESOLUTION|>--- conflicted
+++ resolved
@@ -334,7 +334,6 @@
         W_Range.__init__(obj, w_start, w_stop, w_step, w_length)
         return space.wrap(obj)
 
-<<<<<<< HEAD
     def descr_repr(self, space):
         if not space.is_true(space.eq(self.w_step, space.newint(1))):
             return space.mod(space.wrap("range(%d, %d, %d)"),
@@ -343,16 +342,6 @@
         else:
             return space.mod(space.wrap("range(%d, %d)"),
                              space.newtuple([self.w_start, self.w_stop]))
-=======
-    def descr_repr(self):
-        if self.start == 0 and self.step == 1:
-            s = "xrange(%d)" % (self._get_stop(),)
-        elif self.step == 1:
-            s = "xrange(%d, %d)" % (self.start, self._get_stop())
-        else:
-            s = "xrange(%d, %d, %d)" %(self.start, self._get_stop(), self.step)
-        return self.space.wrap(s)
->>>>>>> 2821dd96
 
     def descr_len(self):
         return self.w_length
@@ -384,16 +373,9 @@
         else:
             w_substop = w_substart
 
-<<<<<<< HEAD
         w_length = compute_range_length(space, w_substart, w_substop, w_substep)
         obj = W_Range(w_substart, w_substop, w_substep, w_length)
         return space.wrap(obj)
-=======
-    def descr_reversed(self):
-        last = self.start + (self.len - 1) * self.step
-        return self.space.wrap(W_XRangeIterator(self.space, last, self.len,
-                                                -self.step))
->>>>>>> 2821dd96
 
     def descr_getitem(self, space, w_index):
         # Cannot use the usual space.decode_index methods, because
@@ -419,7 +401,6 @@
     def descr_reduce(self, space):
         return space.newtuple(
             [space.type(self),
-<<<<<<< HEAD
              space.newtuple([self.w_start, self.w_stop, self.w_step]),
              ])
 
@@ -447,48 +428,6 @@
             return space.newbool(self._contains_long(space, w_item))
         else:
             return space.sequence_contains(self, w_item)
-=======
-             space.newtuple([space.wrap(self.start),
-                             space.wrap(self._get_stop()),
-                             space.wrap(self.step)])
-             ])
-
-    def _get_stop(self):
-        if not self.len:
-            return self.start
-        step = self.step
-        last = self.start + (self.len - 1) * step
-        if step > 0:
-            return sys.maxint if last > sys.maxint - step else last + step
-        minint = -sys.maxint - 1
-        return minint if last < minint - step else last + step
-
-def _toint(space, w_obj):
-    # this also supports float arguments.  CPython still does, too.
-    # needs a bit more thinking in general...
-    return space.int_w(space.int(w_obj))
-
-W_XRange.typedef = TypeDef("xrange",
-    __new__          = interp2app(W_XRange.descr_new.im_func),
-    __repr__         = interp2app(W_XRange.descr_repr),
-    __getitem__      = interp2app(W_XRange.descr_getitem),
-    __iter__         = interp2app(W_XRange.descr_iter),
-    __len__          = interp2app(W_XRange.descr_len),
-    __reversed__     = interp2app(W_XRange.descr_reversed),
-    __reduce__       = interp2app(W_XRange.descr_reduce),
-)
-W_XRange.typedef.acceptable_as_base_class = False
-
-class W_XRangeIterator(W_Root):
-    def __init__(self, space, current, remaining, step):
-        self.space = space
-        self.current = current
-        self.remaining = remaining
-        self.step = step
-
-    def descr_iter(self):
-        return self.space.wrap(self)
->>>>>>> 2821dd96
 
     def descr_count(self, space, w_item):
         w_type = space.type(w_item)
