from pypy.interpreter.error import OperationError
from pypy.interpreter import module
from pypy.interpreter.mixedmodule import MixedModule
import pypy.module.imp.importing

# put builtins here that should be optimized somehow

class Module(MixedModule):
    """Built-in functions, exceptions, and other objects."""
<<<<<<< HEAD
    applevel_name = 'builtins'

    expose__file__attribute = False
=======
>>>>>>> 93f56611

    appleveldefs = {
        'input'         : 'app_io.input',
        'print'         : 'app_io.print_',

        'sorted'        : 'app_functional.sorted',
        'any'           : 'app_functional.any',
        'all'           : 'app_functional.all',
        'sum'           : 'app_functional.sum',
        'vars'          : 'app_inspect.vars',
        'dir'           : 'app_inspect.dir',

        'bin'           : 'app_operation.bin',
        'oct'           : 'app_operation.oct',
        'hex'           : 'app_operation.hex',
    }

    interpleveldefs = {
        # constants
        '__debug__'     : '(space.w_True)',
        'None'          : '(space.w_None)',
        'False'         : '(space.w_False)',
        'True'          : '(space.w_True)',
        'open'          : 'state.get(space).w_open',

        # interp-level function definitions
        'abs'           : 'operation.abs',
        'ascii'         : 'operation.ascii',
        'chr'           : 'operation.chr',
        'len'           : 'operation.len',
        'ord'           : 'operation.ord',
        'pow'           : 'operation.pow',
        'repr'          : 'operation.repr',
        'hash'          : 'operation.hash',
        'round'         : 'operation.round',
        'divmod'        : 'operation.divmod',
        'format'        : 'operation.format',
        'issubclass'    : 'abstractinst.app_issubclass',
        'isinstance'    : 'abstractinst.app_isinstance',
        'getattr'       : 'operation.getattr',
        'setattr'       : 'operation.setattr',
        'delattr'       : 'operation.delattr',
        'hasattr'       : 'operation.hasattr',
        'iter'          : 'operation.iter',
        'next'          : 'operation.next',
        'id'            : 'operation.id',
        'callable'      : 'operation.callable',

        'compile'       : 'compiling.compile',
        'eval'          : 'compiling.eval',
        'exec'          : 'compiling.exec_',
        '__build_class__': 'compiling.build_class',

        '__import__'    : 'pypy.module.imp.importing.importhook',

        'range'         : 'functional.W_Range',
        'enumerate'     : 'functional.W_Enumerate',
        'map'           : 'functional.W_Map',
        'filter'        : 'functional.W_Filter',
        'zip'           : 'functional.W_Zip',
        'min'           : 'functional.min',
        'max'           : 'functional.max',
        'reversed'      : 'functional.reversed',
        'super'         : 'descriptor.W_Super',
        'staticmethod'  : 'descriptor.StaticMethod',
        'classmethod'   : 'descriptor.ClassMethod',
        'property'      : 'descriptor.W_Property',

        'globals'       : 'interp_inspect.globals',
        'locals'        : 'interp_inspect.locals',

    }

    def pick_builtin(self, w_globals):
        "Look up the builtin module to use from the __builtins__ global"
        # pick the __builtins__ roughly in the same way CPython does it
        # this is obscure and slow
        space = self.space
        try:
            w_builtin = space.getitem(w_globals, space.wrap('__builtins__'))
        except OperationError, e:
            if not e.match(space, space.w_KeyError):
                raise
        else:
            if w_builtin is space.builtin:   # common case
                return space.builtin
            if space.isinstance_w(w_builtin, space.w_dict):
                return module.Module(space, None, w_builtin)
            if isinstance(w_builtin, module.Module):
                return w_builtin
        # no builtin! make a default one.  Give them None, at least.
        builtin = module.Module(space, None)
        space.setitem(builtin.w_dict, space.wrap('None'), space.w_None)
        return builtin

    def setup_after_space_initialization(self):
        """NOT_RPYTHON"""
        space = self.space
        # install the more general version of isinstance() & co. in the space
        from pypy.module.__builtin__ import abstractinst as ab
        space.abstract_isinstance_w = ab.abstract_isinstance_w.__get__(space)
        space.abstract_issubclass_w = ab.abstract_issubclass_w.__get__(space)
        space.abstract_isclass_w = ab.abstract_isclass_w.__get__(space)
        space.abstract_getclass = ab.abstract_getclass.__get__(space)<|MERGE_RESOLUTION|>--- conflicted
+++ resolved
@@ -7,12 +7,7 @@
 
 class Module(MixedModule):
     """Built-in functions, exceptions, and other objects."""
-<<<<<<< HEAD
     applevel_name = 'builtins'
-
-    expose__file__attribute = False
-=======
->>>>>>> 93f56611
 
     appleveldefs = {
         'input'         : 'app_io.input',
