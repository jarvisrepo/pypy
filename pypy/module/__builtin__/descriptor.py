from pypy.interpreter.baseobjspace import Wrappable
from pypy.interpreter.error import OperationError
from pypy.interpreter.function import StaticMethod, ClassMethod
from pypy.interpreter.gateway import interp2app, unwrap_spec, WrappedDefault
from pypy.interpreter.typedef import (TypeDef, interp_attrproperty_w,
    generic_new_descr)
from pypy.objspace.descroperation import object_getattribute

class W_Super(Wrappable):
    def __init__(self, space, w_starttype, w_objtype, w_self):
        self.w_starttype = w_starttype
        self.w_objtype = w_objtype
        self.w_self = w_self

    def get(self, space, w_obj, w_type=None):
        w = space.wrap
        if self.w_self is None or space.is_w(w_obj, space.w_None):
            return w(self)
        else:
            # if type(self) is W_Super:
            #     XXX write a fast path for this common case
            w_selftype = space.type(w(self))
            return space.call_function(w_selftype, self.w_starttype, w_obj)

    @unwrap_spec(name=str)
    def getattribute(self, space, name):
        w = space.wrap
        # only use a special logic for bound super objects and not for
        # getting the __class__ of the super object itself.
        if self.w_objtype is not None and name != '__class__':
            w_value = space.lookup_in_type_starting_at(self.w_objtype,
                                                       self.w_starttype,
                                                       name)
            if w_value is not None:
                w_get = space.lookup(w_value, '__get__')
                if w_get is None:
                    return w_value
                # Only pass 'obj' param if this is instance-mode super
                # (see CPython sourceforge id #743627)
                if self.w_self is self.w_objtype:
                    w_obj = space.w_None
                else:
                    w_obj = self.w_self
                return space.get_and_call_function(w_get, w_value,
                                                   w_obj, self.w_objtype)
        # fallback to object.__getattribute__()
        return space.call_function(object_getattribute(space),
                                   w(self), w(name))

<<<<<<< HEAD
def descr_new_super(space, w_subtype, w_starttype=None, w_obj_or_type=None):
    if space.is_w(w_starttype, space.w_None):
        # Call super(), without args -- fill in from __class__
        # and first local variable on the stack.
        ec = space.getexecutioncontext()
        frame = ec.gettopframe()
        code = frame.pycode
        if not code:
            raise OperationError(space.w_SystemError, space.wrap(
                    "super(): no code object"))
        if code.co_argcount == 0:
            raise OperationError(space.w_SystemError, space.wrap(
                    "super(): no arguments"))
        w_obj = frame.locals_stack_w[0]
        if not w_obj:
            raise OperationError(space.w_SystemError, space.wrap(
                    "super(): arg[0] deleted"))
        index = 0
        for name in code.co_freevars:
            if name == "@__class__":
                break
            index += 1
        else:
            raise OperationError(space.w_SystemError, space.wrap(
                    "super(): __class__ cell not found"))
        # a kind of LOAD_DEREF
        cell = frame.cells[len(code.co_cellvars) + index]
        w_starttype = cell.get()
        w_obj_or_type = w_obj

    if space.is_w(w_obj_or_type, space.w_None):
=======
def descr_new_super(space, w_subtype, w_starttype, w_obj_or_type=None):
    if space.is_none(w_obj_or_type):
>>>>>>> e22de30c
        w_type = None  # unbound super object
        w_obj_or_type = space.w_None
    else:
        w_objtype = space.type(w_obj_or_type)
        if space.is_true(space.issubtype(w_objtype, space.w_type)) and \
            space.is_true(space.issubtype(w_obj_or_type, w_starttype)):
            w_type = w_obj_or_type # special case for class methods
        elif space.is_true(space.issubtype(w_objtype, w_starttype)):
            w_type = w_objtype # normal case
        else:
            try:
                w_type = space.getattr(w_obj_or_type, space.wrap('__class__'))
            except OperationError, o:
                if not o.match(space, space.w_AttributeError):
                    raise
                w_type = w_objtype
            if not space.is_true(space.issubtype(w_type, w_starttype)):
                raise OperationError(space.w_TypeError,
                    space.wrap("super(type, obj): "
                               "obj must be an instance or subtype of type"))
    # XXX the details of how allocate_instance() should be used are not
    # really well defined
    w_result = space.allocate_instance(W_Super, w_subtype)
    W_Super.__init__(w_result, space, w_starttype, w_type, w_obj_or_type)
    return w_result

W_Super.typedef = TypeDef(
    'super',
    __new__          = interp2app(descr_new_super),
    __getattribute__ = interp2app(W_Super.getattribute),
    __get__          = interp2app(W_Super.get),
    __doc__          =     """super(type) -> unbound super object
super(type, obj) -> bound super object; requires isinstance(obj, type)
super(type, type2) -> bound super object; requires issubclass(type2, type)

Typical use to call a cooperative superclass method:

class C(B):
    def meth(self, arg):
        super(C, self).meth(arg)"""
)

class W_Property(Wrappable):
    _immutable_fields_ = ["w_fget", "w_fset", "w_fdel"]

    def __init__(self, space):
        pass

    @unwrap_spec(w_fget = WrappedDefault(None),
                 w_fset = WrappedDefault(None),
                 w_fdel = WrappedDefault(None),
                 w_doc = WrappedDefault(None))
    def init(self, space, w_fget=None, w_fset=None, w_fdel=None, w_doc=None):
        self.w_fget = w_fget
        self.w_fset = w_fset
        self.w_fdel = w_fdel
        self.w_doc = w_doc
        self.getter_doc = False
        # our __doc__ comes from the getter if we don't have an explicit one
        if (space.is_w(self.w_doc, space.w_None) and
            not space.is_w(self.w_fget, space.w_None)):
            w_getter_doc = space.findattr(self.w_fget, space.wrap("__doc__"))
            if w_getter_doc is not None:
                if type(self) is W_Property:
                    self.w_doc = w_getter_doc
                else:
                    space.setattr(space.wrap(self), space.wrap("__doc__"),
                                  w_getter_doc)
                self.getter_doc = True

    def get(self, space, w_obj, w_objtype=None):
        if space.is_w(w_obj, space.w_None):
            return space.wrap(self)
        if space.is_w(self.w_fget, space.w_None):
            raise OperationError(space.w_AttributeError, space.wrap(
                "unreadable attribute"))
        return space.call_function(self.w_fget, w_obj)

    def set(self, space, w_obj, w_value):
        if space.is_w(self.w_fset, space.w_None):
            raise OperationError(space.w_AttributeError, space.wrap(
                "can't set attribute"))
        space.call_function(self.w_fset, w_obj, w_value)
        return space.w_None

    def delete(self, space, w_obj):
        if space.is_w(self.w_fdel, space.w_None):
            raise OperationError(space.w_AttributeError, space.wrap(
                "can't delete attribute"))
        space.call_function(self.w_fdel, w_obj)
        return space.w_None

    def getter(self, space, w_getter):
        return self._copy(space, w_getter=w_getter)

    def setter(self, space, w_setter):
        return self._copy(space, w_setter=w_setter)

    def deleter(self, space, w_deleter):
        return self._copy(space, w_deleter=w_deleter)

    def _copy(self, space, w_getter=None, w_setter=None, w_deleter=None):
        if w_getter is None:
            w_getter = self.w_fget
        if w_setter is None:
            w_setter = self.w_fset
        if w_deleter is None:
            w_deleter = self.w_fdel
        if self.getter_doc and w_getter is not None:
            w_doc = space.w_None
        else:
            w_doc = self.w_doc
        w_type = self.getclass(space)
        return space.call_function(w_type, w_getter, w_setter, w_deleter, w_doc)

W_Property.typedef = TypeDef(
    'property',
    __doc__ = '''property(fget=None, fset=None, fdel=None, doc=None) -> property attribute

fget is a function to be used for getting an attribute value, and likewise
fset is a function for setting, and fdel a function for deleting, an
attribute.  Typical use is to define a managed attribute x:
class C(object):
    def getx(self): return self.__x
    def setx(self, value): self.__x = value
    def delx(self): del self.__x
    x = property(getx, setx, delx, "I am the 'x' property.")''',
    __new__ = generic_new_descr(W_Property),
    __init__ = interp2app(W_Property.init),
    __get__ = interp2app(W_Property.get),
    __set__ = interp2app(W_Property.set),
    __delete__ = interp2app(W_Property.delete),
    fdel = interp_attrproperty_w('w_fdel', W_Property),
    fget = interp_attrproperty_w('w_fget', W_Property),
    fset = interp_attrproperty_w('w_fset', W_Property),
    getter = interp2app(W_Property.getter),
    setter = interp2app(W_Property.setter),
    deleter = interp2app(W_Property.deleter),
)
# This allows there to be a __doc__ of the property type and a __doc__
# descriptor for the instances.
W_Property.typedef.rawdict['__doc__'] = interp_attrproperty_w('w_doc',
                                                              W_Property)
<|MERGE_RESOLUTION|>--- conflicted
+++ resolved
@@ -47,9 +47,8 @@
         return space.call_function(object_getattribute(space),
                                    w(self), w(name))
 
-<<<<<<< HEAD
 def descr_new_super(space, w_subtype, w_starttype=None, w_obj_or_type=None):
-    if space.is_w(w_starttype, space.w_None):
+    if space.is_none(w_starttype):
         # Call super(), without args -- fill in from __class__
         # and first local variable on the stack.
         ec = space.getexecutioncontext()
@@ -78,11 +77,7 @@
         w_starttype = cell.get()
         w_obj_or_type = w_obj
 
-    if space.is_w(w_obj_or_type, space.w_None):
-=======
-def descr_new_super(space, w_subtype, w_starttype, w_obj_or_type=None):
     if space.is_none(w_obj_or_type):
->>>>>>> e22de30c
         w_type = None  # unbound super object
         w_obj_or_type = space.w_None
     else:
