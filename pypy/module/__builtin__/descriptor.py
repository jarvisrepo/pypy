from pypy.interpreter.baseobjspace import W_Root
from pypy.interpreter.error import OperationError, oefmt
<<<<<<< HEAD
from pypy.interpreter.function import StaticMethod, ClassMethod
from pypy.interpreter.gateway import interp2app, unwrap_spec, WrappedDefault
from pypy.interpreter.typedef import (
    TypeDef, interp_attrproperty_w, generic_new_descr, GetSetProperty)
=======
from pypy.interpreter.gateway import WrappedDefault, interp2app, unwrap_spec
from pypy.interpreter.typedef import (
    TypeDef, generic_new_descr, interp_attrproperty_w)
>>>>>>> cdc322fe
from pypy.objspace.descroperation import object_getattribute


class W_Super(W_Root):

    def __init__(self, space):
        self.w_starttype = None
        self.w_objtype = None
        self.w_self = None

    def descr_init(self, space, w_starttype, w_obj_or_type=None):
        if space.is_none(w_obj_or_type):
            w_type = None  # unbound super object
            w_obj_or_type = space.w_None
        else:
            w_type = _supercheck(space, w_starttype, w_obj_or_type)
        self.w_starttype = w_starttype
        self.w_objtype = w_type
        self.w_self = w_obj_or_type

    def get(self, space, w_obj, w_type=None):
        if self.w_self is None or space.is_w(w_obj, space.w_None):
            return self
        else:
            # if type(self) is W_Super:
            #     XXX write a fast path for this common case
            w_selftype = space.type(self)
            return space.call_function(w_selftype, self.w_starttype, w_obj)

    def getattribute(self, space, w_name):
        name = space.str_w(w_name)
        # only use a special logic for bound super objects and not for
        # getting the __class__ of the super object itself.
        if self.w_objtype is not None and name != '__class__':
            w_value = space.lookup_in_type_starting_at(self.w_objtype,
                                                       self.w_starttype,
                                                       name)
            if w_value is not None:
                w_get = space.lookup(w_value, '__get__')
                if w_get is None:
                    return w_value
                # Only pass 'obj' param if this is instance-mode super
                # (see CPython sourceforge id #743627)
                if self.w_self is self.w_objtype:
                    w_obj = space.w_None
                else:
                    w_obj = self.w_self
                return space.get_and_call_function(w_get, w_value,
                                                   w_obj, self.w_objtype)
        # fallback to object.__getattribute__()
<<<<<<< HEAD
        return space.call_function(object_getattribute(space),
                                   w(self), w(name))

def descr_new_super(space, w_subtype, w_starttype=None, w_obj_or_type=None):
    if space.is_none(w_starttype):
        # Call super(), without args -- fill in from __class__
        # and first local variable on the stack.
        ec = space.getexecutioncontext()
        frame = ec.gettopframe()
        code = frame.pycode
        if not code:
            raise oefmt(space.w_RuntimeError, "super(): no code object")
        if code.co_argcount == 0:
            raise oefmt(space.w_RuntimeError, "super(): no arguments")
        w_obj = frame.locals_cells_stack_w[0]
        if not w_obj:
            raise oefmt(space.w_RuntimeError, "super(): arg[0] deleted")
        index = 0
        for name in code.co_freevars:
            if name == "__class__":
                break
            index += 1
        else:
            raise oefmt(space.w_RuntimeError,
                        "super(): __class__ cell not found")
        # a kind of LOAD_DEREF
        cell = frame._getcell(len(code.co_cellvars) + index)
        try:
            w_starttype = cell.get()
        except ValueError:
            raise oefmt(space.w_RuntimeError, "super(): empty __class__ cell")
        w_obj_or_type = w_obj

    if space.is_none(w_obj_or_type):
        w_type = None  # unbound super object
        w_obj_or_type = space.w_None
    else:
        w_objtype = space.type(w_obj_or_type)
        if space.is_true(space.issubtype(w_objtype, space.w_type)) and \
            space.is_true(space.issubtype(w_obj_or_type, w_starttype)):
            w_type = w_obj_or_type # special case for class methods
        elif space.is_true(space.issubtype(w_objtype, w_starttype)):
            w_type = w_objtype # normal case
        else:
            try:
                w_type = space.getattr(w_obj_or_type, space.wrap('__class__'))
            except OperationError as o:
                if not o.match(space, space.w_AttributeError):
                    raise
                w_type = w_objtype
            if not space.is_true(space.issubtype(w_type, w_starttype)):
                raise oefmt(space.w_TypeError,
                            "super(type, obj): obj must be an instance or "
                            "subtype of type")
    # XXX the details of how allocate_instance() should be used are not
    # really well defined
    w_result = space.allocate_instance(W_Super, w_subtype)
    W_Super.__init__(w_result, space, w_starttype, w_type, w_obj_or_type)
    return w_result
=======
        return space.call_function(object_getattribute(space), self, w_name)

def _supercheck(space, w_starttype, w_obj_or_type):
    """Check that the super() call makes sense. Returns a type"""
    w_objtype = space.type(w_obj_or_type)

    if (space.is_true(space.issubtype(w_objtype, space.w_type)) and
        space.is_true(space.issubtype(w_obj_or_type, w_starttype))):
        # special case for class methods
        return w_obj_or_type

    if space.is_true(space.issubtype(w_objtype, w_starttype)):
        # normal case
        return w_objtype

    try:
        w_type = space.getattr(w_obj_or_type, space.wrap('__class__'))
    except OperationError as e:
        if not e.match(space, space.w_AttributeError):
            raise
        w_type = w_objtype

    if space.is_true(space.issubtype(w_type, w_starttype)):
        return w_type
    raise oefmt(space.w_TypeError,
                "super(type, obj): obj must be an instance or subtype of type")
>>>>>>> cdc322fe

W_Super.typedef = TypeDef(
    'super',
    __new__          = generic_new_descr(W_Super),
    __init__         = interp2app(W_Super.descr_init),
    __thisclass__    = interp_attrproperty_w("w_starttype", W_Super),
    __getattribute__ = interp2app(W_Super.getattribute),
    __get__          = interp2app(W_Super.get),
    __doc__          =     """\
super(type) -> unbound super object
super(type, obj) -> bound super object; requires isinstance(obj, type)
super(type, type2) -> bound super object; requires issubclass(type2, type)

Typical use to call a cooperative superclass method:

class C(B):
    def meth(self, arg):
        super(C, self).meth(arg)"""
)


class W_Property(W_Root):
    _immutable_fields_ = ["w_fget", "w_fset", "w_fdel"]

    def __init__(self, space):
        pass

    @unwrap_spec(w_fget=WrappedDefault(None),
                 w_fset=WrappedDefault(None),
                 w_fdel=WrappedDefault(None),
                 w_doc=WrappedDefault(None))
    def init(self, space, w_fget=None, w_fset=None, w_fdel=None, w_doc=None):
        self.w_fget = w_fget
        self.w_fset = w_fset
        self.w_fdel = w_fdel
        self.w_doc = w_doc
        self.getter_doc = False
        # our __doc__ comes from the getter if we don't have an explicit one
        if (space.is_w(self.w_doc, space.w_None) and
            not space.is_w(self.w_fget, space.w_None)):
            w_getter_doc = space.findattr(self.w_fget, space.wrap('__doc__'))
            if w_getter_doc is not None:
                if type(self) is W_Property:
                    self.w_doc = w_getter_doc
                else:
                    space.setattr(self, space.wrap('__doc__'), w_getter_doc)
                self.getter_doc = True

    def get(self, space, w_obj, w_objtype=None):
        if space.is_w(w_obj, space.w_None):
            return self
        if space.is_w(self.w_fget, space.w_None):
            raise oefmt(space.w_AttributeError, "unreadable attribute")
        return space.call_function(self.w_fget, w_obj)

    def set(self, space, w_obj, w_value):
        if space.is_w(self.w_fset, space.w_None):
            raise oefmt(space.w_AttributeError, "can't set attribute")
        space.call_function(self.w_fset, w_obj, w_value)
        return space.w_None

    def delete(self, space, w_obj):
        if space.is_w(self.w_fdel, space.w_None):
            raise oefmt(space.w_AttributeError, "can't delete attribute")
        space.call_function(self.w_fdel, w_obj)
        return space.w_None

    def getter(self, space, w_getter):
        return self._copy(space, w_getter=w_getter)

    def setter(self, space, w_setter):
        return self._copy(space, w_setter=w_setter)

    def deleter(self, space, w_deleter):
        return self._copy(space, w_deleter=w_deleter)

    def _copy(self, space, w_getter=None, w_setter=None, w_deleter=None):
        if w_getter is None:
            w_getter = self.w_fget
        if w_setter is None:
            w_setter = self.w_fset
        if w_deleter is None:
            w_deleter = self.w_fdel
        if self.getter_doc and w_getter is not None:
            w_doc = space.w_None
        else:
            w_doc = self.w_doc
        w_type = self.getclass(space)
        return space.call_function(w_type, w_getter, w_setter, w_deleter,
                                   w_doc)

    def descr_isabstract(self, space):
        return space.newbool(space.isabstractmethod_w(self.w_fget) or
                             space.isabstractmethod_w(self.w_fset) or
                             space.isabstractmethod_w(self.w_fdel))

W_Property.typedef = TypeDef(
    'property',
    __doc__ = '''\
property(fget=None, fset=None, fdel=None, doc=None) -> property attribute

fget is a function to be used for getting an attribute value, and likewise
fset is a function for setting, and fdel a function for deleting, an
attribute.  Typical use is to define a managed attribute x:
class C(object):
    def getx(self): return self.__x
    def setx(self, value): self.__x = value
    def delx(self): del self.__x
    x = property(getx, setx, delx, "I am the 'x' property.")''',
    __new__ = generic_new_descr(W_Property),
    __init__ = interp2app(W_Property.init),
    __get__ = interp2app(W_Property.get),
    __set__ = interp2app(W_Property.set),
    __delete__ = interp2app(W_Property.delete),
    __isabstractmethod__ = GetSetProperty(W_Property.descr_isabstract),
    fdel = interp_attrproperty_w('w_fdel', W_Property),
    fget = interp_attrproperty_w('w_fget', W_Property),
    fset = interp_attrproperty_w('w_fset', W_Property),
    getter = interp2app(W_Property.getter),
    setter = interp2app(W_Property.setter),
    deleter = interp2app(W_Property.deleter),
)
# This allows there to be a __doc__ of the property type and a __doc__
# descriptor for the instances.
W_Property.typedef.rawdict['__doc__'] = interp_attrproperty_w('w_doc',
                                                              W_Property)<|MERGE_RESOLUTION|>--- conflicted
+++ resolved
@@ -1,15 +1,8 @@
 from pypy.interpreter.baseobjspace import W_Root
 from pypy.interpreter.error import OperationError, oefmt
-<<<<<<< HEAD
-from pypy.interpreter.function import StaticMethod, ClassMethod
-from pypy.interpreter.gateway import interp2app, unwrap_spec, WrappedDefault
-from pypy.interpreter.typedef import (
-    TypeDef, interp_attrproperty_w, generic_new_descr, GetSetProperty)
-=======
 from pypy.interpreter.gateway import WrappedDefault, interp2app, unwrap_spec
 from pypy.interpreter.typedef import (
-    TypeDef, generic_new_descr, interp_attrproperty_w)
->>>>>>> cdc322fe
+    GetSetProperty, TypeDef, generic_new_descr, interp_attrproperty_w)
 from pypy.objspace.descroperation import object_getattribute
 
 
@@ -20,7 +13,9 @@
         self.w_objtype = None
         self.w_self = None
 
-    def descr_init(self, space, w_starttype, w_obj_or_type=None):
+    def descr_init(self, space, w_starttype=None, w_obj_or_type=None):
+        if space.is_none(w_starttype):
+            w_starttype, w_obj_or_type = _super_from_frame(space)
         if space.is_none(w_obj_or_type):
             w_type = None  # unbound super object
             w_obj_or_type = space.w_None
@@ -60,68 +55,35 @@
                 return space.get_and_call_function(w_get, w_value,
                                                    w_obj, self.w_objtype)
         # fallback to object.__getattribute__()
-<<<<<<< HEAD
-        return space.call_function(object_getattribute(space),
-                                   w(self), w(name))
-
-def descr_new_super(space, w_subtype, w_starttype=None, w_obj_or_type=None):
-    if space.is_none(w_starttype):
-        # Call super(), without args -- fill in from __class__
-        # and first local variable on the stack.
-        ec = space.getexecutioncontext()
-        frame = ec.gettopframe()
-        code = frame.pycode
-        if not code:
-            raise oefmt(space.w_RuntimeError, "super(): no code object")
-        if code.co_argcount == 0:
-            raise oefmt(space.w_RuntimeError, "super(): no arguments")
-        w_obj = frame.locals_cells_stack_w[0]
-        if not w_obj:
-            raise oefmt(space.w_RuntimeError, "super(): arg[0] deleted")
-        index = 0
-        for name in code.co_freevars:
-            if name == "__class__":
-                break
-            index += 1
-        else:
-            raise oefmt(space.w_RuntimeError,
-                        "super(): __class__ cell not found")
-        # a kind of LOAD_DEREF
-        cell = frame._getcell(len(code.co_cellvars) + index)
-        try:
-            w_starttype = cell.get()
-        except ValueError:
-            raise oefmt(space.w_RuntimeError, "super(): empty __class__ cell")
-        w_obj_or_type = w_obj
-
-    if space.is_none(w_obj_or_type):
-        w_type = None  # unbound super object
-        w_obj_or_type = space.w_None
+        return space.call_function(object_getattribute(space), self, w_name)
+
+def _super_from_frame(space):
+    """super() without args -- fill in from __class__ and first local
+    variable on the stack.
+    """
+    frame = space.getexecutioncontext().gettopframe()
+    code = frame.pycode
+    if not code:
+        raise oefmt(space.w_RuntimeError, "super(): no code object")
+    if code.co_argcount == 0:
+        raise oefmt(space.w_RuntimeError, "super(): no arguments")
+    w_obj = frame.locals_cells_stack_w[0]
+    if not w_obj:
+        raise oefmt(space.w_RuntimeError, "super(): arg[0] deleted")
+    index = 0
+    for name in code.co_freevars:
+        if name == "__class__":
+            break
+        index += 1
     else:
-        w_objtype = space.type(w_obj_or_type)
-        if space.is_true(space.issubtype(w_objtype, space.w_type)) and \
-            space.is_true(space.issubtype(w_obj_or_type, w_starttype)):
-            w_type = w_obj_or_type # special case for class methods
-        elif space.is_true(space.issubtype(w_objtype, w_starttype)):
-            w_type = w_objtype # normal case
-        else:
-            try:
-                w_type = space.getattr(w_obj_or_type, space.wrap('__class__'))
-            except OperationError as o:
-                if not o.match(space, space.w_AttributeError):
-                    raise
-                w_type = w_objtype
-            if not space.is_true(space.issubtype(w_type, w_starttype)):
-                raise oefmt(space.w_TypeError,
-                            "super(type, obj): obj must be an instance or "
-                            "subtype of type")
-    # XXX the details of how allocate_instance() should be used are not
-    # really well defined
-    w_result = space.allocate_instance(W_Super, w_subtype)
-    W_Super.__init__(w_result, space, w_starttype, w_type, w_obj_or_type)
-    return w_result
-=======
-        return space.call_function(object_getattribute(space), self, w_name)
+        raise oefmt(space.w_RuntimeError, "super(): __class__ cell not found")
+    # a kind of LOAD_DEREF
+    cell = frame._getcell(len(code.co_cellvars) + index)
+    try:
+        w_starttype = cell.get()
+    except ValueError:
+        raise oefmt(space.w_RuntimeError, "super(): empty __class__ cell")
+    return w_starttype, w_obj
 
 def _supercheck(space, w_starttype, w_obj_or_type):
     """Check that the super() call makes sense. Returns a type"""
@@ -147,7 +109,6 @@
         return w_type
     raise oefmt(space.w_TypeError,
                 "super(type, obj): obj must be an instance or subtype of type")
->>>>>>> cdc322fe
 
 W_Super.typedef = TypeDef(
     'super',
