from rpython.rlib import jit
from pypy.interpreter.baseobjspace import W_Root
from pypy.interpreter.error import OperationError, oefmt
from pypy.interpreter.gateway import WrappedDefault, interp2app, unwrap_spec
from pypy.interpreter.typedef import (
    GetSetProperty, TypeDef, generic_new_descr, interp_attrproperty_w)
from pypy.objspace.descroperation import object_getattribute


class W_Super(W_Root):

    def __init__(self, space):
        self.w_starttype = None
        self.w_objtype = None
        self.w_self = None

    def descr_init(self, space, w_starttype=None, w_obj_or_type=None):
        if space.is_none(w_starttype):
            frame = space.getexecutioncontext().gettopframe()
            w_starttype, w_obj_or_type = _super_from_frame(space, frame)

        if space.is_none(w_obj_or_type):
            w_type = None  # unbound super object
            w_obj_or_type = space.w_None
        else:
            w_type = _super_check(space, w_starttype, w_obj_or_type)
        self.w_starttype = w_starttype
        self.w_objtype = w_type
        self.w_self = w_obj_or_type

    def descr_repr(self, space):
        if self.w_objtype is not None:
            objtype_name = u"<%s object>" % self.w_objtype.getname(space)
        else:
<<<<<<< HEAD
            objtype_name = u'NULL'
        return space.wrap(u"<super: <class '%s'>, %s>" % (
=======
            objtype_name = 'NULL'
        return space.newtext("<super: <class '%s'>, %s>" % (
>>>>>>> a94ed2cd
            self.w_starttype.getname(space), objtype_name))

    def get(self, space, w_obj, w_type=None):
        if self.w_self is None or space.is_w(w_obj, space.w_None):
            return self
        else:
            # if type(self) is W_Super:
            #     XXX write a fast path for this common case
            w_selftype = space.type(self)
            return space.call_function(w_selftype, self.w_starttype, w_obj)

    def getattribute(self, space, w_name):
        name = space.str_w(w_name)
        # only use a special logic for bound super objects and not for
        # getting the __class__ of the super object itself.
        if self.w_objtype is not None and name != '__class__':
            w_value = space.lookup_in_type_starting_at(self.w_objtype,
                                                       self.w_starttype,
                                                       name)
            if w_value is not None:
                w_get = space.lookup(w_value, '__get__')
                if w_get is None:
                    return w_value
                # Only pass 'obj' param if this is instance-mode super
                # (see CPython sourceforge id #743627)
                if self.w_self is self.w_objtype:
                    w_obj = space.w_None
                else:
                    w_obj = self.w_self
                return space.get_and_call_function(w_get, w_value,
                                                   w_obj, self.w_objtype)
        # fallback to object.__getattribute__()
        return space.call_function(object_getattribute(space), self, w_name)

@jit.elidable
def _get_self_location(space, code):
    if code.co_argcount == 0:
        raise oefmt(space.w_RuntimeError, "super(): no arguments")
    args_to_copy = code._args_as_cellvars
    for i in range(len(args_to_copy)):
        if args_to_copy[i] == 0:
            self_cell = i
            break
    else:
        self_cell = -1

    for index, name in enumerate(code.co_freevars):
        if name == '__class__':
            break
    else:
        raise oefmt(space.w_RuntimeError, "super(): __class__ cell not found")
    class_cell = len(code.co_cellvars) + index
    return self_cell, class_cell

def _super_from_frame(space, frame):
    """super() without args -- fill in from __class__ and first local
    variable on the stack.
    """
    if frame is None:
        raise oefmt(space.w_RuntimeError, "super(): no frame object")
    self_cell, class_cell = _get_self_location(space, frame.getcode())
    if self_cell < 0:
        w_obj = frame.locals_cells_stack_w[0]
    else:
        w_obj = frame._getcell(self_cell).w_value
    if not w_obj:
        raise oefmt(space.w_RuntimeError, "super(): arg[0] deleted")

    # a kind of LOAD_DEREF
    w_starttype = frame._getcell(class_cell).w_value
    if w_starttype is None:
        raise oefmt(space.w_RuntimeError, "super(): empty __class__ cell")
    return w_starttype, w_obj

def _super_check(space, w_starttype, w_obj_or_type):
    """Check that the super() call makes sense. Returns a type"""
    w_objtype = space.type(w_obj_or_type)

    if (space.issubtype_w(w_objtype, space.w_type) and
        space.issubtype_w(w_obj_or_type, w_starttype)):
        # special case for class methods
        return w_obj_or_type

    if space.issubtype_w(w_objtype, w_starttype):
        # normal case
        return w_objtype

    try:
        w_type = space.getattr(w_obj_or_type, space.newtext('__class__'))
    except OperationError as e:
        if not e.match(space, space.w_AttributeError):
            raise
        w_type = w_objtype

    if space.issubtype_w(w_type, w_starttype):
        return w_type
    raise oefmt(space.w_TypeError,
                "super(type, obj): obj must be an instance or subtype of type")

W_Super.typedef = TypeDef(
    'super',
    __new__          = generic_new_descr(W_Super),
    __init__         = interp2app(W_Super.descr_init),
    __repr__         = interp2app(W_Super.descr_repr),
    __thisclass__    = interp_attrproperty_w("w_starttype", W_Super),
    __self__         = interp_attrproperty_w("w_self", W_Super),
    __self_class__   = interp_attrproperty_w("w_objtype", W_Super),
    __getattribute__ = interp2app(W_Super.getattribute),
    __get__          = interp2app(W_Super.get),
    __doc__          =     """\
super(type) -> unbound super object
super(type, obj) -> bound super object; requires isinstance(obj, type)
super(type, type2) -> bound super object; requires issubclass(type2, type)

Typical use to call a cooperative superclass method:

class C(B):
    def meth(self, arg):
        super(C, self).meth(arg)"""
)


class W_Property(W_Root):
    _immutable_fields_ = ["w_fget", "w_fset", "w_fdel"]

    def __init__(self, space):
        pass

    @unwrap_spec(w_fget=WrappedDefault(None),
                 w_fset=WrappedDefault(None),
                 w_fdel=WrappedDefault(None),
                 w_doc=WrappedDefault(None))
    def init(self, space, w_fget=None, w_fset=None, w_fdel=None, w_doc=None):
        self.w_fget = w_fget
        self.w_fset = w_fset
        self.w_fdel = w_fdel
        self.w_doc = w_doc
        self.getter_doc = False
        # our __doc__ comes from the getter if we don't have an explicit one
        if (space.is_w(self.w_doc, space.w_None) and
            not space.is_w(self.w_fget, space.w_None)):
            w_getter_doc = space.findattr(self.w_fget, space.newtext('__doc__'))
            if w_getter_doc is not None:
                if type(self) is W_Property:
                    self.w_doc = w_getter_doc
                else:
                    space.setattr(self, space.newtext('__doc__'), w_getter_doc)
                self.getter_doc = True

    def get(self, space, w_obj, w_objtype=None):
        if space.is_w(w_obj, space.w_None):
            return self
        if space.is_w(self.w_fget, space.w_None):
            raise oefmt(space.w_AttributeError, "unreadable attribute")
        return space.call_function(self.w_fget, w_obj)

    def set(self, space, w_obj, w_value):
        if space.is_w(self.w_fset, space.w_None):
            raise oefmt(space.w_AttributeError, "can't set attribute")
        space.call_function(self.w_fset, w_obj, w_value)
        return space.w_None

    def delete(self, space, w_obj):
        if space.is_w(self.w_fdel, space.w_None):
            raise oefmt(space.w_AttributeError, "can't delete attribute")
        space.call_function(self.w_fdel, w_obj)
        return space.w_None

    def getter(self, space, w_getter):
        return self._copy(space, w_getter=w_getter)

    def setter(self, space, w_setter):
        return self._copy(space, w_setter=w_setter)

    def deleter(self, space, w_deleter):
        return self._copy(space, w_deleter=w_deleter)

    def get_doc(self, space):
        return self.w_doc

    def set_doc(self, space, w_doc):
        self.w_doc = w_doc
        self.getter_doc = False

    def _copy(self, space, w_getter=None, w_setter=None, w_deleter=None):
        if w_getter is None:
            w_getter = self.w_fget
        if w_setter is None:
            w_setter = self.w_fset
        if w_deleter is None:
            w_deleter = self.w_fdel
        if self.getter_doc and w_getter is not None:
            w_doc = space.w_None
        else:
            w_doc = self.w_doc
        w_type = self.getclass(space)
        return space.call_function(w_type, w_getter, w_setter, w_deleter,
                                   w_doc)

    def descr_isabstract(self, space):
        return space.newbool(space.isabstractmethod_w(self.w_fget) or
                             space.isabstractmethod_w(self.w_fset) or
                             space.isabstractmethod_w(self.w_fdel))

W_Property.typedef = TypeDef(
    'property',
    __doc__ = '''\
property(fget=None, fset=None, fdel=None, doc=None) -> property attribute

fget is a function to be used for getting an attribute value, and likewise
fset is a function for setting, and fdel a function for deleting, an
attribute.  Typical use is to define a managed attribute x:
class C(object):
    def getx(self): return self.__x
    def setx(self, value): self.__x = value
    def delx(self): del self.__x
    x = property(getx, setx, delx, "I am the 'x' property.")''',
    __new__ = generic_new_descr(W_Property),
    __init__ = interp2app(W_Property.init),
    __get__ = interp2app(W_Property.get),
    __set__ = interp2app(W_Property.set),
    __delete__ = interp2app(W_Property.delete),
    __isabstractmethod__ = GetSetProperty(W_Property.descr_isabstract),
    fdel = interp_attrproperty_w('w_fdel', W_Property),
    fget = interp_attrproperty_w('w_fget', W_Property),
    fset = interp_attrproperty_w('w_fset', W_Property),
    getter = interp2app(W_Property.getter),
    setter = interp2app(W_Property.setter),
    deleter = interp2app(W_Property.deleter),
)
# This allows there to be a __doc__ of the property type and a __doc__
# descriptor for the instances.
W_Property.typedef.rawdict['__doc__'] = GetSetProperty(
    W_Property.get_doc, W_Property.set_doc)<|MERGE_RESOLUTION|>--- conflicted
+++ resolved
@@ -32,13 +32,8 @@
         if self.w_objtype is not None:
             objtype_name = u"<%s object>" % self.w_objtype.getname(space)
         else:
-<<<<<<< HEAD
             objtype_name = u'NULL'
-        return space.wrap(u"<super: <class '%s'>, %s>" % (
-=======
-            objtype_name = 'NULL'
-        return space.newtext("<super: <class '%s'>, %s>" % (
->>>>>>> a94ed2cd
+        return space.newunicode(u"<super: <class '%s'>, %s>" % (
             self.w_starttype.getname(space), objtype_name))
 
     def get(self, space, w_obj, w_type=None):
