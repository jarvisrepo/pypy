--- conflicted
+++ resolved
@@ -63,13 +63,6 @@
         return W_MemoryView(buf)
 
     def descr_buffer(self, space):
-<<<<<<< HEAD
-        """Note that memoryview() objects in PyPy support buffer(), whereas
-        not in CPython; but CPython supports passing memoryview() to most
-        built-in functions that accept buffers, with the notable exception
-        of the buffer() built-in."""
-        self._check_released(space)
-=======
         """
         Note that memoryview() is very inconsistent in CPython: it does not
         support the buffer interface but does support the new buffer
@@ -78,7 +71,7 @@
         consistency, in PyPy memoryview DOES support buffer(), which means
         that it is accepted in more places than CPython.
         """
->>>>>>> 9b3183f5
+        self._check_released(space)
         return space.wrap(self.buf)
 
     def descr_tobytes(self, space):
