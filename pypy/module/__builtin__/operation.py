--- conflicted
+++ resolved
@@ -4,19 +4,11 @@
 
 from pypy.interpreter import gateway
 from pypy.interpreter.error import OperationError
-<<<<<<< HEAD
-from pypy.interpreter.gateway import unwrap_spec
-from pypy.rlib import rfloat
-from pypy.rlib.rfloat import isnan, isinf, round_double
-from pypy.rlib.runicode import UNICHR
-NoneNotWrapped = gateway.NoneNotWrapped
-=======
 from pypy.interpreter.gateway import unwrap_spec, WrappedDefault
 from pypy.rlib.runicode import UNICHR
 from pypy.rlib.rfloat import isnan, isinf, round_double
 from pypy.rlib import rfloat
 import __builtin__
->>>>>>> e22de30c
 
 def abs(space, w_val):
     "abs(number) -> number\n\nReturn the absolute value of the argument."
@@ -215,11 +207,7 @@
 function).  Note that classes are callable."""
     return space.callable(w_object)
 
-<<<<<<< HEAD
-def format(space, w_obj, w_format_spec=u""):
-=======
-@unwrap_spec(w_format_spec = WrappedDefault(""))
+@unwrap_spec(w_format_spec = WrappedDefault(u""))
 def format(space, w_obj, w_format_spec):
->>>>>>> e22de30c
     """Format a obj according to format_spec"""
     return space.format(w_obj, w_format_spec)