"""
Interp-level implementation of the basic space operations.
"""

from pypy.interpreter import gateway
from pypy.interpreter.error import OperationError
from pypy.interpreter.gateway import unwrap_spec
from pypy.rlib import rfloat
from pypy.rlib.rfloat import isnan, isinf, round_double
from pypy.rlib.runicode import UNICHR
NoneNotWrapped = gateway.NoneNotWrapped

def abs(space, w_val):
    "abs(number) -> number\n\nReturn the absolute value of the argument."
    return space.abs(w_val)

def ascii(space, w_obj):
    """"ascii(object) -> string

    As repr(), return a string containing a printable representation of an
    object, but escape the non-ASCII characters in the string returned by
    repr() using \\x, \\u or \\U escapes.  This generates a string similar
    to that returned by repr() in Python 2."""
    from pypy.objspace.std.unicodetype import decode_object, encode_object
    # repr is guaranteed to be unicode
    w_repr = space.repr(w_obj)
    w_encoded = encode_object(space, w_repr, 'ascii', 'backslashreplace')
    return decode_object(space, w_encoded, 'ascii', None)

@unwrap_spec(code=int)
def chr(space, code):
    "Return a Unicode string of one character with the given ordinal."
    try:
        c = UNICHR(code)
    except ValueError:
        raise OperationError(space.w_ValueError,
                             space.wrap("unichr() arg out of range"))
    return space.wrap(c)

def len(space, w_obj):
    "len(object) -> integer\n\nReturn the number of items of a sequence or mapping."
    return space.len(w_obj)


def checkattrname(space, w_name):
    # This is a check to ensure that getattr/setattr/delattr only pass a
    # string to the rest of the code.  XXX not entirely sure if these three
    # functions are the only way for non-string objects to reach
    # space.{get,set,del}attr()...
<<<<<<< HEAD
    # Note that if w_name is already a string (or a subclass of str),
    # it must be returned unmodified (and not e.g. unwrapped-rewrapped).
    if not space.is_w(space.type(w_name), space.w_text):
        name = space.unicode_w(w_name)  # typecheck
        w_name = space.wrap(name)  # rewrap as a real string
=======
    # Note that if w_name is already an exact string it must be returned
    # unmodified (and not e.g. unwrapped-rewrapped).
    if not space.is_w(space.type(w_name), space.w_str):
        name = space.str_w(w_name)    # typecheck
        w_name = space.wrap(name)     # rewrap as a real string
>>>>>>> c52691bb
    return w_name

def delattr(space, w_object, w_name):
    """Delete a named attribute on an object.
delattr(x, 'y') is equivalent to ``del x.y''."""
    w_name = checkattrname(space, w_name)
    space.delattr(w_object, w_name)
    return space.w_None

def getattr(space, w_object, w_name, w_defvalue=NoneNotWrapped):
    """Get a named attribute from an object.
getattr(x, 'y') is equivalent to ``x.y''."""
    w_name = checkattrname(space, w_name)
    try:
        return space.getattr(w_object, w_name)
    except OperationError, e:
        if w_defvalue is not None:
            if e.match(space, space.w_AttributeError):
                return w_defvalue
        raise

def hasattr(space, w_object, w_name):
    """Return whether the object has an attribute with the given name.
    (This is done by calling getattr(object, name) and catching exceptions.)"""
    w_name = checkattrname(space, w_name)
    try:
        space.getattr(w_object, w_name)
    except OperationError, e:
        if e.match(space, space.w_AttributeError):
            return space.w_False
        raise
    else:
        return space.w_True

def hash(space, w_object):
    """Return a hash value for the object.  Two objects which compare as
equal have the same hash value.  It is possible, but unlikely, for
two un-equal objects to have the same hash value."""
    return space.hash(w_object)

def id(space, w_object):
    "Return the identity of an object: id(x) == id(y) if and only if x is y."
    return space.id(w_object)

def divmod(space, w_x, w_y):
    """Return the tuple ((x-x%y)/y, x%y).  Invariant: div*y + mod == x."""
    return space.divmod(w_x, w_y)

# ____________________________________________________________

# Here 0.30103 is an upper bound for log10(2)
NDIGITS_MAX = int((rfloat.DBL_MANT_DIG - rfloat.DBL_MIN_EXP) * 0.30103)
NDIGITS_MIN = -int((rfloat.DBL_MAX_EXP + 1) * 0.30103)

@unwrap_spec(number=float)
def round(space, number, w_ndigits=0):
    """round(number[, ndigits]) -> floating point number

Round a number to a given precision in decimal digits (default 0 digits).
This always returns a floating point number.  Precision may be negative."""
    # Algorithm copied directly from CPython

    # interpret 2nd argument as a Py_ssize_t; clip on overflow
    ndigits = space.getindex_w(w_ndigits, None)

    # nans, infinities and zeros round to themselves
    if number == 0 or isinf(number) or isnan(number):
        return space.wrap(number)

    # Deal with extreme values for ndigits. For ndigits > NDIGITS_MAX, x
    # always rounds to itself.  For ndigits < NDIGITS_MIN, x always
    # rounds to +-0.0.
    if ndigits > NDIGITS_MAX:
        return space.wrap(number)
    elif ndigits < NDIGITS_MIN:
        # return 0.0, but with sign of x
        return space.wrap(0.0 * number)

    # finite x, and ndigits is not unreasonably large
    z = round_double(number, ndigits)
    if isinf(z):
        raise OperationError(space.w_OverflowError,
                             space.wrap("rounded value too large to represent"))
    return space.wrap(z)

# ____________________________________________________________

iter_sentinel = gateway.applevel('''
    # NOT_RPYTHON  -- uses yield
    # App-level implementation of the iter(callable,sentinel) operation.

    def iter_generator(callable_, sentinel):
        while 1:
            result = callable_()
            if result == sentinel:
                return
            yield result

    def iter_sentinel(callable_, sentinel):
        if not callable(callable_):
            raise TypeError('iter(v, w): v must be callable')
        return iter_generator(callable_, sentinel)

''', filename=__file__).interphook("iter_sentinel")

def iter(space, w_collection_or_callable, w_sentinel=NoneNotWrapped):
    """iter(collection) -> iterator over the elements of the collection.

iter(callable, sentinel) -> iterator calling callable() until it returns
                            the sentinal.
"""
    if w_sentinel is None:
        return space.iter(w_collection_or_callable)
    else:
        return iter_sentinel(space, w_collection_or_callable, w_sentinel)

def next(space, w_iterator, w_default=NoneNotWrapped):
    """next(iterator[, default])
Return the next item from the iterator. If default is given and the iterator
is exhausted, it is returned instead of raising StopIteration."""
    try:
        return space.next(w_iterator)
    except OperationError, e:
        if w_default is not None and e.match(space, space.w_StopIteration):
            return w_default
        raise

def ord(space, w_val):
    """Return the integer ordinal of a character."""
    return space.ord(w_val)

def pow(space, w_base, w_exponent, w_modulus=None):
    """With two arguments, equivalent to ``base**exponent''.
With three arguments, equivalent to ``(base**exponent) % modulus'',
but much more efficient for large exponents."""
    return space.pow(w_base, w_exponent, w_modulus)

def repr(space, w_object):
    """Return a canonical string representation of the object.
For simple object types, eval(repr(object)) == object."""
    return space.repr(w_object)

def setattr(space, w_object, w_name, w_val):
    """Store a named attribute into an object.
setattr(x, 'y', z) is equivalent to ``x.y = z''."""
    w_name = checkattrname(space, w_name)
    space.setattr(w_object, w_name, w_val)
    return space.w_None

def callable(space, w_object):
    """Check whether the object appears to be callable (i.e., some kind of
function).  Note that classes are callable."""
    return space.callable(w_object)

def format(space, w_obj, w_format_spec=u""):
    """Format a obj according to format_spec"""
    return space.format(w_obj, w_format_spec)<|MERGE_RESOLUTION|>--- conflicted
+++ resolved
@@ -47,19 +47,11 @@
     # string to the rest of the code.  XXX not entirely sure if these three
     # functions are the only way for non-string objects to reach
     # space.{get,set,del}attr()...
-<<<<<<< HEAD
-    # Note that if w_name is already a string (or a subclass of str),
-    # it must be returned unmodified (and not e.g. unwrapped-rewrapped).
+    # Note that if w_name is already an exact string it must be returned
+    # unmodified (and not e.g. unwrapped-rewrapped).
     if not space.is_w(space.type(w_name), space.w_text):
         name = space.unicode_w(w_name)  # typecheck
         w_name = space.wrap(name)  # rewrap as a real string
-=======
-    # Note that if w_name is already an exact string it must be returned
-    # unmodified (and not e.g. unwrapped-rewrapped).
-    if not space.is_w(space.type(w_name), space.w_str):
-        name = space.str_w(w_name)    # typecheck
-        w_name = space.wrap(name)     # rewrap as a real string
->>>>>>> c52691bb
     return w_name
 
 def delattr(space, w_object, w_name):
