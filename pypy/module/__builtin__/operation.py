"""
Interp-level implementation of the basic space operations.
"""

import math

from pypy.interpreter import gateway
from pypy.interpreter.error import OperationError, oefmt
from pypy.interpreter.gateway import unwrap_spec, WrappedDefault
from rpython.rlib.rfloat import isfinite, round_double, round_away
from rpython.rlib import rfloat, rutf8
import __builtin__

def abs(space, w_val):
    "abs(number) -> number\n\nReturn the absolute value of the argument."
    return space.abs(w_val)

def ascii(space, w_obj):
    """"ascii(object) -> string

    As repr(), return a string containing a printable representation of an
    object, but escape the non-ASCII characters in the string returned by
    repr() using \\x, \\u or \\U escapes.  This generates a string similar
    to that returned by repr() in Python 2."""
    from pypy.objspace.std.unicodeobject import ascii_from_object
    return ascii_from_object(space, w_obj)

@unwrap_spec(code=int)
def chr(space, code):
    "Return a Unicode string of one character with the given ordinal."
    if code < 0 or code > 0x10FFFF:
<<<<<<< HEAD
        raise oefmt(space.w_ValueError, "chr() arg out of range")
=======
        raise oefmt(space.w_ValueError, "unichr() arg out of range")        
>>>>>>> dfdd7932
    s = rutf8.unichr_as_utf8(code, allow_surrogates=True)
    return space.newutf8(s, 1)

def len(space, w_obj):
    "len(object) -> integer\n\nReturn the number of items of a sequence or mapping."
    return space.len(w_obj)


def checkattrname(space, w_name, msg):
    # This is a check to ensure that getattr/setattr/delattr only pass a
    # ascii string to the rest of the code.  XXX not entirely sure if these
    # functions are the only way for non-string objects to reach
    # space.{get,set,del}attr()...
    # Note that if w_name is already an exact string it must be ascii encoded
    if not space.isinstance_w(w_name, space.w_text):
        try:
            name = space.text_w(w_name)    # typecheck
        except OperationError as e:
            if e.match(space, space.w_UnicodeError):
                raise e
            raise oefmt(space.w_TypeError,
                 "%s(): attribute name must be string", msg)
        w_name = space.newtext(name)
    return w_name

def delattr(space, w_object, w_name):
    """Delete a named attribute on an object.
delattr(x, 'y') is equivalent to ``del x.y''."""
    w_name = checkattrname(space, w_name, 'delattr')
    space.delattr(w_object, w_name)
    return space.w_None

def getattr(space, w_object, w_name, w_defvalue=None):
    """Get a named attribute from an object.
getattr(x, 'y') is equivalent to ``x.y''."""
    w_name = checkattrname(space, w_name, 'getattr')
    try:
        return space.getattr(w_object, w_name)
    except OperationError as e:
        if w_defvalue is not None:
            if e.match(space, space.w_AttributeError):
                return w_defvalue
        raise

def hasattr(space, w_object, w_name):
    """Return whether the object has an attribute with the given name.
    (This is done by calling getattr(object, name) and catching exceptions.)"""
<<<<<<< HEAD
    w_name = checkattrname(space, w_name)
    try:
        space.getattr(w_object, w_name)
    except OperationError as e:
        if e.match(space, space.w_AttributeError):
            return space.w_False
        raise
=======
    w_name = checkattrname(space, w_name, 'hasattr')
    if space.findattr(w_object, w_name) is not None:
        return space.w_True
>>>>>>> dfdd7932
    else:
        return space.w_True

def hash(space, w_object):
    """Return a hash value for the object.  Two objects which compare as
equal have the same hash value.  It is possible, but unlikely, for
two un-equal objects to have the same hash value."""
    return space.hash(w_object)

def id(space, w_object):
    "Return the identity of an object: id(x) == id(y) if and only if x is y."
    return space.id(w_object)

def divmod(space, w_x, w_y):
    """Return the tuple ((x-x%y)/y, x%y).  Invariant: div*y + mod == x."""
    return space.divmod(w_x, w_y)

# ____________________________________________________________

def round(space, w_number, w_ndigits=None):
    """round(number[, ndigits]) -> number

Round a number to a given precision in decimal digits (default 0 digits).
This returns an int when called with one argument or if ndigits=None,
otherwise the same type as the number. ndigits may be negative."""
    round = space.lookup(w_number, '__round__')
    if round is None:
        raise oefmt(space.w_TypeError,
                    "type %T doesn't define __round__ method", w_number)
    if space.is_none(w_ndigits):
        return space.get_and_call_function(round, w_number)
    else:
        return space.get_and_call_function(round, w_number, w_ndigits)

# ____________________________________________________________

iter_sentinel = gateway.applevel('''
    # NOT_RPYTHON  -- uses yield
    # App-level implementation of the iter(callable,sentinel) operation.

    def iter_generator(callable_, sentinel):
        while 1:
            result = callable_()
            if result == sentinel:
                return
            yield result

    def iter_sentinel(callable_, sentinel):
        if not callable(callable_):
            raise TypeError('iter(v, w): v must be callable')
        return iter_generator(callable_, sentinel)

''', filename=__file__).interphook("iter_sentinel")

def iter(space, w_collection_or_callable, w_sentinel=None):
    """iter(collection) -> iterator over the elements of the collection.

iter(callable, sentinel) -> iterator calling callable() until it returns
                            the sentinel.
"""
    if w_sentinel is None:
        return space.iter(w_collection_or_callable)
    else:
        return iter_sentinel(space, w_collection_or_callable, w_sentinel)

def next(space, w_iterator, w_default=None):
    """next(iterator[, default])
Return the next item from the iterator. If default is given and the iterator
is exhausted, it is returned instead of raising StopIteration."""
    try:
        return space.next(w_iterator)
    except OperationError as e:
        if w_default is not None and e.match(space, space.w_StopIteration):
            return w_default
        raise

def ord(space, w_val):
    """Return the integer ordinal of a character."""
    return space.ord(w_val)

@unwrap_spec(w_modulus = WrappedDefault(None))
def pow(space, w_base, w_exponent, w_modulus):
    """With two arguments, equivalent to ``base**exponent''.
With three arguments, equivalent to ``(base**exponent) % modulus'',
but much more efficient for large exponents."""
    return space.pow(w_base, w_exponent, w_modulus)

def repr(space, w_object):
    """Return a canonical string representation of the object.
For simple object types, eval(repr(object)) == object."""
    return space.repr(w_object)

def setattr(space, w_object, w_name, w_val):
    """Store a named attribute into an object.
setattr(x, 'y', z) is equivalent to ``x.y = z''."""
    w_name = checkattrname(space, w_name, 'setattr')
    space.setattr(w_object, w_name, w_val)
    return space.w_None

def callable(space, w_object):
    """Check whether the object appears to be callable (i.e., some kind of
function).  Note that classes are callable."""
    return space.callable(w_object)

@unwrap_spec(w_format_spec = WrappedDefault(u""))
def format(space, w_obj, w_format_spec):
    """Format a obj according to format_spec"""
    return space.format(w_obj, w_format_spec)<|MERGE_RESOLUTION|>--- conflicted
+++ resolved
@@ -29,11 +29,7 @@
 def chr(space, code):
     "Return a Unicode string of one character with the given ordinal."
     if code < 0 or code > 0x10FFFF:
-<<<<<<< HEAD
         raise oefmt(space.w_ValueError, "chr() arg out of range")
-=======
-        raise oefmt(space.w_ValueError, "unichr() arg out of range")        
->>>>>>> dfdd7932
     s = rutf8.unichr_as_utf8(code, allow_surrogates=True)
     return space.newutf8(s, 1)
 
@@ -81,19 +77,13 @@
 def hasattr(space, w_object, w_name):
     """Return whether the object has an attribute with the given name.
     (This is done by calling getattr(object, name) and catching exceptions.)"""
-<<<<<<< HEAD
-    w_name = checkattrname(space, w_name)
+    w_name = checkattrname(space, w_name, 'hasattr')
     try:
         space.getattr(w_object, w_name)
     except OperationError as e:
         if e.match(space, space.w_AttributeError):
             return space.w_False
         raise
-=======
-    w_name = checkattrname(space, w_name, 'hasattr')
-    if space.findattr(w_object, w_name) is not None:
-        return space.w_True
->>>>>>> dfdd7932
     else:
         return space.w_True
 
