"""
Interp-level implementation of the basic space operations.
"""

from pypy.interpreter import gateway
from pypy.interpreter.error import OperationError, oefmt
from pypy.interpreter.gateway import unwrap_spec, WrappedDefault
from rpython.rlib.runicode import UNICHR
import __builtin__

def abs(space, w_val):
    "abs(number) -> number\n\nReturn the absolute value of the argument."
    return space.abs(w_val)

<<<<<<< HEAD
def ascii(space, w_obj):
    """"ascii(object) -> string

    As repr(), return a string containing a printable representation of an
    object, but escape the non-ASCII characters in the string returned by
    repr() using \\x, \\u or \\U escapes.  This generates a string similar
    to that returned by repr() in Python 2."""
    from pypy.objspace.std.unicodeobject import ascii_from_object
    return ascii_from_object(space, w_obj)
=======
def chr(space, w_ascii):
    "Return a string of one character with the given ascii code."
    try:
        char = __builtin__.chr(space.int_w(w_ascii))
    except ValueError:  # chr(out-of-range)
        raise oefmt(space.w_ValueError, "character code not in range(256)")
    return space.wrap(char)
>>>>>>> 021390ad

@unwrap_spec(code=int)
def chr(space, code):
    "Return a Unicode string of one character with the given ordinal."
    try:
        c = UNICHR(code)
    except ValueError:
<<<<<<< HEAD
        raise OperationError(space.w_ValueError,
                             space.wrap("chr() arg out of range"))
=======
        raise oefmt(space.w_ValueError, "unichr() arg out of range")
>>>>>>> 021390ad
    return space.wrap(c)

def len(space, w_obj):
    "len(object) -> integer\n\nReturn the number of items of a sequence or mapping."
    return space.len(w_obj)


def checkattrname(space, w_name):
    # This is a check to ensure that getattr/setattr/delattr only pass a
    # string to the rest of the code.  XXX not entirely sure if these three
    # functions are the only way for non-string objects to reach
    # space.{get,set,del}attr()...
    # Note that if w_name is already an exact string it must be returned
    # unmodified (and not e.g. unwrapped-rewrapped).
    if not space.is_w(space.type(w_name), space.w_text):
        name = space.unicode_w(w_name)  # typecheck
        w_name = space.wrap(name)  # rewrap as a real string
    return w_name

def delattr(space, w_object, w_name):
    """Delete a named attribute on an object.
delattr(x, 'y') is equivalent to ``del x.y''."""
    w_name = checkattrname(space, w_name)
    space.delattr(w_object, w_name)
    return space.w_None

def getattr(space, w_object, w_name, w_defvalue=None):
    """Get a named attribute from an object.
getattr(x, 'y') is equivalent to ``x.y''."""
    w_name = checkattrname(space, w_name)
    try:
        return space.getattr(w_object, w_name)
    except OperationError as e:
        if w_defvalue is not None:
            if e.match(space, space.w_AttributeError):
                return w_defvalue
        raise

def hasattr(space, w_object, w_name):
    """Return whether the object has an attribute with the given name.
    (This is done by calling getattr(object, name) and catching exceptions.)"""
    w_name = checkattrname(space, w_name)
    try:
        space.getattr(w_object, w_name)
    except OperationError as e:
        if e.match(space, space.w_AttributeError):
            return space.w_False
        raise
    else:
        return space.w_True

def hash(space, w_object):
    """Return a hash value for the object.  Two objects which compare as
equal have the same hash value.  It is possible, but unlikely, for
two un-equal objects to have the same hash value."""
    return space.hash(w_object)

def id(space, w_object):
    "Return the identity of an object: id(x) == id(y) if and only if x is y."
    return space.id(w_object)

def divmod(space, w_x, w_y):
    """Return the tuple ((x-x%y)/y, x%y).  Invariant: div*y + mod == x."""
    return space.divmod(w_x, w_y)

# ____________________________________________________________

def round(space, w_number, w_ndigits=None):
    """round(number[, ndigits]) -> number

Round a number to a given precision in decimal digits (default 0 digits).
<<<<<<< HEAD
This returns an int when called with one argument, otherwise the
same type as the number. ndigits may be negative."""
    round = space.lookup(w_number, '__round__')
    if round is None:
        raise oefmt(space.w_TypeError,
                    "type %T doesn't define __round__ method", w_number)
    if w_ndigits is None:
        return space.get_and_call_function(round, w_number)
    else:
        return space.get_and_call_function(round, w_number, w_ndigits)
=======
This always returns a floating point number.  Precision may be negative."""
    # Algorithm copied directly from CPython

    # interpret 2nd argument as a Py_ssize_t; clip on overflow
    ndigits = space.getindex_w(w_ndigits, None)

    # nans, infinities and zeros round to themselves
    if number == 0 or isinf(number) or isnan(number):
        return space.wrap(number)

    # Deal with extreme values for ndigits. For ndigits > NDIGITS_MAX, x
    # always rounds to itself.  For ndigits < NDIGITS_MIN, x always
    # rounds to +-0.0.
    if ndigits > NDIGITS_MAX:
        return space.wrap(number)
    elif ndigits < NDIGITS_MIN:
        # return 0.0, but with sign of x
        return space.wrap(0.0 * number)

    # finite x, and ndigits is not unreasonably large
    z = round_double(number, ndigits)
    if isinf(z):
        raise oefmt(space.w_OverflowError,
                    "rounded value too large to represent")
    return space.wrap(z)
>>>>>>> 021390ad

# ____________________________________________________________

iter_sentinel = gateway.applevel('''
    # NOT_RPYTHON  -- uses yield
    # App-level implementation of the iter(callable,sentinel) operation.

    def iter_generator(callable_, sentinel):
        while 1:
            result = callable_()
            if result == sentinel:
                return
            yield result

    def iter_sentinel(callable_, sentinel):
        if not callable(callable_):
            raise TypeError('iter(v, w): v must be callable')
        return iter_generator(callable_, sentinel)

''', filename=__file__).interphook("iter_sentinel")

def iter(space, w_collection_or_callable, w_sentinel=None):
    """iter(collection) -> iterator over the elements of the collection.

iter(callable, sentinel) -> iterator calling callable() until it returns
                            the sentinal.
"""
    if w_sentinel is None:
        return space.iter(w_collection_or_callable)
    else:
        return iter_sentinel(space, w_collection_or_callable, w_sentinel)

def next(space, w_iterator, w_default=None):
    """next(iterator[, default])
Return the next item from the iterator. If default is given and the iterator
is exhausted, it is returned instead of raising StopIteration."""
    try:
        return space.next(w_iterator)
    except OperationError as e:
        if w_default is not None and e.match(space, space.w_StopIteration):
            return w_default
        raise

def ord(space, w_val):
    """Return the integer ordinal of a character."""
    return space.ord(w_val)

@unwrap_spec(w_modulus = WrappedDefault(None))
def pow(space, w_base, w_exponent, w_modulus):
    """With two arguments, equivalent to ``base**exponent''.
With three arguments, equivalent to ``(base**exponent) % modulus'',
but much more efficient for large exponents."""
    return space.pow(w_base, w_exponent, w_modulus)

def repr(space, w_object):
    """Return a canonical string representation of the object.
For simple object types, eval(repr(object)) == object."""
    return space.repr(w_object)

def setattr(space, w_object, w_name, w_val):
    """Store a named attribute into an object.
setattr(x, 'y', z) is equivalent to ``x.y = z''."""
    w_name = checkattrname(space, w_name)
    space.setattr(w_object, w_name, w_val)
    return space.w_None

<<<<<<< HEAD
=======
def intern(space, w_str):
    """``Intern'' the given string.  This enters the string in the (global)
table of interned strings whose purpose is to speed up dictionary lookups.
Return the string itself or the previously interned string object with the
same value."""
    if space.is_w(space.type(w_str), space.w_str):
        return space.new_interned_w_str(w_str)
    raise oefmt(space.w_TypeError, "intern() argument must be string.")

>>>>>>> 021390ad
def callable(space, w_object):
    """Check whether the object appears to be callable (i.e., some kind of
function).  Note that classes are callable."""
    return space.callable(w_object)

@unwrap_spec(w_format_spec = WrappedDefault(u""))
def format(space, w_obj, w_format_spec):
    """Format a obj according to format_spec"""
    return space.format(w_obj, w_format_spec)<|MERGE_RESOLUTION|>--- conflicted
+++ resolved
@@ -12,7 +12,6 @@
     "abs(number) -> number\n\nReturn the absolute value of the argument."
     return space.abs(w_val)
 
-<<<<<<< HEAD
 def ascii(space, w_obj):
     """"ascii(object) -> string
 
@@ -22,15 +21,6 @@
     to that returned by repr() in Python 2."""
     from pypy.objspace.std.unicodeobject import ascii_from_object
     return ascii_from_object(space, w_obj)
-=======
-def chr(space, w_ascii):
-    "Return a string of one character with the given ascii code."
-    try:
-        char = __builtin__.chr(space.int_w(w_ascii))
-    except ValueError:  # chr(out-of-range)
-        raise oefmt(space.w_ValueError, "character code not in range(256)")
-    return space.wrap(char)
->>>>>>> 021390ad
 
 @unwrap_spec(code=int)
 def chr(space, code):
@@ -38,12 +28,7 @@
     try:
         c = UNICHR(code)
     except ValueError:
-<<<<<<< HEAD
-        raise OperationError(space.w_ValueError,
-                             space.wrap("chr() arg out of range"))
-=======
-        raise oefmt(space.w_ValueError, "unichr() arg out of range")
->>>>>>> 021390ad
+        raise oefmt(space.w_ValueError, "chr() arg out of range")
     return space.wrap(c)
 
 def len(space, w_obj):
@@ -115,7 +100,6 @@
     """round(number[, ndigits]) -> number
 
 Round a number to a given precision in decimal digits (default 0 digits).
-<<<<<<< HEAD
 This returns an int when called with one argument, otherwise the
 same type as the number. ndigits may be negative."""
     round = space.lookup(w_number, '__round__')
@@ -126,33 +110,6 @@
         return space.get_and_call_function(round, w_number)
     else:
         return space.get_and_call_function(round, w_number, w_ndigits)
-=======
-This always returns a floating point number.  Precision may be negative."""
-    # Algorithm copied directly from CPython
-
-    # interpret 2nd argument as a Py_ssize_t; clip on overflow
-    ndigits = space.getindex_w(w_ndigits, None)
-
-    # nans, infinities and zeros round to themselves
-    if number == 0 or isinf(number) or isnan(number):
-        return space.wrap(number)
-
-    # Deal with extreme values for ndigits. For ndigits > NDIGITS_MAX, x
-    # always rounds to itself.  For ndigits < NDIGITS_MIN, x always
-    # rounds to +-0.0.
-    if ndigits > NDIGITS_MAX:
-        return space.wrap(number)
-    elif ndigits < NDIGITS_MIN:
-        # return 0.0, but with sign of x
-        return space.wrap(0.0 * number)
-
-    # finite x, and ndigits is not unreasonably large
-    z = round_double(number, ndigits)
-    if isinf(z):
-        raise oefmt(space.w_OverflowError,
-                    "rounded value too large to represent")
-    return space.wrap(z)
->>>>>>> 021390ad
 
 # ____________________________________________________________
 
@@ -219,18 +176,6 @@
     space.setattr(w_object, w_name, w_val)
     return space.w_None
 
-<<<<<<< HEAD
-=======
-def intern(space, w_str):
-    """``Intern'' the given string.  This enters the string in the (global)
-table of interned strings whose purpose is to speed up dictionary lookups.
-Return the string itself or the previously interned string object with the
-same value."""
-    if space.is_w(space.type(w_str), space.w_str):
-        return space.new_interned_w_str(w_str)
-    raise oefmt(space.w_TypeError, "intern() argument must be string.")
-
->>>>>>> 021390ad
 def callable(space, w_object):
     """Check whether the object appears to be callable (i.e., some kind of
 function).  Note that classes are callable."""
