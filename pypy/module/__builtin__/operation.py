"""
Interp-level implementation of the basic space operations.
"""

from pypy.interpreter import gateway
from pypy.interpreter.error import OperationError, oefmt
from pypy.interpreter.gateway import unwrap_spec, WrappedDefault
from rpython.rlib.runicode import UNICHR
import __builtin__

def abs(space, w_val):
    "abs(number) -> number\n\nReturn the absolute value of the argument."
    return space.abs(w_val)

def ascii(space, w_obj):
    """"ascii(object) -> string

    As repr(), return a string containing a printable representation of an
    object, but escape the non-ASCII characters in the string returned by
    repr() using \\x, \\u or \\U escapes.  This generates a string similar
    to that returned by repr() in Python 2."""
    from pypy.objspace.std.unicodeobject import ascii_from_object
    return ascii_from_object(space, w_obj)

@unwrap_spec(code=int)
def chr(space, code):
    "Return a Unicode string of one character with the given ordinal."
    try:
        c = UNICHR(code)
    except ValueError:
<<<<<<< HEAD
        raise oefmt(space.w_ValueError, "chr() arg out of range")
    return space.wrap(c)
=======
        raise oefmt(space.w_ValueError, "unichr() arg out of range")
    return space.newunicode(c)
>>>>>>> a94ed2cd

def len(space, w_obj):
    "len(object) -> integer\n\nReturn the number of items of a sequence or mapping."
    return space.len(w_obj)


def checkattrname(space, w_name):
    # This is a check to ensure that getattr/setattr/delattr only pass a
    # string to the rest of the code.  XXX not entirely sure if these three
    # functions are the only way for non-string objects to reach
    # space.{get,set,del}attr()...
    # Note that if w_name is already an exact string it must be returned
    # unmodified (and not e.g. unwrapped-rewrapped).
<<<<<<< HEAD
    if not space.is_w(space.type(w_name), space.w_text):
        name = space.unicode_w(w_name)  # typecheck
        w_name = space.wrap(name)  # rewrap as a real string
=======
    if not space.is_w(space.type(w_name), space.w_str):
        name = space.str_w(w_name)    # typecheck
        w_name = space.newtext(name)     # rewrap as a real string
>>>>>>> a94ed2cd
    return w_name

def delattr(space, w_object, w_name):
    """Delete a named attribute on an object.
delattr(x, 'y') is equivalent to ``del x.y''."""
    w_name = checkattrname(space, w_name)
    space.delattr(w_object, w_name)
    return space.w_None

def getattr(space, w_object, w_name, w_defvalue=None):
    """Get a named attribute from an object.
getattr(x, 'y') is equivalent to ``x.y''."""
    w_name = checkattrname(space, w_name)
    try:
        return space.getattr(w_object, w_name)
    except OperationError as e:
        if w_defvalue is not None:
            if e.match(space, space.w_AttributeError):
                return w_defvalue
        raise

def hasattr(space, w_object, w_name):
    """Return whether the object has an attribute with the given name.
    (This is done by calling getattr(object, name) and catching exceptions.)"""
    w_name = checkattrname(space, w_name)
    try:
        space.getattr(w_object, w_name)
    except OperationError as e:
        if e.match(space, space.w_AttributeError):
            return space.w_False
        raise
    else:
        return space.w_True

def hash(space, w_object):
    """Return a hash value for the object.  Two objects which compare as
equal have the same hash value.  It is possible, but unlikely, for
two un-equal objects to have the same hash value."""
    return space.hash(w_object)

def id(space, w_object):
    "Return the identity of an object: id(x) == id(y) if and only if x is y."
    return space.id(w_object)

def divmod(space, w_x, w_y):
    """Return the tuple ((x-x%y)/y, x%y).  Invariant: div*y + mod == x."""
    return space.divmod(w_x, w_y)

# ____________________________________________________________

def round(space, w_number, w_ndigits=None):
    """round(number[, ndigits]) -> number

Round a number to a given precision in decimal digits (default 0 digits).
<<<<<<< HEAD
This returns an int when called with one argument or if ndigits=None,
otherwise the same type as the number. ndigits may be negative."""
    round = space.lookup(w_number, '__round__')
    if round is None:
        raise oefmt(space.w_TypeError,
                    "type %T doesn't define __round__ method", w_number)
    if space.is_none(w_ndigits):
        return space.get_and_call_function(round, w_number)
    else:
        return space.get_and_call_function(round, w_number, w_ndigits)
=======
This always returns a floating point number.  Precision may be negative."""
    # Algorithm copied directly from CPython

    # interpret 2nd argument as a Py_ssize_t; clip on overflow
    ndigits = space.getindex_w(w_ndigits, None)

    # nans, infinities and zeros round to themselves
    if number == 0 or isinf(number) or isnan(number):
        return space.newfloat(number)

    # Deal with extreme values for ndigits. For ndigits > NDIGITS_MAX, x
    # always rounds to itself.  For ndigits < NDIGITS_MIN, x always
    # rounds to +-0.0.
    if ndigits > NDIGITS_MAX:
        return space.newfloat(number)
    elif ndigits < NDIGITS_MIN:
        # return 0.0, but with sign of x
        return space.newfloat(0.0 * number)

    # finite x, and ndigits is not unreasonably large
    z = round_double(number, ndigits)
    if isinf(z):
        raise oefmt(space.w_OverflowError,
                    "rounded value too large to represent")
    return space.newfloat(z)
>>>>>>> a94ed2cd

# ____________________________________________________________

iter_sentinel = gateway.applevel('''
    # NOT_RPYTHON  -- uses yield
    # App-level implementation of the iter(callable,sentinel) operation.

    def iter_generator(callable_, sentinel):
        while 1:
            result = callable_()
            if result == sentinel:
                return
            yield result

    def iter_sentinel(callable_, sentinel):
        if not callable(callable_):
            raise TypeError('iter(v, w): v must be callable')
        return iter_generator(callable_, sentinel)

''', filename=__file__).interphook("iter_sentinel")

def iter(space, w_collection_or_callable, w_sentinel=None):
    """iter(collection) -> iterator over the elements of the collection.

iter(callable, sentinel) -> iterator calling callable() until it returns
                            the sentinal.
"""
    if w_sentinel is None:
        return space.iter(w_collection_or_callable)
    else:
        return iter_sentinel(space, w_collection_or_callable, w_sentinel)

def next(space, w_iterator, w_default=None):
    """next(iterator[, default])
Return the next item from the iterator. If default is given and the iterator
is exhausted, it is returned instead of raising StopIteration."""
    try:
        return space.next(w_iterator)
    except OperationError as e:
        if w_default is not None and e.match(space, space.w_StopIteration):
            return w_default
        raise

def ord(space, w_val):
    """Return the integer ordinal of a character."""
    return space.ord(w_val)

@unwrap_spec(w_modulus = WrappedDefault(None))
def pow(space, w_base, w_exponent, w_modulus):
    """With two arguments, equivalent to ``base**exponent''.
With three arguments, equivalent to ``(base**exponent) % modulus'',
but much more efficient for large exponents."""
    return space.pow(w_base, w_exponent, w_modulus)

def repr(space, w_object):
    """Return a canonical string representation of the object.
For simple object types, eval(repr(object)) == object."""
    return space.repr(w_object)

def setattr(space, w_object, w_name, w_val):
    """Store a named attribute into an object.
setattr(x, 'y', z) is equivalent to ``x.y = z''."""
    w_name = checkattrname(space, w_name)
    space.setattr(w_object, w_name, w_val)
    return space.w_None

def callable(space, w_object):
    """Check whether the object appears to be callable (i.e., some kind of
function).  Note that classes are callable."""
    return space.callable(w_object)

@unwrap_spec(w_format_spec = WrappedDefault(u""))
def format(space, w_obj, w_format_spec):
    """Format a obj according to format_spec"""
    return space.format(w_obj, w_format_spec)<|MERGE_RESOLUTION|>--- conflicted
+++ resolved
@@ -28,13 +28,8 @@
     try:
         c = UNICHR(code)
     except ValueError:
-<<<<<<< HEAD
         raise oefmt(space.w_ValueError, "chr() arg out of range")
-    return space.wrap(c)
-=======
-        raise oefmt(space.w_ValueError, "unichr() arg out of range")
     return space.newunicode(c)
->>>>>>> a94ed2cd
 
 def len(space, w_obj):
     "len(object) -> integer\n\nReturn the number of items of a sequence or mapping."
@@ -48,15 +43,9 @@
     # space.{get,set,del}attr()...
     # Note that if w_name is already an exact string it must be returned
     # unmodified (and not e.g. unwrapped-rewrapped).
-<<<<<<< HEAD
     if not space.is_w(space.type(w_name), space.w_text):
-        name = space.unicode_w(w_name)  # typecheck
-        w_name = space.wrap(name)  # rewrap as a real string
-=======
-    if not space.is_w(space.type(w_name), space.w_str):
-        name = space.str_w(w_name)    # typecheck
-        w_name = space.newtext(name)     # rewrap as a real string
->>>>>>> a94ed2cd
+        name = space.text_w(w_name)  # typecheck
+        w_name = space.newtext(name)  # rewrap as a real string
     return w_name
 
 def delattr(space, w_object, w_name):
@@ -111,7 +100,6 @@
     """round(number[, ndigits]) -> number
 
 Round a number to a given precision in decimal digits (default 0 digits).
-<<<<<<< HEAD
 This returns an int when called with one argument or if ndigits=None,
 otherwise the same type as the number. ndigits may be negative."""
     round = space.lookup(w_number, '__round__')
@@ -122,33 +110,6 @@
         return space.get_and_call_function(round, w_number)
     else:
         return space.get_and_call_function(round, w_number, w_ndigits)
-=======
-This always returns a floating point number.  Precision may be negative."""
-    # Algorithm copied directly from CPython
-
-    # interpret 2nd argument as a Py_ssize_t; clip on overflow
-    ndigits = space.getindex_w(w_ndigits, None)
-
-    # nans, infinities and zeros round to themselves
-    if number == 0 or isinf(number) or isnan(number):
-        return space.newfloat(number)
-
-    # Deal with extreme values for ndigits. For ndigits > NDIGITS_MAX, x
-    # always rounds to itself.  For ndigits < NDIGITS_MIN, x always
-    # rounds to +-0.0.
-    if ndigits > NDIGITS_MAX:
-        return space.newfloat(number)
-    elif ndigits < NDIGITS_MIN:
-        # return 0.0, but with sign of x
-        return space.newfloat(0.0 * number)
-
-    # finite x, and ndigits is not unreasonably large
-    z = round_double(number, ndigits)
-    if isinf(z):
-        raise oefmt(space.w_OverflowError,
-                    "rounded value too large to represent")
-    return space.newfloat(z)
->>>>>>> a94ed2cd
 
 # ____________________________________________________________
 
