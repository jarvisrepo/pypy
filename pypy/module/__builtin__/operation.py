"""
Interp-level implementation of the basic space operations.
"""

import math

from pypy.interpreter import gateway
from pypy.interpreter.error import OperationError, oefmt
from pypy.interpreter.gateway import unwrap_spec, WrappedDefault
<<<<<<< HEAD
from rpython.rlib.runicode import UNICHR
=======
from rpython.rlib.rfloat import isfinite, round_double, round_away
from rpython.rlib import rfloat, rutf8
>>>>>>> 572becf8
import __builtin__

def abs(space, w_val):
    "abs(number) -> number\n\nReturn the absolute value of the argument."
    return space.abs(w_val)

def ascii(space, w_obj):
    """"ascii(object) -> string

    As repr(), return a string containing a printable representation of an
    object, but escape the non-ASCII characters in the string returned by
    repr() using \\x, \\u or \\U escapes.  This generates a string similar
    to that returned by repr() in Python 2."""
    from pypy.objspace.std.unicodeobject import ascii_from_object
    return ascii_from_object(space, w_obj)

@unwrap_spec(code=int)
def chr(space, code):
    "Return a Unicode string of one character with the given ordinal."
    if code < 0 or code > 0x10FFFF:
<<<<<<< HEAD
        raise oefmt(space.w_ValueError, "chr() arg out of range")
    c = UNICHR(code)
    return space.newunicode(c)
=======
        raise oefmt(space.w_ValueError, "unichr() arg out of range")        
    s = rutf8.unichr_as_utf8(code, allow_surrogates=True)
    return space.newutf8(s, 1)
>>>>>>> 572becf8

def len(space, w_obj):
    "len(object) -> integer\n\nReturn the number of items of a sequence or mapping."
    return space.len(w_obj)


def checkattrname(space, w_name):
    # This is a check to ensure that getattr/setattr/delattr only pass a
    # string to the rest of the code.  XXX not entirely sure if these three
    # functions are the only way for non-string objects to reach
    # space.{get,set,del}attr()...
    # Note that if w_name is already an exact string it must be returned
    # unmodified (and not e.g. unwrapped-rewrapped).
    if not space.is_w(space.type(w_name), space.w_text):
        name = space.text_w(w_name)    # typecheck
        w_name = space.newtext(name)     # rewrap as a real string
    return w_name

def delattr(space, w_object, w_name):
    """Delete a named attribute on an object.
delattr(x, 'y') is equivalent to ``del x.y''."""
    w_name = checkattrname(space, w_name)
    space.delattr(w_object, w_name)
    return space.w_None

def getattr(space, w_object, w_name, w_defvalue=None):
    """Get a named attribute from an object.
getattr(x, 'y') is equivalent to ``x.y''."""
    w_name = checkattrname(space, w_name)
    try:
        return space.getattr(w_object, w_name)
    except OperationError as e:
        if w_defvalue is not None:
            if e.match(space, space.w_AttributeError):
                return w_defvalue
        raise

def hasattr(space, w_object, w_name):
    """Return whether the object has an attribute with the given name.
    (This is done by calling getattr(object, name) and catching exceptions.)"""
    w_name = checkattrname(space, w_name)
    try:
        space.getattr(w_object, w_name)
    except OperationError as e:
        if e.match(space, space.w_AttributeError):
            return space.w_False
        raise
    else:
        return space.w_True

def hash(space, w_object):
    """Return a hash value for the object.  Two objects which compare as
equal have the same hash value.  It is possible, but unlikely, for
two un-equal objects to have the same hash value."""
    return space.hash(w_object)

def id(space, w_object):
    "Return the identity of an object: id(x) == id(y) if and only if x is y."
    return space.id(w_object)

def divmod(space, w_x, w_y):
    """Return the tuple ((x-x%y)/y, x%y).  Invariant: div*y + mod == x."""
    return space.divmod(w_x, w_y)

# ____________________________________________________________

def round(space, w_number, w_ndigits=None):
    """round(number[, ndigits]) -> number

Round a number to a given precision in decimal digits (default 0 digits).
This returns an int when called with one argument or if ndigits=None,
otherwise the same type as the number. ndigits may be negative."""
    round = space.lookup(w_number, '__round__')
    if round is None:
        raise oefmt(space.w_TypeError,
                    "type %T doesn't define __round__ method", w_number)
    if space.is_none(w_ndigits):
        return space.get_and_call_function(round, w_number)
    else:
        return space.get_and_call_function(round, w_number, w_ndigits)

# ____________________________________________________________

iter_sentinel = gateway.applevel('''
    # NOT_RPYTHON  -- uses yield
    # App-level implementation of the iter(callable,sentinel) operation.

    def iter_generator(callable_, sentinel):
        while 1:
            result = callable_()
            if result == sentinel:
                return
            yield result

    def iter_sentinel(callable_, sentinel):
        if not callable(callable_):
            raise TypeError('iter(v, w): v must be callable')
        return iter_generator(callable_, sentinel)

''', filename=__file__).interphook("iter_sentinel")

def iter(space, w_collection_or_callable, w_sentinel=None):
    """iter(collection) -> iterator over the elements of the collection.

iter(callable, sentinel) -> iterator calling callable() until it returns
                            the sentinel.
"""
    if w_sentinel is None:
        return space.iter(w_collection_or_callable)
    else:
        return iter_sentinel(space, w_collection_or_callable, w_sentinel)

def next(space, w_iterator, w_default=None):
    """next(iterator[, default])
Return the next item from the iterator. If default is given and the iterator
is exhausted, it is returned instead of raising StopIteration."""
    try:
        return space.next(w_iterator)
    except OperationError as e:
        if w_default is not None and e.match(space, space.w_StopIteration):
            return w_default
        raise

def ord(space, w_val):
    """Return the integer ordinal of a character."""
    return space.ord(w_val)

@unwrap_spec(w_modulus = WrappedDefault(None))
def pow(space, w_base, w_exponent, w_modulus):
    """With two arguments, equivalent to ``base**exponent''.
With three arguments, equivalent to ``(base**exponent) % modulus'',
but much more efficient for large exponents."""
    return space.pow(w_base, w_exponent, w_modulus)

def repr(space, w_object):
    """Return a canonical string representation of the object.
For simple object types, eval(repr(object)) == object."""
    return space.repr(w_object)

def setattr(space, w_object, w_name, w_val):
    """Store a named attribute into an object.
setattr(x, 'y', z) is equivalent to ``x.y = z''."""
    w_name = checkattrname(space, w_name)
    space.setattr(w_object, w_name, w_val)
    return space.w_None

def callable(space, w_object):
    """Check whether the object appears to be callable (i.e., some kind of
function).  Note that classes are callable."""
    return space.callable(w_object)

@unwrap_spec(w_format_spec = WrappedDefault(u""))
def format(space, w_obj, w_format_spec):
    """Format a obj according to format_spec"""
    return space.format(w_obj, w_format_spec)<|MERGE_RESOLUTION|>--- conflicted
+++ resolved
@@ -7,12 +7,8 @@
 from pypy.interpreter import gateway
 from pypy.interpreter.error import OperationError, oefmt
 from pypy.interpreter.gateway import unwrap_spec, WrappedDefault
-<<<<<<< HEAD
-from rpython.rlib.runicode import UNICHR
-=======
 from rpython.rlib.rfloat import isfinite, round_double, round_away
 from rpython.rlib import rfloat, rutf8
->>>>>>> 572becf8
 import __builtin__
 
 def abs(space, w_val):
@@ -33,15 +29,9 @@
 def chr(space, code):
     "Return a Unicode string of one character with the given ordinal."
     if code < 0 or code > 0x10FFFF:
-<<<<<<< HEAD
         raise oefmt(space.w_ValueError, "chr() arg out of range")
-    c = UNICHR(code)
-    return space.newunicode(c)
-=======
-        raise oefmt(space.w_ValueError, "unichr() arg out of range")        
     s = rutf8.unichr_as_utf8(code, allow_surrogates=True)
     return space.newutf8(s, 1)
->>>>>>> 572becf8
 
 def len(space, w_obj):
     "len(object) -> integer\n\nReturn the number of items of a sequence or mapping."
