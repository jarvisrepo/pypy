"""
Plain Python definition of the builtin functions related to run-time
program introspection.
"""

import sys

from __pypy__ import lookup_special

def _caller_locals():
    return sys._getframe(0).f_locals

def vars(*obj):
    """Return a dictionary of all the attributes currently bound in obj.  If
    called with no argument, return the variables bound in local scope."""

    if len(obj) == 0:
        return _caller_locals()
    elif len(obj) != 1:
        raise TypeError("vars() takes at most 1 argument.")
    try:
        return obj[0].__dict__
    except AttributeError:
        raise TypeError("vars() argument must have __dict__ attribute")

def dir(*args):
    """dir([object]) -> list of strings

    Return an alphabetized list of names comprising (some of) the attributes
    of the given object, and of attributes reachable from it:

    No argument:  the names in the current scope.
    Module object:  the module attributes.
    Type or class object:  its attributes, and recursively the attributes of
        its bases.
    Otherwise:  its attributes, its class's attributes, and recursively the
        attributes of its class's base classes.
    """
    if len(args) > 1:
        raise TypeError("dir expected at most 1 arguments, got %d" % len(args))
    if len(args) == 0:
        local_names = list(_caller_locals().keys()) # 2 stackframes away
        local_names.sort()
        return local_names

<<<<<<< HEAD
=======
    import types
>>>>>>> e02317f9
    obj = args[0]
    dir_meth = lookup_special(obj, "__dir__")
    if dir_meth is not None:
<<<<<<< HEAD
        result = dir_meth()
        if not isinstance(result, list):
            result = list(result)  # Will throw TypeError if not iterable
        result.sort()
        return result

    return []  # we should never reach here since object.__dir__ exists
=======
        names = dir_meth()
        if not isinstance(names, list):
            raise TypeError("__dir__() must return a list, not %r" % (
                type(names),))
        names.sort()
        return names
    elif isinstance(obj, types.ModuleType):
        try:
            return sorted(obj.__dict__)
        except AttributeError:
            return []
    elif isinstance(obj, type):
        # Don't look at __class__, as metaclass methods would be confusing.
        return sorted(_classdir(obj))
    else:
        names = set()
        ns = getattr(obj, '__dict__', None)
        if isinstance(ns, dict):
            names.update(ns)
        klass = getattr(obj, '__class__', None)
        if klass is not None:
            names.update(_classdir(klass))

        ## Comment from object.c:
        ## /* Merge in __members__ and __methods__ (if any).
        ## XXX Would like this to go away someday; for now, it's
        ## XXX needed to get at im_self etc of method objects. */
        for attr in '__members__', '__methods__':
            l = getattr(obj, attr, None)
            if not isinstance(l, list):
                continue
            names.extend(item for item in l if isinstance(item, str))

        return sorted(names)

def _classdir(klass):
    """Return a set of the accessible attributes of class/type klass.

    This includes all attributes of klass and all of the base classes
    recursively.
    """
    names = set()
    try:
        names.update(klass.__dict__)
    except AttributeError:
        pass
    try:
        # XXX - Use of .__mro__ would be suggested, if the existance of
        # that attribute could be guarranted.
        bases = klass.__bases__
    except AttributeError:
        pass
    else:
        try:
            # Note that since we are only interested in the keys, the
            # order we merge classes is unimportant
            for base in bases:
                names.update(_classdir(base))
        except TypeError:
            pass
    return names
>>>>>>> e02317f9
<|MERGE_RESOLUTION|>--- conflicted
+++ resolved
@@ -43,81 +43,13 @@
         local_names.sort()
         return local_names
 
-<<<<<<< HEAD
-=======
-    import types
->>>>>>> e02317f9
     obj = args[0]
     dir_meth = lookup_special(obj, "__dir__")
     if dir_meth is not None:
-<<<<<<< HEAD
         result = dir_meth()
         if not isinstance(result, list):
             result = list(result)  # Will throw TypeError if not iterable
         result.sort()
         return result
 
-    return []  # we should never reach here since object.__dir__ exists
-=======
-        names = dir_meth()
-        if not isinstance(names, list):
-            raise TypeError("__dir__() must return a list, not %r" % (
-                type(names),))
-        names.sort()
-        return names
-    elif isinstance(obj, types.ModuleType):
-        try:
-            return sorted(obj.__dict__)
-        except AttributeError:
-            return []
-    elif isinstance(obj, type):
-        # Don't look at __class__, as metaclass methods would be confusing.
-        return sorted(_classdir(obj))
-    else:
-        names = set()
-        ns = getattr(obj, '__dict__', None)
-        if isinstance(ns, dict):
-            names.update(ns)
-        klass = getattr(obj, '__class__', None)
-        if klass is not None:
-            names.update(_classdir(klass))
-
-        ## Comment from object.c:
-        ## /* Merge in __members__ and __methods__ (if any).
-        ## XXX Would like this to go away someday; for now, it's
-        ## XXX needed to get at im_self etc of method objects. */
-        for attr in '__members__', '__methods__':
-            l = getattr(obj, attr, None)
-            if not isinstance(l, list):
-                continue
-            names.extend(item for item in l if isinstance(item, str))
-
-        return sorted(names)
-
-def _classdir(klass):
-    """Return a set of the accessible attributes of class/type klass.
-
-    This includes all attributes of klass and all of the base classes
-    recursively.
-    """
-    names = set()
-    try:
-        names.update(klass.__dict__)
-    except AttributeError:
-        pass
-    try:
-        # XXX - Use of .__mro__ would be suggested, if the existance of
-        # that attribute could be guarranted.
-        bases = klass.__bases__
-    except AttributeError:
-        pass
-    else:
-        try:
-            # Note that since we are only interested in the keys, the
-            # order we merge classes is unimportant
-            for base in bases:
-                names.update(_classdir(base))
-        except TypeError:
-            pass
-    return names
->>>>>>> e02317f9
+    return []  # we should never reach here since object.__dir__ exists