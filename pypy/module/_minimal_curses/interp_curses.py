--- conflicted
+++ resolved
@@ -85,11 +85,7 @@
         raise convert_error(space, e)
     return space.newbytes(result)
 
-<<<<<<< HEAD
 @unwrap_spec(s='bufferstr')
-=======
-@unwrap_spec(s='text')
->>>>>>> ca3243bc
 def tparm(space, s, args_w):
     args = [space.int_w(a) for a in args_w]
     try:
