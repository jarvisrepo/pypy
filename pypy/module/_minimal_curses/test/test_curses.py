--- conflicted
+++ resolved
@@ -25,13 +25,8 @@
         return child
 
     def spawn(self, argv):
-<<<<<<< HEAD
-        py_py = py.path.local(pypydir).join('bin', 'py.py')
+        py_py = py.path.local(pypydir).join('bin', 'pyinteractive.py')
         return self._spawn(sys.executable, [str(py_py), '-S'] + argv)
-=======
-        py_py = py.path.local(pypydir).join('bin', 'pyinteractive.py')
-        return self._spawn(sys.executable, [str(py_py)] + argv)
->>>>>>> f2190fb7
 
     def setup_class(self):
         try:
