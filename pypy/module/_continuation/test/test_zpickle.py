--- conflicted
+++ resolved
@@ -1,21 +1,13 @@
-<<<<<<< HEAD
 import py
-from pypy.conftest import gettestobjspace
-
-
-class AppTestCopy:
-    def setup_class(cls):
-        py.test.py3k_skip("_continuation not supported yet")
-        cls.space = gettestobjspace(usemodules=('_continuation',),
-                                    CALL_METHOD=True)
-        cls.space.config.translation.continuation = True
-=======
+
 
 class AppTestCopy:
     spaceconfig = dict(usemodules=['_continuation'],
                        continuation=True,
                        CALL_METHOD=True)
->>>>>>> 262022df
+
+    def setup_class(cls):
+        py.test.py3k_skip("_continuation not supported yet")
 
     def test_basic_setup(self):
         from _continuation import continulet
@@ -119,13 +111,7 @@
                        CALL_METHOD=True)
 
     def setup_class(cls):
-<<<<<<< HEAD
         py.test.py3k_skip("_continuation not supported yet")
-        cls.space = gettestobjspace(usemodules=('_continuation', 'struct'),
-                                    CALL_METHOD=True)
-        cls.space.config.translation.continuation = True
-=======
->>>>>>> 262022df
         cls.space.appexec([], """():
             global continulet, A, __name__
 
