import pytest
import os
from rpython.rlib.rvmprof.test.support import fakevmprof
from pypy.interpreter.gateway import interp2app
from pypy.module._continuation.test.support import BaseAppTest

@pytest.mark.usefixtures('app_fakevmprof')
class AppTestStacklet(BaseAppTest):
    def setup_class(cls):
        BaseAppTest.setup_class.im_func(cls)
        cls.w_translated = cls.space.wrap(
            os.path.join(os.path.dirname(__file__),
                         'test_translated.py'))
        cls.w_stack = cls.space.appexec([], """():
            import sys
            def stack(f=None):
                '''
                get the call-stack of the caller or the specified frame
                '''
                if f is None:
                    f = sys._getframe(1)
                res = []
                seen = set()
                while f:
                    if f in seen:
                        # frame cycle
                        res.append('...')
                        break
                    if f.f_code.co_name == '<module>':
                        # if we are running with -A, cut all the stack above
                        # the test function
                        break
                    seen.add(f)
                    res.append(f.f_code.co_name)
                    f = f.f_back
                #print res
                return res
            return stack
       """)
<<<<<<< HEAD
=======
        cls.w_appdirect = cls.space.wrap(cls.runappdirect)
        if cls.runappdirect:
            # make sure that "self.stack" does not pass the self
            cls.w_stack = staticmethod(cls.w_stack.im_func)
>>>>>>> e722a7ec


    @pytest.fixture
    def app_fakevmprof(self, fakevmprof):
        """
        This is automaticaly re-initialized for every method: thanks to
        fakevmprof's finalizer, it checks that we called {start,stop}_sampling
        the in pairs
        """
        w = self.space.wrap
        i2a = interp2app
        def is_sampling_enabled(space):
            return space.wrap(fakevmprof.is_sampling_enabled)
        self.w_is_sampling_enabled = w(i2a(is_sampling_enabled))
        #
        def start_sampling(space):
            fakevmprof.start_sampling()
        self.w_start_sampling = w(i2a(start_sampling))
        #
        def stop_sampling(space):
            fakevmprof.stop_sampling()
        self.w_stop_sampling = w(i2a(stop_sampling))


    def test_new_empty(self):
        from _continuation import continulet
        #
        def empty_callback(c):
            never_called
        #
        c = continulet(empty_callback)
        assert type(c) is continulet

    def test_call_empty(self):
        from _continuation import continulet
        #
        def empty_callback(c1):
            assert c1 is c
            seen.append(1)
            return 42
        #
        seen = []
        c = continulet(empty_callback)
        res = c.switch()
        assert res == 42
        assert seen == [1]

    def test_no_double_init(self):
        from _continuation import continulet, error
        #
        def empty_callback(c1):
            never_called
        #
        c = continulet(empty_callback)
        raises(error, c.__init__, empty_callback)

    def test_no_init_after_started(self):
        from _continuation import continulet, error
        #
        def empty_callback(c1):
            raises(error, c1.__init__, empty_callback)
            return 42
        #
        c = continulet(empty_callback)
        res = c.switch()
        assert res == 42

    def test_no_init_after_finished(self):
        from _continuation import continulet, error
        #
        def empty_callback(c1):
            return 42
        #
        c = continulet(empty_callback)
        res = c.switch()
        assert res == 42
        raises(error, c.__init__, empty_callback)

    def test_propagate_exception(self):
        from _continuation import continulet
        #
        def empty_callback(c1):
            assert c1 is c
            seen.append(42)
            raise ValueError
        #
        seen = []
        c = continulet(empty_callback)
        raises(ValueError, c.switch)
        assert seen == [42]

    def test_callback_with_arguments(self):
        from _continuation import continulet
        #
        def empty_callback(c1, *args, **kwds):
            seen.append(c1)
            seen.append(args)
            seen.append(kwds)
            return 42
        #
        seen = []
        c = continulet(empty_callback, 42, 43, foo=44, bar=45)
        res = c.switch()
        assert res == 42
        assert seen == [c, (42, 43), {'foo': 44, 'bar': 45}]

    def test_switch(self):
        from _continuation import continulet
        #
        def switchbackonce_callback(c):
            seen.append(1)
            res = c.switch('a')
            assert res == 'b'
            seen.append(3)
            return 'c'
        #
        seen = []
        c = continulet(switchbackonce_callback)
        seen.append(0)
        res = c.switch()
        assert res == 'a'
        seen.append(2)
        res = c.switch('b')
        assert res == 'c'
        assert seen == [0, 1, 2, 3]

    def test_initial_switch_must_give_None(self):
        from _continuation import continulet
        #
        def empty_callback(c):
            return 'ok'
        #
        c = continulet(empty_callback)
        res = c.switch(None)
        assert res == 'ok'
        #
        c = continulet(empty_callback)
        raises(TypeError, c.switch, 'foo')  # "can't send non-None value"

    def test_continuation_error(self):
        from _continuation import continulet, error
        #
        def empty_callback(c):
            return 42
        #
        c = continulet(empty_callback)
        c.switch()
        e = raises(error, c.switch)
        assert str(e.value) == "continulet already finished"

    def test_go_depth2(self):
        from _continuation import continulet
        #
        def depth2(c):
            seen.append(3)
            return 4
        #
        def depth1(c):
            seen.append(1)
            c2 = continulet(depth2)
            seen.append(2)
            res = c2.switch()
            seen.append(res)
            return 5
        #
        seen = []
        c = continulet(depth1)
        seen.append(0)
        res = c.switch()
        seen.append(res)
        assert seen == [0, 1, 2, 3, 4, 5]

    def test_exception_depth2(self):
        from _continuation import continulet
        #
        def depth2(c):
            seen.append(2)
            raise ValueError
        #
        def depth1(c):
            seen.append(1)
            try:
                continulet(depth2).switch()
            except ValueError:
                seen.append(3)
            return 4
        #
        seen = []
        c = continulet(depth1)
        res = c.switch()
        seen.append(res)
        assert seen == [1, 2, 3, 4]

    def test_exception_with_switch(self):
        from _continuation import continulet
        #
        def depth1(c):
            seen.append(1)
            c.switch()
            seen.append(3)
            raise ValueError
        #
        seen = []
        c = continulet(depth1)
        seen.append(0)
        c.switch()
        seen.append(2)
        raises(ValueError, c.switch)
        assert seen == [0, 1, 2, 3]

    def test_is_pending(self):
        from _continuation import continulet
        #
        def switchbackonce_callback(c):
            assert c.is_pending()
            res = c.switch('a')
            assert res == 'b'
            assert c.is_pending()
            return 'c'
        #
        c = continulet.__new__(continulet)
        assert not c.is_pending()
        c.__init__(switchbackonce_callback)
        assert c.is_pending()
        res = c.switch()
        assert res == 'a'
        assert c.is_pending()
        res = c.switch('b')
        assert res == 'c'
        assert not c.is_pending()

    def test_switch_alternate(self):
        from _continuation import continulet
        #
        def func_lower(c):
            res = c.switch('a')
            assert res == 'b'
            res = c.switch('c')
            assert res == 'd'
            return 'e'
        #
        def func_upper(c):
            res = c.switch('A')
            assert res == 'B'
            res = c.switch('C')
            assert res == 'D'
            return 'E'
        #
        c_lower = continulet(func_lower)
        c_upper = continulet(func_upper)
        res = c_lower.switch()
        assert res == 'a'
        res = c_upper.switch()
        assert res == 'A'
        res = c_lower.switch('b')
        assert res == 'c'
        res = c_upper.switch('B')
        assert res == 'C'
        res = c_lower.switch('d')
        assert res == 'e'
        res = c_upper.switch('D')
        assert res == 'E'

    def test_switch_not_initialized(self):
        from _continuation import continulet
        c0 = continulet.__new__(continulet)
        res = c0.switch()
        assert res is None
        res = c0.switch(123)
        assert res == 123
        raises(ValueError, c0.throw, ValueError)

    def test_exception_with_switch_depth2(self):
        from _continuation import continulet
        #
        def depth2(c):
            seen.append(4)
            c.switch()
            seen.append(6)
            raise ValueError
        #
        def depth1(c):
            seen.append(1)
            c.switch()
            seen.append(3)
            c2 = continulet(depth2)
            c2.switch()
            seen.append(5)
            raises(ValueError, c2.switch)
            assert not c2.is_pending()
            seen.append(7)
            assert c.is_pending()
            raise KeyError
        #
        seen = []
        c = continulet(depth1)
        c.switch()
        seen.append(2)
        raises(KeyError, c.switch)
        assert not c.is_pending()
        assert seen == [1, 2, 3, 4, 5, 6, 7]

    def test_random_switching(self):
        from _continuation import continulet
        #
        seen = []
        #
        def t1(c1):
            seen.append(3)
            res = c1.switch()
            seen.append(6)
            return res
        #
        def s1(c1, n):
            seen.append(2)
            assert n == 123
            c2 = t1(c1)
            seen.append(7)
            res = c1.switch('a') + 1
            seen.append(10)
            return res
        #
        def s2(c2, c1):
            seen.append(5)
            res = c1.switch(c2)
            seen.append(8)
            assert res == 'a'
            res = c2.switch('b') + 2
            seen.append(12)
            return res
        #
        def f():
            seen.append(1)
            c1 = continulet(s1, 123)
            c2 = continulet(s2, c1)
            c1.switch()
            seen.append(4)
            res = c2.switch()
            seen.append(9)
            assert res == 'b'
            res = c1.switch(1000)
            seen.append(11)
            assert res == 1001
            res = c2.switch(2000)
            seen.append(13)
            return res
        #
        res = f()
        assert res == 2002
        assert seen == [1, 2, 3, 4, 5, 6, 7, 8, 9, 10, 11, 12, 13]

    def test_f_back(self):
        import sys
        from _continuation import continulet
        stack = self.stack
        #
        def bar(c):
            assert stack() == ['bar', 'foo', 'test_f_back']
            c.switch(sys._getframe(0))
            c.switch(sys._getframe(0).f_back)
            c.switch(sys._getframe(1))
            #
            assert stack() == ['bar', 'foo', 'main', 'test_f_back']
            c.switch(sys._getframe(1).f_back)
            #
            assert stack() == ['bar', 'foo', 'main2', 'test_f_back']
            assert sys._getframe(2) is f3_foo.f_back
            c.switch(sys._getframe(2))
        def foo(c):
            bar(c)
        #
        assert stack() == ['test_f_back']
        c = continulet(foo)
        f1_bar = c.switch()
        assert f1_bar.f_code.co_name == 'bar'
        f2_foo = c.switch()
        assert f2_foo.f_code.co_name == 'foo'
        f3_foo = c.switch()
        assert f3_foo is f2_foo
        assert f1_bar.f_back is f3_foo
        #
        def main():
            f4_main = c.switch()
            assert f4_main.f_code.co_name == 'main'
            assert f3_foo.f_back is f1_bar    # not running, so a loop
            assert stack() == ['main', 'test_f_back']
            assert stack(f1_bar) == ['bar', 'foo', '...']
        #
        def main2():
            f5_main2 = c.switch()
            assert f5_main2.f_code.co_name == 'main2'
            assert f3_foo.f_back is f1_bar    # not running, so a loop
            assert stack(f1_bar) == ['bar', 'foo', '...']
        #
        main()
        main2()
        res = c.switch()
        assert res is None
        assert f3_foo.f_back is None

    def test_traceback_is_complete(self):
        import sys
        from _continuation import continulet
        #
        def g():
            raise KeyError
        def f(c):
            g()
        #
        def do(c):
            c.switch()
        #
        c = continulet(f)
        try:
            do(c)
        except KeyError:
            tb = sys.exc_info()[2]
        else:
            raise AssertionError("should have raised!")
        #
        assert tb.tb_next.tb_frame.f_code.co_name == 'do'
        assert tb.tb_next.tb_next.tb_frame.f_code.co_name == 'f'
        assert tb.tb_next.tb_next.tb_next.tb_frame.f_code.co_name == 'g'
        assert tb.tb_next.tb_next.tb_next.tb_next is None

    def test_switch2_simple(self):
        from _continuation import continulet
        #
        def f1(c1):
            res = c1.switch('started 1')
            assert res == 'a'
            res = c1.switch('b', to=c2)
            assert res == 'c'
            return 42
        def f2(c2):
            res = c2.switch('started 2')
            assert res == 'b'
            res = c2.switch('c', to=c1)
            not_reachable
        #
        c1 = continulet(f1)
        c2 = continulet(f2)
        res = c1.switch()
        assert res == 'started 1'
        res = c2.switch()
        assert res == 'started 2'
        res = c1.switch('a')
        assert res == 42

    def test_switch2_pingpong(self):
        from _continuation import continulet
        #
        def f1(c1):
            res = c1.switch('started 1')
            assert res == 'go'
            for i in range(10):
                res = c1.switch(i, to=c2)
                assert res == 100 + i
            return 42
        def f2(c2):
            res = c2.switch('started 2')
            for i in range(10):
                assert res == i
                res = c2.switch(100 + i, to=c1)
            not_reachable
        #
        c1 = continulet(f1)
        c2 = continulet(f2)
        res = c1.switch()
        assert res == 'started 1'
        res = c2.switch()
        assert res == 'started 2'
        res = c1.switch('go')
        assert res == 42

    def test_switch2_more_complex(self):
        from _continuation import continulet
        #
        def f1(c1):
            res = c1.switch(to=c2)
            assert res == 'a'
            res = c1.switch('b', to=c2)
            assert res == 'c'
            return 41
        def f2(c2):
            res = c2.switch('a', to=c1)
            assert res == 'b'
            return 42
        #
        c1 = continulet(f1)
        c2 = continulet(f2)
        res = c1.switch()
        assert res == 42
        assert not c2.is_pending()    # finished by returning 42
        res = c1.switch('c')
        assert res == 41

    def test_switch2_no_op(self):
        from _continuation import continulet
        #
        def f1(c1):
            res = c1.switch('a', to=c1)
            assert res == 'a'
            return 42
        #
        c1 = continulet(f1)
        res = c1.switch()
        assert res == 42

    def test_switch2_immediately_away(self):
        from _continuation import continulet
        #
        def f1(c1):
            print('in f1')
            return 'm'
        #
        def f2(c2):
            res = c2.switch('z')
            print('got there!')
            assert res == 'a'
            return None
        #
        c1 = continulet(f1)
        c2 = continulet(f2)
        res = c2.switch()
        assert res == 'z'
        assert c1.is_pending()
        assert c2.is_pending()
        print('calling!')
        res = c1.switch('a', to=c2)
        print('back')
        assert res == 'm'

    def test_switch2_immediately_away_corner_case(self):
        from _continuation import continulet
        #
        def f1(c1):
            this_is_never_seen
        #
        def f2(c2):
            res = c2.switch('z')
            assert res is None
            return 'b'    # this goes back into the caller, which is f1,
                          # but f1 didn't start yet, so a None-value value
                          # has nowhere to go to...
        c1 = continulet(f1)
        c2 = continulet(f2)
        res = c2.switch()
        assert res == 'z'
        raises(TypeError, c1.switch, to=c2)  # "can't send non-None value"

    def test_switch2_not_initialized(self):
        from _continuation import continulet
        c0 = continulet.__new__(continulet)
        c0bis = continulet.__new__(continulet)
        res = c0.switch(123, to=c0)
        assert res == 123
        res = c0.switch(123, to=c0bis)
        assert res == 123
        raises(ValueError, c0.throw, ValueError, to=c0)
        raises(ValueError, c0.throw, ValueError, to=c0bis)
        #
        def f1(c1):
            c1.switch('a')
            raises(ValueError, c1.switch, 'b')
            raises(KeyError, c1.switch, 'c')
            return 'd'
        c1 = continulet(f1)
        res = c0.switch(to=c1)
        assert res == 'a'
        res = c1.switch(to=c0)
        assert res == 'b'
        res = c1.throw(ValueError, to=c0)
        assert res == 'c'
        res = c0.throw(KeyError, to=c1)
        assert res == 'd'

    def test_switch2_already_finished(self):
        from _continuation import continulet, error
        #
        def f1(c1):
            not_reachable
        def empty_callback(c):
            return 42
        #
        c1 = continulet(f1)
        c2 = continulet(empty_callback)
        c2.switch()
        e = raises(error, c1.switch, to=c2)
        assert str(e.value) == "continulet already finished"

    def test_throw(self):
        import sys
        from _continuation import continulet
        #
        def f1(c1):
            try:
                c1.switch()
            except KeyError:
                res = "got keyerror"
            try:
                c1.switch(res)
            except IndexError as exc:
                e = exc
            try:
                c1.switch(e)
            except IndexError as exc:
                e2 = exc
            try:
                c1.switch(e2)
            except IndexError:
                c1.throw(*sys.exc_info())
            should_never_reach_here
        #
        c1 = continulet(f1)
        c1.switch()
        res = c1.throw(KeyError)
        assert res == "got keyerror"
        class FooError(IndexError):
            pass
        foo = FooError()
        res = c1.throw(foo)
        assert res is foo
        res = c1.throw(IndexError, foo)
        assert res is foo
        #
        def main():
            def do_raise():
                raise foo
            try:
                do_raise()
            except IndexError:
                tb = sys.exc_info()[2]
            try:
                c1.throw(IndexError, foo, tb)
            except IndexError:
                tb = sys.exc_info()[2]
            return tb
        #
        tb = main()
        assert tb.tb_frame.f_code.co_name == 'main'
        assert tb.tb_next.tb_frame.f_code.co_name == 'f1'
        assert tb.tb_next.tb_next.tb_frame.f_code.co_name == 'main'
        assert tb.tb_next.tb_next.tb_next.tb_frame.f_code.co_name == 'do_raise'
        assert tb.tb_next.tb_next.tb_next.tb_next.tb_frame.f_code.co_name == 'f1'
        assert tb.tb_next.tb_next.tb_next.tb_next.tb_next is None

    def test_throw_to_starting(self):
        from _continuation import continulet
        #
        def f1(c1):
            not_reached
        #
        c1 = continulet(f1)
        raises(IndexError, c1.throw, IndexError)

    def test_throw2_simple(self):
        from _continuation import continulet
        #
        def f1(c1):
            not_reached
        def f2(c2):
            try:
                c2.switch("ready")
            except IndexError:
                raise ValueError
        #
        c1 = continulet(f1)
        c2 = continulet(f2)
        res = c2.switch()
        assert res == "ready"
        assert c1.is_pending()
        assert c2.is_pending()
        raises(ValueError, c1.throw, IndexError, to=c2)
        assert not c1.is_pending()
        assert not c2.is_pending()

    def test_throw2_no_op(self):
        from _continuation import continulet
        #
        def f1(c1):
            raises(ValueError, c1.throw, ValueError, to=c1)
            return "ok"
        #
        c1 = continulet(f1)
        res = c1.switch()
        assert res == "ok"

    def test_permute(self):
        import sys
        from _continuation import continulet, permute
        #
        def f1(c1):
            res = c1.switch()
            assert res == "ok"
            return "done"
        #
        def f2(c2):
            assert sys._getframe(1).f_code.co_name == 'main'
            permute(c1, c2)
            assert sys._getframe(1).f_code.co_name == 'f1'
            return "ok"
        #
        c1 = continulet(f1)
        c2 = continulet(f2)
        def main():
            c1.switch()
            res = c2.switch()
            assert res == "done"
        main()

    def test_permute_noninitialized(self):
        from _continuation import continulet, permute
        permute(continulet.__new__(continulet))    # ignored
        permute(continulet.__new__(continulet),    # ignored
                continulet.__new__(continulet))

    def test_bug_finish_with_already_finished_stacklet(self):
        from _continuation import continulet, error
        # make an already-finished continulet
        c1 = continulet(lambda x: x)
        c1.switch()
        # make another continulet
        c2 = continulet(lambda x: x)
        # this switch is forbidden, because it causes a crash when c2 finishes
        raises(error, c1.switch, to=c2)

    def test_various_depths(self):
        skip("may fail on top of CPython")
        # run it from test_translated, but not while being actually translated
        d = {}
        execfile(self.translated, d)
        d['set_fast_mode']()
        d['test_various_depths']()

    def test_exc_info_doesnt_follow_continuations(self):
        import sys
        from _continuation import continulet
        #
        def f1(c1):
            return sys.exc_info()
        #
        c1 = continulet(f1)
        try:
            1 // 0
        except ZeroDivisionError:
            got = c1.switch()
        assert got == (None, None, None)

    def test_bug_issue1984(self):
        from _continuation import continulet, error

        c1 = continulet.__new__(continulet)
        c2 = continulet(lambda g: None)

        continulet.switch(c1, to=c2)
        raises(error, continulet.switch, c1, to=c2)

<<<<<<< HEAD
    def test_exc_info_save_restore(self):
        from _continuation import continulet
        import sys
        main = []

        def f(c):
            print("in f... 222")
            try:
                raise ValueError('fun')
            except:
                print("333")
                exc_info = sys.exc_info()
                print("444")
                c17650 = continulet(h)
                bd50.switch(to=c17650)
                print("back in f...")
                assert exc_info == sys.exc_info()

        def h(c):
            print("in h... 555")
            assert sys.exc_info() == (None, None, None)
            print("666")

        main = continulet.__new__(continulet)
        print(111)
        bd50 = continulet(f)
        main.switch(to=bd50)
        print(999)
=======
    def test_sampling_inside_callback(self):
        if self.appdirect:
            # see also
            # extra_tests.test_vmprof_greenlet.test_sampling_inside_callback
            # for a "translated" version of this test
            skip("we can't run this until we have _vmprof.is_sampling_enabled")
        from _continuation import continulet
        #
        def my_callback(c1):
            assert self.is_sampling_enabled()
            return 42
        #
        try:
            self.start_sampling()
            assert self.is_sampling_enabled()
            c = continulet(my_callback)
            res = c.switch()
            assert res == 42
            assert self.is_sampling_enabled()
        finally:
            self.stop_sampling()
>>>>>>> e722a7ec
<|MERGE_RESOLUTION|>--- conflicted
+++ resolved
@@ -37,13 +37,10 @@
                 return res
             return stack
        """)
-<<<<<<< HEAD
-=======
         cls.w_appdirect = cls.space.wrap(cls.runappdirect)
         if cls.runappdirect:
             # make sure that "self.stack" does not pass the self
             cls.w_stack = staticmethod(cls.w_stack.im_func)
->>>>>>> e722a7ec
 
 
     @pytest.fixture
@@ -802,7 +799,6 @@
         continulet.switch(c1, to=c2)
         raises(error, continulet.switch, c1, to=c2)
 
-<<<<<<< HEAD
     def test_exc_info_save_restore(self):
         from _continuation import continulet
         import sys
@@ -831,7 +827,7 @@
         bd50 = continulet(f)
         main.switch(to=bd50)
         print(999)
-=======
+
     def test_sampling_inside_callback(self):
         if self.appdirect:
             # see also
@@ -852,5 +848,4 @@
             assert res == 42
             assert self.is_sampling_enabled()
         finally:
-            self.stop_sampling()
->>>>>>> e722a7ec
+            self.stop_sampling()