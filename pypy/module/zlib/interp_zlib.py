import sys
from pypy.interpreter.gateway import interp2app, unwrap_spec
from pypy.interpreter.baseobjspace import W_Root
from pypy.interpreter.typedef import TypeDef, interp_attrproperty
from pypy.interpreter.error import OperationError, oefmt
from rpython.rlib.rarithmetic import intmask, r_uint, r_uint32
from rpython.rlib.objectmodel import keepalive_until_here

from rpython.rlib import rzlib


@unwrap_spec(string='bufferstr', start='truncatedint_w')
def crc32(space, string, start = rzlib.CRC32_DEFAULT_START):
    """
    crc32(string[, start]) -- Compute a CRC-32 checksum of string.

    An optional starting value can be specified.  The returned checksum is
    an integer.
    """
    ustart = r_uint(r_uint32(start))
    checksum = rzlib.crc32(string, ustart)
    return space.newint(checksum)


@unwrap_spec(string='bufferstr', start='truncatedint_w')
def adler32(space, string, start=rzlib.ADLER32_DEFAULT_START):
    """
    adler32(string[, start]) -- Compute an Adler-32 checksum of string.

    An optional starting value can be specified.  The returned checksum is
    an integer.
    """
    ustart = r_uint(r_uint32(start))
    checksum = rzlib.adler32(string, ustart)
    return space.newint(checksum)


class Cache:
    def __init__(self, space):
        self.w_error = space.new_exception_class("zlib.error")

def zlib_error(space, msg):
    w_error = space.fromcache(Cache).w_error
    return OperationError(w_error, space.newtext(msg))


@unwrap_spec(data='bufferstr', level=int)
def compress(space, data, level=rzlib.Z_DEFAULT_COMPRESSION):
    """
    compress(data[, level]) -- Returned compressed string.

    Optional arg level is the compression level, in 1-9.
    """
    try:
        try:
            stream = rzlib.deflateInit(level)
        except ValueError:
            raise zlib_error(space, "Bad compression level")
        try:
            result = rzlib.compress(stream, data, rzlib.Z_FINISH)
        finally:
            rzlib.deflateEnd(stream)
    except rzlib.RZlibError as e:
        raise zlib_error(space, e.msg)
    return space.newbytes(result)


@unwrap_spec(string='bufferstr', wbits="c_int", bufsize=int)
def decompress(space, string, wbits=rzlib.MAX_WBITS, bufsize=0):
    """
    decompress(string[, wbits[, bufsize]]) -- Return decompressed string.

    Optional arg wbits is the window buffer size.  Optional arg bufsize is
    only for compatibility with CPython and is ignored.
    """
    try:
        try:
            stream = rzlib.inflateInit(wbits)
        except ValueError:
            raise zlib_error(space, "Bad window buffer size")
        try:
            result, _, _ = rzlib.decompress(stream, string, rzlib.Z_FINISH)
        finally:
            rzlib.inflateEnd(stream)
    except rzlib.RZlibError as e:
        raise zlib_error(space, e.msg)
    return space.newbytes(result)


class ZLibObject(W_Root):
    """
    Common base class for Compress and Decompress.
    """
    stream = rzlib.null_stream

    def __init__(self, space):
        self._lock = space.allocate_lock()

    def lock(self):
        """To call before using self.stream."""
        self._lock.acquire(True)

    def unlock(self):
        """To call after using self.stream."""
        self._lock.release()
        keepalive_until_here(self)
        # subtle: we have to make sure that 'self' is not garbage-collected
        # while we are still using 'self.stream' - hence the keepalive.


class Compress(ZLibObject):
    """
    Wrapper around zlib's z_stream structure which provides convenient
    compression functionality.
    """
<<<<<<< HEAD
    def __init__(self, space, level=rzlib.Z_DEFAULT_COMPRESSION,
                 method=rzlib.Z_DEFLATED,             # \
                 wbits=rzlib.MAX_WBITS,               #  \   undocumented
                 memLevel=rzlib.DEF_MEM_LEVEL,        #  /    parameters
                 strategy=rzlib.Z_DEFAULT_STRATEGY,   # /
                 zdict=None,
                 stream=None):
        ZLibObject.__init__(self, space)
        if stream is None:
            try:
                stream = rzlib.deflateInit(level, method, wbits,
                                           memLevel, strategy, zdict=zdict)
            except rzlib.RZlibError as e:
                raise zlib_error(space, e.msg)
            except ValueError:
                raise oefmt(space.w_ValueError, "Invalid initialization option")
=======
    def __init__(self, space, stream):
        ZLibObject.__init__(self, space)
>>>>>>> 9672509f
        self.stream = stream
        self.register_finalizer(space)

    def _finalize_(self):
        """Automatically free the resources used by the stream."""
        if self.stream:
            rzlib.deflateEnd(self.stream)
            self.stream = rzlib.null_stream

    @unwrap_spec(data='bufferstr')
    def compress(self, space, data):
        """
        compress(data) -- Return a string containing data compressed.

        After calling this function, some of the input data may still be stored
        in internal buffers for later processing.

        Call the flush() method to clear these buffers.
        """
        try:
            self.lock()
            try:
                if not self.stream:
                    raise zlib_error(space,
                                     "compressor object already flushed")
                result = rzlib.compress(self.stream, data)
            finally:
                self.unlock()
        except rzlib.RZlibError as e:
            raise zlib_error(space, e.msg)
        return space.newbytes(result)

    def copy(self, space):
        """
        copy() -- Return a copy of the compression object.
        """
        try:
            self.lock()
            try:
                copied = rzlib.deflateCopy(self.stream)
            finally:
                self.unlock()
        except rzlib.RZlibError as e:
            raise zlib_error(space, e.msg)
        return Compress(space=space, stream=copied)

    @unwrap_spec(mode="c_int")
    def flush(self, space, mode=rzlib.Z_FINISH):
        """
        flush( [mode] ) -- Return a string containing any remaining compressed
        data.

        mode can be one of the constants Z_SYNC_FLUSH, Z_FULL_FLUSH, Z_FINISH;
        the default value used when mode is not specified is Z_FINISH.

        If mode == Z_FINISH, the compressor object can no longer be used after
        calling the flush() method.  Otherwise, more data can still be
        compressed.
        """
        try:
            self.lock()
            try:
                if not self.stream:
                    raise zlib_error(space,
                                     "compressor object already flushed")
                result = rzlib.compress(self.stream, '', mode)
                if mode == rzlib.Z_FINISH:    # release the data structures now
                    rzlib.deflateEnd(self.stream)
                    self.stream = rzlib.null_stream
                    self.may_unregister_rpython_finalizer(space)
            finally:
                self.unlock()
        except rzlib.RZlibError as e:
            raise zlib_error(space, e.msg)
        return space.newbytes(result)


@unwrap_spec(level=int, method=int, wbits=int, memLevel=int, strategy=int)
def Compress___new__(space, w_subtype, level=rzlib.Z_DEFAULT_COMPRESSION,
                     method=rzlib.Z_DEFLATED,             # \
                     wbits=rzlib.MAX_WBITS,               #  \   undocumented
                     memLevel=rzlib.DEF_MEM_LEVEL,        #  /    parameters
                     strategy=rzlib.Z_DEFAULT_STRATEGY,   # /
                     w_zdict=None):
    """
    Create a new z_stream and call its initializer.
    """
<<<<<<< HEAD
    if space.is_none(w_zdict):
        zdict = None
    else:
        zdict = space.charbuf_w(w_zdict)
    stream = space.allocate_instance(Compress, w_subtype)
    stream = space.interp_w(Compress, stream)
    Compress.__init__(stream, space, level,
                      method, wbits, memLevel, strategy, zdict)
    return stream
=======
    w_stream = space.allocate_instance(Compress, w_subtype)
    w_stream = space.interp_w(Compress, w_stream)
    try:
        stream = rzlib.deflateInit(level, method, wbits, memLevel, strategy)
    except rzlib.RZlibError as e:
        raise zlib_error(space, e.msg)
    except ValueError:
        raise oefmt(space.w_ValueError, "Invalid initialization option")
    Compress.__init__(w_stream, space, stream)
    return w_stream
>>>>>>> 9672509f


Compress.typedef = TypeDef(
    'Compress',
    __new__ = interp2app(Compress___new__),
    copy = interp2app(Compress.copy),
    compress = interp2app(Compress.compress),
    flush = interp2app(Compress.flush),
    __doc__ = """compressobj([level]) -- Return a compressor object.

Optional arg level is the compression level, in 1-9.
""")


class Decompress(ZLibObject):
    """
    Wrapper around zlib's z_stream structure which provides convenient
    decompression functionality.
    """
<<<<<<< HEAD
    def __init__(
            self,
            space,
            wbits=rzlib.MAX_WBITS,
            zdict=None,
            stream=None,
            unused_data="",
            unconsumed_tail="",
    ):
=======
    def __init__(self, space, stream, unused_data, unconsumed_tail):
>>>>>>> 9672509f
        """
        Initialize a new decompression object.

        wbits is an integer between 8 and MAX_WBITS or -8 and -MAX_WBITS
        (inclusive) giving the number of "window bits" to use for compression
        and decompression.  See the documentation for deflateInit2 and
        inflateInit2.
        """
        ZLibObject.__init__(self, space)
<<<<<<< HEAD
        if stream is None:
            try:
                stream = rzlib.inflateInit(wbits, zdict=zdict)
            except rzlib.RZlibError as e:
                raise zlib_error(space, e.msg)
            except ValueError:
                raise oefmt(space.w_ValueError, "Invalid initialization option")
=======

>>>>>>> 9672509f
        self.stream = stream
        self.zdict = zdict
        self.unused_data = unused_data
        self.unconsumed_tail = unconsumed_tail
        self.eof = False
        self.register_finalizer(space)

    def _finalize_(self):
        """Automatically free the resources used by the stream."""
        if self.stream:
            rzlib.inflateEnd(self.stream)
            self.stream = rzlib.null_stream

    def _save_unconsumed_input(self, data, finished, unused_len):
        unused_start = len(data) - unused_len
        assert unused_start >= 0
        tail = data[unused_start:]
        if finished:
            self.unconsumed_tail = ''
            self.unused_data += tail
        else:
            self.unconsumed_tail = tail

    @unwrap_spec(data='bufferstr', max_length=int)
    def decompress(self, space, data, max_length=0):
        """
        decompress(data[, max_length]) -- Return a string containing the
        decompressed version of the data.

        If the max_length parameter is specified then the return value will be
        no longer than max_length.  Unconsumed input data will be stored in the
        unconsumed_tail attribute.
        """
        if max_length == 0:
            max_length = sys.maxint
        elif max_length < 0:
            raise oefmt(space.w_ValueError,
                        "max_length must be greater than zero")
        try:
            self.lock()
            try:
                result = rzlib.decompress(self.stream, data,
                                          max_length=max_length,
                                          zdict=self.zdict)
            finally:
                self.unlock()
        except rzlib.RZlibError as e:
            raise zlib_error(space, e.msg)

        string, finished, unused_len = result
        self.eof = finished
        self._save_unconsumed_input(data, finished, unused_len)
        return space.newbytes(string)

    def copy(self, space):
        """
        copy() -- Return a copy of the decompression object.
        """
        try:
            self.lock()
            try:
                if not self.stream:
                    raise zlib_error(space,
                                     "decompressor object already flushed")
                copied = rzlib.inflateCopy(self.stream)
            finally:
                self.unlock()
        except rzlib.RZlibError as e:
            raise zlib_error(space, e.msg)

        return Decompress(
            space=space,
            stream=copied,
            unused_data=self.unused_data,
            unconsumed_tail=self.unconsumed_tail,
            zdict=self.zdict,
        )

    def flush(self, space, w_length=None):
        """
        flush( [length] ) -- This is kept for backward compatibility,
        because each call to decompress() immediately returns as much
        data as possible.
        """
        if w_length is not None:
            length = space.int_w(w_length)
            if length <= 0:
                raise oefmt(space.w_ValueError,
                            "length must be greater than zero")
        data = self.unconsumed_tail
        try:
            self.lock()
            try:
                result = rzlib.decompress(self.stream, data, rzlib.Z_FINISH,
                                          zdict=self.zdict)
            finally:
                self.unlock()
        except rzlib.RZlibError:
            string = ""
        else:
            string, finished, unused_len = result
            self._save_unconsumed_input(data, finished, unused_len)
        return space.newbytes(string)


@unwrap_spec(wbits=int)
def Decompress___new__(space, w_subtype, wbits=rzlib.MAX_WBITS, w_zdict=None):
    """
    Create a new Decompress and call its initializer.
    """
<<<<<<< HEAD
    if space.is_none(w_zdict):
        zdict = None
    else:
        zdict = space.charbuf_w(w_zdict)
    stream = space.allocate_instance(Decompress, w_subtype)
    stream = space.interp_w(Decompress, stream)
    Decompress.__init__(stream, space, wbits, zdict)
    return stream
=======
    w_stream = space.allocate_instance(Decompress, w_subtype)
    w_stream = space.interp_w(Decompress, w_stream)
    try:
        stream = rzlib.inflateInit(wbits)
    except rzlib.RZlibError as e:
        raise zlib_error(space, e.msg)
    except ValueError:
        raise oefmt(space.w_ValueError, "Invalid initialization option")
    Decompress.__init__(w_stream, space, stream, '', '')
    return w_stream
>>>>>>> 9672509f

def default_buffer_size(space):
    return space.newint(rzlib.OUTPUT_BUFFER_SIZE)

Decompress.typedef = TypeDef(
    'Decompress',
    __new__ = interp2app(Decompress___new__),
    copy = interp2app(Decompress.copy),
    decompress = interp2app(Decompress.decompress),
    flush = interp2app(Decompress.flush),
    unused_data = interp_attrproperty('unused_data', Decompress, wrapfn="newbytes"),
    unconsumed_tail = interp_attrproperty('unconsumed_tail', Decompress, wrapfn="newbytes"),
    eof = interp_attrproperty('eof', Decompress, wrapfn="newbool"),
    __doc__ = """decompressobj([wbits]) -- Return a decompressor object.

Optional arg wbits is the window buffer size.
""")<|MERGE_RESOLUTION|>--- conflicted
+++ resolved
@@ -113,27 +113,8 @@
     Wrapper around zlib's z_stream structure which provides convenient
     compression functionality.
     """
-<<<<<<< HEAD
-    def __init__(self, space, level=rzlib.Z_DEFAULT_COMPRESSION,
-                 method=rzlib.Z_DEFLATED,             # \
-                 wbits=rzlib.MAX_WBITS,               #  \   undocumented
-                 memLevel=rzlib.DEF_MEM_LEVEL,        #  /    parameters
-                 strategy=rzlib.Z_DEFAULT_STRATEGY,   # /
-                 zdict=None,
-                 stream=None):
-        ZLibObject.__init__(self, space)
-        if stream is None:
-            try:
-                stream = rzlib.deflateInit(level, method, wbits,
-                                           memLevel, strategy, zdict=zdict)
-            except rzlib.RZlibError as e:
-                raise zlib_error(space, e.msg)
-            except ValueError:
-                raise oefmt(space.w_ValueError, "Invalid initialization option")
-=======
     def __init__(self, space, stream):
         ZLibObject.__init__(self, space)
->>>>>>> 9672509f
         self.stream = stream
         self.register_finalizer(space)
 
@@ -221,28 +202,21 @@
     """
     Create a new z_stream and call its initializer.
     """
-<<<<<<< HEAD
     if space.is_none(w_zdict):
         zdict = None
     else:
         zdict = space.charbuf_w(w_zdict)
-    stream = space.allocate_instance(Compress, w_subtype)
-    stream = space.interp_w(Compress, stream)
-    Compress.__init__(stream, space, level,
-                      method, wbits, memLevel, strategy, zdict)
-    return stream
-=======
     w_stream = space.allocate_instance(Compress, w_subtype)
     w_stream = space.interp_w(Compress, w_stream)
     try:
-        stream = rzlib.deflateInit(level, method, wbits, memLevel, strategy)
+        stream = rzlib.deflateInit(level, method, wbits, memLevel, strategy,
+                                   zdict=zdict)
     except rzlib.RZlibError as e:
         raise zlib_error(space, e.msg)
     except ValueError:
         raise oefmt(space.w_ValueError, "Invalid initialization option")
     Compress.__init__(w_stream, space, stream)
     return w_stream
->>>>>>> 9672509f
 
 
 Compress.typedef = TypeDef(
@@ -262,19 +236,7 @@
     Wrapper around zlib's z_stream structure which provides convenient
     decompression functionality.
     """
-<<<<<<< HEAD
-    def __init__(
-            self,
-            space,
-            wbits=rzlib.MAX_WBITS,
-            zdict=None,
-            stream=None,
-            unused_data="",
-            unconsumed_tail="",
-    ):
-=======
-    def __init__(self, space, stream, unused_data, unconsumed_tail):
->>>>>>> 9672509f
+    def __init__(self, space, stream, zdict, unused_data, unconsumed_tail):
         """
         Initialize a new decompression object.
 
@@ -284,17 +246,7 @@
         inflateInit2.
         """
         ZLibObject.__init__(self, space)
-<<<<<<< HEAD
-        if stream is None:
-            try:
-                stream = rzlib.inflateInit(wbits, zdict=zdict)
-            except rzlib.RZlibError as e:
-                raise zlib_error(space, e.msg)
-            except ValueError:
-                raise oefmt(space.w_ValueError, "Invalid initialization option")
-=======
-
->>>>>>> 9672509f
+
         self.stream = stream
         self.zdict = zdict
         self.unused_data = unused_data
@@ -405,27 +357,20 @@
     """
     Create a new Decompress and call its initializer.
     """
-<<<<<<< HEAD
     if space.is_none(w_zdict):
         zdict = None
     else:
         zdict = space.charbuf_w(w_zdict)
-    stream = space.allocate_instance(Decompress, w_subtype)
-    stream = space.interp_w(Decompress, stream)
-    Decompress.__init__(stream, space, wbits, zdict)
-    return stream
-=======
     w_stream = space.allocate_instance(Decompress, w_subtype)
     w_stream = space.interp_w(Decompress, w_stream)
     try:
-        stream = rzlib.inflateInit(wbits)
+        stream = rzlib.inflateInit(wbits, zdict=zdict)
     except rzlib.RZlibError as e:
         raise zlib_error(space, e.msg)
     except ValueError:
         raise oefmt(space.w_ValueError, "Invalid initialization option")
-    Decompress.__init__(w_stream, space, stream, '', '')
+    Decompress.__init__(w_stream, space, stream, zdict, '', '')
     return w_stream
->>>>>>> 9672509f
 
 def default_buffer_size(space):
     return space.newint(rzlib.OUTPUT_BUFFER_SIZE)
