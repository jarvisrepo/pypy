import sys
from pypy.interpreter.gateway import interp2app, unwrap_spec
from pypy.interpreter.baseobjspace import W_Root
from pypy.interpreter.typedef import TypeDef, interp_attrproperty
from pypy.interpreter.error import OperationError, oefmt
from rpython.rlib.rarithmetic import intmask, r_uint, r_uint32
from rpython.rlib.objectmodel import keepalive_until_here

from rpython.rlib import rzlib


@unwrap_spec(string='bufferstr', start='truncatedint_w')
def crc32(space, string, start = rzlib.CRC32_DEFAULT_START):
    """
    crc32(string[, start]) -- Compute a CRC-32 checksum of string.

    An optional starting value can be specified.  The returned checksum is
    an integer.
    """
    ustart = r_uint(r_uint32(start))
    checksum = rzlib.crc32(string, ustart)
    return space.newint(checksum)


@unwrap_spec(string='bufferstr', start='truncatedint_w')
def adler32(space, string, start=rzlib.ADLER32_DEFAULT_START):
    """
    adler32(string[, start]) -- Compute an Adler-32 checksum of string.

    An optional starting value can be specified.  The returned checksum is
    an integer.
    """
    ustart = r_uint(r_uint32(start))
    checksum = rzlib.adler32(string, ustart)
    return space.newint(checksum)


class Cache:
    def __init__(self, space):
        self.w_error = space.new_exception_class("zlib.error")

def zlib_error(space, msg):
    w_error = space.fromcache(Cache).w_error
    return OperationError(w_error, space.newtext(msg))


@unwrap_spec(data='bufferstr', level=int)
def compress(space, data, level=rzlib.Z_DEFAULT_COMPRESSION):
    """
    compress(data[, level]) -- Returned compressed string.

    Optional arg level is the compression level, in 1-9.
    """
    try:
        try:
            stream = rzlib.deflateInit(level)
        except ValueError:
            raise zlib_error(space, "Bad compression level")
        try:
            result = rzlib.compress(stream, data, rzlib.Z_FINISH)
        finally:
            rzlib.deflateEnd(stream)
    except rzlib.RZlibError as e:
        raise zlib_error(space, e.msg)
    return space.newbytes(result)


@unwrap_spec(string='bufferstr', wbits="c_int", bufsize=int)
def decompress(space, string, wbits=rzlib.MAX_WBITS, bufsize=0):
    """
    decompress(string[, wbits[, bufsize]]) -- Return decompressed string.

    Optional arg wbits is the window buffer size.  Optional arg bufsize is
    only for compatibility with CPython and is ignored.
    """
    try:
        try:
            stream = rzlib.inflateInit(wbits)
        except ValueError:
            raise zlib_error(space, "Bad window buffer size")
        try:
            result, _, _ = rzlib.decompress(stream, string, rzlib.Z_FINISH)
        finally:
            rzlib.inflateEnd(stream)
    except rzlib.RZlibError as e:
        raise zlib_error(space, e.msg)
    return space.newbytes(result)


class ZLibObject(W_Root):
    """
    Common base class for Compress and Decompress.
    """
    stream = rzlib.null_stream

    def __init__(self, space):
        self._lock = space.allocate_lock()

    def lock(self):
        """To call before using self.stream."""
        self._lock.acquire(True)

    def unlock(self):
        """To call after using self.stream."""
        self._lock.release()
        keepalive_until_here(self)
        # subtle: we have to make sure that 'self' is not garbage-collected
        # while we are still using 'self.stream' - hence the keepalive.


class Compress(ZLibObject):
    """
    Wrapper around zlib's z_stream structure which provides convenient
    compression functionality.
    """
    def __init__(self, space, stream):
        ZLibObject.__init__(self, space)
        self.stream = stream
        self.register_finalizer(space)

    def _finalize_(self):
        """Automatically free the resources used by the stream."""
        if self.stream:
            rzlib.deflateEnd(self.stream)
            self.stream = rzlib.null_stream

    @unwrap_spec(data='bufferstr')
    def compress(self, space, data):
        """
        compress(data) -- Return a string containing data compressed.

        After calling this function, some of the input data may still be stored
        in internal buffers for later processing.

        Call the flush() method to clear these buffers.
        """
        try:
            self.lock()
            try:
                if not self.stream:
                    raise zlib_error(space,
                                     "compressor object already flushed")
                result = rzlib.compress(self.stream, data)
            finally:
                self.unlock()
        except rzlib.RZlibError as e:
            raise zlib_error(space, e.msg)
        return space.newbytes(result)

    def copy(self, space):
        """
        copy() -- Return a copy of the compression object.
        """
        try:
            self.lock()
            try:
                if not self.stream:
                    raise oefmt(
                        space.w_ValueError,
                        "Compressor was already flushed",
                    )
                copied = rzlib.deflateCopy(self.stream)
            finally:
                self.unlock()
        except rzlib.RZlibError as e:
            raise zlib_error(space, e.msg)
        return Compress(space=space, stream=copied)

    @unwrap_spec(mode="c_int")
    def flush(self, space, mode=rzlib.Z_FINISH):
        """
        flush( [mode] ) -- Return a string containing any remaining compressed
        data.

        mode can be one of the constants Z_SYNC_FLUSH, Z_FULL_FLUSH, Z_FINISH;
        the default value used when mode is not specified is Z_FINISH.

        If mode == Z_FINISH, the compressor object can no longer be used after
        calling the flush() method.  Otherwise, more data can still be
        compressed.
        """
        try:
            self.lock()
            try:
                if not self.stream:
                    raise zlib_error(space,
                                     "compressor object already flushed")
                result = rzlib.compress(self.stream, '', mode)
                if mode == rzlib.Z_FINISH:    # release the data structures now
                    rzlib.deflateEnd(self.stream)
                    self.stream = rzlib.null_stream
                    self.may_unregister_rpython_finalizer(space)
            finally:
                self.unlock()
        except rzlib.RZlibError as e:
            raise zlib_error(space, e.msg)
        return space.newbytes(result)


@unwrap_spec(level=int, method=int, wbits=int, memLevel=int, strategy=int)
def Compress___new__(space, w_subtype, level=rzlib.Z_DEFAULT_COMPRESSION,
                     method=rzlib.Z_DEFLATED,             # \
                     wbits=rzlib.MAX_WBITS,               #  \   undocumented
                     memLevel=rzlib.DEF_MEM_LEVEL,        #  /    parameters
                     strategy=rzlib.Z_DEFAULT_STRATEGY,   # /
                     w_zdict=None):
    """
    Create a new z_stream and call its initializer.
    """
<<<<<<< HEAD
    if space.is_none(w_zdict):
        zdict = None
    else:
        zdict = space.charbuf_w(w_zdict)
    w_stream = space.allocate_instance(Compress, w_subtype)
    w_stream = space.interp_w(Compress, w_stream)
    try:
        stream = rzlib.deflateInit(level, method, wbits, memLevel, strategy,
                                   zdict=zdict)
=======
    w_stream = space.allocate_instance(Compress, w_subtype)
    w_stream = space.interp_w(Compress, w_stream)
    try:
        stream = rzlib.deflateInit(level, method, wbits, memLevel, strategy)
>>>>>>> 10b962d9
    except rzlib.RZlibError as e:
        raise zlib_error(space, e.msg)
    except ValueError:
        raise oefmt(space.w_ValueError, "Invalid initialization option")
    Compress.__init__(w_stream, space, stream)
    return w_stream


Compress.typedef = TypeDef(
    'Compress',
    __new__ = interp2app(Compress___new__),
    copy = interp2app(Compress.copy),
    compress = interp2app(Compress.compress),
    flush = interp2app(Compress.flush),
    __doc__ = """compressobj([level]) -- Return a compressor object.

Optional arg level is the compression level, in 1-9.
""")


class Decompress(ZLibObject):
    """
    Wrapper around zlib's z_stream structure which provides convenient
    decompression functionality.
    """
<<<<<<< HEAD
    def __init__(self, space, stream, zdict, unused_data, unconsumed_tail):
=======
    def __init__(self, space, stream, unused_data, unconsumed_tail):
>>>>>>> 10b962d9
        """
        Initialize a new decompression object.

        wbits is an integer between 8 and MAX_WBITS or -8 and -MAX_WBITS
        (inclusive) giving the number of "window bits" to use for compression
        and decompression.  See the documentation for deflateInit2 and
        inflateInit2.
        """
        ZLibObject.__init__(self, space)

        self.stream = stream
<<<<<<< HEAD
        self.zdict = zdict
        self.unused_data = unused_data
        self.unconsumed_tail = unconsumed_tail
        self.eof = False
=======
        self.unused_data = unused_data
        self.unconsumed_tail = unconsumed_tail
>>>>>>> 10b962d9
        self.register_finalizer(space)

    def _finalize_(self):
        """Automatically free the resources used by the stream."""
        if self.stream:
            rzlib.inflateEnd(self.stream)
            self.stream = rzlib.null_stream

    def _save_unconsumed_input(self, data, finished, unused_len):
        unused_start = len(data) - unused_len
        assert unused_start >= 0
        tail = data[unused_start:]
        if finished:
            self.unconsumed_tail = ''
            self.unused_data += tail
        else:
            self.unconsumed_tail = tail

    @unwrap_spec(data='bufferstr', max_length=int)
    def decompress(self, space, data, max_length=0):
        """
        decompress(data[, max_length]) -- Return a string containing the
        decompressed version of the data.

        If the max_length parameter is specified then the return value will be
        no longer than max_length.  Unconsumed input data will be stored in the
        unconsumed_tail attribute.
        """
        if max_length == 0:
            max_length = sys.maxint
        elif max_length < 0:
            raise oefmt(space.w_ValueError,
                        "max_length must be greater than zero")
        try:
            self.lock()
            try:
                result = rzlib.decompress(self.stream, data,
                                          max_length=max_length,
                                          zdict=self.zdict)
            finally:
                self.unlock()
        except rzlib.RZlibError as e:
            raise zlib_error(space, e.msg)

        string, finished, unused_len = result
        self.eof = finished
        self._save_unconsumed_input(data, finished, unused_len)
        return space.newbytes(string)

    def copy(self, space):
        """
        copy() -- Return a copy of the decompression object.
        """
        try:
            self.lock()
            try:
<<<<<<< HEAD
=======
                if not self.stream:
                    raise oefmt(
                        space.w_ValueError,
                        "Decompressor was already flushed",
                    )
>>>>>>> 10b962d9
                copied = rzlib.inflateCopy(self.stream)
            finally:
                self.unlock()
        except rzlib.RZlibError as e:
            raise zlib_error(space, e.msg)
<<<<<<< HEAD

=======
>>>>>>> 10b962d9
        return Decompress(
            space=space,
            stream=copied,
            unused_data=self.unused_data,
            unconsumed_tail=self.unconsumed_tail,
<<<<<<< HEAD
            zdict=self.zdict,
=======
>>>>>>> 10b962d9
        )

    def flush(self, space, w_length=None):
        """
        flush( [length] ) -- This is kept for backward compatibility,
        because each call to decompress() immediately returns as much
        data as possible.
        """
        if w_length is not None:
            length = space.int_w(w_length)
            if length <= 0:
                raise oefmt(space.w_ValueError,
                            "length must be greater than zero")
        data = self.unconsumed_tail
        try:
            self.lock()
            try:
                result = rzlib.decompress(self.stream, data, rzlib.Z_FINISH,
                                          zdict=self.zdict)
            finally:
                self.unlock()
        except rzlib.RZlibError:
            string = ""
        else:
            string, finished, unused_len = result
            self._save_unconsumed_input(data, finished, unused_len)
            if finished:
                rzlib.inflateEnd(self.stream)
                self.stream = rzlib.null_stream
        return space.newbytes(string)


@unwrap_spec(wbits=int)
def Decompress___new__(space, w_subtype, wbits=rzlib.MAX_WBITS, w_zdict=None):
    """
    Create a new Decompress and call its initializer.
    """
<<<<<<< HEAD
    if space.is_none(w_zdict):
        zdict = None
    else:
        zdict = space.charbuf_w(w_zdict)
    w_stream = space.allocate_instance(Decompress, w_subtype)
    w_stream = space.interp_w(Decompress, w_stream)
    try:
        stream = rzlib.inflateInit(wbits, zdict=zdict)
=======
    w_stream = space.allocate_instance(Decompress, w_subtype)
    w_stream = space.interp_w(Decompress, w_stream)
    try:
        stream = rzlib.inflateInit(wbits)
>>>>>>> 10b962d9
    except rzlib.RZlibError as e:
        raise zlib_error(space, e.msg)
    except ValueError:
        raise oefmt(space.w_ValueError, "Invalid initialization option")
<<<<<<< HEAD
    Decompress.__init__(w_stream, space, stream, zdict, '', '')
=======
    Decompress.__init__(w_stream, space, stream, '', '')
>>>>>>> 10b962d9
    return w_stream

def default_buffer_size(space):
    return space.newint(rzlib.OUTPUT_BUFFER_SIZE)

Decompress.typedef = TypeDef(
    'Decompress',
    __new__ = interp2app(Decompress___new__),
    copy = interp2app(Decompress.copy),
    decompress = interp2app(Decompress.decompress),
    flush = interp2app(Decompress.flush),
    unused_data = interp_attrproperty('unused_data', Decompress, wrapfn="newbytes"),
    unconsumed_tail = interp_attrproperty('unconsumed_tail', Decompress, wrapfn="newbytes"),
    eof = interp_attrproperty('eof', Decompress, wrapfn="newbool"),
    __doc__ = """decompressobj([wbits]) -- Return a decompressor object.

Optional arg wbits is the window buffer size.
""")<|MERGE_RESOLUTION|>--- conflicted
+++ resolved
@@ -207,7 +207,6 @@
     """
     Create a new z_stream and call its initializer.
     """
-<<<<<<< HEAD
     if space.is_none(w_zdict):
         zdict = None
     else:
@@ -217,12 +216,6 @@
     try:
         stream = rzlib.deflateInit(level, method, wbits, memLevel, strategy,
                                    zdict=zdict)
-=======
-    w_stream = space.allocate_instance(Compress, w_subtype)
-    w_stream = space.interp_w(Compress, w_stream)
-    try:
-        stream = rzlib.deflateInit(level, method, wbits, memLevel, strategy)
->>>>>>> 10b962d9
     except rzlib.RZlibError as e:
         raise zlib_error(space, e.msg)
     except ValueError:
@@ -248,11 +241,7 @@
     Wrapper around zlib's z_stream structure which provides convenient
     decompression functionality.
     """
-<<<<<<< HEAD
     def __init__(self, space, stream, zdict, unused_data, unconsumed_tail):
-=======
-    def __init__(self, space, stream, unused_data, unconsumed_tail):
->>>>>>> 10b962d9
         """
         Initialize a new decompression object.
 
@@ -264,15 +253,10 @@
         ZLibObject.__init__(self, space)
 
         self.stream = stream
-<<<<<<< HEAD
         self.zdict = zdict
         self.unused_data = unused_data
         self.unconsumed_tail = unconsumed_tail
         self.eof = False
-=======
-        self.unused_data = unused_data
-        self.unconsumed_tail = unconsumed_tail
->>>>>>> 10b962d9
         self.register_finalizer(space)
 
     def _finalize_(self):
@@ -329,32 +313,18 @@
         try:
             self.lock()
             try:
-<<<<<<< HEAD
-=======
-                if not self.stream:
-                    raise oefmt(
-                        space.w_ValueError,
-                        "Decompressor was already flushed",
-                    )
->>>>>>> 10b962d9
                 copied = rzlib.inflateCopy(self.stream)
             finally:
                 self.unlock()
         except rzlib.RZlibError as e:
             raise zlib_error(space, e.msg)
-<<<<<<< HEAD
-
-=======
->>>>>>> 10b962d9
+
         return Decompress(
             space=space,
             stream=copied,
             unused_data=self.unused_data,
             unconsumed_tail=self.unconsumed_tail,
-<<<<<<< HEAD
             zdict=self.zdict,
-=======
->>>>>>> 10b962d9
         )
 
     def flush(self, space, w_length=None):
@@ -392,7 +362,6 @@
     """
     Create a new Decompress and call its initializer.
     """
-<<<<<<< HEAD
     if space.is_none(w_zdict):
         zdict = None
     else:
@@ -401,21 +370,11 @@
     w_stream = space.interp_w(Decompress, w_stream)
     try:
         stream = rzlib.inflateInit(wbits, zdict=zdict)
-=======
-    w_stream = space.allocate_instance(Decompress, w_subtype)
-    w_stream = space.interp_w(Decompress, w_stream)
-    try:
-        stream = rzlib.inflateInit(wbits)
->>>>>>> 10b962d9
     except rzlib.RZlibError as e:
         raise zlib_error(space, e.msg)
     except ValueError:
         raise oefmt(space.w_ValueError, "Invalid initialization option")
-<<<<<<< HEAD
     Decompress.__init__(w_stream, space, stream, zdict, '', '')
-=======
-    Decompress.__init__(w_stream, space, stream, '', '')
->>>>>>> 10b962d9
     return w_stream
 
 def default_buffer_size(space):
