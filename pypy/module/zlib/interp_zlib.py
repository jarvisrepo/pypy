import sys
from pypy.interpreter.gateway import interp2app, unwrap_spec
from pypy.interpreter.baseobjspace import W_Root
from pypy.interpreter.typedef import TypeDef, interp_attrproperty_bytes, interp_attrproperty
from pypy.interpreter.error import OperationError, oefmt
from rpython.rlib.rarithmetic import intmask, r_uint, r_uint32
from rpython.rlib.objectmodel import keepalive_until_here

from rpython.rlib import rzlib


@unwrap_spec(string='bufferstr', start='truncatedint_w')
def crc32(space, string, start = rzlib.CRC32_DEFAULT_START):
    """
    crc32(string[, start]) -- Compute a CRC-32 checksum of string.

    An optional starting value can be specified.  The returned checksum is
    an integer.
    """
    ustart = r_uint(r_uint32(start))
    checksum = rzlib.crc32(string, ustart)
    return space.newint(checksum)


@unwrap_spec(string='bufferstr', start='truncatedint_w')
def adler32(space, string, start=rzlib.ADLER32_DEFAULT_START):
    """
    adler32(string[, start]) -- Compute an Adler-32 checksum of string.

    An optional starting value can be specified.  The returned checksum is
    an integer.
    """
    ustart = r_uint(r_uint32(start))
    checksum = rzlib.adler32(string, ustart)
    return space.newint(checksum)


class Cache:
    def __init__(self, space):
        self.w_error = space.new_exception_class("zlib.error")

def zlib_error(space, msg):
    w_error = space.fromcache(Cache).w_error
    return OperationError(w_error, space.newtext(msg))


@unwrap_spec(string='bufferstr', level=int)
def compress(space, string, level=rzlib.Z_DEFAULT_COMPRESSION):
    """
    compress(string[, level]) -- Returned compressed string.

    Optional arg level is the compression level, in 1-9.
    """
    try:
        try:
            stream = rzlib.deflateInit(level)
        except ValueError:
            raise zlib_error(space, "Bad compression level")
        try:
            result = rzlib.compress(stream, string, rzlib.Z_FINISH)
        finally:
            rzlib.deflateEnd(stream)
    except rzlib.RZlibError as e:
        raise zlib_error(space, e.msg)
    return space.newbytes(result)


@unwrap_spec(string='bufferstr', wbits="c_int", bufsize=int)
def decompress(space, string, wbits=rzlib.MAX_WBITS, bufsize=0):
    """
    decompress(string[, wbits[, bufsize]]) -- Return decompressed string.

    Optional arg wbits is the window buffer size.  Optional arg bufsize is
    only for compatibility with CPython and is ignored.
    """
    try:
        try:
            stream = rzlib.inflateInit(wbits)
        except ValueError:
            raise zlib_error(space, "Bad window buffer size")
        try:
            result, _, _ = rzlib.decompress(stream, string, rzlib.Z_FINISH)
        finally:
            rzlib.inflateEnd(stream)
    except rzlib.RZlibError as e:
        raise zlib_error(space, e.msg)
    return space.newbytes(result)


class ZLibObject(W_Root):
    """
    Common base class for Compress and Decompress.
    """
    stream = rzlib.null_stream

    def __init__(self, space):
        self._lock = space.allocate_lock()

    def lock(self):
        """To call before using self.stream."""
        self._lock.acquire(True)

    def unlock(self):
        """To call after using self.stream."""
        self._lock.release()
        keepalive_until_here(self)
        # subtle: we have to make sure that 'self' is not garbage-collected
        # while we are still using 'self.stream' - hence the keepalive.


class Compress(ZLibObject):
    """
    Wrapper around zlib's z_stream structure which provides convenient
    compression functionality.
    """
    def __init__(self, space, level=rzlib.Z_DEFAULT_COMPRESSION,
                 method=rzlib.Z_DEFLATED,             # \
                 wbits=rzlib.MAX_WBITS,               #  \   undocumented
                 memLevel=rzlib.DEF_MEM_LEVEL,        #  /    parameters
                 strategy=rzlib.Z_DEFAULT_STRATEGY,   # /
                 zdict=None):
        ZLibObject.__init__(self, space)
        try:
            self.stream = rzlib.deflateInit(level, method, wbits,
                                            memLevel, strategy, zdict=zdict)
        except rzlib.RZlibError as e:
            raise zlib_error(space, e.msg)
        except ValueError:
            raise oefmt(space.w_ValueError, "Invalid initialization option")
        self.register_finalizer(space)

    def _finalize_(self):
        """Automatically free the resources used by the stream."""
        if self.stream:
            rzlib.deflateEnd(self.stream)
            self.stream = rzlib.null_stream

    @unwrap_spec(data='bufferstr')
    def compress(self, space, data):
        """
        compress(data) -- Return a string containing data compressed.

        After calling this function, some of the input data may still be stored
        in internal buffers for later processing.

        Call the flush() method to clear these buffers.
        """
        try:
            self.lock()
            try:
                if not self.stream:
                    raise zlib_error(space,
                                     "compressor object already flushed")
                result = rzlib.compress(self.stream, data)
            finally:
                self.unlock()
        except rzlib.RZlibError as e:
            raise zlib_error(space, e.msg)
        return space.newbytes(result)

    @unwrap_spec(mode="c_int")
    def flush(self, space, mode=rzlib.Z_FINISH):
        """
        flush( [mode] ) -- Return a string containing any remaining compressed
        data.

        mode can be one of the constants Z_SYNC_FLUSH, Z_FULL_FLUSH, Z_FINISH;
        the default value used when mode is not specified is Z_FINISH.

        If mode == Z_FINISH, the compressor object can no longer be used after
        calling the flush() method.  Otherwise, more data can still be
        compressed.
        """
        try:
            self.lock()
            try:
                if not self.stream:
                    raise zlib_error(space,
                                     "compressor object already flushed")
                result = rzlib.compress(self.stream, '', mode)
                if mode == rzlib.Z_FINISH:    # release the data structures now
                    rzlib.deflateEnd(self.stream)
                    self.stream = rzlib.null_stream
                    self.may_unregister_rpython_finalizer(space)
            finally:
                self.unlock()
        except rzlib.RZlibError as e:
            raise zlib_error(space, e.msg)
        return space.newbytes(result)


@unwrap_spec(level=int, method=int, wbits=int, memLevel=int, strategy=int)
def Compress___new__(space, w_subtype, level=rzlib.Z_DEFAULT_COMPRESSION,
                     method=rzlib.Z_DEFLATED,             # \
                     wbits=rzlib.MAX_WBITS,               #  \   undocumented
                     memLevel=rzlib.DEF_MEM_LEVEL,        #  /    parameters
                     strategy=rzlib.Z_DEFAULT_STRATEGY,   # /
                     w_zdict=None):
    """
    Create a new z_stream and call its initializer.
    """
    if space.is_none(w_zdict):
        zdict = None
    else:
        zdict = space.bufferstr_w(w_zdict)
    stream = space.allocate_instance(Compress, w_subtype)
    stream = space.interp_w(Compress, stream)
    Compress.__init__(stream, space, level,
                      method, wbits, memLevel, strategy, zdict)
    return stream


Compress.typedef = TypeDef(
    'Compress',
    __new__ = interp2app(Compress___new__),
    compress = interp2app(Compress.compress),
    flush = interp2app(Compress.flush),
    __doc__ = """compressobj([level]) -- Return a compressor object.

Optional arg level is the compression level, in 1-9.
""")


class Decompress(ZLibObject):
    """
    Wrapper around zlib's z_stream structure which provides convenient
    decompression functionality.
    """
    def __init__(self, space, wbits=rzlib.MAX_WBITS, zdict=None):
        """
        Initialize a new decompression object.

        wbits is an integer between 8 and MAX_WBITS or -8 and -MAX_WBITS
        (inclusive) giving the number of "window bits" to use for compression
        and decompression.  See the documentation for deflateInit2 and
        inflateInit2.
        """
        ZLibObject.__init__(self, space)
        self.unused_data = ''
        self.unconsumed_tail = ''
        self.eof = False
        try:
            self.stream = rzlib.inflateInit(wbits, zdict=zdict)
        except rzlib.RZlibError as e:
            raise zlib_error(space, e.msg)
        except ValueError:
            raise oefmt(space.w_ValueError, "Invalid initialization option")
        self.zdict = zdict
        self.register_finalizer(space)

    def _finalize_(self):
        """Automatically free the resources used by the stream."""
        if self.stream:
            rzlib.inflateEnd(self.stream)
            self.stream = rzlib.null_stream

    def _save_unconsumed_input(self, data, finished, unused_len):
        unused_start = len(data) - unused_len
        assert unused_start >= 0
        tail = data[unused_start:]
        if finished:
            self.unconsumed_tail = ''
            self.unused_data += tail
        else:
            self.unconsumed_tail = tail

    @unwrap_spec(data='bufferstr', max_length=int)
    def decompress(self, space, data, max_length=0):
        """
        decompress(data[, max_length]) -- Return a string containing the
        decompressed version of the data.

        If the max_length parameter is specified then the return value will be
        no longer than max_length.  Unconsumed input data will be stored in the
        unconsumed_tail attribute.
        """
        if max_length == 0:
            max_length = sys.maxint
        elif max_length < 0:
            raise oefmt(space.w_ValueError,
                        "max_length must be greater than zero")
        try:
            self.lock()
            try:
                result = rzlib.decompress(self.stream, data,
                                          max_length=max_length,
                                          zdict=self.zdict)
            finally:
                self.unlock()
        except rzlib.RZlibError as e:
            raise zlib_error(space, e.msg)

        string, finished, unused_len = result
        self.eof = finished
        self._save_unconsumed_input(data, finished, unused_len)
        return space.newbytes(string)

    def flush(self, space, w_length=None):
        """
        flush( [length] ) -- This is kept for backward compatibility,
        because each call to decompress() immediately returns as much
        data as possible.
        """
        if w_length is not None:
            length = space.int_w(w_length)
            if length <= 0:
                raise oefmt(space.w_ValueError,
                            "length must be greater than zero")
        data = self.unconsumed_tail
        try:
            self.lock()
            try:
                result = rzlib.decompress(self.stream, data, rzlib.Z_FINISH,
                                          zdict=self.zdict)
            finally:
                self.unlock()
        except rzlib.RZlibError:
            string = ""
        else:
            string, finished, unused_len = result
            self._save_unconsumed_input(data, finished, unused_len)
        return space.newbytes(string)


@unwrap_spec(wbits=int)
def Decompress___new__(space, w_subtype, wbits=rzlib.MAX_WBITS, w_zdict=None):
    """
    Create a new Decompress and call its initializer.
    """
    if space.is_none(w_zdict):
        zdict = None
    else:
        zdict = space.bufferstr_w(w_zdict)
    stream = space.allocate_instance(Decompress, w_subtype)
    stream = space.interp_w(Decompress, stream)
    Decompress.__init__(stream, space, wbits, zdict)
    return stream

def default_buffer_size(space):
    return space.newint(rzlib.OUTPUT_BUFFER_SIZE)

Decompress.typedef = TypeDef(
    'Decompress',
    __new__ = interp2app(Decompress___new__),
    decompress = interp2app(Decompress.decompress),
    flush = interp2app(Decompress.flush),
<<<<<<< HEAD
    unused_data = interp_attrproperty_bytes('unused_data', Decompress),
    unconsumed_tail = interp_attrproperty_bytes('unconsumed_tail', Decompress),
    eof = interp_attrproperty('eof', Decompress),
=======
    unused_data = interp_attrproperty('unused_data', Decompress, wrapfn="newbytes"),
    unconsumed_tail = interp_attrproperty('unconsumed_tail', Decompress, wrapfn="newbytes"),
>>>>>>> 4843d88a
    __doc__ = """decompressobj([wbits]) -- Return a decompressor object.

Optional arg wbits is the window buffer size.
""")<|MERGE_RESOLUTION|>--- conflicted
+++ resolved
@@ -1,7 +1,7 @@
 import sys
 from pypy.interpreter.gateway import interp2app, unwrap_spec
 from pypy.interpreter.baseobjspace import W_Root
-from pypy.interpreter.typedef import TypeDef, interp_attrproperty_bytes, interp_attrproperty
+from pypy.interpreter.typedef import TypeDef, interp_attrproperty
 from pypy.interpreter.error import OperationError, oefmt
 from rpython.rlib.rarithmetic import intmask, r_uint, r_uint32
 from rpython.rlib.objectmodel import keepalive_until_here
@@ -344,14 +344,9 @@
     __new__ = interp2app(Decompress___new__),
     decompress = interp2app(Decompress.decompress),
     flush = interp2app(Decompress.flush),
-<<<<<<< HEAD
-    unused_data = interp_attrproperty_bytes('unused_data', Decompress),
-    unconsumed_tail = interp_attrproperty_bytes('unconsumed_tail', Decompress),
-    eof = interp_attrproperty('eof', Decompress),
-=======
     unused_data = interp_attrproperty('unused_data', Decompress, wrapfn="newbytes"),
     unconsumed_tail = interp_attrproperty('unconsumed_tail', Decompress, wrapfn="newbytes"),
->>>>>>> 4843d88a
+    eof = interp_attrproperty('eof', Decompress, wrapfn="newbool"),
     __doc__ = """decompressobj([wbits]) -- Return a decompressor object.
 
 Optional arg wbits is the window buffer size.
