import sys
from pypy.interpreter.gateway import interp2app, unwrap_spec
from pypy.interpreter.baseobjspace import W_Root
from pypy.interpreter.typedef import TypeDef, interp_attrproperty_bytes, interp_attrproperty
from pypy.interpreter.error import OperationError, oefmt
from rpython.rlib.rarithmetic import intmask, r_uint
from rpython.rlib.objectmodel import keepalive_until_here

from rpython.rlib import rzlib


@unwrap_spec(string='bufferstr', start='truncatedint_w')
def crc32(space, string, start = rzlib.CRC32_DEFAULT_START):
    """
    crc32(string[, start]) -- Compute a CRC-32 checksum of string.

    An optional starting value can be specified.  The returned checksum is
    an integer.
    """
    ustart = r_uint(start)
    checksum = rzlib.crc32(string, ustart)
    return space.wrap(checksum)


@unwrap_spec(string='bufferstr', start='truncatedint_w')
def adler32(space, string, start=rzlib.ADLER32_DEFAULT_START):
    """
    adler32(string[, start]) -- Compute an Adler-32 checksum of string.

    An optional starting value can be specified.  The returned checksum is
    an integer.
    """
    ustart = r_uint(start)
    checksum = rzlib.adler32(string, ustart)
    return space.wrap(checksum)


class Cache:
    def __init__(self, space):
        self.w_error = space.new_exception_class("zlib.error")

def zlib_error(space, msg):
    w_error = space.fromcache(Cache).w_error
    return OperationError(w_error, space.wrap(msg))


@unwrap_spec(string='bufferstr', level=int)
def compress(space, string, level=rzlib.Z_DEFAULT_COMPRESSION):
    """
    compress(string[, level]) -- Returned compressed string.

    Optional arg level is the compression level, in 1-9.
    """
    try:
        try:
            stream = rzlib.deflateInit(level)
        except ValueError:
            raise zlib_error(space, "Bad compression level")
        try:
            result = rzlib.compress(stream, string, rzlib.Z_FINISH)
        finally:
            rzlib.deflateEnd(stream)
    except rzlib.RZlibError as e:
        raise zlib_error(space, e.msg)
    return space.wrapbytes(result)


@unwrap_spec(string='bufferstr', wbits="c_int", bufsize=int)
def decompress(space, string, wbits=rzlib.MAX_WBITS, bufsize=0):
    """
    decompress(string[, wbits[, bufsize]]) -- Return decompressed string.

    Optional arg wbits is the window buffer size.  Optional arg bufsize is
    only for compatibility with CPython and is ignored.
    """
    try:
        try:
            stream = rzlib.inflateInit(wbits)
        except ValueError:
            raise zlib_error(space, "Bad window buffer size")
        try:
            result, _, _ = rzlib.decompress(stream, string, rzlib.Z_FINISH)
        finally:
            rzlib.inflateEnd(stream)
    except rzlib.RZlibError as e:
        raise zlib_error(space, e.msg)
    return space.wrapbytes(result)


class ZLibObject(W_Root):
    """
    Common base class for Compress and Decompress.
    """
    stream = rzlib.null_stream

    def __init__(self, space):
        self._lock = space.allocate_lock()

    def lock(self):
        """To call before using self.stream."""
        self._lock.acquire(True)

    def unlock(self):
        """To call after using self.stream."""
        self._lock.release()
        keepalive_until_here(self)
        # subtle: we have to make sure that 'self' is not garbage-collected
        # while we are still using 'self.stream' - hence the keepalive.


class Compress(ZLibObject):
    """
    Wrapper around zlib's z_stream structure which provides convenient
    compression functionality.
    """
    def __init__(self, space, level=rzlib.Z_DEFAULT_COMPRESSION,
                 method=rzlib.Z_DEFLATED,             # \
                 wbits=rzlib.MAX_WBITS,               #  \   undocumented
                 memLevel=rzlib.DEF_MEM_LEVEL,        #  /    parameters
                 strategy=rzlib.Z_DEFAULT_STRATEGY,   # /
                 zdict=None):
        ZLibObject.__init__(self, space)
        try:
            self.stream = rzlib.deflateInit(level, method, wbits,
                                            memLevel, strategy)
            if zdict is not None:
                rzlib.deflateSetDictionary(self.stream, zdict)
        except rzlib.RZlibError as e:
            raise zlib_error(space, e.msg)
        except ValueError:
            raise oefmt(space.w_ValueError, "Invalid initialization option")
        self.register_finalizer(space)

    def _finalize_(self):
        """Automatically free the resources used by the stream."""
        if self.stream:
            rzlib.deflateEnd(self.stream)
            self.stream = rzlib.null_stream

    @unwrap_spec(data='bufferstr')
    def compress(self, space, data):
        """
        compress(data) -- Return a string containing data compressed.

        After calling this function, some of the input data may still be stored
        in internal buffers for later processing.

        Call the flush() method to clear these buffers.
        """
        try:
            self.lock()
            try:
                if not self.stream:
                    raise zlib_error(space,
                                     "compressor object already flushed")
                result = rzlib.compress(self.stream, data)
            finally:
                self.unlock()
        except rzlib.RZlibError as e:
            raise zlib_error(space, e.msg)
        return space.wrapbytes(result)

    @unwrap_spec(mode="c_int")
    def flush(self, space, mode=rzlib.Z_FINISH):
        """
        flush( [mode] ) -- Return a string containing any remaining compressed
        data.

        mode can be one of the constants Z_SYNC_FLUSH, Z_FULL_FLUSH, Z_FINISH;
        the default value used when mode is not specified is Z_FINISH.

        If mode == Z_FINISH, the compressor object can no longer be used after
        calling the flush() method.  Otherwise, more data can still be
        compressed.
        """
        try:
            self.lock()
            try:
                if not self.stream:
                    raise zlib_error(space,
                                     "compressor object already flushed")
                result = rzlib.compress(self.stream, '', mode)
                if mode == rzlib.Z_FINISH:    # release the data structures now
                    rzlib.deflateEnd(self.stream)
                    self.stream = rzlib.null_stream
            finally:
                self.unlock()
        except rzlib.RZlibError as e:
            raise zlib_error(space, e.msg)
        return space.wrapbytes(result)


@unwrap_spec(level=int, method=int, wbits=int, memLevel=int, strategy=int)
def Compress___new__(space, w_subtype, level=rzlib.Z_DEFAULT_COMPRESSION,
                     method=rzlib.Z_DEFLATED,             # \
                     wbits=rzlib.MAX_WBITS,               #  \   undocumented
                     memLevel=rzlib.DEF_MEM_LEVEL,        #  /    parameters
                     strategy=rzlib.Z_DEFAULT_STRATEGY,   # /
                     w_zdict=None):
    """
    Create a new z_stream and call its initializer.
    """
    if space.is_none(w_zdict):
        zdict = None
    else:
        zdict = space.bufferstr_w(w_zdict)
    stream = space.allocate_instance(Compress, w_subtype)
    stream = space.interp_w(Compress, stream)
    Compress.__init__(stream, space, level,
                      method, wbits, memLevel, strategy, zdict)
    return space.wrap(stream)


Compress.typedef = TypeDef(
    'Compress',
    __new__ = interp2app(Compress___new__),
    compress = interp2app(Compress.compress),
    flush = interp2app(Compress.flush),
    __doc__ = """compressobj([level]) -- Return a compressor object.

Optional arg level is the compression level, in 1-9.
""")


class Decompress(ZLibObject):
    """
    Wrapper around zlib's z_stream structure which provides convenient
    decompression functionality.
    """
    def __init__(self, space, wbits=rzlib.MAX_WBITS, zdict=None):
        """
        Initialize a new decompression object.

        wbits is an integer between 8 and MAX_WBITS or -8 and -MAX_WBITS
        (inclusive) giving the number of "window bits" to use for compression
        and decompression.  See the documentation for deflateInit2 and
        inflateInit2.
        """
        ZLibObject.__init__(self, space)
        self.unused_data = ''
        self.unconsumed_tail = ''
        self.eof = False
        try:
            self.stream = rzlib.inflateInit(wbits)
        except rzlib.RZlibError as e:
            raise zlib_error(space, e.msg)
        except ValueError:
            raise oefmt(space.w_ValueError, "Invalid initialization option")
<<<<<<< HEAD
        self.zdict = zdict
=======
        self.register_finalizer(space)
>>>>>>> 9b59976f

    def _finalize_(self):
        """Automatically free the resources used by the stream."""
        if self.stream:
            rzlib.inflateEnd(self.stream)
            self.stream = rzlib.null_stream

    def _save_unconsumed_input(self, data, finished, unused_len):
        unused_start = len(data) - unused_len
        assert unused_start >= 0
        tail = data[unused_start:]
        if finished:
            self.unconsumed_tail = ''
            self.unused_data += tail
        else:
            self.unconsumed_tail = tail

    @unwrap_spec(data='bufferstr', max_length="c_int")
    def decompress(self, space, data, max_length=0):
        """
        decompress(data[, max_length]) -- Return a string containing the
        decompressed version of the data.

        If the max_length parameter is specified then the return value will be
        no longer than max_length.  Unconsumed input data will be stored in the
        unconsumed_tail attribute.
        """
        if max_length == 0:
            max_length = sys.maxint
        elif max_length < 0:
            raise oefmt(space.w_ValueError,
                        "max_length must be greater than zero")
        try:
            self.lock()
            try:
                result = rzlib.decompress(self.stream, data,
                                          max_length=max_length,
                                          zdict=self.zdict)
            finally:
                self.unlock()
        except rzlib.RZlibError as e:
            raise zlib_error(space, e.msg)

        string, finished, unused_len = result
        self.eof = finished
        self._save_unconsumed_input(data, finished, unused_len)
        return space.wrapbytes(string)

    def flush(self, space, w_length=None):
        """
        flush( [length] ) -- This is kept for backward compatibility,
        because each call to decompress() immediately returns as much
        data as possible.
        """
        if w_length is not None:
            length = space.c_int_w(w_length)
            if length <= 0:
                raise oefmt(space.w_ValueError,
                            "length must be greater than zero")
        data = self.unconsumed_tail
        try:
            self.lock()
            try:
                result = rzlib.decompress(self.stream, data, rzlib.Z_FINISH,
                                          zdict=self.zdict)
            finally:
                self.unlock()
        except rzlib.RZlibError:
            string = ""
        else:
            string, finished, unused_len = result
            self._save_unconsumed_input(data, finished, unused_len)
        return space.wrapbytes(string)


@unwrap_spec(wbits=int)
def Decompress___new__(space, w_subtype, wbits=rzlib.MAX_WBITS, w_zdict=None):
    """
    Create a new Decompress and call its initializer.
    """
    if space.is_none(w_zdict):
        zdict = None
    else:
        zdict = space.bufferstr_w(w_zdict)
    stream = space.allocate_instance(Decompress, w_subtype)
    stream = space.interp_w(Decompress, stream)
    Decompress.__init__(stream, space, wbits, zdict)
    return space.wrap(stream)


Decompress.typedef = TypeDef(
    'Decompress',
    __new__ = interp2app(Decompress___new__),
    decompress = interp2app(Decompress.decompress),
    flush = interp2app(Decompress.flush),
    unused_data = interp_attrproperty_bytes('unused_data', Decompress),
    unconsumed_tail = interp_attrproperty_bytes('unconsumed_tail', Decompress),
    eof = interp_attrproperty('eof', Decompress),
    __doc__ = """decompressobj([wbits]) -- Return a decompressor object.

Optional arg wbits is the window buffer size.
""")<|MERGE_RESOLUTION|>--- conflicted
+++ resolved
@@ -246,11 +246,8 @@
             raise zlib_error(space, e.msg)
         except ValueError:
             raise oefmt(space.w_ValueError, "Invalid initialization option")
-<<<<<<< HEAD
         self.zdict = zdict
-=======
         self.register_finalizer(space)
->>>>>>> 9b59976f
 
     def _finalize_(self):
         """Automatically free the resources used by the stream."""
