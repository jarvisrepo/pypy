--- conflicted
+++ resolved
@@ -16,11 +16,10 @@
     @staticmethod
     def _compile_bootstrap_module(space, name, w_name, w_dict):
         """NOT_RPYTHON"""
-        ec = space.getexecutioncontext()
         with open(os.path.join(lib_python, 'importlib', name + '.py')) as fp:
             source = fp.read()
         pathname = "<frozen importlib.%s>" % name
-        code_w = ec.compiler.compile(source, pathname, 'exec', 0)
+        code_w = Module._cached_compile(space, source, pathname, 'exec', 0)
         space.setitem(w_dict, space.wrap('__name__'), w_name)
         space.setitem(w_dict, space.wrap('__builtins__'),
                       space.wrap(space.builtin))
@@ -38,27 +37,16 @@
         # "from importlib/_boostrap.py import *"
         # It's not a plain "import importlib._boostrap", because we
         # don't want to freeze importlib.__init__.
-<<<<<<< HEAD
         self._compile_bootstrap_module(
             space, '_bootstrap', self.w_name, self.w_dict)
-=======
-        with open(os.path.join(lib_python, 'importlib', '_bootstrap.py')) as fp:
-            source = fp.read()
-        pathname = "<frozen importlib._bootstrap>"
-        code_w = self._cached_compile(source, pathname, 'exec', 0)
-        space.setitem(self.w_dict, space.wrap('__name__'), self.w_name)
-        space.setitem(self.w_dict, space.wrap('__builtins__'),
-                      space.wrap(space.builtin))
-        code_w.exec_code(space, self.w_dict, self.w_dict)
->>>>>>> 55b4ef2f
 
         self.w_import = space.wrap(interp_import.import_with_frames_removed)
 
-    def _cached_compile(self, source, *args):
+    @staticmethod
+    def _cached_compile(space, source, *args):
         from rpython.config.translationoption import CACHE_DIR
         from pypy.module.marshal import interp_marshal
 
-        space = self.space
         cachename = os.path.join(CACHE_DIR, 'frozen_importlib_bootstrap')
         try:
             if space.config.translating:
