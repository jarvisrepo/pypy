from pypy.interpreter.baseobjspace import Wrappable
from pypy.interpreter.error import OperationError, operationerrfmt
from pypy.interpreter.gateway import interp2app, unwrap_spec
from pypy.interpreter.typedef import TypeDef, GetSetProperty, interp_attrproperty
from pypy.module.micronumpy import interp_boxes, interp_dtype, signature, types
from pypy.rlib import jit
from pypy.rlib.rarithmetic import LONG_BIT
from pypy.tool.sourcetools import func_with_new_name


reduce_driver = jit.JitDriver(
    greens = ['shapelen', "signature"],
    reds = ["i", "self", "dtype", "value", "obj"]
)

class W_Ufunc(Wrappable):
    _attrs_ = ["name", "promote_to_float", "promote_bools", "identity"]

    def __init__(self, name, promote_to_float, promote_bools, identity):
        self.name = name
        self.promote_to_float = promote_to_float
        self.promote_bools = promote_bools

        self.identity = identity

    def descr_repr(self, space):
        return space.wrap("<ufunc '%s'>" % self.name)

    def descr_get_identity(self, space):
        if self.identity is None:
            return space.w_None
        return self.identity

    def descr_call(self, space, __args__):
        if __args__.keywords or len(__args__.arguments_w) < self.argcount:
            raise OperationError(space.w_ValueError,
                space.wrap("invalid number of arguments")
            )
        elif len(__args__.arguments_w) > self.argcount:
            # The extra arguments should actually be the output array, but we
            # don't support that yet.
            raise OperationError(space.w_TypeError,
                space.wrap("invalid number of arguments")
            )
        return self.call(space, __args__.arguments_w)

    def descr_reduce(self, space, w_obj):
        return self.reduce(space, w_obj, multidim=False)

    def reduce(self, space, w_obj, multidim):
        from pypy.module.micronumpy.interp_numarray import convert_to_array, Scalar
        if self.argcount != 2:
            raise OperationError(space.w_ValueError, space.wrap("reduce only "
                "supported for binary functions"))

        assert isinstance(self, W_Ufunc2)
        obj = convert_to_array(space, w_obj)
        if isinstance(obj, Scalar):
            raise OperationError(space.w_TypeError, space.wrap("cannot reduce "
                "on a scalar"))

        size = obj.find_size()
        dtype = find_unaryop_result_dtype(
            space, obj.find_dtype(),
            promote_to_largest=True
        )
        start = obj.start_iter(obj.shape)
        shapelen = len(obj.shape)
        if shapelen > 1 and not multidim:
            raise OperationError(space.w_NotImplementedError,
                space.wrap("not implemented yet"))
        if self.identity is None:
            if size == 0:
                raise operationerrfmt(space.w_ValueError, "zero-size array to "
                    "%s.reduce without identity", self.name)
            value = obj.eval(start).convert_to(dtype)
            start = start.next(shapelen)
        else:
            value = self.identity.convert_to(dtype)
        new_sig = signature.Signature.find_sig([
            self.reduce_signature, obj.signature
        ])
<<<<<<< HEAD
        return self.reduce(new_sig, start, value, obj, dtype, size)
=======
        return self.reduce_loop(new_sig, shapelen, start, value, obj,
                           dtype).wrap(space)
>>>>>>> 7b8e70d8

    def reduce_loop(self, signature, shapelen, i, value, obj, dtype):
        while not i.done():
            reduce_driver.jit_merge_point(signature=signature,
                                          shapelen=shapelen, self=self,
                                          value=value, obj=obj, i=i,
                                          dtype=dtype)
            value = self.func(dtype, value, obj.eval(i).convert_to(dtype))
            i = i.next(shapelen)
        return value

class W_Ufunc1(W_Ufunc):
    argcount = 1

    def __init__(self, func, name, promote_to_float=False, promote_bools=False,
        identity=None):

        W_Ufunc.__init__(self, name, promote_to_float, promote_bools, identity)
        self.func = func
        self.signature = signature.Call1(func)

    def call(self, space, args_w):
        from pypy.module.micronumpy.interp_numarray import (Call1,
            convert_to_array, Scalar)

        [w_obj] = args_w
        w_obj = convert_to_array(space, w_obj)
        res_dtype = find_unaryop_result_dtype(space,
            w_obj.find_dtype(),
            promote_to_float=self.promote_to_float,
            promote_bools=self.promote_bools,
        )
        if isinstance(w_obj, Scalar):
            return self.func(res_dtype, w_obj.value.convert_to(res_dtype))

        new_sig = signature.Signature.find_sig([self.signature, w_obj.signature])
        w_res = Call1(new_sig, w_obj.shape, res_dtype, w_obj, w_obj.order)
        w_obj.add_invalidates(w_res)
        return w_res


class W_Ufunc2(W_Ufunc):
    argcount = 2

    def __init__(self, func, name, promote_to_float=False, promote_bools=False,
        identity=None, comparison_func=False):

        W_Ufunc.__init__(self, name, promote_to_float, promote_bools, identity)
        self.func = func
        self.comparison_func = comparison_func
        self.signature = signature.Call2(func)
        self.reduce_signature = signature.BaseSignature()

    def call(self, space, args_w):
        from pypy.module.micronumpy.interp_numarray import (Call2,
            convert_to_array, Scalar, shape_agreement)

        [w_lhs, w_rhs] = args_w
        w_lhs = convert_to_array(space, w_lhs)
        w_rhs = convert_to_array(space, w_rhs)
        calc_dtype = find_binop_result_dtype(space,
            w_lhs.find_dtype(), w_rhs.find_dtype(),
            promote_to_float=self.promote_to_float,
            promote_bools=self.promote_bools,
        )
        if self.comparison_func:
            res_dtype = interp_dtype.get_dtype_cache(space).w_booldtype
        else:
            res_dtype = calc_dtype
        if isinstance(w_lhs, Scalar) and isinstance(w_rhs, Scalar):
            return self.func(calc_dtype,
                w_lhs.value.convert_to(calc_dtype),
                w_rhs.value.convert_to(calc_dtype)
            )

        new_sig = signature.Signature.find_sig([
            self.signature, w_lhs.signature, w_rhs.signature
        ])
        new_shape = shape_agreement(space, w_lhs.shape, w_rhs.shape)
        w_res = Call2(new_sig, new_shape, calc_dtype,
                      res_dtype, w_lhs, w_rhs)
        w_lhs.add_invalidates(w_res)
        w_rhs.add_invalidates(w_res)
        return w_res


W_Ufunc.typedef = TypeDef("ufunc",
    __module__ = "numpy",

    __call__ = interp2app(W_Ufunc.descr_call),
    __repr__ = interp2app(W_Ufunc.descr_repr),

    identity = GetSetProperty(W_Ufunc.descr_get_identity),
    nin = interp_attrproperty("argcount", cls=W_Ufunc),

    reduce = interp2app(W_Ufunc.descr_reduce),
)

def find_binop_result_dtype(space, dt1, dt2, promote_to_float=False,
    promote_bools=False):
    # dt1.num should be <= dt2.num
    if dt1.num > dt2.num:
        dt1, dt2 = dt2, dt1
    # Some operations promote op(bool, bool) to return int8, rather than bool
    if promote_bools and (dt1.kind == dt2.kind == interp_dtype.BOOLLTR):
        return interp_dtype.get_dtype_cache(space).w_int8dtype
    if promote_to_float:
        return find_unaryop_result_dtype(space, dt2, promote_to_float=True)
    # If they're the same kind, choose the greater one.
    if dt1.kind == dt2.kind:
        return dt2

    # Everything promotes to float, and bool promotes to everything.
    if dt2.kind == interp_dtype.FLOATINGLTR or dt1.kind == interp_dtype.BOOLLTR:
        # Float32 + 8-bit int = Float64
        if dt2.num == 11 and dt1.itemtype.get_element_size() >= 4:
            return interp_dtype.get_dtype_cache(space).w_float64dtype
        return dt2

    # for now this means mixing signed and unsigned
    if dt2.kind == interp_dtype.SIGNEDLTR:
        # if dt2 has a greater number of bytes, then just go with it
        if dt1.itemtype.get_element_size() < dt2.itemtype.get_element_size():
            return dt2
        # we need to promote both dtypes
        dtypenum = dt2.num + 2
    else:
        # increase to the next signed type (or to float)
        dtypenum = dt2.num + 1
        # UInt64 + signed = Float64
        if dt2.num == 10:
            dtypenum += 1
    newdtype = interp_dtype.get_dtype_cache(space).builtin_dtypes[dtypenum]

    if (newdtype.itemtype.get_element_size() > dt2.itemtype.get_element_size() or
        newdtype.kind == interp_dtype.FLOATINGLTR):
        return newdtype
    else:
        # we only promoted to long on 32-bit or to longlong on 64-bit
        # this is really for dealing with the Long and Ulong dtypes
        if LONG_BIT == 32:
            dtypenum += 2
        else:
            dtypenum += 3
        return interp_dtype.get_dtype_cache(space).builtin_dtypes[dtypenum]

def find_unaryop_result_dtype(space, dt, promote_to_float=False,
    promote_bools=False, promote_to_largest=False):
    if promote_bools and (dt.kind == interp_dtype.BOOLLTR):
        return interp_dtype.get_dtype_cache(space).w_int8dtype
    if promote_to_float:
        if dt.kind == interp_dtype.FLOATINGLTR:
            return dt
        if dt.num >= 5:
            return interp_dtype.get_dtype_cache(space).w_float64dtype
        for bytes, dtype in interp_dtype.get_dtype_cache(space).dtypes_by_num_bytes:
            if (dtype.kind == interp_dtype.FLOATINGLTR and
                dtype.itemtype.get_element_size() > dt.itemtype.get_element_size()):
                return dtype
    if promote_to_largest:
        if dt.kind == interp_dtype.BOOLLTR or dt.kind == interp_dtype.SIGNEDLTR:
            return interp_dtype.get_dtype_cache(space).w_float64dtype
        elif dt.kind == interp_dtype.FLOATINGLTR:
            return interp_dtype.get_dtype_cache(space).w_float64dtype
        elif dt.kind == interp_dtype.UNSIGNEDLTR:
            return interp_dtype.get_dtype_cache(space).w_uint64dtype
        else:
            assert False
    return dt

def find_dtype_for_scalar(space, w_obj, current_guess=None):
    bool_dtype = interp_dtype.get_dtype_cache(space).w_booldtype
    long_dtype = interp_dtype.get_dtype_cache(space).w_longdtype
    int64_dtype = interp_dtype.get_dtype_cache(space).w_int64dtype

    if isinstance(w_obj, interp_boxes.W_GenericBox):
        dtype = w_obj.get_dtype(space)
        if current_guess is None:
            return dtype
        return find_binop_result_dtype(space, dtype, current_guess)

    if space.isinstance_w(w_obj, space.w_bool):
        if current_guess is None or current_guess is bool_dtype:
            return bool_dtype
        return current_guess
    elif space.isinstance_w(w_obj, space.w_int):
        if (current_guess is None or current_guess is bool_dtype or
            current_guess is long_dtype):
            return long_dtype
        return current_guess
    elif space.isinstance_w(w_obj, space.w_long):
        if (current_guess is None or current_guess is bool_dtype or
            current_guess is long_dtype or current_guess is int64_dtype):
            return int64_dtype
        return current_guess
    return interp_dtype.get_dtype_cache(space).w_float64dtype


def ufunc_dtype_caller(space, ufunc_name, op_name, argcount, comparison_func):
    if argcount == 1:
        def impl(res_dtype, value):
            return getattr(res_dtype.itemtype, op_name)(value)
    elif argcount == 2:
        dtype_cache = interp_dtype.get_dtype_cache(space)
        def impl(res_dtype, lvalue, rvalue):
            res = getattr(res_dtype.itemtype, op_name)(lvalue, rvalue)
            if comparison_func:
                return dtype_cache.w_booldtype.box(res)
            return res
    return func_with_new_name(impl, ufunc_name)

class UfuncState(object):
    def __init__(self, space):
        "NOT_RPYTHON"
        for ufunc_def in [
            ("add", "add", 2, {"identity": 0}),
            ("subtract", "sub", 2),
            ("multiply", "mul", 2, {"identity": 1}),
            ("divide", "div", 2, {"promote_bools": True}),
            ("mod", "mod", 2, {"promote_bools": True}),
            ("power", "pow", 2, {"promote_bools": True}),

            ("equal", "eq", 2, {"comparison_func": True}),
            ("not_equal", "ne", 2, {"comparison_func": True}),
            ("less", "lt", 2, {"comparison_func": True}),
            ("less_equal", "le", 2, {"comparison_func": True}),
            ("greater", "gt", 2, {"comparison_func": True}),
            ("greater_equal", "ge", 2, {"comparison_func": True}),

            ("maximum", "max", 2),
            ("minimum", "min", 2),

            ("copysign", "copysign", 2, {"promote_to_float": True}),

            ("positive", "pos", 1),
            ("negative", "neg", 1),
            ("absolute", "abs", 1),
            ("sign", "sign", 1, {"promote_bools": True}),
            ("reciprocal", "reciprocal", 1),

            ("fabs", "fabs", 1, {"promote_to_float": True}),
            ("floor", "floor", 1, {"promote_to_float": True}),
            ("exp", "exp", 1, {"promote_to_float": True}),

            ("sin", "sin", 1, {"promote_to_float": True}),
            ("cos", "cos", 1, {"promote_to_float": True}),
            ("tan", "tan", 1, {"promote_to_float": True}),
            ("arcsin", "arcsin", 1, {"promote_to_float": True}),
            ("arccos", "arccos", 1, {"promote_to_float": True}),
            ("arctan", "arctan", 1, {"promote_to_float": True}),
            ("arcsinh", "arcsinh", 1, {"promote_to_float": True}),
            ("arctanh", "arctanh", 1, {"promote_to_float": True}),
        ]:
            self.add_ufunc(space, *ufunc_def)

    def add_ufunc(self, space, ufunc_name, op_name, argcount, extra_kwargs=None):
        if extra_kwargs is None:
            extra_kwargs = {}

        identity = extra_kwargs.get("identity")
        if identity is not None:
            identity = interp_dtype.get_dtype_cache(space).w_longdtype.box(identity)
        extra_kwargs["identity"] = identity

        func = ufunc_dtype_caller(space, ufunc_name, op_name, argcount,
            comparison_func=extra_kwargs.get("comparison_func", False)
        )
        if argcount == 1:
            ufunc = W_Ufunc1(func, ufunc_name, **extra_kwargs)
        elif argcount == 2:
            ufunc = W_Ufunc2(func, ufunc_name, **extra_kwargs)
        setattr(self, ufunc_name, ufunc)

def get(space):
    return space.fromcache(UfuncState)<|MERGE_RESOLUTION|>--- conflicted
+++ resolved
@@ -80,12 +80,7 @@
         new_sig = signature.Signature.find_sig([
             self.reduce_signature, obj.signature
         ])
-<<<<<<< HEAD
-        return self.reduce(new_sig, start, value, obj, dtype, size)
-=======
-        return self.reduce_loop(new_sig, shapelen, start, value, obj,
-                           dtype).wrap(space)
->>>>>>> 7b8e70d8
+        return self.reduce_loop(new_sig, shapelen, start, value, obj, dtype)
 
     def reduce_loop(self, signature, shapelen, i, value, obj, dtype):
         while not i.done():
