--- conflicted
+++ resolved
@@ -291,7 +291,7 @@
         w_lhs = convert_to_array(space, w_lhs)
         w_rhs = convert_to_array(space, w_rhs)
         calc_dtype = find_binop_result_dtype(space,
-            w_lhs.find_dtype(), w_rhs.find_dtype(),
+            w_lhs.get_dtype(), w_rhs.get_dtype(),
             int_only=self.int_only,
             promote_to_float=self.promote_to_float,
             promote_bools=self.promote_bools,
@@ -299,17 +299,7 @@
             )
         if space.is_w(w_out, space.w_None) or w_out is None:
             out = None
-<<<<<<< HEAD
         elif not isinstance(w_out, BaseArray):
-=======
-            calc_dtype = find_binop_result_dtype(space,
-                w_lhs.get_dtype(), w_rhs.get_dtype(),
-                int_only=self.int_only,
-                promote_to_float=self.promote_to_float,
-                promote_bools=self.promote_bools,
-            )
-        elif not isinstance(w_out, W_NDimArray):
->>>>>>> 6955e316
             raise OperationError(space.w_TypeError, space.wrap(
                     'output must be an array'))
         else:
