--- conflicted
+++ resolved
@@ -16,7 +16,7 @@
 call2_driver = jit.JitDriver(
     name='numpy_call2',
     greens=['shapelen', 'func', 'calc_dtype', 'res_dtype'],
-    reds='auto', vectorize=True)
+    reds='auto')
 
 def call2(space, shape, func, calc_dtype, w_lhs, w_rhs, out):
     if w_lhs.get_size() == 1:
@@ -71,6 +71,7 @@
     shapelen = len(shape)
     res_dtype = w_ret.get_dtype()
     while not out_iter.done(out_state):
+
         call1_driver.jit_merge_point(shapelen=shapelen, func=func,
                                      calc_dtype=calc_dtype, res_dtype=res_dtype)
         elem = obj_iter.getitem(obj_state).convert_to(space, calc_dtype)
@@ -148,7 +149,7 @@
             vals[i] = in_iters[i].getitem(in_states[i])
         w_arglist = space.newlist(vals)
         w_outvals = space.call_args(func, Arguments.frompacked(space, w_arglist))
-        # w_outvals should be a tuple, but func can return a single value as well
+        # w_outvals should be a tuple, but func can return a single value as well 
         if space.isinstance_w(w_outvals, space.w_tuple):
             batch = space.listview(w_outvals)
             for i in range(len(batch)):
@@ -221,16 +222,10 @@
         obj_state = obj_iter.next(obj_state)
     return cur_value
 
-<<<<<<< HEAD
-reduce_cum_driver = jit.JitDriver(name='numpy_reduce_cum_driver',
-                                  greens = ['shapelen', 'func', 'dtype'],
-                                  reds = 'auto', vectorize=True)
-=======
 reduce_cum_driver = jit.JitDriver(
     name='numpy_reduce_cum_driver',
     greens=['shapelen', 'func', 'dtype', 'out_dtype'],
-    reds='auto')
->>>>>>> 760f53aa
+    reds='auto', vectorize=True)
 
 def compute_reduce_cumulative(space, obj, out, calc_dtype, func, identity):
     obj_iter, obj_state = obj.create_iter()
