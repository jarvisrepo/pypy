--- conflicted
+++ resolved
@@ -2,7 +2,7 @@
 from pypy.rlib import jit
 from pypy.rlib.objectmodel import instantiate
 from pypy.module.micronumpy.strides import calculate_broadcast_strides,\
-     calculate_slice_strides, calculate_dot_strides
+     calculate_slice_strides, calculate_dot_strides, enumerate_chunks
 
 """ This is a mini-tutorial on iterators, strides, and
 memory layout. It assumes you are familiar with the terms, see
@@ -49,7 +49,6 @@
 
 # structures to describe slicing
 
-<<<<<<< HEAD
 class BaseChunk(object):
     pass
 
@@ -74,7 +73,7 @@
     def extend_shape(self, old_shape):
         shape = []
         i = -1
-        for i, c in enumerate(self.l):
+        for i, c in enumerate_chunks(self.l):
             if c.step != 0:
                 shape.append(c.lgt)
         s = i + 1
@@ -96,10 +95,8 @@
 
 
 class Chunk(BaseChunk):
-=======
-class Chunk(object):
     axis_step = 1
->>>>>>> 3e978763
+
     def __init__(self, start, stop, step, lgt):
         self.start = start
         self.stop = stop
