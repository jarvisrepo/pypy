from pypy.interpreter.baseobjspace import W_Root
from pypy.interpreter.error import OperationError, oefmt
from pypy.interpreter.gateway import interp2app, unwrap_spec
from pypy.interpreter.mixedmodule import MixedModule
from pypy.interpreter.typedef import TypeDef, GetSetProperty
from pypy.objspace.std.bytesobject import W_BytesObject
from pypy.objspace.std.complextype import complex_typedef
from pypy.objspace.std.floattype import float_typedef
from pypy.objspace.std.intobject import W_IntObject
from pypy.objspace.std.unicodeobject import W_UnicodeObject
from rpython.rlib.rarithmetic import LONG_BIT
from rpython.rlib.rstring import StringBuilder
from rpython.rlib.objectmodel import specialize
from rpython.rtyper.lltypesystem import lltype, rffi
from rpython.tool.sourcetools import func_with_new_name
from pypy.module.micronumpy import constants as NPY
from pypy.module.micronumpy.base import W_NDimArray
from pypy.module.micronumpy.concrete import VoidBoxStorage
from pypy.module.micronumpy.flagsobj import W_FlagsObject

MIXIN_32 = (W_IntObject.typedef,) if LONG_BIT == 32 else ()
MIXIN_64 = (W_IntObject.typedef,) if LONG_BIT == 64 else ()

#long_double_size = rffi.sizeof_c_type('long double', ignore_errors=True)
#import os
#if long_double_size == 8 and os.name == 'nt':
#    # this is a lie, or maybe a wish, MS fakes longdouble math with double
#    long_double_size = 12

# hardcode to 8 for now (simulate using normal double) until long double works
long_double_size = 8


def new_dtype_getter(num):
    @specialize.memo()
    def _get_dtype(space):
        from pypy.module.micronumpy.descriptor import get_dtype_cache
        return get_dtype_cache(space).dtypes_by_num[num]

    def descr__new__(space, w_subtype, w_value=None):
        from pypy.module.micronumpy.ctors import array
        dtype = _get_dtype(space)
        if not space.is_none(w_value):
            w_arr = array(space, w_value, dtype, copy=False)
            if len(w_arr.get_shape()) != 0:
                return w_arr
            w_value = w_arr.get_scalar_value().item(space)
        return dtype.itemtype.coerce_subtype(space, w_subtype, w_value)

    def descr_reduce(self, space):
        return self.reduce(space)

    return (func_with_new_name(descr__new__, 'descr__new__%d' % num),
            staticmethod(_get_dtype),
            descr_reduce)


class Box(object):
    _mixin_ = True

    def reduce(self, space):
        numpypy = space.getbuiltinmodule("_numpypy")
        assert isinstance(numpypy, MixedModule)
        multiarray = numpypy.get("multiarray")
        assert isinstance(multiarray, MixedModule)
        scalar = multiarray.get("scalar")

        ret = space.newtuple([scalar, space.newtuple([space.wrap(self._get_dtype(space)), space.wrap(self.raw_str())])])
        return ret


class PrimitiveBox(Box):
    _mixin_ = True
    _immutable_fields_ = ['value']

    def __init__(self, value):
        self.value = value

    def convert_to(self, space, dtype):
        return dtype.box(self.value)

    def __repr__(self):
        return '%s(%s)' % (self.__class__.__name__, self.value)

    def raw_str(self):
        value = lltype.malloc(rffi.CArray(lltype.typeOf(self.value)), 1, flavor="raw")
        value[0] = self.value

        builder = StringBuilder()
        builder.append_charpsize(rffi.cast(rffi.CCHARP, value),
                                 rffi.sizeof(lltype.typeOf(self.value)))
        ret = builder.build()

        lltype.free(value, flavor="raw")
        return ret


class ComplexBox(Box):
    _mixin_ = True
    _immutable_fields_ = ['real', 'imag']

    def __init__(self, real, imag=0.):
        self.real = real
        self.imag = imag

    def convert_to(self, space, dtype):
        return dtype.box_complex(self.real, self.imag)

    def convert_real_to(self, dtype):
        return dtype.box(self.real)

    def convert_imag_to(self, dtype):
        return dtype.box(self.imag)

    def raw_str(self):
        value = lltype.malloc(rffi.CArray(lltype.typeOf(self.real)), 2, flavor="raw")
        value[0] = self.real
        value[1] = self.imag

        builder = StringBuilder()
        builder.append_charpsize(rffi.cast(rffi.CCHARP, value),
                                 rffi.sizeof(lltype.typeOf(self.real)) * 2)
        ret = builder.build()

        lltype.free(value, flavor="raw")
        return ret


class W_GenericBox(W_Root):
    _attrs_ = ['w_flags']

    def descr__new__(space, w_subtype, __args__):
        raise oefmt(space.w_TypeError,
                    "cannot create '%N' instances", w_subtype)

    def get_dtype(self, space):
        return self._get_dtype(space)

    def item(self, space):
        return self.get_dtype(space).itemtype.to_builtin_type(space, self)

    def descr_getitem(self, space, w_item):
        from pypy.module.micronumpy.base import convert_to_array
        if space.is_w(w_item, space.w_Ellipsis) or \
                (space.isinstance_w(w_item, space.w_tuple) and
                    space.len_w(w_item) == 0):
            return convert_to_array(space, self)
        raise OperationError(space.w_IndexError, space.wrap(
            "invalid index to scalar variable"))

    def descr_str(self, space):
        return space.wrap(self.get_dtype(space).itemtype.str_format(self))

    def descr_format(self, space, w_spec):
        return space.format(self.item(space), w_spec)

    def descr_hash(self, space):
        return space.hash(self.item(space))

    def descr_index(self, space):
        return space.index(self.item(space))

    def descr_int(self, space):
        if isinstance(self, W_ComplexFloatingBox):
            box = self.descr_get_real(space)
        else:
            box = self
        return space.call_function(space.w_int, box.item(space))

<<<<<<< HEAD
=======
    def descr_long(self, space):
        if isinstance(self, W_ComplexFloatingBox):
            box = self.descr_get_real(space)
        else:
            box = self
        return space.call_function(space.w_long, box.item(space))

>>>>>>> 3da0adb3
    def descr_float(self, space):
        if isinstance(self, W_ComplexFloatingBox):
            box = self.descr_get_real(space)
        else:
            box = self
        return space.call_function(space.w_float, box.item(space))

    def descr_oct(self, space):
        return space.call_method(space.builtin, 'oct', self.descr_int(space))

    def descr_hex(self, space):
        return space.call_method(space.builtin, 'hex', self.descr_int(space))

    def descr_nonzero(self, space):
        return space.wrap(self.get_dtype(space).itemtype.bool(self))

    def _unaryop_impl(ufunc_name):
        def impl(self, space, w_out=None):
            from pypy.module.micronumpy import ufuncs
            return getattr(ufuncs.get(space), ufunc_name).call(
                space, [self, w_out])
        return func_with_new_name(impl, "unaryop_%s_impl" % ufunc_name)

    def _binop_impl(ufunc_name):
        def impl(self, space, w_other, w_out=None):
            from pypy.module.micronumpy import ufuncs
            return getattr(ufuncs.get(space), ufunc_name).call(
                space, [self, w_other, w_out])
        return func_with_new_name(impl, "binop_%s_impl" % ufunc_name)

    def _binop_right_impl(ufunc_name):
        def impl(self, space, w_other, w_out=None):
            from pypy.module.micronumpy import ufuncs
            return getattr(ufuncs.get(space), ufunc_name).call(
                space, [w_other, self, w_out])
        return func_with_new_name(impl, "binop_right_%s_impl" % ufunc_name)

    descr_add = _binop_impl("add")
    descr_sub = _binop_impl("subtract")
    descr_mul = _binop_impl("multiply")
    descr_div = _binop_impl("divide")
    descr_truediv = _binop_impl("true_divide")
    descr_floordiv = _binop_impl("floor_divide")
    descr_mod = _binop_impl("mod")
    descr_pow = _binop_impl("power")
    descr_lshift = _binop_impl("left_shift")
    descr_rshift = _binop_impl("right_shift")
    descr_and = _binop_impl("bitwise_and")
    descr_or = _binop_impl("bitwise_or")
    descr_xor = _binop_impl("bitwise_xor")

    descr_eq = _binop_impl("equal")
    descr_ne = _binop_impl("not_equal")
    descr_lt = _binop_impl("less")
    descr_le = _binop_impl("less_equal")
    descr_gt = _binop_impl("greater")
    descr_ge = _binop_impl("greater_equal")

    descr_radd = _binop_right_impl("add")
    descr_rsub = _binop_right_impl("subtract")
    descr_rmul = _binop_right_impl("multiply")
    descr_rdiv = _binop_right_impl("divide")
    descr_rtruediv = _binop_right_impl("true_divide")
    descr_rfloordiv = _binop_right_impl("floor_divide")
    descr_rmod = _binop_right_impl("mod")
    descr_rpow = _binop_right_impl("power")
    descr_rlshift = _binop_right_impl("left_shift")
    descr_rrshift = _binop_right_impl("right_shift")
    descr_rand = _binop_right_impl("bitwise_and")
    descr_ror = _binop_right_impl("bitwise_or")
    descr_rxor = _binop_right_impl("bitwise_xor")

    descr_pos = _unaryop_impl("positive")
    descr_neg = _unaryop_impl("negative")
    descr_abs = _unaryop_impl("absolute")
    descr_invert = _unaryop_impl("invert")
    descr_conjugate = _unaryop_impl("conjugate")

    def descr_divmod(self, space, w_other):
        w_quotient = self.descr_div(space, w_other)
        w_remainder = self.descr_mod(space, w_other)
        return space.newtuple([w_quotient, w_remainder])

    def descr_rdivmod(self, space, w_other):
        w_quotient = self.descr_rdiv(space, w_other)
        w_remainder = self.descr_rmod(space, w_other)
        return space.newtuple([w_quotient, w_remainder])

    def descr_any(self, space):
        from pypy.module.micronumpy.descriptor import get_dtype_cache
        value = space.is_true(self)
        return get_dtype_cache(space).w_booldtype.box(value)

    def descr_all(self, space):
        from pypy.module.micronumpy.descriptor import get_dtype_cache
        value = space.is_true(self)
        return get_dtype_cache(space).w_booldtype.box(value)

    def descr_zero(self, space):
        from pypy.module.micronumpy.descriptor import get_dtype_cache
        return get_dtype_cache(space).w_longdtype.box(0)

    def descr_ravel(self, space):
        from pypy.module.micronumpy.base import convert_to_array
        w_values = space.newtuple([self])
        return convert_to_array(space, w_values)

    @unwrap_spec(decimals=int)
    def descr_round(self, space, decimals=0, w_out=None):
        if not space.is_none(w_out):
            raise OperationError(space.w_NotImplementedError, space.wrap(
                "out not supported"))
        return self.get_dtype(space).itemtype.round(self, decimals)

    def descr_astype(self, space, w_dtype):
        from pypy.module.micronumpy.descriptor import W_Dtype
        dtype = space.interp_w(W_Dtype,
            space.call_function(space.gettypefor(W_Dtype), w_dtype))
        return self.convert_to(space, dtype)

    def descr_view(self, space, w_dtype):
        from pypy.module.micronumpy.descriptor import W_Dtype
        try:
            subclass = space.is_true(space.issubtype(
                w_dtype, space.gettypefor(W_NDimArray)))
        except OperationError, e:
            if e.match(space, space.w_TypeError):
                subclass = False
            else:
                raise
        if subclass:
            dtype = self.get_dtype(space)
        else:
            dtype = space.interp_w(W_Dtype,
                space.call_function(space.gettypefor(W_Dtype), w_dtype))
            if dtype.elsize == 0:
                raise OperationError(space.w_TypeError, space.wrap(
                    "data-type must not be 0-sized"))
            if dtype.elsize != self.get_dtype(space).elsize:
                raise OperationError(space.w_ValueError, space.wrap(
                    "new type not compatible with array."))
        if dtype.is_str_or_unicode():
            return dtype.coerce(space, space.wrap(self.raw_str()))
        elif dtype.is_record():
            raise OperationError(space.w_NotImplementedError, space.wrap(
                "viewing scalar as record not implemented"))
        else:
            return dtype.itemtype.runpack_str(space, self.raw_str())

    def descr_self(self, space):
        return self

    def descr_get_dtype(self, space):
        return self.get_dtype(space)

    def descr_get_size(self, space):
        return space.wrap(1)

    def descr_get_itemsize(self, space):
        return space.wrap(self.get_dtype(space).elsize)

    def descr_get_shape(self, space):
        return space.newtuple([])

    def descr_get_ndim(self, space):
        return space.wrap(0)

    def descr_copy(self, space):
        return self.convert_to(space, self.get_dtype(space))

    def buffer_w(self, space):
        return self.descr_ravel(space).buffer_w(space)

    def descr_byteswap(self, space):
        return self.get_dtype(space).itemtype.byteswap(self)

    def descr_tostring(self, space, __args__):
        w_meth = space.getattr(self.descr_ravel(space), space.wrap('tostring'))
        return space.call_args(w_meth, __args__)

    def descr_reshape(self, space, __args__):
        w_meth = space.getattr(self.descr_ravel(space), space.wrap('reshape'))
        return space.call_args(w_meth, __args__)

    def descr_get_real(self, space):
        return self.get_dtype(space).itemtype.real(self)

    def descr_get_imag(self, space):
        return self.get_dtype(space).itemtype.imag(self)

    w_flags = None

    def descr_get_flags(self, space):
        if self.w_flags is None:
            self.w_flags = W_FlagsObject(self)
        return self.w_flags

class W_BoolBox(W_GenericBox, PrimitiveBox):
    descr__new__, _get_dtype, descr_reduce = new_dtype_getter(NPY.BOOL)

class W_NumberBox(W_GenericBox):
    pass

class W_IntegerBox(W_NumberBox):
    def _int_w(self, space):
        return space.int_w(self.descr_int(space))

class W_SignedIntegerBox(W_IntegerBox):
    pass

class W_UnsignedIntegerBox(W_IntegerBox):
    pass

class W_Int8Box(W_SignedIntegerBox, PrimitiveBox):
    descr__new__, _get_dtype, descr_reduce = new_dtype_getter(NPY.BYTE)

class W_UInt8Box(W_UnsignedIntegerBox, PrimitiveBox):
    descr__new__, _get_dtype, descr_reduce = new_dtype_getter(NPY.UBYTE)

class W_Int16Box(W_SignedIntegerBox, PrimitiveBox):
    descr__new__, _get_dtype, descr_reduce = new_dtype_getter(NPY.SHORT)

class W_UInt16Box(W_UnsignedIntegerBox, PrimitiveBox):
    descr__new__, _get_dtype, descr_reduce = new_dtype_getter(NPY.USHORT)

class W_Int32Box(W_SignedIntegerBox, PrimitiveBox):
    descr__new__, _get_dtype, descr_reduce = new_dtype_getter(NPY.INT)

class W_UInt32Box(W_UnsignedIntegerBox, PrimitiveBox):
    descr__new__, _get_dtype, descr_reduce = new_dtype_getter(NPY.UINT)

class W_LongBox(W_SignedIntegerBox, PrimitiveBox):
    descr__new__, _get_dtype, descr_reduce = new_dtype_getter(NPY.LONG)

class W_ULongBox(W_UnsignedIntegerBox, PrimitiveBox):
    descr__new__, _get_dtype, descr_reduce = new_dtype_getter(NPY.ULONG)

class W_Int64Box(W_SignedIntegerBox, PrimitiveBox):
    descr__new__, _get_dtype, descr_reduce = new_dtype_getter(NPY.LONGLONG)

class W_UInt64Box(W_UnsignedIntegerBox, PrimitiveBox):
    descr__new__, _get_dtype, descr_reduce = new_dtype_getter(NPY.ULONGLONG)

class W_InexactBox(W_NumberBox):
    pass

class W_FloatingBox(W_InexactBox):
    pass

class W_Float16Box(W_FloatingBox, PrimitiveBox):
    descr__new__, _get_dtype, descr_reduce = new_dtype_getter(NPY.HALF)

class W_Float32Box(W_FloatingBox, PrimitiveBox):
    descr__new__, _get_dtype, descr_reduce = new_dtype_getter(NPY.FLOAT)

class W_Float64Box(W_FloatingBox, PrimitiveBox):
    descr__new__, _get_dtype, descr_reduce = new_dtype_getter(NPY.DOUBLE)

    def descr_as_integer_ratio(self, space):
        return space.call_method(self.item(space), 'as_integer_ratio')

class W_ComplexFloatingBox(W_InexactBox):
    pass

class W_Complex64Box(ComplexBox, W_ComplexFloatingBox):
    descr__new__, _get_dtype, descr_reduce = new_dtype_getter(NPY.CFLOAT)

class W_Complex128Box(ComplexBox, W_ComplexFloatingBox):
    descr__new__, _get_dtype, descr_reduce = new_dtype_getter(NPY.CDOUBLE)

if long_double_size in (8, 12, 16):
    class W_FloatLongBox(W_FloatingBox, PrimitiveBox):
        descr__new__, _get_dtype, descr_reduce = new_dtype_getter(NPY.LONGDOUBLE)

    class W_ComplexLongBox(ComplexBox, W_ComplexFloatingBox):
        descr__new__, _get_dtype, descr_reduce = new_dtype_getter(NPY.CLONGDOUBLE)

class W_FlexibleBox(W_GenericBox):
    _attrs_ = ['arr', 'ofs', 'dtype']
    _immutable_fields_ = ['arr', 'ofs', 'dtype']

    def __init__(self, arr, ofs, dtype):
        self.arr = arr # we have to keep array alive
        self.ofs = ofs
        self.dtype = dtype

    def get_dtype(self, space):
        return self.dtype

    def raw_str(self):
        return self.arr.dtype.itemtype.to_str(self)

class W_VoidBox(W_FlexibleBox):
    def descr_getitem(self, space, w_item):
        if (space.isinstance_w(w_item, space.w_unicode) or
            space.isinstance_w(w_item, space.w_bytes)):
            item = space.str_w(w_item)
        elif space.isinstance_w(w_item, space.w_int):
            indx = space.int_w(w_item)
            try:
                item = self.dtype.names[indx]
            except IndexError:
                if indx < 0:
                    indx += len(self.dtype.names)
                raise oefmt(space.w_IndexError, "invalid index (%d)", indx)
        else:
            raise oefmt(space.w_IndexError, "invalid index")
        try:
            ofs, dtype = self.dtype.fields[item]
        except KeyError:
            raise oefmt(space.w_IndexError, "invalid index")

        from pypy.module.micronumpy.types import VoidType
        if isinstance(dtype.itemtype, VoidType):
            read_val = dtype.itemtype.readarray(self.arr, self.ofs, ofs, dtype)
        else:
            read_val = dtype.itemtype.read(self.arr, self.ofs, ofs, dtype)
        if isinstance (read_val, W_StringBox):
            # StringType returns a str
            return space.wrap(dtype.itemtype.to_str(read_val))
        return read_val

    def descr_setitem(self, space, w_item, w_value):
        if (space.isinstance_w(w_item, space.w_bytes) or
            space.isinstance_w(w_item, space.w_unicode)):
            item = space.str_w(w_item)
        else:
            raise oefmt(space.w_IndexError, "invalid index")
        try:
            ofs, dtype = self.dtype.fields[item]
        except KeyError:
            raise oefmt(space.w_ValueError, "field named %s not found", item)
        dtype.itemtype.store(self.arr, self.ofs, ofs,
                             dtype.coerce(space, w_value))

    def convert_to(self, space, dtype):
        # if we reach here, the record fields are guarenteed to match.
        return self

class W_CharacterBox(W_FlexibleBox):
    def convert_to(self, space, dtype):
        return dtype.coerce(space, space.wrap(self.raw_str()))

    def descr_len(self, space):
        return space.len(self.item(space))

class W_StringBox(W_CharacterBox):
    def descr__new__string_box(space, w_subtype, w_arg):
        from pypy.module.micronumpy.descriptor import new_string_dtype
        arg = space.str_w(space.str(w_arg))
        arr = VoidBoxStorage(len(arg), new_string_dtype(space, len(arg)))
        for i in range(len(arg)):
            arr.storage[i] = arg[i]
        return W_StringBox(arr, 0, arr.dtype)

class W_UnicodeBox(W_CharacterBox):
    def descr__new__unicode_box(space, w_subtype, w_arg):
        raise oefmt(space.w_NotImplementedError, "Unicode is not supported yet")
        from pypy.module.micronumpy.descriptor import new_unicode_dtype
        arg = space.unicode_w(space.unicode_from_object(w_arg))
        # XXX size computations, we need tests anyway
        arr = VoidBoxStorage(len(arg), new_unicode_dtype(space, len(arg)))
        # XXX not this way, we need store
        #for i in range(len(arg)):
        #    arr.storage[i] = arg[i]
        return W_UnicodeBox(arr, 0, arr.dtype)


W_GenericBox.typedef = TypeDef("generic",
    __module__ = "numpy",

    __new__ = interp2app(W_GenericBox.descr__new__.im_func),

    __getitem__ = interp2app(W_GenericBox.descr_getitem),
    __str__ = interp2app(W_GenericBox.descr_str),
    __repr__ = interp2app(W_GenericBox.descr_str),
    __format__ = interp2app(W_GenericBox.descr_format),
    __int__ = interp2app(W_GenericBox.descr_int),
    __float__ = interp2app(W_GenericBox.descr_float),
    __bool__ = interp2app(W_GenericBox.descr_nonzero),
    __oct__ = interp2app(W_GenericBox.descr_oct),
    __hex__ = interp2app(W_GenericBox.descr_hex),

    __add__ = interp2app(W_GenericBox.descr_add),
    __sub__ = interp2app(W_GenericBox.descr_sub),
    __mul__ = interp2app(W_GenericBox.descr_mul),
    __div__ = interp2app(W_GenericBox.descr_div),
    __truediv__ = interp2app(W_GenericBox.descr_truediv),
    __floordiv__ = interp2app(W_GenericBox.descr_floordiv),
    __mod__ = interp2app(W_GenericBox.descr_mod),
    __divmod__ = interp2app(W_GenericBox.descr_divmod),
    __pow__ = interp2app(W_GenericBox.descr_pow),
    __lshift__ = interp2app(W_GenericBox.descr_lshift),
    __rshift__ = interp2app(W_GenericBox.descr_rshift),
    __and__ = interp2app(W_GenericBox.descr_and),
    __or__ = interp2app(W_GenericBox.descr_or),
    __xor__ = interp2app(W_GenericBox.descr_xor),

    __radd__ = interp2app(W_GenericBox.descr_radd),
    __rsub__ = interp2app(W_GenericBox.descr_rsub),
    __rmul__ = interp2app(W_GenericBox.descr_rmul),
    __rdiv__ = interp2app(W_GenericBox.descr_rdiv),
    __rtruediv__ = interp2app(W_GenericBox.descr_rtruediv),
    __rfloordiv__ = interp2app(W_GenericBox.descr_rfloordiv),
    __rmod__ = interp2app(W_GenericBox.descr_rmod),
    __rdivmod__ = interp2app(W_GenericBox.descr_rdivmod),
    __rpow__ = interp2app(W_GenericBox.descr_rpow),
    __rlshift__ = interp2app(W_GenericBox.descr_rlshift),
    __rrshift__ = interp2app(W_GenericBox.descr_rrshift),
    __rand__ = interp2app(W_GenericBox.descr_rand),
    __ror__ = interp2app(W_GenericBox.descr_ror),
    __rxor__ = interp2app(W_GenericBox.descr_rxor),

    __eq__ = interp2app(W_GenericBox.descr_eq),
    __ne__ = interp2app(W_GenericBox.descr_ne),
    __lt__ = interp2app(W_GenericBox.descr_lt),
    __le__ = interp2app(W_GenericBox.descr_le),
    __gt__ = interp2app(W_GenericBox.descr_gt),
    __ge__ = interp2app(W_GenericBox.descr_ge),

    __pos__ = interp2app(W_GenericBox.descr_pos),
    __neg__ = interp2app(W_GenericBox.descr_neg),
    __abs__ = interp2app(W_GenericBox.descr_abs),
    __invert__ = interp2app(W_GenericBox.descr_invert),

    __hash__ = interp2app(W_GenericBox.descr_hash),

    tolist = interp2app(W_GenericBox.item),
    min = interp2app(W_GenericBox.descr_self),
    max = interp2app(W_GenericBox.descr_self),
    argmin = interp2app(W_GenericBox.descr_zero),
    argmax = interp2app(W_GenericBox.descr_zero),
    sum = interp2app(W_GenericBox.descr_self),
    prod = interp2app(W_GenericBox.descr_self),
    any = interp2app(W_GenericBox.descr_any),
    all = interp2app(W_GenericBox.descr_all),
    ravel = interp2app(W_GenericBox.descr_ravel),
    round = interp2app(W_GenericBox.descr_round),
    conjugate = interp2app(W_GenericBox.descr_conjugate),
    astype = interp2app(W_GenericBox.descr_astype),
    view = interp2app(W_GenericBox.descr_view),
    squeeze = interp2app(W_GenericBox.descr_self),
    copy = interp2app(W_GenericBox.descr_copy),
    byteswap = interp2app(W_GenericBox.descr_byteswap),
    tostring = interp2app(W_GenericBox.descr_tostring),
    reshape = interp2app(W_GenericBox.descr_reshape),

    dtype = GetSetProperty(W_GenericBox.descr_get_dtype),
    size = GetSetProperty(W_GenericBox.descr_get_size),
    itemsize = GetSetProperty(W_GenericBox.descr_get_itemsize),
    nbytes = GetSetProperty(W_GenericBox.descr_get_itemsize),
    shape = GetSetProperty(W_GenericBox.descr_get_shape),
    strides = GetSetProperty(W_GenericBox.descr_get_shape),
    ndim = GetSetProperty(W_GenericBox.descr_get_ndim),
    T = GetSetProperty(W_GenericBox.descr_self),
    real = GetSetProperty(W_GenericBox.descr_get_real),
    imag = GetSetProperty(W_GenericBox.descr_get_imag),
    flags = GetSetProperty(W_GenericBox.descr_get_flags),
)

W_BoolBox.typedef = TypeDef("bool_", W_GenericBox.typedef,
    __module__ = "numpy",
    __new__ = interp2app(W_BoolBox.descr__new__.im_func),
    __index__ = interp2app(W_BoolBox.descr_index),
    __reduce__ = interp2app(W_BoolBox.descr_reduce),
)

W_NumberBox.typedef = TypeDef("number", W_GenericBox.typedef,
    __module__ = "numpy",
)

W_IntegerBox.typedef = TypeDef("integer", W_NumberBox.typedef,
    __module__ = "numpy",
)

W_SignedIntegerBox.typedef = TypeDef("signedinteger", W_IntegerBox.typedef,
    __module__ = "numpy",
)

W_UnsignedIntegerBox.typedef = TypeDef("unsignedinteger", W_IntegerBox.typedef,
    __module__ = "numpy",
)

W_Int8Box.typedef = TypeDef("int8", W_SignedIntegerBox.typedef,
    __module__ = "numpy",
    __new__ = interp2app(W_Int8Box.descr__new__.im_func),
    __index__ = interp2app(W_Int8Box.descr_index),
    __reduce__ = interp2app(W_Int8Box.descr_reduce),
)

W_UInt8Box.typedef = TypeDef("uint8", W_UnsignedIntegerBox.typedef,
    __module__ = "numpy",
    __new__ = interp2app(W_UInt8Box.descr__new__.im_func),
    __index__ = interp2app(W_UInt8Box.descr_index),
    __reduce__ = interp2app(W_UInt8Box.descr_reduce),
)

W_Int16Box.typedef = TypeDef("int16", W_SignedIntegerBox.typedef,
    __module__ = "numpy",
    __new__ = interp2app(W_Int16Box.descr__new__.im_func),
    __index__ = interp2app(W_Int16Box.descr_index),
    __reduce__ = interp2app(W_Int16Box.descr_reduce),
)

W_UInt16Box.typedef = TypeDef("uint16", W_UnsignedIntegerBox.typedef,
    __module__ = "numpy",
    __new__ = interp2app(W_UInt16Box.descr__new__.im_func),
    __index__ = interp2app(W_UInt16Box.descr_index),
    __reduce__ = interp2app(W_UInt16Box.descr_reduce),
)

W_Int32Box.typedef = TypeDef("int32", (W_SignedIntegerBox.typedef,) + MIXIN_32,
    __module__ = "numpy",
    __new__ = interp2app(W_Int32Box.descr__new__.im_func),
    __index__ = interp2app(W_Int32Box.descr_index),
    __reduce__ = interp2app(W_Int32Box.descr_reduce),
)

W_UInt32Box.typedef = TypeDef("uint32", W_UnsignedIntegerBox.typedef,
    __module__ = "numpy",
    __new__ = interp2app(W_UInt32Box.descr__new__.im_func),
    __index__ = interp2app(W_UInt32Box.descr_index),
    __reduce__ = interp2app(W_UInt32Box.descr_reduce),
)

W_Int64Box.typedef = TypeDef("int64", (W_SignedIntegerBox.typedef,) + MIXIN_64,
    __module__ = "numpy",
    __new__ = interp2app(W_Int64Box.descr__new__.im_func),
    __index__ = interp2app(W_Int64Box.descr_index),
    __reduce__ = interp2app(W_Int64Box.descr_reduce),
)

W_UInt64Box.typedef = TypeDef("uint64", W_UnsignedIntegerBox.typedef,
    __module__ = "numpy",
    __new__ = interp2app(W_UInt64Box.descr__new__.im_func),
    __index__ = interp2app(W_UInt64Box.descr_index),
    __reduce__ = interp2app(W_UInt64Box.descr_reduce),
)

W_LongBox.typedef = TypeDef("int%d" % LONG_BIT,
    (W_SignedIntegerBox.typedef, W_IntObject.typedef),
    __module__ = "numpy",
    __new__ = interp2app(W_LongBox.descr__new__.im_func),
    __index__ = interp2app(W_LongBox.descr_index),
    __reduce__ = interp2app(W_LongBox.descr_reduce),
)

W_ULongBox.typedef = TypeDef("uint%d" % LONG_BIT, W_UnsignedIntegerBox.typedef,
    __module__ = "numpy",
    __new__ = interp2app(W_ULongBox.descr__new__.im_func),
    __index__ = interp2app(W_ULongBox.descr_index),
    __reduce__ = interp2app(W_ULongBox.descr_reduce),
)

W_InexactBox.typedef = TypeDef("inexact", W_NumberBox.typedef,
    __module__ = "numpy",
)

W_FloatingBox.typedef = TypeDef("floating", W_InexactBox.typedef,
    __module__ = "numpy",
)

W_Float16Box.typedef = TypeDef("float16", W_FloatingBox.typedef,
    __module__ = "numpy",
    __new__ = interp2app(W_Float16Box.descr__new__.im_func),
    __reduce__ = interp2app(W_Float16Box.descr_reduce),
)

W_Float32Box.typedef = TypeDef("float32", W_FloatingBox.typedef,
    __module__ = "numpy",
    __new__ = interp2app(W_Float32Box.descr__new__.im_func),
    __reduce__ = interp2app(W_Float32Box.descr_reduce),
)

W_Float64Box.typedef = TypeDef("float64", (W_FloatingBox.typedef, float_typedef),
    __module__ = "numpy",
    __new__ = interp2app(W_Float64Box.descr__new__.im_func),
    __reduce__ = interp2app(W_Float64Box.descr_reduce),
    as_integer_ratio = interp2app(W_Float64Box.descr_as_integer_ratio),
)

W_ComplexFloatingBox.typedef = TypeDef("complexfloating", W_InexactBox.typedef,
    __module__ = "numpy",
)

W_Complex64Box.typedef = TypeDef("complex64", (W_ComplexFloatingBox.typedef),
    __module__ = "numpy",
    __new__ = interp2app(W_Complex64Box.descr__new__.im_func),
    __reduce__ = interp2app(W_Complex64Box.descr_reduce),
    __complex__ = interp2app(W_GenericBox.item),
)

W_Complex128Box.typedef = TypeDef("complex128", (W_ComplexFloatingBox.typedef, complex_typedef),
    __module__ = "numpy",
    __new__ = interp2app(W_Complex128Box.descr__new__.im_func),
    __reduce__ = interp2app(W_Complex128Box.descr_reduce),
)

if long_double_size in (8, 12, 16):
    W_FloatLongBox.typedef = TypeDef("float%d" % (long_double_size * 8), (W_FloatingBox.typedef),
        __module__ = "numpy",
        __new__ = interp2app(W_FloatLongBox.descr__new__.im_func),
        __reduce__ = interp2app(W_FloatLongBox.descr_reduce),
    )

    W_ComplexLongBox.typedef = TypeDef("complex%d" % (long_double_size * 16), (W_ComplexFloatingBox.typedef, complex_typedef),
        __module__ = "numpy",
        __new__ = interp2app(W_ComplexLongBox.descr__new__.im_func),
        __reduce__ = interp2app(W_ComplexLongBox.descr_reduce),
        __complex__ = interp2app(W_GenericBox.item),
    )

W_FlexibleBox.typedef = TypeDef("flexible", W_GenericBox.typedef,
    __module__ = "numpy",
)

W_VoidBox.typedef = TypeDef("void", W_FlexibleBox.typedef,
    __module__ = "numpy",
    __new__ = interp2app(W_VoidBox.descr__new__.im_func),
    __getitem__ = interp2app(W_VoidBox.descr_getitem),
    __setitem__ = interp2app(W_VoidBox.descr_setitem),
)

W_CharacterBox.typedef = TypeDef("character", W_FlexibleBox.typedef,
    __module__ = "numpy",
)

W_StringBox.typedef = TypeDef("bytes_", (W_CharacterBox.typedef, W_BytesObject.typedef),
    __module__ = "numpy",
    __new__ = interp2app(W_StringBox.descr__new__string_box.im_func),
    __len__ = interp2app(W_StringBox.descr_len),
)

W_UnicodeBox.typedef = TypeDef("str_", (W_CharacterBox.typedef, W_UnicodeObject.typedef),
    __module__ = "numpy",
    __new__ = interp2app(W_UnicodeBox.descr__new__unicode_box.im_func),
    __len__ = interp2app(W_UnicodeBox.descr_len),
)<|MERGE_RESOLUTION|>--- conflicted
+++ resolved
@@ -167,16 +167,6 @@
             box = self
         return space.call_function(space.w_int, box.item(space))
 
-<<<<<<< HEAD
-=======
-    def descr_long(self, space):
-        if isinstance(self, W_ComplexFloatingBox):
-            box = self.descr_get_real(space)
-        else:
-            box = self
-        return space.call_function(space.w_long, box.item(space))
-
->>>>>>> 3da0adb3
     def descr_float(self, space):
         if isinstance(self, W_ComplexFloatingBox):
             box = self.descr_get_real(space)
