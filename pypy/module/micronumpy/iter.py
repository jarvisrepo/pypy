--- conflicted
+++ resolved
@@ -40,11 +40,6 @@
 but then we cannot guarantee that we only overflow one single shape
 dimension, perhaps we could overflow times in one big step.
 """
-<<<<<<< HEAD
-from pypy.module.micronumpy.base import W_NDimArray
-from pypy.module.micronumpy import support
-=======
->>>>>>> 714c2cd4
 from rpython.rlib import jit
 from pypy.module.micronumpy import support
 from pypy.module.micronumpy.base import W_NDimArray
