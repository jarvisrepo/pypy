
""" This is a mini-tutorial on iterators, strides, and
memory layout. It assumes you are familiar with the terms, see
http://docs.scipy.org/doc/numpy/reference/arrays.ndarray.html
for a more gentle introduction.

Given an array x: x.shape == [5,6],

At which byte in x.data does the item x[3,4] begin?
if x.strides==[1,5]:
    pData = x.pData + (x.start + 3*1 + 4*5)*sizeof(x.pData[0])
    pData = x.pData + (x.start + 24) * sizeof(x.pData[0])
so the offset of the element is 24 elements after the first

What is the next element in x after coordinates [3,4]?
if x.order =='C':
   next == [3,5] => offset is 28
if x.order =='F':
   next == [4,4] => offset is 24
so for the strides [1,5] x is 'F' contiguous
likewise, for the strides [6,1] x would be 'C' contiguous.

Iterators have an internal representation of the current coordinates
(indices), the array, strides, and backstrides. A short digression to
explain backstrides: what is the coordinate and offset after [3,5] in
the example above?
if x.order == 'C':
   next == [4,0] => offset is 4
if x.order == 'F':
   next == [4,5] => offset is 25
Note that in 'C' order we stepped BACKWARDS 24 while 'overflowing' a
shape dimension
  which is back 25 and forward 1,
  which is x.strides[1] * (x.shape[1] - 1) + x.strides[0]
so if we precalculate the overflow backstride as 
[x.strides[i] * (x.shape[i] - 1) for i in range(len(x.shape))]
we can go faster.
All the calculations happen in next()

next_skip_x() tries to do the iteration for a number of steps at once,
but then we cannot gaurentee that we only overflow one single shape 
dimension, perhaps we could overflow times in one big step.
"""

from pypy.module.micronumpy.strides import enumerate_chunks,\
     calculate_slice_strides
from pypy.module.micronumpy.base import W_NDimArray
from pypy.module.micronumpy.arrayimpl import base
from pypy.rlib import jit

# structures to describe slicing

class BaseChunk(object):
    pass

class RecordChunk(BaseChunk):
    def __init__(self, name):
        self.name = name

    def apply(self, orig_arr):
        arr = orig_arr.implementation
        ofs, subdtype = arr.dtype.fields[self.name]
        # strides backstrides are identical, ofs only changes start
<<<<<<< HEAD
        return W_NDimArray.new_slice(arr.start + ofs, arr.strides,
                                     arr.backstrides,
                                     arr.shape, arr, orig_arr, subdtype)
=======
        return W_NDimArray.new_slice(arr.start + ofs, arr.get_strides(),
                                     arr.get_backstrides(),
                                     arr.shape, arr, subdtype)
>>>>>>> 822b2226

class Chunks(BaseChunk):
    def __init__(self, l):
        self.l = l

    @jit.unroll_safe
    def extend_shape(self, old_shape):
        shape = []
        i = -1
        for i, c in enumerate_chunks(self.l):
            if c.step != 0:
                shape.append(c.lgt)
        s = i + 1
        assert s >= 0
        return shape[:] + old_shape[s:]

    def apply(self, orig_arr):
        arr = orig_arr.implementation
        shape = self.extend_shape(arr.shape)
        r = calculate_slice_strides(arr.shape, arr.start, arr.get_strides(),
                                    arr.get_backstrides(), self.l)
        _, start, strides, backstrides = r
        return W_NDimArray.new_slice(start, strides[:], backstrides[:],
                                     shape[:], arr, orig_arr)


class Chunk(BaseChunk):
    axis_step = 1

    def __init__(self, start, stop, step, lgt):
        self.start = start
        self.stop = stop
        self.step = step
        self.lgt = lgt

    def __repr__(self):
        return 'Chunk(%d, %d, %d, %d)' % (self.start, self.stop, self.step,
                                          self.lgt)

class NewAxisChunk(Chunk):
    start = 0
    stop = 1
    step = 1
    lgt = 1
    axis_step = 0

    def __init__(self):
        pass

class BaseTransform(object):
    pass

class ViewTransform(BaseTransform):
    def __init__(self, chunks):
        # 4-tuple specifying slicing
        self.chunks = chunks

class BroadcastTransform(BaseTransform):
    def __init__(self, res_shape):
        self.res_shape = res_shape

class PureShapeIterator(object):
    def __init__(self, shape, idx_w):
        self.shape = shape
        self.shapelen = len(shape)
        self.indexes = [0] * len(shape)
        self._done = False
        self.idx_w = [None] * len(idx_w)
        for i, w_idx in enumerate(idx_w):
            if isinstance(w_idx, W_NDimArray):
                self.idx_w[i] = w_idx.create_iter(shape)

    def done(self):
        return self._done

    @jit.unroll_safe
    def next(self):
        for w_idx in self.idx_w:
            if w_idx is not None:
                w_idx.next()
        for i in range(self.shapelen - 1, -1, -1):
            if self.indexes[i] < self.shape[i] - 1:
                self.indexes[i] += 1
                break
            else:
                self.indexes[i] = 0
        else:
            self._done = True

    @jit.unroll_safe
    def get_index(self, space, shapelen):
        return [space.wrap(self.indexes[i]) for i in range(shapelen)]

class ConcreteArrayIterator(base.BaseArrayIterator):
    def __init__(self, array):
        self.array = array
        self.offset = 0
        self.dtype = array.dtype
        self.skip = self.dtype.itemtype.get_element_size()
        self.size = array.size

    def setitem(self, elem):
        self.array.setitem(self.offset, elem)

    def getitem(self):
        return self.array.getitem(self.offset)

    def getitem_bool(self):
        return self.dtype.getitem_bool(self.array, self.offset)

    def next(self):
        self.offset += self.skip

    def next_skip_x(self, x):
        self.offset += self.skip * x

    def done(self):
        return self.offset >= self.size

    def reset(self):
        self.offset %= self.size

class OneDimViewIterator(ConcreteArrayIterator):
    def __init__(self, array):
        self.array = array
        self.offset = array.start
        self.skip = array.strides[0]
        self.dtype = array.dtype
        self.index = 0
        self.size = array.shape[0]

    def next(self):
        self.offset += self.skip
        self.index += 1

    def next_skip_x(self, x):
        self.offset += self.skip * x
        self.index += x

    def done(self):
        return self.index >= self.size

    def reset(self):
        self.offset %= self.size

class MultiDimViewIterator(ConcreteArrayIterator):
    def __init__(self, array, start, strides, backstrides, shape):
        self.indexes = [0] * len(shape)
        self.array = array
        self.shape = shape
        self.offset = start
        self.shapelen = len(shape)
        self._done = False
        self.strides = strides
        self.backstrides = backstrides
        self.size = array.size

    @jit.unroll_safe
    def next(self):
        offset = self.offset
        for i in range(self.shapelen - 1, -1, -1):
            if self.indexes[i] < self.shape[i] - 1:
                self.indexes[i] += 1
                offset += self.strides[i]
                break
            else:
                self.indexes[i] = 0
                offset -= self.backstrides[i]
        else:
            self._done = True
        self.offset = offset

    @jit.unroll_safe
    def next_skip_x(self, step):
        for i in range(len(self.shape) - 1, -1, -1):
            if self.indexes[i] < self.shape[i] - step:
                self.indexes[i] += step
                self.offset += self.strides[i] * step
                break
            else:
                remaining_step = (self.indexes[i] + step) // self.shape[i]
                this_i_step = step - remaining_step * self.shape[i]
                self.offset += self.strides[i] * this_i_step
                self.indexes[i] = self.indexes[i] +  this_i_step
                step = remaining_step
        else:
            self._done = True

    def done(self):
        return self._done

    def reset(self):
        self.offset %= self.size

class AxisIterator(base.BaseArrayIterator):
    def __init__(self, array, shape, dim):
        self.shape = shape
        strides = array.strides
        backstrides = array.backstrides
        if len(shape) == len(strides):
            # keepdims = True
            self.strides = strides[:dim] + [0] + strides[dim + 1:]
            self.backstrides = backstrides[:dim] + [0] + backstrides[dim + 1:]
        else:
            self.strides = strides[:dim] + [0] + strides[dim:]
            self.backstrides = backstrides[:dim] + [0] + backstrides[dim:]
        self.first_line = True
        self.indices = [0] * len(shape)
        self._done = False
        self.offset = array.start
        self.dim = dim
        self.array = array
        
    def setitem(self, elem):
        self.array.setitem(self.offset, elem)

    def getitem(self):
        return self.array.getitem(self.offset)

    @jit.unroll_safe
    def next(self):
        for i in range(len(self.shape) - 1, -1, -1):
            if self.indices[i] < self.shape[i] - 1:
                if i == self.dim:
                    self.first_line = False
                self.indices[i] += 1
                self.offset += self.strides[i]
                break
            else:
                if i == self.dim:
                    self.first_line = True
                self.indices[i] = 0
                self.offset -= self.backstrides[i]
        else:
            self._done = True

    def done(self):
        return self._done<|MERGE_RESOLUTION|>--- conflicted
+++ resolved
@@ -61,15 +61,9 @@
         arr = orig_arr.implementation
         ofs, subdtype = arr.dtype.fields[self.name]
         # strides backstrides are identical, ofs only changes start
-<<<<<<< HEAD
-        return W_NDimArray.new_slice(arr.start + ofs, arr.strides,
-                                     arr.backstrides,
-                                     arr.shape, arr, orig_arr, subdtype)
-=======
         return W_NDimArray.new_slice(arr.start + ofs, arr.get_strides(),
                                      arr.get_backstrides(),
-                                     arr.shape, arr, subdtype)
->>>>>>> 822b2226
+                                     arr.shape, arr, orig_arr, subdtype)
 
 class Chunks(BaseChunk):
     def __init__(self, l):
