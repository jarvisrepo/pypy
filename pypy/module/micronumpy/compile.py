""" This is a set of tools for standalone compiling of numpy expressions.
It should not be imported by the module itself
"""
import re
import py
from pypy.interpreter import special
from pypy.interpreter.baseobjspace import InternalSpaceCache, W_Root, ObjSpace
from pypy.interpreter.error import oefmt
from rpython.rlib.objectmodel import specialize, instantiate
from rpython.rlib.nonconst import NonConstant
from rpython.rlib.rarithmetic import base_int
from pypy.module.micronumpy import boxes, ufuncs
from pypy.module.micronumpy.arrayops import where
from pypy.module.micronumpy.ndarray import W_NDimArray
from pypy.module.micronumpy.ctors import array
from pypy.module.micronumpy.descriptor import get_dtype_cache
from pypy.interpreter.miscutils import ThreadLocals, make_weak_value_dictionary
from pypy.interpreter.executioncontext import (ExecutionContext, ActionFlag,
    UserDelAction)
from pypy.interpreter.pyframe import PyFrame


class BogusBytecode(Exception):
    pass

class ArgumentMismatch(Exception):
    pass

class ArgumentNotAnArray(Exception):
    pass

class WrongFunctionName(Exception):
    pass

class TokenizerError(Exception):
    pass

class BadToken(Exception):
    pass

SINGLE_ARG_FUNCTIONS = ["sum", "prod", "max", "min", "all", "any",
                        "unegative", "flat", "tostring", "count_nonzero",
                        "argsort", "cumsum", "logical_xor_reduce"]
TWO_ARG_FUNCTIONS = ["dot", 'take', 'searchsorted', 'multiply']
TWO_ARG_FUNCTIONS_OR_NONE = ['view', 'astype', 'reshape']
THREE_ARG_FUNCTIONS = ['where']

class W_TypeObject(W_Root):
    def __init__(self, name):
        self.name = name

    def lookup(self, name):
        return self.getdictvalue(self, name)

    def getname(self, space):
        return self.name

class FakeSpace(ObjSpace):
    w_ValueError = W_TypeObject("ValueError")
    w_TypeError = W_TypeObject("TypeError")
    w_IndexError = W_TypeObject("IndexError")
    w_OverflowError = W_TypeObject("OverflowError")
    w_NotImplementedError = W_TypeObject("NotImplementedError")
    w_AttributeError = W_TypeObject("AttributeError")
    w_StopIteration = W_TypeObject("StopIteration")
    w_KeyError = W_TypeObject("KeyError")
    w_SystemExit = W_TypeObject("SystemExit")
    w_KeyboardInterrupt = W_TypeObject("KeyboardInterrupt")
    w_VisibleDeprecationWarning = W_TypeObject("VisibleDeprecationWarning")
    w_None = None

    w_bool = W_TypeObject("bool")
    w_int = W_TypeObject("int")
    w_float = W_TypeObject("float")
    w_list = W_TypeObject("list")
    w_long = W_TypeObject("long")
    w_tuple = W_TypeObject('tuple')
    w_slice = W_TypeObject("slice")
    w_str = W_TypeObject("str")
    w_unicode = W_TypeObject("unicode")
    w_complex = W_TypeObject("complex")
    w_dict = W_TypeObject("dict")
    w_object = W_TypeObject("object")
    w_buffer = W_TypeObject("buffer")
    w_type = W_TypeObject("type")

    def __init__(self, config=None):
        """NOT_RPYTHON"""
        self.fromcache = InternalSpaceCache(self).getorbuild
        self.w_Ellipsis = special.Ellipsis()
        self.w_NotImplemented = special.NotImplemented()

        if config is None:
            from pypy.config.pypyoption import get_pypy_config
            config = get_pypy_config(translating=False)
        self.config = config

        self.interned_strings = make_weak_value_dictionary(self, str, W_Root)
        self.builtin = DictObject({})
        self.FrameClass = PyFrame
        self.threadlocals = ThreadLocals()
        self.actionflag = ActionFlag()    # changed by the signal module
        self.check_signal_action = None   # changed by the signal module

    def _freeze_(self):
        return True

    def is_none(self, w_obj):
        return w_obj is None or w_obj is self.w_None

    def issequence_w(self, w_obj):
        return isinstance(w_obj, ListObject) or isinstance(w_obj, W_NDimArray)

    def len(self, w_obj):
        if isinstance(w_obj, ListObject):
            return self.wrap(len(w_obj.items))
        elif isinstance(w_obj, DictObject):
            return self.wrap(len(w_obj.items))
        raise NotImplementedError

    def getattr(self, w_obj, w_attr):
        assert isinstance(w_attr, StringObject)
        if isinstance(w_obj, DictObject):
            return w_obj.getdictvalue(self, w_attr)
        return None

    def isinstance_w(self, w_obj, w_tp):
        try:
            return w_obj.tp == w_tp
        except AttributeError:
            return False

    def iter(self, w_iter):
        if isinstance(w_iter, ListObject):
            raise NotImplementedError
            #return IterObject(space, w_iter.items)
        elif isinstance(w_iter, DictObject):
            return IterDictObject(self, w_iter)

    def next(self, w_iter):
        return w_iter.next()

    def contains(self, w_iter, w_key):
        if isinstance(w_iter, DictObject):
            return self.wrap(w_key in w_iter.items)

        raise NotImplementedError

    def decode_index4(self, w_idx, size):
        if isinstance(w_idx, IntObject):
            return (self.int_w(w_idx), 0, 0, 1)
        else:
            assert isinstance(w_idx, SliceObject)
            start, stop, step = w_idx.start, w_idx.stop, w_idx.step
            if step == 0:
                return (0, size, 1, size)
            if start < 0:
                start += size
            if stop < 0:
                stop += size + 1
            if step < 0:
                start, stop = stop, start
                start -= 1
                stop -= 1
                lgt = (stop - start + 1) / step + 1
            else:
                lgt = (stop - start - 1) / step + 1
            return (start, stop, step, lgt)

    def unicode_from_object(self, w_item):
        # XXX
        return StringObject("")

    @specialize.argtype(1)
    def wrap(self, obj):
        if isinstance(obj, float):
            return FloatObject(obj)
        elif isinstance(obj, bool):
            return BoolObject(obj)
        elif isinstance(obj, int):
            return IntObject(obj)
        elif isinstance(obj, base_int):
            return LongObject(obj)
        elif isinstance(obj, W_Root):
            return obj
        elif isinstance(obj, str):
            return StringObject(obj)
        raise NotImplementedError

    def newlist(self, items):
        return ListObject(items)

    def newcomplex(self, r, i):
        return ComplexObject(r, i)

    def newfloat(self, f):
        return self.float(f)

    def newslice(self, start, stop, step):
        return SliceObject(self.int_w(start), self.int_w(stop),
                           self.int_w(step))

    def le(self, w_obj1, w_obj2):
        assert isinstance(w_obj1, boxes.W_GenericBox)
        assert isinstance(w_obj2, boxes.W_GenericBox)
        return w_obj1.descr_le(self, w_obj2)

    def lt(self, w_obj1, w_obj2):
        assert isinstance(w_obj1, boxes.W_GenericBox)
        assert isinstance(w_obj2, boxes.W_GenericBox)
        return w_obj1.descr_lt(self, w_obj2)

    def ge(self, w_obj1, w_obj2):
        assert isinstance(w_obj1, boxes.W_GenericBox)
        assert isinstance(w_obj2, boxes.W_GenericBox)
        return w_obj1.descr_ge(self, w_obj2)

    def add(self, w_obj1, w_obj2):
        assert isinstance(w_obj1, boxes.W_GenericBox)
        assert isinstance(w_obj2, boxes.W_GenericBox)
        return w_obj1.descr_add(self, w_obj2)

    def sub(self, w_obj1, w_obj2):
        return self.wrap(1)

    def mul(self, w_obj1, w_obj2):
        assert isinstance(w_obj1, boxes.W_GenericBox)
        assert isinstance(w_obj2, boxes.W_GenericBox)
        return w_obj1.descr_mul(self, w_obj2)

    def pow(self, w_obj1, w_obj2, _):
        return self.wrap(1)

    def neg(self, w_obj1):
        return self.wrap(0)

    def repr(self, w_obj1):
        return self.wrap('fake')

    def getitem(self, obj, index):
        if isinstance(obj, DictObject):
            w_dict = obj.getdict(self)
            if w_dict is not None:
                try:
                    return w_dict[index]
<<<<<<< HEAD
                except KeyError, e:
                    raise oefmt(self.w_KeyError, "key error")
=======
                except KeyError as e:
                    raise OperationError(self.w_KeyError, self.wrap("key error"))
>>>>>>> fb3e03d2

        assert isinstance(obj, ListObject)
        assert isinstance(index, IntObject)
        return obj.items[index.intval]

    def listview(self, obj, number=-1):
        assert isinstance(obj, ListObject)
        if number != -1:
            assert number == 2
            return [obj.items[0], obj.items[1]]
        return obj.items

    fixedview = listview

    def float(self, w_obj):
        if isinstance(w_obj, FloatObject):
            return w_obj
        assert isinstance(w_obj, boxes.W_GenericBox)
        return self.float(w_obj.descr_float(self))

    def float_w(self, w_obj, allow_conversion=True):
        assert isinstance(w_obj, FloatObject)
        return w_obj.floatval

    def int_w(self, w_obj, allow_conversion=True):
        if isinstance(w_obj, IntObject):
            return w_obj.intval
        elif isinstance(w_obj, FloatObject):
            return int(w_obj.floatval)
        elif isinstance(w_obj, SliceObject):
            raise oefmt(self.w_TypeError, "slice.")
        raise NotImplementedError

    def unpackcomplex(self, w_obj):
        if isinstance(w_obj, ComplexObject):
            return w_obj.r, w_obj.i
        raise NotImplementedError

    def index(self, w_obj):
        return self.wrap(self.int_w(w_obj))

    def str_w(self, w_obj):
        if isinstance(w_obj, StringObject):
            return w_obj.v
        raise NotImplementedError

    def unicode_w(self, w_obj):
        # XXX
        if isinstance(w_obj, StringObject):
            return unicode(w_obj.v)
        raise NotImplementedError

    def int(self, w_obj):
        if isinstance(w_obj, IntObject):
            return w_obj
        assert isinstance(w_obj, boxes.W_GenericBox)
        return self.int(w_obj.descr_int(self))

    def long(self, w_obj):
        if isinstance(w_obj, LongObject):
            return w_obj
        assert isinstance(w_obj, boxes.W_GenericBox)
        return self.int(w_obj.descr_long(self))

    def str(self, w_obj):
        if isinstance(w_obj, StringObject):
            return w_obj
        assert isinstance(w_obj, boxes.W_GenericBox)
        return self.str(w_obj.descr_str(self))

    def is_true(self, w_obj):
        assert isinstance(w_obj, BoolObject)
        return bool(w_obj.intval)

    def gt(self, w_lhs, w_rhs):
        return BoolObject(self.int_w(w_lhs) > self.int_w(w_rhs))

    def lt(self, w_lhs, w_rhs):
        return BoolObject(self.int_w(w_lhs) < self.int_w(w_rhs))

    def is_w(self, w_obj, w_what):
        return w_obj is w_what

    def eq_w(self, w_obj, w_what):
        return w_obj == w_what

    def issubtype(self, w_type1, w_type2):
        return BoolObject(True)

    def type(self, w_obj):
        if self.is_none(w_obj):
            return self.w_None
        try:
            return w_obj.tp
        except AttributeError:
            if isinstance(w_obj, W_NDimArray):
                return W_NDimArray
            return self.w_None

    def lookup(self, w_obj, name):
        w_type = self.type(w_obj)
        if not self.is_none(w_type):
            return w_type.lookup(name)

    def gettypefor(self, w_obj):
        return W_TypeObject(w_obj.typedef.name)

    def call_function(self, tp, w_dtype, *args):
        if tp is self.w_float:
            if isinstance(w_dtype, boxes.W_Float64Box):
                return FloatObject(float(w_dtype.value))
            if isinstance(w_dtype, boxes.W_Float32Box):
                return FloatObject(float(w_dtype.value))
            if isinstance(w_dtype, boxes.W_Int64Box):
                return FloatObject(float(int(w_dtype.value)))
            if isinstance(w_dtype, boxes.W_Int32Box):
                return FloatObject(float(int(w_dtype.value)))
            if isinstance(w_dtype, boxes.W_Int16Box):
                return FloatObject(float(int(w_dtype.value)))
            if isinstance(w_dtype, boxes.W_Int8Box):
                return FloatObject(float(int(w_dtype.value)))
            if isinstance(w_dtype, IntObject):
                return FloatObject(float(w_dtype.intval))
        if tp is self.w_int:
            if isinstance(w_dtype, FloatObject):
                return IntObject(int(w_dtype.floatval))

        return w_dtype

    @specialize.arg(2)
    def call_method(self, w_obj, s, *args):
        # XXX even the hacks have hacks
        if s == 'size': # used in _array() but never called by tests
            return IntObject(0)
        return getattr(w_obj, 'descr_' + s)(self, *args)

    @specialize.arg(1)
    def interp_w(self, tp, what):
        assert isinstance(what, tp)
        return what

    def allocate_instance(self, klass, w_subtype):
        return instantiate(klass)

    def newtuple(self, list_w):
        return ListObject(list_w)

    def newdict(self, module=True):
        return DictObject({})

    def newint(self, i):
        if isinstance(i, IntObject):
            return i
        return IntObject(i)

    def setitem(self, obj, index, value):
        obj.items[index] = value

    def exception_match(self, w_exc_type, w_check_class):
        assert isinstance(w_exc_type, W_TypeObject)
        assert isinstance(w_check_class, W_TypeObject)
        return w_exc_type.name == w_check_class.name

    def warn(self, w_msg, w_warn_type):
        pass

class FloatObject(W_Root):
    tp = FakeSpace.w_float
    def __init__(self, floatval):
        self.floatval = floatval

class BoolObject(W_Root):
    tp = FakeSpace.w_bool
    def __init__(self, boolval):
        self.intval = boolval
FakeSpace.w_True = BoolObject(True)
FakeSpace.w_False = BoolObject(False)


class IntObject(W_Root):
    tp = FakeSpace.w_int
    def __init__(self, intval):
        self.intval = intval

class LongObject(W_Root):
    tp = FakeSpace.w_long
    def __init__(self, intval):
        self.intval = intval

class ListObject(W_Root):
    tp = FakeSpace.w_list
    def __init__(self, items):
        self.items = items

class DictObject(W_Root):
    tp = FakeSpace.w_dict
    def __init__(self, items):
        self.items = items

    def getdict(self, space):
        return self.items

    def getdictvalue(self, space, key):
        return self.items[key]

class IterDictObject(W_Root):
    def __init__(self, space, w_dict):
        self.space = space
        self.items = w_dict.items.items()
        self.i = 0

    def __iter__(self):
        return self

    def next(self):
        space = self.space
        if self.i >= len(self.items):
            raise oefmt(space.w_StopIteration, "stop iteration")
        self.i += 1
        return self.items[self.i-1][0]

class SliceObject(W_Root):
    tp = FakeSpace.w_slice
    def __init__(self, start, stop, step):
        self.start = start
        self.stop = stop
        self.step = step

class StringObject(W_Root):
    tp = FakeSpace.w_str
    def __init__(self, v):
        self.v = v

class ComplexObject(W_Root):
    tp = FakeSpace.w_complex
    def __init__(self, r, i):
        self.r = r
        self.i = i

class InterpreterState(object):
    def __init__(self, code):
        self.code = code
        self.variables = {}
        self.results = []

    def run(self, space):
        self.space = space
        for stmt in self.code.statements:
            stmt.execute(self)

class Node(object):
    def __eq__(self, other):
        return (self.__class__ == other.__class__ and
                self.__dict__ == other.__dict__)

    def __ne__(self, other):
        return not self == other

    def wrap(self, space):
        raise NotImplementedError

    def execute(self, interp):
        raise NotImplementedError

class Assignment(Node):
    def __init__(self, name, expr):
        self.name = name
        self.expr = expr

    def execute(self, interp):
        interp.variables[self.name] = self.expr.execute(interp)

    def __repr__(self):
        return "%r = %r" % (self.name, self.expr)

class ArrayAssignment(Node):
    def __init__(self, name, index, expr):
        self.name = name
        self.index = index
        self.expr = expr

    def execute(self, interp):
        arr = interp.variables[self.name]
        w_index = self.index.execute(interp)
        # cast to int
        if isinstance(w_index, FloatObject):
            w_index = IntObject(int(w_index.floatval))
        w_val = self.expr.execute(interp)
        assert isinstance(arr, W_NDimArray)
        arr.descr_setitem(interp.space, w_index, w_val)

    def __repr__(self):
        return "%s[%r] = %r" % (self.name, self.index, self.expr)

class Variable(Node):
    def __init__(self, name):
        self.name = name.strip(" ")

    def execute(self, interp):
        if self.name == 'None':
            return None
        return interp.variables[self.name]

    def __repr__(self):
        return 'v(%s)' % self.name

class Operator(Node):
    def __init__(self, lhs, name, rhs):
        self.name = name
        self.lhs = lhs
        self.rhs = rhs

    def execute(self, interp):
        w_lhs = self.lhs.execute(interp)
        if isinstance(self.rhs, SliceConstant):
            w_rhs = self.rhs.wrap(interp.space)
        else:
            w_rhs = self.rhs.execute(interp)
        if not isinstance(w_lhs, W_NDimArray):
            # scalar
            dtype = get_dtype_cache(interp.space).w_float64dtype
            w_lhs = W_NDimArray.new_scalar(interp.space, dtype, w_lhs)
        assert isinstance(w_lhs, W_NDimArray)
        if self.name == '+':
            w_res = w_lhs.descr_add(interp.space, w_rhs)
        elif self.name == '*':
            w_res = w_lhs.descr_mul(interp.space, w_rhs)
        elif self.name == '-':
            w_res = w_lhs.descr_sub(interp.space, w_rhs)
        elif self.name == '**':
            w_res = w_lhs.descr_pow(interp.space, w_rhs)
        elif self.name == '->':
            if isinstance(w_rhs, FloatObject):
                w_rhs = IntObject(int(w_rhs.floatval))
            assert isinstance(w_lhs, W_NDimArray)
            w_res = w_lhs.descr_getitem(interp.space, w_rhs)
            if isinstance(w_rhs, IntObject):
                if isinstance(w_res, boxes.W_Float64Box):
                    print "access", w_lhs, "[", w_rhs.intval, "] => ", float(w_res.value)
                if isinstance(w_res, boxes.W_Float32Box):
                    print "access", w_lhs, "[", w_rhs.intval, "] => ", float(w_res.value)
                if isinstance(w_res, boxes.W_Int64Box):
                    print "access", w_lhs, "[", w_rhs.intval, "] => ", int(w_res.value)
                if isinstance(w_res, boxes.W_Int32Box):
                    print "access", w_lhs, "[", w_rhs.intval, "] => ", int(w_res.value)
        else:
            raise NotImplementedError
        if (not isinstance(w_res, W_NDimArray) and
            not isinstance(w_res, boxes.W_GenericBox)):
            dtype = get_dtype_cache(interp.space).w_float64dtype
            w_res = W_NDimArray.new_scalar(interp.space, dtype, w_res)
        return w_res

    def __repr__(self):
        return '(%r %s %r)' % (self.lhs, self.name, self.rhs)

class NumberConstant(Node):
    def __init__(self, v):
        if isinstance(v, int):
            self.v = v
        elif isinstance(v, float):
            self.v = v
        else:
            assert isinstance(v, str)
            assert len(v) > 0
            c = v[-1]
            if c == 'f':
                self.v = float(v[:-1])
            elif c == 'i':
                self.v = int(v[:-1])
            else:
                self.v = float(v)

    def __repr__(self):
        return "Const(%s)" % self.v

    def wrap(self, space):
        return space.wrap(self.v)

    def execute(self, interp):
        return interp.space.wrap(self.v)

class ComplexConstant(Node):
    def __init__(self, r, i):
        self.r = float(r)
        self.i = float(i)

    def __repr__(self):
        return 'ComplexConst(%s, %s)' % (self.r, self.i)

    def wrap(self, space):
        return space.newcomplex(self.r, self.i)

    def execute(self, interp):
        return self.wrap(interp.space)

class RangeConstant(Node):
    def __init__(self, v):
        self.v = int(v)

    def execute(self, interp):
        w_list = interp.space.newlist(
            [interp.space.wrap(float(i)) for i in range(self.v)]
        )
        dtype = get_dtype_cache(interp.space).w_float64dtype
        return array(interp.space, w_list, w_dtype=dtype, w_order=None)

    def __repr__(self):
        return 'Range(%s)' % self.v

class Code(Node):
    def __init__(self, statements):
        self.statements = statements

    def __repr__(self):
        return "\n".join([repr(i) for i in self.statements])

class ArrayConstant(Node):
    def __init__(self, items):
        self.items = items

    def wrap(self, space):
        return space.newlist([item.wrap(space) for item in self.items])

    def execute(self, interp):
        w_list = self.wrap(interp.space)
        return array(interp.space, w_list)

    def __repr__(self):
        return "[" + ", ".join([repr(item) for item in self.items]) + "]"

class SliceConstant(Node):
    def __init__(self, start, stop, step):
        self.start = start
        self.stop = stop
        self.step = step

    def wrap(self, space):
        return SliceObject(self.start, self.stop, self.step)

    def execute(self, interp):
        return SliceObject(self.start, self.stop, self.step)

    def __repr__(self):
        return 'slice(%s,%s,%s)' % (self.start, self.stop, self.step)

class ArrayClass(Node):
    def __init__(self):
        self.v = W_NDimArray

    def execute(self, interp):
       return self.v

    def __repr__(self):
        return '<class W_NDimArray>'

class DtypeClass(Node):
    def __init__(self, dt):
        self.v = dt

    def execute(self, interp):
        if self.v == 'int':
            dtype = get_dtype_cache(interp.space).w_int64dtype
        elif self.v == 'int8':
            dtype = get_dtype_cache(interp.space).w_int8dtype
        elif self.v == 'int16':
            dtype = get_dtype_cache(interp.space).w_int16dtype
        elif self.v == 'int32':
            dtype = get_dtype_cache(interp.space).w_int32dtype
        elif self.v == 'uint':
            dtype = get_dtype_cache(interp.space).w_uint64dtype
        elif self.v == 'uint8':
            dtype = get_dtype_cache(interp.space).w_uint8dtype
        elif self.v == 'uint16':
            dtype = get_dtype_cache(interp.space).w_uint16dtype
        elif self.v == 'uint32':
            dtype = get_dtype_cache(interp.space).w_uint32dtype
        elif self.v == 'float':
            dtype = get_dtype_cache(interp.space).w_float64dtype
        elif self.v == 'float32':
            dtype = get_dtype_cache(interp.space).w_float32dtype
        else:
            raise BadToken('unknown v to dtype "%s"' % self.v)
        return dtype

    def __repr__(self):
        return '<class %s dtype>' % self.v

class Execute(Node):
    def __init__(self, expr):
        self.expr = expr

    def __repr__(self):
        return repr(self.expr)

    def execute(self, interp):
        interp.results.append(self.expr.execute(interp))

class FunctionCall(Node):
    def __init__(self, name, args):
        self.name = name.strip(" ")
        self.args = args

    def __repr__(self):
        return "%s(%s)" % (self.name, ", ".join([repr(arg)
                                                 for arg in self.args]))

    def execute(self, interp):
        arr = self.args[0].execute(interp)
        if not isinstance(arr, W_NDimArray):
            raise ArgumentNotAnArray
        if self.name in SINGLE_ARG_FUNCTIONS:
            if len(self.args) != 1 and self.name != 'sum':
                raise ArgumentMismatch
            if self.name == "sum":
                if len(self.args)>1:
                    var = self.args[1]
                    if isinstance(var, DtypeClass):
                        w_res = arr.descr_sum(interp.space, None, var.execute(interp))
                    else:
                        w_res = arr.descr_sum(interp.space,
                                          self.args[1].execute(interp))

                else:
                    w_res = arr.descr_sum(interp.space)
            elif self.name == "prod":
                w_res = arr.descr_prod(interp.space)
            elif self.name == "max":
                w_res = arr.descr_max(interp.space)
            elif self.name == "min":
                w_res = arr.descr_min(interp.space)
            elif self.name == "any":
                w_res = arr.descr_any(interp.space)
            elif self.name == "all":
                w_res = arr.descr_all(interp.space)
            elif self.name == "cumsum":
                w_res = arr.descr_cumsum(interp.space)
            elif self.name == "logical_xor_reduce":
                logical_xor = ufuncs.get(interp.space).logical_xor
                w_res = logical_xor.reduce(interp.space, arr, None)
            elif self.name == "unegative":
                neg = ufuncs.get(interp.space).negative
                w_res = neg.call(interp.space, [arr], None, 'unsafe', None)
            elif self.name == "cos":
                cos = ufuncs.get(interp.space).cos
                w_res = cos.call(interp.space, [arr], None, 'unsafe', None)
            elif self.name == "flat":
                w_res = arr.descr_get_flatiter(interp.space)
            elif self.name == "argsort":
                w_res = arr.descr_argsort(interp.space)
            elif self.name == "tostring":
                arr.descr_tostring(interp.space)
                w_res = None
            else:
                assert False # unreachable code
        elif self.name in TWO_ARG_FUNCTIONS:
            if len(self.args) != 2:
                raise ArgumentMismatch
            arg = self.args[1].execute(interp)
            if not isinstance(arg, W_NDimArray):
                raise ArgumentNotAnArray
            if self.name == "dot":
                w_res = arr.descr_dot(interp.space, arg)
            elif self.name == 'multiply':
                w_res = arr.descr_mul(interp.space, arg)
            elif self.name == 'take':
                w_res = arr.descr_take(interp.space, arg)
            elif self.name == "searchsorted":
                w_res = arr.descr_searchsorted(interp.space, arg,
                                               interp.space.wrap('left'))
            else:
                assert False # unreachable code
        elif self.name in THREE_ARG_FUNCTIONS:
            if len(self.args) != 3:
                raise ArgumentMismatch
            arg1 = self.args[1].execute(interp)
            arg2 = self.args[2].execute(interp)
            if not isinstance(arg1, W_NDimArray):
                raise ArgumentNotAnArray
            if not isinstance(arg2, W_NDimArray):
                raise ArgumentNotAnArray
            if self.name == "where":
                w_res = where(interp.space, arr, arg1, arg2)
            else:
                assert False # unreachable code
        elif self.name in TWO_ARG_FUNCTIONS_OR_NONE:
            if len(self.args) != 2:
                raise ArgumentMismatch
            arg = self.args[1].execute(interp)
            if self.name == 'view':
                w_res = arr.descr_view(interp.space, arg)
            elif self.name == 'astype':
                w_res = arr.descr_astype(interp.space, arg)
            elif self.name == 'reshape':
                w_arg = self.args[1]
                assert isinstance(w_arg, ArrayConstant)
                order = -1
                w_res = arr.reshape(interp.space, w_arg.wrap(interp.space), order)
            else:
                assert False
        else:
            raise WrongFunctionName
        if isinstance(w_res, W_NDimArray):
            return w_res
        if isinstance(w_res, FloatObject):
            dtype = get_dtype_cache(interp.space).w_float64dtype
        elif isinstance(w_res, IntObject):
            dtype = get_dtype_cache(interp.space).w_int64dtype
        elif isinstance(w_res, BoolObject):
            dtype = get_dtype_cache(interp.space).w_booldtype
        elif isinstance(w_res, boxes.W_GenericBox):
            dtype = w_res.get_dtype(interp.space)
        else:
            dtype = None
        return W_NDimArray.new_scalar(interp.space, dtype, w_res)

_REGEXES = [
    ('-?[\d\.]+(i|f)?', 'number'),
    ('\[', 'array_left'),
    (':', 'colon'),
    ('\w+', 'identifier'),
    ('\]', 'array_right'),
    ('(->)|[\+\-\*\/]+', 'operator'),
    ('=', 'assign'),
    (',', 'comma'),
    ('\|', 'pipe'),
    ('\(', 'paren_left'),
    ('\)', 'paren_right'),
]
REGEXES = []

for r, name in _REGEXES:
    REGEXES.append((re.compile(r' *(' + r + ')'), name))
del _REGEXES

class Token(object):
    def __init__(self, name, v):
        self.name = name
        self.v = v

    def __repr__(self):
        return '(%s, %s)' % (self.name, self.v)

empty = Token('', '')

class TokenStack(object):
    def __init__(self, tokens):
        self.tokens = tokens
        self.c = 0

    def pop(self):
        token = self.tokens[self.c]
        self.c += 1
        return token

    def get(self, i):
        if self.c + i >= len(self.tokens):
            return empty
        return self.tokens[self.c + i]

    def remaining(self):
        return len(self.tokens) - self.c

    def push(self):
        self.c -= 1

    def __repr__(self):
        return repr(self.tokens[self.c:])

class Parser(object):
    def tokenize(self, line):
        tokens = []
        while True:
            for r, name in REGEXES:
                m = r.match(line)
                if m is not None:
                    g = m.group(0)
                    tokens.append(Token(name, g))
                    line = line[len(g):]
                    if not line:
                        return TokenStack(tokens)
                    break
            else:
                raise TokenizerError(line)

    def parse_number_or_slice(self, tokens):
        start_tok = tokens.pop()
        if start_tok.name == 'colon':
            start = 0
        else:
            if tokens.get(0).name != 'colon':
                return NumberConstant(start_tok.v)
            start = int(start_tok.v)
            tokens.pop()
        if not tokens.get(0).name in ['colon', 'number']:
            stop = -1
            step = 1
        else:
            next = tokens.pop()
            if next.name == 'colon':
                stop = -1
                step = int(tokens.pop().v)
            else:
                stop = int(next.v)
                if tokens.get(0).name == 'colon':
                    tokens.pop()
                    step = int(tokens.pop().v)
                else:
                    step = 1
        return SliceConstant(start, stop, step)


    def parse_expression(self, tokens, accept_comma=False):
        stack = []
        while tokens.remaining():
            token = tokens.pop()
            if token.name == 'identifier':
                if tokens.remaining() and tokens.get(0).name == 'paren_left':
                    stack.append(self.parse_function_call(token.v, tokens))
                elif token.v.strip(' ') == 'ndarray':
                    stack.append(ArrayClass())
                elif token.v.strip(' ') == 'int':
                    stack.append(DtypeClass('int'))
                elif token.v.strip(' ') == 'int8':
                    stack.append(DtypeClass('int8'))
                elif token.v.strip(' ') == 'int16':
                    stack.append(DtypeClass('int16'))
                elif token.v.strip(' ') == 'int32':
                    stack.append(DtypeClass('int32'))
                elif token.v.strip(' ') == 'int64':
                    stack.append(DtypeClass('int'))
                elif token.v.strip(' ') == 'uint':
                    stack.append(DtypeClass('uint'))
                elif token.v.strip(' ') == 'uint8':
                    stack.append(DtypeClass('uint8'))
                elif token.v.strip(' ') == 'uint16':
                    stack.append(DtypeClass('uint16'))
                elif token.v.strip(' ') == 'uint32':
                    stack.append(DtypeClass('uint32'))
                elif token.v.strip(' ') == 'uint64':
                    stack.append(DtypeClass('uint'))
                elif token.v.strip(' ') == 'float':
                    stack.append(DtypeClass('float'))
                elif token.v.strip(' ') == 'float32':
                    stack.append(DtypeClass('float32'))
                elif token.v.strip(' ') == 'float64':
                    stack.append(DtypeClass('float'))
                else:
                    stack.append(Variable(token.v.strip(' ')))
            elif token.name == 'array_left':
                stack.append(ArrayConstant(self.parse_array_const(tokens)))
            elif token.name == 'operator':
                stack.append(Variable(token.v))
            elif token.name == 'number' or token.name == 'colon':
                tokens.push()
                stack.append(self.parse_number_or_slice(tokens))
            elif token.name == 'pipe':
                stack.append(RangeConstant(tokens.pop().v))
                end = tokens.pop()
                assert end.name == 'pipe'
            elif token.name == 'paren_left':
                stack.append(self.parse_complex_constant(tokens))
            elif accept_comma and token.name == 'comma':
                continue
            else:
                tokens.push()
                break
        if accept_comma:
            return stack
        stack.reverse()
        lhs = stack.pop()
        while stack:
            op = stack.pop()
            assert isinstance(op, Variable)
            rhs = stack.pop()
            lhs = Operator(lhs, op.name, rhs)
        return lhs

    def parse_function_call(self, name, tokens):
        args = []
        tokens.pop() # lparen
        while tokens.get(0).name != 'paren_right':
            args += self.parse_expression(tokens, accept_comma=True)
        return FunctionCall(name, args)

    def parse_complex_constant(self, tokens):
        r = tokens.pop()
        assert r.name == 'number'
        assert tokens.pop().name == 'comma'
        i = tokens.pop()
        assert i.name == 'number'
        assert tokens.pop().name == 'paren_right'
        return ComplexConstant(r.v, i.v)

    def parse_array_const(self, tokens):
        elems = []
        while True:
            token = tokens.pop()
            if token.name == 'number':
                elems.append(NumberConstant(token.v))
            elif token.name == 'array_left':
                elems.append(ArrayConstant(self.parse_array_const(tokens)))
            elif token.name == 'paren_left':
                elems.append(self.parse_complex_constant(tokens))
            else:
                raise BadToken()
            token = tokens.pop()
            if token.name == 'array_right':
                return elems
            assert token.name == 'comma'

    def parse_statement(self, tokens):
        if (tokens.get(0).name == 'identifier' and
            tokens.get(1).name == 'assign'):
            lhs = tokens.pop().v
            tokens.pop()
            rhs = self.parse_expression(tokens)
            return Assignment(lhs, rhs)
        elif (tokens.get(0).name == 'identifier' and
              tokens.get(1).name == 'array_left'):
            name = tokens.pop().v
            tokens.pop()
            index = self.parse_expression(tokens)
            tokens.pop()
            tokens.pop()
            return ArrayAssignment(name, index, self.parse_expression(tokens))
        return Execute(self.parse_expression(tokens))

    def parse(self, code):
        statements = []
        for line in code.split("\n"):
            if '#' in line:
                line = line.split('#', 1)[0]
            line = line.strip(" ")
            if line:
                tokens = self.tokenize(line)
                statements.append(self.parse_statement(tokens))
        return Code(statements)

def numpy_compile(code):
    parser = Parser()
    return InterpreterState(parser.parse(code))<|MERGE_RESOLUTION|>--- conflicted
+++ resolved
@@ -243,13 +243,8 @@
             if w_dict is not None:
                 try:
                     return w_dict[index]
-<<<<<<< HEAD
-                except KeyError, e:
+                except KeyError as e:
                     raise oefmt(self.w_KeyError, "key error")
-=======
-                except KeyError as e:
-                    raise OperationError(self.w_KeyError, self.wrap("key error"))
->>>>>>> fb3e03d2
 
         assert isinstance(obj, ListObject)
         assert isinstance(index, IntObject)
