""" This is a set of tools for standalone compiling of numpy expressions.
It should not be imported by the module itself
"""
import re
import py
from pypy.interpreter import special
from pypy.interpreter.baseobjspace import InternalSpaceCache, W_Root, ObjSpace
from pypy.interpreter.error import oefmt
from rpython.rlib.objectmodel import specialize, instantiate
from rpython.rlib.nonconst import NonConstant
from rpython.rlib.rarithmetic import base_int
from pypy.module.micronumpy import boxes, ufuncs
from pypy.module.micronumpy.arrayops import where
from pypy.module.micronumpy.ndarray import W_NDimArray
from pypy.module.micronumpy.ctors import array
from pypy.module.micronumpy.descriptor import get_dtype_cache
from pypy.interpreter.miscutils import ThreadLocals, make_weak_value_dictionary
from pypy.interpreter.executioncontext import (ExecutionContext, ActionFlag,
    UserDelAction)
from pypy.interpreter.pyframe import PyFrame

class BogusBytecode(Exception):
    pass

class ArgumentMismatch(Exception):
    pass

class ArgumentNotAnArray(Exception):
    pass

class WrongFunctionName(Exception):
    pass

class TokenizerError(Exception):
    pass

class BadToken(Exception):
    pass

SINGLE_ARG_FUNCTIONS = ["sum", "prod", "max", "min", "all", "any",
                        "unegative", "flat", "tostring", "count_nonzero",
                        "argsort", "cumsum", "logical_xor_reduce"]
TWO_ARG_FUNCTIONS = ["dot", 'take', 'searchsorted', 'multiply']
TWO_ARG_FUNCTIONS_OR_NONE = ['view', 'astype', 'reshape']
THREE_ARG_FUNCTIONS = ['where']

class W_TypeObject(W_Root):
    def __init__(self, name):
        self.name = name

    def lookup(self, name):
        return self.getdictvalue(self, name)

    def getname(self, space):
        return self.name

class FakeSpace(ObjSpace):
    w_ValueError = W_TypeObject("ValueError")
    w_TypeError = W_TypeObject("TypeError")
    w_IndexError = W_TypeObject("IndexError")
    w_OverflowError = W_TypeObject("OverflowError")
    w_NotImplementedError = W_TypeObject("NotImplementedError")
    w_AttributeError = W_TypeObject("AttributeError")
    w_StopIteration = W_TypeObject("StopIteration")
    w_KeyError = W_TypeObject("KeyError")
    w_SystemExit = W_TypeObject("SystemExit")
    w_KeyboardInterrupt = W_TypeObject("KeyboardInterrupt")
    w_RuntimeError = W_TypeObject("RuntimeError")
    w_RecursionError = W_TypeObject("RecursionError")   # py3.5
    w_VisibleDeprecationWarning = W_TypeObject("VisibleDeprecationWarning")
    w_None = W_Root()

    w_bool = W_TypeObject("bool")
    w_int = W_TypeObject("int")
    w_float = W_TypeObject("float")
    w_list = W_TypeObject("list")
    w_long = W_TypeObject("long")
    w_tuple = W_TypeObject('tuple')
    w_slice = W_TypeObject("slice")
    w_bytes = W_TypeObject("str")
    w_text = w_bytes
    w_unicode = W_TypeObject("unicode")
    w_complex = W_TypeObject("complex")
    w_dict = W_TypeObject("dict")
    w_object = W_TypeObject("object")
    w_buffer = W_TypeObject("buffer")
    w_type = W_TypeObject("type")

    def __init__(self, config=None):
        """NOT_RPYTHON"""
        self.fromcache = InternalSpaceCache(self).getorbuild
        self.w_Ellipsis = special.Ellipsis()
        self.w_NotImplemented = special.NotImplemented()

        if config is None:
            from pypy.config.pypyoption import get_pypy_config
            config = get_pypy_config(translating=False)
        self.config = config

        self.interned_strings = make_weak_value_dictionary(self, str, W_Root)
        self.builtin = DictObject({})
        self.FrameClass = PyFrame
        self.threadlocals = ThreadLocals()
        self.actionflag = ActionFlag()    # changed by the signal module
        self.check_signal_action = None   # changed by the signal module

    def _freeze_(self):
        return True

    def is_none(self, w_obj):
        return w_obj is None or w_obj is self.w_None

    def issequence_w(self, w_obj):
        return isinstance(w_obj, ListObject) or isinstance(w_obj, W_NDimArray)

    def len(self, w_obj):
        if isinstance(w_obj, ListObject):
            return self.wrap(len(w_obj.items))
        elif isinstance(w_obj, DictObject):
            return self.wrap(len(w_obj.items))
        raise NotImplementedError

    def getattr(self, w_obj, w_attr):
        assert isinstance(w_attr, StringObject)
        if isinstance(w_obj, DictObject):
            return w_obj.getdictvalue(self, w_attr)
        return None

    def issubtype_w(self, w_sub, w_type):
        is_root(w_type)
        return NonConstant(True)

    def isinstance_w(self, w_obj, w_tp):
        try:
            return w_obj.tp == w_tp
        except AttributeError:
            return False

    def iter(self, w_iter):
        if isinstance(w_iter, ListObject):
            raise NotImplementedError
            #return IterObject(space, w_iter.items)
        elif isinstance(w_iter, DictObject):
            return IterDictObject(self, w_iter)

    def next(self, w_iter):
        return w_iter.next()

    def contains(self, w_iter, w_key):
        if isinstance(w_iter, DictObject):
            return self.wrap(w_key in w_iter.items)

        raise NotImplementedError

    def decode_index4(self, w_idx, size):
        if isinstance(w_idx, IntObject):
            return (self.int_w(w_idx), 0, 0, 1)
        else:
            assert isinstance(w_idx, SliceObject)
            start, stop, step = w_idx.start, w_idx.stop, w_idx.step
            if step == 0:
                return (0, size, 1, size)
            if start < 0:
                start += size
            if stop < 0:
                stop += size + 1
            if step < 0:
                start, stop = stop, start
                start -= 1
                stop -= 1
                lgt = (stop - start + 1) / step + 1
            else:
                lgt = (stop - start - 1) / step + 1
            return (start, stop, step, lgt)

    def unicode_from_object(self, w_item):
        # XXX
        return StringObject("")

    @specialize.argtype(1)
    def wrap(self, obj):
        if isinstance(obj, float):
            return FloatObject(obj)
        elif isinstance(obj, bool):
            return BoolObject(obj)
        elif isinstance(obj, int):
            return IntObject(obj)
        elif isinstance(obj, base_int):
            return LongObject(obj)
        elif isinstance(obj, W_Root):
            return obj
        elif isinstance(obj, str):
            return StringObject(obj)
        raise NotImplementedError

    def newtext(self, obj):
        return StringObject(obj)
    newbytes = newtext

    def newunicode(self, obj):
        raise NotImplementedError

    def newlist(self, items):
        return ListObject(items)

    def newcomplex(self, r, i):
        return ComplexObject(r, i)

    def newfloat(self, f):
        return FloatObject(f)

    def newslice(self, start, stop, step):
        return SliceObject(self.int_w(start), self.int_w(stop),
                           self.int_w(step))

    def le(self, w_obj1, w_obj2):
        assert isinstance(w_obj1, boxes.W_GenericBox)
        assert isinstance(w_obj2, boxes.W_GenericBox)
        return w_obj1.descr_le(self, w_obj2)

    def lt(self, w_obj1, w_obj2):
        assert isinstance(w_obj1, boxes.W_GenericBox)
        assert isinstance(w_obj2, boxes.W_GenericBox)
        return w_obj1.descr_lt(self, w_obj2)

    def ge(self, w_obj1, w_obj2):
        assert isinstance(w_obj1, boxes.W_GenericBox)
        assert isinstance(w_obj2, boxes.W_GenericBox)
        return w_obj1.descr_ge(self, w_obj2)

    def add(self, w_obj1, w_obj2):
        assert isinstance(w_obj1, boxes.W_GenericBox)
        assert isinstance(w_obj2, boxes.W_GenericBox)
        return w_obj1.descr_add(self, w_obj2)

    def sub(self, w_obj1, w_obj2):
        return self.wrap(1)

    def mul(self, w_obj1, w_obj2):
        assert isinstance(w_obj1, boxes.W_GenericBox)
        assert isinstance(w_obj2, boxes.W_GenericBox)
        return w_obj1.descr_mul(self, w_obj2)

    def pow(self, w_obj1, w_obj2, _):
        return self.wrap(1)

    def neg(self, w_obj1):
        return self.wrap(0)

    def repr(self, w_obj1):
        return self.wrap('fake')

    def getitem(self, obj, index):
        if isinstance(obj, DictObject):
            w_dict = obj.getdict(self)
            if w_dict is not None:
                try:
                    return w_dict[index]
                except KeyError as e:
                    raise oefmt(self.w_KeyError, "key error")

        assert isinstance(obj, ListObject)
        assert isinstance(index, IntObject)
        return obj.items[index.intval]

    def listview(self, obj, number=-1):
        assert isinstance(obj, ListObject)
        if number != -1:
            assert number == 2
            return [obj.items[0], obj.items[1]]
        return obj.items

    fixedview = listview

    def float(self, w_obj):
        if isinstance(w_obj, FloatObject):
            return w_obj
        assert isinstance(w_obj, boxes.W_GenericBox)
        return self.float(w_obj.descr_float(self))

    def float_w(self, w_obj, allow_conversion=True):
        assert isinstance(w_obj, FloatObject)
        return w_obj.floatval

    def int_w(self, w_obj, allow_conversion=True):
        if isinstance(w_obj, IntObject):
            return w_obj.intval
        elif isinstance(w_obj, FloatObject):
            return int(w_obj.floatval)
        elif isinstance(w_obj, SliceObject):
            raise oefmt(self.w_TypeError, "slice.")
        raise NotImplementedError

    def unpackcomplex(self, w_obj):
        if isinstance(w_obj, ComplexObject):
            return w_obj.r, w_obj.i
        raise NotImplementedError

    def index(self, w_obj):
        return self.wrap(self.int_w(w_obj))

    def bytes_w(self, w_obj):
        if isinstance(w_obj, StringObject):
            return w_obj.v
        raise NotImplementedError
<<<<<<< HEAD
    text_w = str_w
=======
    text_w = bytes_w
>>>>>>> ca3243bc

    def unicode_w(self, w_obj):
        # XXX
        if isinstance(w_obj, StringObject):
            return unicode(w_obj.v)
        raise NotImplementedError

    def int(self, w_obj):
        if isinstance(w_obj, IntObject):
            return w_obj
        assert isinstance(w_obj, boxes.W_GenericBox)
        return self.int(w_obj.descr_int(self))

    def long(self, w_obj):
        if isinstance(w_obj, LongObject):
            return w_obj
        assert isinstance(w_obj, boxes.W_GenericBox)
        return self.int(w_obj.descr_long(self))

    def str(self, w_obj):
        if isinstance(w_obj, StringObject):
            return w_obj
        assert isinstance(w_obj, boxes.W_GenericBox)
        return self.str(w_obj.descr_str(self))

    def is_true(self, w_obj):
        assert isinstance(w_obj, BoolObject)
        return bool(w_obj.intval)

    def gt(self, w_lhs, w_rhs):
        return BoolObject(self.int_w(w_lhs) > self.int_w(w_rhs))

    def lt(self, w_lhs, w_rhs):
        return BoolObject(self.int_w(w_lhs) < self.int_w(w_rhs))

    def is_w(self, w_obj, w_what):
        return w_obj is w_what

    def eq_w(self, w_obj, w_what):
        return w_obj == w_what

    def issubtype(self, w_type1, w_type2):
        return BoolObject(True)

    def type(self, w_obj):
        if self.is_none(w_obj):
            return self.w_None
        try:
            return w_obj.tp
        except AttributeError:
            if isinstance(w_obj, W_NDimArray):
                return W_NDimArray
            return self.w_None

    def lookup(self, w_obj, name):
        w_type = self.type(w_obj)
        if not self.is_none(w_type):
            return w_type.lookup(name)

    def gettypefor(self, w_obj):
        return W_TypeObject(w_obj.typedef.name)

    def call_function(self, tp, w_dtype, *args):
        if tp is self.w_float:
            if isinstance(w_dtype, boxes.W_Float64Box):
                return FloatObject(float(w_dtype.value))
            if isinstance(w_dtype, boxes.W_Float32Box):
                return FloatObject(float(w_dtype.value))
            if isinstance(w_dtype, boxes.W_Int64Box):
                return FloatObject(float(int(w_dtype.value)))
            if isinstance(w_dtype, boxes.W_Int32Box):
                return FloatObject(float(int(w_dtype.value)))
            if isinstance(w_dtype, boxes.W_Int16Box):
                return FloatObject(float(int(w_dtype.value)))
            if isinstance(w_dtype, boxes.W_Int8Box):
                return FloatObject(float(int(w_dtype.value)))
            if isinstance(w_dtype, IntObject):
                return FloatObject(float(w_dtype.intval))
        if tp is self.w_int:
            if isinstance(w_dtype, FloatObject):
                return IntObject(int(w_dtype.floatval))

        return w_dtype

    @specialize.arg(2)
    def call_method(self, w_obj, s, *args):
        # XXX even the hacks have hacks
        if s == 'size': # used in _array() but never called by tests
            return IntObject(0)
        if s == '__buffer__':
            # descr___buffer__ does not exist on W_Root
            return self.w_None
        return getattr(w_obj, 'descr_' + s)(self, *args)

    @specialize.arg(1)
    def interp_w(self, tp, what):
        assert isinstance(what, tp)
        return what

    def allocate_instance(self, klass, w_subtype):
        return instantiate(klass)

    def newtuple(self, list_w):
        return ListObject(list_w)

    def newdict(self, module=True):
        return DictObject({})

    @specialize.argtype(1)
    def newint(self, i):
        if isinstance(i, IntObject):
            return i
        if isinstance(i, base_int):
            return LongObject(i)
        return IntObject(i)

    def setitem(self, obj, index, value):
        obj.items[index] = value

    def exception_match(self, w_exc_type, w_check_class):
        assert isinstance(w_exc_type, W_TypeObject)
        assert isinstance(w_check_class, W_TypeObject)
        return w_exc_type.name == w_check_class.name

    def warn(self, w_msg, w_warn_type):
        pass

def is_root(w_obj):
    assert isinstance(w_obj, W_Root)
is_root.expecting = W_Root

class FloatObject(W_Root):
    tp = FakeSpace.w_float
    def __init__(self, floatval):
        self.floatval = floatval

class BoolObject(W_Root):
    tp = FakeSpace.w_bool
    def __init__(self, boolval):
        self.intval = boolval
FakeSpace.w_True = BoolObject(True)
FakeSpace.w_False = BoolObject(False)


class IntObject(W_Root):
    tp = FakeSpace.w_int
    def __init__(self, intval):
        self.intval = intval

class LongObject(W_Root):
    tp = FakeSpace.w_long
    def __init__(self, intval):
        self.intval = intval

class ListObject(W_Root):
    tp = FakeSpace.w_list
    def __init__(self, items):
        self.items = items

class DictObject(W_Root):
    tp = FakeSpace.w_dict
    def __init__(self, items):
        self.items = items

    def getdict(self, space):
        return self.items

    def getdictvalue(self, space, key):
        return self.items[key]

    def descr_memoryview(self, space, buf):
        raise oefmt(space.w_TypeError, "error")

class IterDictObject(W_Root):
    def __init__(self, space, w_dict):
        self.space = space
        self.items = w_dict.items.items()
        self.i = 0

    def __iter__(self):
        return self

    def next(self):
        space = self.space
        if self.i >= len(self.items):
            raise oefmt(space.w_StopIteration, "stop iteration")
        self.i += 1
        return self.items[self.i-1][0]

class SliceObject(W_Root):
    tp = FakeSpace.w_slice
    def __init__(self, start, stop, step):
        self.start = start
        self.stop = stop
        self.step = step

class StringObject(W_Root):
    tp = FakeSpace.w_bytes
    def __init__(self, v):
        self.v = v

class ComplexObject(W_Root):
    tp = FakeSpace.w_complex
    def __init__(self, r, i):
        self.r = r
        self.i = i

class InterpreterState(object):
    def __init__(self, code):
        self.code = code
        self.variables = {}
        self.results = []

    def run(self, space):
        self.space = space
        for stmt in self.code.statements:
            stmt.execute(self)

class Node(object):
    def __eq__(self, other):
        return (self.__class__ == other.__class__ and
                self.__dict__ == other.__dict__)

    def __ne__(self, other):
        return not self == other

    def wrap(self, space):
        raise NotImplementedError

    def execute(self, interp):
        raise NotImplementedError

class Assignment(Node):
    def __init__(self, name, expr):
        self.name = name
        self.expr = expr

    def execute(self, interp):
        interp.variables[self.name] = self.expr.execute(interp)

    def __repr__(self):
        return "%r = %r" % (self.name, self.expr)

class ArrayAssignment(Node):
    def __init__(self, name, index, expr):
        self.name = name
        self.index = index
        self.expr = expr

    def execute(self, interp):
        arr = interp.variables[self.name]
        w_index = self.index.execute(interp)
        # cast to int
        if isinstance(w_index, FloatObject):
            w_index = IntObject(int(w_index.floatval))
        w_val = self.expr.execute(interp)
        assert isinstance(arr, W_NDimArray)
        arr.descr_setitem(interp.space, w_index, w_val)

    def __repr__(self):
        return "%s[%r] = %r" % (self.name, self.index, self.expr)

class Variable(Node):
    def __init__(self, name):
        self.name = name.strip(" ")

    def execute(self, interp):
        if self.name == 'None':
            return None
        return interp.variables[self.name]

    def __repr__(self):
        return 'v(%s)' % self.name

class Operator(Node):
    def __init__(self, lhs, name, rhs):
        self.name = name
        self.lhs = lhs
        self.rhs = rhs

    def execute(self, interp):
        w_lhs = self.lhs.execute(interp)
        if isinstance(self.rhs, SliceConstant):
            w_rhs = self.rhs.wrap(interp.space)
        else:
            w_rhs = self.rhs.execute(interp)
        if not isinstance(w_lhs, W_NDimArray):
            # scalar
            dtype = get_dtype_cache(interp.space).w_float64dtype
            w_lhs = W_NDimArray.new_scalar(interp.space, dtype, w_lhs)
        assert isinstance(w_lhs, W_NDimArray)
        if self.name == '+':
            w_res = w_lhs.descr_add(interp.space, w_rhs)
        elif self.name == '*':
            w_res = w_lhs.descr_mul(interp.space, w_rhs)
        elif self.name == '-':
            w_res = w_lhs.descr_sub(interp.space, w_rhs)
        elif self.name == '**':
            w_res = w_lhs.descr_pow(interp.space, w_rhs)
        elif self.name == '->':
            if isinstance(w_rhs, FloatObject):
                w_rhs = IntObject(int(w_rhs.floatval))
            assert isinstance(w_lhs, W_NDimArray)
            w_res = w_lhs.descr_getitem(interp.space, w_rhs)
            if isinstance(w_rhs, IntObject):
                if isinstance(w_res, boxes.W_Float64Box):
                    print "access", w_lhs, "[", w_rhs.intval, "] => ", float(w_res.value)
                if isinstance(w_res, boxes.W_Float32Box):
                    print "access", w_lhs, "[", w_rhs.intval, "] => ", float(w_res.value)
                if isinstance(w_res, boxes.W_Int64Box):
                    print "access", w_lhs, "[", w_rhs.intval, "] => ", int(w_res.value)
                if isinstance(w_res, boxes.W_Int32Box):
                    print "access", w_lhs, "[", w_rhs.intval, "] => ", int(w_res.value)
        else:
            raise NotImplementedError
        if (not isinstance(w_res, W_NDimArray) and
            not isinstance(w_res, boxes.W_GenericBox)):
            dtype = get_dtype_cache(interp.space).w_float64dtype
            w_res = W_NDimArray.new_scalar(interp.space, dtype, w_res)
        return w_res

    def __repr__(self):
        return '(%r %s %r)' % (self.lhs, self.name, self.rhs)

class NumberConstant(Node):
    def __init__(self, v):
        if isinstance(v, int):
            self.v = v
        elif isinstance(v, float):
            self.v = v
        else:
            assert isinstance(v, str)
            assert len(v) > 0
            c = v[-1]
            if c == 'f':
                self.v = float(v[:-1])
            elif c == 'i':
                self.v = int(v[:-1])
            else:
                self.v = float(v)

    def __repr__(self):
        return "Const(%s)" % self.v

    def wrap(self, space):
        return space.wrap(self.v)

    def execute(self, interp):
        return interp.space.wrap(self.v)

class ComplexConstant(Node):
    def __init__(self, r, i):
        self.r = float(r)
        self.i = float(i)

    def __repr__(self):
        return 'ComplexConst(%s, %s)' % (self.r, self.i)

    def wrap(self, space):
        return space.newcomplex(self.r, self.i)

    def execute(self, interp):
        return self.wrap(interp.space)

class RangeConstant(Node):
    def __init__(self, v):
        self.v = int(v)

    def execute(self, interp):
        w_list = interp.space.newlist(
            [interp.space.newfloat(float(i)) for i in range(self.v)]
        )
        dtype = get_dtype_cache(interp.space).w_float64dtype
        return array(interp.space, w_list, w_dtype=dtype, w_order=None)

    def __repr__(self):
        return 'Range(%s)' % self.v

class Code(Node):
    def __init__(self, statements):
        self.statements = statements

    def __repr__(self):
        return "\n".join([repr(i) for i in self.statements])

class ArrayConstant(Node):
    def __init__(self, items):
        self.items = items

    def wrap(self, space):
        return space.newlist([item.wrap(space) for item in self.items])

    def execute(self, interp):
        w_list = self.wrap(interp.space)
        return array(interp.space, w_list)

    def __repr__(self):
        return "[" + ", ".join([repr(item) for item in self.items]) + "]"

class SliceConstant(Node):
    def __init__(self, start, stop, step):
        self.start = start
        self.stop = stop
        self.step = step

    def wrap(self, space):
        return SliceObject(self.start, self.stop, self.step)

    def execute(self, interp):
        return SliceObject(self.start, self.stop, self.step)

    def __repr__(self):
        return 'slice(%s,%s,%s)' % (self.start, self.stop, self.step)

class ArrayClass(Node):
    def __init__(self):
        self.v = W_NDimArray

    def execute(self, interp):
       return self.v

    def __repr__(self):
        return '<class W_NDimArray>'

class DtypeClass(Node):
    def __init__(self, dt):
        self.v = dt

    def execute(self, interp):
        if self.v == 'int':
            dtype = get_dtype_cache(interp.space).w_int64dtype
        elif self.v == 'int8':
            dtype = get_dtype_cache(interp.space).w_int8dtype
        elif self.v == 'int16':
            dtype = get_dtype_cache(interp.space).w_int16dtype
        elif self.v == 'int32':
            dtype = get_dtype_cache(interp.space).w_int32dtype
        elif self.v == 'uint':
            dtype = get_dtype_cache(interp.space).w_uint64dtype
        elif self.v == 'uint8':
            dtype = get_dtype_cache(interp.space).w_uint8dtype
        elif self.v == 'uint16':
            dtype = get_dtype_cache(interp.space).w_uint16dtype
        elif self.v == 'uint32':
            dtype = get_dtype_cache(interp.space).w_uint32dtype
        elif self.v == 'float':
            dtype = get_dtype_cache(interp.space).w_float64dtype
        elif self.v == 'float32':
            dtype = get_dtype_cache(interp.space).w_float32dtype
        else:
            raise BadToken('unknown v to dtype "%s"' % self.v)
        return dtype

    def __repr__(self):
        return '<class %s dtype>' % self.v

class Execute(Node):
    def __init__(self, expr):
        self.expr = expr

    def __repr__(self):
        return repr(self.expr)

    def execute(self, interp):
        interp.results.append(self.expr.execute(interp))

class FunctionCall(Node):
    def __init__(self, name, args):
        self.name = name.strip(" ")
        self.args = args

    def __repr__(self):
        return "%s(%s)" % (self.name, ", ".join([repr(arg)
                                                 for arg in self.args]))

    def execute(self, interp):
        arr = self.args[0].execute(interp)
        if not isinstance(arr, W_NDimArray):
            raise ArgumentNotAnArray
        if self.name in SINGLE_ARG_FUNCTIONS:
            if len(self.args) != 1 and self.name != 'sum':
                raise ArgumentMismatch
            if self.name == "sum":
                if len(self.args)>1:
                    var = self.args[1]
                    if isinstance(var, DtypeClass):
                        w_res = arr.descr_sum(interp.space, None, var.execute(interp))
                    else:
                        w_res = arr.descr_sum(interp.space,
                                          self.args[1].execute(interp))

                else:
                    w_res = arr.descr_sum(interp.space)
            elif self.name == "prod":
                w_res = arr.descr_prod(interp.space)
            elif self.name == "max":
                w_res = arr.descr_max(interp.space)
            elif self.name == "min":
                w_res = arr.descr_min(interp.space)
            elif self.name == "any":
                w_res = arr.descr_any(interp.space)
            elif self.name == "all":
                w_res = arr.descr_all(interp.space)
            elif self.name == "cumsum":
                w_res = arr.descr_cumsum(interp.space)
            elif self.name == "logical_xor_reduce":
                logical_xor = ufuncs.get(interp.space).logical_xor
                w_res = logical_xor.reduce(interp.space, arr, None)
            elif self.name == "unegative":
                neg = ufuncs.get(interp.space).negative
                w_res = neg.call(interp.space, [arr], None, 'unsafe', None)
            elif self.name == "cos":
                cos = ufuncs.get(interp.space).cos
                w_res = cos.call(interp.space, [arr], None, 'unsafe', None)
            elif self.name == "flat":
                w_res = arr.descr_get_flatiter(interp.space)
            elif self.name == "argsort":
                w_res = arr.descr_argsort(interp.space)
            elif self.name == "tostring":
                arr.descr_tostring(interp.space)
                w_res = None
            else:
                assert False # unreachable code
        elif self.name in TWO_ARG_FUNCTIONS:
            if len(self.args) != 2:
                raise ArgumentMismatch
            arg = self.args[1].execute(interp)
            if not isinstance(arg, W_NDimArray):
                raise ArgumentNotAnArray
            if self.name == "dot":
                w_res = arr.descr_dot(interp.space, arg)
            elif self.name == 'multiply':
                w_res = arr.descr_mul(interp.space, arg)
            elif self.name == 'take':
                w_res = arr.descr_take(interp.space, arg)
            elif self.name == "searchsorted":
                w_res = arr.descr_searchsorted(interp.space, arg,
                                               interp.space.newtext('left'))
            else:
                assert False # unreachable code
        elif self.name in THREE_ARG_FUNCTIONS:
            if len(self.args) != 3:
                raise ArgumentMismatch
            arg1 = self.args[1].execute(interp)
            arg2 = self.args[2].execute(interp)
            if not isinstance(arg1, W_NDimArray):
                raise ArgumentNotAnArray
            if not isinstance(arg2, W_NDimArray):
                raise ArgumentNotAnArray
            if self.name == "where":
                w_res = where(interp.space, arr, arg1, arg2)
            else:
                assert False # unreachable code
        elif self.name in TWO_ARG_FUNCTIONS_OR_NONE:
            if len(self.args) != 2:
                raise ArgumentMismatch
            arg = self.args[1].execute(interp)
            if self.name == 'view':
                w_res = arr.descr_view(interp.space, arg)
            elif self.name == 'astype':
                w_res = arr.descr_astype(interp.space, arg)
            elif self.name == 'reshape':
                w_arg = self.args[1]
                assert isinstance(w_arg, ArrayConstant)
                order = -1
                w_res = arr.reshape(interp.space, w_arg.wrap(interp.space), order)
            else:
                assert False
        else:
            raise WrongFunctionName
        if isinstance(w_res, W_NDimArray):
            return w_res
        if isinstance(w_res, FloatObject):
            dtype = get_dtype_cache(interp.space).w_float64dtype
        elif isinstance(w_res, IntObject):
            dtype = get_dtype_cache(interp.space).w_int64dtype
        elif isinstance(w_res, BoolObject):
            dtype = get_dtype_cache(interp.space).w_booldtype
        elif isinstance(w_res, boxes.W_GenericBox):
            dtype = w_res.get_dtype(interp.space)
        else:
            dtype = None
        return W_NDimArray.new_scalar(interp.space, dtype, w_res)

_REGEXES = [
    ('-?[\d\.]+(i|f)?', 'number'),
    ('\[', 'array_left'),
    (':', 'colon'),
    ('\w+', 'identifier'),
    ('\]', 'array_right'),
    ('(->)|[\+\-\*\/]+', 'operator'),
    ('=', 'assign'),
    (',', 'comma'),
    ('\|', 'pipe'),
    ('\(', 'paren_left'),
    ('\)', 'paren_right'),
]
REGEXES = []

for r, name in _REGEXES:
    REGEXES.append((re.compile(r' *(' + r + ')'), name))
del _REGEXES

class Token(object):
    def __init__(self, name, v):
        self.name = name
        self.v = v

    def __repr__(self):
        return '(%s, %s)' % (self.name, self.v)

empty = Token('', '')

class TokenStack(object):
    def __init__(self, tokens):
        self.tokens = tokens
        self.c = 0

    def pop(self):
        token = self.tokens[self.c]
        self.c += 1
        return token

    def get(self, i):
        if self.c + i >= len(self.tokens):
            return empty
        return self.tokens[self.c + i]

    def remaining(self):
        return len(self.tokens) - self.c

    def push(self):
        self.c -= 1

    def __repr__(self):
        return repr(self.tokens[self.c:])

class Parser(object):
    def tokenize(self, line):
        tokens = []
        while True:
            for r, name in REGEXES:
                m = r.match(line)
                if m is not None:
                    g = m.group(0)
                    tokens.append(Token(name, g))
                    line = line[len(g):]
                    if not line:
                        return TokenStack(tokens)
                    break
            else:
                raise TokenizerError(line)

    def parse_number_or_slice(self, tokens):
        start_tok = tokens.pop()
        if start_tok.name == 'colon':
            start = 0
        else:
            if tokens.get(0).name != 'colon':
                return NumberConstant(start_tok.v)
            start = int(start_tok.v)
            tokens.pop()
        if not tokens.get(0).name in ['colon', 'number']:
            stop = -1
            step = 1
        else:
            next = tokens.pop()
            if next.name == 'colon':
                stop = -1
                step = int(tokens.pop().v)
            else:
                stop = int(next.v)
                if tokens.get(0).name == 'colon':
                    tokens.pop()
                    step = int(tokens.pop().v)
                else:
                    step = 1
        return SliceConstant(start, stop, step)


    def parse_expression(self, tokens, accept_comma=False):
        stack = []
        while tokens.remaining():
            token = tokens.pop()
            if token.name == 'identifier':
                if tokens.remaining() and tokens.get(0).name == 'paren_left':
                    stack.append(self.parse_function_call(token.v, tokens))
                elif token.v.strip(' ') == 'ndarray':
                    stack.append(ArrayClass())
                elif token.v.strip(' ') == 'int':
                    stack.append(DtypeClass('int'))
                elif token.v.strip(' ') == 'int8':
                    stack.append(DtypeClass('int8'))
                elif token.v.strip(' ') == 'int16':
                    stack.append(DtypeClass('int16'))
                elif token.v.strip(' ') == 'int32':
                    stack.append(DtypeClass('int32'))
                elif token.v.strip(' ') == 'int64':
                    stack.append(DtypeClass('int'))
                elif token.v.strip(' ') == 'uint':
                    stack.append(DtypeClass('uint'))
                elif token.v.strip(' ') == 'uint8':
                    stack.append(DtypeClass('uint8'))
                elif token.v.strip(' ') == 'uint16':
                    stack.append(DtypeClass('uint16'))
                elif token.v.strip(' ') == 'uint32':
                    stack.append(DtypeClass('uint32'))
                elif token.v.strip(' ') == 'uint64':
                    stack.append(DtypeClass('uint'))
                elif token.v.strip(' ') == 'float':
                    stack.append(DtypeClass('float'))
                elif token.v.strip(' ') == 'float32':
                    stack.append(DtypeClass('float32'))
                elif token.v.strip(' ') == 'float64':
                    stack.append(DtypeClass('float'))
                else:
                    stack.append(Variable(token.v.strip(' ')))
            elif token.name == 'array_left':
                stack.append(ArrayConstant(self.parse_array_const(tokens)))
            elif token.name == 'operator':
                stack.append(Variable(token.v))
            elif token.name == 'number' or token.name == 'colon':
                tokens.push()
                stack.append(self.parse_number_or_slice(tokens))
            elif token.name == 'pipe':
                stack.append(RangeConstant(tokens.pop().v))
                end = tokens.pop()
                assert end.name == 'pipe'
            elif token.name == 'paren_left':
                stack.append(self.parse_complex_constant(tokens))
            elif accept_comma and token.name == 'comma':
                continue
            else:
                tokens.push()
                break
        if accept_comma:
            return stack
        stack.reverse()
        lhs = stack.pop()
        while stack:
            op = stack.pop()
            assert isinstance(op, Variable)
            rhs = stack.pop()
            lhs = Operator(lhs, op.name, rhs)
        return lhs

    def parse_function_call(self, name, tokens):
        args = []
        tokens.pop() # lparen
        while tokens.get(0).name != 'paren_right':
            args += self.parse_expression(tokens, accept_comma=True)
        return FunctionCall(name, args)

    def parse_complex_constant(self, tokens):
        r = tokens.pop()
        assert r.name == 'number'
        assert tokens.pop().name == 'comma'
        i = tokens.pop()
        assert i.name == 'number'
        assert tokens.pop().name == 'paren_right'
        return ComplexConstant(r.v, i.v)

    def parse_array_const(self, tokens):
        elems = []
        while True:
            token = tokens.pop()
            if token.name == 'number':
                elems.append(NumberConstant(token.v))
            elif token.name == 'array_left':
                elems.append(ArrayConstant(self.parse_array_const(tokens)))
            elif token.name == 'paren_left':
                elems.append(self.parse_complex_constant(tokens))
            else:
                raise BadToken()
            token = tokens.pop()
            if token.name == 'array_right':
                return elems
            assert token.name == 'comma'

    def parse_statement(self, tokens):
        if (tokens.get(0).name == 'identifier' and
            tokens.get(1).name == 'assign'):
            lhs = tokens.pop().v
            tokens.pop()
            rhs = self.parse_expression(tokens)
            return Assignment(lhs, rhs)
        elif (tokens.get(0).name == 'identifier' and
              tokens.get(1).name == 'array_left'):
            name = tokens.pop().v
            tokens.pop()
            index = self.parse_expression(tokens)
            tokens.pop()
            tokens.pop()
            return ArrayAssignment(name, index, self.parse_expression(tokens))
        return Execute(self.parse_expression(tokens))

    def parse(self, code):
        statements = []
        for line in code.split("\n"):
            if '#' in line:
                line = line.split('#', 1)[0]
            line = line.strip(" ")
            if line:
                tokens = self.tokenize(line)
                statements.append(self.parse_statement(tokens))
        return Code(statements)

def numpy_compile(code):
    parser = Parser()
    return InterpreterState(parser.parse(code))<|MERGE_RESOLUTION|>--- conflicted
+++ resolved
@@ -303,11 +303,7 @@
         if isinstance(w_obj, StringObject):
             return w_obj.v
         raise NotImplementedError
-<<<<<<< HEAD
-    text_w = str_w
-=======
     text_w = bytes_w
->>>>>>> ca3243bc
 
     def unicode_w(self, w_obj):
         # XXX
