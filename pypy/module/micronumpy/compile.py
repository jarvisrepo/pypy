--- conflicted
+++ resolved
@@ -562,14 +562,7 @@
         args = []
         tokens.pop() # lparen
         while tokens.get(0).name != 'paren_right':
-<<<<<<< HEAD
-            if tokens.get(0).name == 'coma':
-                tokens.pop()
-                continue
-            args.append(self.parse_expression(tokens))
-=======
             args += self.parse_expression(tokens, accept_comma=True)
->>>>>>> 525c6471
         return FunctionCall(name, args)
 
     def parse_array_const(self, tokens):
