
""" This is a set of tools for standalone compiling of numpy expressions.
It should not be imported by the module itself
"""

import re

from pypy.interpreter.baseobjspace import InternalSpaceCache, W_Root
from pypy.module.micronumpy import interp_boxes
from pypy.module.micronumpy.interp_dtype import get_dtype_cache
from pypy.module.micronumpy.interp_numarray import (Scalar, BaseArray,
     scalar_w, W_NDimArray, array)
from pypy.module.micronumpy import interp_ufuncs
from pypy.rlib.objectmodel import specialize, instantiate


class BogusBytecode(Exception):
    pass

class ArgumentMismatch(Exception):
    pass

class ArgumentNotAnArray(Exception):
    pass

class WrongFunctionName(Exception):
    pass

class TokenizerError(Exception):
    pass

class BadToken(Exception):
    pass

<<<<<<< HEAD
SINGLE_ARG_FUNCTIONS = ["sum", "prod", "max", "min", "all", "any",
                        "unegative", "flat"]
=======
SINGLE_ARG_FUNCTIONS = ["sum", "prod", "max", "min", "all", "any", "unegative"]
TWO_ARG_FUNCTIONS = ['take']
>>>>>>> 645a9aa7

class FakeSpace(object):
    w_ValueError = None
    w_TypeError = None
    w_IndexError = None
    w_OverflowError = None
    w_NotImplementedError = None
    w_None = None

    w_bool = "bool"
    w_int = "int"
    w_float = "float"
    w_list = "list"
    w_long = "long"
    w_tuple = 'tuple'
    w_slice = "slice"

    def __init__(self):
        """NOT_RPYTHON"""
        self.fromcache = InternalSpaceCache(self).getorbuild

    def _freeze_(self):
        return True

    def issequence_w(self, w_obj):
        return isinstance(w_obj, ListObject) or isinstance(w_obj, W_NDimArray)

    def isinstance_w(self, w_obj, w_tp):
        return w_obj.tp == w_tp

    def decode_index4(self, w_idx, size):
        if isinstance(w_idx, IntObject):
            return (self.int_w(w_idx), 0, 0, 1)
        else:
            assert isinstance(w_idx, SliceObject)
            start, stop, step = w_idx.start, w_idx.stop, w_idx.step
            if step == 0:
                return (0, size, 1, size)
            if start < 0:
                start += size
            if stop < 0:
                stop += size + 1
            if step < 0:
                lgt = (stop - start + 1) / step + 1
            else:
                lgt = (stop - start - 1) / step + 1
            return (start, stop, step, lgt)

    @specialize.argtype(1)
    def wrap(self, obj):
        if isinstance(obj, float):
            return FloatObject(obj)
        elif isinstance(obj, bool):
            return BoolObject(obj)
        elif isinstance(obj, int):
            return IntObject(obj)
        elif isinstance(obj, W_Root):
            return obj
        raise NotImplementedError

    def newlist(self, items):
        return ListObject(items)

    def listview(self, obj):
        assert isinstance(obj, ListObject)
        return obj.items
    fixedview = listview

    def float(self, w_obj):
        if isinstance(w_obj, FloatObject):
            return w_obj
        assert isinstance(w_obj, interp_boxes.W_GenericBox)
        return self.float(w_obj.descr_float(self))

    def float_w(self, w_obj):
        assert isinstance(w_obj, FloatObject)
        return w_obj.floatval

    def int_w(self, w_obj):
        if isinstance(w_obj, IntObject):
            return w_obj.intval
        elif isinstance(w_obj, FloatObject):
            return int(w_obj.floatval)
        raise NotImplementedError

    def int(self, w_obj):
        if isinstance(w_obj, IntObject):
            return w_obj
        assert isinstance(w_obj, interp_boxes.W_GenericBox)
        return self.int(w_obj.descr_int(self))

    def is_true(self, w_obj):
        assert isinstance(w_obj, BoolObject)
        return w_obj.boolval

    def is_w(self, w_obj, w_what):
        return w_obj is w_what

    def type(self, w_obj):
        return w_obj.tp

    def gettypefor(self, w_obj):
        return None

    def call_function(self, tp, w_dtype):
        return w_dtype

    @specialize.arg(1)
    def interp_w(self, tp, what):
        assert isinstance(what, tp)
        return what

    def allocate_instance(self, klass, w_subtype):
        return instantiate(klass)

    def newtuple(self, list_w):
        raise ValueError

    def len_w(self, w_obj):
        if isinstance(w_obj, ListObject):
            return len(w_obj.items)
        # XXX array probably
        assert False

    def exception_match(self, w_exc_type, w_check_class):
        # Good enough for now
        raise NotImplementedError

class FloatObject(W_Root):
    tp = FakeSpace.w_float
    def __init__(self, floatval):
        self.floatval = floatval

class BoolObject(W_Root):
    tp = FakeSpace.w_bool
    def __init__(self, boolval):
        self.boolval = boolval

class IntObject(W_Root):
    tp = FakeSpace.w_int
    def __init__(self, intval):
        self.intval = intval

class ListObject(W_Root):
    tp = FakeSpace.w_list
    def __init__(self, items):
        self.items = items

class SliceObject(W_Root):
    tp = FakeSpace.w_slice
    def __init__(self, start, stop, step):
        self.start = start
        self.stop = stop
        self.step = step

class InterpreterState(object):
    def __init__(self, code):
        self.code = code
        self.variables = {}
        self.results = []

    def run(self, space):
        self.space = space
        for stmt in self.code.statements:
            stmt.execute(self)

class Node(object):
    def __eq__(self, other):
        return (self.__class__ == other.__class__ and
                self.__dict__ == other.__dict__)

    def __ne__(self, other):
        return not self == other

    def wrap(self, space):
        raise NotImplementedError

    def execute(self, interp):
        raise NotImplementedError

class Assignment(Node):
    def __init__(self, name, expr):
        self.name = name
        self.expr = expr

    def execute(self, interp):
        interp.variables[self.name] = self.expr.execute(interp)

    def __repr__(self):
        return "%r = %r" % (self.name, self.expr)

class ArrayAssignment(Node):
    def __init__(self, name, index, expr):
        self.name = name
        self.index = index
        self.expr = expr

    def execute(self, interp):
        arr = interp.variables[self.name]
        w_index = self.index.execute(interp)
        # cast to int
        if isinstance(w_index, FloatObject):
            w_index = IntObject(int(w_index.floatval))
        w_val = self.expr.execute(interp)
        assert isinstance(arr, BaseArray)
        arr.descr_setitem(interp.space, w_index, w_val)

    def __repr__(self):
        return "%s[%r] = %r" % (self.name, self.index, self.expr)

class Variable(Node):
    def __init__(self, name):
        self.name = name.strip(" ")

    def execute(self, interp):
        return interp.variables[self.name]

    def __repr__(self):
        return 'v(%s)' % self.name

class Operator(Node):
    def __init__(self, lhs, name, rhs):
        self.name = name
        self.lhs = lhs
        self.rhs = rhs

    def execute(self, interp):
        w_lhs = self.lhs.execute(interp)
        if isinstance(self.rhs, SliceConstant):
            w_rhs = self.rhs.wrap(interp.space)
        else:
            w_rhs = self.rhs.execute(interp)
        if not isinstance(w_lhs, BaseArray):
            # scalar
            dtype = get_dtype_cache(interp.space).w_float64dtype
            w_lhs = scalar_w(interp.space, dtype, w_lhs)
        assert isinstance(w_lhs, BaseArray)
        if self.name == '+':
            w_res = w_lhs.descr_add(interp.space, w_rhs)
        elif self.name == '*':
            w_res = w_lhs.descr_mul(interp.space, w_rhs)
        elif self.name == '-':
            w_res = w_lhs.descr_sub(interp.space, w_rhs)
        elif self.name == '->':
            assert not isinstance(w_rhs, Scalar)
            if isinstance(w_rhs, FloatObject):
                w_rhs = IntObject(int(w_rhs.floatval))
            assert isinstance(w_lhs, BaseArray)
            w_res = w_lhs.descr_getitem(interp.space, w_rhs)
        else:
            raise NotImplementedError
        if (not isinstance(w_res, BaseArray) and
            not isinstance(w_res, interp_boxes.W_GenericBox)):
            dtype = get_dtype_cache(interp.space).w_float64dtype
            w_res = scalar_w(interp.space, dtype, w_res)
        return w_res

    def __repr__(self):
        return '(%r %s %r)' % (self.lhs, self.name, self.rhs)

class FloatConstant(Node):
    def __init__(self, v):
        self.v = float(v)

    def __repr__(self):
        return "Const(%s)" % self.v

    def wrap(self, space):
        return space.wrap(self.v)

    def execute(self, interp):
        return interp.space.wrap(self.v)

class RangeConstant(Node):
    def __init__(self, v):
        self.v = int(v)

    def execute(self, interp):
        w_list = interp.space.newlist(
            [interp.space.wrap(float(i)) for i in range(self.v)]
        )
        dtype = get_dtype_cache(interp.space).w_float64dtype
        return array(interp.space, w_list, w_dtype=dtype, w_order=None)

    def __repr__(self):
        return 'Range(%s)' % self.v

class Code(Node):
    def __init__(self, statements):
        self.statements = statements

    def __repr__(self):
        return "\n".join([repr(i) for i in self.statements])

class ArrayConstant(Node):
    def __init__(self, items):
        self.items = items

    def wrap(self, space):
        return space.newlist([item.wrap(space) for item in self.items])

    def execute(self, interp):
        w_list = self.wrap(interp.space)
        dtype = get_dtype_cache(interp.space).w_float64dtype
        return array(interp.space, w_list, w_dtype=dtype, w_order=None)

    def __repr__(self):
        return "[" + ", ".join([repr(item) for item in self.items]) + "]"

class SliceConstant(Node):
    def __init__(self, start, stop, step):
        # no negative support for now
        self.start = start
        self.stop = stop
        self.step = step

    def wrap(self, space):
        return SliceObject(self.start, self.stop, self.step)

    def execute(self, interp):
        return SliceObject(self.start, self.stop, self.step)

    def __repr__(self):
        return 'slice(%s,%s,%s)' % (self.start, self.stop, self.step)

class Execute(Node):
    def __init__(self, expr):
        self.expr = expr

    def __repr__(self):
        return repr(self.expr)

    def execute(self, interp):
        interp.results.append(self.expr.execute(interp))

class FunctionCall(Node):
    def __init__(self, name, args):
        self.name = name.strip(" ")
        self.args = args

    def __repr__(self):
        return "%s(%s)" % (self.name, ", ".join([repr(arg)
                                                 for arg in self.args]))

    def execute(self, interp):
        arr = self.args[0].execute(interp)
        if not isinstance(arr, BaseArray):
            raise ArgumentNotAnArray
        if self.name in SINGLE_ARG_FUNCTIONS:
            if len(self.args) != 1 and self.name != 'sum':
                raise ArgumentMismatch
            if self.name == "sum":
                if len(self.args)>1:
                    w_res = arr.descr_sum(interp.space,
                                          self.args[1].execute(interp))
                else:
                    w_res = arr.descr_sum(interp.space)
            elif self.name == "prod":
                w_res = arr.descr_prod(interp.space)
            elif self.name == "max":
                w_res = arr.descr_max(interp.space)
            elif self.name == "min":
                w_res = arr.descr_min(interp.space)
            elif self.name == "any":
                w_res = arr.descr_any(interp.space)
            elif self.name == "all":
                w_res = arr.descr_all(interp.space)
            elif self.name == "unegative":
                neg = interp_ufuncs.get(interp.space).negative
                w_res = neg.call(interp.space, [arr])
            elif self.name == "flat":
                w_res = arr.descr_get_flatiter(interp.space)
            else:
                assert False # unreachable code
        elif self.name in TWO_ARG_FUNCTIONS:
            arg = self.args[1].execute(interp)
            if not isinstance(arg, BaseArray):
                raise ArgumentNotAnArray
            if self.name == 'take':
                w_res = arr.descr_take(interp.space, arg)
            else:
                assert False # unreachable
        else:
            raise WrongFunctionName
        if isinstance(w_res, BaseArray):
            return w_res
        if isinstance(w_res, FloatObject):
            dtype = get_dtype_cache(interp.space).w_float64dtype
        elif isinstance(w_res, BoolObject):
            dtype = get_dtype_cache(interp.space).w_booldtype
        elif isinstance(w_res, interp_boxes.W_GenericBox):
            dtype = w_res.get_dtype(interp.space)
        else:
            dtype = None
        return scalar_w(interp.space, dtype, w_res)

_REGEXES = [
    ('-?[\d\.]+', 'number'),
    ('\[', 'array_left'),
    (':', 'colon'),
    ('\w+', 'identifier'),
    ('\]', 'array_right'),
    ('(->)|[\+\-\*\/]', 'operator'),
    ('=', 'assign'),
    (',', 'comma'),
    ('\|', 'pipe'),
    ('\(', 'paren_left'),
    ('\)', 'paren_right'),
]
REGEXES = []

for r, name in _REGEXES:
    REGEXES.append((re.compile(r' *(' + r + ')'), name))
del _REGEXES

class Token(object):
    def __init__(self, name, v):
        self.name = name
        self.v = v

    def __repr__(self):
        return '(%s, %s)' % (self.name, self.v)

empty = Token('', '')

class TokenStack(object):
    def __init__(self, tokens):
        self.tokens = tokens
        self.c = 0

    def pop(self):
        token = self.tokens[self.c]
        self.c += 1
        return token

    def get(self, i):
        if self.c + i >= len(self.tokens):
            return empty
        return self.tokens[self.c + i]

    def remaining(self):
        return len(self.tokens) - self.c

    def push(self):
        self.c -= 1

    def __repr__(self):
        return repr(self.tokens[self.c:])

class Parser(object):
    def tokenize(self, line):
        tokens = []
        while True:
            for r, name in REGEXES:
                m = r.match(line)
                if m is not None:
                    g = m.group(0)
                    tokens.append(Token(name, g))
                    line = line[len(g):]
                    if not line:
                        return TokenStack(tokens)
                    break
            else:
                raise TokenizerError(line)

    def parse_number_or_slice(self, tokens):
        start_tok = tokens.pop()
        if start_tok.name == 'colon':
            start = 0
        else:
            if tokens.get(0).name != 'colon':
                return FloatConstant(start_tok.v)
            start = int(start_tok.v)
            tokens.pop()
        if not tokens.get(0).name in ['colon', 'number']:
            stop = -1
            step = 1
        else:
            next = tokens.pop()
            if next.name == 'colon':
                stop = -1
                step = int(tokens.pop().v)
            else:
                stop = int(next.v)
                if tokens.get(0).name == 'colon':
                    tokens.pop()
                    step = int(tokens.pop().v)
                else:
                    step = 1
        return SliceConstant(start, stop, step)


    def parse_expression(self, tokens, accept_comma=False):
        stack = []
        while tokens.remaining():
            token = tokens.pop()
            if token.name == 'identifier':
                if tokens.remaining() and tokens.get(0).name == 'paren_left':
                    stack.append(self.parse_function_call(token.v, tokens))
                else:
                    stack.append(Variable(token.v))
            elif token.name == 'array_left':
                stack.append(ArrayConstant(self.parse_array_const(tokens)))
            elif token.name == 'operator':
                stack.append(Variable(token.v))
            elif token.name == 'number' or token.name == 'colon':
                tokens.push()
                stack.append(self.parse_number_or_slice(tokens))
            elif token.name == 'pipe':
                stack.append(RangeConstant(tokens.pop().v))
                end = tokens.pop()
                assert end.name == 'pipe'
            elif accept_comma and token.name == 'comma':
                continue
            else:
                tokens.push()
                break
        if accept_comma:
            return stack
        stack.reverse()
        lhs = stack.pop()
        while stack:
            op = stack.pop()
            assert isinstance(op, Variable)
            rhs = stack.pop()
            lhs = Operator(lhs, op.name, rhs)
        return lhs

    def parse_function_call(self, name, tokens):
        args = []
        tokens.pop() # lparen
        while tokens.get(0).name != 'paren_right':
            args += self.parse_expression(tokens, accept_comma=True)
        return FunctionCall(name, args)

    def parse_array_const(self, tokens):
        elems = []
        while True:
            token = tokens.pop()
            if token.name == 'number':
                elems.append(FloatConstant(token.v))
            elif token.name == 'array_left':
                elems.append(ArrayConstant(self.parse_array_const(tokens)))
            else:
                raise BadToken()
            token = tokens.pop()
            if token.name == 'array_right':
                return elems
            assert token.name == 'comma'

    def parse_statement(self, tokens):
        if (tokens.get(0).name == 'identifier' and
            tokens.get(1).name == 'assign'):
            lhs = tokens.pop().v
            tokens.pop()
            rhs = self.parse_expression(tokens)
            return Assignment(lhs, rhs)
        elif (tokens.get(0).name == 'identifier' and
              tokens.get(1).name == 'array_left'):
            name = tokens.pop().v
            tokens.pop()
            index = self.parse_expression(tokens)
            tokens.pop()
            tokens.pop()
            return ArrayAssignment(name, index, self.parse_expression(tokens))
        return Execute(self.parse_expression(tokens))

    def parse(self, code):
        statements = []
        for line in code.split("\n"):
            if '#' in line:
                line = line.split('#', 1)[0]
            line = line.strip(" ")
            if line:
                tokens = self.tokenize(line)
                statements.append(self.parse_statement(tokens))
        return Code(statements)

def numpy_compile(code):
    parser = Parser()
    return InterpreterState(parser.parse(code))<|MERGE_RESOLUTION|>--- conflicted
+++ resolved
@@ -32,13 +32,9 @@
 class BadToken(Exception):
     pass
 
-<<<<<<< HEAD
 SINGLE_ARG_FUNCTIONS = ["sum", "prod", "max", "min", "all", "any",
                         "unegative", "flat"]
-=======
-SINGLE_ARG_FUNCTIONS = ["sum", "prod", "max", "min", "all", "any", "unegative"]
 TWO_ARG_FUNCTIONS = ['take']
->>>>>>> 645a9aa7
 
 class FakeSpace(object):
     w_ValueError = None
