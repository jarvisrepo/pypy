
""" This is a set of tools for standalone compiling of numpy expressions.
It should not be imported by the module itself
"""

import re

from pypy.interpreter.baseobjspace import InternalSpaceCache, W_Root
from pypy.module.micronumpy import interp_boxes
from pypy.module.micronumpy.interp_dtype import get_dtype_cache
from pypy.module.micronumpy.interp_numarray import (Scalar, BaseArray,
     descr_new_array, scalar_w, NDimArray)
from pypy.module.micronumpy import interp_ufuncs
from pypy.rlib.objectmodel import specialize, instantiate


class BogusBytecode(Exception):
    pass

class ArgumentMismatch(Exception):
    pass

class ArgumentNotAnArray(Exception):
    pass

class WrongFunctionName(Exception):
    pass

class TokenizerError(Exception):
    pass

class BadToken(Exception):
    pass

SINGLE_ARG_FUNCTIONS = ["sum", "prod", "max", "min", "all", "any", "unegative"]

class FakeSpace(object):
    w_ValueError = None
    w_TypeError = None
    w_IndexError = None
    w_None = None

    w_bool = "bool"
    w_int = "int"
    w_float = "float"
    w_list = "list"
    w_long = "long"
    w_tuple = 'tuple'
    w_slice = "slice"

    def __init__(self):
        """NOT_RPYTHON"""
        self.fromcache = InternalSpaceCache(self).getorbuild

    def issequence_w(self, w_obj):
        return isinstance(w_obj, ListObject) or isinstance(w_obj, NDimArray)

    def isinstance_w(self, w_obj, w_tp):
        return w_obj.tp == w_tp

    def decode_index4(self, w_idx, size):
        if isinstance(w_idx, IntObject):
            return (self.int_w(w_idx), 0, 0, 1)
        else:
            assert isinstance(w_idx, SliceObject)
            start, stop, step = w_idx.start, w_idx.stop, w_idx.step
            if step == 0:
                return (0, size, 1, size)
            if start < 0:
                start += size
            if stop < 0:
                stop += size
            return (start, stop, step, size//step)

    @specialize.argtype(1)
    def wrap(self, obj):
        if isinstance(obj, float):
            return FloatObject(obj)
        elif isinstance(obj, bool):
            return BoolObject(obj)
        elif isinstance(obj, int):
            return IntObject(obj)
        elif isinstance(obj, W_Root):
            return obj
        raise NotImplementedError

    def newlist(self, items):
        return ListObject(items)

    def listview(self, obj):
        assert isinstance(obj, ListObject)
        return obj.items
    fixedview = listview

    def float(self, w_obj):
        if isinstance(w_obj, FloatObject):
            return w_obj
        assert isinstance(w_obj, interp_boxes.W_GenericBox)
        return self.float(w_obj.descr_float(self))

    def float_w(self, w_obj):
        assert isinstance(w_obj, FloatObject)
        return w_obj.floatval

    def int_w(self, w_obj):
        if isinstance(w_obj, IntObject):
            return w_obj.intval
        elif isinstance(w_obj, FloatObject):
            return int(w_obj.floatval)
        raise NotImplementedError

    def int(self, w_obj):
        if isinstance(w_obj, IntObject):
            return w_obj
        assert isinstance(w_obj, interp_boxes.W_GenericBox)
        return self.int(w_obj.descr_int(self))

    def is_true(self, w_obj):
        assert isinstance(w_obj, BoolObject)
        return w_obj.boolval

    def is_w(self, w_obj, w_what):
        return w_obj is w_what

    def type(self, w_obj):
        return w_obj.tp

    def gettypefor(self, w_obj):
        return None

    def call_function(self, tp, w_dtype):
        return w_dtype

    @specialize.arg(1)
    def interp_w(self, tp, what):
        assert isinstance(what, tp)
        return what

    def allocate_instance(self, klass, w_subtype):
        return instantiate(klass)

    def len_w(self, w_obj):
        if isinstance(w_obj, ListObject):
            return len(w_obj.items)
        # XXX array probably
        assert False

class FloatObject(W_Root):
    tp = FakeSpace.w_float
    def __init__(self, floatval):
        self.floatval = floatval

class BoolObject(W_Root):
    tp = FakeSpace.w_bool
    def __init__(self, boolval):
        self.boolval = boolval

class IntObject(W_Root):
    tp = FakeSpace.w_int
    def __init__(self, intval):
        self.intval = intval

class ListObject(W_Root):
    tp = FakeSpace.w_list
    def __init__(self, items):
        self.items = items

class SliceObject(W_Root):
    tp = FakeSpace.w_slice
    def __init__(self, start, stop, step):
        self.start = start
        self.stop = stop
        self.step = step

class InterpreterState(object):
    def __init__(self, code):
        self.code = code
        self.variables = {}
        self.results = []

    def run(self, space):
        self.space = space
        for stmt in self.code.statements:
            stmt.execute(self)

class Node(object):
    def __eq__(self, other):
        return (self.__class__ == other.__class__ and
                self.__dict__ == other.__dict__)

    def __ne__(self, other):
        return not self == other

    def wrap(self, space):
        raise NotImplementedError

    def execute(self, interp):
        raise NotImplementedError

class Assignment(Node):
    def __init__(self, name, expr):
        self.name = name
        self.expr = expr

    def execute(self, interp):
        interp.variables[self.name] = self.expr.execute(interp)

    def __repr__(self):
        return "%r = %r" % (self.name, self.expr)

class ArrayAssignment(Node):
    def __init__(self, name, index, expr):
        self.name = name
        self.index = index
        self.expr = expr

    def execute(self, interp):
        arr = interp.variables[self.name]
<<<<<<< HEAD
        assert isinstance(arr, BaseArray)
        w_index = self.index.execute(interp).eval(arr.start_iter())
        # cast to int
        if isinstance(w_index, FloatObject):
            w_index = IntObject(int(w_index.floatval))
        elif isinstance(w_index, interp_boxes.W_Float64Box):
            w_index = IntObject(int(w_index.value))
        w_val = self.expr.execute(interp).eval(arr.start_iter())
=======
        if isinstance(self.index, SliceConstant):
            w_index = self.index.wrap(interp.space)
            w_val = self.expr.execute(interp)
        else:
            w_index = self.index.execute(interp).eval(arr.start_iter()).wrap(interp.space)
            # cast to int
            if isinstance(w_index, FloatObject):
                w_index = IntObject(int(w_index.floatval))
            w_val = self.expr.execute(interp).eval(arr.start_iter()).wrap(interp.space)
>>>>>>> 3987f293
        arr.descr_setitem(interp.space, w_index, w_val)

    def __repr__(self):
        return "%s[%r] = %r" % (self.name, self.index, self.expr)

class Variable(Node):
    def __init__(self, name):
        self.name = name.strip(" ")

    def execute(self, interp):
        return interp.variables[self.name]

    def __repr__(self):
        return 'v(%s)' % self.name

class Operator(Node):
    def __init__(self, lhs, name, rhs):
        self.name = name
        self.lhs = lhs
        self.rhs = rhs

    def execute(self, interp):
        w_lhs = self.lhs.execute(interp)
        if isinstance(self.rhs, SliceConstant):
            w_rhs = self.rhs.wrap(interp.space)
        else:
            w_rhs = self.rhs.execute(interp)
        assert isinstance(w_lhs, BaseArray)
        if self.name == '+':
            w_res = w_lhs.descr_add(interp.space, w_rhs)
        elif self.name == '*':
            w_res = w_lhs.descr_mul(interp.space, w_rhs)
        elif self.name == '-':
            w_res = w_lhs.descr_sub(interp.space, w_rhs)
        elif self.name == '->':
            if isinstance(w_rhs, Scalar):
                w_rhs = w_rhs.eval(w_rhs.start_iter()).descr_int(interp.space)
            w_res = w_lhs.descr_getitem(interp.space, w_rhs)
        else:
            raise NotImplementedError
        if (not isinstance(w_res, BaseArray) and
            not isinstance(w_res, interp_boxes.W_GenericBox)):
            dtype = get_dtype_cache(interp.space).w_float64dtype
            w_res = scalar_w(interp.space, dtype, w_res)
        return w_res

    def __repr__(self):
        return '(%r %s %r)' % (self.lhs, self.name, self.rhs)

class FloatConstant(Node):
    def __init__(self, v):
        self.v = float(v)

    def __repr__(self):
        return "Const(%s)" % self.v

    def wrap(self, space):
        return space.wrap(self.v)

    def execute(self, interp):
        dtype = get_dtype_cache(interp.space).w_float64dtype
        return Scalar(dtype, dtype.box(self.v))

class RangeConstant(Node):
    def __init__(self, v):
        self.v = int(v)

    def execute(self, interp):
        w_list = interp.space.newlist(
            [interp.space.wrap(float(i)) for i in range(self.v)]
        )
        dtype = get_dtype_cache(interp.space).w_float64dtype
        return descr_new_array(interp.space, None, w_list, w_dtype=dtype,
                               w_order=None)

    def __repr__(self):
        return 'Range(%s)' % self.v

class Code(Node):
    def __init__(self, statements):
        self.statements = statements

    def __repr__(self):
        return "\n".join([repr(i) for i in self.statements])

class ArrayConstant(Node):
    def __init__(self, items):
        self.items = items

    def wrap(self, space):
        return space.newlist([item.wrap(space) for item in self.items])

    def execute(self, interp):
        w_list = self.wrap(interp.space)
        dtype = get_dtype_cache(interp.space).w_float64dtype
        return descr_new_array(interp.space, None, w_list, w_dtype=dtype,
                               w_order=None)

    def __repr__(self):
        return "[" + ", ".join([repr(item) for item in self.items]) + "]"

class SliceConstant(Node):
    def __init__(self, start, stop, step):
        # no negative support for now
        self.start = start
        self.stop = stop
        self.step = step

    def wrap(self, space):
        return SliceObject(self.start, self.stop, self.step)

    def __repr__(self):
        return 'slice(%s,%s,%s)' % (self.start, self.stop, self.step)

class Execute(Node):
    def __init__(self, expr):
        self.expr = expr

    def __repr__(self):
        return repr(self.expr)

    def execute(self, interp):
        interp.results.append(self.expr.execute(interp))

class FunctionCall(Node):
    def __init__(self, name, args):
        self.name = name.strip(" ")
        self.args = args

    def __repr__(self):
        return "%s(%s)" % (self.name, ", ".join([repr(arg)
                                                 for arg in self.args]))

    def execute(self, interp):
        if self.name in SINGLE_ARG_FUNCTIONS:
            if len(self.args) != 1:
                raise ArgumentMismatch
            arr = self.args[0].execute(interp)
            if not isinstance(arr, BaseArray):
                raise ArgumentNotAnArray
            if self.name == "sum":
                w_res = arr.descr_sum(interp.space)
            elif self.name == "prod":
                w_res = arr.descr_prod(interp.space)
            elif self.name == "max":
                w_res = arr.descr_max(interp.space)
            elif self.name == "min":
                w_res = arr.descr_min(interp.space)
            elif self.name == "any":
                w_res = arr.descr_any(interp.space)
            elif self.name == "all":
                w_res = arr.descr_all(interp.space)
            elif self.name == "unegative":
                neg = interp_ufuncs.get(interp.space).negative
                w_res = neg.call(interp.space, [arr])
            else:
                assert False # unreachable code
            if isinstance(w_res, BaseArray):
                return w_res
            if isinstance(w_res, FloatObject):
                dtype = get_dtype_cache(interp.space).w_float64dtype
            elif isinstance(w_res, BoolObject):
                dtype = get_dtype_cache(interp.space).w_booldtype
            elif isinstance(w_res, interp_boxes.W_GenericBox):
                dtype = w_res.get_dtype(interp.space)
            else:
                dtype = None
            return scalar_w(interp.space, dtype, w_res)
        else:
            raise WrongFunctionName

_REGEXES = [
    ('-?[\d\.]+', 'number'),
    ('\[', 'array_left'),
    (':', 'colon'),
    ('\w+', 'identifier'),
    ('\]', 'array_right'),
    ('(->)|[\+\-\*\/]', 'operator'),
    ('=', 'assign'),
    (',', 'coma'),
    ('\|', 'pipe'),
    ('\(', 'paren_left'),
    ('\)', 'paren_right'),
]
REGEXES = []

for r, name in _REGEXES:
    REGEXES.append((re.compile(r' *(' + r + ')'), name))
del _REGEXES

class Token(object):
    def __init__(self, name, v):
        self.name = name
        self.v = v

    def __repr__(self):
        return '(%s, %s)' % (self.name, self.v)

empty = Token('', '')

class TokenStack(object):
    def __init__(self, tokens):
        self.tokens = tokens
        self.c = 0

    def pop(self):
        token = self.tokens[self.c]
        self.c += 1
        return token

    def get(self, i):
        if self.c + i >= len(self.tokens):
            return empty
        return self.tokens[self.c + i]

    def remaining(self):
        return len(self.tokens) - self.c

    def push(self):
        self.c -= 1

    def __repr__(self):
        return repr(self.tokens[self.c:])

class Parser(object):
    def tokenize(self, line):
        tokens = []
        while True:
            for r, name in REGEXES:
                m = r.match(line)
                if m is not None:
                    g = m.group(0)
                    tokens.append(Token(name, g))
                    line = line[len(g):]
                    if not line:
                        return TokenStack(tokens)
                    break
            else:
                raise TokenizerError(line)

    def parse_number_or_slice(self, tokens):
        start_tok = tokens.pop()
        if start_tok.name == 'colon':
            start = 0
        else:
            if tokens.get(0).name != 'colon':
                return FloatConstant(start_tok.v)
            start = int(start_tok.v)
            tokens.pop()
        if not tokens.get(0).name in ['colon', 'number']:
            stop = -1
            step = 1
        else:
            next = tokens.pop()
            if next.name == 'colon':
                stop = -1
                step = int(tokens.pop().v)
            else:
                stop = int(next.v)
                if tokens.get(0).name == 'colon':
                    tokens.pop()
                    step = int(tokens.pop().v)
                else:
                    step = 1
        return SliceConstant(start, stop, step)


    def parse_expression(self, tokens):
        stack = []
        while tokens.remaining():
            token = tokens.pop()
            if token.name == 'identifier':
                if tokens.remaining() and tokens.get(0).name == 'paren_left':
                    stack.append(self.parse_function_call(token.v, tokens))
                else:
                    stack.append(Variable(token.v))
            elif token.name == 'array_left':
                stack.append(ArrayConstant(self.parse_array_const(tokens)))
            elif token.name == 'operator':
                stack.append(Variable(token.v))
            elif token.name == 'number' or token.name == 'colon':
                tokens.push()
                stack.append(self.parse_number_or_slice(tokens))
            elif token.name == 'pipe':
                stack.append(RangeConstant(tokens.pop().v))
                end = tokens.pop()
                assert end.name == 'pipe'
            else:
                tokens.push()
                break
        stack.reverse()
        lhs = stack.pop()
        while stack:
            op = stack.pop()
            assert isinstance(op, Variable)
            rhs = stack.pop()
            lhs = Operator(lhs, op.name, rhs)
        return lhs

    def parse_function_call(self, name, tokens):
        args = []
        tokens.pop() # lparen
        while tokens.get(0).name != 'paren_right':
            args.append(self.parse_expression(tokens))
        return FunctionCall(name, args)

    def parse_array_const(self, tokens):
        elems = []
        while True:
            token = tokens.pop()
            if token.name == 'number':
                elems.append(FloatConstant(token.v))
            elif token.name == 'array_left':
                elems.append(ArrayConstant(self.parse_array_const(tokens)))
            else:
                raise BadToken()
            token = tokens.pop()
            if token.name == 'array_right':
                return elems
            assert token.name == 'coma'

    def parse_statement(self, tokens):
        if (tokens.get(0).name == 'identifier' and
            tokens.get(1).name == 'assign'):
            lhs = tokens.pop().v
            tokens.pop()
            rhs = self.parse_expression(tokens)
            return Assignment(lhs, rhs)
        elif (tokens.get(0).name == 'identifier' and
              tokens.get(1).name == 'array_left'):
            name = tokens.pop().v
            tokens.pop()
            index = self.parse_expression(tokens)
            tokens.pop()
            tokens.pop()
            return ArrayAssignment(name, index, self.parse_expression(tokens))
        return Execute(self.parse_expression(tokens))

    def parse(self, code):
        statements = []
        for line in code.split("\n"):
            if '#' in line:
                line = line.split('#', 1)[0]
            line = line.strip(" ")
            if line:
                tokens = self.tokenize(line)
                statements.append(self.parse_statement(tokens))
        return Code(statements)

def numpy_compile(code):
    parser = Parser()
    return InterpreterState(parser.parse(code))<|MERGE_RESOLUTION|>--- conflicted
+++ resolved
@@ -216,26 +216,22 @@
 
     def execute(self, interp):
         arr = interp.variables[self.name]
-<<<<<<< HEAD
         assert isinstance(arr, BaseArray)
-        w_index = self.index.execute(interp).eval(arr.start_iter())
-        # cast to int
-        if isinstance(w_index, FloatObject):
-            w_index = IntObject(int(w_index.floatval))
-        elif isinstance(w_index, interp_boxes.W_Float64Box):
-            w_index = IntObject(int(w_index.value))
-        w_val = self.expr.execute(interp).eval(arr.start_iter())
-=======
         if isinstance(self.index, SliceConstant):
             w_index = self.index.wrap(interp.space)
             w_val = self.expr.execute(interp)
         else:
-            w_index = self.index.execute(interp).eval(arr.start_iter()).wrap(interp.space)
+            w_index = self.index.execute(interp)
+            assert isinstance(w_index, BaseArray)
+            w_index = w_index.eval(arr.start_iter())
             # cast to int
             if isinstance(w_index, FloatObject):
                 w_index = IntObject(int(w_index.floatval))
-            w_val = self.expr.execute(interp).eval(arr.start_iter()).wrap(interp.space)
->>>>>>> 3987f293
+            elif isinstance(w_index, interp_boxes.W_Float64Box):
+                w_index = IntObject(int(w_index.value))
+            w_val = self.expr.execute(interp)
+            assert isinstance(w_val, BaseArray)
+            w_val = w_val.eval(arr.start_iter())
         arr.descr_setitem(interp.space, w_index, w_val)
 
     def __repr__(self):
