--- conflicted
+++ resolved
@@ -2,6 +2,8 @@
 """ This is a set of tools for standalone compiling of numpy expressions.
 It should not be imported by the module itself
 """
+
+import re
 
 from pypy.interpreter.baseobjspace import InternalSpaceCache, W_Root
 from pypy.module.micronumpy import interp_boxes
@@ -9,13 +11,8 @@
 from pypy.module.micronumpy.interp_numarray import (Scalar, BaseArray,
      descr_new_array, scalar_w, NDimArray)
 from pypy.module.micronumpy import interp_ufuncs
-<<<<<<< HEAD
 from pypy.rlib.objectmodel import specialize, instantiate
 
-=======
-from pypy.rlib.objectmodel import specialize
-import re
->>>>>>> e948a0aa
 
 class BogusBytecode(Exception):
     pass
@@ -59,14 +56,9 @@
         return isinstance(w_obj, ListObject) or isinstance(w_obj, NDimArray)
 
     def isinstance_w(self, w_obj, w_tp):
-        if w_obj.tp == w_tp:
-            return True
-        return False
+        return w_obj.tp == w_tp
 
     def decode_index4(self, w_idx, size):
-<<<<<<< HEAD
-        return (self.int_w(self.int(w_idx)), 0, 0, 1)
-=======
         if isinstance(w_idx, IntObject):
             return (self.int_w(w_idx), 0, 0, 1)
         else:
@@ -79,7 +71,6 @@
             if stop < 0:
                 stop += size
             return (start, stop, step, size//step)
->>>>>>> e948a0aa
 
     @specialize.argtype(1)
     def wrap(self, obj):
@@ -145,16 +136,14 @@
         assert isinstance(what, tp)
         return what
 
-<<<<<<< HEAD
     def allocate_instance(self, klass, w_subtype):
         return instantiate(klass)
-=======
+
     def len_w(self, w_obj):
         if isinstance(w_obj, ListObject):
             return len(w_obj.items)
         # XXX array probably
         assert False
->>>>>>> e948a0aa
 
 class FloatObject(W_Root):
     tp = FakeSpace.w_float
@@ -227,21 +216,15 @@
 
     def execute(self, interp):
         arr = interp.variables[self.name]
-<<<<<<< HEAD
-        w_index = self.index.execute(interp)
-        assert isinstance(w_index, BaseArray)
-        w_val = self.expr.execute(interp)
-        assert isinstance(w_val, BaseArray)
         assert isinstance(arr, BaseArray)
-        arr.descr_setitem(interp.space, w_index.eval(0), w_val.eval(0))
-=======
-        w_index = self.index.execute(interp).eval(arr.start_iter()).wrap(interp.space)
+        w_index = self.index.execute(interp).eval(arr.start_iter())
         # cast to int
         if isinstance(w_index, FloatObject):
             w_index = IntObject(int(w_index.floatval))
-        w_val = self.expr.execute(interp).eval(arr.start_iter()).wrap(interp.space)
+        elif isinstance(w_index, interp_boxes.W_Float64Box):
+            w_index = IntObject(int(w_index.value))
+        w_val = self.expr.execute(interp).eval(arr.start_iter())
         arr.descr_setitem(interp.space, w_index, w_val)
->>>>>>> e948a0aa
 
     def __repr__(self):
         return "%s[%r] = %r" % (self.name, self.index, self.expr)
@@ -277,18 +260,8 @@
             w_res = w_lhs.descr_sub(interp.space, w_rhs)
         elif self.name == '->':
             if isinstance(w_rhs, Scalar):
-<<<<<<< HEAD
-                index = int(interp.space.float_w(interp.space.float(w_rhs.value)))
-                dtype = get_dtype_cache(interp.space).w_float64dtype
-                return Scalar(dtype, w_lhs.get_concrete().eval(index))
-            else:
-                raise NotImplementedError
-=======
-                w_rhs = w_rhs.eval(w_rhs.start_iter()).wrap(interp.space)
-                assert isinstance(w_rhs, FloatObject)
-                w_rhs = IntObject(int(w_rhs.floatval))
+                w_rhs = w_rhs.eval(w_rhs.start_iter()).descr_int(interp.space)
             w_res = w_lhs.descr_getitem(interp.space, w_rhs)
->>>>>>> e948a0aa
         else:
             raise NotImplementedError
         if (not isinstance(w_res, BaseArray) and
@@ -320,17 +293,11 @@
 
     def execute(self, interp):
         w_list = interp.space.newlist(
-<<<<<<< HEAD
             [interp.space.wrap(float(i)) for i in range(self.v)]
         )
         dtype = get_dtype_cache(interp.space).w_float64dtype
-        return descr_new_array(interp.space, None, w_list, w_dtype=dtype)
-=======
-            [interp.space.wrap(float(i)) for i in range(self.v)])
-        dtype = interp.space.fromcache(W_Float64Dtype)
         return descr_new_array(interp.space, None, w_list, w_dtype=dtype,
                                w_order=None)
->>>>>>> e948a0aa
 
     def __repr__(self):
         return 'Range(%s)' % self.v
@@ -351,14 +318,9 @@
 
     def execute(self, interp):
         w_list = self.wrap(interp.space)
-<<<<<<< HEAD
         dtype = get_dtype_cache(interp.space).w_float64dtype
-        return descr_new_array(interp.space, None, w_list, w_dtype=dtype)
-=======
-        dtype = interp.space.fromcache(W_Float64Dtype)
         return descr_new_array(interp.space, None, w_list, w_dtype=dtype,
                                w_order=None)
->>>>>>> e948a0aa
 
     def __repr__(self):
         return "[" + ", ".join([repr(item) for item in self.items]) + "]"
@@ -527,8 +489,8 @@
                 else:
                     step = 1
         return SliceConstant(start, stop, step)
-            
-        
+
+
     def parse_expression(self, tokens):
         stack = []
         while tokens.remaining():
@@ -568,35 +530,6 @@
             args.append(self.parse_expression(tokens))
         return FunctionCall(name, args)
 
-<<<<<<< HEAD
-    def parse_constant_or_identifier(self, v):
-        c = v[0]
-        if (c >= 'a' and c <= 'z') or (c >= 'A' and c <= 'Z'):
-            if '(' in v:
-                return self.parse_function_call(v)
-            return self.parse_identifier(v)
-        return self.parse_constant(v)
-
-    def parse_array_subscript(self, v):
-        v = v.strip(" ")
-        l = v.split("[")
-        lgt = len(l[1]) - 1
-        assert lgt >= 0
-        rhs = self.parse_constant_or_identifier(l[1][:lgt])
-        return l[0], rhs
-
-    def parse_statement(self, line):
-        if '=' in line:
-            lhs, rhs = line.split("=")
-            lhs = lhs.strip(" ")
-            if '[' in lhs:
-                name, index = self.parse_array_subscript(lhs)
-                return ArrayAssignment(name, index, self.parse_expression(rhs))
-            else:
-                return Assignment(lhs, self.parse_expression(rhs))
-        else:
-            return Execute(self.parse_expression(line))
-=======
     def parse_array_const(self, tokens):
         elems = []
         while True:
@@ -611,7 +544,7 @@
             if token.name == 'array_right':
                 return elems
             assert token.name == 'coma'
-        
+
     def parse_statement(self, tokens):
         if (tokens.get(0).name == 'identifier' and
             tokens.get(1).name == 'assign'):
@@ -628,7 +561,6 @@
             tokens.pop()
             return ArrayAssignment(name, index, self.parse_expression(tokens))
         return Execute(self.parse_expression(tokens))
->>>>>>> e948a0aa
 
     def parse(self, code):
         statements = []
