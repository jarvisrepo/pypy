--- conflicted
+++ resolved
@@ -28,6 +28,7 @@
         'fromstring': 'interp_support.fromstring',
         'flatiter': 'interp_numarray.W_FlatIterator',
         'isna': 'interp_numarray.isna',
+        'concatenate': 'interp_numarray.concatenate',
 
         'True_': 'types.Bool.True',
         'False_': 'types.Bool.False',
@@ -102,9 +103,4 @@
         'e': 'app_numpy.e',
         'pi': 'app_numpy.pi',
         'arange': 'app_numpy.arange',
-<<<<<<< HEAD
-=======
-        'reshape': 'app_numpy.reshape',
-        'concatenate': 'app_numpy.concatenate',
->>>>>>> c48b02eb
     }