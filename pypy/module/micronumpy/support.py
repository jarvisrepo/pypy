--- conflicted
+++ resolved
@@ -32,21 +32,17 @@
 def product(s):
     i = 1
     for x in s:
-<<<<<<< HEAD
+        i *= x
+    return i
+
+@jit.unroll_safe
+def product_check(s):
+    i = 1
+    for x in s:
         try:
             i = ovfcheck(i * x)
         except OverflowError:
             raise
-=======
-        i *= x
->>>>>>> 72c33191
-    return i
-
-@jit.unroll_safe
-def product_check(s):
-    i = 1
-    for x in s:
-        i = ovfcheck(i * x)
     return i
 
 def check_and_adjust_index(space, index, size, axis):
