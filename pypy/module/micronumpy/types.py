import functools
import math
from rpython.rlib.unroll import unrolling_iterable
from pypy.interpreter.error import OperationError, oefmt
from pypy.objspace.std.floatobject import float2string
from pypy.objspace.std.complexobject import str_format
from pypy.interpreter.baseobjspace import W_Root, ObjSpace
from rpython.rlib import clibffi, jit, rfloat, rcomplex
from rpython.rlib.objectmodel import specialize, we_are_translated
from rpython.rlib.rarithmetic import widen, byteswap, r_ulonglong, \
    most_neg_value_of, LONG_BIT
from rpython.rlib.rawstorage import (alloc_raw_storage,
    raw_storage_getitem_unaligned, raw_storage_setitem_unaligned)
from rpython.rlib.rstring import StringBuilder, UnicodeBuilder
from rpython.rlib.rstruct.ieee import (float_pack, float_unpack, unpack_float,
                                       pack_float80, unpack_float80)
from rpython.rlib.rstruct.nativefmttable import native_is_bigendian
from rpython.rlib.rstruct.runpack import runpack
from rpython.rtyper.annlowlevel import cast_instance_to_gcref,\
     cast_gcref_to_instance
from rpython.rtyper.lltypesystem import lltype, rffi, llmemory
from rpython.tool.sourcetools import func_with_new_name
from pypy.module.micronumpy import boxes, support
from pypy.module.micronumpy.concrete import SliceArray, VoidBoxStorage, V_OBJECTSTORE
from pypy.module.micronumpy.strides import calc_strides
from . import constants as NPY

degToRad = math.pi / 180.0
log2 = math.log(2)
log2e = 1. / log2
log10 = math.log(10)

'''
if not we_are_translated():
    _raw_storage_setitem_unaligned = raw_storage_setitem_unaligned
    _raw_storage_getitem_unaligned = raw_storage_getitem_unaligned
    def raw_storage_setitem_unaligned(storage, offset, value):
        assert offset >=0
        try:
            assert offset < storage._obj.getlength()
        except AttributeError:
            pass
        return _raw_storage_setitem_unaligned(storage, offset, value)

    def raw_storage_getitem_unaligned(T, storage, offset):
        assert offset >=0
        try:
            assert offset < storage._obj.getlength()
        except AttributeError:
            pass
        return _raw_storage_getitem_unaligned(T, storage, offset)
'''
def simple_unary_op(func):
    specialize.argtype(1)(func)
    @functools.wraps(func)
    def dispatcher(self, v):
        return self.box(
            func(
                self,
                self.for_computation(self.unbox(v)),
            )
        )
    return dispatcher

def complex_unary_op(func):
    specialize.argtype(1)(func)
    @functools.wraps(func)
    def dispatcher(self, v):
        return self.box_complex(
            *func(
                self,
                self.for_computation(self.unbox(v))
            )
        )
    return dispatcher

def complex_to_real_unary_op(func):
    specialize.argtype(1)(func)
    @functools.wraps(func)
    def dispatcher(self, v):
        return self.box_component(
            func(
                self,
                self.for_computation(self.unbox(v))
            )
        )
    return dispatcher

def raw_unary_op(func):
    specialize.argtype(1)(func)
    @functools.wraps(func)
    def dispatcher(self, v):
        return func(
            self,
            self.for_computation(self.unbox(v))
        )
    return dispatcher

def simple_binary_op(func):
    specialize.argtype(1, 2)(func)
    @functools.wraps(func)
    def dispatcher(self, v1, v2):
        return self.box(
            func(
                self,
                self.for_computation(self.unbox(v1)),
                self.for_computation(self.unbox(v2)),
            )
        )
    return dispatcher

def complex_binary_op(func):
    specialize.argtype(1, 2)(func)
    @functools.wraps(func)
    def dispatcher(self, v1, v2):
        return self.box_complex(
            *func(
                self,
                self.for_computation(self.unbox(v1)),
                self.for_computation(self.unbox(v2)),
            )
        )
    return dispatcher

def raw_binary_op(func):
    specialize.argtype(1, 2)(func)
    @functools.wraps(func)
    def dispatcher(self, v1, v2):
        return func(self,
            self.for_computation(self.unbox(v1)),
            self.for_computation(self.unbox(v2))
        )
    return dispatcher

class BaseType(object):
    _immutable_fields_ = ['space']
    strlen = 0  # chars needed to print any possible value of the type

    def __init__(self, space):
        assert isinstance(space, ObjSpace)
        self.space = space

    def __repr__(self):
        return self.__class__.__name__

    def malloc(self, size, zero=True):
        if zero:
            return alloc_raw_storage(size, track_allocation=False, zero=True)
        else:
            return alloc_raw_storage(size, track_allocation=False, zero=False)

    @classmethod
    def basesize(cls):
        return rffi.sizeof(cls.T)

class Primitive(object):
    _mixin_ = True

    def get_element_size(self):
        return rffi.sizeof(self.T)

    @specialize.argtype(1)
    def box(self, value):
        return self.BoxType(rffi.cast(self.T, value))

    @specialize.argtype(1, 2)
    def box_complex(self, real, imag):
        #XXX this is the place to display a warning
        return self.box(real)

    def box_raw_data(self, data):
        # For pickle
        array = rffi.cast(rffi.CArrayPtr(self.T), data)
        return self.box(array[0])

    def unbox(self, box):
        assert isinstance(box, self.BoxType)
        return box.value

    def coerce(self, space, dtype, w_item):
        if isinstance(w_item, self.BoxType):
            return w_item
        return self.coerce_subtype(space, space.gettypefor(self.BoxType), w_item)

    def coerce_subtype(self, space, w_subtype, w_item):
        # XXX: ugly
        w_obj = space.allocate_instance(self.BoxType, w_subtype)
        assert isinstance(w_obj, self.BoxType)
        w_obj.__init__(self._coerce(space, w_item).value)
        return w_obj

    def to_builtin_type(self, space, box):
        return space.wrap(self.for_computation(self.unbox(box)))

    def _coerce(self, space, w_item):
        raise NotImplementedError

    def default_fromstring(self, space):
        raise NotImplementedError

    def _read(self, storage, i, offset, native):
        res = raw_storage_getitem_unaligned(self.T, storage, i + offset)
        if not native:
            res = byteswap(res)
        return res

    def _write(self, storage, i, offset, value, native):
        if not native:
            value = byteswap(value)
        raw_storage_setitem_unaligned(storage, i + offset, value)

    def read(self, arr, i, offset, dtype):
        with arr as storage:
            return self.box(self._read(storage, i, offset, dtype.is_native()))

    def read_bool(self, arr, i, offset, dtype):
        with arr as storage:
            return bool(self.for_computation(
                self._read(storage, i, offset, dtype.is_native())))

    def store(self, arr, i, offset, box, native):
        with arr as storage:
            self._write(storage, i, offset, self.unbox(box), native)

    def fill(self, storage, width, native, box, start, stop, offset, gcstruct):
        value = self.unbox(box)
        for i in xrange(start, stop, width):
            self._write(storage, i, offset, value, native)

    def runpack_str(self, space, s, native):
        v = rffi.cast(self.T, runpack(self.format_code, s))
        if not native:
            v = byteswap(v)
        return self.box(v)

    @simple_binary_op
    def add(self, v1, v2):
        return v1 + v2

    @simple_binary_op
    def sub(self, v1, v2):
        return v1 - v2

    @simple_binary_op
    def mul(self, v1, v2):
        return v1 * v2

    @simple_unary_op
    def pos(self, v):
        return +v

    @simple_unary_op
    def neg(self, v):
        return -v

    def byteswap(self, w_v):
        # no for_computation here
        return self.box(byteswap(self.unbox(w_v)))

    @simple_unary_op
    def conj(self, v):
        return v

    @simple_unary_op
    def real(self, v):
        return v

    @simple_unary_op
    def imag(self, v):
        return 0

    @simple_unary_op
    def abs(self, v):
        return abs(v)

    @raw_unary_op
    def isnan(self, v):
        return False

    @raw_unary_op
    def isinf(self, v):
        return False

    @raw_binary_op
    def eq(self, v1, v2):
        return v1 == v2

    @raw_binary_op
    def ne(self, v1, v2):
        return v1 != v2

    @raw_binary_op
    def lt(self, v1, v2):
        return v1 < v2

    @raw_binary_op
    def le(self, v1, v2):
        return v1 <= v2

    @raw_binary_op
    def gt(self, v1, v2):
        return v1 > v2

    @raw_binary_op
    def ge(self, v1, v2):
        return v1 >= v2

    @raw_binary_op
    def logical_and(self, v1, v2):
        if bool(v1) and bool(v2):
            return Bool._True
        return Bool._False

    @raw_binary_op
    def logical_or(self, v1, v2):
        if bool(v1) or bool(v2):
            return Bool._True
        return Bool._False

    @raw_unary_op
    def logical_not(self, v):
        return not bool(v)

    @raw_binary_op
    def logical_xor(self, v1, v2):
        a = bool(v1)
        b = bool(v2)
        return (not b and a) or (not a and b)

    @raw_unary_op
    def bool(self, v):
        return bool(v)

    @simple_binary_op
    def max(self, v1, v2):
        return max(v1, v2)

    @simple_binary_op
    def min(self, v1, v2):
        return min(v1, v2)

    @raw_unary_op
    def rint(self, v):
        float64 = Float64(self.space)
        return float64.rint(float64.box(v))

class Bool(BaseType, Primitive):
    T = lltype.Bool
    num = NPY.BOOL
    kind = NPY.GENBOOLLTR
    char = NPY.BOOLLTR
    BoxType = boxes.W_BoolBox
    format_code = "?"
    strlen = 5  # "False"

    _True = BoxType(True)
    _False = BoxType(False)

    @specialize.argtype(1)
    def box(self, value):
        box = Primitive.box(self, value)
        if box.value:
            return self._True
        else:
            return self._False

    @specialize.argtype(1, 2)
    def box_complex(self, real, imag):
        box = Primitive.box(self, real)
        if box.value:
            return self._True
        box = Primitive.box(self, imag)
        if box.value:
            return self._True
        return self._False

    def coerce_subtype(self, space, w_subtype, w_item):
        # Doesn't return subclasses so it can return the constants.
        return self._coerce(space, w_item)

    def _coerce(self, space, w_item):
        if space.is_none(w_item):
            return self.box(False)
        return self.box(space.is_true(w_item))

    def to_builtin_type(self, space, w_item):
        return space.wrap(self.unbox(w_item))

    def str_format(self, box, add_quotes=True):
        return "True" if self.unbox(box) else "False"

    @staticmethod
    def for_computation(v):
        return int(v)

    def default_fromstring(self, space):
        return self.box(True)

    @simple_binary_op
    def lshift(self, v1, v2):
        return v1 << v2

    @simple_binary_op
    def rshift(self, v1, v2):
        return v1 >> v2

    @simple_binary_op
    def bitwise_and(self, v1, v2):
        return v1 & v2

    @simple_binary_op
    def bitwise_or(self, v1, v2):
        return v1 | v2

    @simple_binary_op
    def bitwise_xor(self, v1, v2):
        return v1 ^ v2

    @simple_unary_op
    def invert(self, v):
        return not v

    @raw_unary_op
    def isfinite(self, v):
        return True

    @raw_unary_op
    def signbit(self, v):
        return False

    @simple_unary_op
    def reciprocal(self, v):
        if v:
            return 1
        return 0

    @specialize.argtype(1)
    def round(self, v, decimals=0):
        if decimals != 0:
            # numpy 1.9.0 compatible
            return v
        return Float64(self.space).box(self.unbox(v))

class Integer(Primitive):
    _mixin_ = True
    signed = True

    def _base_coerce(self, space, w_item):
        if w_item is None:
            return self.box(0)
        return self.box(space.int_w(space.call_function(space.w_int, w_item)))

    def _coerce(self, space, w_item):
        return self._base_coerce(space, w_item)

    def str_format(self, box, add_quotes=True):
        return str(self.for_computation(self.unbox(box)))

    @staticmethod
    def for_computation(v):
        return widen(v)

    def default_fromstring(self, space):
        return self.box(0)

    @specialize.argtype(1, 2)
    def div(self, b1, b2):
        v1 = self.for_computation(self.unbox(b1))
        v2 = self.for_computation(self.unbox(b2))
        if v2 == 0:
            return self.box(0)
        if (self.T is rffi.SIGNEDCHAR or self.T is rffi.SHORT or self.T is rffi.INT or
                self.T is rffi.LONG or self.T is rffi.LONGLONG):
            if v2 == -1 and v1 == self.for_computation(most_neg_value_of(self.T)):
                return self.box(0)
        return self.box(v1 / v2)

    @specialize.argtype(1, 2)
    def floordiv(self, b1, b2):
        v1 = self.for_computation(self.unbox(b1))
        v2 = self.for_computation(self.unbox(b2))
        if v2 == 0:
            return self.box(0)
        if (self.T is rffi.SIGNEDCHAR or self.T is rffi.SHORT or self.T is rffi.INT or
                self.T is rffi.LONG or self.T is rffi.LONGLONG):
            if v2 == -1 and v1 == self.for_computation(most_neg_value_of(self.T)):
                return self.box(0)
        return self.box(v1 / v2)

    @simple_binary_op
    def mod(self, v1, v2):
        return v1 % v2

    @simple_binary_op
    @jit.look_inside_iff(lambda self, v1, v2: jit.isconstant(v2))
    def pow(self, v1, v2):
        if v2 < 0:
            return 0
        res = 1
        while v2 > 0:
            if v2 & 1:
                res *= v1
            v2 >>= 1
            if v2 == 0:
                break
            v1 *= v1
        return res

    @simple_binary_op
    def lshift(self, v1, v2):
        return v1 << v2

    @simple_binary_op
    def rshift(self, v1, v2):
        return v1 >> v2

    @simple_unary_op
    def sign(self, v):
        if v > 0:
            return 1
        elif v < 0:
            return -1
        else:
            assert v == 0
            return 0

    @raw_unary_op
    def isfinite(self, v):
        return True

    @raw_unary_op
    def isnan(self, v):
        return False

    @raw_unary_op
    def isinf(self, v):
        return False

    @simple_binary_op
    def bitwise_and(self, v1, v2):
        return v1 & v2

    @simple_binary_op
    def bitwise_or(self, v1, v2):
        return v1 | v2

    @simple_binary_op
    def bitwise_xor(self, v1, v2):
        return v1 ^ v2

    @simple_unary_op
    def invert(self, v):
        return ~v

    @specialize.argtype(1)
    def reciprocal(self, v):
        raw = self.for_computation(self.unbox(v))
        ans = 0
        if raw == 0:
            # XXX good place to warn
            if self.T is rffi.INT or self.T is rffi.LONG or self.T is rffi.LONGLONG:
                ans = most_neg_value_of(self.T)
        elif abs(raw) == 1:
            ans = raw
        return self.box(ans)

    @specialize.argtype(1)
    def round(self, v, decimals=0):
        raw = self.for_computation(self.unbox(v))
        if decimals < 0:
            # No ** in rpython
            factor = 1
            for i in xrange(-decimals):
                factor *=10
            #int does floor division, we want toward zero
            if raw < 0:
                ans = - (-raw / factor * factor)
            else:
                ans = raw / factor * factor
        else:
            ans = raw
        return self.box(ans)

    @raw_unary_op
    def signbit(self, v):
        return v < 0

class Int8(BaseType, Integer):
    T = rffi.SIGNEDCHAR
    num = NPY.BYTE
    kind = NPY.SIGNEDLTR
    char = NPY.BYTELTR
    BoxType = boxes.W_Int8Box
    format_code = "b"

class UInt8(BaseType, Integer):
    T = rffi.UCHAR
    num = NPY.UBYTE
    kind = NPY.UNSIGNEDLTR
    char = NPY.UBYTELTR
    BoxType = boxes.W_UInt8Box
    format_code = "B"
    signed = False

class Int16(BaseType, Integer):
    T = rffi.SHORT
    num = NPY.SHORT
    kind = NPY.SIGNEDLTR
    char = NPY.SHORTLTR
    BoxType = boxes.W_Int16Box
    format_code = "h"

class UInt16(BaseType, Integer):
    T = rffi.USHORT
    num = NPY.USHORT
    kind = NPY.UNSIGNEDLTR
    char = NPY.USHORTLTR
    BoxType = boxes.W_UInt16Box
    format_code = "H"
    signed = False

class Int32(BaseType, Integer):
    T = rffi.INT
    num = NPY.INT
    kind = NPY.SIGNEDLTR
    char = NPY.INTLTR
    BoxType = boxes.W_Int32Box
    format_code = "i"

class UInt32(BaseType, Integer):
    T = rffi.UINT
    num = NPY.UINT
    kind = NPY.UNSIGNEDLTR
    char = NPY.UINTLTR
    BoxType = boxes.W_UInt32Box
    format_code = "I"
    signed = False

def _int64_coerce(self, space, w_item):
    try:
        return self._base_coerce(space, w_item)
    except OperationError, e:
        if not e.match(space, space.w_OverflowError):
            raise
    bigint = space.bigint_w(w_item)
    try:
        value = bigint.tolonglong()
    except OverflowError:
        raise OperationError(space.w_OverflowError, space.w_None)
    return self.box(value)

class Int64(BaseType, Integer):
    T = rffi.LONGLONG
    num = NPY.LONGLONG
    kind = NPY.SIGNEDLTR
    char = NPY.LONGLONGLTR
    BoxType = boxes.W_Int64Box
    format_code = "q"

    if LONG_BIT == 32:
        _coerce = func_with_new_name(_int64_coerce, '_coerce')

def _uint64_coerce(self, space, w_item):
    try:
        return self._base_coerce(space, w_item)
    except OperationError, e:
        if not e.match(space, space.w_OverflowError):
            raise
    bigint = space.bigint_w(w_item)
    try:
        value = bigint.toulonglong()
    except OverflowError:
        raise OperationError(space.w_OverflowError, space.w_None)
    return self.box(value)

class UInt64(BaseType, Integer):
    T = rffi.ULONGLONG
    num = NPY.ULONGLONG
    kind = NPY.UNSIGNEDLTR
    char = NPY.ULONGLONGLTR
    BoxType = boxes.W_UInt64Box
    format_code = "Q"
    signed = False

    _coerce = func_with_new_name(_uint64_coerce, '_coerce')

class Long(BaseType, Integer):
    T = rffi.LONG
    num = NPY.LONG
    kind = NPY.SIGNEDLTR
    char = NPY.LONGLTR
    BoxType = boxes.W_LongBox
    format_code = "l"

def _ulong_coerce(self, space, w_item):
    try:
        return self._base_coerce(space, w_item)
    except OperationError, e:
        if not e.match(space, space.w_OverflowError):
            raise
    bigint = space.bigint_w(w_item)
    try:
        value = bigint.touint()
    except OverflowError:
        raise OperationError(space.w_OverflowError, space.w_None)
    return self.box(value)

class ULong(BaseType, Integer):
    T = rffi.ULONG
    num = NPY.ULONG
    kind = NPY.UNSIGNEDLTR
    char = NPY.ULONGLTR
    BoxType = boxes.W_ULongBox
    format_code = "L"
    signed = False

    _coerce = func_with_new_name(_ulong_coerce, '_coerce')

class Float(Primitive):
    _mixin_ = True
    strlen = 32

    def _coerce(self, space, w_item):
        if w_item is None:
            return self.box(0.0)
        if space.is_none(w_item):
            return self.box(rfloat.NAN)
        return self.box(space.float_w(space.call_function(space.w_float, w_item)))

    def str_format(self, box, add_quotes=True):
        return float2string(self.for_computation(self.unbox(box)), "g",
                            rfloat.DTSF_STR_PRECISION)

    @staticmethod
    def for_computation(v):
        return float(v)

    def default_fromstring(self, space):
        return self.box(-1.0)

    @simple_binary_op
    def div(self, v1, v2):
        try:
            return v1 / v2
        except ZeroDivisionError:
            if v1 == v2 == 0.0:
                return rfloat.NAN
            return rfloat.copysign(rfloat.INFINITY, v1 * v2)

    @simple_binary_op
    def floordiv(self, v1, v2):
        try:
            return math.floor(v1 / v2)
        except ZeroDivisionError:
            if v1 == v2 == 0.0:
                return rfloat.NAN
            return rfloat.copysign(rfloat.INFINITY, v1 * v2)

    @simple_binary_op
    def mod(self, v1, v2):
        return math.fmod(v1, v2)

    @simple_binary_op
    def pow(self, v1, v2):
        try:
            return math.pow(v1, v2)
        except ValueError:
            return rfloat.NAN
        except OverflowError:
            if math.modf(v2)[0] == 0 and math.modf(v2 / 2)[0] != 0:
                # Odd integer powers result in the same sign as the base
                return rfloat.copysign(rfloat.INFINITY, v1)
            return rfloat.INFINITY

    @simple_binary_op
    def copysign(self, v1, v2):
        return math.copysign(v1, v2)

    @simple_unary_op
    def sign(self, v):
        if v == 0.0:
            return 0.0
        if rfloat.isnan(v):
            return rfloat.NAN
        return rfloat.copysign(1.0, v)

    @raw_unary_op
    def signbit(self, v):
        return rfloat.copysign(1.0, v) < 0.0

    @simple_unary_op
    def fabs(self, v):
        return math.fabs(v)

    @simple_binary_op
    def max(self, v1, v2):
        return v1 if v1 >= v2 or rfloat.isnan(v1) else v2

    @simple_binary_op
    def min(self, v1, v2):
        return v1 if v1 <= v2 or rfloat.isnan(v1) else v2

    @simple_binary_op
    def fmax(self, v1, v2):
        return v1 if v1 >= v2 or rfloat.isnan(v2) else v2

    @simple_binary_op
    def fmin(self, v1, v2):
        return v1 if v1 <= v2 or rfloat.isnan(v2) else v2

    @simple_binary_op
    def fmod(self, v1, v2):
        try:
            return math.fmod(v1, v2)
        except ValueError:
            return rfloat.NAN

    @simple_unary_op
    def reciprocal(self, v):
        if v == 0.0:
            return rfloat.copysign(rfloat.INFINITY, v)
        return 1.0 / v

    @simple_unary_op
    def floor(self, v):
        return math.floor(v)

    @simple_unary_op
    def ceil(self, v):
        return math.ceil(v)

    @specialize.argtype(1)
    def round(self, v, decimals=0):
        raw = self.for_computation(self.unbox(v))
        if rfloat.isinf(raw):
            return v
        elif rfloat.isnan(raw):
            return v
        ans = rfloat.round_double(raw, decimals, half_even=True)
        return self.box(ans)

    @simple_unary_op
    def trunc(self, v):
        if v < 0:
            return math.ceil(v)
        else:
            return math.floor(v)

    @simple_unary_op
    def exp(self, v):
        try:
            return math.exp(v)
        except OverflowError:
            return rfloat.INFINITY

    @simple_unary_op
    def exp2(self, v):
        try:
            return math.pow(2, v)
        except OverflowError:
            return rfloat.INFINITY

    @simple_unary_op
    def expm1(self, v):
        try:
            return rfloat.expm1(v)
        except OverflowError:
            return rfloat.INFINITY

    @simple_unary_op
    def sin(self, v):
        return math.sin(v)

    @simple_unary_op
    def cos(self, v):
        return math.cos(v)

    @simple_unary_op
    def tan(self, v):
        return math.tan(v)

    @simple_unary_op
    def arcsin(self, v):
        if not -1.0 <= v <= 1.0:
            return rfloat.NAN
        return math.asin(v)

    @simple_unary_op
    def arccos(self, v):
        if not -1.0 <= v <= 1.0:
            return rfloat.NAN
        return math.acos(v)

    @simple_unary_op
    def arctan(self, v):
        return math.atan(v)

    @simple_binary_op
    def arctan2(self, v1, v2):
        return math.atan2(v1, v2)

    @simple_unary_op
    def sinh(self, v):
        return math.sinh(v)

    @simple_unary_op
    def cosh(self, v):
        return math.cosh(v)

    @simple_unary_op
    def tanh(self, v):
        return math.tanh(v)

    @simple_unary_op
    def arcsinh(self, v):
        return math.asinh(v)

    @simple_unary_op
    def arccosh(self, v):
        if v < 1.0:
            return rfloat.NAN
        return math.acosh(v)

    @simple_unary_op
    def arctanh(self, v):
        if v == 1.0 or v == -1.0:
            return math.copysign(rfloat.INFINITY, v)
        if not -1.0 < v < 1.0:
            return rfloat.NAN
        return math.atanh(v)

    @simple_unary_op
    def sqrt(self, v):
        try:
            return math.sqrt(v)
        except ValueError:
            return rfloat.NAN

    @simple_unary_op
    def square(self, v):
        return v*v

    @raw_unary_op
    def isnan(self, v):
        return rfloat.isnan(v)

    @raw_unary_op
    def isinf(self, v):
        return rfloat.isinf(v)

    @raw_unary_op
    def isfinite(self, v):
        return rfloat.isfinite(v)

    @simple_unary_op
    def radians(self, v):
        return v * degToRad
    deg2rad = radians

    @simple_unary_op
    def degrees(self, v):
        return v / degToRad

    @simple_unary_op
    def log(self, v):
        try:
            return math.log(v)
        except ValueError:
            if v == 0.0:
                # CPython raises ValueError here, so we have to check
                # the value to find the correct numpy return value
                return -rfloat.INFINITY
            return rfloat.NAN

    @simple_unary_op
    def log2(self, v):
        try:
            return math.log(v) / log2
        except ValueError:
            if v == 0.0:
                # CPython raises ValueError here, so we have to check
                # the value to find the correct numpy return value
                return -rfloat.INFINITY
            return rfloat.NAN

    @simple_unary_op
    def log10(self, v):
        try:
            return math.log10(v)
        except ValueError:
            if v == 0.0:
                # CPython raises ValueError here, so we have to check
                # the value to find the correct numpy return value
                return -rfloat.INFINITY
            return rfloat.NAN

    @simple_unary_op
    def log1p(self, v):
        try:
            return rfloat.log1p(v)
        except OverflowError:
            return -rfloat.INFINITY
        except ValueError:
            return rfloat.NAN

    @simple_binary_op
    def logaddexp(self, v1, v2):
        tmp = v1 - v2
        if tmp > 0:
            return v1 + rfloat.log1p(math.exp(-tmp))
        elif tmp <= 0:
            return v2 + rfloat.log1p(math.exp(tmp))
        else:
            return v1 + v2

    def npy_log2_1p(self, v):
        return log2e * rfloat.log1p(v)

    @simple_binary_op
    def logaddexp2(self, v1, v2):
        tmp = v1 - v2
        if tmp > 0:
            return v1 + self.npy_log2_1p(math.pow(2, -tmp))
        if tmp <= 0:
            return v2 + self.npy_log2_1p(math.pow(2, tmp))
        else:
            return v1 + v2

    @simple_unary_op
    def rint(self, v):
        x = float(v)
        if rfloat.isfinite(x):
            import math
            y = math.floor(x)
            r = x - y

            if r > 0.5:
                y += 1.0

            if r == 0.5:
                r = y - 2.0 * math.floor(0.5 * y)
                if r == 1.0:
                    y += 1.0
            return y
        else:
            return x

class Float16(Float, BaseType):
    _STORAGE_T = rffi.USHORT
    T = rffi.SHORT
    num = NPY.HALF
    kind = NPY.FLOATINGLTR
    char = NPY.HALFLTR
    BoxType = boxes.W_Float16Box
    max_value = 65000.

    @specialize.argtype(1)
    def box(self, value):
        return self.BoxType(rffi.cast(rffi.DOUBLE, value))

    def runpack_str(self, space, s, native):
        assert len(s) == 2
        fval = self.box(unpack_float(s, native_is_bigendian))
        if not native:
            fval = self.byteswap(fval)
        return fval

    def default_fromstring(self, space):
        return self.box(-1.0)

    def byteswap(self, w_v):
        value = self.unbox(w_v)
        hbits = float_pack(value, 2)
        swapped = byteswap(rffi.cast(self._STORAGE_T, hbits))
        return self.box(float_unpack(r_ulonglong(swapped), 2))

    def _read(self, storage, i, offset, native):
        hbits = raw_storage_getitem_unaligned(self._STORAGE_T, storage, i + offset)
        if not native:
            hbits = byteswap(hbits)
        return float_unpack(r_ulonglong(hbits), 2)

    def _write(self, storage, i, offset, value, native):
        try:
            hbits = float_pack(value, 2)
        except OverflowError:
            hbits = float_pack(rfloat.INFINITY, 2)
        hbits = rffi.cast(self._STORAGE_T, hbits)
        if not native:
            hbits = byteswap(hbits)
        raw_storage_setitem_unaligned(storage, i + offset, hbits)

class Float32(Float, BaseType):
    T = rffi.FLOAT
    num = NPY.FLOAT
    kind = NPY.FLOATINGLTR
    char = NPY.FLOATLTR
    BoxType = boxes.W_Float32Box
    format_code = "f"
    max_value = 3.4e38

class Float64(Float, BaseType):
    T = rffi.DOUBLE
    num = NPY.DOUBLE
    kind = NPY.FLOATINGLTR
    char = NPY.DOUBLELTR
    BoxType = boxes.W_Float64Box
    format_code = "d"
    max_value = 1.7e308

class ComplexFloating(object):
    _mixin_ = True
    strlen = 64

    def _coerce(self, space, w_item):
        if w_item is None:
            return self.box_complex(0.0, 0.0)
        if space.is_none(w_item):
            return self.box_complex(rfloat.NAN, rfloat.NAN)
        w_item = space.call_function(space.w_complex, w_item)
        real, imag = space.unpackcomplex(w_item)
        return self.box_complex(real, imag)

    def coerce(self, space, dtype, w_item):
        if isinstance(w_item, self.BoxType):
            return w_item
        return self.coerce_subtype(space, space.gettypefor(self.BoxType), w_item)

    def coerce_subtype(self, space, w_subtype, w_item):
        w_tmpobj = self._coerce(space, w_item)
        w_obj = space.allocate_instance(self.BoxType, w_subtype)
        assert isinstance(w_obj, self.BoxType)
        w_obj.__init__(w_tmpobj.real, w_tmpobj.imag)
        return w_obj

    def str_format(self, box, add_quotes=True):
        real, imag = self.for_computation(self.unbox(box))
        imag_str = str_format(imag)
        if not rfloat.isfinite(imag):
            imag_str += '*'
        imag_str += 'j'

        # (0+2j) => 2j
        if real == 0 and math.copysign(1, real) == 1:
            return imag_str

        real_str = str_format(real)
        op = '+' if imag >= 0 or rfloat.isnan(imag) else ''
        return ''.join(['(', real_str, op, imag_str, ')'])

    def runpack_str(self, space, s, native):
        comp = self.ComponentBoxType._get_dtype(space)
        l = len(s) // 2
        real = comp.runpack_str(space, s[:l])
        imag = comp.runpack_str(space, s[l:])
        if not native:
            real = comp.itemtype.byteswap(real)
            imag = comp.itemtype.byteswap(imag)
        return self.composite(real, imag)

    @staticmethod
    def for_computation(v):
        return float(v[0]), float(v[1])

    @raw_unary_op
    def _to_builtin_type(self, v):
        return v

    def to_builtin_type(self, space, box):
        real, imag = self.for_computation(self.unbox(box))
        return space.newcomplex(real, imag)

    def bool(self, v):
        real, imag = self.for_computation(self.unbox(v))
        return bool(real) or bool(imag)

    def read_bool(self, arr, i, offset, dtype):
        with arr as storage:
            v = self.for_computation(
                self._read(storage, i, offset, dtype.is_native()))
            return bool(v[0]) or bool(v[1])

    def get_element_size(self):
        return 2 * rffi.sizeof(self.T)

    def byteswap(self, w_v):
        real, imag = self.unbox(w_v)
        return self.box_complex(byteswap(real), byteswap(imag))

    @specialize.argtype(1)
    def box(self, value):
        return self.BoxType(
            rffi.cast(self.T, value),
            rffi.cast(self.T, 0.0))

    @specialize.argtype(1)
    def box_component(self, value):
        return self.ComponentBoxType(
            rffi.cast(self.T, value))

    @specialize.argtype(1, 2)
    def box_complex(self, real, imag):
        return self.BoxType(
            rffi.cast(self.T, real),
            rffi.cast(self.T, imag))

    def box_raw_data(self, data):
        # For pickle
        array = rffi.cast(rffi.CArrayPtr(self.T), data)
        return self.box_complex(array[0], array[1])

    def composite(self, v1, v2):
        assert isinstance(v1, self.ComponentBoxType)
        assert isinstance(v2, self.ComponentBoxType)
        real = v1.value
        imag = v2.value
        return self.box_complex(real, imag)

    def unbox(self, box):
        assert isinstance(box, self.BoxType)
        return box.real, box.imag

    def _read(self, storage, i, offset, native):
        real = raw_storage_getitem_unaligned(self.T, storage, i + offset)
        imag = raw_storage_getitem_unaligned(self.T, storage, i + offset + rffi.sizeof(self.T))
        if not native:
            real = byteswap(real)
            imag = byteswap(imag)
        return real, imag

    def read(self, arr, i, offset, dtype):
        with arr as storage:
            real, imag = self._read(storage, i, offset, dtype.is_native())
            return self.box_complex(real, imag)

    def _write(self, storage, i, offset, value, native):
        real, imag = value
        if not native:
            real = byteswap(real)
            imag = byteswap(imag)
        raw_storage_setitem_unaligned(storage, i + offset, real)
        raw_storage_setitem_unaligned(storage, i + offset + rffi.sizeof(self.T), imag)

    def store(self, arr, i, offset, box, native):
        with arr as storage:
            self._write(storage, i, offset, self.unbox(box), native)

    def fill(self, storage, width, native, box, start, stop, offset, gcstruct):
        value = self.unbox(box)
        for i in xrange(start, stop, width):
            self._write(storage, i, offset, value, native)

    @complex_binary_op
    def add(self, v1, v2):
        return rcomplex.c_add(v1, v2)

    @complex_binary_op
    def sub(self, v1, v2):
        return rcomplex.c_sub(v1, v2)

    @complex_binary_op
    def mul(self, v1, v2):
        return rcomplex.c_mul(v1, v2)

    @complex_binary_op
    def div(self, v1, v2):
        try:
            return rcomplex.c_div(v1, v2)
        except ZeroDivisionError:
            if rcomplex.c_abs(*v1) == 0 or \
                    (rfloat.isnan(v1[0]) and rfloat.isnan(v1[1])):
                return rfloat.NAN, rfloat.NAN
            return rfloat.INFINITY, rfloat.INFINITY

    @complex_unary_op
    def pos(self, v):
        return v

    @complex_unary_op
    def neg(self, v):
        return -v[0], -v[1]

    @complex_unary_op
    def conj(self, v):
        return v[0], -v[1]

    @complex_to_real_unary_op
    def real(self, v):
        return v[0]

    @complex_to_real_unary_op
    def imag(self, v):
        return v[1]

    @complex_to_real_unary_op
    def abs(self, v):
        try:
            return rcomplex.c_abs(v[0], v[1])
        except OverflowError:
            # warning ...
            return rfloat.INFINITY

    @raw_unary_op
    def isnan(self, v):
        '''a complex number is nan if one of the parts is nan'''
        return rfloat.isnan(v[0]) or rfloat.isnan(v[1])

    @raw_unary_op
    def isinf(self, v):
        '''a complex number is inf if one of the parts is inf'''
        return rfloat.isinf(v[0]) or rfloat.isinf(v[1])

    def _eq(self, v1, v2):
        return v1[0] == v2[0] and v1[1] == v2[1]

    @raw_binary_op
    def eq(self, v1, v2):
        #compare the parts, so nan == nan is False
        return self._eq(v1, v2)

    @raw_binary_op
    def ne(self, v1, v2):
        return not self._eq(v1, v2)

    def _lt(self, v1, v2):
        (r1, i1), (r2, i2) = v1, v2
        if r1 < r2 and not rfloat.isnan(i1) and not rfloat.isnan(i2):
            return True
        if r1 == r2 and i1 < i2:
            return True
        return False

    @raw_binary_op
    def lt(self, v1, v2):
        return self._lt(v1, v2)

    @raw_binary_op
    def le(self, v1, v2):
        return self._lt(v1, v2) or self._eq(v1, v2)

    @raw_binary_op
    def gt(self, v1, v2):
        return self._lt(v2, v1)

    @raw_binary_op
    def ge(self, v1, v2):
        return self._lt(v2, v1) or self._eq(v2, v1)

    def _cbool(self, v):
        return bool(v[0]) or bool(v[1])

    @raw_binary_op
    def logical_and(self, v1, v2):
        if self._cbool(v1) and self._cbool(v2):
            return Bool._True
        return Bool._False

    @raw_binary_op
    def logical_or(self, v1, v2):
        if self._cbool(v1) or self._cbool(v2):
            return Bool._True
        return Bool._False

    @raw_unary_op
    def logical_not(self, v):
        return not self._cbool(v)

    @raw_binary_op
    def logical_xor(self, v1, v2):
        a = self._cbool(v1)
        b = self._cbool(v2)
        return (not b and a) or (not a and b)

    def min(self, v1, v2):
        if self.le(v1, v2) or self.isnan(v1):
            return v1
        return v2

    def max(self, v1, v2):
        if self.ge(v1, v2) or self.isnan(v1):
            return v1
        return v2

    @complex_binary_op
    def floordiv(self, v1, v2):
        (r1, i1), (r2, i2) = v1, v2
        if r2 < 0:
            abs_r2 = -r2
        else:
            abs_r2 = r2
        if i2 < 0:
            abs_i2 = -i2
        else:
            abs_i2 = i2
        if abs_r2 >= abs_i2:
            if abs_r2 == 0.0:
                return rfloat.NAN, 0.
            else:
                ratio = i2 / r2
                denom = r2 + i2 * ratio
                rr = (r1 + i1 * ratio) / denom
        elif rfloat.isnan(r2):
            rr = rfloat.NAN
        else:
            ratio = r2 / i2
            denom = r2 * ratio + i2
            assert i2 != 0.0
            rr = (r1 * ratio + i1) / denom
        return math.floor(rr), 0.

    #complex mod does not exist in numpy
    #@simple_binary_op
    #def mod(self, v1, v2):
    #    return math.fmod(v1, v2)

    def pow(self, v1, v2):
        y = self.for_computation(self.unbox(v2))
        if y[1] == 0:
            if y[0] == 0:
                return self.box_complex(1, 0)
            if y[0] == 1:
                return v1
            if y[0] == 2:
                return self.mul(v1, v1)
        x = self.for_computation(self.unbox(v1))
        if x[0] == 0 and x[1] == 0:
            if y[0] > 0 and y[1] == 0:
                return self.box_complex(0, 0)
            return self.box_complex(rfloat.NAN, rfloat.NAN)
        b = self.for_computation(self.unbox(self.log(v1)))
        return self.exp(self.box_complex(b[0] * y[0] - b[1] * y[1],
                                         b[0] * y[1] + b[1] * y[0]))

    #complex copysign does not exist in numpy
    #@complex_binary_op
    #def copysign(self, v1, v2):
    #    return (rfloat.copysign(v1[0], v2[0]),
    #           rfloat.copysign(v1[1], v2[1]))

    @complex_unary_op
    def sign(self, v):
        '''
        sign of complex number could be either the point closest to the unit circle
        or {-1,0,1}, for compatability with numpy we choose the latter
        '''
        if rfloat.isnan(v[0]) or rfloat.isnan(v[1]):
            return rfloat.NAN, 0
        if v[0] == 0.0:
            if v[1] == 0:
                return 0, 0
            if v[1] > 0:
                return 1, 0
            return -1, 0
        if v[0] > 0:
            return 1, 0
        return -1, 0

    def fmax(self, v1, v2):
        if self.ge(v1, v2) or self.isnan(v2):
            return v1
        return v2

    def fmin(self, v1, v2):
        if self.le(v1, v2) or self.isnan(v2):
            return v1
        return v2

    #@simple_binary_op
    #def fmod(self, v1, v2):
    #    try:
    #        return math.fmod(v1, v2)
    #    except ValueError:
    #        return rfloat.NAN

    @complex_unary_op
    def reciprocal(self, v):
        if rfloat.isinf(v[1]) and rfloat.isinf(v[0]):
            return rfloat.NAN, rfloat.NAN
        if rfloat.isinf(v[0]):
            return (rfloat.copysign(0., v[0]),
                    rfloat.copysign(0., -v[1]))
        a2 = v[0]*v[0] + v[1]*v[1]
        try:
            return rcomplex.c_div((v[0], -v[1]), (a2, 0.))
        except ZeroDivisionError:
            return rfloat.NAN, rfloat.NAN

    @specialize.argtype(1)
    def round(self, v, decimals=0):
        ans = list(self.for_computation(self.unbox(v)))
        if rfloat.isfinite(ans[0]):
            ans[0] = rfloat.round_double(ans[0], decimals, half_even=True)
        if rfloat.isfinite(ans[1]):
            ans[1] = rfloat.round_double(ans[1], decimals, half_even=True)
        return self.box_complex(ans[0], ans[1])

    def rint(self, v):
        return self.round(v)

    # No floor, ceil, trunc in numpy for complex
    #@simple_unary_op
    #def floor(self, v):
    #    return math.floor(v)

    #@simple_unary_op
    #def ceil(self, v):
    #    return math.ceil(v)

    #@simple_unary_op
    #def trunc(self, v):
    #    if v < 0:
    #        return math.ceil(v)
    #    else:
    #        return math.floor(v)

    @complex_unary_op
    def exp(self, v):
        if rfloat.isinf(v[1]):
            if rfloat.isinf(v[0]):
                if v[0] < 0:
                    return 0., 0.
                return rfloat.INFINITY, rfloat.NAN
            elif (rfloat.isfinite(v[0]) or \
                                 (rfloat.isinf(v[0]) and v[0] > 0)):
                return rfloat.NAN, rfloat.NAN
        try:
            return rcomplex.c_exp(*v)
        except OverflowError:
            if v[1] == 0:
                return rfloat.INFINITY, 0.0
            return rfloat.INFINITY, rfloat.NAN

    @complex_unary_op
    def exp2(self, v):
        try:
            return rcomplex.c_pow((2,0), v)
        except OverflowError:
            return rfloat.INFINITY, rfloat.NAN
        except ValueError:
            return rfloat.NAN, rfloat.NAN

    @complex_unary_op
    def expm1(self, v):
        # duplicate exp() so in the future it will be easier
        # to implement seterr
        if rfloat.isinf(v[1]):
            if rfloat.isinf(v[0]):
                if v[0] < 0:
                    return -1., 0.
                return rfloat.NAN, rfloat.NAN
            elif (rfloat.isfinite(v[0]) or \
                                 (rfloat.isinf(v[0]) and v[0] > 0)):
                return rfloat.NAN, rfloat.NAN
        try:
            res = rcomplex.c_exp(*v)
            res = (res[0]-1, res[1])
            return res
        except OverflowError:
            if v[1] == 0:
                return rfloat.INFINITY, 0.0
            return rfloat.INFINITY, rfloat.NAN

    @complex_unary_op
    def sin(self, v):
        if rfloat.isinf(v[0]):
            if v[1] == 0.:
                return rfloat.NAN, 0.
            if rfloat.isfinite(v[1]):
                return rfloat.NAN, rfloat.NAN
            elif not rfloat.isnan(v[1]):
                return rfloat.NAN, rfloat.INFINITY
        return rcomplex.c_sin(*v)

    @complex_unary_op
    def cos(self, v):
        if rfloat.isinf(v[0]):
            if v[1] == 0.:
                return rfloat.NAN, 0.0
            if rfloat.isfinite(v[1]):
                return rfloat.NAN, rfloat.NAN
            elif not rfloat.isnan(v[1]):
                return rfloat.INFINITY, rfloat.NAN
        return rcomplex.c_cos(*v)

    @complex_unary_op
    def tan(self, v):
        if rfloat.isinf(v[0]) and rfloat.isfinite(v[1]):
            return rfloat.NAN, rfloat.NAN
        return rcomplex.c_tan(*v)

    @complex_unary_op
    def arcsin(self, v):
        return rcomplex.c_asin(*v)

    @complex_unary_op
    def arccos(self, v):
        return rcomplex.c_acos(*v)

    @complex_unary_op
    def arctan(self, v):
        if v[0] == 0 and (v[1] == 1 or v[1] == -1):
            #This is the place to print a "runtime warning"
            return rfloat.NAN, math.copysign(rfloat.INFINITY, v[1])
        return rcomplex.c_atan(*v)

    #@complex_binary_op
    #def arctan2(self, v1, v2):
    #    return rcomplex.c_atan2(v1, v2)

    @complex_unary_op
    def sinh(self, v):
        if rfloat.isinf(v[1]):
            if rfloat.isfinite(v[0]):
                if v[0] == 0.0:
                    return 0.0, rfloat.NAN
                return rfloat.NAN, rfloat.NAN
            elif not rfloat.isnan(v[0]):
                return rfloat.INFINITY, rfloat.NAN
        return rcomplex.c_sinh(*v)

    @complex_unary_op
    def cosh(self, v):
        if rfloat.isinf(v[1]):
            if rfloat.isfinite(v[0]):
                if v[0] == 0.0:
                    return rfloat.NAN, 0.0
                return rfloat.NAN, rfloat.NAN
            elif not rfloat.isnan(v[0]):
                return rfloat.INFINITY, rfloat.NAN
        return rcomplex.c_cosh(*v)

    @complex_unary_op
    def tanh(self, v):
        if rfloat.isinf(v[1]) and rfloat.isfinite(v[0]):
            return rfloat.NAN, rfloat.NAN
        return rcomplex.c_tanh(*v)

    @complex_unary_op
    def arcsinh(self, v):
        return rcomplex.c_asinh(*v)

    @complex_unary_op
    def arccosh(self, v):
        return rcomplex.c_acosh(*v)

    @complex_unary_op
    def arctanh(self, v):
        if v[1] == 0 and (v[0] == 1.0 or v[0] == -1.0):
            return (math.copysign(rfloat.INFINITY, v[0]),
                   math.copysign(0., v[1]))
        return rcomplex.c_atanh(*v)

    @complex_unary_op
    def sqrt(self, v):
        return rcomplex.c_sqrt(*v)

    @complex_unary_op
    def square(self, v):
        return rcomplex.c_mul(v,v)

    @raw_unary_op
    def isfinite(self, v):
        return rfloat.isfinite(v[0]) and rfloat.isfinite(v[1])

    #@simple_unary_op
    #def radians(self, v):
    #    return v * degToRad
    #deg2rad = radians

    #@simple_unary_op
    #def degrees(self, v):
    #    return v / degToRad

    @complex_unary_op
    def log(self, v):
        try:
            return rcomplex.c_log(*v)
        except ValueError:
            return -rfloat.INFINITY, math.atan2(v[1], v[0])

    @complex_unary_op
    def log2(self, v):
        try:
            r = rcomplex.c_log(*v)
        except ValueError:
            r = -rfloat.INFINITY, math.atan2(v[1], v[0])
        return r[0] / log2, r[1] / log2

    @complex_unary_op
    def log10(self, v):
        try:
            return rcomplex.c_log10(*v)
        except ValueError:
            return -rfloat.INFINITY, math.atan2(v[1], v[0]) / log10

    @complex_unary_op
    def log1p(self, v):
        try:
            return rcomplex.c_log(v[0] + 1, v[1])
        except OverflowError:
            return -rfloat.INFINITY, 0
        except ValueError:
            return rfloat.NAN, rfloat.NAN

class Complex64(ComplexFloating, BaseType):
    T = rffi.FLOAT
    num = NPY.CFLOAT
    kind = NPY.COMPLEXLTR
    char = NPY.CFLOATLTR
    BoxType = boxes.W_Complex64Box
    ComponentBoxType = boxes.W_Float32Box
    ComponentType = Float32

class Complex128(ComplexFloating, BaseType):
    T = rffi.DOUBLE
    num = NPY.CDOUBLE
    kind = NPY.COMPLEXLTR
    char = NPY.CDOUBLELTR
    BoxType = boxes.W_Complex128Box
    ComponentBoxType = boxes.W_Float64Box
    ComponentType = Float64

if boxes.long_double_size == 8:
    class FloatLong(Float, BaseType):
        T = rffi.DOUBLE
        num = NPY.LONGDOUBLE
        kind = NPY.FLOATINGLTR
        char = NPY.LONGDOUBLELTR
        BoxType = boxes.W_FloatLongBox
        format_code = "d"

    class ComplexLong(ComplexFloating, BaseType):
        T = rffi.DOUBLE
        num = NPY.CLONGDOUBLE
        kind = NPY.COMPLEXLTR
        char = NPY.CLONGDOUBLELTR
        BoxType = boxes.W_ComplexLongBox
        ComponentBoxType = boxes.W_FloatLongBox
        ComponentType = FloatLong

elif boxes.long_double_size in (12, 16):
    class FloatLong(Float, BaseType):
        T = rffi.LONGDOUBLE
        num = NPY.LONGDOUBLE
        kind = NPY.FLOATINGLTR
        char = NPY.LONGDOUBLELTR
        BoxType = boxes.W_FloatLongBox

        def runpack_str(self, space, s, native):
            assert len(s) == boxes.long_double_size
            fval = self.box(unpack_float80(s, native_is_bigendian))
            if not native:
                fval = self.byteswap(fval)
            return fval

        def byteswap(self, w_v):
            value = self.unbox(w_v)
            result = StringBuilder(10)
            pack_float80(result, value, 10, not native_is_bigendian)
            return self.box(unpack_float80(result.build(), native_is_bigendian))

    class ComplexLong(ComplexFloating, BaseType):
        T = rffi.LONGDOUBLE
        num = NPY.CLONGDOUBLE
        kind = NPY.COMPLEXLTR
        char = NPY.CLONGDOUBLELTR
        BoxType = boxes.W_ComplexLongBox
        ComponentBoxType = boxes.W_FloatLongBox
        ComponentType = FloatLong

_all_objs_for_tests = [] # for tests

class ObjectType(Primitive, BaseType):
    T = lltype.Signed
    num = NPY.OBJECT
    kind = NPY.OBJECTLTR
    char = NPY.OBJECTLTR
    BoxType = boxes.W_ObjectBox

    def get_element_size(self):
        return rffi.sizeof(lltype.Signed)

    def coerce(self, space, dtype, w_item):
        if isinstance(w_item, boxes.W_ObjectBox):
            return w_item
        return boxes.W_ObjectBox(w_item)

    def coerce_subtype(self, space, w_subtype, w_item):
        # return the item itself
        return self.unbox(self.box(w_item))

    def store(self, arr, i, offset, box, native):
        if arr.gcstruct is V_OBJECTSTORE:
            raise oefmt(self.space.w_NotImplementedError,
                "cannot store object in array with no gc hook")
        self._write(arr.storage, i, offset, self.unbox(box),
                    arr.gcstruct)

    def read(self, arr, i, offset, dtype):
        return self.box(self._read(arr.storage, i, offset))

    def byteswap(self, w_v):
        return w_v

    @jit.dont_look_inside
    def _write(self, storage, i, offset, w_obj, gcstruct):
        # no GC anywhere in this function!
        if we_are_translated():
            from rpython.rlib import rgc
            rgc.ll_writebarrier(gcstruct)
            value = rffi.cast(lltype.Signed, cast_instance_to_gcref(w_obj))
        else:
            value = len(_all_objs_for_tests)
            _all_objs_for_tests.append(w_obj)
        raw_storage_setitem_unaligned(storage, i + offset, value)

    @jit.dont_look_inside
    def _read(self, storage, i, offset, native=True):
        res = raw_storage_getitem_unaligned(self.T, storage, i + offset)
        if we_are_translated():
            gcref = rffi.cast(llmemory.GCREF, res)
            w_obj = cast_gcref_to_instance(W_Root, gcref)
        else:
            w_obj = _all_objs_for_tests[res]
        return w_obj

    def fill(self, storage, width, native, box, start, stop, offset, gcstruct):
        value = self.unbox(box)
        for i in xrange(start, stop, width):
            self._write(storage, i, offset, value, gcstruct)

    def unbox(self, box):
        if isinstance(box, self.BoxType):
            return box.w_obj
        else:
            raise oefmt(self.space.w_NotImplementedError,
                "object dtype cannot unbox %s", str(box))

    @specialize.argtype(1)
    def box(self, w_obj):
        if isinstance(w_obj, W_Root):
            pass
        elif isinstance(w_obj, bool):
            w_obj = self.space.newbool(w_obj)
        elif isinstance(w_obj, int):
            w_obj = self.space.newint(w_obj)
        elif isinstance(w_obj, lltype.Number):
            w_obj = self.space.newint(w_obj)
        elif isinstance(w_obj, float):
            w_obj = self.space.newfloat(w_obj)
        elif w_obj is None:
            w_obj = self.space.w_None
        else:
            raise oefmt(self.space.w_NotImplementedError,
                "cannot create object array/scalar from lltype")
        return self.BoxType(w_obj)

    @specialize.argtype(1, 2)
    def box_complex(self, real, imag):
        if isinstance(real, rffi.r_singlefloat):
            real = rffi.cast(rffi.DOUBLE, real)
        if isinstance(imag, rffi.r_singlefloat):
            imag = rffi.cast(rffi.DOUBLE, imag)
        w_obj = self.space.newcomplex(real, imag)
        return self.BoxType(w_obj)

    def str_format(self, box, add_quotes=True):
        return self.space.str_w(self.space.repr(self.unbox(box)))

    def runpack_str(self, space, s, native):
        raise oefmt(space.w_NotImplementedError,
                    "fromstring not implemented for object type")

    def to_builtin_type(self, space, box):
        assert isinstance(box, self.BoxType)
        return box.w_obj

    @staticmethod
    def for_computation(v):
        return v

    @raw_binary_op
    def eq(self, v1, v2):
        return self.space.eq_w(v1, v2)

    @simple_binary_op
    def max(self, v1, v2):
        if self.space.is_true(self.space.ge(v1, v2)):
            return v1
        return v2

    @simple_binary_op
    def min(self, v1, v2):
        if self.space.is_true(self.space.le(v1, v2)):
            return v1
        return v2

    @raw_unary_op
    def bool(self,v):
        return self._obool(v)

    def _obool(self, v):
        if self.space.is_true(v):
            return True
        return False

    @raw_binary_op
    def logical_and(self, v1, v2):
        if self._obool(v1):
            return self.box(v2)
        return self.box(v1)

    @raw_binary_op
    def logical_or(self, v1, v2):
        if self._obool(v1):
            return self.box(v1)
        return self.box(v2)

    @raw_unary_op
    def logical_not(self, v):
        return not self._obool(v)

    @raw_binary_op
    def logical_xor(self, v1, v2):
        a = self._obool(v1)
        b = self._obool(v2)
        return (not b and a) or (not a and b)

    @simple_binary_op
    def bitwise_and(self, v1, v2):
        return self.space.and_(v1, v2)

    @simple_binary_op
    def bitwise_or(self, v1, v2):
        return self.space.or_(v1, v2)

    @simple_binary_op
    def bitwise_xor(self, v1, v2):
        return self.space.xor(v1, v2)

    @simple_binary_op
    def pow(self, v1, v2):
        return self.space.pow(v1, v2, self.space.wrap(1))

    @simple_unary_op
    def reciprocal(self, v1):
        return self.space.div(self.space.wrap(1.0), v1)

    @simple_unary_op
    def sign(self, v):
        zero = self.space.wrap(0)
        one = self.space.wrap(1)
        m_one = self.space.wrap(-1)
        if self.space.is_true(self.space.gt(v, zero)):
            return one
        elif self.space.is_true(self.space.lt(v, zero)):
            return m_one
        else:
            return zero

    @simple_unary_op
    def real(self, v):
        return v

    @simple_unary_op
    def imag(self, v):
        return 0

    @simple_unary_op
    def square(self, v):
        return self.space.mul(v, v)

    @raw_binary_op
    def le(self, v1, v2):
        return self.space.bool_w(self.space.le(v1, v2))

    @raw_binary_op
    def ge(self, v1, v2):
        return self.space.bool_w(self.space.ge(v1, v2))

    @raw_binary_op
    def lt(self, v1, v2):
        return self.space.bool_w(self.space.lt(v1, v2))

    @raw_binary_op
    def gt(self, v1, v2):
        return self.space.bool_w(self.space.gt(v1, v2))

    @raw_binary_op
    def ne(self, v1, v2):
        return self.space.bool_w(self.space.ne(v1, v2))

def add_attributeerr_op(cls, op):
    def func(self, *args):
        raise oefmt(self.space.w_AttributeError,
            "%s", op)
    func.__name__ = 'object_' + op
    setattr(cls, op, func)

def add_unsupported_op(cls, op):
    def func(self, *args):
        raise oefmt(self.space.w_TypeError,
            "ufunc '%s' not supported for input types", op)
    func.__name__ = 'object_' + op
    setattr(cls, op, func)

def add_unary_op(cls, op, method):
    @simple_unary_op
    def func(self, w_v):
        space = self.space
        w_impl = space.lookup(w_v, method)
        if w_impl is None:
            raise oefmt(space.w_AttributeError, 'unknown op "%s" on object' % op)
        return space.get_and_call_function(w_impl, w_v)
    func.__name__ = 'object_' + op
    setattr(cls, op, func)

def add_space_unary_op(cls, op):
    @simple_unary_op
    def func(self, v):
        return getattr(self.space, op)(v)
    func.__name__ = 'object_' + op
    setattr(cls, op, func)

def add_space_binary_op(cls, op):
    @simple_binary_op
    def func(self, v1, v2):
        return getattr(self.space, op)(v1, v2)
    func.__name__ = 'object_' + op
    setattr(cls, op, func)

for op in ('copysign', 'isfinite', 'isinf', 'isnan', 'logaddexp', 'logaddexp2',
           'signbit'):
    add_unsupported_op(ObjectType, op)
for op in ('arctan2', 'arccos', 'arccosh', 'arcsin', 'arcsinh', 'arctan',
           'arctanh', 'ceil', 'floor', 'cos', 'sin', 'tan', 'cosh', 'sinh',
           'tanh', 'radians', 'degrees', 'exp','exp2', 'expm1', 'fabs',
           'log', 'log10', 'log1p', 'log2', 'sqrt', 'trunc'):
    add_attributeerr_op(ObjectType, op)
for op in ('abs', 'neg', 'pos', 'invert'):
    add_space_unary_op(ObjectType, op)
for op, method in (('conj', 'descr_conjugate'), ('rint', 'descr_rint')):
    add_unary_op(ObjectType, op, method)
for op in ('add', 'floordiv', 'div', 'mod', 'mul', 'sub', 'lshift', 'rshift'):
    add_space_binary_op(ObjectType, op)

ObjectType.fmax = ObjectType.max
ObjectType.fmin = ObjectType.min
ObjectType.fmod = ObjectType.mod

class FlexibleType(BaseType):
    def get_element_size(self):
        return rffi.sizeof(self.T)

    def to_str(self, item):
        return item.raw_str()

def str_unary_op(func):
    specialize.argtype(1)(func)
    @functools.wraps(func)
    def dispatcher(self, v1):
        return func(self, self.to_str(v1))
    return dispatcher

def str_binary_op(func):
    specialize.argtype(1, 2)(func)
    @functools.wraps(func)
    def dispatcher(self, v1, v2):
        return func(self,
            self.to_str(v1),
            self.to_str(v2)
        )
    return dispatcher

class StringType(FlexibleType):
    T = lltype.Char
    num = NPY.STRING
    kind = NPY.STRINGLTR
    char = NPY.STRINGLTR

    @jit.unroll_safe
    def coerce(self, space, dtype, w_item):
        if isinstance(w_item, boxes.W_StringBox):
            return w_item
        if w_item is None:
            w_item = space.wrap('')
        arg = space.str_w(space.str(w_item))
        arr = VoidBoxStorage(dtype.elsize, dtype)
        with arr as storage:
            j = min(len(arg), dtype.elsize)
            for i in range(j):
                storage[i] = arg[i]
            for j in range(j, dtype.elsize):
                storage[j] = '\x00'
            return boxes.W_StringBox(arr,  0, arr.dtype)

    def store(self, arr, i, offset, box, native):
        assert isinstance(box, boxes.W_StringBox)
        size = min(arr.dtype.elsize - offset, box.arr.size - box.ofs)
        with arr as storage:
            return self._store(storage, i, offset, box, size)

    @jit.unroll_safe
    def _store(self, storage, i, offset, box, size):
        assert isinstance(box, boxes.W_StringBox)
        with box.arr as box_storage:
            for k in range(size):
                storage[k + offset + i] = box_storage[k + box.ofs]

    def read(self, arr, i, offset, dtype):
        return boxes.W_StringBox(arr, i + offset, dtype)

    def str_format(self, item, add_quotes=True):
        builder = StringBuilder()
        if add_quotes:
            builder.append("'")
        builder.append(self.to_str(item))
        if add_quotes:
            builder.append("'")
        return builder.build()

    # XXX move the rest of this to base class when UnicodeType is supported
    def to_builtin_type(self, space, box):
        return space.wrap(self.to_str(box))

    @str_binary_op
    def eq(self, v1, v2):
        return v1 == v2

    @str_binary_op
    def ne(self, v1, v2):
        return v1 != v2

    @str_binary_op
    def lt(self, v1, v2):
        return v1 < v2

    @str_binary_op
    def le(self, v1, v2):
        return v1 <= v2

    @str_binary_op
    def gt(self, v1, v2):
        return v1 > v2

    @str_binary_op
    def ge(self, v1, v2):
        return v1 >= v2

    @str_binary_op
    def logical_and(self, v1, v2):
        if bool(v1) and bool(v2):
            return Bool._True
        return Bool._False

    @str_binary_op
    def logical_or(self, v1, v2):
        if bool(v1) or bool(v2):
            return Bool._True
        return Bool._False

    @str_unary_op
    def logical_not(self, v):
        return not bool(v)

    @str_binary_op
    def logical_xor(self, v1, v2):
        a = bool(v1)
        b = bool(v2)
        return (not b and a) or (not a and b)

    def bool(self, v):
        return bool(self.to_str(v))

    def fill(self, storage, width, native, box, start, stop, offset, gcstruct):
        for i in xrange(start, stop, width):
            self._store(storage, i, offset, box, width)

class UnicodeType(FlexibleType):
    T = lltype.UniChar
    num = NPY.UNICODE
    kind = NPY.UNICODELTR
    char = NPY.UNICODELTR

    def get_element_size(self):
        return 4  # always UTF-32

    @jit.unroll_safe
    def coerce(self, space, dtype, w_item):
        if isinstance(w_item, boxes.W_UnicodeBox):
            return w_item
        value = space.unicode_w(w_item)
        return boxes.W_UnicodeBox(value)

    def store(self, arr, i, offset, box, native):
        assert isinstance(box, boxes.W_UnicodeBox)
        value = box._value
        for k in range(len(value)):
            index = i + offset + 4*k
            data = rffi.cast(Int32.T, ord(box._value[k]))
            raw_storage_setitem_unaligned(arr.storage, index, data)

<<<<<<< HEAD
    def read(self, arr, i, offset, dtype=None):
        if dtype is None:
            dtype = arr.dtype
        size = dtype.elsize // 4
        builder = UnicodeBuilder(size)
        with arr as storage:
            for k in range(size):
                index = i + offset + 4*k
                codepoint = raw_storage_getitem_unaligned(
                    Int32.T, arr.storage, index)
                char = unichr(codepoint)
                if char == u'\0':
                    break
                builder.append(char)
        return boxes.W_UnicodeBox(builder.build())
=======
    def read(self, arr, i, offset, dtype):
        raise oefmt(self.space.w_NotImplementedError, "unicode type not completed")
>>>>>>> 3b900dcc

    def str_format(self, item, add_quotes=True):
        raise NotImplementedError

    def to_builtin_type(self, space, box):
        raise NotImplementedError

    def eq(self, v1, v2):
        raise NotImplementedError

    def ne(self, v1, v2):
        raise NotImplementedError

    def lt(self, v1, v2):
        raise NotImplementedError

    def le(self, v1, v2):
        raise NotImplementedError

    def gt(self, v1, v2):
        raise NotImplementedError

    def ge(self, v1, v2):
        raise NotImplementedError

    def logical_and(self, v1, v2):
        raise NotImplementedError

    def logical_or(self, v1, v2):
        raise NotImplementedError

    def logical_not(self, v):
        raise NotImplementedError

    @str_binary_op
    def logical_xor(self, v1, v2):
        raise NotImplementedError

    def bool(self, v):
        raise NotImplementedError

<<<<<<< HEAD
    def fill(self, storage, width, box, start, stop, offset, gcstruct):
        raise NotImplementedError
=======
    def fill(self, storage, width, native, box, start, stop, offset, gcstruct):
        raise oefmt(self.space.w_NotImplementedError, "unicode type not completed")
>>>>>>> 3b900dcc


class VoidType(FlexibleType):
    T = lltype.Char
    num = NPY.VOID
    kind = NPY.VOIDLTR
    char = NPY.VOIDLTR

    def _coerce(self, space, arr, ofs, dtype, w_items, shape):
        # TODO: Make sure the shape and the array match
        from pypy.module.micronumpy.descriptor import W_Dtype
        if w_items is None:
            items_w = [None] * shape[0]
        elif support.issequence_w(space, w_items):
            items_w = space.fixedview(w_items)
        else:
            items_w = [w_items] * shape[0]
        subdtype = dtype.subdtype
        assert isinstance(subdtype, W_Dtype)
        itemtype = subdtype.itemtype
        if len(shape) <= 1:
            for i in range(len(items_w)):
                w_box = subdtype.coerce(space, items_w[i])
                subdtype.store(arr, 0, ofs, w_box)
                ofs += itemtype.get_element_size()
        else:
            for w_item in items_w:
                size = 1
                for dimension in shape[1:]:
                    size *= dimension
                size *= itemtype.get_element_size()
                self._coerce(space, arr, ofs, dtype, w_item, shape[1:])
                ofs += size

    def coerce(self, space, dtype, w_items):
        arr = VoidBoxStorage(dtype.elsize, dtype)
        self._coerce(space, arr, 0, dtype, w_items, dtype.shape)
        return boxes.W_VoidBox(arr, 0, dtype)

    @jit.unroll_safe
    def store(self, arr, i, offset, box, native):
        assert i == 0
        assert isinstance(box, boxes.W_VoidBox)
        assert box.dtype is box.arr.dtype
        with arr as arr_storage, box.arr as box_storage:
            for k in range(box.arr.dtype.elsize):
                arr_storage[k + offset] = box_storage[k + box.ofs]

    def readarray(self, arr, i, offset, dtype=None):
        from pypy.module.micronumpy.base import W_NDimArray
        if dtype is None:
            dtype = arr.dtype
        strides, backstrides = calc_strides(dtype.shape, dtype.subdtype,
                                            arr.order)
        implementation = SliceArray(i + offset, strides, backstrides,
                                    dtype.shape, arr, W_NDimArray(arr),
                                    dtype.subdtype)
        return W_NDimArray(implementation)

    def read(self, arr, i, offset, dtype):
        return boxes.W_VoidBox(arr, i + offset, dtype)

    @jit.unroll_safe
    def str_format(self, box, add_quotes=True):
        assert isinstance(box, boxes.W_VoidBox)
        arr = self.readarray(box.arr, box.ofs, 0, box.dtype)
        return arr.dump_data(prefix='', suffix='')

    def to_builtin_type(self, space, item):
        ''' From the documentation of ndarray.item():
        "Void arrays return a buffer object for item(),
         unless fields are defined, in which case a tuple is returned."
        '''
        assert isinstance(item, boxes.W_VoidBox)
        dt = item.arr.dtype
        ret_unwrapped = []
        for name in dt.names:
            ofs, dtype = dt.fields[name]
            # XXX: code duplication with W_VoidBox.descr_getitem()
            if isinstance(dtype.itemtype, VoidType):
                read_val = dtype.itemtype.readarray(item.arr, ofs, 0, dtype)
            else:
                read_val = dtype.read(item.arr, ofs, 0)
            if isinstance (read_val, boxes.W_StringBox):
                # StringType returns a str
                read_val = space.wrap(dtype.itemtype.to_str(read_val))
            ret_unwrapped = ret_unwrapped + [read_val,]
        if len(ret_unwrapped) == 0:
            raise OperationError(space.w_NotImplementedError, space.wrap(
                    "item() for Void aray with no fields not implemented"))
        return space.newtuple(ret_unwrapped)

class CharType(StringType):
    char = NPY.CHARLTR

class RecordType(FlexibleType):
    T = lltype.Char
    num = NPY.VOID
    kind = NPY.VOIDLTR
    char = NPY.VOIDLTR

    def read(self, arr, i, offset, dtype):
        return boxes.W_VoidBox(arr, i + offset, dtype)

    @jit.unroll_safe
    def coerce(self, space, dtype, w_item):
        from pypy.module.micronumpy.base import W_NDimArray
        if isinstance(w_item, boxes.W_VoidBox):
            if dtype == w_item.dtype:
                return w_item
            else:
                # match up the field names
                items_w = [None] * len(dtype.fields)
                for i in range(len(dtype.fields)):
                    name = dtype.names[i]
                    if name in w_item.dtype.names:
                        items_w[i] = w_item.descr_getitem(space, space.wrap(name))
        elif w_item is not None:
            if space.isinstance_w(w_item, space.w_tuple):
                if len(dtype.fields) != space.len_w(w_item):
                    raise OperationError(space.w_ValueError, space.wrap(
                        "size of tuple must match number of fields."))
                items_w = space.fixedview(w_item)
            elif isinstance(w_item, W_NDimArray) and w_item.is_scalar():
                items_w = space.fixedview(w_item.get_scalar_value())
            elif space.isinstance_w(w_item, space.w_list):
                raise oefmt(space.w_TypeError,
                            "expected a readable buffer object")
            else:
                # XXX support initializing from readable buffers
                items_w = [w_item] * len(dtype.fields)
        else:
            items_w = [None] * len(dtype.fields)
        arr = VoidBoxStorage(dtype.elsize, dtype)
        for i in range(len(dtype.fields)):
            ofs, subdtype = dtype.fields[dtype.names[i]]
            try:
                w_box = subdtype.coerce(space, items_w[i])
            except IndexError:
                w_box = subdtype.coerce(space, None)
            subdtype.store(arr, 0, ofs, w_box)
        return boxes.W_VoidBox(arr, 0, dtype)

    def runpack_str(self, space, s, native):
        raise oefmt(space.w_NotImplementedError,
                    "fromstring not implemented for record types")

    def store(self, arr, i, offset, box, native):
        assert isinstance(box, boxes.W_VoidBox)
        with arr as storage:
            self._store(storage, i, offset, box, box.dtype.elsize)

    @jit.unroll_safe
    def _store(self, storage, i, ofs, box, size):
        with box.arr as box_storage:
            for k in range(size):
                storage[k + i + ofs] = box_storage[k + box.ofs]

    def fill(self, storage, width, native, box, start, stop, offset, gcstruct):
        assert isinstance(box, boxes.W_VoidBox)
        assert width == box.dtype.elsize
        for i in xrange(start, stop, width):
            self._store(storage, i, offset, box, width)

    def byteswap(self, w_v):
        # XXX implement
        return w_v

    def to_builtin_type(self, space, box):
        assert isinstance(box, boxes.W_VoidBox)
        items = []
        dtype = box.dtype
        for name in dtype.names:
            ofs, subdtype = dtype.fields[name]
            subbox = subdtype.read(box.arr, box.ofs, ofs)
            items.append(subdtype.itemtype.to_builtin_type(space, subbox))
        return space.newtuple(items)

    @jit.unroll_safe
    def str_format(self, box, add_quotes=True):
        assert isinstance(box, boxes.W_VoidBox)
        pieces = ["("]
        first = True
        for name in box.dtype.names:
            ofs, subdtype = box.dtype.fields[name]
            if first:
                first = False
            else:
                pieces.append(", ")
            val = subdtype.read(box.arr, box.ofs, ofs)
            tp = subdtype.itemtype
            pieces.append(tp.str_format(val, add_quotes=add_quotes))
        pieces.append(")")
        return "".join(pieces)

    def eq(self, v1, v2):
        assert isinstance(v1, boxes.W_VoidBox)
        assert isinstance(v2, boxes.W_VoidBox)
        s1 = v1.dtype.elsize
        s2 = v2.dtype.elsize
        assert s1 == s2
        with v1.arr as v1_storage, v2.arr as v2_storage:
            for i in range(s1):
                if v1_storage[v1.ofs + i] != v2_storage[v2.ofs + i]:
                    return False
        return True

    def ne(self, v1, v2):
        return not self.eq(v1, v2)

for tp in [Int32, Int64]:
    if tp.T == lltype.Signed:
        IntP = tp
        break
for tp in [UInt32, UInt64]:
    if tp.T == lltype.Unsigned:
        UIntP = tp
        break
del tp

all_float_types = []
float_types = []
all_int_types = []
int_types = []
all_complex_types = []
complex_types = []

_REQ_STRLEN = [0, 3, 5, 10, 10, 20, 20, 20, 20]  # data for can_cast_to()
def _setup():
    # compute alignment
    for tp in globals().values():
        if isinstance(tp, type) and hasattr(tp, 'T'):
            tp.alignment = widen(clibffi.cast_type_to_ffitype(tp.T).c_alignment)
            if issubclass(tp, Float):
                all_float_types.append((tp, 'float'))
                float_types.append(tp)
            if issubclass(tp, Integer):
                all_int_types.append((tp, 'int'))
                int_types.append(tp)
                elsize = tp(ObjSpace()).get_element_size()
                tp.strlen = _REQ_STRLEN[elsize]
                if tp.kind == NPY.SIGNEDLTR:
                    tp.strlen += 1
            if issubclass(tp, ComplexFloating):
                all_complex_types.append((tp, 'complex'))
                complex_types.append(tp)
    for l in [float_types, int_types, complex_types]:
        l.sort(key=lambda tp: tp.num)
_setup()
del _setup

number_types = int_types + float_types + complex_types
all_types = [Bool] + number_types + [ObjectType, StringType, UnicodeType, VoidType]



_int_types = [(Int8, UInt8), (Int16, UInt16), (Int32, UInt32),
        (Int64, UInt64), (Long, ULong)]
for Int_t, UInt_t in _int_types:
    Int_t.Unsigned = UInt_t
    UInt_t.Signed = Int_t
    size = rffi.sizeof(Int_t.T)
    Int_t.min_value = rffi.cast(Int_t.T, -1) << (8*size - 1)
    Int_t.max_value = ~Int_t.min_value
    UInt_t.max_value = ~rffi.cast(UInt_t.T, 0)


signed_types = [Int8, Int16, Int32, Int64, Long]

def make_integer_min_dtype(Int_t, UInt_t):
    smaller_types = [tp for tp in signed_types
            if rffi.sizeof(tp.T) < rffi.sizeof(Int_t.T)]
    smaller_types = unrolling_iterable(
            [(tp, tp.Unsigned) for tp in smaller_types])
    def min_dtype(self):
        value = rffi.cast(UInt64.T, self.value)
        for Small, USmall in smaller_types:
            signed_max = rffi.cast(UInt64.T, Small.max_value)
            unsigned_max = rffi.cast(UInt64.T, USmall.max_value)
            if value <= unsigned_max:
                if value <= signed_max:
                    return Small.num, USmall.num
                else:
                    return USmall.num, USmall.num
        if value <= rffi.cast(UInt64.T, Int_t.max_value):
            return Int_t.num, UInt_t.num
        else:
            return UInt_t.num, UInt_t.num
    UInt_t.BoxType.min_dtype = min_dtype

    def min_dtype(self):
        value = rffi.cast(Int64.T, self.value)
        if value >= 0:
            for Small, USmall in smaller_types:
                signed_max = rffi.cast(Int64.T, Small.max_value)
                unsigned_max = rffi.cast(Int64.T, USmall.max_value)
                if value <= unsigned_max:
                    if value <= signed_max:
                        return Small.num, USmall.num
                    else:
                        return USmall.num, USmall.num
            return Int_t.num, UInt_t.num
        else:
            for Small, USmall in smaller_types:
                signed_min = rffi.cast(Int64.T, Small.min_value)
                if value >= signed_min:
                        return Small.num, Small.num
            return Int_t.num, Int_t.num
    Int_t.BoxType.min_dtype = min_dtype

for Int_t in signed_types:
    UInt_t = Int_t.Unsigned
    make_integer_min_dtype(Int_t, UInt_t)


smaller_float_types = {
    Float16: [], Float32: [Float16], Float64: [Float16, Float32],
    FloatLong: [Float16, Float32, Float64]}

def make_float_min_dtype(Float_t):
    smaller_types = unrolling_iterable(smaller_float_types[Float_t])
    smallest_type = Float16

    def min_dtype(self):
        value = float(self.value)
        if not rfloat.isfinite(value):
            tp = smallest_type
        else:
            for SmallFloat in smaller_types:
                if -SmallFloat.max_value < value < SmallFloat.max_value:
                    tp = SmallFloat
                    break
            else:
                tp = Float_t
        return tp.num, tp.num
    Float_t.BoxType.min_dtype = min_dtype

for Float_t in float_types:
    make_float_min_dtype(Float_t)

smaller_complex_types = {
    Complex64: [], Complex128: [Complex64],
    ComplexLong: [Complex64, Complex128]}

def make_complex_min_dtype(Complex_t):
    smaller_types = unrolling_iterable(smaller_complex_types[Complex_t])

    def min_dtype(self):
        real, imag = float(self.real), float(self.imag)
        for CSmall in smaller_types:
            max_value = CSmall.ComponentType.max_value

            if -max_value < real < max_value and -max_value < imag < max_value:
                tp = CSmall
                break
        else:
            tp = Complex_t
        return tp.num, tp.num
    Complex_t.BoxType.min_dtype = min_dtype

for Complex_t in complex_types:
    make_complex_min_dtype(Complex_t)

def min_dtype(self):
    return Bool.num, Bool.num
Bool.BoxType.min_dtype = min_dtype<|MERGE_RESOLUTION|>--- conflicted
+++ resolved
@@ -2200,8 +2200,7 @@
             data = rffi.cast(Int32.T, ord(box._value[k]))
             raw_storage_setitem_unaligned(arr.storage, index, data)
 
-<<<<<<< HEAD
-    def read(self, arr, i, offset, dtype=None):
+    def read(self, arr, i, offset, dtype):
         if dtype is None:
             dtype = arr.dtype
         size = dtype.elsize // 4
@@ -2216,10 +2215,6 @@
                     break
                 builder.append(char)
         return boxes.W_UnicodeBox(builder.build())
-=======
-    def read(self, arr, i, offset, dtype):
-        raise oefmt(self.space.w_NotImplementedError, "unicode type not completed")
->>>>>>> 3b900dcc
 
     def str_format(self, item, add_quotes=True):
         raise NotImplementedError
@@ -2261,13 +2256,8 @@
     def bool(self, v):
         raise NotImplementedError
 
-<<<<<<< HEAD
-    def fill(self, storage, width, box, start, stop, offset, gcstruct):
+    def fill(self, storage, width, native, box, start, stop, offset, gcstruct):
         raise NotImplementedError
-=======
-    def fill(self, storage, width, native, box, start, stop, offset, gcstruct):
-        raise oefmt(self.space.w_NotImplementedError, "unicode type not completed")
->>>>>>> 3b900dcc
 
 
 class VoidType(FlexibleType):
