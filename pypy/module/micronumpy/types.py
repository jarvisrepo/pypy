import functools
import math
import struct

from pypy.interpreter.error import OperationError
from pypy.module.micronumpy import interp_boxes
from pypy.objspace.std.floatobject import float2string
<<<<<<< HEAD
from pypy.objspace.std.complexobject import W_ComplexObject, str_format
from pypy.rlib import rfloat, libffi, clibffi, rcomplex
=======
from pypy.rlib import rfloat, clibffi
from pypy.rlib.rawstorage import (alloc_raw_storage, raw_storage_setitem,
                                  raw_storage_getitem)
>>>>>>> 21d7b94c
from pypy.rlib.objectmodel import specialize, we_are_translated
from pypy.rlib.rarithmetic import widen, byteswap
from pypy.rpython.lltypesystem import lltype, rffi
from pypy.rlib.rstruct.runpack import runpack
from pypy.tool.sourcetools import func_with_new_name
from pypy.rlib import jit
from pypy.module import cmath


degToRad = math.pi / 180.0
log2 = math.log(2)
log2e = 1. / log2


def simple_unary_op(func):
    specialize.argtype(1)(func)
    @functools.wraps(func)
    def dispatcher(self, v):
        return self.box(
            func(
                self,
                self.for_computation(self.unbox(v))
            )
        )
    return dispatcher

def complex_unary_op(func):
    specialize.argtype(1)(func)
    @functools.wraps(func)
    def dispatcher(self, v):
        return self.box_complex(
            *func(
                self,
                self.for_computation(self.unbox(v))
            )
        )
    return dispatcher

def raw_unary_op(func):
    specialize.argtype(1)(func)
    @functools.wraps(func)
    def dispatcher(self, v):
        return func(
            self,
            self.for_computation(self.unbox(v))
        )
    return dispatcher

def simple_binary_op(func):
    specialize.argtype(1, 2)(func)
    @functools.wraps(func)
    def dispatcher(self, v1, v2):
        return self.box(
            func(
                self,
                self.for_computation(self.unbox(v1)),
                self.for_computation(self.unbox(v2)),
            )
        )
    return dispatcher

def complex_binary_op(func):
    specialize.argtype(1, 2)(func)
    @functools.wraps(func)
    def dispatcher(self, v1, v2):
        return self.box_complex(
            *func(
                self,
                self.for_computation(self.unbox(v1)),
                self.for_computation(self.unbox(v2)),
            )
        )
    return dispatcher

def raw_binary_op(func):
    specialize.argtype(1, 2)(func)
    @functools.wraps(func)
    def dispatcher(self, v1, v2):
        return func(self,
            self.for_computation(self.unbox(v1)),
            self.for_computation(self.unbox(v2))
        )
    return dispatcher

class BaseType(object):
    _attrs_ = ()

    def _unimplemented_ufunc(self, *args):
        raise NotImplementedError

    def malloc(self, size):
        return alloc_raw_storage(size, track_allocation=False, zero=True)

    def __repr__(self):
        return self.__class__.__name__

class Primitive(object):
    _mixin_ = True

    def get_element_size(self):
        return rffi.sizeof(self.T)

    @specialize.argtype(1)
    def box(self, value):
        return self.BoxType(rffi.cast(self.T, value))

    def unbox(self, box):
        assert isinstance(box, self.BoxType)
        return box.value

    def coerce(self, space, dtype, w_item):
        if isinstance(w_item, self.BoxType):
            return w_item
        return self.coerce_subtype(space, space.gettypefor(self.BoxType), w_item)

    def coerce_subtype(self, space, w_subtype, w_item):
        # XXX: ugly
        w_obj = space.allocate_instance(self.BoxType, w_subtype)
        assert isinstance(w_obj, self.BoxType)
        w_obj.__init__(self._coerce(space, w_item).value)
        return w_obj

    def to_builtin_type(self, space, box):
        return space.wrap(self.for_computation(self.unbox(box)))

    def _coerce(self, space, w_item):
        raise NotImplementedError

    def default_fromstring(self, space):
        raise NotImplementedError

    def _read(self, storage, i, offset):
        return raw_storage_getitem(self.T, storage, i + offset)

    def read(self, arr, i, offset, dtype=None):
        return self.box(self._read(arr.storage, i, offset))

    def read_bool(self, arr, i, offset):
        return bool(self.for_computation(self._read(arr.storage, i, offset)))

    def _write(self, storage, i, offset, value):
        raw_storage_setitem(storage, i + offset, value)

    def store(self, arr, i, offset, box):
        self._write(arr.storage, i, offset, self.unbox(box))

    def fill(self, storage, width, box, start, stop, offset):
        value = self.unbox(box)
        for i in xrange(start, stop, width):
            self._write(storage, i, offset, value)

    def runpack_str(self, s):
        return self.box(runpack(self.format_code, s))

    def pack_str(self, box):
        return struct.pack(self.format_code, self.unbox(box))

    @simple_binary_op
    def add(self, v1, v2):
        return v1 + v2

    @simple_binary_op
    def sub(self, v1, v2):
        return v1 - v2

    @simple_binary_op
    def mul(self, v1, v2):
        return v1 * v2

    @simple_unary_op
    def pos(self, v):
        return +v

    @simple_unary_op
    def neg(self, v):
        return -v

    @simple_unary_op
    def conj(self, v):
        return v

    @simple_unary_op
    def abs(self, v):
        return abs(v)

    @raw_unary_op
    def isnan(self, v):
        return False

    @raw_unary_op
    def isinf(self, v):
        return False

    @raw_unary_op
    def isneginf(self, v):
        return False

    @raw_unary_op
    def isposinf(self, v):
        return False

    @raw_binary_op
    def eq(self, v1, v2):
        return v1 == v2

    @raw_binary_op
    def ne(self, v1, v2):
        return v1 != v2

    @raw_binary_op
    def lt(self, v1, v2):
        return v1 < v2

    @raw_binary_op
    def le(self, v1, v2):
        return v1 <= v2

    @raw_binary_op
    def gt(self, v1, v2):
        return v1 > v2

    @raw_binary_op
    def ge(self, v1, v2):
        return v1 >= v2

    @raw_binary_op
    def logical_and(self, v1, v2):
        return bool(v1) and bool(v2)

    @raw_binary_op
    def logical_or(self, v1, v2):
        return bool(v1) or bool(v2)

    @raw_unary_op
    def logical_not(self, v):
        return not bool(v)

    @raw_binary_op
    def logical_xor(self, v1, v2):
        return bool(v1) ^ bool(v2)

    def bool(self, v):
        return bool(self.for_computation(self.unbox(v)))

    @simple_binary_op
    def max(self, v1, v2):
        return max(v1, v2)

    @simple_binary_op
    def min(self, v1, v2):
        return min(v1, v2)

class NonNativePrimitive(Primitive):
    _mixin_ = True

    def _read(self, storage, i, offset):
        res = raw_storage_getitem(self.T, storage, i + offset)
        return byteswap(res)

    def _write(self, storage, i, offset, value):
        value = byteswap(value)
        raw_storage_setitem(storage, i + offset, value)

    def pack_str(self, box):
        return struct.pack(self.format_code, byteswap(self.unbox(box)))

class Bool(BaseType, Primitive):
    _attrs_ = ()

    T = lltype.Bool
    BoxType = interp_boxes.W_BoolBox
    format_code = "?"

    True = BoxType(True)
    False = BoxType(False)

    @specialize.argtype(1)
    def box(self, value):
        box = Primitive.box(self, value)
        if box.value:
            return self.True
        else:
            return self.False

    def coerce_subtype(self, space, w_subtype, w_item):
        # Doesn't return subclasses so it can return the constants.
        return self._coerce(space, w_item)

    def _coerce(self, space, w_item):
        return self.box(space.is_true(w_item))

    def to_builtin_type(self, space, w_item):
        return space.wrap(self.unbox(w_item))

    def str_format(self, box):
        return "True" if self.unbox(box) else "False"

    def for_computation(self, v):
        return int(v)

    def default_fromstring(self, space):
        return self.box(False)

    @simple_binary_op
    def bitwise_and(self, v1, v2):
        return v1 & v2

    @simple_binary_op
    def bitwise_or(self, v1, v2):
        return v1 | v2

    @simple_binary_op
    def bitwise_xor(self, v1, v2):
        return v1 ^ v2

    @simple_unary_op
    def invert(self, v):
        return ~v

NonNativeBool = Bool

class Integer(Primitive):
    _mixin_ = True

    def _base_coerce(self, space, w_item):
        return self.box(space.int_w(space.call_function(space.w_int, w_item)))
    def _coerce(self, space, w_item):
        return self._base_coerce(space, w_item)

    def str_format(self, box):
        return str(self.for_computation(self.unbox(box)))

    def for_computation(self, v):
        return widen(v)

    def default_fromstring(self, space):
        return self.box(0)

    @simple_binary_op
    def div(self, v1, v2):
        if v2 == 0:
            return 0
        return v1 / v2

    @simple_binary_op
    def floordiv(self, v1, v2):
        if v2 == 0:
            return 0
        return v1 // v2

    @simple_binary_op
    def mod(self, v1, v2):
        return v1 % v2

    @simple_binary_op
    def pow(self, v1, v2):
        if v2 < 0:
            return 0
        res = 1
        while v2 > 0:
            if v2 & 1:
                res *= v1
            v2 >>= 1
            if v2 == 0:
                break
            v1 *= v1
        return res

    @simple_binary_op
    def lshift(self, v1, v2):
        return v1 << v2

    @simple_binary_op
    def rshift(self, v1, v2):
        return v1 >> v2

    @simple_unary_op
    def sign(self, v):
        if v > 0:
            return 1
        elif v < 0:
            return -1
        else:
            assert v == 0
            return 0

    @simple_binary_op
    def bitwise_and(self, v1, v2):
        return v1 & v2

    @simple_binary_op
    def bitwise_or(self, v1, v2):
        return v1 | v2

    @simple_binary_op
    def bitwise_xor(self, v1, v2):
        return v1 ^ v2

    @simple_unary_op
    def invert(self, v):
        return ~v

class NonNativeInteger(NonNativePrimitive, Integer):
    _mixin_ = True

class Int8(BaseType, Integer):
    _attrs_ = ()

    T = rffi.SIGNEDCHAR
    BoxType = interp_boxes.W_Int8Box
    format_code = "b"
NonNativeInt8 = Int8

class UInt8(BaseType, Integer):
    _attrs_ = ()

    T = rffi.UCHAR
    BoxType = interp_boxes.W_UInt8Box
    format_code = "B"
NonNativeUInt8 = UInt8

class Int16(BaseType, Integer):
    _attrs_ = ()

    T = rffi.SHORT
    BoxType = interp_boxes.W_Int16Box
    format_code = "h"

class NonNativeInt16(BaseType, NonNativeInteger):
    _attrs_ = ()

    T = rffi.SHORT
    BoxType = interp_boxes.W_Int16Box
    format_code = "h"

class UInt16(BaseType, Integer):
    _attrs_ = ()

    T = rffi.USHORT
    BoxType = interp_boxes.W_UInt16Box
    format_code = "H"

class NonNativeUInt16(BaseType, NonNativeInteger):
    _attrs_ = ()

    T = rffi.USHORT
    BoxType = interp_boxes.W_UInt16Box
    format_code = "H"

class Int32(BaseType, Integer):
    _attrs_ = ()

    T = rffi.INT
    BoxType = interp_boxes.W_Int32Box
    format_code = "i"

class NonNativeInt32(BaseType, NonNativeInteger):
    _attrs_ = ()

    T = rffi.INT
    BoxType = interp_boxes.W_Int32Box
    format_code = "i"

class UInt32(BaseType, Integer):
    _attrs_ = ()

    T = rffi.UINT
    BoxType = interp_boxes.W_UInt32Box
    format_code = "I"

class NonNativeUInt32(BaseType, NonNativeInteger):
    _attrs_ = ()

    T = rffi.UINT
    BoxType = interp_boxes.W_UInt32Box
    format_code = "I"

class Long(BaseType, Integer):
    _attrs_ = ()

    T = rffi.LONG
    BoxType = interp_boxes.W_LongBox
    format_code = "l"

class NonNativeLong(BaseType, NonNativeInteger):
    _attrs_ = ()

    T = rffi.LONG
    BoxType = interp_boxes.W_LongBox
    format_code = "l"

class ULong(BaseType, Integer):
    _attrs_ = ()

    T = rffi.ULONG
    BoxType = interp_boxes.W_ULongBox
    format_code = "L"

class NonNativeULong(BaseType, NonNativeInteger):
    _attrs_ = ()

    T = rffi.ULONG
    BoxType = interp_boxes.W_ULongBox
    format_code = "L"

def _int64_coerce(self, space, w_item):
    try:
        return self._base_coerce(space, w_item)
    except OperationError, e:
        if not e.match(space, space.w_OverflowError):
            raise
    bigint = space.bigint_w(w_item)
    try:
        value = bigint.tolonglong()
    except OverflowError:
        raise OperationError(space.w_OverflowError, space.w_None)
    return self.box(value)

class Int64(BaseType, Integer):
    _attrs_ = ()

    T = rffi.LONGLONG
    BoxType = interp_boxes.W_Int64Box
    format_code = "q"

    _coerce = func_with_new_name(_int64_coerce, '_coerce')

class NonNativeInt64(BaseType, NonNativeInteger):
    _attrs_ = ()

    T = rffi.LONGLONG
    BoxType = interp_boxes.W_Int64Box
    format_code = "q"

    _coerce = func_with_new_name(_int64_coerce, '_coerce')

def _uint64_coerce(self, space, w_item):
    try:
        return self._base_coerce(space, w_item)
    except OperationError, e:
        if not e.match(space, space.w_OverflowError):
            raise
    bigint = space.bigint_w(w_item)
    try:
        value = bigint.toulonglong()
    except OverflowError:
        raise OperationError(space.w_OverflowError, space.w_None)
    return self.box(value)

class UInt64(BaseType, Integer):
    _attrs_ = ()

    T = rffi.ULONGLONG
    BoxType = interp_boxes.W_UInt64Box
    format_code = "Q"

    _coerce = func_with_new_name(_uint64_coerce, '_coerce')

class NonNativeUInt64(BaseType, NonNativeInteger):
    _attrs_ = ()

    T = rffi.ULONGLONG
    BoxType = interp_boxes.W_UInt64Box
    format_code = "Q"

    _coerce = func_with_new_name(_uint64_coerce, '_coerce')

class Float(Primitive):
    _mixin_ = True

    def _coerce(self, space, w_item):
        return self.box(space.float_w(space.call_function(space.w_float, w_item)))

    def str_format(self, box):
        return float2string(self.for_computation(self.unbox(box)), "g",
                            rfloat.DTSF_STR_PRECISION)

    def for_computation(self, v):
        return float(v)

    def default_fromstring(self, space):
        return self.box(-1.0)

    @simple_binary_op
    def div(self, v1, v2):
        try:
            return v1 / v2
        except ZeroDivisionError:
            if v1 == v2 == 0.0:
                return rfloat.NAN
            return rfloat.copysign(rfloat.INFINITY, v1 * v2)

    @simple_binary_op
    def floordiv(self, v1, v2):
        try:
            return math.floor(v1 / v2)
        except ZeroDivisionError:
            if v1 == v2 == 0.0:
                return rfloat.NAN
            return rfloat.copysign(rfloat.INFINITY, v1 * v2)

    @simple_binary_op
    def mod(self, v1, v2):
        return math.fmod(v1, v2)

    @simple_binary_op
    def pow(self, v1, v2):
        try:
            return math.pow(v1, v2)
        except ValueError:
            return rfloat.NAN
        except OverflowError:
            if math.modf(v2)[0] == 0 and math.modf(v2 / 2)[0] != 0:
                # Odd integer powers result in the same sign as the base
                return rfloat.copysign(rfloat.INFINITY, v1)
            return rfloat.INFINITY

    @simple_binary_op
    def copysign(self, v1, v2):
        return math.copysign(v1, v2)

    @simple_unary_op
    def sign(self, v):
        if v == 0.0:
            return 0.0
        return rfloat.copysign(1.0, v)

    @raw_unary_op
    def signbit(self, v):
        return rfloat.copysign(1.0, v) < 0.0

    @simple_unary_op
    def fabs(self, v):
        return math.fabs(v)

    @simple_binary_op
    def fmax(self, v1, v2):
        if math.isnan(v1):
            return v1
        elif math.isnan(v2):
            return v2
        return max(v1, v2)

    @simple_binary_op
    def fmin(self, v1, v2):
        if math.isnan(v1):
            return v1
        elif math.isnan(v2):
            return v2
        return min(v1, v2)

    @simple_binary_op
    def fmod(self, v1, v2):
        try:
            return math.fmod(v1, v2)
        except ValueError:
            return rfloat.NAN

    @simple_unary_op
    def reciprocal(self, v):
        if v == 0.0:
            return rfloat.copysign(rfloat.INFINITY, v)
        return 1.0 / v

    @simple_unary_op
    def floor(self, v):
        return math.floor(v)

    @simple_unary_op
    def ceil(self, v):
        return math.ceil(v)

    @simple_unary_op
    def trunc(self, v):
        if v < 0:
            return math.ceil(v)
        else:
            return math.floor(v)

    @simple_unary_op
    def exp(self, v):
        try:
            return math.exp(v)
        except OverflowError:
            return rfloat.INFINITY

    @simple_unary_op
    def exp2(self, v):
        try:
            return math.pow(2, v)
        except OverflowError:
            return rfloat.INFINITY

    @simple_unary_op
    def expm1(self, v):
        try:
            return rfloat.expm1(v)
        except OverflowError:
            return rfloat.INFINITY

    @simple_unary_op
    def sin(self, v):
        return math.sin(v)

    @simple_unary_op
    def cos(self, v):
        return math.cos(v)

    @simple_unary_op
    def tan(self, v):
        return math.tan(v)

    @simple_unary_op
    def arcsin(self, v):
        if not -1.0 <= v <= 1.0:
            return rfloat.NAN
        return math.asin(v)

    @simple_unary_op
    def arccos(self, v):
        if not -1.0 <= v <= 1.0:
            return rfloat.NAN
        return math.acos(v)

    @simple_unary_op
    def arctan(self, v):
        return math.atan(v)

    @simple_binary_op
    def arctan2(self, v1, v2):
        return math.atan2(v1, v2)

    @simple_unary_op
    def sinh(self, v):
        return math.sinh(v)

    @simple_unary_op
    def cosh(self, v):
        return math.cosh(v)

    @simple_unary_op
    def tanh(self, v):
        return math.tanh(v)

    @simple_unary_op
    def arcsinh(self, v):
        return math.asinh(v)

    @simple_unary_op
    def arccosh(self, v):
        if v < 1.0:
            return rfloat.NAN
        return math.acosh(v)

    @simple_unary_op
    def arctanh(self, v):
        if v == 1.0 or v == -1.0:
            return math.copysign(rfloat.INFINITY, v)
        if not -1.0 < v < 1.0:
            return rfloat.NAN
        return math.atanh(v)

    @simple_unary_op
    def sqrt(self, v):
        try:
            return math.sqrt(v)
        except ValueError:
            return rfloat.NAN

    @simple_unary_op
    def square(self, v):
        return v*v

    @raw_unary_op
    def isnan(self, v):
        return rfloat.isnan(v)

    @raw_unary_op
    def isinf(self, v):
        return rfloat.isinf(v)

    @raw_unary_op
    def isneginf(self, v):
        return rfloat.isinf(v) and v < 0

    @raw_unary_op
    def isposinf(self, v):
        return rfloat.isinf(v) and v > 0

    @raw_unary_op
    def isfinite(self, v):
        return not (rfloat.isinf(v) or rfloat.isnan(v))

    @simple_unary_op
    def radians(self, v):
        return v * degToRad
    deg2rad = radians

    @simple_unary_op
    def degrees(self, v):
        return v / degToRad

    @simple_unary_op
    def log(self, v):
        try:
            return math.log(v)
        except ValueError:
            if v == 0.0:
                # CPython raises ValueError here, so we have to check
                # the value to find the correct numpy return value
                return -rfloat.INFINITY
            return rfloat.NAN

    @simple_unary_op
    def log2(self, v):
        try:
            return math.log(v) / log2
        except ValueError:
            if v == 0.0:
                # CPython raises ValueError here, so we have to check
                # the value to find the correct numpy return value
                return -rfloat.INFINITY
            return rfloat.NAN

    @simple_unary_op
    def log10(self, v):
        try:
            return math.log10(v)
        except ValueError:
            if v == 0.0:
                # CPython raises ValueError here, so we have to check
                # the value to find the correct numpy return value
                return -rfloat.INFINITY
            return rfloat.NAN

    @simple_unary_op
    def log1p(self, v):
        try:
            return rfloat.log1p(v)
        except OverflowError:
            return -rfloat.INFINITY
        except ValueError:
            return rfloat.NAN

    @simple_binary_op
    def logaddexp(self, v1, v2):
        tmp = v1 - v2
        if tmp > 0:
            return v1 + rfloat.log1p(math.exp(-tmp))
        elif tmp <= 0:
            return v2 + rfloat.log1p(math.exp(tmp))
        else:
            return v1 + v2

    def npy_log2_1p(self, v):
        return log2e * rfloat.log1p(v)

    @simple_binary_op
    def logaddexp2(self, v1, v2):
        tmp = v1 - v2
        if tmp > 0:
            return v1 + self.npy_log2_1p(math.pow(2, -tmp))
        if tmp <= 0:
            return v2 + self.npy_log2_1p(math.pow(2, tmp))
        else:
            return v1 + v2

class NonNativeFloat(NonNativePrimitive, Float):
    _mixin_ = True

    def _read(self, storage, i, offset):
        res = raw_storage_getitem(self.T, storage, i + offset)
        #return byteswap(res) XXX
        return res

    def _write(self, storage, i, offset, value):
        #value = byteswap(value) XXX
        raw_storage_setitem(storage, i + offset, value)

    def pack_str(self, box):
        # XXX byteswap
        return struct.pack(self.format_code, self.unbox(box))


class Float32(BaseType, Float):
    _attrs_ = ()

    T = rffi.FLOAT
    BoxType = interp_boxes.W_Float32Box
    format_code = "f"

class NonNativeFloat32(BaseType, NonNativeFloat):
    _attrs_ = ()

    T = rffi.FLOAT
    BoxType = interp_boxes.W_Float32Box
    format_code = "f"

class Float64(BaseType, Float):
    _attrs_ = ()

    T = rffi.DOUBLE
    BoxType = interp_boxes.W_Float64Box
    format_code = "d"

class NonNativeFloat64(BaseType, NonNativeFloat):
    _attrs_ = ()

    T = rffi.DOUBLE
    BoxType = interp_boxes.W_Float64Box
    format_code = "d"

class ComplexFloating(object):
    _mixin_ = True
    _attrs_ = ()

    def _coerce(self, space, w_item):
        w_item = space.call_function(space.w_complex, w_item)
        real, imag = space.unpackcomplex(w_item)
        return self.box_complex(real, imag)

    def coerce(self, space, dtype, w_item):
        if isinstance(w_item, self.BoxType):
            return w_item
        return self.coerce_subtype(space, space.gettypefor(self.BoxType), w_item)

    def coerce_subtype(self, space, w_subtype, w_item):
        w_tmpobj = self._coerce(space, w_item)
        w_obj = space.allocate_instance(self.BoxType, w_subtype)
        assert isinstance(w_obj, self.BoxType)
        w_obj.__init__(w_tmpobj.real, w_tmpobj.imag)
        return w_obj

    def str_format(self, box):
        real, imag = self.for_computation(self.unbox(box))
        imag_str = str_format(imag) + 'j'
        
        # (0+2j) => 2j
        if real == 0:
            return imag_str        

        real_str = str_format(real)
        op = '+' if imag >= 0 else ''
        return ''.join(['(', real_str, op, imag_str, ')'])

    def for_computation(self, v):   
        return float(v[0]), float(v[1])

    def get_element_size(self):
        return 2 * rffi.sizeof(self._COMPONENTS_T)

    @specialize.argtype(1)
    def box(self, value):
        return self.BoxType(
            rffi.cast(self._COMPONENTS_T, value),
            rffi.cast(self._COMPONENTS_T, 0.0))

    @specialize.argtype(1, 2)
    def box_complex(self, real, imag):
        return self.BoxType(
            rffi.cast(self._COMPONENTS_T, real),
            rffi.cast(self._COMPONENTS_T, imag))

    def unbox(self, box):
        assert isinstance(box, self.BoxType)
        return box.real, box.imag

    @complex_binary_op
    def add(self, v1, v2):
        return rcomplex.c_add(v1, v2)

    @complex_binary_op
    def sub(self, v1, v2):
        return rcomplex.c_sub(v1, v2)

    @complex_binary_op
    def mul(self, v1, v2):
        return rcomplex.c_mul(v1, v2)
    
    @complex_binary_op
    def div(self, v1, v2):
        try:
            return rcomplex.c_div(v1, v2)
        except ZeroDivisionError:
            return rfloat.NAN, rfloat.NAN



    @complex_unary_op
    def pos(self, v):
        return v

    @complex_unary_op
    def neg(self, v):
        return -v[0], -v[1]

    @complex_unary_op
    def conj(self, v):
        return v[0], -v[1]

    @raw_unary_op
    def abs(self, v):
        return rcomplex.c_abs(v[0], v[1])

    @raw_unary_op
    def isnan(self, v):
        '''a complex number is nan if one of the parts is nan'''
        return rfloat.isnan(v[0]) or rfloat.isnan(v[1])

    @raw_unary_op
    def isinf(self, v):
        '''a complex number is inf if one of the parts is inf'''
        return rfloat.isinf(v[0]) or rfloat.isinf(v[1])

    def _eq(self, v1, v2):
        return v1[0] == v2[0] and v1[1] == v2[1]

    @raw_binary_op
    def eq(self, v1, v2):
        #compare the parts, so nan == nan is False
        return self._eq(v1, v2)

    @raw_binary_op
    def ne(self, v1, v2):
        return not self._eq(v1, v2)

    def _lt(self, v1, v2):
        (r1, i1), (r2, i2) = v1, v2
        if r1 < r2:
            return True
        elif not r1 <= r2:
            return False
        return i1 < i2

    @raw_binary_op
    def lt(self, v1, v2):
        return self._lt(v1, v2)

    @raw_binary_op
    def le(self, v1, v2):
        return self._lt(v1, v2) or self._eq(v1, v2) 

    @raw_binary_op
    def gt(self, v1, v2):
        return self._lt(v2, v1)

    @raw_binary_op
    def ge(self, v1, v2):
        return self._lt(v2, v1) or self._eq(v2, v1) 

    @raw_binary_op
    def logical_and(self, v1, v2):
        return bool(v1) and bool(v2)

    @raw_binary_op
    def logical_or(self, v1, v2):
        return bool(v1) or bool(v2)

    @raw_unary_op
    def logical_not(self, v):
        return not bool(v)

    @raw_binary_op
    def logical_xor(self, v1, v2):
        return bool(v1) ^ bool(v2)

    def bool(self, v):
        return bool(self.for_computation(self.unbox(v)))

    @simple_binary_op
    def max(self, v1, v2):
        return max(v1, v2)

    @simple_binary_op
    def min(self, v1, v2):
        return min(v1, v2)


    @simple_binary_op
    def floordiv(self, v1, v2):
        try:
            r, i = rcomplex.c_div(v1, v2)
            return math.floor(r), 0
        except ZeroDivisionError:
            return rfloat.NAN, 0

    @simple_binary_op
    def mod(self, v1, v2):
        return math.fmod(v1, v2)

    @simple_binary_op
    def pow(self, v1, v2):
        try:
            return math.pow(v1, v2)
        except ValueError:
            return rfloat.NAN
        except OverflowError:
            if math.modf(v2)[0] == 0 and math.modf(v2 / 2)[0] != 0:
                # Odd integer powers result in the same sign as the base
                return rfloat.copysign(rfloat.INFINITY, v1)
            return rfloat.INFINITY

    @simple_binary_op
    def copysign(self, v1, v2):
        return math.copysign(v1, v2)

    @simple_unary_op
    def sign(self, v):
        if v == 0.0:
            return 0.0
        return rfloat.copysign(1.0, v)

    @raw_unary_op
    def signbit(self, v):
        return rfloat.copysign(1.0, v) < 0.0

    @simple_unary_op
    def fabs(self, v):
        return math.fabs(v)

    @simple_binary_op
    def fmax(self, v1, v2):
        if math.isnan(v1):
            return v1
        elif math.isnan(v2):
            return v2
        return max(v1, v2)

    @simple_binary_op
    def fmin(self, v1, v2):
        if math.isnan(v1):
            return v1
        elif math.isnan(v2):
            return v2
        return min(v1, v2)

    @simple_binary_op
    def fmod(self, v1, v2):
        try:
            return math.fmod(v1, v2)
        except ValueError:
            return rfloat.NAN

    @simple_unary_op
    def reciprocal(self, v):
        if v == 0.0:
            return rfloat.copysign(rfloat.INFINITY, v)
        return 1.0 / v

    @simple_unary_op
    def floor(self, v):
        return math.floor(v)

    @simple_unary_op
    def ceil(self, v):
        return math.ceil(v)

    @simple_unary_op
    def trunc(self, v):
        if v < 0:
            return math.ceil(v)
        else:
            return math.floor(v)

    @simple_unary_op
    def exp(self, v):
        try:
            return math.exp(v)
        except OverflowError:
            return rfloat.INFINITY

    @simple_unary_op
    def exp2(self, v):
        try:
            return math.pow(2, v)
        except OverflowError:
            return rfloat.INFINITY

    @simple_unary_op
    def expm1(self, v):
        try:
            return rfloat.expm1(v)
        except OverflowError:
            return rfloat.INFINITY

    @simple_unary_op
    def sin(self, v):
        return math.sin(v)

    @simple_unary_op
    def cos(self, v):
        return math.cos(v)

    @simple_unary_op
    def tan(self, v):
        return math.tan(v)

    @simple_unary_op
    def arcsin(self, v):
        if not -1.0 <= v <= 1.0:
            return rfloat.NAN
        return math.asin(v)

    @simple_unary_op
    def arccos(self, v):
        if not -1.0 <= v <= 1.0:
            return rfloat.NAN
        return math.acos(v)

    @simple_unary_op
    def arctan(self, v):
        return math.atan(v)

    @simple_binary_op
    def arctan2(self, v1, v2):
        return math.atan2(v1, v2)

    @simple_unary_op
    def sinh(self, v):
        return math.sinh(v)

    @simple_unary_op
    def cosh(self, v):
        return math.cosh(v)

    @simple_unary_op
    def tanh(self, v):
        return math.tanh(v)

    @simple_unary_op
    def arcsinh(self, v):
        return math.asinh(v)

    @simple_unary_op
    def arccosh(self, v):
        if v < 1.0:
            return rfloat.NAN
        return math.acosh(v)

    @simple_unary_op
    def arctanh(self, v):
        if v == 1.0 or v == -1.0:
            return math.copysign(rfloat.INFINITY, v)
        if not -1.0 < v < 1.0:
            return rfloat.NAN
        return math.atanh(v)

    @simple_unary_op
    def sqrt(self, v):
        try:
            return math.sqrt(v)
        except ValueError:
            return rfloat.NAN

    @simple_unary_op
    def square(self, v):
        return v*v

    @raw_unary_op
    def isnan(self, v):
        return rfloat.isnan(v)

    @raw_unary_op
    def isinf(self, v):
        return rfloat.isinf(v)

    @raw_unary_op
    def isneginf(self, v):
        return rfloat.isinf(v) and v < 0

    @raw_unary_op
    def isposinf(self, v):
        return rfloat.isinf(v) and v > 0

    @raw_unary_op
    def isfinite(self, v):
        return not (rfloat.isinf(v) or rfloat.isnan(v))

    @simple_unary_op
    def radians(self, v):
        return v * degToRad
    deg2rad = radians

    @simple_unary_op
    def degrees(self, v):
        return v / degToRad

    @simple_unary_op
    def log(self, v):
        try:
            return math.log(v)
        except ValueError:
            if v == 0.0:
                # CPython raises ValueError here, so we have to check
                # the value to find the correct numpy return value
                return -rfloat.INFINITY
            return rfloat.NAN

    @simple_unary_op
    def log2(self, v):
        try:
            return math.log(v) / log2
        except ValueError:
            if v == 0.0:
                # CPython raises ValueError here, so we have to check
                # the value to find the correct numpy return value
                return -rfloat.INFINITY
            return rfloat.NAN

    @simple_unary_op
    def log10(self, v):
        try:
            return math.log10(v)
        except ValueError:
            if v == 0.0:
                # CPython raises ValueError here, so we have to check
                # the value to find the correct numpy return value
                return -rfloat.INFINITY
            return rfloat.NAN

    @simple_unary_op
    def log1p(self, v):
        try:
            return rfloat.log1p(v)
        except OverflowError:
            return -rfloat.INFINITY
        except ValueError:
            return rfloat.NAN

    @simple_binary_op
    def logaddexp(self, v1, v2):
        tmp = v1 - v2
        if tmp > 0:
            return v1 + rfloat.log1p(math.exp(-tmp))
        elif tmp <= 0:
            return v2 + rfloat.log1p(math.exp(tmp))
        else:
            return v1 + v2

    def npy_log2_1p(self, v):
        return log2e * rfloat.log1p(v)

    @simple_binary_op
    def logaddexp2(self, v1, v2):
        tmp = v1 - v2
        if tmp > 0:
            return v1 + self.npy_log2_1p(math.pow(2, -tmp))
        if tmp <= 0:
            return v2 + self.npy_log2_1p(math.pow(2, tmp))
        else:
            return v1 + v2

class Complex64(ComplexFloating, BaseType):
    _attrs_ = ()

    T = rffi.CHAR
    _COMPONENTS_T = rffi.FLOAT
    BoxType = interp_boxes.W_Complex64Box



NonNativeComplex64 = Complex64

class Complex128(ComplexFloating, BaseType):
    _attrs_ = ()

    T = rffi.CHAR
    _COMPONENTS_T = rffi.DOUBLE
    BoxType = interp_boxes.W_Complex128Box


NonNativeComplex128 = Complex128

class BaseStringType(object):
    _mixin_ = True

    def __init__(self, size=0):
        self.size = size

    def get_element_size(self):
        return self.size * rffi.sizeof(self.T)

class StringType(BaseType, BaseStringType):
    T = lltype.Char

class VoidType(BaseType, BaseStringType):
    T = lltype.Char

NonNativeVoidType = VoidType
NonNativeStringType = StringType

class UnicodeType(BaseType, BaseStringType):
    T = lltype.UniChar

NonNativeUnicodeType = UnicodeType

class RecordType(BaseType):

    T = lltype.Char

    def __init__(self, offsets_and_fields, size):
        self.offsets_and_fields = offsets_and_fields
        self.size = size

    def get_element_size(self):
        return self.size

    def read(self, arr, i, offset, dtype=None):
        if dtype is None:
            dtype = arr.dtype
        return interp_boxes.W_VoidBox(arr, i + offset, dtype)

    @jit.unroll_safe
    def coerce(self, space, dtype, w_item):
        from pypy.module.micronumpy.interp_numarray import W_NDimArray

        if isinstance(w_item, interp_boxes.W_VoidBox):
            return w_item
        # we treat every sequence as sequence, no special support
        # for arrays
        if not space.issequence_w(w_item):
            raise OperationError(space.w_TypeError, space.wrap(
                "expected sequence"))
        if len(self.offsets_and_fields) != space.int_w(space.len(w_item)):
            raise OperationError(space.w_ValueError, space.wrap(
                "wrong length"))
        items_w = space.fixedview(w_item)
        # XXX optimize it out one day, but for now we just allocate an
        #     array
        arr = W_NDimArray([1], dtype)
        for i in range(len(items_w)):
            subdtype = dtype.fields[dtype.fieldnames[i]][1]
            ofs, itemtype = self.offsets_and_fields[i]
            w_item = items_w[i]
            w_box = itemtype.coerce(space, subdtype, w_item)
            itemtype.store(arr, 0, ofs, w_box)
        return interp_boxes.W_VoidBox(arr, 0, arr.dtype)

    @jit.unroll_safe
    def store(self, arr, i, ofs, box):
        assert isinstance(box, interp_boxes.W_VoidBox)
        for k in range(self.get_element_size()):
            arr.storage[k + i] = box.arr.storage[k + box.ofs]

    @jit.unroll_safe
    def str_format(self, box):
        assert isinstance(box, interp_boxes.W_VoidBox)
        pieces = ["("]
        first = True
        for ofs, tp in self.offsets_and_fields:
            if first:
                first = False
            else:
                pieces.append(", ")
            pieces.append(tp.str_format(tp.read(box.arr, box.ofs, ofs)))
        pieces.append(")")
        return "".join(pieces)

for tp in [Int32, Int64]:
    if tp.T == lltype.Signed:
        IntP = tp
        break
for tp in [UInt32, UInt64]:
    if tp.T == lltype.Unsigned:
        UIntP = tp
        break
del tp

def _setup():
    # compute alignment
    for tp in globals().values():
        if isinstance(tp, type) and hasattr(tp, 'T'):
            tp.alignment = clibffi.cast_type_to_ffitype(tp.T).c_alignment
_setup()
del _setup<|MERGE_RESOLUTION|>--- conflicted
+++ resolved
@@ -5,14 +5,10 @@
 from pypy.interpreter.error import OperationError
 from pypy.module.micronumpy import interp_boxes
 from pypy.objspace.std.floatobject import float2string
-<<<<<<< HEAD
 from pypy.objspace.std.complexobject import W_ComplexObject, str_format
 from pypy.rlib import rfloat, libffi, clibffi, rcomplex
-=======
-from pypy.rlib import rfloat, clibffi
 from pypy.rlib.rawstorage import (alloc_raw_storage, raw_storage_setitem,
                                   raw_storage_getitem)
->>>>>>> 21d7b94c
 from pypy.rlib.objectmodel import specialize, we_are_translated
 from pypy.rlib.rarithmetic import widen, byteswap
 from pypy.rpython.lltypesystem import lltype, rffi
