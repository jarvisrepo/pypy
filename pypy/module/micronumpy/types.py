--- conflicted
+++ resolved
@@ -13,13 +13,10 @@
 from pypy.tool.sourcetools import func_with_new_name
 from pypy.rlib import jit
 
-<<<<<<< HEAD
 VOID_STORAGE = lltype.Array(lltype.Char, hints={'nolength': True,
                                                 'render_as_void': True})
-=======
 degToRad = math.pi / 180.0
 log2 = math.log(2)
->>>>>>> 64a8334b
 
 def simple_unary_op(func):
     specialize.argtype(1)(func)
@@ -638,10 +635,6 @@
     def isinf(self, v):
         return rfloat.isinf(v)
 
-<<<<<<< HEAD
-class NonNativeFloat(NonNativePrimitive, Float):
-    _mixin_ = True
-=======
     @simple_unary_op
     def radians(self, v):
         return v * degToRad
@@ -693,7 +686,8 @@
         except ValueError:
             return rfloat.NAN
 
->>>>>>> 64a8334b
+class NonNativeFloat(NonNativePrimitive, Float):
+    _mixin_ = True
 
 class Float32(BaseType, Float):
     T = rffi.FLOAT
