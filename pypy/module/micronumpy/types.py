import functools
import math
from rpython.rlib.unroll import unrolling_iterable
from pypy.interpreter.error import OperationError, oefmt
from pypy.objspace.std.floatobject import float2string
from pypy.objspace.std.complexobject import str_format
from pypy.interpreter.baseobjspace import W_Root, ObjSpace
from rpython.rlib import clibffi, jit, rfloat, rcomplex
from rpython.rlib.objectmodel import specialize, we_are_translated
from rpython.rlib.rarithmetic import widen, byteswap, r_ulonglong, \
    most_neg_value_of, LONG_BIT
from rpython.rlib.rawstorage import (alloc_raw_storage,
    raw_storage_getitem_unaligned, raw_storage_setitem_unaligned)
from rpython.rlib.rstring import StringBuilder, UnicodeBuilder
from rpython.rlib.rstruct.ieee import (float_pack, float_unpack, unpack_float,
                                       pack_float80, unpack_float80)
from rpython.rlib.rstruct.nativefmttable import native_is_bigendian
from rpython.rlib.rstruct.runpack import runpack
from rpython.rtyper.annlowlevel import cast_instance_to_gcref,\
     cast_gcref_to_instance
from rpython.rtyper.lltypesystem import lltype, rffi, llmemory
from rpython.tool.sourcetools import func_with_new_name
from pypy.module.micronumpy import boxes, support
from pypy.module.micronumpy.concrete import SliceArray, VoidBoxStorage, V_OBJECTSTORE
from pypy.module.micronumpy.strides import calc_strides
from . import constants as NPY

degToRad = math.pi / 180.0
log2 = math.log(2)
log2e = 1. / log2
log10 = math.log(10)

'''
if not we_are_translated():
    _raw_storage_setitem_unaligned = raw_storage_setitem_unaligned
    _raw_storage_getitem_unaligned = raw_storage_getitem_unaligned
    def raw_storage_setitem_unaligned(storage, offset, value):
        assert offset >=0
        try:
            assert offset < storage._obj.getlength()
        except AttributeError:
            pass
        return _raw_storage_setitem_unaligned(storage, offset, value)

    def raw_storage_getitem_unaligned(T, storage, offset):
        assert offset >=0
        try:
            assert offset < storage._obj.getlength()
        except AttributeError:
            pass
        return _raw_storage_getitem_unaligned(T, storage, offset)
'''

def simple_unary_op(func):
    specialize.argtype(1)(func)
    @functools.wraps(func)
    def dispatcher(self, v):
        return self.box(
            func(
                self,
                self.for_computation(self.unbox(v)),
            )
        )
    return dispatcher

def complex_unary_op(func):
    specialize.argtype(1)(func)
    @functools.wraps(func)
    def dispatcher(self, v):
        return self.box_complex(
            *func(
                self,
                self.for_computation(self.unbox(v))
            )
        )
    return dispatcher

def complex_to_real_unary_op(func):
    specialize.argtype(1)(func)
    @functools.wraps(func)
    def dispatcher(self, v):
        return self.box_component(
            func(
                self,
                self.for_computation(self.unbox(v))
            )
        )
    return dispatcher

def raw_unary_op(func):
    specialize.argtype(1)(func)
    @functools.wraps(func)
    def dispatcher(self, v):
        return func(
            self,
            self.for_computation(self.unbox(v))
        )
    return dispatcher

def simple_binary_op(func):
    specialize.argtype(1, 2)(func)
    @functools.wraps(func)
    def dispatcher(self, v1, v2):
        return self.box(
            func(
                self,
                self.for_computation(self.unbox(v1)),
                self.for_computation(self.unbox(v2)),
            )
        )
    return dispatcher

def complex_binary_op(func):
    specialize.argtype(1, 2)(func)
    @functools.wraps(func)
    def dispatcher(self, v1, v2):
        return self.box_complex(
            *func(
                self,
                self.for_computation(self.unbox(v1)),
                self.for_computation(self.unbox(v2)),
            )
        )
    return dispatcher

def raw_binary_op(func):
    specialize.argtype(1, 2)(func)
    @functools.wraps(func)
    def dispatcher(self, v1, v2):
        return func(self,
            self.for_computation(self.unbox(v1)),
            self.for_computation(self.unbox(v2))
        )
    return dispatcher

class BaseType(object):
    _immutable_fields_ = ['space']
    strlen = 0  # chars needed to print any possible value of the type

    def __init__(self, space):
        assert isinstance(space, ObjSpace)
        self.space = space

    def __repr__(self):
        return self.__class__.__name__

    def malloc(self, size, zero=True):
        if zero:
            return alloc_raw_storage(size, track_allocation=False, zero=True)
        else:
            return alloc_raw_storage(size, track_allocation=False, zero=False)

    @classmethod
    def basesize(cls):
        return rffi.sizeof(cls.T)

class Primitive(object):
    _mixin_ = True

    def get_element_size(self):
        return rffi.sizeof(self.T)

    @specialize.argtype(1)
    def box(self, value):
        return self.BoxType(rffi.cast(self.T, value))

    @specialize.argtype(1, 2)
    def box_complex(self, real, imag):
        #XXX this is the place to display a warning
        return self.box(real)

    def box_raw_data(self, data):
        # For pickle
        array = rffi.cast(rffi.CArrayPtr(self.T), data)
        return self.box(array[0])

    def unbox(self, box):
        if isinstance(box, self.BoxType):
            return box.value
        elif isinstance(box,  boxes.W_ObjectBox):
            return self._coerce(self.space, box).value
        else:
            raise oefmt(self.space.w_NotImplementedError,
                "%s dtype cannot unbox %s", str(self), str(box))

    def coerce(self, space, dtype, w_item):
        if isinstance(w_item, self.BoxType):
            return w_item
        return self.coerce_subtype(space, space.gettypefor(self.BoxType), w_item)

    def coerce_subtype(self, space, w_subtype, w_item):
        # XXX: ugly
        w_obj = space.allocate_instance(self.BoxType, w_subtype)
        assert isinstance(w_obj, self.BoxType)
        w_obj.__init__(self._coerce(space, w_item).value)
        return w_obj

    def to_builtin_type(self, space, box):
        raise NotImplementedError("has to be provided by subclass")

    def _coerce(self, space, w_item):
        raise NotImplementedError

    def default_fromstring(self, space):
        raise NotImplementedError

    def _read(self, storage, i, offset, native):
        res = raw_storage_getitem_unaligned(self.T, storage, i + offset)
        if not native:
            res = byteswap(res)
        return res

    def _write(self, storage, i, offset, value, native):
        if not native:
            value = byteswap(value)
        raw_storage_setitem_unaligned(storage, i + offset, value)

    def read(self, arr, i, offset, dtype):
        with arr as storage:
            return self.box(self._read(storage, i, offset, dtype.is_native()))

    def read_bool(self, arr, i, offset, dtype):
        with arr as storage:
            return bool(self.for_computation(
                self._read(storage, i, offset, dtype.is_native())))

    def store(self, arr, i, offset, box, native):
        with arr as storage:
            self._write(storage, i, offset, self.unbox(box), native)

    def fill(self, storage, width, native, box, start, stop, offset, gcstruct):
        value = self.unbox(box)
        for i in xrange(start, stop, width):
            self._write(storage, i, offset, value, native)

    def runpack_str(self, space, s, native):
        v = rffi.cast(self.T, runpack(self.format_code, s))
        if not native:
            v = byteswap(v)
        return self.box(v)

    @simple_binary_op
    def add(self, v1, v2):
        return v1 + v2

    @simple_binary_op
    def sub(self, v1, v2):
        return v1 - v2

    @simple_binary_op
    def mul(self, v1, v2):
        return v1 * v2

    @simple_unary_op
    def pos(self, v):
        return +v

    @simple_unary_op
    def neg(self, v):
        return -v

    def byteswap(self, w_v):
        # no for_computation here
        return self.box(byteswap(self.unbox(w_v)))

    @simple_unary_op
    def conj(self, v):
        return v

    @simple_unary_op
    def real(self, v):
        return v

    @simple_unary_op
    def imag(self, v):
        return 0

    @simple_unary_op
    def abs(self, v):
        return abs(v)

    @raw_unary_op
    def isnan(self, v):
        return False

    @raw_unary_op
    def isinf(self, v):
        return False

    @raw_binary_op
    def eq(self, v1, v2):
        return v1 == v2

    @raw_binary_op
    def ne(self, v1, v2):
        return v1 != v2

    @raw_binary_op
    def lt(self, v1, v2):
        return v1 < v2

    @raw_binary_op
    def le(self, v1, v2):
        return v1 <= v2

    @raw_binary_op
    def gt(self, v1, v2):
        return v1 > v2

    @raw_binary_op
    def ge(self, v1, v2):
        return v1 >= v2

    @raw_binary_op
    def logical_and(self, v1, v2):
        if bool(v1) and bool(v2):
            return Bool._True
        return Bool._False

    @raw_binary_op
    def logical_or(self, v1, v2):
        if bool(v1) or bool(v2):
            return Bool._True
        return Bool._False

    @raw_unary_op
    def logical_not(self, v):
        return not bool(v)

    @raw_binary_op
    def logical_xor(self, v1, v2):
        a = bool(v1)
        b = bool(v2)
        return (not b and a) or (not a and b)

    @raw_unary_op
    def bool(self, v):
        return bool(v)

    @simple_binary_op
    def max(self, v1, v2):
        return max(v1, v2)

    @simple_binary_op
    def min(self, v1, v2):
        return min(v1, v2)

    @raw_binary_op
    def argmax(self, v1, v2):
        return v1 >= v2

    @raw_binary_op
    def argmin(self, v1, v2):
        return v1 <= v2

    @raw_unary_op
    def rint(self, v):
        float64 = Float64(self.space)
        return float64.rint(float64.box(v))

class Bool(BaseType, Primitive):
    T = lltype.Bool
    num = NPY.BOOL
    kind = NPY.GENBOOLLTR
    char = NPY.BOOLLTR
    BoxType = boxes.W_BoolBox
    format_code = "?"
    strlen = 5  # "False"

    _True = BoxType(True)
    _False = BoxType(False)

    @specialize.argtype(1)
    def box(self, value):
        boolean = rffi.cast(self.T, value)
        if boolean:
            return self._True
        else:
            return self._False

    @specialize.argtype(1, 2)
    def box_complex(self, real, imag):
        box = Primitive.box(self, real)
        if box.value:
            return self._True
        box = Primitive.box(self, imag)
        if box.value:
            return self._True
        return self._False

    def coerce_subtype(self, space, w_subtype, w_item):
        # Doesn't return subclasses so it can return the constants.
        return self._coerce(space, w_item)

    def _coerce(self, space, w_item):
        if space.is_none(w_item):
            return self.box(False)
        return self.box(space.is_true(w_item))

    def to_builtin_type(self, space, w_item):
        return space.newbool(self.unbox(w_item))

    def str_format(self, box, add_quotes=True):
        return "True" if self.unbox(box) else "False"

    @staticmethod
    def for_computation(v):
        return int(v)

    def default_fromstring(self, space):
        return self.box(True)

    @simple_binary_op
    def lshift(self, v1, v2):
        return v1 << v2

    @simple_binary_op
    def rshift(self, v1, v2):
        return v1 >> v2

    @simple_binary_op
    def bitwise_and(self, v1, v2):
        return v1 & v2

    @simple_binary_op
    def bitwise_or(self, v1, v2):
        return v1 | v2

    @simple_binary_op
    def bitwise_xor(self, v1, v2):
        return v1 ^ v2

    @simple_unary_op
    def invert(self, v):
        return not v

    @raw_unary_op
    def isfinite(self, v):
        return True

    @raw_unary_op
    def signbit(self, v):
        return False

    @simple_unary_op
    def reciprocal(self, v):
        if v:
            return 1
        return 0

    @specialize.argtype(1)
    def round(self, v, decimals=0):
        if decimals == 0:
            return Float64(self.space).box(self.unbox(v))
        # numpy 1.10 compatibility
        raise oefmt(self.space.w_TypeError, "ufunc casting failure")
            
            

class Integer(Primitive):
    _mixin_ = True
    signed = True

    def to_builtin_type(self, space, box):
        return space.newint(self.for_computation(self.unbox(box)))

    def _base_coerce(self, space, w_item):
        if w_item is None:
            return self.box(0)
        return self.box(space.int_w(space.call_function(space.w_int, w_item)))

    def _coerce(self, space, w_item):
        return self._base_coerce(space, w_item)

    def str_format(self, box, add_quotes=True):
        return str(self.for_computation(self.unbox(box)))

    @staticmethod
    def for_computation(v):
        return widen(v)

    def default_fromstring(self, space):
        return self.box(0)

    @specialize.argtype(1, 2)
    def div(self, b1, b2):
        v1 = self.for_computation(self.unbox(b1))
        v2 = self.for_computation(self.unbox(b2))
        if v2 == 0:
            return self.box(0)
        if (self.T is rffi.SIGNEDCHAR or self.T is rffi.SHORT or self.T is rffi.INT or
                self.T is rffi.LONG or self.T is rffi.LONGLONG):
            if v2 == -1 and v1 == self.for_computation(most_neg_value_of(self.T)):
                return self.box(0)
        return self.box(v1 / v2)

    @specialize.argtype(1, 2)
    def floordiv(self, b1, b2):
        v1 = self.for_computation(self.unbox(b1))
        v2 = self.for_computation(self.unbox(b2))
        if v2 == 0:
            return self.box(0)
        if (self.T is rffi.SIGNEDCHAR or self.T is rffi.SHORT or self.T is rffi.INT or
                self.T is rffi.LONG or self.T is rffi.LONGLONG):
            if v2 == -1 and v1 == self.for_computation(most_neg_value_of(self.T)):
                return self.box(0)
        return self.box(v1 / v2)

    @simple_binary_op
    def mod(self, v1, v2):
        return v1 % v2

    @simple_binary_op
    @jit.look_inside_iff(lambda self, v1, v2: jit.isconstant(v2))
    def pow(self, v1, v2):
        if v2 < 0:
            return 0
        res = 1
        while v2 > 0:
            if v2 & 1:
                res *= v1
            v2 >>= 1
            if v2 == 0:
                break
            v1 *= v1
        return res

    @simple_binary_op
    def lshift(self, v1, v2):
        return v1 << v2

    @simple_binary_op
    def rshift(self, v1, v2):
        return v1 >> v2

    @simple_unary_op
    def sign(self, v):
        if v > 0:
            return 1
        elif v < 0:
            return -1
        else:
            assert v == 0
            return 0

    @raw_unary_op
    def isfinite(self, v):
        return True

    @raw_unary_op
    def isnan(self, v):
        return False

    @raw_unary_op
    def isinf(self, v):
        return False

    @simple_binary_op
    def bitwise_and(self, v1, v2):
        return v1 & v2

    @simple_binary_op
    def bitwise_or(self, v1, v2):
        return v1 | v2

    @simple_binary_op
    def bitwise_xor(self, v1, v2):
        return v1 ^ v2

    @simple_unary_op
    def invert(self, v):
        return ~v

    @specialize.argtype(1)
    def reciprocal(self, v):
        raw = self.for_computation(self.unbox(v))
        ans = 0
        if raw == 0:
            # XXX good place to warn
            if self.T is rffi.INT or self.T is rffi.LONG or self.T is rffi.LONGLONG:
                ans = most_neg_value_of(self.T)
        elif abs(raw) == 1:
            ans = raw
        return self.box(ans)

    @specialize.argtype(1)
    def round(self, v, decimals=0):
        raw = self.for_computation(self.unbox(v))
        if decimals < 0:
            # No ** in rpython
            factor = 1
            for i in xrange(-decimals):
                factor *=10
            #int does floor division, we want toward zero
            if raw < 0:
                ans = - (-raw / factor * factor)
            else:
                ans = raw / factor * factor
        else:
            ans = raw
        return self.box(ans)

    @raw_unary_op
    def signbit(self, v):
        return v < 0

class Int8(BaseType, Integer):
    T = rffi.SIGNEDCHAR
    num = NPY.BYTE
    kind = NPY.SIGNEDLTR
    char = NPY.BYTELTR
    BoxType = boxes.W_Int8Box
    format_code = "b"

class UInt8(BaseType, Integer):
    T = rffi.UCHAR
    num = NPY.UBYTE
    kind = NPY.UNSIGNEDLTR
    char = NPY.UBYTELTR
    BoxType = boxes.W_UInt8Box
    format_code = "B"
    signed = False

class Int16(BaseType, Integer):
    T = rffi.SHORT
    num = NPY.SHORT
    kind = NPY.SIGNEDLTR
    char = NPY.SHORTLTR
    BoxType = boxes.W_Int16Box
    format_code = "h"

class UInt16(BaseType, Integer):
    T = rffi.USHORT
    num = NPY.USHORT
    kind = NPY.UNSIGNEDLTR
    char = NPY.USHORTLTR
    BoxType = boxes.W_UInt16Box
    format_code = "H"
    signed = False

class Int32(BaseType, Integer):
    T = rffi.INT
    num = NPY.INT
    kind = NPY.SIGNEDLTR
    char = NPY.INTLTR
    BoxType = boxes.W_Int32Box
    format_code = "i"

class UInt32(BaseType, Integer):
    T = rffi.UINT
    num = NPY.UINT
    kind = NPY.UNSIGNEDLTR
    char = NPY.UINTLTR
    BoxType = boxes.W_UInt32Box
    format_code = "I"
    signed = False

def _int64_coerce(self, space, w_item):
    try:
        return self._base_coerce(space, w_item)
    except OperationError as e:
        if not e.match(space, space.w_OverflowError):
            raise
    bigint = space.bigint_w(w_item)
    try:
        value = bigint.tolonglong()
    except OverflowError:
        raise OperationError(space.w_OverflowError, space.w_None)
    return self.box(value)

class Int64(BaseType, Integer):
    T = rffi.LONGLONG
    num = NPY.LONGLONG
    kind = NPY.SIGNEDLTR
    char = NPY.LONGLONGLTR
    BoxType = boxes.W_Int64Box
    format_code = "q"

    if LONG_BIT == 32:
        _coerce = func_with_new_name(_int64_coerce, '_coerce')

def _uint64_coerce(self, space, w_item):
    try:
        return self._base_coerce(space, w_item)
    except OperationError as e:
        if not e.match(space, space.w_OverflowError):
            raise
    bigint = space.bigint_w(w_item)
    try:
        value = bigint.toulonglong()
    except OverflowError:
        raise OperationError(space.w_OverflowError, space.w_None)
    return self.box(value)

class UInt64(BaseType, Integer):
    T = rffi.ULONGLONG
    num = NPY.ULONGLONG
    kind = NPY.UNSIGNEDLTR
    char = NPY.ULONGLONGLTR
    BoxType = boxes.W_UInt64Box
    format_code = "Q"
    signed = False

    _coerce = func_with_new_name(_uint64_coerce, '_coerce')

class Long(BaseType, Integer):
    T = rffi.LONG
    num = NPY.LONG
    kind = NPY.SIGNEDLTR
    char = NPY.LONGLTR
    BoxType = boxes.W_LongBox
    format_code = "l"

def _ulong_coerce(self, space, w_item):
    try:
        return self._base_coerce(space, w_item)
    except OperationError as e:
        if not e.match(space, space.w_OverflowError):
            raise
    bigint = space.bigint_w(w_item)
    try:
        value = bigint.touint()
    except OverflowError:
        raise OperationError(space.w_OverflowError, space.w_None)
    return self.box(value)

class ULong(BaseType, Integer):
    T = rffi.ULONG
    num = NPY.ULONG
    kind = NPY.UNSIGNEDLTR
    char = NPY.ULONGLTR
    BoxType = boxes.W_ULongBox
    format_code = "L"
    signed = False

    _coerce = func_with_new_name(_ulong_coerce, '_coerce')

class Float(Primitive):
    _mixin_ = True
    strlen = 32

    def to_builtin_type(self, space, box):
        return space.newfloat(self.for_computation(self.unbox(box)))

    def _coerce(self, space, w_item):
        if w_item is None:
            return self.box(0.0)
        if space.is_none(w_item):
            return self.box(rfloat.NAN)
        return self.box(space.float_w(space.call_function(space.w_float, w_item)))

    def str_format(self, box, add_quotes=True):
        return float2string(self.for_computation(self.unbox(box)), "g",
                            rfloat.DTSF_STR_PRECISION)

    @staticmethod
    def for_computation(v):
        return float(v)

    def default_fromstring(self, space):
        return self.box(-1.0)

    @simple_binary_op
    def div(self, v1, v2):
        try:
            return v1 / v2
        except ZeroDivisionError:
            if v1 == v2 == 0.0:
                return rfloat.NAN
            return rfloat.copysign(rfloat.INFINITY, v1 * v2)

    @simple_binary_op
    def floordiv(self, v1, v2):
        try:
            return math.floor(v1 / v2)
        except ZeroDivisionError:
            if v1 == v2 == 0.0:
                return rfloat.NAN
            return rfloat.copysign(rfloat.INFINITY, v1 * v2)

    @simple_binary_op
    def mod(self, v1, v2):
        # partial copy of pypy.objspace.std.floatobject.W_FloatObject.descr_mod
        if v2 == 0.0:
            return rfloat.NAN
        mod = math.fmod(v1, v2)
        if mod:
            # ensure the remainder has the same sign as the denominator
            if (v2 < 0.0) != (mod < 0.0):
                mod += v2
        else:
            # the remainder is zero, and in the presence of signed zeroes
            # fmod returns different results across platforms; ensure
            # it has the same sign as the denominator; we'd like to do
            # "mod = v2 * 0.0", but that may get optimized away
            mod = rfloat.copysign(0.0, v2)
        return mod

    @simple_binary_op
    def pow(self, v1, v2):
        try:
            return math.pow(v1, v2)
        except ValueError:
            return rfloat.NAN
        except OverflowError:
            if math.modf(v2)[0] == 0 and math.modf(v2 / 2)[0] != 0:
                # Odd integer powers result in the same sign as the base
                return rfloat.copysign(rfloat.INFINITY, v1)
            return rfloat.INFINITY

    @simple_binary_op
    def copysign(self, v1, v2):
        return math.copysign(v1, v2)

    @simple_unary_op
    def sign(self, v):
        if v == 0.0:
            return 0.0
        if rfloat.isnan(v):
            return rfloat.NAN
        return rfloat.copysign(1.0, v)

    @raw_unary_op
    def signbit(self, v):
        return rfloat.copysign(1.0, v) < 0.0

    @simple_unary_op
    def fabs(self, v):
        return math.fabs(v)

    @simple_binary_op
    def max(self, v1, v2):
        return v1 if v1 >= v2 or rfloat.isnan(v1) else v2

    @simple_binary_op
    def min(self, v1, v2):
        return v1 if v1 <= v2 or rfloat.isnan(v1) else v2

    @raw_binary_op
    def argmax(self, v1, v2):
        return v1 >= v2 or rfloat.isnan(v1)

    @raw_binary_op
    def argmin(self, v1, v2):
        return v1 <= v2 or rfloat.isnan(v1)

    @simple_binary_op
    def fmax(self, v1, v2):
        return v1 if v1 >= v2 or rfloat.isnan(v2) else v2

    @simple_binary_op
    def fmin(self, v1, v2):
        return v1 if v1 <= v2 or rfloat.isnan(v2) else v2

    @simple_binary_op
    def fmod(self, v1, v2):
        try:
            return math.fmod(v1, v2)
        except ValueError:
            return rfloat.NAN

    @simple_unary_op
    def reciprocal(self, v):
        if v == 0.0:
            return rfloat.copysign(rfloat.INFINITY, v)
        return 1.0 / v

    @simple_unary_op
    def floor(self, v):
        return math.floor(v)

    @simple_unary_op
    def ceil(self, v):
        return math.ceil(v)

    @specialize.argtype(1)
    def round(self, v, decimals=0):
        raw = self.for_computation(self.unbox(v))
        if rfloat.isinf(raw):
            return v
        elif rfloat.isnan(raw):
            return v
        ans = rfloat.round_double(raw, decimals, half_even=True)
        return self.box(ans)

    @simple_unary_op
    def trunc(self, v):
        if v < 0:
            return math.ceil(v)
        else:
            return math.floor(v)

    @simple_unary_op
    def exp(self, v):
        try:
            return math.exp(v)
        except OverflowError:
            return rfloat.INFINITY

    @simple_unary_op
    def exp2(self, v):
        try:
            return math.pow(2, v)
        except OverflowError:
            return rfloat.INFINITY

    @simple_unary_op
    def expm1(self, v):
        try:
            return rfloat.expm1(v)
        except OverflowError:
            return rfloat.INFINITY

    @simple_unary_op
    def sin(self, v):
        return math.sin(v)

    @simple_unary_op
    def cos(self, v):
        return math.cos(v)

    @simple_unary_op
    def tan(self, v):
        return math.tan(v)

    @simple_unary_op
    def arcsin(self, v):
        if not -1.0 <= v <= 1.0:
            return rfloat.NAN
        return math.asin(v)

    @simple_unary_op
    def arccos(self, v):
        if not -1.0 <= v <= 1.0:
            return rfloat.NAN
        return math.acos(v)

    @simple_unary_op
    def arctan(self, v):
        return math.atan(v)

    @simple_binary_op
    def arctan2(self, v1, v2):
        return math.atan2(v1, v2)

    @simple_unary_op
    def sinh(self, v):
        return math.sinh(v)

    @simple_unary_op
    def cosh(self, v):
        return math.cosh(v)

    @simple_unary_op
    def tanh(self, v):
        return math.tanh(v)

    @simple_unary_op
    def arcsinh(self, v):
        return math.asinh(v)

    @simple_unary_op
    def arccosh(self, v):
        if v < 1.0:
            return rfloat.NAN
        return math.acosh(v)

    @simple_unary_op
    def arctanh(self, v):
        if v == 1.0 or v == -1.0:
            return math.copysign(rfloat.INFINITY, v)
        if not -1.0 < v < 1.0:
            return rfloat.NAN
        return math.atanh(v)

    @simple_unary_op
    def sqrt(self, v):
        try:
            return math.sqrt(v)
        except ValueError:
            return rfloat.NAN

    @simple_unary_op
    def square(self, v):
        return v*v

    @raw_unary_op
    def isnan(self, v):
        return rfloat.isnan(v)

    @raw_unary_op
    def isinf(self, v):
        return rfloat.isinf(v)

    @raw_unary_op
    def isfinite(self, v):
        return rfloat.isfinite(v)

    @simple_unary_op
    def radians(self, v):
        return v * degToRad
    deg2rad = radians

    @simple_unary_op
    def degrees(self, v):
        return v / degToRad

    @simple_unary_op
    def log(self, v):
        try:
            return math.log(v)
        except ValueError:
            if v == 0.0:
                # CPython raises ValueError here, so we have to check
                # the value to find the correct numpy return value
                return -rfloat.INFINITY
            return rfloat.NAN

    @simple_unary_op
    def log2(self, v):
        try:
            return math.log(v) / log2
        except ValueError:
            if v == 0.0:
                # CPython raises ValueError here, so we have to check
                # the value to find the correct numpy return value
                return -rfloat.INFINITY
            return rfloat.NAN

    @simple_unary_op
    def log10(self, v):
        try:
            return math.log10(v)
        except ValueError:
            if v == 0.0:
                # CPython raises ValueError here, so we have to check
                # the value to find the correct numpy return value
                return -rfloat.INFINITY
            return rfloat.NAN

    @simple_unary_op
    def log1p(self, v):
        try:
            return rfloat.log1p(v)
        except OverflowError:
            return -rfloat.INFINITY
        except ValueError:
            return rfloat.NAN

    @simple_binary_op
    def logaddexp(self, v1, v2):
        tmp = v1 - v2
        if tmp > 0:
            return v1 + rfloat.log1p(math.exp(-tmp))
        elif tmp <= 0:
            return v2 + rfloat.log1p(math.exp(tmp))
        else:
            return v1 + v2

    def npy_log2_1p(self, v):
        return log2e * rfloat.log1p(v)

    @simple_binary_op
    def logaddexp2(self, v1, v2):
        tmp = v1 - v2
        if tmp > 0:
            return v1 + self.npy_log2_1p(math.pow(2, -tmp))
        if tmp <= 0:
            return v2 + self.npy_log2_1p(math.pow(2, tmp))
        else:
            return v1 + v2

    @simple_unary_op
    def rint(self, v):
        x = float(v)
        if rfloat.isfinite(x):
            import math
            y = math.floor(x)
            r = x - y

            if r > 0.5:
                y += 1.0

            if r == 0.5:
                r = y - 2.0 * math.floor(0.5 * y)
                if r == 1.0:
                    y += 1.0
            return y
        else:
            return x

class Float16(Float, BaseType):
    _STORAGE_T = rffi.USHORT
    T = rffi.SHORT
    num = NPY.HALF
    kind = NPY.FLOATINGLTR
    char = NPY.HALFLTR
    BoxType = boxes.W_Float16Box
    max_value = 65000.

    @specialize.argtype(1)
    def box(self, value):
        return self.BoxType(rffi.cast(rffi.DOUBLE, value))

    def runpack_str(self, space, s, native):
        assert len(s) == 2
        fval = self.box(unpack_float(s, native_is_bigendian))
        if not native:
            fval = self.byteswap(fval)
        return fval

    def default_fromstring(self, space):
        return self.box(-1.0)

    def byteswap(self, w_v):
        value = self.unbox(w_v)
        hbits = float_pack(value, 2)
        swapped = byteswap(rffi.cast(self._STORAGE_T, hbits))
        return self.box(float_unpack(r_ulonglong(swapped), 2))

    def _read(self, storage, i, offset, native):
        hbits = raw_storage_getitem_unaligned(self._STORAGE_T, storage, i + offset)
        if not native:
            hbits = byteswap(hbits)
        return float_unpack(r_ulonglong(hbits), 2)

    def _write(self, storage, i, offset, value, native):
        try:
            hbits = float_pack(value, 2)
        except OverflowError:
            hbits = float_pack(rfloat.INFINITY, 2)
        hbits = rffi.cast(self._STORAGE_T, hbits)
        if not native:
            hbits = byteswap(hbits)
        raw_storage_setitem_unaligned(storage, i + offset, hbits)

class Float32(Float, BaseType):
    T = rffi.FLOAT
    num = NPY.FLOAT
    kind = NPY.FLOATINGLTR
    char = NPY.FLOATLTR
    BoxType = boxes.W_Float32Box
    format_code = "f"
    max_value = 3.4e38

class Float64(Float, BaseType):
    T = rffi.DOUBLE
    num = NPY.DOUBLE
    kind = NPY.FLOATINGLTR
    char = NPY.DOUBLELTR
    BoxType = boxes.W_Float64Box
    format_code = "d"
    max_value = 1.7e308

class ComplexFloating(object):
    _mixin_ = True
    strlen = 64

    def _coerce(self, space, w_item):
        if w_item is None:
            return self.box_complex(0.0, 0.0)
        if space.is_none(w_item):
            return self.box_complex(rfloat.NAN, rfloat.NAN)
        w_item = space.call_function(space.w_complex, w_item)
        real, imag = space.unpackcomplex(w_item)
        return self.box_complex(real, imag)

    def coerce(self, space, dtype, w_item):
        if isinstance(w_item, self.BoxType):
            return w_item
        return self.coerce_subtype(space, space.gettypefor(self.BoxType), w_item)

    def coerce_subtype(self, space, w_subtype, w_item):
        w_tmpobj = self._coerce(space, w_item)
        w_obj = space.allocate_instance(self.BoxType, w_subtype)
        assert isinstance(w_obj, self.BoxType)
        w_obj.__init__(w_tmpobj.real, w_tmpobj.imag)
        return w_obj

    def str_format(self, box, add_quotes=True):
        real, imag = self.for_computation(self.unbox(box))
        imag_str = str_format(imag)
        if not rfloat.isfinite(imag):
            imag_str += '*'
        imag_str += 'j'

        # (0+2j) => 2j
        if real == 0 and math.copysign(1, real) == 1:
            return imag_str

        real_str = str_format(real)
        op = '+' if imag >= 0 or rfloat.isnan(imag) else ''
        return ''.join(['(', real_str, op, imag_str, ')'])

    def runpack_str(self, space, s, native):
        comp = self.ComponentBoxType._get_dtype(space)
        l = len(s) // 2
        real = comp.runpack_str(space, s[:l])
        imag = comp.runpack_str(space, s[l:])
        if not native:
            real = comp.itemtype.byteswap(real)
            imag = comp.itemtype.byteswap(imag)
        return self.composite(real, imag)

    @staticmethod
    def for_computation(v):
        return float(v[0]), float(v[1])

    @raw_unary_op
    def _to_builtin_type(self, v):
        return v

    def to_builtin_type(self, space, box):
        real, imag = self.for_computation(self.unbox(box))
        return space.newcomplex(real, imag)

    def bool(self, v):
        real, imag = self.for_computation(self.unbox(v))
        return bool(real) or bool(imag)

    def read_bool(self, arr, i, offset, dtype):
        with arr as storage:
            v = self.for_computation(
                self._read(storage, i, offset, dtype.is_native()))
            return bool(v[0]) or bool(v[1])

    def get_element_size(self):
        return 2 * rffi.sizeof(self.T)

    def byteswap(self, w_v):
        real, imag = self.unbox(w_v)
        return self.box_complex(byteswap(real), byteswap(imag))

    @specialize.argtype(1)
    def box(self, value):
        return self.BoxType(
            rffi.cast(self.T, value),
            rffi.cast(self.T, 0.0))

    @specialize.argtype(1)
    def box_component(self, value):
        return self.ComponentBoxType(
            rffi.cast(self.T, value))

    @specialize.argtype(1, 2)
    def box_complex(self, real, imag):
        return self.BoxType(
            rffi.cast(self.T, real),
            rffi.cast(self.T, imag))

    def box_raw_data(self, data):
        # For pickle
        array = rffi.cast(rffi.CArrayPtr(self.T), data)
        return self.box_complex(array[0], array[1])

    def composite(self, v1, v2):
        assert isinstance(v1, self.ComponentBoxType)
        assert isinstance(v2, self.ComponentBoxType)
        real = v1.value
        imag = v2.value
        return self.box_complex(real, imag)

    def unbox(self, box):
        if isinstance(box, self.BoxType):
            return box.real, box.imag
        elif isinstance(box,  boxes.W_ObjectBox):
            retval = self._coerce(self.space, box)
            return retval.real, retval.imag
        else:
            raise oefmt(self.space.w_NotImplementedError,
                "%s dtype cannot unbox %s", str(self), str(box))

    def _read(self, storage, i, offset, native):
        real = raw_storage_getitem_unaligned(self.T, storage, i + offset)
        imag = raw_storage_getitem_unaligned(self.T, storage, i + offset + rffi.sizeof(self.T))
        if not native:
            real = byteswap(real)
            imag = byteswap(imag)
        return real, imag

    def read(self, arr, i, offset, dtype):
        with arr as storage:
            real, imag = self._read(storage, i, offset, dtype.is_native())
            return self.box_complex(real, imag)

    def _write(self, storage, i, offset, value, native):
        real, imag = value
        if not native:
            real = byteswap(real)
            imag = byteswap(imag)
        raw_storage_setitem_unaligned(storage, i + offset, real)
        raw_storage_setitem_unaligned(storage, i + offset + rffi.sizeof(self.T), imag)

    def store(self, arr, i, offset, box, native):
        with arr as storage:
            self._write(storage, i, offset, self.unbox(box), native)

    def fill(self, storage, width, native, box, start, stop, offset, gcstruct):
        value = self.unbox(box)
        for i in xrange(start, stop, width):
            self._write(storage, i, offset, value, native)

    @complex_binary_op
    def add(self, v1, v2):
        return rcomplex.c_add(v1, v2)

    @complex_binary_op
    def sub(self, v1, v2):
        return rcomplex.c_sub(v1, v2)

    @complex_binary_op
    def mul(self, v1, v2):
        return rcomplex.c_mul(v1, v2)

    @complex_binary_op
    def div(self, v1, v2):
        try:
            return rcomplex.c_div(v1, v2)
        except ZeroDivisionError:
            if rcomplex.c_abs(*v1) == 0 or \
                    (rfloat.isnan(v1[0]) and rfloat.isnan(v1[1])):
                return rfloat.NAN, rfloat.NAN
            return rfloat.INFINITY, rfloat.INFINITY

    @complex_unary_op
    def pos(self, v):
        return v

    @complex_unary_op
    def neg(self, v):
        return -v[0], -v[1]

    @complex_unary_op
    def conj(self, v):
        return v[0], -v[1]

    @complex_to_real_unary_op
    def real(self, v):
        return v[0]

    @complex_to_real_unary_op
    def imag(self, v):
        return v[1]

    @complex_to_real_unary_op
    def abs(self, v):
        try:
            return rcomplex.c_abs(v[0], v[1])
        except OverflowError:
            # warning ...
            return rfloat.INFINITY

    @raw_unary_op
    def isnan(self, v):
        '''a complex number is nan if one of the parts is nan'''
        return rfloat.isnan(v[0]) or rfloat.isnan(v[1])

    @raw_unary_op
    def isinf(self, v):
        '''a complex number is inf if one of the parts is inf'''
        return rfloat.isinf(v[0]) or rfloat.isinf(v[1])

    def _eq(self, v1, v2):
        return v1[0] == v2[0] and v1[1] == v2[1]

    @raw_binary_op
    def eq(self, v1, v2):
        #compare the parts, so nan == nan is False
        return self._eq(v1, v2)

    @raw_binary_op
    def ne(self, v1, v2):
        return not self._eq(v1, v2)

    def _lt(self, v1, v2):
        (r1, i1), (r2, i2) = v1, v2
        if r1 < r2 and not rfloat.isnan(i1) and not rfloat.isnan(i2):
            return True
        if r1 == r2 and i1 < i2:
            return True
        return False

    @raw_binary_op
    def lt(self, v1, v2):
        return self._lt(v1, v2)

    @raw_binary_op
    def le(self, v1, v2):
        return self._lt(v1, v2) or self._eq(v1, v2)

    @raw_binary_op
    def gt(self, v1, v2):
        return self._lt(v2, v1)

    @raw_binary_op
    def ge(self, v1, v2):
        return self._lt(v2, v1) or self._eq(v2, v1)

    def _cbool(self, v):
        return bool(v[0]) or bool(v[1])

    @raw_binary_op
    def logical_and(self, v1, v2):
        if self._cbool(v1) and self._cbool(v2):
            return Bool._True
        return Bool._False

    @raw_binary_op
    def logical_or(self, v1, v2):
        if self._cbool(v1) or self._cbool(v2):
            return Bool._True
        return Bool._False

    @raw_unary_op
    def logical_not(self, v):
        return not self._cbool(v)

    @raw_binary_op
    def logical_xor(self, v1, v2):
        a = self._cbool(v1)
        b = self._cbool(v2)
        return (not b and a) or (not a and b)

    def min(self, v1, v2):
        if self.le(v1, v2) or self.isnan(v1):
            return v1
        return v2

    def max(self, v1, v2):
        if self.ge(v1, v2) or self.isnan(v1):
            return v1
        return v2

    def argmin(self, v1, v2):
        if self.le(v1, v2) or self.isnan(v1):
            return True
        return False

    def argmax(self, v1, v2):
        if self.ge(v1, v2) or self.isnan(v1):
            return True
        return False

    @complex_binary_op
    def floordiv(self, v1, v2):
        (r1, i1), (r2, i2) = v1, v2
        if r2 < 0:
            abs_r2 = -r2
        else:
            abs_r2 = r2
        if i2 < 0:
            abs_i2 = -i2
        else:
            abs_i2 = i2
        if abs_r2 >= abs_i2:
            if abs_r2 == 0.0:
                return rfloat.NAN, 0.
            else:
                ratio = i2 / r2
                denom = r2 + i2 * ratio
                rr = (r1 + i1 * ratio) / denom
        elif rfloat.isnan(r2):
            rr = rfloat.NAN
        else:
            ratio = r2 / i2
            denom = r2 * ratio + i2
            assert i2 != 0.0
            rr = (r1 * ratio + i1) / denom
        return math.floor(rr), 0.

    #complex mod does not exist in numpy
    #@simple_binary_op
    #def mod(self, v1, v2):
    #    return math.fmod(v1, v2)

    def pow(self, v1, v2):
        y = self.for_computation(self.unbox(v2))
        if y[1] == 0:
            if y[0] == 0:
                return self.box_complex(1, 0)
            if y[0] == 1:
                return v1
            if y[0] == 2:
                return self.mul(v1, v1)
        x = self.for_computation(self.unbox(v1))
        if x[0] == 0 and x[1] == 0:
            if y[0] > 0 and y[1] == 0:
                return self.box_complex(0, 0)
            return self.box_complex(rfloat.NAN, rfloat.NAN)
        b = self.for_computation(self.unbox(self.log(v1)))
        return self.exp(self.box_complex(b[0] * y[0] - b[1] * y[1],
                                         b[0] * y[1] + b[1] * y[0]))

    #complex copysign does not exist in numpy
    #@complex_binary_op
    #def copysign(self, v1, v2):
    #    return (rfloat.copysign(v1[0], v2[0]),
    #           rfloat.copysign(v1[1], v2[1]))

    @complex_unary_op
    def sign(self, v):
        '''
        sign of complex number could be either the point closest to the unit circle
        or {-1,0,1}, for compatability with numpy we choose the latter
        '''
        if rfloat.isnan(v[0]) or rfloat.isnan(v[1]):
            return rfloat.NAN, 0
        if v[0] == 0.0:
            if v[1] == 0:
                return 0, 0
            if v[1] > 0:
                return 1, 0
            return -1, 0
        if v[0] > 0:
            return 1, 0
        return -1, 0

    def fmax(self, v1, v2):
        if self.ge(v1, v2) or self.isnan(v2):
            return v1
        return v2

    def fmin(self, v1, v2):
        if self.le(v1, v2) or self.isnan(v2):
            return v1
        return v2

    #@simple_binary_op
    #def fmod(self, v1, v2):
    #    try:
    #        return math.fmod(v1, v2)
    #    except ValueError:
    #        return rfloat.NAN

    @complex_unary_op
    def reciprocal(self, v):
        if rfloat.isinf(v[1]) and rfloat.isinf(v[0]):
            return rfloat.NAN, rfloat.NAN
        if rfloat.isinf(v[0]):
            return (rfloat.copysign(0., v[0]),
                    rfloat.copysign(0., -v[1]))
        a2 = v[0]*v[0] + v[1]*v[1]
        try:
            return rcomplex.c_div((v[0], -v[1]), (a2, 0.))
        except ZeroDivisionError:
            return rfloat.NAN, rfloat.NAN

    @specialize.argtype(1)
    def round(self, v, decimals=0):
        ans = list(self.for_computation(self.unbox(v)))
        if rfloat.isfinite(ans[0]):
            ans[0] = rfloat.round_double(ans[0], decimals, half_even=True)
        if rfloat.isfinite(ans[1]):
            ans[1] = rfloat.round_double(ans[1], decimals, half_even=True)
        return self.box_complex(ans[0], ans[1])

    def rint(self, v):
        return self.round(v)

    # No floor, ceil, trunc in numpy for complex
    #@simple_unary_op
    #def floor(self, v):
    #    return math.floor(v)

    #@simple_unary_op
    #def ceil(self, v):
    #    return math.ceil(v)

    #@simple_unary_op
    #def trunc(self, v):
    #    if v < 0:
    #        return math.ceil(v)
    #    else:
    #        return math.floor(v)

    @complex_unary_op
    def exp(self, v):
        if rfloat.isinf(v[1]):
            if rfloat.isinf(v[0]):
                if v[0] < 0:
                    return 0., 0.
                return rfloat.INFINITY, rfloat.NAN
            elif (rfloat.isfinite(v[0]) or \
                                 (rfloat.isinf(v[0]) and v[0] > 0)):
                return rfloat.NAN, rfloat.NAN
        try:
            return rcomplex.c_exp(*v)
        except OverflowError:
            if v[1] == 0:
                return rfloat.INFINITY, 0.0
            return rfloat.INFINITY, rfloat.NAN

    @complex_unary_op
    def exp2(self, v):
        try:
            return rcomplex.c_pow((2,0), v)
        except OverflowError:
            return rfloat.INFINITY, rfloat.NAN
        except ValueError:
            return rfloat.NAN, rfloat.NAN

    @complex_unary_op
    def expm1(self, v):
        # duplicate exp() so in the future it will be easier
        # to implement seterr
        if rfloat.isinf(v[1]):
            if rfloat.isinf(v[0]):
                if v[0] < 0:
                    return -1., 0.
                return rfloat.NAN, rfloat.NAN
            elif (rfloat.isfinite(v[0]) or \
                                 (rfloat.isinf(v[0]) and v[0] > 0)):
                return rfloat.NAN, rfloat.NAN
        try:
            res = rcomplex.c_exp(*v)
            res = (res[0]-1, res[1])
            return res
        except OverflowError:
            if v[1] == 0:
                return rfloat.INFINITY, 0.0
            return rfloat.INFINITY, rfloat.NAN

    @complex_unary_op
    def sin(self, v):
        if rfloat.isinf(v[0]):
            if v[1] == 0.:
                return rfloat.NAN, 0.
            if rfloat.isfinite(v[1]):
                return rfloat.NAN, rfloat.NAN
            elif not rfloat.isnan(v[1]):
                return rfloat.NAN, rfloat.INFINITY
        return rcomplex.c_sin(*v)

    @complex_unary_op
    def cos(self, v):
        if rfloat.isinf(v[0]):
            if v[1] == 0.:
                return rfloat.NAN, 0.0
            if rfloat.isfinite(v[1]):
                return rfloat.NAN, rfloat.NAN
            elif not rfloat.isnan(v[1]):
                return rfloat.INFINITY, rfloat.NAN
        return rcomplex.c_cos(*v)

    @complex_unary_op
    def tan(self, v):
        if rfloat.isinf(v[0]) and rfloat.isfinite(v[1]):
            return rfloat.NAN, rfloat.NAN
        return rcomplex.c_tan(*v)

    @complex_unary_op
    def arcsin(self, v):
        return rcomplex.c_asin(*v)

    @complex_unary_op
    def arccos(self, v):
        return rcomplex.c_acos(*v)

    @complex_unary_op
    def arctan(self, v):
        if v[0] == 0 and (v[1] == 1 or v[1] == -1):
            #This is the place to print a "runtime warning"
            return rfloat.NAN, math.copysign(rfloat.INFINITY, v[1])
        return rcomplex.c_atan(*v)

    #@complex_binary_op
    #def arctan2(self, v1, v2):
    #    return rcomplex.c_atan2(v1, v2)

    @complex_unary_op
    def sinh(self, v):
        if rfloat.isinf(v[1]):
            if rfloat.isfinite(v[0]):
                if v[0] == 0.0:
                    return 0.0, rfloat.NAN
                return rfloat.NAN, rfloat.NAN
            elif not rfloat.isnan(v[0]):
                return rfloat.INFINITY, rfloat.NAN
        return rcomplex.c_sinh(*v)

    @complex_unary_op
    def cosh(self, v):
        if rfloat.isinf(v[1]):
            if rfloat.isfinite(v[0]):
                if v[0] == 0.0:
                    return rfloat.NAN, 0.0
                return rfloat.NAN, rfloat.NAN
            elif not rfloat.isnan(v[0]):
                return rfloat.INFINITY, rfloat.NAN
        return rcomplex.c_cosh(*v)

    @complex_unary_op
    def tanh(self, v):
        if rfloat.isinf(v[1]) and rfloat.isfinite(v[0]):
            return rfloat.NAN, rfloat.NAN
        return rcomplex.c_tanh(*v)

    @complex_unary_op
    def arcsinh(self, v):
        return rcomplex.c_asinh(*v)

    @complex_unary_op
    def arccosh(self, v):
        return rcomplex.c_acosh(*v)

    @complex_unary_op
    def arctanh(self, v):
        if v[1] == 0 and (v[0] == 1.0 or v[0] == -1.0):
            return (math.copysign(rfloat.INFINITY, v[0]),
                   math.copysign(0., v[1]))
        return rcomplex.c_atanh(*v)

    @complex_unary_op
    def sqrt(self, v):
        return rcomplex.c_sqrt(*v)

    @complex_unary_op
    def square(self, v):
        return rcomplex.c_mul(v,v)

    @raw_unary_op
    def isfinite(self, v):
        return rfloat.isfinite(v[0]) and rfloat.isfinite(v[1])

    #@simple_unary_op
    #def radians(self, v):
    #    return v * degToRad
    #deg2rad = radians

    #@simple_unary_op
    #def degrees(self, v):
    #    return v / degToRad

    @complex_unary_op
    def log(self, v):
        try:
            return rcomplex.c_log(*v)
        except ValueError:
            return -rfloat.INFINITY, math.atan2(v[1], v[0])

    @complex_unary_op
    def log2(self, v):
        try:
            r = rcomplex.c_log(*v)
        except ValueError:
            r = -rfloat.INFINITY, math.atan2(v[1], v[0])
        return r[0] / log2, r[1] / log2

    @complex_unary_op
    def log10(self, v):
        try:
            return rcomplex.c_log10(*v)
        except ValueError:
            return -rfloat.INFINITY, math.atan2(v[1], v[0]) / log10

    @complex_unary_op
    def log1p(self, v):
        try:
            return rcomplex.c_log(v[0] + 1, v[1])
        except OverflowError:
            return -rfloat.INFINITY, 0
        except ValueError:
            return rfloat.NAN, rfloat.NAN

class Complex64(ComplexFloating, BaseType):
    T = rffi.FLOAT
    num = NPY.CFLOAT
    kind = NPY.COMPLEXLTR
    char = NPY.CFLOATLTR
    BoxType = boxes.W_Complex64Box
    ComponentBoxType = boxes.W_Float32Box
    ComponentType = Float32

class Complex128(ComplexFloating, BaseType):
    T = rffi.DOUBLE
    num = NPY.CDOUBLE
    kind = NPY.COMPLEXLTR
    char = NPY.CDOUBLELTR
    BoxType = boxes.W_Complex128Box
    ComponentBoxType = boxes.W_Float64Box
    ComponentType = Float64

if boxes.long_double_size == 8:
    class FloatLong(Float, BaseType):
        T = rffi.DOUBLE
        num = NPY.LONGDOUBLE
        kind = NPY.FLOATINGLTR
        char = NPY.LONGDOUBLELTR
        BoxType = boxes.W_FloatLongBox
        format_code = "d"

    class ComplexLong(ComplexFloating, BaseType):
        T = rffi.DOUBLE
        num = NPY.CLONGDOUBLE
        kind = NPY.COMPLEXLTR
        char = NPY.CLONGDOUBLELTR
        BoxType = boxes.W_ComplexLongBox
        ComponentBoxType = boxes.W_FloatLongBox
        ComponentType = FloatLong

elif boxes.long_double_size in (12, 16):
    class FloatLong(Float, BaseType):
        T = rffi.LONGDOUBLE
        num = NPY.LONGDOUBLE
        kind = NPY.FLOATINGLTR
        char = NPY.LONGDOUBLELTR
        BoxType = boxes.W_FloatLongBox

        def runpack_str(self, space, s, native):
            assert len(s) == boxes.long_double_size
            fval = self.box(unpack_float80(s, native_is_bigendian))
            if not native:
                fval = self.byteswap(fval)
            return fval

        def byteswap(self, w_v):
            value = self.unbox(w_v)
            result = StringBuilder(10)
            pack_float80(result, value, 10, not native_is_bigendian)
            return self.box(unpack_float80(result.build(), native_is_bigendian))

    class ComplexLong(ComplexFloating, BaseType):
        T = rffi.LONGDOUBLE
        num = NPY.CLONGDOUBLE
        kind = NPY.COMPLEXLTR
        char = NPY.CLONGDOUBLELTR
        BoxType = boxes.W_ComplexLongBox
        ComponentBoxType = boxes.W_FloatLongBox
        ComponentType = FloatLong

_all_objs_for_tests = [] # for tests

class ObjectType(Primitive, BaseType):
    T = lltype.Signed
    num = NPY.OBJECT
    kind = NPY.OBJECTLTR
    char = NPY.OBJECTLTR
    BoxType = boxes.W_ObjectBox

    def get_element_size(self):
        return rffi.sizeof(lltype.Signed)

    def coerce(self, space, dtype, w_item):
        if isinstance(w_item, boxes.W_ObjectBox):
            return w_item
        return boxes.W_ObjectBox(w_item)

    def coerce_subtype(self, space, w_subtype, w_item):
        # return the item itself
        return self.unbox(self.box(w_item))

    def store(self, arr, i, offset, box, native):
        if arr.gcstruct is V_OBJECTSTORE:
            raise oefmt(self.space.w_NotImplementedError,
                "cannot store object in array with no gc hook")
        self._write(arr.storage, i, offset, self.unbox(box),
                    arr.gcstruct)

    def read(self, arr, i, offset, dtype):
        if arr.gcstruct is V_OBJECTSTORE and not arr.base():
            raise oefmt(self.space.w_NotImplementedError,
                "cannot read object from array with no gc hook")
        return self.box(self._read(arr.storage, i, offset))

    def byteswap(self, w_v):
        return w_v

    @jit.dont_look_inside
    def _write(self, storage, i, offset, w_obj, gcstruct):
        # no GC anywhere in this function!
        if we_are_translated():
            from rpython.rlib import rgc
            rgc.ll_writebarrier(gcstruct)
            value = rffi.cast(lltype.Signed, cast_instance_to_gcref(w_obj))
        else:
            value = len(_all_objs_for_tests)
            _all_objs_for_tests.append(w_obj)
        raw_storage_setitem_unaligned(storage, i + offset, value)

    @jit.dont_look_inside
    def _read(self, storage, i, offset, native=True):
        res = raw_storage_getitem_unaligned(self.T, storage, i + offset)
        if we_are_translated():
            gcref = rffi.cast(llmemory.GCREF, res)
            w_obj = cast_gcref_to_instance(W_Root, gcref)
        else:
            w_obj = _all_objs_for_tests[res]
        return w_obj

    def fill(self, storage, width, native, box, start, stop, offset, gcstruct):
        value = self.unbox(box)
        for i in xrange(start, stop, width):
            self._write(storage, i, offset, value, gcstruct)

    def unbox(self, box):
        if isinstance(box, self.BoxType):
            return box.w_obj
        else:
            raise oefmt(self.space.w_NotImplementedError,
                "object dtype cannot unbox %s", str(box))

    @specialize.argtype(1)
    def box(self, w_obj):
        if isinstance(w_obj, W_Root):
            pass
        elif isinstance(w_obj, bool):
            w_obj = self.space.newbool(w_obj)
        elif isinstance(w_obj, int):
            w_obj = self.space.newint(w_obj)
        elif isinstance(w_obj, lltype.Number):
            w_obj = self.space.newint(w_obj)
        elif isinstance(w_obj, float):
            w_obj = self.space.newfloat(w_obj)
        elif w_obj is None:
            w_obj = self.space.w_None
        else:
            raise oefmt(self.space.w_NotImplementedError,
                "cannot create object array/scalar from lltype")
        return self.BoxType(w_obj)

    @specialize.argtype(1, 2)
    def box_complex(self, real, imag):
        if isinstance(real, rffi.r_singlefloat):
            real = rffi.cast(rffi.DOUBLE, real)
        if isinstance(imag, rffi.r_singlefloat):
            imag = rffi.cast(rffi.DOUBLE, imag)
        w_obj = self.space.newcomplex(real, imag)
        return self.BoxType(w_obj)

    def str_format(self, box, add_quotes=True):
        if not add_quotes:
            as_str = self.space.text_w(self.space.repr(self.unbox(box)))
            as_strl = len(as_str) - 1
            if as_strl>1 and as_str[0] == "'" and as_str[as_strl] == "'":
                as_str = as_str[1:as_strl]
            return as_str
        return self.space.text_w(self.space.repr(self.unbox(box)))

    def runpack_str(self, space, s, native):
        raise oefmt(space.w_NotImplementedError,
                    "fromstring not implemented for object type")

    def to_builtin_type(self, space, box):
        assert isinstance(box, self.BoxType)
        return box.w_obj

    @staticmethod
    def for_computation(v):
        return v

    @raw_binary_op
    def eq(self, v1, v2):
        return self.space.eq_w(v1, v2)

    @simple_binary_op
    def max(self, v1, v2):
        if self.space.is_true(self.space.ge(v1, v2)):
            return v1
        return v2

    @simple_binary_op
    def min(self, v1, v2):
        if self.space.is_true(self.space.le(v1, v2)):
            return v1
        return v2

    @raw_binary_op
    def argmax(self, v1, v2):
        if self.space.is_true(self.space.ge(v1, v2)):
            return True
        return False

    @raw_binary_op
    def argmin(self, v1, v2):
        if self.space.is_true(self.space.le(v1, v2)):
            return True
        return False

    @raw_unary_op
    def bool(self,v):
        return self._obool(v)

    def _obool(self, v):
        if self.space.is_true(v):
            return True
        return False

    @raw_binary_op
    def logical_and(self, v1, v2):
        if self._obool(v1):
            return self.box(v2)
        return self.box(v1)

    @raw_binary_op
    def logical_or(self, v1, v2):
        if self._obool(v1):
            return self.box(v1)
        return self.box(v2)

    @raw_unary_op
    def logical_not(self, v):
        return not self._obool(v)

    @raw_binary_op
    def logical_xor(self, v1, v2):
        a = self._obool(v1)
        b = self._obool(v2)
        return (not b and a) or (not a and b)

    @simple_binary_op
    def bitwise_and(self, v1, v2):
        return self.space.and_(v1, v2)

    @simple_binary_op
    def bitwise_or(self, v1, v2):
        return self.space.or_(v1, v2)

    @simple_binary_op
    def bitwise_xor(self, v1, v2):
        return self.space.xor(v1, v2)

    @simple_binary_op
    def pow(self, v1, v2):
        return self.space.pow(v1, v2, self.space.newint(1))

    @simple_unary_op
    def reciprocal(self, v1):
        return self.space.div(self.space.newfloat(1.0), v1)

    @simple_unary_op
    def sign(self, v):
        zero = self.space.newint(0)
        one = self.space.newint(1)
        m_one = self.space.newint(-1)
        if self.space.is_true(self.space.gt(v, zero)):
            return one
        elif self.space.is_true(self.space.lt(v, zero)):
            return m_one
        else:
            return zero

    @simple_unary_op
    def real(self, v):
        return v

    @simple_unary_op
    def imag(self, v):
        return 0

    @simple_unary_op
    def square(self, v):
        return self.space.mul(v, v)

    @raw_binary_op
    def le(self, v1, v2):
        return self.space.bool_w(self.space.le(v1, v2))

    @raw_binary_op
    def ge(self, v1, v2):
        return self.space.bool_w(self.space.ge(v1, v2))

    @raw_binary_op
    def lt(self, v1, v2):
        return self.space.bool_w(self.space.lt(v1, v2))

    @raw_binary_op
    def gt(self, v1, v2):
        return self.space.bool_w(self.space.gt(v1, v2))

    @raw_binary_op
    def ne(self, v1, v2):
        return self.space.bool_w(self.space.ne(v1, v2))

def add_attributeerr_op(cls, op):
    def func(self, *args):
        raise oefmt(self.space.w_AttributeError,
            "%s", op)
    func.__name__ = 'object_' + op
    setattr(cls, op, func)

def add_unsupported_op(cls, op):
    def func(self, *args):
        raise oefmt(self.space.w_TypeError,
            "ufunc '%s' not supported for input types", op)
    func.__name__ = 'object_' + op
    setattr(cls, op, func)

def add_unary_op(cls, op, method):
    @simple_unary_op
    def func(self, w_v):
        space = self.space
        w_impl = space.lookup(w_v, method)
        if w_impl is None:
            raise oefmt(space.w_AttributeError, 'unknown op "%s" on object' % op)
        return space.get_and_call_function(w_impl, w_v)
    func.__name__ = 'object_' + op
    setattr(cls, op, func)

def add_space_unary_op(cls, op):
    @simple_unary_op
    def func(self, v):
        return getattr(self.space, op)(v)
    func.__name__ = 'object_' + op
    setattr(cls, op, func)

def add_space_binary_op(cls, op):
    @simple_binary_op
    def func(self, v1, v2):
        return getattr(self.space, op)(v1, v2)
    func.__name__ = 'object_' + op
    setattr(cls, op, func)

for op in ('copysign', 'isfinite', 'isinf', 'isnan', 'logaddexp', 'logaddexp2',
           'signbit'):
    add_unsupported_op(ObjectType, op)
for op in ('arctan2', 'arccos', 'arccosh', 'arcsin', 'arcsinh', 'arctan',
           'arctanh', 'ceil', 'floor', 'cos', 'sin', 'tan', 'cosh', 'sinh',
           'tanh', 'radians', 'degrees', 'exp','exp2', 'expm1', 'fabs',
           'log', 'log10', 'log1p', 'log2', 'sqrt', 'trunc'):
    add_attributeerr_op(ObjectType, op)
for op in ('abs', 'neg', 'pos', 'invert'):
    add_space_unary_op(ObjectType, op)
for op, method in (('conj', 'descr_conjugate'), ('rint', 'descr_rint')):
    add_unary_op(ObjectType, op, method)
for op in ('add', 'floordiv', 'div', 'mod', 'mul', 'sub', 'lshift', 'rshift'):
    add_space_binary_op(ObjectType, op)

ObjectType.fmax = ObjectType.max
ObjectType.fmin = ObjectType.min
ObjectType.fmod = ObjectType.mod

class FlexibleType(BaseType):
    def get_element_size(self):
        return rffi.sizeof(self.T)

    def to_str(self, item):
        return item.raw_str()

def str_unary_op(func):
    specialize.argtype(1)(func)
    @functools.wraps(func)
    def dispatcher(self, v1):
        return func(self, self.to_str(v1))
    return dispatcher

def str_binary_op(func):
    specialize.argtype(1, 2)(func)
    @functools.wraps(func)
    def dispatcher(self, v1, v2):
        return func(self,
            self.to_str(v1),
            self.to_str(v2)
        )
    return dispatcher

class StringType(FlexibleType):
    T = lltype.Char
    num = NPY.STRING
    kind = NPY.STRINGLTR
    char = NPY.STRINGLTR

    @jit.unroll_safe
    def coerce(self, space, dtype, w_item):
        if isinstance(w_item, boxes.W_StringBox):
            return w_item
        if w_item is None:
            w_item = space.newbytes('')
<<<<<<< HEAD
        arg = space.str_w(space.str(w_item))
=======
        arg = space.text_w(space.str(w_item))
>>>>>>> ca3243bc
        arr = VoidBoxStorage(dtype.elsize, dtype)
        with arr as storage:
            j = min(len(arg), dtype.elsize)
            for i in range(j):
                storage[i] = arg[i]
            for j in range(j, dtype.elsize):
                storage[j] = '\x00'
            return boxes.W_StringBox(arr,  0, arr.dtype)

    def store(self, arr, i, offset, box, native):
        assert isinstance(box, boxes.W_StringBox)
        size = min(arr.dtype.elsize - offset, box.arr.size - box.ofs)
        with arr as storage:
            return self._store(storage, i, offset, box, size)

    @jit.unroll_safe
    def _store(self, storage, i, offset, box, size):
        assert isinstance(box, boxes.W_StringBox)
        with box.arr as box_storage:
            for k in range(size):
                storage[k + offset + i] = box_storage[k + box.ofs]

    def read(self, arr, i, offset, dtype):
        return boxes.W_StringBox(arr, i + offset, dtype)

    def str_format(self, item, add_quotes=True):
        builder = StringBuilder()
        if add_quotes:
            builder.append("'")
        builder.append(self.to_str(item))
        if add_quotes:
            builder.append("'")
        return builder.build()

    # XXX move the rest of this to base class when UnicodeType is supported
    def to_builtin_type(self, space, box):
        return space.newbytes(self.to_str(box))

    @str_binary_op
    def eq(self, v1, v2):
        return v1 == v2

    @str_binary_op
    def ne(self, v1, v2):
        return v1 != v2

    @str_binary_op
    def lt(self, v1, v2):
        return v1 < v2

    @str_binary_op
    def le(self, v1, v2):
        return v1 <= v2

    @str_binary_op
    def gt(self, v1, v2):
        return v1 > v2

    @str_binary_op
    def ge(self, v1, v2):
        return v1 >= v2

    @str_binary_op
    def logical_and(self, v1, v2):
        if bool(v1) and bool(v2):
            return Bool._True
        return Bool._False

    @str_binary_op
    def logical_or(self, v1, v2):
        if bool(v1) or bool(v2):
            return Bool._True
        return Bool._False

    @str_unary_op
    def logical_not(self, v):
        return not bool(v)

    @str_binary_op
    def logical_xor(self, v1, v2):
        a = bool(v1)
        b = bool(v2)
        return (not b and a) or (not a and b)

    def bool(self, v):
        return bool(self.to_str(v))

    def fill(self, storage, width, native, box, start, stop, offset, gcstruct):
        for i in xrange(start, stop, width):
            self._store(storage, i, offset, box, width)

class UnicodeType(FlexibleType):
    T = lltype.UniChar
    num = NPY.UNICODE
    kind = NPY.UNICODELTR
    char = NPY.UNICODELTR

    def get_element_size(self):
        return 4  # always UTF-32

    @jit.unroll_safe
    def coerce(self, space, dtype, w_item):
        if isinstance(w_item, boxes.W_UnicodeBox):
            return w_item
        if isinstance(w_item, boxes.W_ObjectBox):
            value = space.unicode_w(space.unicode_from_object(w_item.w_obj))
        else:
            value = space.unicode_w(space.unicode_from_object(w_item))
        return boxes.W_UnicodeBox(value)

    def store(self, arr, i, offset, box, native):
        assert isinstance(box, boxes.W_UnicodeBox)
        value = box._value
        with arr as storage:
            self._store(storage, i, offset, box, arr.dtype.elsize)

    @jit.unroll_safe
    def _store(self, storage, i, offset, box, width):
        size = min(width // 4, len(box._value))
        for k in range(size):
            index = i + offset + 4*k
            data = rffi.cast(Int32.T, ord(box._value[k]))
            raw_storage_setitem_unaligned(storage, index, data)
        # zero out the remaining memory
        for index in range(size * 4 + i + offset, width):
            data = rffi.cast(Int8.T, 0)
            raw_storage_setitem_unaligned(storage, index, data)

    def read(self, arr, i, offset, dtype):
        if dtype is None:
            dtype = arr.dtype
        size = dtype.elsize // 4
        builder = UnicodeBuilder(size)
        with arr as storage:
            for k in range(size):
                index = i + offset + 4*k
                codepoint = raw_storage_getitem_unaligned(
                    Int32.T, arr.storage, index)
                char = unichr(codepoint)
                if char == u'\0':
                    break
                builder.append(char)
        return boxes.W_UnicodeBox(builder.build())

    def str_format(self, item, add_quotes=True):
        assert isinstance(item, boxes.W_UnicodeBox)
        if add_quotes:
            w_unicode = self.to_builtin_type(self.space, item)
            return self.space.text_w(self.space.repr(w_unicode))
        else:
            # Same as W_UnicodeBox.descr_repr() but without quotes and prefix
            from rpython.rlib.runicode import unicode_encode_unicode_escape
            return unicode_encode_unicode_escape(item._value,
                                                 len(item._value), 'strict')

    def to_builtin_type(self, space, box):
        assert isinstance(box, boxes.W_UnicodeBox)
        return space.newunicode(box._value)

    def eq(self, v1, v2):
        assert isinstance(v1, boxes.W_UnicodeBox)
        assert isinstance(v2, boxes.W_UnicodeBox)
        return v1._value == v2._value

    def ne(self, v1, v2):
        assert isinstance(v1, boxes.W_UnicodeBox)
        assert isinstance(v2, boxes.W_UnicodeBox)
        return v1._value != v2._value

    def lt(self, v1, v2):
        assert isinstance(v1, boxes.W_UnicodeBox)
        assert isinstance(v2, boxes.W_UnicodeBox)
        return v1._value < v2._value

    def le(self, v1, v2):
        assert isinstance(v1, boxes.W_UnicodeBox)
        assert isinstance(v2, boxes.W_UnicodeBox)
        return v1._value <= v2._value

    def gt(self, v1, v2):
        assert isinstance(v1, boxes.W_UnicodeBox)
        assert isinstance(v2, boxes.W_UnicodeBox)
        return v1._value > v2._value

    def ge(self, v1, v2):
        assert isinstance(v1, boxes.W_UnicodeBox)
        assert isinstance(v2, boxes.W_UnicodeBox)
        return v1._value >= v2._value

    def logical_and(self, v1, v2):
        assert isinstance(v1, boxes.W_UnicodeBox)
        assert isinstance(v2, boxes.W_UnicodeBox)
        if bool(v1) and bool(v2):
            return Bool._True
        return Bool._False

    def logical_or(self, v1, v2):
        assert isinstance(v1, boxes.W_UnicodeBox)
        assert isinstance(v2, boxes.W_UnicodeBox)
        if bool(v1) or bool(v2):
            return Bool._True
        return Bool._False

    def logical_not(self, v):
        assert isinstance(v, boxes.W_UnicodeBox)
        return not bool(v)

    def logical_xor(self, v1, v2):
        assert isinstance(v1, boxes.W_UnicodeBox)
        assert isinstance(v2, boxes.W_UnicodeBox)
        a = bool(v1)
        b = bool(v2)
        return (not b and a) or (not a and b)

    def bool(self, v):
        assert isinstance(v, boxes.W_UnicodeBox)
        return bool(v._value)

    def fill(self, storage, width, native, box, start, stop, offset, gcstruct):
        assert isinstance(box, boxes.W_UnicodeBox)
        for i in xrange(start, stop, width):
            self._store(storage, i, offset, box, width)


class VoidType(FlexibleType):
    T = lltype.Char
    num = NPY.VOID
    kind = NPY.VOIDLTR
    char = NPY.VOIDLTR

    def _coerce(self, space, arr, ofs, dtype, w_items, shape):
        # TODO: Make sure the shape and the array match
        from pypy.module.micronumpy.descriptor import W_Dtype
        if w_items is None:
            items_w = [None] * shape[0]
        elif support.issequence_w(space, w_items):
            items_w = space.fixedview(w_items)
        else:
            items_w = [w_items] * shape[0]
        subdtype = dtype.subdtype
        assert isinstance(subdtype, W_Dtype)
        itemtype = subdtype.itemtype
        if len(shape) <= 1:
            for i in range(len(items_w)):
                w_box = subdtype.coerce(space, items_w[i])
                subdtype.store(arr, 0, ofs, w_box)
                ofs += itemtype.get_element_size()
        else:
            for w_item in items_w:
                size = 1
                for dimension in shape[1:]:
                    size *= dimension
                size *= itemtype.get_element_size()
                self._coerce(space, arr, ofs, dtype, w_item, shape[1:])
                ofs += size

    def coerce(self, space, dtype, w_items):
        if dtype.is_record():
            # the dtype is a union of a void and a record,
            return record_coerce(self, space, dtype, w_items)
        arr = VoidBoxStorage(dtype.elsize, dtype)
        self._coerce(space, arr, 0, dtype, w_items, dtype.shape)
        return boxes.W_VoidBox(arr, 0, dtype)

    @jit.unroll_safe
    def store(self, arr, i, offset, box, native):
        assert isinstance(box, boxes.W_VoidBox)
        assert box.dtype is box.arr.dtype
        with arr as arr_storage, box.arr as box_storage:
            for k in range(box.arr.dtype.elsize):
                arr_storage[i + k + offset] = box_storage[k + box.ofs]

    def readarray(self, arr, i, offset, dtype=None):
        from pypy.module.micronumpy.base import W_NDimArray
        if dtype is None:
            dtype = arr.dtype
        strides, backstrides = calc_strides(dtype.shape, dtype.subdtype,
                                            arr.order)
        implementation = SliceArray(i + offset, strides, backstrides,
                                    dtype.shape, arr, W_NDimArray(arr),
                                    dtype.subdtype)
        return W_NDimArray(implementation)

    def read(self, arr, i, offset, dtype):
        return boxes.W_VoidBox(arr, i + offset, dtype)

    @jit.unroll_safe
    def str_format(self, box, add_quotes=True):
        assert isinstance(box, boxes.W_VoidBox)
        arr = self.readarray(box.arr, box.ofs, 0, box.dtype)
        return arr.dump_data(prefix='', suffix='')

    def to_builtin_type(self, space, item):
        ''' From the documentation of ndarray.item():
        "Void arrays return a buffer object for item(),
         unless fields are defined, in which case a tuple is returned."
        '''
        assert isinstance(item, boxes.W_VoidBox)
        dt = item.arr.dtype
        ret_unwrapped = []
        for name in dt.names:
            ofs, dtype = dt.fields[name[0]]
            # XXX: code duplication with W_VoidBox.descr_getitem()
            if isinstance(dtype.itemtype, VoidType):
                read_val = dtype.itemtype.readarray(item.arr, ofs, 0, dtype)
            else:
                read_val = dtype.read(item.arr, ofs, 0)
            if isinstance (read_val, boxes.W_StringBox):
                # StringType returns a str
                read_val = space.newbytes(dtype.itemtype.to_str(read_val))
            ret_unwrapped = ret_unwrapped + [read_val,]
        if len(ret_unwrapped) == 0:
            raise oefmt(space.w_NotImplementedError,
                        "item() for Void aray with no fields not implemented")
        return space.newtuple(ret_unwrapped)

class CharType(StringType):
    char = NPY.CHARLTR

def record_coerce(typ, space, dtype, w_item):
        from pypy.module.micronumpy.base import W_NDimArray
        if isinstance(w_item, boxes.W_VoidBox):
            if dtype == w_item.dtype:
                return w_item
            else:
                # match up the field names
                items_w = [None] * len(dtype.names)
                for i in range(len(dtype.names)):
                    name = dtype.names[i]
                    if name in w_item.dtype.names:
                        items_w[i] = w_item.descr_getitem(space, space.newtext(name[0]))
        elif w_item is not None:
            if space.isinstance_w(w_item, space.w_tuple):
                if len(dtype.names) != space.len_w(w_item):
                    raise oefmt(space.w_ValueError,
                                "size of tuple must match number of fields.")
                items_w = space.fixedview(w_item)
            elif isinstance(w_item, W_NDimArray) and w_item.is_scalar():
                items_w = space.fixedview(w_item.get_scalar_value())
            elif space.isinstance_w(w_item, space.w_list):
                raise oefmt(space.w_TypeError,
                            "expected a readable buffer object")
            else:
                # XXX support initializing from readable buffers
                items_w = [w_item] * len(dtype.names)
        else:
            items_w = [None] * len(dtype.fields)
        arr = VoidBoxStorage(dtype.elsize, dtype)
        for i in range(len(dtype.names)):
            ofs, subdtype = dtype.fields[dtype.names[i][0]]
            try:
                w_box = subdtype.coerce(space, items_w[i])
            except IndexError:
                w_box = subdtype.coerce(space, None)
            subdtype.store(arr, 0, ofs, w_box)
        return boxes.W_VoidBox(arr, 0, dtype)

class RecordType(FlexibleType):
    T = lltype.Char
    num = NPY.VOID
    kind = NPY.VOIDLTR
    char = NPY.VOIDLTR

    def read(self, arr, i, offset, dtype):
        return boxes.W_VoidBox(arr, i + offset, dtype)

    @jit.unroll_safe
    def coerce(self, space, dtype, w_item):
        return record_coerce(self, space, dtype, w_item)

    def runpack_str(self, space, s, native):
        raise oefmt(space.w_NotImplementedError,
                    "fromstring not implemented for record types")

    def store(self, arr, i, offset, box, native):
        assert isinstance(box, boxes.W_VoidBox)
        with arr as storage:
            self._store(storage, i, offset, box, box.dtype.elsize)

    @jit.unroll_safe
    def _store(self, storage, i, ofs, box, size):
        with box.arr as box_storage:
            for k in range(size):
                storage[k + i + ofs] = box_storage[k + box.ofs]

    def fill(self, storage, width, native, box, start, stop, offset, gcstruct):
        assert isinstance(box, boxes.W_VoidBox)
        assert width == box.dtype.elsize
        for i in xrange(start, stop, width):
            self._store(storage, i, offset, box, width)

    def byteswap(self, w_v):
        # XXX implement
        return w_v

    def to_builtin_type(self, space, box):
        assert isinstance(box, boxes.W_VoidBox)
        items = []
        dtype = box.dtype
        for name in dtype.names:
            ofs, subdtype = dtype.fields[name[0]]
            subbox = subdtype.read(box.arr, box.ofs, ofs)
            items.append(subdtype.itemtype.to_builtin_type(space, subbox))
        return space.newtuple(items)

    @jit.unroll_safe
    def str_format(self, box, add_quotes=True):
        assert isinstance(box, boxes.W_VoidBox)
        pieces = ["("]
        first = True
        for name in box.dtype.names:
            ofs, subdtype = box.dtype.fields[name[0]]
            if first:
                first = False
            else:
                pieces.append(", ")
            val = subdtype.read(box.arr, box.ofs, ofs)
            tp = subdtype.itemtype
            pieces.append(tp.str_format(val, add_quotes=add_quotes))
        pieces.append(")")
        return "".join(pieces)

    def eq(self, v1, v2):
        assert isinstance(v1, boxes.W_VoidBox)
        assert isinstance(v2, boxes.W_VoidBox)
        s1 = v1.dtype.elsize
        s2 = v2.dtype.elsize
        assert s1 == s2
        with v1.arr as v1_storage, v2.arr as v2_storage:
            for i in range(s1):
                if v1_storage[v1.ofs + i] != v2_storage[v2.ofs + i]:
                    return False
        return True

    def ne(self, v1, v2):
        return not self.eq(v1, v2)

for tp in [Int32, Int64]:
    if tp.T == lltype.Signed:
        IntP = tp
        break
for tp in [UInt32, UInt64]:
    if tp.T == lltype.Unsigned:
        UIntP = tp
        break
del tp

all_float_types = []
float_types = []
all_int_types = []
int_types = []
all_complex_types = []
complex_types = []

_REQ_STRLEN = [0, 3, 5, 10, 10, 20, 20, 20, 20]  # data for can_cast_to()
def _setup():
    # compute alignment
    for tp in globals().values():
        if isinstance(tp, type) and hasattr(tp, 'T'):
            tp.alignment = widen(clibffi.cast_type_to_ffitype(tp.T).c_alignment)
            if issubclass(tp, Float):
                all_float_types.append((tp, 'float'))
                float_types.append(tp)
            if issubclass(tp, Integer):
                all_int_types.append((tp, 'int'))
                int_types.append(tp)
                elsize = tp(ObjSpace()).get_element_size()
                tp.strlen = _REQ_STRLEN[elsize]
                if tp.kind == NPY.SIGNEDLTR:
                    tp.strlen += 1
            if issubclass(tp, ComplexFloating):
                all_complex_types.append((tp, 'complex'))
                complex_types.append(tp)
    for l in [float_types, int_types, complex_types]:
        l.sort(key=lambda tp: tp.num)
_setup()
del _setup

number_types = int_types + float_types + complex_types
all_types = [Bool] + number_types + [ObjectType, StringType, UnicodeType, VoidType]



_int_types = [(Int8, UInt8), (Int16, UInt16), (Int32, UInt32),
        (Int64, UInt64), (Long, ULong)]
for Int_t, UInt_t in _int_types:
    Int_t.Unsigned = UInt_t
    UInt_t.Signed = Int_t
    size = rffi.sizeof(Int_t.T)
    Int_t.min_value = rffi.cast(Int_t.T, -1) << (8*size - 1)
    Int_t.max_value = ~Int_t.min_value
    UInt_t.max_value = ~rffi.cast(UInt_t.T, 0)


signed_types = [Int8, Int16, Int32, Int64, Long]

def make_integer_min_dtype(Int_t, UInt_t):
    smaller_types = [tp for tp in signed_types
            if rffi.sizeof(tp.T) < rffi.sizeof(Int_t.T)]
    smaller_types = unrolling_iterable(
            [(tp, tp.Unsigned) for tp in smaller_types])
    def min_dtype(self):
        value = rffi.cast(UInt64.T, self.value)
        for Small, USmall in smaller_types:
            signed_max = rffi.cast(UInt64.T, Small.max_value)
            unsigned_max = rffi.cast(UInt64.T, USmall.max_value)
            if value <= unsigned_max:
                if value <= signed_max:
                    return Small.num, USmall.num
                else:
                    return USmall.num, USmall.num
        if value <= rffi.cast(UInt64.T, Int_t.max_value):
            return Int_t.num, UInt_t.num
        else:
            return UInt_t.num, UInt_t.num
    UInt_t.BoxType.min_dtype = min_dtype

    def min_dtype(self):
        value = rffi.cast(Int64.T, self.value)
        if value >= 0:
            for Small, USmall in smaller_types:
                signed_max = rffi.cast(Int64.T, Small.max_value)
                unsigned_max = rffi.cast(Int64.T, USmall.max_value)
                if value <= unsigned_max:
                    if value <= signed_max:
                        return Small.num, USmall.num
                    else:
                        return USmall.num, USmall.num
            return Int_t.num, UInt_t.num
        else:
            for Small, USmall in smaller_types:
                signed_min = rffi.cast(Int64.T, Small.min_value)
                if value >= signed_min:
                        return Small.num, Small.num
            return Int_t.num, Int_t.num
    Int_t.BoxType.min_dtype = min_dtype

for Int_t in signed_types:
    UInt_t = Int_t.Unsigned
    make_integer_min_dtype(Int_t, UInt_t)


smaller_float_types = {
    Float16: [], Float32: [Float16], Float64: [Float16, Float32],
    FloatLong: [Float16, Float32, Float64]}

def make_float_min_dtype(Float_t):
    smaller_types = unrolling_iterable(smaller_float_types[Float_t])
    smallest_type = Float16

    def min_dtype(self):
        value = float(self.value)
        if not rfloat.isfinite(value):
            tp = smallest_type
        else:
            for SmallFloat in smaller_types:
                if -SmallFloat.max_value < value < SmallFloat.max_value:
                    tp = SmallFloat
                    break
            else:
                tp = Float_t
        return tp.num, tp.num
    Float_t.BoxType.min_dtype = min_dtype

for Float_t in float_types:
    make_float_min_dtype(Float_t)

smaller_complex_types = {
    Complex64: [], Complex128: [Complex64],
    ComplexLong: [Complex64, Complex128]}

def make_complex_min_dtype(Complex_t):
    smaller_types = unrolling_iterable(smaller_complex_types[Complex_t])

    def min_dtype(self):
        real, imag = float(self.real), float(self.imag)
        for CSmall in smaller_types:
            max_value = CSmall.ComponentType.max_value

            if -max_value < real < max_value and -max_value < imag < max_value:
                tp = CSmall
                break
        else:
            tp = Complex_t
        return tp.num, tp.num
    Complex_t.BoxType.min_dtype = min_dtype

for Complex_t in complex_types:
    make_complex_min_dtype(Complex_t)

def min_dtype(self):
    return Bool.num, Bool.num
Bool.BoxType.min_dtype = min_dtype<|MERGE_RESOLUTION|>--- conflicted
+++ resolved
@@ -2165,11 +2165,7 @@
             return w_item
         if w_item is None:
             w_item = space.newbytes('')
-<<<<<<< HEAD
-        arg = space.str_w(space.str(w_item))
-=======
         arg = space.text_w(space.str(w_item))
->>>>>>> ca3243bc
         arr = VoidBoxStorage(dtype.elsize, dtype)
         with arr as storage:
             j = min(len(arg), dtype.elsize)
