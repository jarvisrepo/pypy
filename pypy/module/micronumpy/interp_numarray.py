--- conflicted
+++ resolved
@@ -625,9 +625,9 @@
         a.reshape(shape)
 
         Returns an array containing the same data with a new shape.
-        
+
         Refer to `numpypy.reshape` for full documentation.
-        
+
         See Also
         --------
         numpypy.reshape : equivalent function
@@ -702,29 +702,24 @@
     def getitem(self, item):
         raise NotImplementedError
 
-<<<<<<< HEAD
-    def descr_debug_repr(self, space):
-        return space.wrap(self.find_sig().debug_repr())
-
     def find_sig(self, res_shape=None):
         """ find a correct signature for the array
         """
         res_shape = res_shape or self.shape
         return signature.find_sig(self.create_sig(res_shape), self)
 
-=======
-    def start_iter(self, res_shape=None):
-        raise NotImplementedError
-
     def descr_array_iface(self, space):
+        if not self.shape:
+            raise OperationError(space.w_TypeError,
+                space.wrap("can't get the array data of a 0-d array for now")
+            )
         concrete = self.get_concrete()
-        storage = concrete.get_storage(space)
+        storage = concrete.storage
         addr = rffi.cast(lltype.Signed, storage)
         w_d = space.newdict()
         space.setitem_str(w_d, 'data', space.newtuple([space.wrap(addr),
                                                        space.w_False]))
         return w_d
->>>>>>> 128c958f
 
 def convert_to_array(space, w_obj):
     if isinstance(w_obj, BaseArray):
@@ -923,12 +918,9 @@
     def getitem(self, item):
         return self.dtype.getitem(self.storage, item)
 
-<<<<<<< HEAD
     def setitem_w(self, space, item, w_value):
         return self.setitem(item, self.dtype.coerce(space, w_value))
 
-=======
->>>>>>> 128c958f
     def setitem(self, item, value):
         self.invalidated()
         self.dtype.setitem(self.storage, item, value)
@@ -969,7 +961,7 @@
 
     def create_sig(self, res_shape):
         return signature.ViewSignature(self.dtype)
-    
+
 
 class W_NDimSlice(ViewArray):
     def __init__(self, start, strides, backstrides, shape, parent):
@@ -1038,75 +1030,7 @@
         self.backstrides = new_backstrides[:]
         self.shape = new_shape[:]
 
-<<<<<<< HEAD
 class W_NDimArray(ConcreteArray):
-=======
-class W_NDimSlice(ViewArray):
-    signature = signature.BaseSignature()
-
-    def __init__(self, parent, signature, start, strides, backstrides,
-                 shape):
-        if isinstance(parent, W_NDimSlice):
-            parent = parent.parent
-        ViewArray.__init__(self, parent, signature, strides, backstrides, shape)
-        self.start = start
-        self.size = 1
-        for sh in shape:
-            self.size *= sh
-
-    def find_size(self):
-        return self.size
-
-    def find_dtype(self):
-        return self.parent.find_dtype()
-
-    def setslice(self, space, w_value):
-        res_shape = shape_agreement(space, self.shape, w_value.shape)
-        self._sliceloop(w_value, res_shape)
-
-    def _sliceloop(self, source, res_shape):
-        source_iter = source.start_iter(res_shape)
-        res_iter = self.start_iter(res_shape)
-        shapelen = len(res_shape)
-        while not res_iter.done():
-            slice_driver.jit_merge_point(signature=source.signature,
-                                         shapelen=shapelen,
-                                         self=self, source=source,
-                                         res_iter=res_iter,
-                                         source_iter=source_iter)
-            self.setitem(res_iter.offset, source.eval(source_iter).convert_to(
-                self.find_dtype()))
-            source_iter = source_iter.next(shapelen)
-            res_iter = res_iter.next(shapelen)
-
-    def start_iter(self, res_shape=None):
-        if res_shape is not None and res_shape != self.shape:
-            return BroadcastIterator(self, res_shape)
-        if len(self.shape) == 1:
-            return OneDimIterator(self.start, self.strides[0], self.shape[0])
-        return ViewIterator(self)
-
-    def setitem(self, item, value):
-        self.parent.setitem(item, value)
-
-    def debug_repr(self):
-        return 'Slice(%s)' % self.parent.debug_repr()
-
-    def copy(self):
-        array = W_NDimArray(self.size, self.shape[:], self.find_dtype())
-        iter = self.start_iter()
-        a_iter = array.start_iter()
-        while not iter.done():
-            array.setitem(a_iter.offset, self.getitem(iter.offset))
-            iter = iter.next(len(self.shape))
-            a_iter = a_iter.next(len(array.shape))
-        return array
-
-    def get_storage(self, space):
-        return self.parent.get_storage(space)
-
-class W_NDimArray(BaseArray):
->>>>>>> 128c958f
     """ A class representing contiguous array. We know that each iteration
     by say ufunc will increase the data index by one
     """
@@ -1119,8 +1043,6 @@
         )
         return array
 
-<<<<<<< HEAD
-=======
     def descr_len(self, space):
         if len(self.shape):
             return space.wrap(self.shape[0])
@@ -1138,7 +1060,6 @@
             return ArrayIterator(self.size)
         raise NotImplementedError  # use ViewIterator simply, test it
 
->>>>>>> 128c958f
     def setshape(self, space, new_shape):
         self.shape = new_shape
         self.calc_strides(new_shape)
