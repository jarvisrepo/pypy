--- conflicted
+++ resolved
@@ -3,14 +3,9 @@
 from pypy.interpreter.typedef import TypeDef, GetSetProperty
 from pypy.interpreter.gateway import interp2app, unwrap_spec, WrappedDefault
 from pypy.module.micronumpy.base import W_NDimArray, convert_to_array,\
-<<<<<<< HEAD
-     ArrayArgumentException
+     ArrayArgumentException, issequence_w
 from pypy.module.micronumpy import interp_dtype, interp_ufuncs, interp_boxes,\
      interp_arrayops
-=======
-     ArrayArgumentException, issequence_w
-from pypy.module.micronumpy import interp_dtype, interp_ufuncs, interp_boxes
->>>>>>> d3c2dd8f
 from pypy.module.micronumpy.strides import find_shape_and_elems,\
      get_shape_from_iterable, to_coords, shape_agreement, \
      shape_agreement_multiple
