--- conflicted
+++ resolved
@@ -1193,7 +1193,6 @@
             return self.forced_result.start_iter(res_shape)
         if res_shape is None:
             res_shape = self.shape  # we still force the shape on children
-        #TODO: use left_start_dim, right_start_dim if they are not [-1, -1]
         if self.left_start_dim[0] >= 0:
             ldim = self.left_start_dim[1]
             rdim = self.right_start_dim[1]
@@ -1356,11 +1355,7 @@
         iter = self.start_iter()
         a_iter = array.start_iter()
         while not iter.done():
-<<<<<<< HEAD
-            array.setitem(iter.get_offset(), self.getitem(iter.get_offset()))
-=======
             array.setitem(a_iter.offset, self.getitem(iter.offset))
->>>>>>> fa94fe29
             iter = iter.next(len(self.shape))
             a_iter = a_iter.next(len(array.shape))
         return array
