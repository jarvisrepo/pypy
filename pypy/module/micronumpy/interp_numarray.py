--- conflicted
+++ resolved
@@ -898,11 +898,6 @@
     def to_str(self, space, comma, builder, indent=' ', use_ellipsis=False):
         builder.append(self.dtype.str_format(self.value))
 
-<<<<<<< HEAD
-    def setshape(self, space, new_shape):
-        pass 
-=======
->>>>>>> 9579c545
 
 class VirtualArray(BaseArray):
     """
