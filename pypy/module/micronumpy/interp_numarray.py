from pypy.interpreter.baseobjspace import Wrappable
from pypy.interpreter.error import OperationError, operationerrfmt
from pypy.interpreter.gateway import interp2app, unwrap_spec
from pypy.interpreter.typedef import TypeDef, GetSetProperty
<<<<<<< HEAD
from pypy.module.micronumpy import interp_ufuncs, interp_dtype, signature,\
     interp_boxes
from pypy.module.micronumpy.strides import calculate_slice_strides, to_coords
=======
from pypy.module.micronumpy import (interp_ufuncs, interp_dtype, interp_boxes,
    signature, support)
from pypy.module.micronumpy.strides import (calculate_slice_strides,
    shape_agreement, find_shape_and_elems, get_shape_from_iterable,
    calc_new_strides, to_coords)
>>>>>>> f9e6cd4d
from pypy.rlib import jit
from pypy.rpython.lltypesystem import lltype, rffi
from pypy.tool.sourcetools import func_with_new_name
from pypy.rlib.rstring import StringBuilder
from pypy.module.micronumpy.interp_iter import (ArrayIterator, OneDimIterator,
    SkipLastAxisIterator, Chunk, ViewIterator)
from pypy.module.micronumpy.appbridge import get_appbridge_cache


numpy_driver = jit.JitDriver(
    greens=['shapelen', 'sig'],
    virtualizables=['frame'],
    reds=['result_size', 'frame', 'ri', 'self', 'result'],
    get_printable_location=signature.new_printable_location('numpy'),
    name='numpy',
)
all_driver = jit.JitDriver(
    greens=['shapelen', 'sig'],
    virtualizables=['frame'],
    reds=['frame', 'self', 'dtype'],
    get_printable_location=signature.new_printable_location('all'),
    name='numpy_all',
)
any_driver = jit.JitDriver(
    greens=['shapelen', 'sig'],
    virtualizables=['frame'],
    reds=['frame', 'self', 'dtype'],
    get_printable_location=signature.new_printable_location('any'),
    name='numpy_any',
)
slice_driver = jit.JitDriver(
    greens=['shapelen', 'sig'],
    virtualizables=['frame'],
    reds=['self', 'frame', 'arr'],
    get_printable_location=signature.new_printable_location('slice'),
    name='numpy_slice',
)
count_driver = jit.JitDriver(
    greens=['shapelen'],
    virtualizables=['frame'],
    reds=['s', 'frame', 'iter', 'arr'],
    name='numpy_count'
)
filter_driver = jit.JitDriver(
    greens=['shapelen', 'sig'],
    virtualizables=['frame'],
    reds=['concr', 'argi', 'ri', 'frame', 'v', 'res', 'self'],
    name='numpy_filter',
)
filter_set_driver = jit.JitDriver(
    greens=['shapelen', 'sig'],
    virtualizables=['frame'],
    reds=['idx', 'idxi', 'frame', 'arr'],
    name='numpy_filterset',
)
<<<<<<< HEAD

flat_get_driver = jit.JitDriver(
    greens=['shapelen', 'base'],
    reds=['step', 'ri', 'basei', 'res'],
    name='numpy_flatget',
)

flat_set_driver = jit.JitDriver(
    greens=['shapelen', 'base'],
    reds=['step', 'ai', 'lngth', 'arr', 'basei'],
    name='numpy_flatset',
)

def _find_shape_and_elems(space, w_iterable):
    shape = [space.len_w(w_iterable)]
    batch = space.listview(w_iterable)
    while True:
        new_batch = []
        if not batch:
            return shape, []
        if not space.issequence_w(batch[0]):
            for elem in batch:
                if space.issequence_w(elem):
                    raise OperationError(space.w_ValueError, space.wrap(
                        "setting an array element with a sequence"))
            return shape, batch
        size = space.len_w(batch[0])
        for w_elem in batch:
            if not space.issequence_w(w_elem) or space.len_w(w_elem) != size:
                raise OperationError(space.w_ValueError, space.wrap(
                    "setting an array element with a sequence"))
            new_batch += space.listview(w_elem)
        shape.append(size)
        batch = new_batch

def shape_agreement(space, shape1, shape2):
    ret = _shape_agreement(shape1, shape2)
    if len(ret) < max(len(shape1), len(shape2)):
        raise OperationError(space.w_ValueError,
            space.wrap("operands could not be broadcast together with shapes (%s) (%s)" % (
                ",".join([str(x) for x in shape1]),
                ",".join([str(x) for x in shape2]),
            ))
        )
    return ret

def _shape_agreement(shape1, shape2):
    """ Checks agreement about two shapes with respect to broadcasting. Returns
    the resulting shape.
    """
    lshift = 0
    rshift = 0
    if len(shape1) > len(shape2):
        m = len(shape1)
        n = len(shape2)
        rshift = len(shape2) - len(shape1)
        remainder = shape1
    else:
        m = len(shape2)
        n = len(shape1)
        lshift = len(shape1) - len(shape2)
        remainder = shape2
    endshape = [0] * m
    indices1 = [True] * m
    indices2 = [True] * m
    for i in range(m - 1, m - n - 1, -1):
        left = shape1[i + lshift]
        right = shape2[i + rshift]
        if left == right:
            endshape[i] = left
        elif left == 1:
            endshape[i] = right
            indices1[i + lshift] = False
        elif right == 1:
            endshape[i] = left
            indices2[i + rshift] = False
        else:
            return []
            #raise OperationError(space.w_ValueError, space.wrap(
            #    "frames are not aligned"))
    for i in range(m - n):
        endshape[i] = remainder[i]
    return endshape

def get_shape_from_iterable(space, old_size, w_iterable):
    new_size = 0
    new_shape = []
    if space.isinstance_w(w_iterable, space.w_int):
        new_size = space.int_w(w_iterable)
        if new_size < 0:
            new_size = old_size
        new_shape = [new_size]
    else:
        neg_dim = -1
        batch = space.listview(w_iterable)
        new_size = 1
        if len(batch) < 1:
            if old_size == 1:
                # Scalars can have an empty size.
                new_size = 1
            else:
                new_size = 0
        new_shape = []
        i = 0
        for elem in batch:
            s = space.int_w(elem)
            if s < 0:
                if neg_dim >= 0:
                    raise OperationError(space.w_ValueError, space.wrap(
                             "can only specify one unknown dimension"))
                s = 1
                neg_dim = i
            new_size *= s
            new_shape.append(s)
            i += 1
        if neg_dim >= 0:
            new_shape[neg_dim] = old_size / new_size
            new_size *= new_shape[neg_dim]
    if new_size != old_size:
        raise OperationError(space.w_ValueError,
                space.wrap("total size of new array must be unchanged"))
    return new_shape

# Recalculating strides. Find the steps that the iteration does for each
# dimension, given the stride and shape. Then try to create a new stride that
# fits the new shape, using those steps. If there is a shape/step mismatch
# (meaning that the realignment of elements crosses from one step into another)
# return None so that the caller can raise an exception.
def calc_new_strides(new_shape, old_shape, old_strides, order):
    # Return the proper strides for new_shape, or None if the mapping crosses
    # stepping boundaries

    # Assumes that prod(old_shape) == prod(new_shape), len(old_shape) > 1, and
    # len(new_shape) > 0
    steps = []
    last_step = 1
    oldI = 0
    new_strides = []
    if order == 'F':
        for i in range(len(old_shape)):
            steps.append(old_strides[i] / last_step)
            last_step *= old_shape[i]
        cur_step = steps[0]
        n_new_elems_used = 1
        n_old_elems_to_use = old_shape[0]
        for s in new_shape:
            new_strides.append(cur_step * n_new_elems_used)
            n_new_elems_used *= s
            while n_new_elems_used > n_old_elems_to_use:
                oldI += 1
                if steps[oldI] != steps[oldI - 1]:
                    return None
                n_old_elems_to_use *= old_shape[oldI]
            if n_new_elems_used == n_old_elems_to_use:
                oldI += 1
                if oldI < len(old_shape):
                    cur_step = steps[oldI]
                    n_old_elems_to_use *= old_shape[oldI]
    elif order == 'C':
        for i in range(len(old_shape) - 1, -1, -1):
            steps.insert(0, old_strides[i] / last_step)
            last_step *= old_shape[i]
        cur_step = steps[-1]
        n_new_elems_used = 1
        oldI = -1
        n_old_elems_to_use = old_shape[-1]
        for i in range(len(new_shape) - 1, -1, -1):
            s = new_shape[i]
            new_strides.insert(0, cur_step * n_new_elems_used)
            n_new_elems_used *= s
            while n_new_elems_used > n_old_elems_to_use:
                oldI -= 1
                if steps[oldI] != steps[oldI + 1]:
                    return None
                n_old_elems_to_use *= old_shape[oldI]
            if n_new_elems_used == n_old_elems_to_use:
                oldI -= 1
                if oldI >= -len(old_shape):
                    cur_step = steps[oldI]
                    n_old_elems_to_use *= old_shape[oldI]
    assert len(new_strides) == len(new_shape)
    return new_strides
=======
take_driver = jit.JitDriver(
    greens=['shapelen', 'sig'],
    reds=['index_i', 'res_i', 'concr', 'index', 'res'],
    name='numpy_take',
)
>>>>>>> f9e6cd4d

class BaseArray(Wrappable):
    _attrs_ = ["invalidates", "shape", 'size']

    _immutable_fields_ = []

    strides = None
    start = 0

    def __init__(self, shape):
        self.invalidates = []
        self.shape = shape

    def invalidated(self):
        if self.invalidates:
            self._invalidated()

    def _invalidated(self):
        for arr in self.invalidates:
            arr.force_if_needed()
        del self.invalidates[:]

    def add_invalidates(self, other):
        self.invalidates.append(other)

    def descr__new__(space, w_subtype, w_size, w_dtype=None):
        dtype = space.interp_w(interp_dtype.W_Dtype,
            space.call_function(space.gettypefor(interp_dtype.W_Dtype), w_dtype)
        )
        size, shape = _find_size_and_shape(space, w_size)
        return space.wrap(W_NDimArray(size, shape[:], dtype=dtype))

    def _unaryop_impl(ufunc_name):
        def impl(self, space):
            return getattr(interp_ufuncs.get(space), ufunc_name).call(space, [self])
        return func_with_new_name(impl, "unaryop_%s_impl" % ufunc_name)

    descr_pos = _unaryop_impl("positive")
    descr_neg = _unaryop_impl("negative")
    descr_abs = _unaryop_impl("absolute")
    descr_invert = _unaryop_impl("invert")

    def _binop_impl(ufunc_name):
        def impl(self, space, w_other):
            return getattr(interp_ufuncs.get(space), ufunc_name).call(space, [self, w_other])
        return func_with_new_name(impl, "binop_%s_impl" % ufunc_name)

    descr_add = _binop_impl("add")
    descr_sub = _binop_impl("subtract")
    descr_mul = _binop_impl("multiply")
    descr_div = _binop_impl("divide")
    descr_pow = _binop_impl("power")
    descr_mod = _binop_impl("mod")

    descr_eq = _binop_impl("equal")
    descr_ne = _binop_impl("not_equal")
    descr_lt = _binop_impl("less")
    descr_le = _binop_impl("less_equal")
    descr_gt = _binop_impl("greater")
    descr_ge = _binop_impl("greater_equal")

    descr_and = _binop_impl("bitwise_and")
    descr_or = _binop_impl("bitwise_or")

    def _binop_right_impl(ufunc_name):
        def impl(self, space, w_other):
            w_other = scalar_w(space,
                interp_ufuncs.find_dtype_for_scalar(space, w_other, self.find_dtype()),
                w_other
            )
            return getattr(interp_ufuncs.get(space), ufunc_name).call(space, [w_other, self])
        return func_with_new_name(impl, "binop_right_%s_impl" % ufunc_name)

    descr_radd = _binop_right_impl("add")
    descr_rsub = _binop_right_impl("subtract")
    descr_rmul = _binop_right_impl("multiply")
    descr_rdiv = _binop_right_impl("divide")
    descr_rpow = _binop_right_impl("power")
    descr_rmod = _binop_right_impl("mod")

    def _reduce_ufunc_impl(ufunc_name, promote_to_largest=False):
        def impl(self, space, w_axis=None):
            if space.is_w(w_axis, space.w_None):
                axis = -1
            else:
                axis = space.int_w(w_axis)
            return getattr(interp_ufuncs.get(space), ufunc_name).reduce(space,
                                        self, True, promote_to_largest, axis)
        return func_with_new_name(impl, "reduce_%s_impl" % ufunc_name)

    descr_sum = _reduce_ufunc_impl("add")
    descr_sum_promote = _reduce_ufunc_impl("add", True)
    descr_prod = _reduce_ufunc_impl("multiply", True)
    descr_max = _reduce_ufunc_impl("maximum")
    descr_min = _reduce_ufunc_impl("minimum")

    def _reduce_argmax_argmin_impl(op_name):
        reduce_driver = jit.JitDriver(
            greens=['shapelen', 'sig'],
            reds=['result', 'idx', 'frame', 'self', 'cur_best', 'dtype'],
            get_printable_location=signature.new_printable_location(op_name),
            name='numpy_' + op_name,
        )
        def loop(self):
            sig = self.find_sig()
            frame = sig.create_frame(self)
            cur_best = sig.eval(frame, self)
            shapelen = len(self.shape)
            frame.next(shapelen)
            dtype = self.find_dtype()
            result = 0
            idx = 1
            while not frame.done():
                reduce_driver.jit_merge_point(sig=sig,
                                              shapelen=shapelen,
                                              self=self, dtype=dtype,
                                              frame=frame, result=result,
                                              idx=idx,
                                              cur_best=cur_best)
                new_best = getattr(dtype.itemtype, op_name)(cur_best, sig.eval(frame, self))
                if dtype.itemtype.ne(new_best, cur_best):
                    result = idx
                    cur_best = new_best
                frame.next(shapelen)
                idx += 1
            return result
        def impl(self, space):
            if self.size == 0:
                raise OperationError(space.w_ValueError,
                    space.wrap("Can't call %s on zero-size arrays" % op_name))
            return space.wrap(loop(self))
        return func_with_new_name(impl, "reduce_arg%s_impl" % op_name)

    def _all(self):
        dtype = self.find_dtype()
        sig = self.find_sig()
        frame = sig.create_frame(self)
        shapelen = len(self.shape)
        while not frame.done():
            all_driver.jit_merge_point(sig=sig,
                                       shapelen=shapelen, self=self,
                                       dtype=dtype, frame=frame)
            if not dtype.itemtype.bool(sig.eval(frame, self)):
                return False
            frame.next(shapelen)
        return True

    def descr_all(self, space):
        return space.wrap(self._all())

    def _any(self):
        dtype = self.find_dtype()
        sig = self.find_sig()
        frame = sig.create_frame(self)
        shapelen = len(self.shape)
        while not frame.done():
            any_driver.jit_merge_point(sig=sig, frame=frame,
                                       shapelen=shapelen, self=self,
                                       dtype=dtype)
            if dtype.itemtype.bool(sig.eval(frame, self)):
                return True
            frame.next(shapelen)
        return False

    def descr_any(self, space):
        return space.wrap(self._any())

    descr_argmax = _reduce_argmax_argmin_impl("max")
    descr_argmin = _reduce_argmax_argmin_impl("min")

    def descr_dot(self, space, w_other):
        w_other = convert_to_array(space, w_other)
        if isinstance(w_other, Scalar):
            return self.descr_mul(space, w_other)
        else:
            w_res = self.descr_mul(space, w_other)
            assert isinstance(w_res, BaseArray)
            return w_res.descr_sum(space, space.wrap(-1))

    def get_concrete(self):
        raise NotImplementedError

    def descr_get_dtype(self, space):
        return space.wrap(self.find_dtype())

    def descr_get_ndim(self, space):
        return space.wrap(len(self.shape))

    @jit.unroll_safe
    def descr_get_shape(self, space):
        return space.newtuple([space.wrap(i) for i in self.shape])

    def descr_set_shape(self, space, w_iterable):
        new_shape = get_shape_from_iterable(space,
                            self.size, w_iterable)
        if isinstance(self, Scalar):
            return
        self.get_concrete().setshape(space, new_shape)

    def descr_get_size(self, space):
        return space.wrap(self.size)

    def descr_copy(self, space):
        return self.copy(space)

    def descr_flatten(self, space, w_order=None):
        if isinstance(self, Scalar):
            # scalars have no storage
            return self.descr_reshape(space, [space.wrap([1])])
        concr = self.get_concrete()
        w_res = concr.descr_ravel(space, w_order)
        if w_res.storage == concr.storage:
            return w_res.copy(space)
        return w_res

    def copy(self, space):
        return self.get_concrete().copy(space)

    def empty_copy(self, space, dtype):
        shape = self.shape
        return W_NDimArray(support.product(shape), shape[:], dtype, 'C')

    def descr_len(self, space):
        if len(self.shape):
            return space.wrap(self.shape[0])
        raise OperationError(space.w_TypeError, space.wrap(
            "len() of unsized object"))

    def descr_repr(self, space):
        cache = get_appbridge_cache(space)
        if cache.w_array_repr is None:
            return space.wrap(self.dump_data())
        return space.call_function(cache.w_array_repr, self)

    def dump_data(self):
        concr = self.get_concrete()
        i = concr.create_iter()
        first = True
        s = StringBuilder()
        s.append('array([')
        while not i.done():
            if first:
                first = False
            else:
                s.append(', ')
            s.append(concr.dtype.itemtype.str_format(concr.getitem(i.offset)))
            i = i.next(len(concr.shape))
        s.append('])')
        return s.build()

    def descr_str(self, space):
        cache = get_appbridge_cache(space)
        if cache.w_array_str is None:
            return space.wrap(self.dump_data())
        return space.call_function(cache.w_array_str, self)

    @jit.unroll_safe
    def _single_item_result(self, space, w_idx):
        """ The result of getitem/setitem is a single item if w_idx
        is a list of scalars that match the size of shape
        """
        shape_len = len(self.shape)
        if shape_len == 0:
            raise OperationError(space.w_IndexError, space.wrap(
                "0-d arrays can't be indexed"))
        if shape_len == 1:
            if space.isinstance_w(w_idx, space.w_int):
                return True
            if space.isinstance_w(w_idx, space.w_slice):
                return False
        elif (space.isinstance_w(w_idx, space.w_slice) or
              space.isinstance_w(w_idx, space.w_int)):
            return False
        lgt = space.len_w(w_idx)
        if lgt > shape_len:
            raise OperationError(space.w_IndexError,
                                 space.wrap("invalid index"))
        if lgt < shape_len:
            return False
        for w_item in space.fixedview(w_idx):
            if space.isinstance_w(w_item, space.w_slice):
                return False
        return True

    @jit.unroll_safe
    def _prepare_slice_args(self, space, w_idx):
        if (space.isinstance_w(w_idx, space.w_int) or
            space.isinstance_w(w_idx, space.w_slice)):
            return [Chunk(*space.decode_index4(w_idx, self.shape[0]))]
        return [Chunk(*space.decode_index4(w_item, self.shape[i])) for i, w_item in
                enumerate(space.fixedview(w_idx))]

    def count_all_true(self, arr):
        sig = arr.find_sig()
        frame = sig.create_frame(arr)
        shapelen = len(arr.shape)
        s = 0
        iter = None
        while not frame.done():
            count_driver.jit_merge_point(arr=arr, frame=frame, iter=iter, s=s,
                                         shapelen=shapelen)
            iter = frame.get_final_iter()
            s += arr.dtype.getitem_bool(arr.storage, iter.offset)
            frame.next(shapelen)
        return s

    def getitem_filter(self, space, arr):
        concr = arr.get_concrete()
        if concr.size > self.size:
            raise OperationError(space.w_IndexError,
                                 space.wrap("index out of range for array"))
        size = self.count_all_true(concr)
        res = W_NDimArray(size, [size], self.find_dtype())
        ri = ArrayIterator(size)
        shapelen = len(self.shape)
        argi = concr.create_iter()
        sig = self.find_sig()
        frame = sig.create_frame(self)
        v = None
        while not ri.done():
            filter_driver.jit_merge_point(concr=concr, argi=argi, ri=ri,
                                          frame=frame, v=v, res=res, sig=sig,
                                          shapelen=shapelen, self=self)
            if concr.dtype.getitem_bool(concr.storage, argi.offset):
                v = sig.eval(frame, self)
                res.setitem(ri.offset, v)
                ri = ri.next(1)
            else:
                ri = ri.next_no_increase(1)
            argi = argi.next(shapelen)
            frame.next(shapelen)
        return res

    def setitem_filter(self, space, idx, val):
        size = self.count_all_true(idx)
        arr = SliceArray([size], self.dtype, self, val)
        sig = arr.find_sig()
        shapelen = len(self.shape)
        frame = sig.create_frame(arr)
        idxi = idx.create_iter()
        while not frame.done():
            filter_set_driver.jit_merge_point(idx=idx, idxi=idxi, sig=sig,
                                              frame=frame, arr=arr,
                                              shapelen=shapelen)
            if idx.dtype.getitem_bool(idx.storage, idxi.offset):
                sig.eval(frame, arr)
                frame.next_from_second(1)
            frame.next_first(shapelen)
            idxi = idxi.next(shapelen)

    def descr_getitem(self, space, w_idx):
        if (isinstance(w_idx, BaseArray) and w_idx.shape == self.shape and
            w_idx.find_dtype().is_bool_type()):
            return self.getitem_filter(space, w_idx)
        if self._single_item_result(space, w_idx):
            concrete = self.get_concrete()
            item = concrete._index_of_single_item(space, w_idx)
            return concrete.getitem(item)
        chunks = self._prepare_slice_args(space, w_idx)
        return self.create_slice(chunks)

    def descr_setitem(self, space, w_idx, w_value):
        self.invalidated()
        if (isinstance(w_idx, BaseArray) and w_idx.shape == self.shape and
            w_idx.find_dtype().is_bool_type()):
            return self.get_concrete().setitem_filter(space,
                                                      w_idx.get_concrete(),
                                             convert_to_array(space, w_value))
        if self._single_item_result(space, w_idx):
            concrete = self.get_concrete()
            item = concrete._index_of_single_item(space, w_idx)
            dtype = concrete.find_dtype()
            concrete.setitem(item, dtype.coerce(space, w_value))
            return
        if not isinstance(w_value, BaseArray):
            w_value = convert_to_array(space, w_value)
        chunks = self._prepare_slice_args(space, w_idx)
        view = self.create_slice(chunks).get_concrete()
        view.setslice(space, w_value)

    @jit.unroll_safe
    def create_slice(self, chunks):
        shape = []
        i = -1
        for i, chunk in enumerate(chunks):
            chunk.extend_shape(shape)
        s = i + 1
        assert s >= 0
        shape += self.shape[s:]
        if not isinstance(self, ConcreteArray):
            return VirtualSlice(self, chunks, shape)
        r = calculate_slice_strides(self.shape, self.start, self.strides,
                                    self.backstrides, chunks)
        _, start, strides, backstrides = r
        return W_NDimSlice(start, strides[:], backstrides[:],
                           shape[:], self)

    def descr_reshape(self, space, args_w):
        """reshape(...)
        a.reshape(shape)

        Returns an array containing the same data with a new shape.

        Refer to `numpypy.reshape` for full documentation.

        See Also
        --------
        numpypy.reshape : equivalent function
        """
        if len(args_w) == 1:
            w_shape = args_w[0]
        else:
            w_shape = space.newtuple(args_w)
        new_shape = get_shape_from_iterable(space, self.size, w_shape)
        return self.reshape(space, new_shape)
        
    def reshape(self, space, new_shape):
        concrete = self.get_concrete()
        # Since we got to here, prod(new_shape) == self.size
        new_strides = calc_new_strides(new_shape, concrete.shape,
                                     concrete.strides, concrete.order)
        if new_strides:
            # We can create a view, strides somehow match up.
            ndims = len(new_shape)
            new_backstrides = [0] * ndims
            for nd in range(ndims):
                new_backstrides[nd] = (new_shape[nd] - 1) * new_strides[nd]
            arr = W_NDimSlice(concrete.start, new_strides, new_backstrides,
                              new_shape, concrete)
        else:
            # Create copy with contiguous data
            arr = concrete.copy(space)
            arr.setshape(space, new_shape)
        return arr

    def descr_tolist(self, space):
        if len(self.shape) == 0:
            assert isinstance(self, Scalar)
            return self.value.item(space)
        w_result = space.newlist([])
        for i in range(self.shape[0]):
            space.call_method(w_result, "append",
                space.call_method(self.descr_getitem(space, space.wrap(i)), "tolist")
            )
        return w_result

    def descr_mean(self, space, w_axis=None):
        if space.is_w(w_axis, space.w_None):
            w_axis = space.wrap(-1)
            w_denom = space.wrap(self.size)
        else:
            dim = space.int_w(w_axis)
            w_denom = space.wrap(self.shape[dim])
        return space.div(self.descr_sum_promote(space, w_axis), w_denom)

    def descr_var(self, space, w_axis=None):
        return get_appbridge_cache(space).call_method(space, '_var', self,
                                                      w_axis)

    def descr_std(self, space, w_axis=None):
        return get_appbridge_cache(space).call_method(space, '_std', self,
                                                      w_axis)

    def descr_fill(self, space, w_value):
        concr = self.get_concrete_or_scalar()
        concr.fill(space, w_value)

    def descr_nonzero(self, space):
        if self.size > 1:
            raise OperationError(space.w_ValueError, space.wrap(
                "The truth value of an array with more than one element is ambiguous. Use a.any() or a.all()"))
        concr = self.get_concrete_or_scalar()
        sig = concr.find_sig()
        frame = sig.create_frame(self)
        return space.wrap(space.is_true(
            sig.eval(frame, concr)))

    def get_concrete_or_scalar(self):
        return self.get_concrete()

    def descr_get_transpose(self, space):
        concrete = self.get_concrete()
        if len(concrete.shape) < 2:
            return space.wrap(self)
        strides = []
        backstrides = []
        shape = []
        for i in range(len(concrete.shape) - 1, -1, -1):
            strides.append(concrete.strides[i])
            backstrides.append(concrete.backstrides[i])
            shape.append(concrete.shape[i])
        return space.wrap(W_NDimSlice(concrete.start, strides,
                                      backstrides, shape, concrete))

    def descr_ravel(self, space, w_order=None):
        if w_order is None or space.is_w(w_order, space.w_None):
            order = 'C'
        else:
            order = space.str_w(w_order)
        if order != 'C':
            raise OperationError(space.w_NotImplementedError, space.wrap(
                "order not implemented"))
        return self.descr_reshape(space, [space.wrap(-1)])

    def descr_get_flatiter(self, space):
        return space.wrap(W_FlatIterator(self))

    def getitem(self, item):
        raise NotImplementedError

    def find_sig(self, res_shape=None, arr=None):
        """ find a correct signature for the array
        """
        res_shape = res_shape or self.shape
        arr = arr or self
        return signature.find_sig(self.create_sig(), arr)

    def descr_array_iface(self, space):
        if not self.shape:
            raise OperationError(space.w_TypeError,
                space.wrap("can't get the array data of a 0-d array for now")
            )
        concrete = self.get_concrete()
        storage = concrete.storage
        addr = rffi.cast(lltype.Signed, storage)
        w_d = space.newdict()
        space.setitem_str(w_d, 'data', space.newtuple([space.wrap(addr),
                                                       space.w_False]))
        return w_d

    def supports_fast_slicing(self):
        return False

    def descr_compress(self, space, w_obj, w_axis=None):
        index = convert_to_array(space, w_obj)
        return self.getitem_filter(space, index)

    def descr_take(self, space, w_obj, w_axis=None):
        index = convert_to_array(space, w_obj).get_concrete()
        concr = self.get_concrete()
        if space.is_w(w_axis, space.w_None):
            concr = concr.descr_ravel(space)
        else:
            raise OperationError(space.w_NotImplementedError,
                                 space.wrap("axis unsupported for take"))
        index_i = index.create_iter()
        res_shape = index.shape
        size = support.product(res_shape)
        res = W_NDimArray(size, res_shape[:], concr.dtype, concr.order)
        res_i = res.create_iter()
        shapelen = len(index.shape)
        sig = concr.find_sig()
        while not index_i.done():
            take_driver.jit_merge_point(index_i=index_i, index=index,
                                        res_i=res_i, concr=concr,
                                        res=res,
                                        shapelen=shapelen, sig=sig)
            w_item = index._getitem_long(space, index_i.offset)
            res.setitem(res_i.offset, concr.descr_getitem(space, w_item))
            index_i = index_i.next(shapelen)
            res_i = res_i.next(shapelen)
        return res

    def _getitem_long(self, space, offset):
        # an obscure hack to not have longdtype inside a jitted loop
        longdtype = interp_dtype.get_dtype_cache(space).w_longdtype
        return self.getitem(offset).convert_to(longdtype).item(
            space)

    def descr_item(self, space, w_arg=None):
        if space.is_w(w_arg, space.w_None):
            if not isinstance(self, Scalar):
                raise OperationError(space.w_ValueError, space.wrap("index out of bounds"))
            return self.value.item(space)
        if space.isinstance_w(w_arg, space.w_int):
            if isinstance(self, Scalar):
                raise OperationError(space.w_ValueError, space.wrap("index out of bounds"))
            concr = self.get_concrete()
            i = to_coords(space, self.shape, concr.size, concr.order, w_arg)[0]
            # XXX a bit around
            item = self.descr_getitem(space, space.newtuple([space.wrap(x)
                                             for x in i]))
            assert isinstance(item, interp_boxes.W_GenericBox)
            return item.item(space)
        raise OperationError(space.w_NotImplementedError, space.wrap(
            "non-int arg not supported"))

def convert_to_array(space, w_obj):
    if isinstance(w_obj, BaseArray):
        return w_obj
    elif space.issequence_w(w_obj):
        # Convert to array.
        return array(space, w_obj, w_order=None)
    else:
        # If it's a scalar
        dtype = interp_ufuncs.find_dtype_for_scalar(space, w_obj)
        return scalar_w(space, dtype, w_obj)

def scalar_w(space, dtype, w_obj):
    return Scalar(dtype, dtype.coerce(space, w_obj))

class Scalar(BaseArray):
    """
    Intermediate class representing a literal.
    """
    size = 1
    _attrs_ = ["dtype", "value", "shape"]

    def __init__(self, dtype, value):
        self.shape = []
        BaseArray.__init__(self, [])
        self.dtype = dtype
        assert isinstance(value, interp_boxes.W_GenericBox)
        self.value = value

    def find_dtype(self):
        return self.dtype

    def copy(self, space):
        return Scalar(self.dtype, self.value)

    def fill(self, space, w_value):
        self.value = self.dtype.coerce(space, w_value)

    def create_sig(self):
        return signature.ScalarSignature(self.dtype)

    def get_concrete_or_scalar(self):
        return self

    def reshape(self, space, new_shape):
        size = support.product(new_shape)
        res = W_NDimArray(size, new_shape, self.dtype, 'C')
        res.setitem(0, self.value)
        return res

class VirtualArray(BaseArray):
    """
    Class for representing virtual arrays, such as binary ops or ufuncs
    """
    def __init__(self, name, shape, res_dtype):
        BaseArray.__init__(self, shape)
        self.forced_result = None
        self.res_dtype = res_dtype
        self.name = name

    def _del_sources(self):
        # Function for deleting references to source arrays,
        # to allow garbage-collecting them
        raise NotImplementedError

    def compute(self):
        result = W_NDimArray(self.size, self.shape, self.find_dtype())
        shapelen = len(self.shape)
        sig = self.find_sig()
        frame = sig.create_frame(self)
        ri = ArrayIterator(self.size)
        while not ri.done():
            numpy_driver.jit_merge_point(sig=sig,
                                         shapelen=shapelen,
                                         result_size=self.size,
                                         frame=frame,
                                         ri=ri,
                                         self=self, result=result)
            result.setitem(ri.offset, sig.eval(frame, self))
            frame.next(shapelen)
            ri = ri.next(shapelen)
        return result

    def force_if_needed(self):
        if self.forced_result is None:
            self.forced_result = self.compute()
            self._del_sources()

    def get_concrete(self):
        self.force_if_needed()
        res = self.forced_result
        assert isinstance(res, ConcreteArray)
        return res

    def getitem(self, item):
        return self.get_concrete().getitem(item)

    def setitem(self, item, value):
        return self.get_concrete().setitem(item, value)

    def find_dtype(self):
        return self.res_dtype

class VirtualSlice(VirtualArray):
    def __init__(self, child, chunks, shape):
        self.child = child
        self.chunks = chunks
        self.size = support.product(shape)
        VirtualArray.__init__(self, 'slice', shape, child.find_dtype())

    def create_sig(self):
        if self.forced_result is not None:
            return self.forced_result.create_sig()
        return signature.VirtualSliceSignature(
            self.child.create_sig())

    def force_if_needed(self):
        if self.forced_result is None:
            concr = self.child.get_concrete()
            self.forced_result = concr.create_slice(self.chunks)

    def _del_sources(self):
        self.child = None


class Call1(VirtualArray):
    def __init__(self, ufunc, name, shape, calc_dtype, res_dtype, values):
        VirtualArray.__init__(self, name, shape, res_dtype)
        self.values = values
        self.size = values.size
        self.ufunc = ufunc
        self.calc_dtype = calc_dtype

    def _del_sources(self):
        self.values = None

    def create_sig(self):
        if self.forced_result is not None:
            return self.forced_result.create_sig()
        return signature.Call1(self.ufunc, self.name, self.values.create_sig())

class Call2(VirtualArray):
    """
    Intermediate class for performing binary operations.
    """
    _immutable_fields_ = ['left', 'right']

    def __init__(self, ufunc, name, shape, calc_dtype, res_dtype, left, right):
        VirtualArray.__init__(self, name, shape, res_dtype)
        self.ufunc = ufunc
        self.left = left
        self.right = right
        self.calc_dtype = calc_dtype
        self.size = support.product(self.shape)

    def _del_sources(self):
        self.left = None
        self.right = None

    def create_sig(self):
        if self.forced_result is not None:
            return self.forced_result.create_sig()
        if self.shape != self.left.shape and self.shape != self.right.shape:
            return signature.BroadcastBoth(self.ufunc, self.name,
                                           self.calc_dtype,
                                           self.left.create_sig(),
                                           self.right.create_sig())
        elif self.shape != self.left.shape:
            return signature.BroadcastLeft(self.ufunc, self.name,
                                           self.calc_dtype,
                                           self.left.create_sig(),
                                           self.right.create_sig())
        elif self.shape != self.right.shape:
            return signature.BroadcastRight(self.ufunc, self.name,
                                            self.calc_dtype,
                                            self.left.create_sig(),
                                            self.right.create_sig())
        return signature.Call2(self.ufunc, self.name, self.calc_dtype,
                               self.left.create_sig(), self.right.create_sig())

class SliceArray(Call2):
    def __init__(self, shape, dtype, left, right, no_broadcast=False):
        self.no_broadcast = no_broadcast
        Call2.__init__(self, None, 'sliceloop', shape, dtype, dtype, left,
                       right)

    def create_sig(self):
        lsig = self.left.create_sig()
        rsig = self.right.create_sig()
        if not self.no_broadcast and self.shape != self.right.shape:
            return signature.SliceloopBroadcastSignature(self.ufunc,
                                                         self.name,
                                                         self.calc_dtype,
                                                         lsig, rsig)
        return signature.SliceloopSignature(self.ufunc, self.name,
                                            self.calc_dtype,
                                            lsig, rsig)

class AxisReduce(Call2):
    """ NOTE: this is only used as a container, you should never
    encounter such things in the wild. Remove this comment
    when we'll make AxisReduce lazy
    """
    _immutable_fields_ = ['left', 'right']

    def __init__(self, ufunc, name, shape, dtype, left, right, dim):
        Call2.__init__(self, ufunc, name, shape, dtype, dtype,
                       left, right)
        self.dim = dim

class ConcreteArray(BaseArray):
    """ An array that have actual storage, whether owned or not
    """
    _immutable_fields_ = ['storage']

    def __init__(self, size, shape, dtype, order='C', parent=None):
        self.size = size
        self.parent = parent
        if parent is not None:
            self.storage = parent.storage
        else:
            self.storage = dtype.malloc(size)
        self.order = order
        self.dtype = dtype
        if self.strides is None:
            self.calc_strides(shape)
        BaseArray.__init__(self, shape)
        if parent is not None:
            self.invalidates = parent.invalidates

    def get_concrete(self):
        return self

    def supports_fast_slicing(self):
        return self.order == 'C' and self.strides[-1] == 1

    def find_dtype(self):
        return self.dtype

    def getitem(self, item):
        return self.dtype.getitem(self.storage, item)

    def setitem(self, item, value):
        self.invalidated()
        self.dtype.setitem(self.storage, item, value)

    def calc_strides(self, shape):
        strides = []
        backstrides = []
        s = 1
        shape_rev = shape[:]
        if self.order == 'C':
            shape_rev.reverse()
        for sh in shape_rev:
            strides.append(s)
            backstrides.append(s * (sh - 1))
            s *= sh
        if self.order == 'C':
            strides.reverse()
            backstrides.reverse()
        self.strides = strides
        self.backstrides = backstrides

    @jit.unroll_safe
    def _index_of_single_item(self, space, w_idx):
        if space.isinstance_w(w_idx, space.w_int):
            idx = space.int_w(w_idx)
            if idx < 0:
                idx = self.shape[0] + idx
            if idx < 0 or idx >= self.shape[0]:
                raise OperationError(space.w_IndexError,
                                     space.wrap("index out of range"))
            return self.start + idx * self.strides[0]
        index = [space.int_w(w_item)
                 for w_item in space.fixedview(w_idx)]
        item = self.start
        for i in range(len(index)):
            v = index[i]
            if v < 0:
                v += self.shape[i]
            if v < 0 or v >= self.shape[i]:
                raise operationerrfmt(space.w_IndexError,
                    "index (%d) out of range (0<=index<%d", i, self.shape[i],
                )
            item += v * self.strides[i]
        return item

    def setslice(self, space, w_value):
        res_shape = shape_agreement(space, self.shape, w_value.shape)
        if (res_shape == w_value.shape and self.supports_fast_slicing() and
            w_value.supports_fast_slicing() and
            self.dtype is w_value.find_dtype()):
            self._fast_setslice(space, w_value)
        else:
            arr = SliceArray(self.shape, self.dtype, self, w_value)
            self._sliceloop(arr)

    def _fast_setslice(self, space, w_value):
        assert isinstance(w_value, ConcreteArray)
        itemsize = self.dtype.itemtype.get_element_size()
        shapelen = len(self.shape)
        if shapelen == 1:
            rffi.c_memcpy(
                rffi.ptradd(self.storage, self.start * itemsize),
                rffi.ptradd(w_value.storage, w_value.start * itemsize),
                self.size * itemsize
            )
        else:
            dest = SkipLastAxisIterator(self)
            source = SkipLastAxisIterator(w_value)
            while not dest.done:
                rffi.c_memcpy(
                    rffi.ptradd(self.storage, dest.offset * itemsize),
                    rffi.ptradd(w_value.storage, source.offset * itemsize),
                    self.shape[-1] * itemsize
                )
                source.next()
                dest.next()

    def _sliceloop(self, arr):
        sig = arr.find_sig()
        frame = sig.create_frame(arr)
        shapelen = len(self.shape)
        while not frame.done():
            slice_driver.jit_merge_point(sig=sig, frame=frame, self=self,
                                         arr=arr,
                                         shapelen=shapelen)
            sig.eval(frame, arr)
            frame.next(shapelen)

    def copy(self, space):
        array = W_NDimArray(self.size, self.shape[:], self.dtype, self.order)
        array.setslice(space, self)
        return array

    def fill(self, space, w_value):
        self.setslice(space, scalar_w(space, self.dtype, w_value))


class ViewArray(ConcreteArray):
    def create_sig(self):
        return signature.ViewSignature(self.dtype)


class W_NDimSlice(ViewArray):
    def __init__(self, start, strides, backstrides, shape, parent):
        assert isinstance(parent, ConcreteArray)
        if isinstance(parent, W_NDimSlice):
            parent = parent.parent
        self.strides = strides
        self.backstrides = backstrides
        ViewArray.__init__(self, support.product(shape), shape, parent.dtype,
                           parent.order, parent)
        self.start = start

    def create_iter(self):
        return ViewIterator(self.start, self.strides, self.backstrides,
                            self.shape)

    def setshape(self, space, new_shape):
        if len(self.shape) < 1:
            return
        elif len(self.shape) < 2:
            # TODO: this code could be refactored into calc_strides
            # but then calc_strides would have to accept a stepping factor
            strides = []
            backstrides = []
            s = self.strides[0]
            if self.order == 'C':
                new_shape.reverse()
            for sh in new_shape:
                strides.append(s)
                backstrides.append(s * (sh - 1))
                s *= sh
            if self.order == 'C':
                strides.reverse()
                backstrides.reverse()
                new_shape.reverse()
            self.strides = strides
            self.backstrides = backstrides
            self.shape = new_shape
            return
        new_strides = calc_new_strides(new_shape, self.shape, self.strides,
                                                   self.order)
        if new_strides is None:
            raise OperationError(space.w_AttributeError, space.wrap(
                          "incompatible shape for a non-contiguous array"))
        new_backstrides = [0] * len(new_shape)
        for nd in range(len(new_shape)):
            new_backstrides[nd] = (new_shape[nd] - 1) * new_strides[nd]
        self.strides = new_strides[:]
        self.backstrides = new_backstrides
        self.shape = new_shape[:]

class W_NDimArray(ConcreteArray):
    """ A class representing contiguous array. We know that each iteration
    by say ufunc will increase the data index by one
    """
    def setitem(self, item, value):
        self.invalidated()
        self.dtype.setitem(self.storage, item, value)

    def setshape(self, space, new_shape):
        self.shape = new_shape
        self.calc_strides(new_shape)

    def create_iter(self):
        return ArrayIterator(self.size)

    def create_sig(self):
        return signature.ArraySignature(self.dtype)

    def __del__(self):
        lltype.free(self.storage, flavor='raw', track_allocation=False)

def _find_size_and_shape(space, w_size):
    if space.isinstance_w(w_size, space.w_int):
        size = space.int_w(w_size)
        shape = [size]
    else:
        size = 1
        shape = []
        for w_item in space.fixedview(w_size):
            item = space.int_w(w_item)
            size *= item
            shape.append(item)
    return size, shape

@unwrap_spec(subok=bool, copy=bool, ownmaskna=bool)
def array(space, w_item_or_iterable, w_dtype=None, w_order=None,
          subok=True, copy=True, w_maskna=None, ownmaskna=False):
    # find scalar
    if w_maskna is None:
        w_maskna = space.w_None
    if (not subok or not space.is_w(w_maskna, space.w_None) or
        ownmaskna):
        raise OperationError(space.w_NotImplementedError, space.wrap("Unsupported args"))
    if not space.issequence_w(w_item_or_iterable):
        if w_dtype is None or space.is_w(w_dtype, space.w_None):
            w_dtype = interp_ufuncs.find_dtype_for_scalar(space,
                                                          w_item_or_iterable)
        dtype = space.interp_w(interp_dtype.W_Dtype,
            space.call_function(space.gettypefor(interp_dtype.W_Dtype), w_dtype)
        )
        return scalar_w(space, dtype, w_item_or_iterable)
    if space.is_w(w_order, space.w_None) or w_order is None:
        order = 'C'
    else:
        order = space.str_w(w_order)
        if order != 'C':  # or order != 'F':
            raise operationerrfmt(space.w_ValueError, "Unknown order: %s",
                                  order)
    if isinstance(w_item_or_iterable, BaseArray):
        if (not space.is_w(w_dtype, space.w_None) and
            w_item_or_iterable.find_dtype() is not w_dtype):
            raise OperationError(space.w_NotImplementedError, space.wrap(
                "copying over different dtypes unsupported"))
        if copy:
            return w_item_or_iterable.copy(space)
        return w_item_or_iterable
    shape, elems_w = find_shape_and_elems(space, w_item_or_iterable)
    # they come back in C order
    size = len(elems_w)
    if w_dtype is None or space.is_w(w_dtype, space.w_None):
        w_dtype = None
        for w_elem in elems_w:
            w_dtype = interp_ufuncs.find_dtype_for_scalar(space, w_elem,
                                                          w_dtype)
            if w_dtype is interp_dtype.get_dtype_cache(space).w_float64dtype:
                break
    if w_dtype is None:
        w_dtype = space.w_None
    dtype = space.interp_w(interp_dtype.W_Dtype,
        space.call_function(space.gettypefor(interp_dtype.W_Dtype), w_dtype)
    )
    arr = W_NDimArray(size, shape[:], dtype=dtype, order=order)
    shapelen = len(shape)
    arr_iter = ArrayIterator(arr.size)
    # XXX we might want to have a jitdriver here
    for i in range(len(elems_w)):
        w_elem = elems_w[i]
        dtype.setitem(arr.storage, arr_iter.offset,
                      dtype.coerce(space, w_elem))
        arr_iter = arr_iter.next(shapelen)
    return arr

def zeros(space, w_size, w_dtype=None):
    dtype = space.interp_w(interp_dtype.W_Dtype,
        space.call_function(space.gettypefor(interp_dtype.W_Dtype), w_dtype)
    )
    size, shape = _find_size_and_shape(space, w_size)
    if not shape:
        return scalar_w(space, dtype, space.wrap(0))
    return space.wrap(W_NDimArray(size, shape[:], dtype=dtype))

def ones(space, w_size, w_dtype=None):
    dtype = space.interp_w(interp_dtype.W_Dtype,
        space.call_function(space.gettypefor(interp_dtype.W_Dtype), w_dtype)
    )

    size, shape = _find_size_and_shape(space, w_size)
    if not shape:
        return scalar_w(space, dtype, space.wrap(1))
    arr = W_NDimArray(size, shape[:], dtype=dtype)
    one = dtype.box(1)
    arr.dtype.fill(arr.storage, one, 0, size)
    return space.wrap(arr)

@unwrap_spec(arr=BaseArray, skipna=bool, keepdims=bool)
def count_reduce_items(space, arr, w_axis=None, skipna=False, keepdims=True):
    if not keepdims:
        raise OperationError(space.w_NotImplementedError, space.wrap("unsupported"))
    if space.is_w(w_axis, space.w_None):
        return space.wrap(support.product(arr.shape))
    if space.isinstance_w(w_axis, space.w_int):
        return space.wrap(arr.shape[space.int_w(w_axis)])
    s = 1
    elems = space.fixedview(w_axis)
    for w_elem in elems:
        s *= arr.shape[space.int_w(w_elem)]
    return space.wrap(s)

def dot(space, w_obj, w_obj2):
    w_arr = convert_to_array(space, w_obj)
    if isinstance(w_arr, Scalar):
        return convert_to_array(space, w_obj2).descr_dot(space, w_arr)
    return w_arr.descr_dot(space, w_obj2)

@unwrap_spec(axis=int)
def concatenate(space, w_args, axis=0):
    args_w = space.listview(w_args)
    if len(args_w) == 0:
        raise OperationError(space.w_ValueError, space.wrap("concatenation of zero-length sequences is impossible"))
    args_w = [convert_to_array(space, w_arg) for w_arg in args_w]
    dtype = args_w[0].find_dtype()
    shape = args_w[0].shape[:]
    if len(shape) <= axis:
        raise OperationError(space.w_ValueError,
                             space.wrap("bad axis argument"))
    for arr in args_w[1:]:
        dtype = interp_ufuncs.find_binop_result_dtype(space, dtype,
                                                      arr.find_dtype())
        if len(arr.shape) <= axis:
            raise OperationError(space.w_ValueError,
                                 space.wrap("bad axis argument"))
        for i, axis_size in enumerate(arr.shape):
            if len(arr.shape) != len(shape) or (i != axis and axis_size != shape[i]):
                raise OperationError(space.w_ValueError, space.wrap(
                    "array dimensions must agree except for axis being concatenated"))
            elif i == axis:
                shape[i] += axis_size
    res = W_NDimArray(support.product(shape), shape, dtype, 'C')
    chunks = [Chunk(0, i, 1, i) for i in shape]
    axis_start = 0
    for arr in args_w:
        chunks[axis] = Chunk(axis_start, axis_start + arr.shape[axis], 1,
                             arr.shape[axis])
        res.create_slice(chunks).setslice(space, arr)
        axis_start += arr.shape[axis]
    return res

BaseArray.typedef = TypeDef(
    'ndarray',
    __module__ = "numpypy",
    __new__ = interp2app(BaseArray.descr__new__.im_func),

    __len__ = interp2app(BaseArray.descr_len),
    __getitem__ = interp2app(BaseArray.descr_getitem),
    __setitem__ = interp2app(BaseArray.descr_setitem),

    __pos__ = interp2app(BaseArray.descr_pos),
    __neg__ = interp2app(BaseArray.descr_neg),
    __abs__ = interp2app(BaseArray.descr_abs),
    __nonzero__ = interp2app(BaseArray.descr_nonzero),

    __add__ = interp2app(BaseArray.descr_add),
    __sub__ = interp2app(BaseArray.descr_sub),
    __mul__ = interp2app(BaseArray.descr_mul),
    __div__ = interp2app(BaseArray.descr_div),
    __pow__ = interp2app(BaseArray.descr_pow),
    __mod__ = interp2app(BaseArray.descr_mod),

    __radd__ = interp2app(BaseArray.descr_radd),
    __rsub__ = interp2app(BaseArray.descr_rsub),
    __rmul__ = interp2app(BaseArray.descr_rmul),
    __rdiv__ = interp2app(BaseArray.descr_rdiv),
    __rpow__ = interp2app(BaseArray.descr_rpow),
    __rmod__ = interp2app(BaseArray.descr_rmod),

    __eq__ = interp2app(BaseArray.descr_eq),
    __ne__ = interp2app(BaseArray.descr_ne),
    __lt__ = interp2app(BaseArray.descr_lt),
    __le__ = interp2app(BaseArray.descr_le),
    __gt__ = interp2app(BaseArray.descr_gt),
    __ge__ = interp2app(BaseArray.descr_ge),

    __and__ = interp2app(BaseArray.descr_and),
    __or__ = interp2app(BaseArray.descr_or),
    __invert__ = interp2app(BaseArray.descr_invert),

    __repr__ = interp2app(BaseArray.descr_repr),
    __str__ = interp2app(BaseArray.descr_str),
    __array_interface__ = GetSetProperty(BaseArray.descr_array_iface),

    dtype = GetSetProperty(BaseArray.descr_get_dtype),
    shape = GetSetProperty(BaseArray.descr_get_shape,
                           BaseArray.descr_set_shape),
    size = GetSetProperty(BaseArray.descr_get_size),
    ndim = GetSetProperty(BaseArray.descr_get_ndim),
    item = interp2app(BaseArray.descr_item),

    T = GetSetProperty(BaseArray.descr_get_transpose),
    flat = GetSetProperty(BaseArray.descr_get_flatiter),
    ravel = interp2app(BaseArray.descr_ravel),

    mean = interp2app(BaseArray.descr_mean),
    sum = interp2app(BaseArray.descr_sum),
    prod = interp2app(BaseArray.descr_prod),
    max = interp2app(BaseArray.descr_max),
    min = interp2app(BaseArray.descr_min),
    argmax = interp2app(BaseArray.descr_argmax),
    argmin = interp2app(BaseArray.descr_argmin),
    all = interp2app(BaseArray.descr_all),
    any = interp2app(BaseArray.descr_any),
    dot = interp2app(BaseArray.descr_dot),
    var = interp2app(BaseArray.descr_var),
    std = interp2app(BaseArray.descr_std),

    fill = interp2app(BaseArray.descr_fill),

    copy = interp2app(BaseArray.descr_copy),
    flatten = interp2app(BaseArray.descr_flatten),
    reshape = interp2app(BaseArray.descr_reshape),
    tolist = interp2app(BaseArray.descr_tolist),
    take = interp2app(BaseArray.descr_take),
    compress = interp2app(BaseArray.descr_compress),
)


class W_FlatIterator(ViewArray):

    @jit.unroll_safe
    def __init__(self, arr):
        arr = arr.get_concrete()
<<<<<<< HEAD
=======
        size = support.product(arr.shape)
        self.strides = [arr.strides[-1]]
        self.backstrides = [arr.backstrides[-1]]
        ViewArray.__init__(self, size, [size], arr.dtype, arr.order,
                               arr)
>>>>>>> f9e6cd4d
        self.shapelen = len(arr.shape)
        sig = arr.find_sig()
        self.iter = sig.create_frame(arr).get_final_iter()
        self.base = arr
        self.index = 0
        ViewArray.__init__(self, arr.size, [arr.size], arr.dtype, arr.order, arr)

    def descr_next(self, space):
        if self.iter.done():
            raise OperationError(space.w_StopIteration, space.w_None)
        result = self.base.getitem(self.iter.offset)
        self.iter = self.iter.next(self.shapelen)
        self.index += 1
        return result

    def descr_iter(self):
        return self

    def descr_index(self, space):
        return space.wrap(self.index)

    def descr_coords(self, space):
        coords, step, lngth = to_coords(space, self.base.shape, 
                            self.base.size, self.base.order, 
                            space.wrap(self.index))
        return space.newtuple([space.wrap(c) for c in coords])

    @jit.unroll_safe
    def descr_getitem(self, space, w_idx):
        if not (space.isinstance_w(w_idx, space.w_int) or
            space.isinstance_w(w_idx, space.w_slice)):
            raise OperationError(space.w_IndexError,
                                 space.wrap('unsupported iterator index'))
        base = self.base
        start, stop, step, lngth = space.decode_index4(w_idx, base.size)
        # setslice would have been better, but flat[u:v] for arbitrary
        # shapes of array a cannot be represented as a[x1:x2, y1:y2]
        basei = ViewIterator(base.start, base.strides,
                               base.backstrides,base.shape)
        shapelen = len(base.shape)
        basei = basei.next_skip_x(shapelen, start)
        if lngth <2:
            return base.getitem(basei.offset)
        ri = ArrayIterator(lngth)
        res = W_NDimArray(lngth, [lngth], base.dtype,
                                    base.order)
        while not ri.done():
            flat_get_driver.jit_merge_point(shapelen=shapelen,
                                             base=base,
                                             basei=basei,
                                             step=step,
                                             res=res,
                                             ri=ri,
                                            ) 
            w_val = base.getitem(basei.offset)
            res.setitem(ri.offset,w_val)
            basei = basei.next_skip_x(shapelen, step)
            ri = ri.next(shapelen)
        return res

    def descr_setitem(self, space, w_idx, w_value):
        if not (space.isinstance_w(w_idx, space.w_int) or
            space.isinstance_w(w_idx, space.w_slice)):
            raise OperationError(space.w_IndexError,
                                 space.wrap('unsupported iterator index'))
        base = self.base
        start, stop, step, lngth = space.decode_index4(w_idx, base.size)
        arr = convert_to_array(space, w_value)
        ai = 0
        basei = ViewIterator(base.start, base.strides,
                               base.backstrides,base.shape)
        shapelen = len(base.shape)
        basei = basei.next_skip_x(shapelen, start)
        while lngth > 0:
            flat_set_driver.jit_merge_point(shapelen=shapelen,
                                             basei=basei,
                                             base=base,
                                             step=step,
                                             arr=arr,
                                             ai=ai,
                                             lngth=lngth,
                                            ) 
            v = arr.getitem(ai).convert_to(base.dtype)
            base.setitem(basei.offset, v)
            # need to repeat input values until all assignments are done
            ai = (ai + 1) % arr.size
            basei = basei.next_skip_x(shapelen, step)
            lngth -= 1

    def create_sig(self):
        return signature.FlatSignature(self.base.dtype)

    def descr_base(self, space):
        return space.wrap(self.base)

W_FlatIterator.typedef = TypeDef(
    'flatiter',
    #__array__  = #MISSING
    __iter__ = interp2app(W_FlatIterator.descr_iter),
    __getitem__ = interp2app(W_FlatIterator.descr_getitem),
    __setitem__ = interp2app(W_FlatIterator.descr_setitem),
    __eq__ = interp2app(BaseArray.descr_eq),
    __ne__ = interp2app(BaseArray.descr_ne),
    __lt__ = interp2app(BaseArray.descr_lt),
    __le__ = interp2app(BaseArray.descr_le),
    __gt__ = interp2app(BaseArray.descr_gt),
    __ge__ = interp2app(BaseArray.descr_ge),
    #__sizeof__ #MISSING
    base = GetSetProperty(W_FlatIterator.descr_base),
    index = GetSetProperty(W_FlatIterator.descr_index),
    coords = GetSetProperty(W_FlatIterator.descr_coords),
    next = interp2app(W_FlatIterator.descr_next),

)
W_FlatIterator.acceptable_as_base_class = False

def isna(space, w_obj):
    if isinstance(w_obj, BaseArray):
        arr = w_obj.empty_copy(space,
                               interp_dtype.get_dtype_cache(space).w_booldtype)
        arr.fill(space, space.wrap(False))
        return arr
    return space.wrap(False)<|MERGE_RESOLUTION|>--- conflicted
+++ resolved
@@ -2,17 +2,11 @@
 from pypy.interpreter.error import OperationError, operationerrfmt
 from pypy.interpreter.gateway import interp2app, unwrap_spec
 from pypy.interpreter.typedef import TypeDef, GetSetProperty
-<<<<<<< HEAD
-from pypy.module.micronumpy import interp_ufuncs, interp_dtype, signature,\
-     interp_boxes
-from pypy.module.micronumpy.strides import calculate_slice_strides, to_coords
-=======
 from pypy.module.micronumpy import (interp_ufuncs, interp_dtype, interp_boxes,
     signature, support)
 from pypy.module.micronumpy.strides import (calculate_slice_strides,
     shape_agreement, find_shape_and_elems, get_shape_from_iterable,
     calc_new_strides, to_coords)
->>>>>>> f9e6cd4d
 from pypy.rlib import jit
 from pypy.rpython.lltypesystem import lltype, rffi
 from pypy.tool.sourcetools import func_with_new_name
@@ -68,196 +62,21 @@
     reds=['idx', 'idxi', 'frame', 'arr'],
     name='numpy_filterset',
 )
-<<<<<<< HEAD
-
+take_driver = jit.JitDriver(
+    greens=['shapelen', 'sig'],
+    reds=['index_i', 'res_i', 'concr', 'index', 'res'],
+    name='numpy_take',
+)
 flat_get_driver = jit.JitDriver(
     greens=['shapelen', 'base'],
     reds=['step', 'ri', 'basei', 'res'],
     name='numpy_flatget',
 )
-
 flat_set_driver = jit.JitDriver(
     greens=['shapelen', 'base'],
     reds=['step', 'ai', 'lngth', 'arr', 'basei'],
     name='numpy_flatset',
 )
-
-def _find_shape_and_elems(space, w_iterable):
-    shape = [space.len_w(w_iterable)]
-    batch = space.listview(w_iterable)
-    while True:
-        new_batch = []
-        if not batch:
-            return shape, []
-        if not space.issequence_w(batch[0]):
-            for elem in batch:
-                if space.issequence_w(elem):
-                    raise OperationError(space.w_ValueError, space.wrap(
-                        "setting an array element with a sequence"))
-            return shape, batch
-        size = space.len_w(batch[0])
-        for w_elem in batch:
-            if not space.issequence_w(w_elem) or space.len_w(w_elem) != size:
-                raise OperationError(space.w_ValueError, space.wrap(
-                    "setting an array element with a sequence"))
-            new_batch += space.listview(w_elem)
-        shape.append(size)
-        batch = new_batch
-
-def shape_agreement(space, shape1, shape2):
-    ret = _shape_agreement(shape1, shape2)
-    if len(ret) < max(len(shape1), len(shape2)):
-        raise OperationError(space.w_ValueError,
-            space.wrap("operands could not be broadcast together with shapes (%s) (%s)" % (
-                ",".join([str(x) for x in shape1]),
-                ",".join([str(x) for x in shape2]),
-            ))
-        )
-    return ret
-
-def _shape_agreement(shape1, shape2):
-    """ Checks agreement about two shapes with respect to broadcasting. Returns
-    the resulting shape.
-    """
-    lshift = 0
-    rshift = 0
-    if len(shape1) > len(shape2):
-        m = len(shape1)
-        n = len(shape2)
-        rshift = len(shape2) - len(shape1)
-        remainder = shape1
-    else:
-        m = len(shape2)
-        n = len(shape1)
-        lshift = len(shape1) - len(shape2)
-        remainder = shape2
-    endshape = [0] * m
-    indices1 = [True] * m
-    indices2 = [True] * m
-    for i in range(m - 1, m - n - 1, -1):
-        left = shape1[i + lshift]
-        right = shape2[i + rshift]
-        if left == right:
-            endshape[i] = left
-        elif left == 1:
-            endshape[i] = right
-            indices1[i + lshift] = False
-        elif right == 1:
-            endshape[i] = left
-            indices2[i + rshift] = False
-        else:
-            return []
-            #raise OperationError(space.w_ValueError, space.wrap(
-            #    "frames are not aligned"))
-    for i in range(m - n):
-        endshape[i] = remainder[i]
-    return endshape
-
-def get_shape_from_iterable(space, old_size, w_iterable):
-    new_size = 0
-    new_shape = []
-    if space.isinstance_w(w_iterable, space.w_int):
-        new_size = space.int_w(w_iterable)
-        if new_size < 0:
-            new_size = old_size
-        new_shape = [new_size]
-    else:
-        neg_dim = -1
-        batch = space.listview(w_iterable)
-        new_size = 1
-        if len(batch) < 1:
-            if old_size == 1:
-                # Scalars can have an empty size.
-                new_size = 1
-            else:
-                new_size = 0
-        new_shape = []
-        i = 0
-        for elem in batch:
-            s = space.int_w(elem)
-            if s < 0:
-                if neg_dim >= 0:
-                    raise OperationError(space.w_ValueError, space.wrap(
-                             "can only specify one unknown dimension"))
-                s = 1
-                neg_dim = i
-            new_size *= s
-            new_shape.append(s)
-            i += 1
-        if neg_dim >= 0:
-            new_shape[neg_dim] = old_size / new_size
-            new_size *= new_shape[neg_dim]
-    if new_size != old_size:
-        raise OperationError(space.w_ValueError,
-                space.wrap("total size of new array must be unchanged"))
-    return new_shape
-
-# Recalculating strides. Find the steps that the iteration does for each
-# dimension, given the stride and shape. Then try to create a new stride that
-# fits the new shape, using those steps. If there is a shape/step mismatch
-# (meaning that the realignment of elements crosses from one step into another)
-# return None so that the caller can raise an exception.
-def calc_new_strides(new_shape, old_shape, old_strides, order):
-    # Return the proper strides for new_shape, or None if the mapping crosses
-    # stepping boundaries
-
-    # Assumes that prod(old_shape) == prod(new_shape), len(old_shape) > 1, and
-    # len(new_shape) > 0
-    steps = []
-    last_step = 1
-    oldI = 0
-    new_strides = []
-    if order == 'F':
-        for i in range(len(old_shape)):
-            steps.append(old_strides[i] / last_step)
-            last_step *= old_shape[i]
-        cur_step = steps[0]
-        n_new_elems_used = 1
-        n_old_elems_to_use = old_shape[0]
-        for s in new_shape:
-            new_strides.append(cur_step * n_new_elems_used)
-            n_new_elems_used *= s
-            while n_new_elems_used > n_old_elems_to_use:
-                oldI += 1
-                if steps[oldI] != steps[oldI - 1]:
-                    return None
-                n_old_elems_to_use *= old_shape[oldI]
-            if n_new_elems_used == n_old_elems_to_use:
-                oldI += 1
-                if oldI < len(old_shape):
-                    cur_step = steps[oldI]
-                    n_old_elems_to_use *= old_shape[oldI]
-    elif order == 'C':
-        for i in range(len(old_shape) - 1, -1, -1):
-            steps.insert(0, old_strides[i] / last_step)
-            last_step *= old_shape[i]
-        cur_step = steps[-1]
-        n_new_elems_used = 1
-        oldI = -1
-        n_old_elems_to_use = old_shape[-1]
-        for i in range(len(new_shape) - 1, -1, -1):
-            s = new_shape[i]
-            new_strides.insert(0, cur_step * n_new_elems_used)
-            n_new_elems_used *= s
-            while n_new_elems_used > n_old_elems_to_use:
-                oldI -= 1
-                if steps[oldI] != steps[oldI + 1]:
-                    return None
-                n_old_elems_to_use *= old_shape[oldI]
-            if n_new_elems_used == n_old_elems_to_use:
-                oldI -= 1
-                if oldI >= -len(old_shape):
-                    cur_step = steps[oldI]
-                    n_old_elems_to_use *= old_shape[oldI]
-    assert len(new_strides) == len(new_shape)
-    return new_strides
-=======
-take_driver = jit.JitDriver(
-    greens=['shapelen', 'sig'],
-    reds=['index_i', 'res_i', 'concr', 'index', 'res'],
-    name='numpy_take',
-)
->>>>>>> f9e6cd4d
 
 class BaseArray(Wrappable):
     _attrs_ = ["invalidates", "shape", 'size']
@@ -1488,20 +1307,15 @@
     @jit.unroll_safe
     def __init__(self, arr):
         arr = arr.get_concrete()
-<<<<<<< HEAD
-=======
-        size = support.product(arr.shape)
         self.strides = [arr.strides[-1]]
         self.backstrides = [arr.backstrides[-1]]
-        ViewArray.__init__(self, size, [size], arr.dtype, arr.order,
-                               arr)
->>>>>>> f9e6cd4d
         self.shapelen = len(arr.shape)
         sig = arr.find_sig()
         self.iter = sig.create_frame(arr).get_final_iter()
         self.base = arr
         self.index = 0
-        ViewArray.__init__(self, arr.size, [arr.size], arr.dtype, arr.order, arr)
+        ViewArray.__init__(self, arr.size, [arr.size], arr.dtype, arr.order,
+                           arr)
 
     def descr_next(self, space):
         if self.iter.done():
