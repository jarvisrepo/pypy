--- conflicted
+++ resolved
@@ -1051,9 +1051,7 @@
 def _reconstruct(space, w_subtype, w_shape, w_dtype):
     return descr_new_array(space, w_subtype, w_shape, w_dtype)
 
-<<<<<<< HEAD
-=======
-def build_scalar(space, w_dtype, w_state):
+ def build_scalar(space, w_dtype, w_state):
     from rpython.rtyper.lltypesystem import rffi, lltype
 
     assert isinstance(w_dtype, interp_dtype.W_Dtype)
@@ -1063,7 +1061,7 @@
     lltype.free(state, flavor="raw")
     return box
 
->>>>>>> e3f661fa
+
 W_FlatIterator.typedef = TypeDef(
     'flatiter',
     __iter__ = interp2app(W_FlatIterator.descr_iter),
