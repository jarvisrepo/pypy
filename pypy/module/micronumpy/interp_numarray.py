--- conflicted
+++ resolved
@@ -98,8 +98,6 @@
         endshape[i] = remainder[i]
     return endshape
 
-<<<<<<< HEAD
-=======
 def get_shape_from_iterable(space, old_size, w_iterable):
     new_size = 0
     new_shape = []
@@ -201,49 +199,6 @@
                 cur_step = steps[oldI]
                 n_old_elems_to_use *= old_shape[oldI]
     return new_strides
-
-def descr_new_array(space, w_subtype, w_item_or_iterable, w_dtype=None,
-                    w_order=NoneNotWrapped):
-    # find scalar
-    if not space.issequence_w(w_item_or_iterable):
-        if space.is_w(w_dtype, space.w_None):
-            w_dtype = interp_ufuncs.find_dtype_for_scalar(space,
-                                                          w_item_or_iterable)
-        dtype = space.interp_w(interp_dtype.W_Dtype,
-           space.call_function(space.gettypefor(interp_dtype.W_Dtype), w_dtype)
-        )
-        return scalar_w(space, dtype, w_item_or_iterable)
-    if w_order is None:
-        order = 'C'
-    else:
-        order = space.str_w(w_order)
-        if order != 'C':  # or order != 'F':
-            raise operationerrfmt(space.w_ValueError, "Unknown order: %s",
-                                  order)
-    shape, elems_w = _find_shape_and_elems(space, w_item_or_iterable)
-    # they come back in C order
-    size = len(elems_w)
-    if space.is_w(w_dtype, space.w_None):
-        w_dtype = None
-        for w_elem in elems_w:
-            w_dtype = interp_ufuncs.find_dtype_for_scalar(space, w_elem,
-                                                          w_dtype)
-            if w_dtype is space.fromcache(interp_dtype.W_Float64Dtype):
-                break
-    if w_dtype is None:
-        w_dtype = space.w_None
-    dtype = space.interp_w(interp_dtype.W_Dtype,
-        space.call_function(space.gettypefor(interp_dtype.W_Dtype), w_dtype)
-    )
-    arr = NDimArray(size, shape[:], dtype=dtype, order=order)
-    shapelen = len(shape)
-    arr_iter = arr.start_iter(arr.shape)
-    for i in range(len(elems_w)):
-        w_elem = elems_w[i]
-        dtype.setitem_w(space, arr.storage, arr_iter.offset, w_elem)
-        arr_iter = arr_iter.next(shapelen)
-    return arr
->>>>>>> 1c7feb4b
 
 # Iterators for arrays
 # --------------------
