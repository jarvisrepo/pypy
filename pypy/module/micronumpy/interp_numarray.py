--- conflicted
+++ resolved
@@ -1,9 +1,5 @@
 from pypy.interpreter.baseobjspace import ObjSpace, W_Root, Wrappable
-<<<<<<< HEAD
-from pypy.interpreter.error import operationerrfmt, OperationError
-=======
 from pypy.interpreter.error import OperationError, operationerrfmt
->>>>>>> 3dc560e9
 from pypy.interpreter.gateway import interp2app, unwrap_spec
 from pypy.interpreter.typedef import TypeDef, GetSetProperty
 from pypy.rlib import jit
@@ -265,15 +261,7 @@
         return self.get_concrete().descr_setitem(space, item, value)
 
     def descr_mean(self, space):
-<<<<<<< HEAD
         return space.wrap(space.float_w(self.descr_sum(space))/self.find_size())
-=======
-        s = 0
-        concrete = self.get_concrete()
-        size = concrete.find_size()
-        for i in xrange(size):
-            s += concrete.getitem(i)
-        return space.wrap(s / size)
 
 def convert_to_array (space, w_obj):
     if isinstance(w_obj, BaseArray):
@@ -284,7 +272,6 @@
     else:
         # If it's a scalar
         return FloatWrapper(space.float_w(w_obj))
->>>>>>> 3dc560e9
 
 class FloatWrapper(BaseArray):
     """
