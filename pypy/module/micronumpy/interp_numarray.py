
from pypy.interpreter.error import operationerrfmt, OperationError
from pypy.interpreter.typedef import TypeDef, GetSetProperty
from pypy.interpreter.gateway import interp2app, unwrap_spec, WrappedDefault
from pypy.module.micronumpy.base import W_NDimArray, convert_to_array,\
     ArrayArgumentException, issequence_w
from pypy.module.micronumpy import interp_dtype, interp_ufuncs, interp_boxes,\
     interp_arrayops
from pypy.module.micronumpy.strides import find_shape_and_elems,\
     get_shape_from_iterable, to_coords, shape_agreement, \
     shape_agreement_multiple
from pypy.module.micronumpy.interp_flatiter import W_FlatIterator
from pypy.module.micronumpy.interp_support import unwrap_axis_arg
from pypy.module.micronumpy.appbridge import get_appbridge_cache
from pypy.module.micronumpy import loop
from pypy.module.micronumpy.dot import match_dot_shapes
from pypy.module.micronumpy.interp_arrayops import repeat
from pypy.tool.sourcetools import func_with_new_name
from pypy.rlib import jit
from pypy.rlib.rstring import StringBuilder
from pypy.module.micronumpy.arrayimpl.base import BaseArrayImplementation

def _find_shape(space, w_size):
    if space.is_none(w_size):
        return []
    if space.isinstance_w(w_size, space.w_int):
        return [space.int_w(w_size)]
    shape = []
    for w_item in space.fixedview(w_size):
        shape.append(space.int_w(w_item))
    return shape[:]

class __extend__(W_NDimArray):
    @jit.unroll_safe
    def descr_get_shape(self, space):
        shape = self.get_shape()
        return space.newtuple([space.wrap(i) for i in shape])

    def get_shape(self):
        return self.implementation.get_shape()

    def descr_set_shape(self, space, w_new_shape):
        self.implementation = self.implementation.set_shape(space, self,
            get_shape_from_iterable(space, self.get_size(), w_new_shape))

    def get_dtype(self):
        return self.implementation.dtype

    def get_order(self):
        return self.implementation.order

    def descr_get_dtype(self, space):
        return self.implementation.dtype

    def descr_get_ndim(self, space):
        return space.wrap(len(self.get_shape()))

    def descr_get_itemsize(self, space):
        return space.wrap(self.get_dtype().itemtype.get_element_size())

    def descr_get_nbytes(self, space):
        return space.wrap(self.get_size() * self.get_dtype().itemtype.get_element_size())

    def descr_fill(self, space, w_value):
        self.fill(self.get_dtype().coerce(space, w_value))

    def descr_tostring(self, space):
        return space.wrap(loop.tostring(space, self))

    def getitem_filter(self, space, arr):
        if len(arr.get_shape()) > 1 and arr.get_shape() != self.get_shape():
            raise OperationError(space.w_ValueError,
                                 space.wrap("boolean index array should have 1 dimension"))
        if arr.get_size() > self.get_size():
            raise OperationError(space.w_ValueError,
                                 space.wrap("index out of range for array"))
        size = loop.count_all_true(arr)
        res = W_NDimArray.from_shape([size], self.get_dtype())
        return loop.getitem_filter(res, self, arr)

    def setitem_filter(self, space, idx, val):
        if len(idx.get_shape()) > 1 and idx.get_shape() != self.get_shape():
            raise OperationError(space.w_ValueError,
                                 space.wrap("boolean index array should have 1 dimension"))
        if idx.get_size() > self.get_size():
            raise OperationError(space.w_ValueError,
                                 space.wrap("index out of range for array"))
        loop.setitem_filter(self, idx, val)

    def _prepare_array_index(self, space, w_index):
        if isinstance(w_index, W_NDimArray):
            return [], w_index.get_shape(), w_index.get_shape(), [w_index]
        w_lst = space.listview(w_index)
        for w_item in w_lst:
            if not space.isinstance_w(w_item, space.w_int):
                break
        else:
            arr = convert_to_array(space, w_index)
            return [], arr.get_shape(), arr.get_shape(), [arr]
        shape = None
        indexes_w = [None] * len(w_lst)
        res_shape = []
        arr_index_in_shape = False
        prefix = []
        for i, w_item in enumerate(w_lst):
            if (isinstance(w_item, W_NDimArray) or
                space.isinstance_w(w_item, space.w_list)):
                w_item = convert_to_array(space, w_item)
                if shape is None:
                    shape = w_item.get_shape()
                else:
                    shape = shape_agreement(space, shape, w_item)
                indexes_w[i] = w_item
                if not arr_index_in_shape:
                    res_shape.append(-1)
                    arr_index_in_shape = True
            else:
                if space.isinstance_w(w_item, space.w_slice):
                    _, _, _, lgt = space.decode_index4(w_item, self.get_shape()[i])
                    if not arr_index_in_shape:
                        prefix.append(w_item)
                    res_shape.append(lgt)
                indexes_w[i] = w_item
        real_shape = []
        for i in res_shape:
            if i == -1:
                real_shape += shape
            else:
                real_shape.append(i)
        return prefix, real_shape[:], shape, indexes_w

    def getitem_array_int(self, space, w_index):
        prefix, res_shape, iter_shape, indexes = \
                self._prepare_array_index(space, w_index)
        shape = res_shape + self.get_shape()[len(indexes):]
        res = W_NDimArray.from_shape(shape, self.get_dtype(), self.get_order())
        if not res.get_size():
            return res
        return loop.getitem_array_int(space, self, res, iter_shape, indexes,
                                      prefix)

    def setitem_array_int(self, space, w_index, w_value):
        val_arr = convert_to_array(space, w_value)
        prefix, _, iter_shape, indexes = \
                self._prepare_array_index(space, w_index)
        return loop.setitem_array_int(space, self, iter_shape, indexes, val_arr,
                                      prefix)

    def descr_getitem(self, space, w_idx):
        if (isinstance(w_idx, W_NDimArray) and
            w_idx.get_dtype().is_bool_type()):
            return self.getitem_filter(space, w_idx)
        try:
            return self.implementation.descr_getitem(space, self, w_idx)
        except ArrayArgumentException:
            return self.getitem_array_int(space, w_idx)
        except OperationError:
            raise OperationError(space.w_IndexError, space.wrap("wrong index"))

    def getitem(self, space, index_list):
        return self.implementation.getitem_index(space, index_list)

    def setitem(self, space, index_list, w_value):
        self.implementation.setitem_index(space, index_list, w_value)

    def descr_setitem(self, space, w_idx, w_value):
        if (isinstance(w_idx, W_NDimArray) and
            w_idx.get_dtype().is_bool_type()):
            return self.setitem_filter(space, w_idx,
                                       convert_to_array(space, w_value))
        try:
            self.implementation.descr_setitem(space, self, w_idx, w_value)
        except ArrayArgumentException:
            self.setitem_array_int(space, w_idx, w_value)

    def descr_len(self, space):
        shape = self.get_shape()
        if len(shape):
            return space.wrap(shape[0])
        raise OperationError(space.w_TypeError, space.wrap(
            "len() of unsized object"))

    def descr_repr(self, space):
        cache = get_appbridge_cache(space)
        if cache.w_array_repr is None:
            return space.wrap(self.dump_data())
        return space.call_function(cache.w_array_repr, self)

    def descr_str(self, space):
        cache = get_appbridge_cache(space)
        if cache.w_array_str is None:
            return space.wrap(self.dump_data())
        return space.call_function(cache.w_array_str, self)

    def dump_data(self):
        i = self.create_iter()
        first = True
        dtype = self.get_dtype()
        s = StringBuilder()
        s.append('array([')
        while not i.done():
            if first:
                first = False
            else:
                s.append(', ')
            s.append(dtype.itemtype.str_format(i.getitem()))
            i.next()
        s.append('])')
        return s.build()

    def create_iter(self, shape=None):
        assert isinstance(self.implementation, BaseArrayImplementation)
        return self.implementation.create_iter(shape)

    def create_axis_iter(self, shape, dim, cum):
        return self.implementation.create_axis_iter(shape, dim, cum)

    def create_dot_iter(self, shape, skip):
        return self.implementation.create_dot_iter(shape, skip)

    def is_scalar(self):
        return self.implementation.is_scalar()

    def set_scalar_value(self, w_val):
        self.implementation.set_scalar_value(w_val)

    def fill(self, box):
        self.implementation.fill(box)

    def descr_get_size(self, space):
        return space.wrap(self.get_size())

    def get_size(self):
        return self.implementation.get_size()

    def get_scalar_value(self):
        return self.implementation.get_scalar_value()

    def descr_copy(self, space):
        return W_NDimArray(self.implementation.copy())

    def descr_get_real(self, space):
        return W_NDimArray(self.implementation.get_real())

    def descr_get_imag(self, space):
        ret = self.implementation.get_imag()
        if ret:
            return W_NDimArray(ret)
        raise OperationError(space.w_NotImplementedError, 
                    space.wrap('imag not implemented for this dtype'))

    def descr_set_real(self, space, w_value):
        # copy (broadcast) values into self
        tmp = self.implementation.get_real()
        tmp.setslice(space, convert_to_array(space, w_value))

    def descr_set_imag(self, space, w_value):
        # if possible, copy (broadcast) values into self
        if not self.get_dtype().is_complex_type():
            raise OperationError(space.w_TypeError, 
                    space.wrap('array does not have imaginary part to set'))
        tmp = self.implementation.get_imag()
        tmp.setslice(space, convert_to_array(space, w_value))

    def descr_reshape(self, space, args_w):
        """reshape(...)
        a.reshape(shape)

        Returns an array containing the same data with a new shape.

        Refer to `numpypy.reshape` for full documentation.

        See Also
        --------
        numpypy.reshape : equivalent function
        """
        if len(args_w) == 1:
            w_shape = args_w[0]
        else:
            w_shape = space.newtuple(args_w)
        new_shape = get_shape_from_iterable(space, self.get_size(), w_shape)
        new_impl = self.implementation.reshape(space, self, new_shape)
        if new_impl is not None:
            return W_NDimArray(new_impl)
        # Create copy with contiguous data
        arr = self.descr_copy(space)
        if arr.get_size() > 0:
            arr.implementation = arr.implementation.reshape(space, self,
                                                            new_shape)
            assert arr.implementation
        else:
            arr.implementation.shape = new_shape
        return arr

    def descr_get_transpose(self, space):
        return W_NDimArray(self.implementation.transpose(self))

    @unwrap_spec(axis1=int, axis2=int)
    def descr_swapaxes(self, space, axis1, axis2):
        """a.swapaxes(axis1, axis2)
    
        Return a view of the array with `axis1` and `axis2` interchanged.
    
        Refer to `numpy.swapaxes` for full documentation.
    
        See Also
        --------
        numpy.swapaxes : equivalent function
        """
        if self.is_scalar():
            return self
        return self.implementation.swapaxes(self, axis1, axis2)

    def descr_tolist(self, space):
        if len(self.get_shape()) == 0:
            return self.get_scalar_value().item(space)
        l_w = []
        for i in range(self.get_shape()[0]):
            l_w.append(space.call_method(self.descr_getitem(space,
                                         space.wrap(i)), "tolist"))
        return space.newlist(l_w)

    def descr_ravel(self, space, w_order=None):
        if space.is_none(w_order):
            order = 'C'
        else:
            order = space.str_w(w_order)
        if order != 'C':
            raise OperationError(space.w_NotImplementedError, space.wrap(
                "order not implemented"))
        return self.descr_reshape(space, [space.wrap(-1)])

    def descr_take(self, space, w_obj, w_axis=None, w_out=None):
        # if w_axis is None and w_out is Nont this is an equivalent to
        # fancy indexing
        raise OperationError(space.w_NotImplementedError,
                             space.wrap("unsupported for now"))
        if not space.is_none(w_axis):
            raise OperationError(space.w_NotImplementedError,
                                 space.wrap("axis unsupported for take"))
        if not space.is_none(w_out):
            raise OperationError(space.w_NotImplementedError,
                                 space.wrap("out unsupported for take"))
        return self.getitem_int(space, convert_to_array(space, w_obj))

    def descr_compress(self, space, w_obj, w_axis=None):
        if not space.is_none(w_axis):
            raise OperationError(space.w_NotImplementedError,
                                 space.wrap("axis unsupported for compress"))
        index = convert_to_array(space, w_obj)
        return self.getitem_filter(space, index)

    def descr_flatten(self, space, w_order=None):
        if self.is_scalar():
            # scalars have no storage
            return self.descr_reshape(space, [space.wrap(1)])
        w_res = self.descr_ravel(space, w_order)
        if w_res.implementation.storage == self.implementation.storage:
            return w_res.descr_copy(space)
        return w_res

    @unwrap_spec(repeats=int)
    def descr_repeat(self, space, repeats, w_axis=None):
        return repeat(space, self, repeats, w_axis)

    def descr_get_flatiter(self, space):
        return space.wrap(W_FlatIterator(self))

    def to_coords(self, space, w_index):
        coords, _, _ = to_coords(space, self.get_shape(),
                                 self.get_size(), self.get_order(),
                                 w_index)
        return coords

    def descr_item(self, space, w_arg=None):
        if space.is_none(w_arg):
            if self.is_scalar():
                return self.get_scalar_value().item(space)
            if self.get_size() == 1:
                w_obj = self.getitem(space,
                                     [0] * len(self.get_shape()))
                assert isinstance(w_obj, interp_boxes.W_GenericBox)
                return w_obj.item(space)
            raise OperationError(space.w_IndexError,
                                 space.wrap("index out of bounds"))
        if space.isinstance_w(w_arg, space.w_int):
            if self.is_scalar():
                raise OperationError(space.w_IndexError,
                                     space.wrap("index out of bounds"))
            i = self.to_coords(space, w_arg)
            item = self.getitem(space, i)
            assert isinstance(item, interp_boxes.W_GenericBox)
            return item.item(space)
        raise OperationError(space.w_NotImplementedError, space.wrap(
            "non-int arg not supported"))

    def descr_array_iface(self, space):
        addr = self.implementation.get_storage_as_int(space)
        # will explode if it can't
        w_d = space.newdict()
        space.setitem_str(w_d, 'data', space.newtuple([space.wrap(addr),
                                                       space.w_False]))
        return w_d

<<<<<<< HEAD
    def descr_argsort(self, space, w_axis=None, w_kind=None, w_order=None):
        # happily ignore the kind
        # create a contiguous copy of the array
        # we must do that, because we need a working set. otherwise
        # we would modify the array in-place
        contig = self.descr_copy(space)
        return contig.implementation.argsort(space, w_axis)

    def descr_astype(self, space, w_dtype):
        dtype = space.interp_w(interp_dtype.W_Dtype,
          space.call_function(space.gettypefor(interp_dtype.W_Dtype), w_dtype))
        return self.implementation.astype(space, dtype)

    def descr_get_base(self, space):
        impl = self.implementation
        ret = impl.base()
        if ret is None:
            return space.w_None
        return ret    

    @unwrap_spec(inplace=bool)
    def descr_byteswap(self, space, inplace=False):
        if inplace:
            loop.byteswap(self.implementation, self.implementation)
            return self
        else:
            res = W_NDimArray.from_shape(self.get_shape(), self.get_dtype())
            loop.byteswap(self.implementation, res.implementation)
            return res

    @unwrap_spec(mode=str)
    def descr_choose(self, space, w_choices, mode='raise', w_out=None):
        if w_out is not None and not isinstance(w_out, W_NDimArray):
            raise OperationError(space.w_TypeError, space.wrap(
                "return arrays must be of ArrayType"))
        return interp_arrayops.choose(space, self, w_choices, w_out, mode)

    def descr_clip(self, space, w_min, w_max, w_out=None):
        if w_out is not None and not isinstance(w_out, W_NDimArray):
            raise OperationError(space.w_TypeError, space.wrap(
                "return arrays must be of ArrayType"))
        min = convert_to_array(space, w_min)
        max = convert_to_array(space, w_max)
        shape = shape_agreement_multiple(space, [self, min, max, w_out])
        out = interp_dtype.dtype_agreement(space, [self, min, max], shape,
                                           w_out)
        loop.clip(space, self, shape, min, max, out)
        return out

    def descr_get_ctypes(self, space):
        raise OperationError(space.w_NotImplementedError, space.wrap(
            "ctypes not implemented yet"))

    def descr_get_data(self, space):
        return self.implementation.get_buffer(space)

    @unwrap_spec(offset=int, axis1=int, axis2=int)
    def descr_diagonal(self, space, offset=0, axis1=0, axis2=1):
        if len(self.get_shape()) < 2:
            raise OperationError(space.w_ValueError, space.wrap(
                "need at least 2 dimensions for diagonal"))
        if (axis1 < 0 or axis2 < 0 or axis1 >= len(self.get_shape()) or
            axis2 >= len(self.get_shape())):
            raise operationerrfmt(space.w_ValueError,
                 "axis1(=%d) and axis2(=%d) must be withing range (ndim=%d)",
                                  axis1, axis2, len(self.get_shape()))
        if axis1 == axis2:
            raise OperationError(space.w_ValueError, space.wrap(
                "axis1 and axis2 cannot be the same"))
        return interp_arrayops.diagonal(space, self.implementation, offset,
                                        axis1, axis2)
    
    def descr_dump(self, space, w_file):
        raise OperationError(space.w_NotImplementedError, space.wrap(
            "dump not implemented yet"))

    def descr_dumps(self, space):
        raise OperationError(space.w_NotImplementedError, space.wrap(
            "dumps not implemented yet"))

    def descr_get_flags(self, space):
        raise OperationError(space.w_NotImplementedError, space.wrap(
            "getting flags not implemented yet"))

    def descr_set_flags(self, space, w_args):
        raise OperationError(space.w_NotImplementedError, space.wrap(
            "setting flags not implemented yet"))

    @unwrap_spec(offset=int)    
    def descr_getfield(self, space, w_dtype, offset):
        raise OperationError(space.w_NotImplementedError, space.wrap(
            "getfield not implemented yet"))

    def descr_itemset(self, space, w_arg):
        raise OperationError(space.w_NotImplementedError, space.wrap(
            "itemset not implemented yet"))

    @unwrap_spec(neworder=str)    
    def descr_newbyteorder(self, space, neworder):
        raise OperationError(space.w_NotImplementedError, space.wrap(
            "newbyteorder not implemented yet"))

    def descr_ptp(self, space, w_axis=None, w_out=None):
        raise OperationError(space.w_NotImplementedError, space.wrap(
            "ptp (peak to peak) not implemented yet"))

    def descr_put(self, space, w_indices, w_values, w_mode='raise'):
        raise OperationError(space.w_NotImplementedError, space.wrap(
            "put not implemented yet"))

    def descr_resize(self, space, w_new_shape, w_refcheck=True):
        raise OperationError(space.w_NotImplementedError, space.wrap(
            "resize not implemented yet"))

    def descr_round(self, space, w_decimals=0, w_out=None):
        raise OperationError(space.w_NotImplementedError, space.wrap(
            "round not implemented yet"))

    def descr_searchsorted(self, space, w_v, w_side='left'):
        raise OperationError(space.w_NotImplementedError, space.wrap(
            "searchsorted not implemented yet"))

    def descr_setasflat(self, space, w_v):
        raise OperationError(space.w_NotImplementedError, space.wrap(
            "setasflat not implemented yet"))

    def descr_setfield(self, space, w_val, w_dtype, w_offset=0):
        raise OperationError(space.w_NotImplementedError, space.wrap(
            "setfield not implemented yet"))

    def descr_setflags(self, space, w_write=None, w_align=None, w_uic=None): 
        raise OperationError(space.w_NotImplementedError, space.wrap(
            "setflags not implemented yet"))

    def descr_sort(self, space, w_axis=-1, w_kind='quicksort', w_order=None):
        raise OperationError(space.w_NotImplementedError, space.wrap(
            "sort not implemented yet"))

    def descr_squeeze(self, space):
        raise OperationError(space.w_NotImplementedError, space.wrap(
            "squeeze not implemented yet"))

    def descr_strides(self, space):
        raise OperationError(space.w_NotImplementedError, space.wrap(
            "strides not implemented yet"))

    def descr_tofile(self, space, w_fid, w_sep="", w_format="%s"):
        raise OperationError(space.w_NotImplementedError, space.wrap(
            "tofile not implemented yet"))

    def descr_trace(self, space, w_offset=0, w_axis1=0, w_axis2=1,
                    w_dtype=None, w_out=None): 
        raise OperationError(space.w_NotImplementedError, space.wrap(
            "trace not implemented yet"))

    def descr_view(self, space, w_dtype=None, w_type=None) :
        raise OperationError(space.w_NotImplementedError, space.wrap(
            "view not implemented yet"))


=======
>>>>>>> 791b9b3a
    # --------------------- operations ----------------------------

    def _unaryop_impl(ufunc_name):
        def impl(self, space, w_out=None):
            return getattr(interp_ufuncs.get(space), ufunc_name).call(space,
                                                                [self, w_out])
        return func_with_new_name(impl, "unaryop_%s_impl" % ufunc_name)

    descr_pos = _unaryop_impl("positive")
    descr_neg = _unaryop_impl("negative")
    descr_abs = _unaryop_impl("absolute")
    descr_invert = _unaryop_impl("invert")

    descr_conj = _unaryop_impl('conjugate')

    def descr_nonzero(self, space):
        if self.get_size() > 1:
            raise OperationError(space.w_ValueError, space.wrap(
                "The truth value of an array with more than one element is ambiguous. Use a.any() or a.all()"))
        iter = self.create_iter()
        return space.wrap(space.is_true(iter.getitem()))

    def _binop_impl(ufunc_name):
        def impl(self, space, w_other, w_out=None):
            return getattr(interp_ufuncs.get(space), ufunc_name).call(space,
                                                        [self, w_other, w_out])
        return func_with_new_name(impl, "binop_%s_impl" % ufunc_name)

    descr_add = _binop_impl("add")
    descr_sub = _binop_impl("subtract")
    descr_mul = _binop_impl("multiply")
    descr_div = _binop_impl("divide")
    descr_truediv = _binop_impl("true_divide")
    descr_floordiv = _binop_impl("floor_divide")
    descr_mod = _binop_impl("mod")
    descr_pow = _binop_impl("power")
    descr_lshift = _binop_impl("left_shift")
    descr_rshift = _binop_impl("right_shift")
    descr_and = _binop_impl("bitwise_and")
    descr_or = _binop_impl("bitwise_or")
    descr_xor = _binop_impl("bitwise_xor")

    def descr_divmod(self, space, w_other):
        w_quotient = self.descr_div(space, w_other)
        w_remainder = self.descr_mod(space, w_other)
        return space.newtuple([w_quotient, w_remainder])

    descr_eq = _binop_impl("equal")
    descr_ne = _binop_impl("not_equal")
    descr_lt = _binop_impl("less")
    descr_le = _binop_impl("less_equal")
    descr_gt = _binop_impl("greater")
    descr_ge = _binop_impl("greater_equal")

    def _binop_right_impl(ufunc_name):
        def impl(self, space, w_other, w_out=None):
            w_other = convert_to_array(space, w_other)
            return getattr(interp_ufuncs.get(space), ufunc_name).call(space, [w_other, self, w_out])
        return func_with_new_name(impl, "binop_right_%s_impl" % ufunc_name)

    descr_radd = _binop_right_impl("add")
    descr_rsub = _binop_right_impl("subtract")
    descr_rmul = _binop_right_impl("multiply")
    descr_rdiv = _binop_right_impl("divide")
    descr_rtruediv = _binop_right_impl("true_divide")
    descr_rfloordiv = _binop_right_impl("floor_divide")
    descr_rmod = _binop_right_impl("mod")
    descr_rpow = _binop_right_impl("power")
    descr_rlshift = _binop_right_impl("left_shift")
    descr_rrshift = _binop_right_impl("right_shift")
    descr_rand = _binop_right_impl("bitwise_and")
    descr_ror = _binop_right_impl("bitwise_or")
    descr_rxor = _binop_right_impl("bitwise_xor")

    def descr_rdivmod(self, space, w_other):
        w_quotient = self.descr_rdiv(space, w_other)
        w_remainder = self.descr_rmod(space, w_other)
        return space.newtuple([w_quotient, w_remainder])

    def descr_dot(self, space, w_other):
        other = convert_to_array(space, w_other)
        if other.is_scalar():
            #Note: w_out is not modified, this is numpy compliant.
            return self.descr_mul(space, other)
        elif len(self.get_shape()) < 2 and len(other.get_shape()) < 2:
            w_res = self.descr_mul(space, other)
            assert isinstance(w_res, W_NDimArray)
            return w_res.descr_sum(space, space.wrap(-1))
        dtype = interp_ufuncs.find_binop_result_dtype(space,
                                     self.get_dtype(), other.get_dtype())
        if self.get_size() < 1 and other.get_size() < 1:
            # numpy compatability
            return W_NDimArray.new_scalar(space, dtype, space.wrap(0))
        # Do the dims match?
        out_shape, other_critical_dim = match_dot_shapes(space, self, other)
        result = W_NDimArray.from_shape(out_shape, dtype)
        # This is the place to add fpypy and blas
        return loop.multidim_dot(space, self, other,  result, dtype,
                                 other_critical_dim)

    @unwrap_spec(w_axis = WrappedDefault(None))
    def descr_var(self, space, w_axis):
        return get_appbridge_cache(space).call_method(space, '_var', self,
                                                      w_axis)

    @unwrap_spec(w_axis = WrappedDefault(None))
    def descr_std(self, space, w_axis):
        return get_appbridge_cache(space).call_method(space, '_std', self,
                                                      w_axis)

    # ----------------------- reduce -------------------------------

    def _reduce_ufunc_impl(ufunc_name, promote_to_largest=False,
                           cumultative=False):
        def impl(self, space, w_axis=None, w_out=None, w_dtype=None):
            if space.is_none(w_out):
                out = None
            elif not isinstance(w_out, W_NDimArray):
                raise OperationError(space.w_TypeError, space.wrap( 
                        'output must be an array'))
            else:
                out = w_out
            return getattr(interp_ufuncs.get(space), ufunc_name).reduce(
                space, self, True, promote_to_largest, w_axis,
                False, out, w_dtype, cumultative=cumultative)
        return func_with_new_name(impl, "reduce_%s_impl" % ufunc_name)

    descr_sum = _reduce_ufunc_impl("add")
    descr_sum_promote = _reduce_ufunc_impl("add", True)
    descr_prod = _reduce_ufunc_impl("multiply", True)
    descr_max = _reduce_ufunc_impl("maximum")
    descr_min = _reduce_ufunc_impl("minimum")
    descr_all = _reduce_ufunc_impl('logical_and')
    descr_any = _reduce_ufunc_impl('logical_or')

    descr_cumsum = _reduce_ufunc_impl('add', cumultative=True)
    descr_cumprod = _reduce_ufunc_impl('multiply', cumultative=True)
    
    def descr_mean(self, space, w_axis=None, w_out=None):
        if space.is_none(w_axis):
            w_denom = space.wrap(self.get_size())
        else:
            axis = unwrap_axis_arg(space, len(self.get_shape()), w_axis)
            w_denom = space.wrap(self.get_shape()[axis])
        return space.div(self.descr_sum_promote(space, w_axis, w_out), w_denom)

    def _reduce_argmax_argmin_impl(op_name):
        def impl(self, space):
            if self.get_size() == 0:
                raise OperationError(space.w_ValueError,
                    space.wrap("Can't call %s on zero-size arrays" % op_name))
            return space.wrap(getattr(loop, 'arg' + op_name)(self))
        return func_with_new_name(impl, "reduce_arg%s_impl" % op_name)

    descr_argmax = _reduce_argmax_argmin_impl("max")
    descr_argmin = _reduce_argmax_argmin_impl("min")


@unwrap_spec(offset=int)
def descr_new_array(space, w_subtype, w_shape, w_dtype=None, w_buffer=None,
                    offset=0, w_strides=None, w_order=None):
    if (offset != 0 or not space.is_none(w_strides) or
        not space.is_none(w_order) or
        not space.is_none(w_buffer)):
        raise OperationError(space.w_NotImplementedError,
                             space.wrap("unsupported param"))
    dtype = space.interp_w(interp_dtype.W_Dtype,
          space.call_function(space.gettypefor(interp_dtype.W_Dtype), w_dtype))
    shape = _find_shape(space, w_shape)
    if not shape:
        return W_NDimArray.new_scalar(space, dtype)
    return W_NDimArray.from_shape(shape, dtype)

@unwrap_spec(addr=int)
def descr__from_shape_and_storage(space, w_cls, w_shape, addr, w_dtype):
    """
    Create an array from an existing buffer, given its address as int.
    PyPy-only implementation detail.
    """
    from pypy.rpython.lltypesystem import rffi
    from pypy.rlib.rawstorage import RAW_STORAGE_PTR
    shape = _find_shape(space, w_shape)
    storage = rffi.cast(RAW_STORAGE_PTR, addr)
    dtype = space.interp_w(interp_dtype.W_Dtype,
                           space.call_function(space.gettypefor(interp_dtype.W_Dtype), w_dtype))
    return W_NDimArray.from_shape_and_storage(shape, storage, dtype)

W_NDimArray.typedef = TypeDef(
    "ndarray",
    __new__ = interp2app(descr_new_array),

    __len__ = interp2app(W_NDimArray.descr_len),
    __getitem__ = interp2app(W_NDimArray.descr_getitem),
    __setitem__ = interp2app(W_NDimArray.descr_setitem),

    __repr__ = interp2app(W_NDimArray.descr_repr),
    __str__ = interp2app(W_NDimArray.descr_str),

    __pos__ = interp2app(W_NDimArray.descr_pos),
    __neg__ = interp2app(W_NDimArray.descr_neg),
    __abs__ = interp2app(W_NDimArray.descr_abs),
    __invert__ = interp2app(W_NDimArray.descr_invert),
    __nonzero__ = interp2app(W_NDimArray.descr_nonzero),

    __add__ = interp2app(W_NDimArray.descr_add),
    __sub__ = interp2app(W_NDimArray.descr_sub),
    __mul__ = interp2app(W_NDimArray.descr_mul),
    __div__ = interp2app(W_NDimArray.descr_div),
    __truediv__ = interp2app(W_NDimArray.descr_truediv),
    __floordiv__ = interp2app(W_NDimArray.descr_floordiv),
    __mod__ = interp2app(W_NDimArray.descr_mod),
    __divmod__ = interp2app(W_NDimArray.descr_divmod),
    __pow__ = interp2app(W_NDimArray.descr_pow),
    __lshift__ = interp2app(W_NDimArray.descr_lshift),
    __rshift__ = interp2app(W_NDimArray.descr_rshift),
    __and__ = interp2app(W_NDimArray.descr_and),
    __or__ = interp2app(W_NDimArray.descr_or),
    __xor__ = interp2app(W_NDimArray.descr_xor),

    __radd__ = interp2app(W_NDimArray.descr_radd),
    __rsub__ = interp2app(W_NDimArray.descr_rsub),
    __rmul__ = interp2app(W_NDimArray.descr_rmul),
    __rdiv__ = interp2app(W_NDimArray.descr_rdiv),
    __rtruediv__ = interp2app(W_NDimArray.descr_rtruediv),
    __rfloordiv__ = interp2app(W_NDimArray.descr_rfloordiv),
    __rmod__ = interp2app(W_NDimArray.descr_rmod),
    __rdivmod__ = interp2app(W_NDimArray.descr_rdivmod),
    __rpow__ = interp2app(W_NDimArray.descr_rpow),
    __rlshift__ = interp2app(W_NDimArray.descr_rlshift),
    __rrshift__ = interp2app(W_NDimArray.descr_rrshift),
    __rand__ = interp2app(W_NDimArray.descr_rand),
    __ror__ = interp2app(W_NDimArray.descr_ror),
    __rxor__ = interp2app(W_NDimArray.descr_rxor),

    __eq__ = interp2app(W_NDimArray.descr_eq),
    __ne__ = interp2app(W_NDimArray.descr_ne),
    __lt__ = interp2app(W_NDimArray.descr_lt),
    __le__ = interp2app(W_NDimArray.descr_le),
    __gt__ = interp2app(W_NDimArray.descr_gt),
    __ge__ = interp2app(W_NDimArray.descr_ge),

    dtype = GetSetProperty(W_NDimArray.descr_get_dtype),
    shape = GetSetProperty(W_NDimArray.descr_get_shape,
                           W_NDimArray.descr_set_shape),
    ndim = GetSetProperty(W_NDimArray.descr_get_ndim),
    size = GetSetProperty(W_NDimArray.descr_get_size),
    itemsize = GetSetProperty(W_NDimArray.descr_get_itemsize),
    nbytes = GetSetProperty(W_NDimArray.descr_get_nbytes),

    fill = interp2app(W_NDimArray.descr_fill),
    tostring = interp2app(W_NDimArray.descr_tostring),

    mean = interp2app(W_NDimArray.descr_mean),
    sum = interp2app(W_NDimArray.descr_sum),
    prod = interp2app(W_NDimArray.descr_prod),
    max = interp2app(W_NDimArray.descr_max),
    min = interp2app(W_NDimArray.descr_min),
    argmax = interp2app(W_NDimArray.descr_argmax),
    argmin = interp2app(W_NDimArray.descr_argmin),
    all = interp2app(W_NDimArray.descr_all),
    any = interp2app(W_NDimArray.descr_any),
    dot = interp2app(W_NDimArray.descr_dot),
    var = interp2app(W_NDimArray.descr_var),
    std = interp2app(W_NDimArray.descr_std),

    cumsum = interp2app(W_NDimArray.descr_cumsum),
    cumprod = interp2app(W_NDimArray.descr_cumprod),

    copy = interp2app(W_NDimArray.descr_copy),
    reshape = interp2app(W_NDimArray.descr_reshape),
    T = GetSetProperty(W_NDimArray.descr_get_transpose),
    transpose = interp2app(W_NDimArray.descr_get_transpose),
    tolist = interp2app(W_NDimArray.descr_tolist),
    flatten = interp2app(W_NDimArray.descr_flatten),
    ravel = interp2app(W_NDimArray.descr_ravel),
    take = interp2app(W_NDimArray.descr_take),
    compress = interp2app(W_NDimArray.descr_compress),
    repeat = interp2app(W_NDimArray.descr_repeat),
    swapaxes = interp2app(W_NDimArray.descr_swapaxes),
    flat = GetSetProperty(W_NDimArray.descr_get_flatiter),
    item = interp2app(W_NDimArray.descr_item),
    real = GetSetProperty(W_NDimArray.descr_get_real, 
                          W_NDimArray.descr_set_real),
    imag = GetSetProperty(W_NDimArray.descr_get_imag,
                          W_NDimArray.descr_set_imag),
    conj = interp2app(W_NDimArray.descr_conj),

    argsort  = interp2app(W_NDimArray.descr_argsort),
    astype   = interp2app(W_NDimArray.descr_astype),
    base     = GetSetProperty(W_NDimArray.descr_get_base),
    byteswap = interp2app(W_NDimArray.descr_byteswap),
    choose   = interp2app(W_NDimArray.descr_choose),
    clip     = interp2app(W_NDimArray.descr_clip),
    data     = GetSetProperty(W_NDimArray.descr_get_data),
    diagonal = interp2app(W_NDimArray.descr_diagonal),

    ctypes = GetSetProperty(W_NDimArray.descr_get_ctypes), # XXX unimplemented
    __array_interface__ = GetSetProperty(W_NDimArray.descr_array_iface),
   _from_shape_and_storage = interp2app(descr__from_shape_and_storage,
                                        as_classmethod=True)
)

@unwrap_spec(ndmin=int, copy=bool, subok=bool)
def array(space, w_object, w_dtype=None, copy=True, w_order=None, subok=False,
          ndmin=0):
    if not issequence_w(space, w_object):
        if space.is_none(w_dtype):
            w_dtype = interp_ufuncs.find_dtype_for_scalar(space, w_object)
        dtype = space.interp_w(interp_dtype.W_Dtype,
          space.call_function(space.gettypefor(interp_dtype.W_Dtype), w_dtype))
        return W_NDimArray.new_scalar(space, dtype, w_object)
    if space.is_none(w_order):
        order = 'C'
    else:
        order = space.str_w(w_order)
        if order != 'C':  # or order != 'F':
            raise operationerrfmt(space.w_ValueError, "Unknown order: %s",
                                  order)
    if isinstance(w_object, W_NDimArray):
        if (not space.is_none(w_dtype) and
            w_object.get_dtype() is not w_dtype):
            raise OperationError(space.w_NotImplementedError, space.wrap(
                                  "copying over different dtypes unsupported"))
        if copy:
            return w_object.descr_copy(space)
        return w_object
    dtype = interp_dtype.decode_w_dtype(space, w_dtype)
    shape, elems_w = find_shape_and_elems(space, w_object, dtype)
    if dtype is None:
        for w_elem in elems_w:
            dtype = interp_ufuncs.find_dtype_for_scalar(space, w_elem,
                                                        dtype)
            #if dtype is interp_dtype.get_dtype_cache(space).w_float64dtype:
            #    break
            
        if dtype is None:
            dtype = interp_dtype.get_dtype_cache(space).w_float64dtype
    if ndmin > len(shape):
        shape = [1] * (ndmin - len(shape)) + shape
    arr = W_NDimArray.from_shape(shape, dtype, order=order)
    arr_iter = arr.create_iter()
    for w_elem in elems_w:
        arr_iter.setitem(dtype.coerce(space, w_elem))
        arr_iter.next()
    return arr

@unwrap_spec(order=str)
def zeros(space, w_shape, w_dtype=None, order='C'):
    dtype = space.interp_w(interp_dtype.W_Dtype,
        space.call_function(space.gettypefor(interp_dtype.W_Dtype), w_dtype)
    )
    shape = _find_shape(space, w_shape)
    if not shape:
        return W_NDimArray.new_scalar(space, dtype, space.wrap(0))
    return space.wrap(W_NDimArray.from_shape(shape, dtype=dtype, order=order))

@unwrap_spec(order=str)
def ones(space, w_shape, w_dtype=None, order='C'):
    dtype = space.interp_w(interp_dtype.W_Dtype,
        space.call_function(space.gettypefor(interp_dtype.W_Dtype), w_dtype)
    )
    shape = _find_shape(space, w_shape)
    if not shape:
        return W_NDimArray.new_scalar(space, dtype, space.wrap(0))
    arr = W_NDimArray.from_shape(shape, dtype=dtype, order=order)
    one = dtype.box(1)
    arr.fill(one)
    return space.wrap(arr)

W_FlatIterator.typedef = TypeDef(
    'flatiter',
    __iter__ = interp2app(W_FlatIterator.descr_iter),
    __getitem__ = interp2app(W_FlatIterator.descr_getitem),
    __setitem__ = interp2app(W_FlatIterator.descr_setitem),
    __len__ = interp2app(W_FlatIterator.descr_len),

    __eq__ = interp2app(W_FlatIterator.descr_eq),
    __ne__ = interp2app(W_FlatIterator.descr_ne),
    __lt__ = interp2app(W_FlatIterator.descr_lt),
    __le__ = interp2app(W_FlatIterator.descr_le),
    __gt__ = interp2app(W_FlatIterator.descr_gt),
    __ge__ = interp2app(W_FlatIterator.descr_ge),

    next = interp2app(W_FlatIterator.descr_next),
    base = GetSetProperty(W_FlatIterator.descr_base),
    index = GetSetProperty(W_FlatIterator.descr_index),
    coords = GetSetProperty(W_FlatIterator.descr_coords),
)<|MERGE_RESOLUTION|>--- conflicted
+++ resolved
@@ -402,7 +402,6 @@
                                                        space.w_False]))
         return w_d
 
-<<<<<<< HEAD
     def descr_argsort(self, space, w_axis=None, w_kind=None, w_order=None):
         # happily ignore the kind
         # create a contiguous copy of the array
@@ -562,9 +561,6 @@
         raise OperationError(space.w_NotImplementedError, space.wrap(
             "view not implemented yet"))
 
-
-=======
->>>>>>> 791b9b3a
     # --------------------- operations ----------------------------
 
     def _unaryop_impl(ufunc_name):
