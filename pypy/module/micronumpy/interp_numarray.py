--- conflicted
+++ resolved
@@ -7,16 +7,10 @@
 from pypy.module.micronumpy.appbridge import get_appbridge_cache
 from pypy.module.micronumpy.dot import multidim_dot, match_dot_shapes
 from pypy.module.micronumpy.interp_iter import (ArrayIterator,
-<<<<<<< HEAD
-    SkipLastAxisIterator, Chunk, ViewIterator, Chunks, RecordChunk)
+    SkipLastAxisIterator, Chunk, ViewIterator, Chunks, RecordChunk,
+    NewAxisChunk)
 from pypy.module.micronumpy.strides import (shape_agreement,
     find_shape_and_elems, get_shape_from_iterable, calc_new_strides, to_coords)
-=======
-    SkipLastAxisIterator, Chunk, NewAxisChunk, ViewIterator)
-from pypy.module.micronumpy.strides import (calculate_slice_strides,
-    shape_agreement, find_shape_and_elems, get_shape_from_iterable,
-    calc_new_strides, to_coords, enumerate_chunks)
->>>>>>> 3e978763
 from pypy.rlib import jit
 from pypy.rlib.rstring import StringBuilder
 from pypy.rpython.lltypesystem import lltype, rffi
@@ -366,14 +360,9 @@
             return RecordChunk(idx)
         if (space.isinstance_w(w_idx, space.w_int) or
             space.isinstance_w(w_idx, space.w_slice)):
-<<<<<<< HEAD
             return Chunks([Chunk(*space.decode_index4(w_idx, self.shape[0]))])
-        return Chunks([Chunk(*space.decode_index4(w_item, self.shape[i])) for i, w_item in
-                enumerate(space.fixedview(w_idx))])
-=======
-            return [Chunk(*space.decode_index4(w_idx, self.shape[0]))]
         elif space.is_w(w_idx, space.w_None):
-            return [NewAxisChunk()]
+            return Chunks([NewAxisChunk()])
         result = []
         i = 0
         for w_item in space.fixedview(w_idx):
@@ -383,8 +372,7 @@
                 result.append(Chunk(*space.decode_index4(w_item,
                                                          self.shape[i])))
                 i += 1
-        return result
->>>>>>> 3e978763
+        return Chunks(result)
 
     def count_all_true(self):
         sig = self.find_sig()
@@ -474,26 +462,6 @@
         view = chunks.apply(self).get_concrete()
         view.setslice(space, w_value)
 
-<<<<<<< HEAD
-=======
-    @jit.unroll_safe
-    def create_slice(self, chunks):
-        shape = []
-        i = -1
-        for i, chunk in enumerate_chunks(chunks):
-            chunk.extend_shape(shape)
-        s = i + 1
-        assert s >= 0
-        shape += self.shape[s:]
-        if not isinstance(self, ConcreteArray):
-            return VirtualSlice(self, chunks, shape)
-        r = calculate_slice_strides(self.shape, self.start, self.strides,
-                                    self.backstrides, chunks)
-        _, start, strides, backstrides = r
-        return W_NDimSlice(start, strides[:], backstrides[:],
-                           shape[:], self)
-
->>>>>>> 3e978763
     def descr_reshape(self, space, args_w):
         """reshape(...)
         a.reshape(shape)
@@ -516,15 +484,10 @@
 
     def reshape(self, space, new_shape):
         concrete = self.get_concrete()
-<<<<<<< HEAD
-        # Since we got to here, prod(new_shape) == self.get_size()
-        new_strides = calc_new_strides(new_shape, concrete.shape,
-=======
         # Since we got to here, prod(new_shape) == self.size
         new_strides = None
         if self.size > 0:
             new_strides = calc_new_strides(new_shape, concrete.shape,
->>>>>>> 3e978763
                                      concrete.strides, concrete.order)
         if new_strides:
             # We can create a view, strides somehow match up.
@@ -1106,15 +1069,9 @@
             if self.order == 'C':
                 new_shape.reverse()
             for sh in new_shape:
-<<<<<<< HEAD
                 strides.append(s * dtype.get_size())
                 backstrides.append(s * (sh - 1) * dtype.get_size())
-                s *= sh
-=======
-                strides.append(s)
-                backstrides.append(s * (sh - 1))
                 s *= max(1, sh)
->>>>>>> 3e978763
             if self.order == 'C':
                 strides.reverse()
                 backstrides.reverse()
