--- conflicted
+++ resolved
@@ -779,23 +779,12 @@
         return space.div(self.descr_sum(space), space.wrap(self.find_size()))
 
     def descr_nonzero(self, space):
-<<<<<<< HEAD
-        try:
-            if self.find_size() > 1:
-                raise OperationError(space.w_ValueError, space.wrap(
-                    "The truth value of an array with more than one element is ambiguous. Use a.any() or a.all()"))
-        except ValueError:
-            pass
+        if self.find_size() > 1:
+            raise OperationError(space.w_ValueError, space.wrap(
+                "The truth value of an array with more than one element is ambiguous. Use a.any() or a.all()"))
         return space.wrap(space.is_true(
             self.get_concrete().eval(self.start_iter(self.shape))
         ))
-=======
-        if self.find_size() > 1:
-            raise OperationError(space.w_ValueError, space.wrap(
-                "The truth value of an array with more than one element is ambiguous. Use a.any() or a.all()"))
-        return space.wrap(space.is_true(self.get_concrete().eval(
-            self.start_iter(self.shape)).wrap(space)))
->>>>>>> 3987f293
 
     def descr_get_transpose(self, space):
         concrete = self.get_concrete()
@@ -1161,9 +1150,9 @@
     def copy(self):
         array = NDimArray(self.size, self.shape[:], self.dtype, self.order)
         rffi.c_memcpy(
-            rffi.cast(rffi.VOIDP, array.storage),
-            rffi.cast(rffi.VOIDP, self.storage),
-            self.size * self.dtype.num_bytes
+            array.storage,
+            self.storage,
+            self.size * self.dtype.itemtype.get_element_size()
         )
         return array
 
@@ -1322,10 +1311,10 @@
 
     def descr_next(self, space):
         if self.iter.done():
-            raise OperationError(space.w_StopIteration, space.wrap(''))
+            raise OperationError(space.w_StopIteration, space.w_None)
         result = self.eval(self.iter)
         self.iter = self.iter.next(self.shapelen)
-        return result.wrap(space)
+        return result
 
     def descr_iter(self):
         return self
