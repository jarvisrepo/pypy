from pypy.interpreter.baseobjspace import Wrappable
from pypy.interpreter.error import OperationError, operationerrfmt
from pypy.interpreter.gateway import interp2app, unwrap_spec
from pypy.interpreter.typedef import TypeDef, GetSetProperty
from pypy.module.micronumpy import (interp_ufuncs, interp_dtype, interp_boxes,
    signature, support)
from pypy.module.micronumpy.strides import (calculate_slice_strides,
    shape_agreement, find_shape_and_elems, get_shape_from_iterable,
    calc_new_strides, to_coords)
from pypy.rlib import jit
from pypy.rpython.lltypesystem import lltype, rffi
from pypy.tool.sourcetools import func_with_new_name
from pypy.rlib.rstring import StringBuilder
<<<<<<< HEAD
from pypy.module.micronumpy.interp_iter import ArrayIterator, OneDimIterator,\
     SkipLastAxisIterator
from pypy.module.micronumpy.dot import multidim_dot, match_dot_shapes
=======
from pypy.module.micronumpy.interp_iter import (ArrayIterator, OneDimIterator,
    SkipLastAxisIterator, Chunk, ViewIterator)
from pypy.module.micronumpy.appbridge import get_appbridge_cache
>>>>>>> 965f606e


numpy_driver = jit.JitDriver(
    greens=['shapelen', 'sig'],
    virtualizables=['frame'],
    reds=['result_size', 'frame', 'ri', 'self', 'result'],
    get_printable_location=signature.new_printable_location('numpy'),
    name='numpy',
)
all_driver = jit.JitDriver(
    greens=['shapelen', 'sig'],
    virtualizables=['frame'],
    reds=['frame', 'self', 'dtype'],
    get_printable_location=signature.new_printable_location('all'),
    name='numpy_all',
)
any_driver = jit.JitDriver(
    greens=['shapelen', 'sig'],
    virtualizables=['frame'],
    reds=['frame', 'self', 'dtype'],
    get_printable_location=signature.new_printable_location('any'),
    name='numpy_any',
)
slice_driver = jit.JitDriver(
    greens=['shapelen', 'sig'],
    virtualizables=['frame'],
    reds=['self', 'frame', 'arr'],
    get_printable_location=signature.new_printable_location('slice'),
    name='numpy_slice',
)
count_driver = jit.JitDriver(
    greens=['shapelen'],
    virtualizables=['frame'],
    reds=['s', 'frame', 'iter', 'arr'],
    name='numpy_count'
)
filter_driver = jit.JitDriver(
    greens=['shapelen', 'sig'],
    virtualizables=['frame'],
    reds=['concr', 'argi', 'ri', 'frame', 'v', 'res', 'self'],
    name='numpy_filter',
)
filter_set_driver = jit.JitDriver(
    greens=['shapelen', 'sig'],
    virtualizables=['frame'],
    reds=['idx', 'idxi', 'frame', 'arr'],
    name='numpy_filterset',
)
take_driver = jit.JitDriver(
    greens=['shapelen', 'sig'],
    reds=['index_i', 'res_i', 'concr', 'index', 'res'],
    name='numpy_take',
)
flat_get_driver = jit.JitDriver(
    greens=['shapelen', 'base'],
    reds=['step', 'ri', 'basei', 'res'],
    name='numpy_flatget',
)
flat_set_driver = jit.JitDriver(
    greens=['shapelen', 'base'],
    reds=['step', 'ai', 'lngth', 'arr', 'basei'],
    name='numpy_flatset',
)

class BaseArray(Wrappable):
    _attrs_ = ["invalidates", "shape", 'size']

    _immutable_fields_ = []

    strides = None
    start = 0

    def __init__(self, shape):
        self.invalidates = []
        self.shape = shape

    def invalidated(self):
        if self.invalidates:
            self._invalidated()

    def _invalidated(self):
        for arr in self.invalidates:
            arr.force_if_needed()
        del self.invalidates[:]

    def add_invalidates(self, other):
        self.invalidates.append(other)

    def descr__new__(space, w_subtype, w_size, w_dtype=None):
        dtype = space.interp_w(interp_dtype.W_Dtype,
            space.call_function(space.gettypefor(interp_dtype.W_Dtype), w_dtype)
        )
        size, shape = _find_size_and_shape(space, w_size)
        return space.wrap(W_NDimArray(size, shape[:], dtype=dtype))

    def _unaryop_impl(ufunc_name):
        def impl(self, space):
            return getattr(interp_ufuncs.get(space), ufunc_name).call(space, [self])
        return func_with_new_name(impl, "unaryop_%s_impl" % ufunc_name)

    descr_pos = _unaryop_impl("positive")
    descr_neg = _unaryop_impl("negative")
    descr_abs = _unaryop_impl("absolute")
    descr_invert = _unaryop_impl("invert")

    def _binop_impl(ufunc_name):
        def impl(self, space, w_other):
            return getattr(interp_ufuncs.get(space), ufunc_name).call(space, [self, w_other])
        return func_with_new_name(impl, "binop_%s_impl" % ufunc_name)

    descr_add = _binop_impl("add")
    descr_sub = _binop_impl("subtract")
    descr_mul = _binop_impl("multiply")
    descr_div = _binop_impl("divide")
    descr_pow = _binop_impl("power")
    descr_mod = _binop_impl("mod")

    descr_eq = _binop_impl("equal")
    descr_ne = _binop_impl("not_equal")
    descr_lt = _binop_impl("less")
    descr_le = _binop_impl("less_equal")
    descr_gt = _binop_impl("greater")
    descr_ge = _binop_impl("greater_equal")

    descr_and = _binop_impl("bitwise_and")
    descr_or = _binop_impl("bitwise_or")

    def _binop_right_impl(ufunc_name):
        def impl(self, space, w_other):
            w_other = scalar_w(space,
                interp_ufuncs.find_dtype_for_scalar(space, w_other, self.find_dtype()),
                w_other
            )
            return getattr(interp_ufuncs.get(space), ufunc_name).call(space, [w_other, self])
        return func_with_new_name(impl, "binop_right_%s_impl" % ufunc_name)

    descr_radd = _binop_right_impl("add")
    descr_rsub = _binop_right_impl("subtract")
    descr_rmul = _binop_right_impl("multiply")
    descr_rdiv = _binop_right_impl("divide")
    descr_rpow = _binop_right_impl("power")
    descr_rmod = _binop_right_impl("mod")

    def _reduce_ufunc_impl(ufunc_name, promote_to_largest=False):
        def impl(self, space, w_axis=None):
            if space.is_w(w_axis, space.w_None):
                axis = -1
            else:
                axis = space.int_w(w_axis)
            return getattr(interp_ufuncs.get(space), ufunc_name).reduce(space,
                                        self, True, promote_to_largest, axis)
        return func_with_new_name(impl, "reduce_%s_impl" % ufunc_name)

    descr_sum = _reduce_ufunc_impl("add")
    descr_sum_promote = _reduce_ufunc_impl("add", True)
    descr_prod = _reduce_ufunc_impl("multiply", True)
    descr_max = _reduce_ufunc_impl("maximum")
    descr_min = _reduce_ufunc_impl("minimum")

    def _reduce_argmax_argmin_impl(op_name):
        reduce_driver = jit.JitDriver(
            greens=['shapelen', 'sig'],
            reds=['result', 'idx', 'frame', 'self', 'cur_best', 'dtype'],
            get_printable_location=signature.new_printable_location(op_name),
            name='numpy_' + op_name,
        )
        def loop(self):
            sig = self.find_sig()
            frame = sig.create_frame(self)
            cur_best = sig.eval(frame, self)
            shapelen = len(self.shape)
            frame.next(shapelen)
            dtype = self.find_dtype()
            result = 0
            idx = 1
            while not frame.done():
                reduce_driver.jit_merge_point(sig=sig,
                                              shapelen=shapelen,
                                              self=self, dtype=dtype,
                                              frame=frame, result=result,
                                              idx=idx,
                                              cur_best=cur_best)
                new_best = getattr(dtype.itemtype, op_name)(cur_best, sig.eval(frame, self))
                if dtype.itemtype.ne(new_best, cur_best):
                    result = idx
                    cur_best = new_best
                frame.next(shapelen)
                idx += 1
            return result

        def impl(self, space):
            if self.size == 0:
                raise OperationError(space.w_ValueError,
                    space.wrap("Can't call %s on zero-size arrays" % op_name))
            return space.wrap(loop(self))
        return func_with_new_name(impl, "reduce_arg%s_impl" % op_name)

    def _all(self):
        dtype = self.find_dtype()
        sig = self.find_sig()
        frame = sig.create_frame(self)
        shapelen = len(self.shape)
        while not frame.done():
            all_driver.jit_merge_point(sig=sig,
                                       shapelen=shapelen, self=self,
                                       dtype=dtype, frame=frame)
            if not dtype.itemtype.bool(sig.eval(frame, self)):
                return False
            frame.next(shapelen)
        return True

    def descr_all(self, space):
        return space.wrap(self._all())

    def _any(self):
        dtype = self.find_dtype()
        sig = self.find_sig()
        frame = sig.create_frame(self)
        shapelen = len(self.shape)
        while not frame.done():
            any_driver.jit_merge_point(sig=sig, frame=frame,
                                       shapelen=shapelen, self=self,
                                       dtype=dtype)
            if dtype.itemtype.bool(sig.eval(frame, self)):
                return True
            frame.next(shapelen)
        return False

    def descr_any(self, space):
        return space.wrap(self._any())

    descr_argmax = _reduce_argmax_argmin_impl("max")
    descr_argmin = _reduce_argmax_argmin_impl("min")

    def descr_dot(self, space, w_other):
        other = convert_to_array(space, w_other)
        if isinstance(other, Scalar):
            return self.descr_mul(space, other)
        elif len(self.shape) < 2 and len(other.shape) < 2:
            w_res = self.descr_mul(space, other)
            assert isinstance(w_res, BaseArray)
            return w_res.descr_sum(space, space.wrap(-1))
        dtype = interp_ufuncs.find_binop_result_dtype(space,
                                     self.find_dtype(), other.find_dtype())
        if self.size < 1 and other.size < 1:
            #numpy compatability
            return scalar_w(space, dtype, space.wrap(0))
        #Do the dims match?
        out_shape, other_critical_dim = match_dot_shapes(space, self, other)
        out_size = 1
        for o in out_shape:
            out_size *= o
        result = W_NDimArray(out_size, out_shape, dtype)
        # This is the place to add fpypy and blas
        return multidim_dot(space, self.get_concrete(), 
                            other.get_concrete(), result, dtype,
                            other_critical_dim)

    def get_concrete(self):
        raise NotImplementedError

    def descr_get_dtype(self, space):
        return space.wrap(self.find_dtype())

    def descr_get_ndim(self, space):
        return space.wrap(len(self.shape))

    @jit.unroll_safe
    def descr_get_shape(self, space):
        return space.newtuple([space.wrap(i) for i in self.shape])

    def descr_set_shape(self, space, w_iterable):
        new_shape = get_shape_from_iterable(space,
                            self.size, w_iterable)
        if isinstance(self, Scalar):
            return
        self.get_concrete().setshape(space, new_shape)

    def descr_get_size(self, space):
        return space.wrap(self.size)

    def descr_copy(self, space):
        return self.copy(space)

    def descr_flatten(self, space, w_order=None):
        if isinstance(self, Scalar):
            # scalars have no storage
            return self.descr_reshape(space, [space.wrap(1)])
        concr = self.get_concrete()
        w_res = concr.descr_ravel(space, w_order)
        if w_res.storage == concr.storage:
            return w_res.copy(space)
        return w_res

    def copy(self, space):
        return self.get_concrete().copy(space)

    def empty_copy(self, space, dtype):
        shape = self.shape
        return W_NDimArray(support.product(shape), shape[:], dtype, 'C')

    def descr_len(self, space):
        if len(self.shape):
            return space.wrap(self.shape[0])
        raise OperationError(space.w_TypeError, space.wrap(
            "len() of unsized object"))

    def descr_repr(self, space):
        cache = get_appbridge_cache(space)
        if cache.w_array_repr is None:
            return space.wrap(self.dump_data())
        return space.call_function(cache.w_array_repr, self)

    def dump_data(self):
        concr = self.get_concrete()
        i = concr.create_iter()
        first = True
        s = StringBuilder()
        s.append('array([')
        while not i.done():
            if first:
                first = False
            else:
                s.append(', ')
            s.append(concr.dtype.itemtype.str_format(concr.getitem(i.offset)))
            i = i.next(len(concr.shape))
        s.append('])')
        return s.build()

    def descr_str(self, space):
        cache = get_appbridge_cache(space)
        if cache.w_array_str is None:
            return space.wrap(self.dump_data())
        return space.call_function(cache.w_array_str, self)

    @jit.unroll_safe
    def _single_item_result(self, space, w_idx):
        """ The result of getitem/setitem is a single item if w_idx
        is a list of scalars that match the size of shape
        """
        shape_len = len(self.shape)
        if shape_len == 0:
            raise OperationError(space.w_IndexError, space.wrap(
                "0-d arrays can't be indexed"))
        if shape_len == 1:
            if space.isinstance_w(w_idx, space.w_int):
                return True
            if space.isinstance_w(w_idx, space.w_slice):
                return False
        elif (space.isinstance_w(w_idx, space.w_slice) or
              space.isinstance_w(w_idx, space.w_int)):
            return False
        lgt = space.len_w(w_idx)
        if lgt > shape_len:
            raise OperationError(space.w_IndexError,
                                 space.wrap("invalid index"))
        if lgt < shape_len:
            return False
        for w_item in space.fixedview(w_idx):
            if space.isinstance_w(w_item, space.w_slice):
                return False
        return True

    @jit.unroll_safe
    def _prepare_slice_args(self, space, w_idx):
        if (space.isinstance_w(w_idx, space.w_int) or
            space.isinstance_w(w_idx, space.w_slice)):
            return [Chunk(*space.decode_index4(w_idx, self.shape[0]))]
        return [Chunk(*space.decode_index4(w_item, self.shape[i])) for i, w_item in
                enumerate(space.fixedview(w_idx))]

    def count_all_true(self, arr):
        sig = arr.find_sig()
        frame = sig.create_frame(arr)
        shapelen = len(arr.shape)
        s = 0
        iter = None
        while not frame.done():
            count_driver.jit_merge_point(arr=arr, frame=frame, iter=iter, s=s,
                                         shapelen=shapelen)
            iter = frame.get_final_iter()
            s += arr.dtype.getitem_bool(arr.storage, iter.offset)
            frame.next(shapelen)
        return s

    def getitem_filter(self, space, arr):
        concr = arr.get_concrete()
        if concr.size > self.size:
            raise OperationError(space.w_IndexError,
                                 space.wrap("index out of range for array"))
        size = self.count_all_true(concr)
        res = W_NDimArray(size, [size], self.find_dtype())
        ri = ArrayIterator(size)
        shapelen = len(self.shape)
        argi = concr.create_iter()
        sig = self.find_sig()
        frame = sig.create_frame(self)
        v = None
        while not ri.done():
            filter_driver.jit_merge_point(concr=concr, argi=argi, ri=ri,
                                          frame=frame, v=v, res=res, sig=sig,
                                          shapelen=shapelen, self=self)
            if concr.dtype.getitem_bool(concr.storage, argi.offset):
                v = sig.eval(frame, self)
                res.setitem(ri.offset, v)
                ri = ri.next(1)
            else:
                ri = ri.next_no_increase(1)
            argi = argi.next(shapelen)
            frame.next(shapelen)
        return res

    def setitem_filter(self, space, idx, val):
        size = self.count_all_true(idx)
        arr = SliceArray([size], self.dtype, self, val)
        sig = arr.find_sig()
        shapelen = len(self.shape)
        frame = sig.create_frame(arr)
        idxi = idx.create_iter()
        while not frame.done():
            filter_set_driver.jit_merge_point(idx=idx, idxi=idxi, sig=sig,
                                              frame=frame, arr=arr,
                                              shapelen=shapelen)
            if idx.dtype.getitem_bool(idx.storage, idxi.offset):
                sig.eval(frame, arr)
                frame.next_from_second(1)
            frame.next_first(shapelen)
            idxi = idxi.next(shapelen)

    def descr_getitem(self, space, w_idx):
        if (isinstance(w_idx, BaseArray) and w_idx.shape == self.shape and
            w_idx.find_dtype().is_bool_type()):
            return self.getitem_filter(space, w_idx)
        if self._single_item_result(space, w_idx):
            concrete = self.get_concrete()
            item = concrete._index_of_single_item(space, w_idx)
            return concrete.getitem(item)
        chunks = self._prepare_slice_args(space, w_idx)
        return self.create_slice(chunks)

    def descr_setitem(self, space, w_idx, w_value):
        self.invalidated()
        if (isinstance(w_idx, BaseArray) and w_idx.shape == self.shape and
            w_idx.find_dtype().is_bool_type()):
            return self.get_concrete().setitem_filter(space,
                                                      w_idx.get_concrete(),
                                             convert_to_array(space, w_value))
        if self._single_item_result(space, w_idx):
            concrete = self.get_concrete()
            item = concrete._index_of_single_item(space, w_idx)
            dtype = concrete.find_dtype()
            concrete.setitem(item, dtype.coerce(space, w_value))
            return
        if not isinstance(w_value, BaseArray):
            w_value = convert_to_array(space, w_value)
        chunks = self._prepare_slice_args(space, w_idx)
        view = self.create_slice(chunks).get_concrete()
        view.setslice(space, w_value)

    @jit.unroll_safe
    def create_slice(self, chunks):
        shape = []
        i = -1
        for i, chunk in enumerate(chunks):
            chunk.extend_shape(shape)
        s = i + 1
        assert s >= 0
        shape += self.shape[s:]
        if not isinstance(self, ConcreteArray):
            return VirtualSlice(self, chunks, shape)
        r = calculate_slice_strides(self.shape, self.start, self.strides,
                                    self.backstrides, chunks)
        _, start, strides, backstrides = r
        return W_NDimSlice(start, strides[:], backstrides[:],
                           shape[:], self)

    def descr_reshape(self, space, args_w):
        """reshape(...)
        a.reshape(shape)

        Returns an array containing the same data with a new shape.

        Refer to `numpypy.reshape` for full documentation.

        See Also
        --------
        numpypy.reshape : equivalent function
        """
        if len(args_w) == 1:
            w_shape = args_w[0]
        else:
            w_shape = space.newtuple(args_w)
        new_shape = get_shape_from_iterable(space, self.size, w_shape)
        return self.reshape(space, new_shape)
        
    def reshape(self, space, new_shape):
        concrete = self.get_concrete()
        # Since we got to here, prod(new_shape) == self.size
        new_strides = calc_new_strides(new_shape, concrete.shape,
                                     concrete.strides, concrete.order)
        if new_strides:
            # We can create a view, strides somehow match up.
            ndims = len(new_shape)
            new_backstrides = [0] * ndims
            for nd in range(ndims):
                new_backstrides[nd] = (new_shape[nd] - 1) * new_strides[nd]
            arr = W_NDimSlice(concrete.start, new_strides, new_backstrides,
                              new_shape, concrete)
        else:
            # Create copy with contiguous data
            arr = concrete.copy(space)
            arr.setshape(space, new_shape)
        return arr

    def descr_tolist(self, space):
        if len(self.shape) == 0:
            assert isinstance(self, Scalar)
            return self.value.item(space)
        w_result = space.newlist([])
        for i in range(self.shape[0]):
            space.call_method(w_result, "append",
                space.call_method(self.descr_getitem(space, space.wrap(i)), "tolist")
            )
        return w_result

    def descr_mean(self, space, w_axis=None):
        if space.is_w(w_axis, space.w_None):
            w_axis = space.wrap(-1)
            w_denom = space.wrap(self.size)
        else:
            dim = space.int_w(w_axis)
            w_denom = space.wrap(self.shape[dim])
        return space.div(self.descr_sum_promote(space, w_axis), w_denom)

    def descr_var(self, space, w_axis=None):
        return get_appbridge_cache(space).call_method(space, '_var', self,
                                                      w_axis)

    def descr_std(self, space, w_axis=None):
        return get_appbridge_cache(space).call_method(space, '_std', self,
                                                      w_axis)

    def descr_fill(self, space, w_value):
        concr = self.get_concrete_or_scalar()
        concr.fill(space, w_value)

    def descr_nonzero(self, space):
        if self.size > 1:
            raise OperationError(space.w_ValueError, space.wrap(
                "The truth value of an array with more than one element is ambiguous. Use a.any() or a.all()"))
        concr = self.get_concrete_or_scalar()
        sig = concr.find_sig()
        frame = sig.create_frame(self)
        return space.wrap(space.is_true(
            sig.eval(frame, concr)))

    def get_concrete_or_scalar(self):
        return self.get_concrete()

    def descr_get_transpose(self, space):
        concrete = self.get_concrete()
        if len(concrete.shape) < 2:
            return space.wrap(self)
        strides = []
        backstrides = []
        shape = []
        for i in range(len(concrete.shape) - 1, -1, -1):
            strides.append(concrete.strides[i])
            backstrides.append(concrete.backstrides[i])
            shape.append(concrete.shape[i])
        return space.wrap(W_NDimSlice(concrete.start, strides,
                                      backstrides, shape, concrete))

    def descr_ravel(self, space, w_order=None):
        if w_order is None or space.is_w(w_order, space.w_None):
            order = 'C'
        else:
            order = space.str_w(w_order)
        if order != 'C':
            raise OperationError(space.w_NotImplementedError, space.wrap(
                "order not implemented"))
        return self.descr_reshape(space, [space.wrap(-1)])

    def descr_get_flatiter(self, space):
        return space.wrap(W_FlatIterator(self))

    def getitem(self, item):
        raise NotImplementedError

    def find_sig(self, res_shape=None, arr=None):
        """ find a correct signature for the array
        """
        res_shape = res_shape or self.shape
        arr = arr or self
        return signature.find_sig(self.create_sig(), arr)

    def descr_array_iface(self, space):
        if not self.shape:
            raise OperationError(space.w_TypeError,
                space.wrap("can't get the array data of a 0-d array for now")
            )
        concrete = self.get_concrete()
        storage = concrete.storage
        addr = rffi.cast(lltype.Signed, storage)
        w_d = space.newdict()
        space.setitem_str(w_d, 'data', space.newtuple([space.wrap(addr),
                                                       space.w_False]))
        return w_d

    def supports_fast_slicing(self):
        return False

    def descr_compress(self, space, w_obj, w_axis=None):
        index = convert_to_array(space, w_obj)
        return self.getitem_filter(space, index)

    def descr_take(self, space, w_obj, w_axis=None):
        index = convert_to_array(space, w_obj).get_concrete()
        concr = self.get_concrete()
        if space.is_w(w_axis, space.w_None):
            concr = concr.descr_ravel(space)
        else:
            raise OperationError(space.w_NotImplementedError,
                                 space.wrap("axis unsupported for take"))
        index_i = index.create_iter()
        res_shape = index.shape
        size = support.product(res_shape)
        res = W_NDimArray(size, res_shape[:], concr.dtype, concr.order)
        res_i = res.create_iter()
        shapelen = len(index.shape)
        sig = concr.find_sig()
        while not index_i.done():
            take_driver.jit_merge_point(index_i=index_i, index=index,
                                        res_i=res_i, concr=concr,
                                        res=res,
                                        shapelen=shapelen, sig=sig)
            w_item = index._getitem_long(space, index_i.offset)
            res.setitem(res_i.offset, concr.descr_getitem(space, w_item))
            index_i = index_i.next(shapelen)
            res_i = res_i.next(shapelen)
        return res

    def _getitem_long(self, space, offset):
        # an obscure hack to not have longdtype inside a jitted loop
        longdtype = interp_dtype.get_dtype_cache(space).w_longdtype
        return self.getitem(offset).convert_to(longdtype).item(
            space)

    def descr_item(self, space, w_arg=None):
        if space.is_w(w_arg, space.w_None):
            if not isinstance(self, Scalar):
                raise OperationError(space.w_ValueError, space.wrap("index out of bounds"))
            return self.value.item(space)
        if space.isinstance_w(w_arg, space.w_int):
            if isinstance(self, Scalar):
                raise OperationError(space.w_ValueError, space.wrap("index out of bounds"))
            concr = self.get_concrete()
            i = to_coords(space, self.shape, concr.size, concr.order, w_arg)[0]
            # XXX a bit around
            item = self.descr_getitem(space, space.newtuple([space.wrap(x)
                                             for x in i]))
            assert isinstance(item, interp_boxes.W_GenericBox)
            return item.item(space)
        raise OperationError(space.w_NotImplementedError, space.wrap(
            "non-int arg not supported"))

def convert_to_array(space, w_obj):
    if isinstance(w_obj, BaseArray):
        return w_obj
    elif space.issequence_w(w_obj):
        # Convert to array.
        return array(space, w_obj, w_order=None)
    else:
        # If it's a scalar
        dtype = interp_ufuncs.find_dtype_for_scalar(space, w_obj)
        return scalar_w(space, dtype, w_obj)

def scalar_w(space, dtype, w_obj):
    return Scalar(dtype, dtype.coerce(space, w_obj))

class Scalar(BaseArray):
    """
    Intermediate class representing a literal.
    """
    size = 1
    _attrs_ = ["dtype", "value", "shape"]

    def __init__(self, dtype, value):
        self.shape = []
        BaseArray.__init__(self, [])
        self.dtype = dtype
        assert isinstance(value, interp_boxes.W_GenericBox)
        self.value = value

    def find_dtype(self):
        return self.dtype

    def copy(self, space):
        return Scalar(self.dtype, self.value)

    def fill(self, space, w_value):
        self.value = self.dtype.coerce(space, w_value)

    def create_sig(self):
        return signature.ScalarSignature(self.dtype)

    def get_concrete_or_scalar(self):
        return self

    def reshape(self, space, new_shape):
        size = support.product(new_shape)
        res = W_NDimArray(size, new_shape, self.dtype, 'C')
        res.setitem(0, self.value)
        return res

class VirtualArray(BaseArray):
    """
    Class for representing virtual arrays, such as binary ops or ufuncs
    """
    def __init__(self, name, shape, res_dtype):
        BaseArray.__init__(self, shape)
        self.forced_result = None
        self.res_dtype = res_dtype
        self.name = name

    def _del_sources(self):
        # Function for deleting references to source arrays,
        # to allow garbage-collecting them
        raise NotImplementedError

    def compute(self):
        result = W_NDimArray(self.size, self.shape, self.find_dtype())
        shapelen = len(self.shape)
        sig = self.find_sig()
        frame = sig.create_frame(self)
        ri = ArrayIterator(self.size)
        while not ri.done():
            numpy_driver.jit_merge_point(sig=sig,
                                         shapelen=shapelen,
                                         result_size=self.size,
                                         frame=frame,
                                         ri=ri,
                                         self=self, result=result)
            result.setitem(ri.offset, sig.eval(frame, self))
            frame.next(shapelen)
            ri = ri.next(shapelen)
        return result

    def force_if_needed(self):
        if self.forced_result is None:
            self.forced_result = self.compute()
            self._del_sources()

    def get_concrete(self):
        self.force_if_needed()
        res = self.forced_result
        assert isinstance(res, ConcreteArray)
        return res

    def getitem(self, item):
        return self.get_concrete().getitem(item)

    def setitem(self, item, value):
        return self.get_concrete().setitem(item, value)

    def find_dtype(self):
        return self.res_dtype

class VirtualSlice(VirtualArray):
    def __init__(self, child, chunks, shape):
        self.child = child
        self.chunks = chunks
        self.size = support.product(shape)
        VirtualArray.__init__(self, 'slice', shape, child.find_dtype())

    def create_sig(self):
        if self.forced_result is not None:
            return self.forced_result.create_sig()
        return signature.VirtualSliceSignature(
            self.child.create_sig())

    def force_if_needed(self):
        if self.forced_result is None:
            concr = self.child.get_concrete()
            self.forced_result = concr.create_slice(self.chunks)

    def _del_sources(self):
        self.child = None


class Call1(VirtualArray):
    def __init__(self, ufunc, name, shape, calc_dtype, res_dtype, values):
        VirtualArray.__init__(self, name, shape, res_dtype)
        self.values = values
        self.size = values.size
        self.ufunc = ufunc
        self.calc_dtype = calc_dtype

    def _del_sources(self):
        self.values = None

    def create_sig(self):
        if self.forced_result is not None:
            return self.forced_result.create_sig()
        return signature.Call1(self.ufunc, self.name, self.values.create_sig())

class Call2(VirtualArray):
    """
    Intermediate class for performing binary operations.
    """
    _immutable_fields_ = ['left', 'right']

    def __init__(self, ufunc, name, shape, calc_dtype, res_dtype, left, right):
        VirtualArray.__init__(self, name, shape, res_dtype)
        self.ufunc = ufunc
        self.left = left
        self.right = right
        self.calc_dtype = calc_dtype
        self.size = support.product(self.shape)

    def _del_sources(self):
        self.left = None
        self.right = None

    def create_sig(self):
        if self.forced_result is not None:
            return self.forced_result.create_sig()
        if self.shape != self.left.shape and self.shape != self.right.shape:
            return signature.BroadcastBoth(self.ufunc, self.name,
                                           self.calc_dtype,
                                           self.left.create_sig(),
                                           self.right.create_sig())
        elif self.shape != self.left.shape:
            return signature.BroadcastLeft(self.ufunc, self.name,
                                           self.calc_dtype,
                                           self.left.create_sig(),
                                           self.right.create_sig())
        elif self.shape != self.right.shape:
            return signature.BroadcastRight(self.ufunc, self.name,
                                            self.calc_dtype,
                                            self.left.create_sig(),
                                            self.right.create_sig())
        return signature.Call2(self.ufunc, self.name, self.calc_dtype,
                               self.left.create_sig(), self.right.create_sig())

class SliceArray(Call2):
    def __init__(self, shape, dtype, left, right, no_broadcast=False):
        self.no_broadcast = no_broadcast
        Call2.__init__(self, None, 'sliceloop', shape, dtype, dtype, left,
                       right)

    def create_sig(self):
        lsig = self.left.create_sig()
        rsig = self.right.create_sig()
        if not self.no_broadcast and self.shape != self.right.shape:
            return signature.SliceloopBroadcastSignature(self.ufunc,
                                                         self.name,
                                                         self.calc_dtype,
                                                         lsig, rsig)
        return signature.SliceloopSignature(self.ufunc, self.name,
                                            self.calc_dtype,
                                            lsig, rsig)

class AxisReduce(Call2):
    """ NOTE: this is only used as a container, you should never
    encounter such things in the wild. Remove this comment
    when we'll make AxisReduce lazy
    """
    _immutable_fields_ = ['left', 'right']

    def __init__(self, ufunc, name, shape, dtype, left, right, dim):
        Call2.__init__(self, ufunc, name, shape, dtype, dtype,
                       left, right)
        self.dim = dim

class ConcreteArray(BaseArray):
    """ An array that have actual storage, whether owned or not
    """
    _immutable_fields_ = ['storage']

    def __init__(self, size, shape, dtype, order='C', parent=None):
        self.size = size
        self.parent = parent
        if parent is not None:
            self.storage = parent.storage
        else:
            self.storage = dtype.malloc(size)
        self.order = order
        self.dtype = dtype
        if self.strides is None:
            self.calc_strides(shape)
        BaseArray.__init__(self, shape)
        if parent is not None:
            self.invalidates = parent.invalidates

    def get_concrete(self):
        return self

    def supports_fast_slicing(self):
        return self.order == 'C' and self.strides[-1] == 1

    def find_dtype(self):
        return self.dtype

    def getitem(self, item):
        return self.dtype.getitem(self.storage, item)

    def setitem(self, item, value):
        self.invalidated()
        self.dtype.setitem(self.storage, item, value)

    def calc_strides(self, shape):
        strides = []
        backstrides = []
        s = 1
        shape_rev = shape[:]
        if self.order == 'C':
            shape_rev.reverse()
        for sh in shape_rev:
            strides.append(s)
            backstrides.append(s * (sh - 1))
            s *= sh
        if self.order == 'C':
            strides.reverse()
            backstrides.reverse()
        self.strides = strides
        self.backstrides = backstrides

    @jit.unroll_safe
    def _index_of_single_item(self, space, w_idx):
        if space.isinstance_w(w_idx, space.w_int):
            idx = space.int_w(w_idx)
            if idx < 0:
                idx = self.shape[0] + idx
            if idx < 0 or idx >= self.shape[0]:
                raise OperationError(space.w_IndexError,
                                     space.wrap("index out of range"))
            return self.start + idx * self.strides[0]
        index = [space.int_w(w_item)
                 for w_item in space.fixedview(w_idx)]
        item = self.start
        for i in range(len(index)):
            v = index[i]
            if v < 0:
                v += self.shape[i]
            if v < 0 or v >= self.shape[i]:
                raise operationerrfmt(space.w_IndexError,
                    "index (%d) out of range (0<=index<%d", i, self.shape[i],
                )
            item += v * self.strides[i]
        return item

    def setslice(self, space, w_value):
        res_shape = shape_agreement(space, self.shape, w_value.shape)
        if (res_shape == w_value.shape and self.supports_fast_slicing() and
            w_value.supports_fast_slicing() and
            self.dtype is w_value.find_dtype()):
            self._fast_setslice(space, w_value)
        else:
            arr = SliceArray(self.shape, self.dtype, self, w_value)
            self._sliceloop(arr)

    def _fast_setslice(self, space, w_value):
        assert isinstance(w_value, ConcreteArray)
        itemsize = self.dtype.itemtype.get_element_size()
        shapelen = len(self.shape)
        if shapelen == 1:
            rffi.c_memcpy(
                rffi.ptradd(self.storage, self.start * itemsize),
                rffi.ptradd(w_value.storage, w_value.start * itemsize),
                self.size * itemsize
            )
        else:
            dest = SkipLastAxisIterator(self)
            source = SkipLastAxisIterator(w_value)
            while not dest.done:
                rffi.c_memcpy(
                    rffi.ptradd(self.storage, dest.offset * itemsize),
                    rffi.ptradd(w_value.storage, source.offset * itemsize),
                    self.shape[-1] * itemsize
                )
                source.next()
                dest.next()

    def _sliceloop(self, arr):
        sig = arr.find_sig()
        frame = sig.create_frame(arr)
        shapelen = len(self.shape)
        while not frame.done():
            slice_driver.jit_merge_point(sig=sig, frame=frame, self=self,
                                         arr=arr,
                                         shapelen=shapelen)
            sig.eval(frame, arr)
            frame.next(shapelen)

    def copy(self, space):
        array = W_NDimArray(self.size, self.shape[:], self.dtype, self.order)
        array.setslice(space, self)
        return array

    def fill(self, space, w_value):
        self.setslice(space, scalar_w(space, self.dtype, w_value))


class ViewArray(ConcreteArray):
    def create_sig(self):
        return signature.ViewSignature(self.dtype)


class W_NDimSlice(ViewArray):
    def __init__(self, start, strides, backstrides, shape, parent):
        assert isinstance(parent, ConcreteArray)
        if isinstance(parent, W_NDimSlice):
            parent = parent.parent
        self.strides = strides
        self.backstrides = backstrides
        ViewArray.__init__(self, support.product(shape), shape, parent.dtype,
                           parent.order, parent)
        self.start = start

    def create_iter(self):
        return ViewIterator(self.start, self.strides, self.backstrides,
                            self.shape)

    def setshape(self, space, new_shape):
        if len(self.shape) < 1:
            return
        elif len(self.shape) < 2:
            # TODO: this code could be refactored into calc_strides
            # but then calc_strides would have to accept a stepping factor
            strides = []
            backstrides = []
            s = self.strides[0]
            if self.order == 'C':
                new_shape.reverse()
            for sh in new_shape:
                strides.append(s)
                backstrides.append(s * (sh - 1))
                s *= sh
            if self.order == 'C':
                strides.reverse()
                backstrides.reverse()
                new_shape.reverse()
            self.strides = strides
            self.backstrides = backstrides
            self.shape = new_shape
            return
        new_strides = calc_new_strides(new_shape, self.shape, self.strides,
                                                   self.order)
        if new_strides is None:
            raise OperationError(space.w_AttributeError, space.wrap(
                          "incompatible shape for a non-contiguous array"))
        new_backstrides = [0] * len(new_shape)
        for nd in range(len(new_shape)):
            new_backstrides[nd] = (new_shape[nd] - 1) * new_strides[nd]
        self.strides = new_strides[:]
        self.backstrides = new_backstrides
        self.shape = new_shape[:]

class W_NDimArray(ConcreteArray):
    """ A class representing contiguous array. We know that each iteration
    by say ufunc will increase the data index by one
    """
    def setitem(self, item, value):
        self.invalidated()
        self.dtype.setitem(self.storage, item, value)

    def setshape(self, space, new_shape):
        self.shape = new_shape
        self.calc_strides(new_shape)

    def create_iter(self):
        return ArrayIterator(self.size)

    def create_sig(self):
        return signature.ArraySignature(self.dtype)

    def __del__(self):
        lltype.free(self.storage, flavor='raw', track_allocation=False)

def _find_size_and_shape(space, w_size):
    if space.isinstance_w(w_size, space.w_int):
        size = space.int_w(w_size)
        shape = [size]
    else:
        size = 1
        shape = []
        for w_item in space.fixedview(w_size):
            item = space.int_w(w_item)
            size *= item
            shape.append(item)
    return size, shape

@unwrap_spec(subok=bool, copy=bool, ownmaskna=bool)
def array(space, w_item_or_iterable, w_dtype=None, w_order=None,
          subok=True, copy=True, w_maskna=None, ownmaskna=False):
    # find scalar
    if w_maskna is None:
        w_maskna = space.w_None
    if (not subok or not space.is_w(w_maskna, space.w_None) or
        ownmaskna):
        raise OperationError(space.w_NotImplementedError, space.wrap("Unsupported args"))
    if not space.issequence_w(w_item_or_iterable):
        if w_dtype is None or space.is_w(w_dtype, space.w_None):
            w_dtype = interp_ufuncs.find_dtype_for_scalar(space,
                                                          w_item_or_iterable)
        dtype = space.interp_w(interp_dtype.W_Dtype,
            space.call_function(space.gettypefor(interp_dtype.W_Dtype), w_dtype)
        )
        return scalar_w(space, dtype, w_item_or_iterable)
    if space.is_w(w_order, space.w_None) or w_order is None:
        order = 'C'
    else:
        order = space.str_w(w_order)
        if order != 'C':  # or order != 'F':
            raise operationerrfmt(space.w_ValueError, "Unknown order: %s",
                                  order)
    if isinstance(w_item_or_iterable, BaseArray):
        if (not space.is_w(w_dtype, space.w_None) and
            w_item_or_iterable.find_dtype() is not w_dtype):
            raise OperationError(space.w_NotImplementedError, space.wrap(
                "copying over different dtypes unsupported"))
        if copy:
            return w_item_or_iterable.copy(space)
        return w_item_or_iterable
    shape, elems_w = find_shape_and_elems(space, w_item_or_iterable)
    # they come back in C order
    size = len(elems_w)
    if w_dtype is None or space.is_w(w_dtype, space.w_None):
        w_dtype = None
        for w_elem in elems_w:
            w_dtype = interp_ufuncs.find_dtype_for_scalar(space, w_elem,
                                                          w_dtype)
            if w_dtype is interp_dtype.get_dtype_cache(space).w_float64dtype:
                break
    if w_dtype is None:
        w_dtype = space.w_None
    dtype = space.interp_w(interp_dtype.W_Dtype,
        space.call_function(space.gettypefor(interp_dtype.W_Dtype), w_dtype)
    )
    arr = W_NDimArray(size, shape[:], dtype=dtype, order=order)
    shapelen = len(shape)
    arr_iter = ArrayIterator(arr.size)
    # XXX we might want to have a jitdriver here
    for i in range(len(elems_w)):
        w_elem = elems_w[i]
        dtype.setitem(arr.storage, arr_iter.offset,
                      dtype.coerce(space, w_elem))
        arr_iter = arr_iter.next(shapelen)
    return arr

def zeros(space, w_size, w_dtype=None):
    dtype = space.interp_w(interp_dtype.W_Dtype,
        space.call_function(space.gettypefor(interp_dtype.W_Dtype), w_dtype)
    )
    size, shape = _find_size_and_shape(space, w_size)
    if not shape:
        return scalar_w(space, dtype, space.wrap(0))
    return space.wrap(W_NDimArray(size, shape[:], dtype=dtype))

def ones(space, w_size, w_dtype=None):
    dtype = space.interp_w(interp_dtype.W_Dtype,
        space.call_function(space.gettypefor(interp_dtype.W_Dtype), w_dtype)
    )

    size, shape = _find_size_and_shape(space, w_size)
    if not shape:
        return scalar_w(space, dtype, space.wrap(1))
    arr = W_NDimArray(size, shape[:], dtype=dtype)
    one = dtype.box(1)
    arr.dtype.fill(arr.storage, one, 0, size)
    return space.wrap(arr)

@unwrap_spec(arr=BaseArray, skipna=bool, keepdims=bool)
def count_reduce_items(space, arr, w_axis=None, skipna=False, keepdims=True):
    if not keepdims:
        raise OperationError(space.w_NotImplementedError, space.wrap("unsupported"))
    if space.is_w(w_axis, space.w_None):
        return space.wrap(support.product(arr.shape))
    if space.isinstance_w(w_axis, space.w_int):
        return space.wrap(arr.shape[space.int_w(w_axis)])
    s = 1
    elems = space.fixedview(w_axis)
    for w_elem in elems:
        s *= arr.shape[space.int_w(w_elem)]
    return space.wrap(s)

def dot(space, w_obj, w_obj2):
    '''see numpypy.dot. Does not exist as an ndarray method in numpy.
    '''
    w_arr = convert_to_array(space, w_obj)
    if isinstance(w_arr, Scalar):
        return convert_to_array(space, w_obj2).descr_dot(space, w_arr)
    return w_arr.descr_dot(space, w_obj2)

@unwrap_spec(axis=int)
def concatenate(space, w_args, axis=0):
    args_w = space.listview(w_args)
    if len(args_w) == 0:
        raise OperationError(space.w_ValueError, space.wrap("concatenation of zero-length sequences is impossible"))
    args_w = [convert_to_array(space, w_arg) for w_arg in args_w]
    dtype = args_w[0].find_dtype()
    shape = args_w[0].shape[:]
    if len(shape) <= axis:
        raise OperationError(space.w_ValueError,
                             space.wrap("bad axis argument"))
    for arr in args_w[1:]:
        dtype = interp_ufuncs.find_binop_result_dtype(space, dtype,
                                                      arr.find_dtype())
        if len(arr.shape) <= axis:
            raise OperationError(space.w_ValueError,
                                 space.wrap("bad axis argument"))
        for i, axis_size in enumerate(arr.shape):
            if len(arr.shape) != len(shape) or (i != axis and axis_size != shape[i]):
                raise OperationError(space.w_ValueError, space.wrap(
                    "array dimensions must agree except for axis being concatenated"))
            elif i == axis:
                shape[i] += axis_size
    res = W_NDimArray(support.product(shape), shape, dtype, 'C')
    chunks = [Chunk(0, i, 1, i) for i in shape]
    axis_start = 0
    for arr in args_w:
        chunks[axis] = Chunk(axis_start, axis_start + arr.shape[axis], 1,
                             arr.shape[axis])
        res.create_slice(chunks).setslice(space, arr)
        axis_start += arr.shape[axis]
    return res

BaseArray.typedef = TypeDef(
    'ndarray',
    __module__ = "numpypy",
    __new__ = interp2app(BaseArray.descr__new__.im_func),

    __len__ = interp2app(BaseArray.descr_len),
    __getitem__ = interp2app(BaseArray.descr_getitem),
    __setitem__ = interp2app(BaseArray.descr_setitem),

    __pos__ = interp2app(BaseArray.descr_pos),
    __neg__ = interp2app(BaseArray.descr_neg),
    __abs__ = interp2app(BaseArray.descr_abs),
    __nonzero__ = interp2app(BaseArray.descr_nonzero),

    __add__ = interp2app(BaseArray.descr_add),
    __sub__ = interp2app(BaseArray.descr_sub),
    __mul__ = interp2app(BaseArray.descr_mul),
    __div__ = interp2app(BaseArray.descr_div),
    __pow__ = interp2app(BaseArray.descr_pow),
    __mod__ = interp2app(BaseArray.descr_mod),

    __radd__ = interp2app(BaseArray.descr_radd),
    __rsub__ = interp2app(BaseArray.descr_rsub),
    __rmul__ = interp2app(BaseArray.descr_rmul),
    __rdiv__ = interp2app(BaseArray.descr_rdiv),
    __rpow__ = interp2app(BaseArray.descr_rpow),
    __rmod__ = interp2app(BaseArray.descr_rmod),

    __eq__ = interp2app(BaseArray.descr_eq),
    __ne__ = interp2app(BaseArray.descr_ne),
    __lt__ = interp2app(BaseArray.descr_lt),
    __le__ = interp2app(BaseArray.descr_le),
    __gt__ = interp2app(BaseArray.descr_gt),
    __ge__ = interp2app(BaseArray.descr_ge),

    __and__ = interp2app(BaseArray.descr_and),
    __or__ = interp2app(BaseArray.descr_or),
    __invert__ = interp2app(BaseArray.descr_invert),

    __repr__ = interp2app(BaseArray.descr_repr),
    __str__ = interp2app(BaseArray.descr_str),
    __array_interface__ = GetSetProperty(BaseArray.descr_array_iface),

    dtype = GetSetProperty(BaseArray.descr_get_dtype),
    shape = GetSetProperty(BaseArray.descr_get_shape,
                           BaseArray.descr_set_shape),
    size = GetSetProperty(BaseArray.descr_get_size),
    ndim = GetSetProperty(BaseArray.descr_get_ndim),
    item = interp2app(BaseArray.descr_item),

    T = GetSetProperty(BaseArray.descr_get_transpose),
    flat = GetSetProperty(BaseArray.descr_get_flatiter),
    ravel = interp2app(BaseArray.descr_ravel),

    mean = interp2app(BaseArray.descr_mean),
    sum = interp2app(BaseArray.descr_sum),
    prod = interp2app(BaseArray.descr_prod),
    max = interp2app(BaseArray.descr_max),
    min = interp2app(BaseArray.descr_min),
    argmax = interp2app(BaseArray.descr_argmax),
    argmin = interp2app(BaseArray.descr_argmin),
    all = interp2app(BaseArray.descr_all),
    any = interp2app(BaseArray.descr_any),
    dot = interp2app(BaseArray.descr_dot),
    var = interp2app(BaseArray.descr_var),
    std = interp2app(BaseArray.descr_std),

    fill = interp2app(BaseArray.descr_fill),

    copy = interp2app(BaseArray.descr_copy),
    flatten = interp2app(BaseArray.descr_flatten),
    reshape = interp2app(BaseArray.descr_reshape),
    tolist = interp2app(BaseArray.descr_tolist),
    take = interp2app(BaseArray.descr_take),
    compress = interp2app(BaseArray.descr_compress),
)


class W_FlatIterator(ViewArray):

    @jit.unroll_safe
    def __init__(self, arr):
        arr = arr.get_concrete()
        self.strides = [arr.strides[-1]]
        self.backstrides = [arr.backstrides[-1]]
        self.shapelen = len(arr.shape)
        sig = arr.find_sig()
        self.iter = sig.create_frame(arr).get_final_iter()
        self.base = arr
        self.index = 0
        ViewArray.__init__(self, arr.size, [arr.size], arr.dtype, arr.order,
                           arr)

    def descr_next(self, space):
        if self.iter.done():
            raise OperationError(space.w_StopIteration, space.w_None)
        result = self.base.getitem(self.iter.offset)
        self.iter = self.iter.next(self.shapelen)
        self.index += 1
        return result

    def descr_iter(self):
        return self

    def descr_index(self, space):
        return space.wrap(self.index)

    def descr_coords(self, space):
        coords, step, lngth = to_coords(space, self.base.shape, 
                            self.base.size, self.base.order, 
                            space.wrap(self.index))
        return space.newtuple([space.wrap(c) for c in coords])

    @jit.unroll_safe
    def descr_getitem(self, space, w_idx):
        if not (space.isinstance_w(w_idx, space.w_int) or
            space.isinstance_w(w_idx, space.w_slice)):
            raise OperationError(space.w_IndexError,
                                 space.wrap('unsupported iterator index'))
        base = self.base
        start, stop, step, lngth = space.decode_index4(w_idx, base.size)
        # setslice would have been better, but flat[u:v] for arbitrary
        # shapes of array a cannot be represented as a[x1:x2, y1:y2]
        basei = ViewIterator(base.start, base.strides,
                               base.backstrides,base.shape)
        shapelen = len(base.shape)
        basei = basei.next_skip_x(shapelen, start)
        if lngth <2:
            return base.getitem(basei.offset)
        ri = ArrayIterator(lngth)
        res = W_NDimArray(lngth, [lngth], base.dtype,
                                    base.order)
        while not ri.done():
            flat_get_driver.jit_merge_point(shapelen=shapelen,
                                             base=base,
                                             basei=basei,
                                             step=step,
                                             res=res,
                                             ri=ri,
                                            ) 
            w_val = base.getitem(basei.offset)
            res.setitem(ri.offset,w_val)
            basei = basei.next_skip_x(shapelen, step)
            ri = ri.next(shapelen)
        return res

    def descr_setitem(self, space, w_idx, w_value):
        if not (space.isinstance_w(w_idx, space.w_int) or
            space.isinstance_w(w_idx, space.w_slice)):
            raise OperationError(space.w_IndexError,
                                 space.wrap('unsupported iterator index'))
        base = self.base
        start, stop, step, lngth = space.decode_index4(w_idx, base.size)
        arr = convert_to_array(space, w_value)
        ai = 0
        basei = ViewIterator(base.start, base.strides,
                               base.backstrides,base.shape)
        shapelen = len(base.shape)
        basei = basei.next_skip_x(shapelen, start)
        while lngth > 0:
            flat_set_driver.jit_merge_point(shapelen=shapelen,
                                             basei=basei,
                                             base=base,
                                             step=step,
                                             arr=arr,
                                             ai=ai,
                                             lngth=lngth,
                                            ) 
            v = arr.getitem(ai).convert_to(base.dtype)
            base.setitem(basei.offset, v)
            # need to repeat input values until all assignments are done
            ai = (ai + 1) % arr.size
            basei = basei.next_skip_x(shapelen, step)
            lngth -= 1

    def create_sig(self):
        return signature.FlatSignature(self.base.dtype)

    def descr_base(self, space):
        return space.wrap(self.base)

W_FlatIterator.typedef = TypeDef(
    'flatiter',
    #__array__  = #MISSING
    __iter__ = interp2app(W_FlatIterator.descr_iter),
    __getitem__ = interp2app(W_FlatIterator.descr_getitem),
    __setitem__ = interp2app(W_FlatIterator.descr_setitem),
    __eq__ = interp2app(BaseArray.descr_eq),
    __ne__ = interp2app(BaseArray.descr_ne),
    __lt__ = interp2app(BaseArray.descr_lt),
    __le__ = interp2app(BaseArray.descr_le),
    __gt__ = interp2app(BaseArray.descr_gt),
    __ge__ = interp2app(BaseArray.descr_ge),
    #__sizeof__ #MISSING
    base = GetSetProperty(W_FlatIterator.descr_base),
    index = GetSetProperty(W_FlatIterator.descr_index),
    coords = GetSetProperty(W_FlatIterator.descr_coords),
    next = interp2app(W_FlatIterator.descr_next),

)
W_FlatIterator.acceptable_as_base_class = False

def isna(space, w_obj):
    if isinstance(w_obj, BaseArray):
        arr = w_obj.empty_copy(space,
                               interp_dtype.get_dtype_cache(space).w_booldtype)
        arr.fill(space, space.wrap(False))
        return arr
    return space.wrap(False)<|MERGE_RESOLUTION|>--- conflicted
+++ resolved
@@ -11,15 +11,9 @@
 from pypy.rpython.lltypesystem import lltype, rffi
 from pypy.tool.sourcetools import func_with_new_name
 from pypy.rlib.rstring import StringBuilder
-<<<<<<< HEAD
-from pypy.module.micronumpy.interp_iter import ArrayIterator, OneDimIterator,\
-     SkipLastAxisIterator
-from pypy.module.micronumpy.dot import multidim_dot, match_dot_shapes
-=======
 from pypy.module.micronumpy.interp_iter import (ArrayIterator, OneDimIterator,
     SkipLastAxisIterator, Chunk, ViewIterator)
 from pypy.module.micronumpy.appbridge import get_appbridge_cache
->>>>>>> 965f606e
 
 
 numpy_driver = jit.JitDriver(
@@ -792,7 +786,7 @@
     def __init__(self, child, chunks, shape):
         self.child = child
         self.chunks = chunks
-        self.size = support.product(shape)
+        self.size = size
         VirtualArray.__init__(self, 'slice', shape, child.find_dtype())
 
     def create_sig(self):
