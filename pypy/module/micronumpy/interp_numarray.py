--- conflicted
+++ resolved
@@ -174,26 +174,17 @@
 # fits the new shape, using those steps. If there is a shape/step mismatch
 # (meaning that the realignment of elements crosses from one step into another)
 # return None so that the caller can raise an exception.
-<<<<<<< HEAD
-def calc_new_strides(new_shape, old_shape, old_strides):
-=======
 def calc_new_strides(new_shape, old_shape, old_strides, order):
     # Return the proper strides for new_shape, or None if the mapping crosses
     # stepping boundaries
 
->>>>>>> eba97866
     # Assumes that prod(old_shape) == prod(new_shape), len(old_shape) > 1, and
     # len(new_shape) > 0
     steps = []
     last_step = 1
     oldI = 0
     new_strides = []
-<<<<<<< HEAD
-    if old_strides[0] < old_strides[-1]:
-        #Start at old_shape[0], old_stides[0]
-=======
     if order == 'F':
->>>>>>> eba97866
         for i in range(len(old_shape)):
             steps.append(old_strides[i] / last_step)
             last_step *= old_shape[i]
@@ -210,19 +201,10 @@
                 n_old_elems_to_use *= old_shape[oldI]
             if n_new_elems_used == n_old_elems_to_use:
                 oldI += 1
-<<<<<<< HEAD
-                if oldI >= len(old_shape):
-                    continue
-                cur_step = steps[oldI]
-                n_old_elems_to_use *= old_shape[oldI]
-    else:
-        #Start at old_shape[-1], old_strides[-1]
-=======
                 if oldI < len(old_shape):
                     cur_step = steps[oldI]
                     n_old_elems_to_use *= old_shape[oldI]
     elif order == 'C':
->>>>>>> eba97866
         for i in range(len(old_shape) - 1, -1, -1):
             steps.insert(0, old_strides[i] / last_step)
             last_step *= old_shape[i]
@@ -241,17 +223,10 @@
                 n_old_elems_to_use *= old_shape[oldI]
             if n_new_elems_used == n_old_elems_to_use:
                 oldI -= 1
-<<<<<<< HEAD
-                if oldI < -len(old_shape):
-                    continue
-                cur_step = steps[oldI]
-                n_old_elems_to_use *= old_shape[oldI]
-=======
                 if oldI >= -len(old_shape):
                     cur_step = steps[oldI]
                     n_old_elems_to_use *= old_shape[oldI]
     assert len(new_strides) == len(new_shape)
->>>>>>> eba97866
     return new_strides
 
 class BaseArray(Wrappable):
