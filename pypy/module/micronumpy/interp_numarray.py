--- conflicted
+++ resolved
@@ -789,12 +789,7 @@
         self.values = self.values.get_concrete()
         shapelen = len(result.shape)
         objlen = len(self.values.shape)
-<<<<<<< HEAD
         sig = self.find_sig(res_shape=result.shape,arr=self.values)
-=======
-        target_len = self.values.shape[self.dim]
-        sig = self.values.find_sig(result.shape)
->>>>>>> 7efc122e
         ri = ArrayIterator(result.size)
         frame = sig.create_frame(self.values, dim=self.dim)
         value = self.get_identity(sig, frame, shapelen)
