from pypy.interpreter.baseobjspace import Wrappable
from pypy.interpreter.error import OperationError, operationerrfmt
from pypy.interpreter.gateway import interp2app, unwrap_spec, NoneNotWrapped
from pypy.interpreter.typedef import TypeDef, GetSetProperty
from pypy.module.micronumpy import interp_ufuncs, interp_dtype, signature
from pypy.rlib import jit
from pypy.rpython.lltypesystem import lltype
from pypy.tool.sourcetools import func_with_new_name
from pypy.rlib.rstring import StringBuilder
from pypy.rlib.objectmodel import instantiate


numpy_driver = jit.JitDriver(
    greens=['shapelen', 'signature'],
    reds=['result_size', 'i', 'ri', 'self', 'result']
)
all_driver = jit.JitDriver(
    greens=['shapelen', 'signature'],
    reds=['i', 'self', 'dtype']
)
any_driver = jit.JitDriver(
    greens=['shapelen', 'signature'],
    reds=['i', 'self', 'dtype']
)
slice_driver = jit.JitDriver(
    greens=['shapelen', 'signature'],
    reds=['self', 'source', 'source_iter', 'res_iter']
)

def _find_shape_and_elems(space, w_iterable):
    shape = [space.len_w(w_iterable)]
    batch = space.listview(w_iterable)
    while True:
        new_batch = []
        if not batch:
            return shape, []
        if not space.issequence_w(batch[0]):
            for elem in batch:
                if space.issequence_w(elem):
                    raise OperationError(space.w_ValueError, space.wrap(
                        "setting an array element with a sequence"))
            return shape, batch
        size = space.len_w(batch[0])
        for w_elem in batch:
            if not space.issequence_w(w_elem) or space.len_w(w_elem) != size:
                raise OperationError(space.w_ValueError, space.wrap(
                    "setting an array element with a sequence"))
            new_batch += space.listview(w_elem)
        shape.append(size)
        batch = new_batch

def shape_agreement(space, shape1, shape2):
    ret = _shape_agreement(shape1, shape2)
    if len(ret) < max(len(shape1), len(shape2)):
        raise OperationError(space.w_ValueError,
            space.wrap("operands could not be broadcast together with shapes (%s) (%s)" % (
                ",".join([str(x) for x in shape1]),
                ",".join([str(x) for x in shape2]),
            ))
        )
    return ret

def _shape_agreement(shape1, shape2):
    """ Checks agreement about two shapes with respect to broadcasting. Returns
    the resulting shape.
    """
    lshift = 0
    rshift = 0
    if len(shape1) > len(shape2):
        m = len(shape1)
        n = len(shape2)
        rshift = len(shape2) - len(shape1)
        remainder = shape1
    else:
        m = len(shape2)
        n = len(shape1)
        lshift = len(shape1) - len(shape2)
        remainder = shape2
    endshape = [0] * m
    indices1 = [True] * m
    indices2 = [True] * m
    for i in range(m - 1, m - n - 1, -1):
        left = shape1[i + lshift]
        right = shape2[i + rshift]
        if left == right:
            endshape[i] = left
        elif left == 1:
            endshape[i] = right
            indices1[i + lshift] = False
        elif right == 1:
            endshape[i] = left
            indices2[i + rshift] = False
        else:
            return []
            #raise OperationError(space.w_ValueError, space.wrap(
            #    "frames are not aligned"))
    for i in range(m - n):
        endshape[i] = remainder[i]
    return endshape

def descr_new_array(space, w_subtype, w_item_or_iterable, w_dtype=None,
                    w_order=NoneNotWrapped):
    # find scalar
    if not space.issequence_w(w_item_or_iterable):
        w_dtype = interp_ufuncs.find_dtype_for_scalar(space,
                                                      w_item_or_iterable,
                                                      w_dtype)
        dtype = space.interp_w(interp_dtype.W_Dtype,
           space.call_function(space.gettypefor(interp_dtype.W_Dtype), w_dtype))
        return scalar_w(space, dtype, w_item_or_iterable)
    if w_order is None:
        order = 'C'
    else:
        order = space.str_w(w_order)
        if order != 'C':  # or order != 'F':
            raise operationerrfmt(space.w_ValueError, "Unknown order: %s",
                                  order)
    shape, elems_w = _find_shape_and_elems(space, w_item_or_iterable)
    # they come back in C order
    size = len(elems_w)
    if space.is_w(w_dtype, space.w_None):
        w_dtype = None
        for w_elem in elems_w:
            w_dtype = interp_ufuncs.find_dtype_for_scalar(space, w_elem,
                                                          w_dtype)
            if w_dtype is space.fromcache(interp_dtype.W_Float64Dtype):
                break
    if w_dtype is None:
        w_dtype = space.w_None
    dtype = space.interp_w(interp_dtype.W_Dtype,
        space.call_function(space.gettypefor(interp_dtype.W_Dtype), w_dtype)
    )
    arr = NDimArray(size, shape[:], dtype=dtype, order=order)
    shapelen = len(shape)
    arr_iter = arr.start_iter(arr.shape)
    for i in range(len(elems_w)):
        w_elem = elems_w[i]
        dtype.setitem_w(space, arr.storage, arr_iter.offset, w_elem)
        arr_iter = arr_iter.next(shapelen)
    return arr

# Iterators for arrays
# --------------------
# all those iterators with the exception of BroadcastIterator iterate over the
# entire array in C order (the last index changes the fastest). This will
# yield all elements. Views iterate over indices and look towards strides and
# backstrides to find the correct position. Notably the offset between
# x[..., i + 1] and x[..., i] will be strides[-1]. Offset between
# x[..., k + 1, 0] and x[..., k, i_max] will be backstrides[-2] etc.

# BroadcastIterator works like that, but for indexes that don't change source
# in the original array, strides[i] == backstrides[i] == 0

class BaseIterator(object):
    def next(self, shapelen):
        raise NotImplementedError

    def done(self):
        raise NotImplementedError

    def get_offset(self):
        raise NotImplementedError

class ArrayIterator(BaseIterator):
    def __init__(self, size):
        self.offset = 0
        self.size = size

    def next(self, shapelen):
        arr = instantiate(ArrayIterator)
        arr.size = self.size
        arr.offset = self.offset + 1
        return arr

    def done(self):
        return self.offset >= self.size

    def get_offset(self):
        return self.offset

class ViewIterator(BaseIterator):
    def __init__(self, arr):
        self.indices = [0] * len(arr.shape)
        self.offset  = arr.start
        self.arr     = arr
        self._done   = False

    @jit.unroll_safe
    def next(self, shapelen):
        offset = self.offset
        indices = [0] * shapelen
        for i in range(shapelen):
            indices[i] = self.indices[i]
        done = False
        for i in range(shapelen - 1, -1, -1):
            if indices[i] < self.arr.shape[i] - 1:
                indices[i] += 1
                offset += self.arr.strides[i]
                break
            else:
                indices[i] = 0
                offset -= self.arr.backstrides[i]
        else:
            done = True
        res = instantiate(ViewIterator)
        res.offset = offset
        res.indices = indices
        res.arr = self.arr
        res._done = done
        return res

    def done(self):
        return self._done

    def get_offset(self):
        return self.offset

class BroadcastIterator(BaseIterator):
    '''Like a view iterator, but will repeatedly access values
       for all iterations across a res_shape, folding the offset
       using mod() arithmetic
    '''
    def __init__(self, arr, res_shape):
        self.indices = [0] * len(res_shape)
        self.offset  = arr.start
        #strides are 0 where original shape==1
        self.strides = []
        self.backstrides = []
        for i in range(len(arr.shape)):
            if arr.shape[i]==1:
                self.strides.append(0)
                self.backstrides.append(0)
            else:
                self.strides.append(arr.strides[i])
                self.backstrides.append(arr.backstrides[i])
        self.res_shape = res_shape
        self.strides = [0] * (len(res_shape) - len(arr.shape)) + self.strides
        self.backstrides = [0] * (len(res_shape) - len(arr.shape)) + self.backstrides
        self._done = False

    @jit.unroll_safe
    def next(self, shapelen):
        offset = self.offset
        indices = [0] * shapelen
        _done = False
        for i in range(shapelen):
            indices[i] = self.indices[i]
        for i in range(shapelen - 1, -1, -1):
            if indices[i] < self.res_shape[i] - 1:
                indices[i] += 1
                offset += self.strides[i]
                break
            else:
                indices[i] = 0
                offset -= self.backstrides[i]
        else:
            _done = True
        res = instantiate(BroadcastIterator)
        res.indices = indices
        res.offset = offset
        res._done = _done
        res.strides = self.strides
        res.backstrides = self.backstrides
        res.res_shape = self.res_shape
        return res

    def done(self):
        return self._done

    def get_offset(self):
        return self.offset

class Call2Iterator(BaseIterator):
    def __init__(self, left, right):
        self.left = left
        self.right = right

    def next(self, shapelen):
        return Call2Iterator(self.left.next(shapelen),
                             self.right.next(shapelen))

    def done(self):
        if isinstance(self.left, ConstantIterator):
            return self.right.done()
        return self.left.done()

    def get_offset(self):
        if isinstance(self.left, ConstantIterator):
            return self.right.get_offset()
        return self.left.get_offset()

class Call1Iterator(BaseIterator):
    def __init__(self, child):
        self.child = child

    def next(self, shapelen):
        return Call1Iterator(self.child.next(shapelen))

    def done(self):
        return self.child.done()

    def get_offset(self):
        return self.child.get_offset()

class ConstantIterator(BaseIterator):
    def next(self, shapelen):
        return self

    def done(self):
        return False

    def get_offset(self):
        return 0


class BaseArray(Wrappable):
    _attrs_ = ["invalidates", "signature", "shape", "strides", "backstrides",
               "start", 'order']

    _immutable_fields_ = ['start', "order"]

    strides = None
    start = 0

    def __init__(self, shape, order):
        self.invalidates = []
        self.shape = shape
        self.order = order
        if self.strides is None:
            self.calc_strides(shape)

    def calc_strides(self, shape):
        strides = []
        backstrides = []
        s = 1
        shape_rev = shape[:]
        if self.order == 'C':
            shape_rev.reverse()
        for sh in shape_rev:
            strides.append(s)
            backstrides.append(s * (sh - 1))
            s *= sh
        if self.order == 'C':
            strides.reverse()
            backstrides.reverse()
        self.strides = strides[:]
        self.backstrides = backstrides[:]

    def invalidated(self):
        if self.invalidates:
            self._invalidated()

    def _invalidated(self):
        for arr in self.invalidates:
            arr.force_if_needed()
        del self.invalidates[:]

    def add_invalidates(self, other):
        self.invalidates.append(other)

    def _unaryop_impl(ufunc_name):
        def impl(self, space):
            return getattr(interp_ufuncs.get(space), ufunc_name).call(space, [self])
        return func_with_new_name(impl, "unaryop_%s_impl" % ufunc_name)

    descr_pos = _unaryop_impl("positive")
    descr_neg = _unaryop_impl("negative")
    descr_abs = _unaryop_impl("absolute")

    def _binop_impl(ufunc_name):
        def impl(self, space, w_other):
            return getattr(interp_ufuncs.get(space), ufunc_name).call(space, [self, w_other])
        return func_with_new_name(impl, "binop_%s_impl" % ufunc_name)

    descr_add = _binop_impl("add")
    descr_sub = _binop_impl("subtract")
    descr_mul = _binop_impl("multiply")
    descr_div = _binop_impl("divide")
    descr_pow = _binop_impl("power")
    descr_mod = _binop_impl("mod")

    descr_eq = _binop_impl("equal")
    descr_ne = _binop_impl("not_equal")
    descr_lt = _binop_impl("less")
    descr_le = _binop_impl("less_equal")
    descr_gt = _binop_impl("greater")
    descr_ge = _binop_impl("greater_equal")

    def _binop_right_impl(ufunc_name):
        def impl(self, space, w_other):
            w_other = scalar_w(space,
                interp_ufuncs.find_dtype_for_scalar(space, w_other, self.find_dtype()),
                w_other
            )
            return getattr(interp_ufuncs.get(space), ufunc_name).call(space, [w_other, self])
        return func_with_new_name(impl, "binop_right_%s_impl" % ufunc_name)

    descr_radd = _binop_right_impl("add")
    descr_rsub = _binop_right_impl("subtract")
    descr_rmul = _binop_right_impl("multiply")
    descr_rdiv = _binop_right_impl("divide")
    descr_rpow = _binop_right_impl("power")
    descr_rmod = _binop_right_impl("mod")

    def _reduce_ufunc_impl(ufunc_name):
        def impl(self, space):
            return getattr(interp_ufuncs.get(space), ufunc_name).reduce(space, self, multidim=True)
        return func_with_new_name(impl, "reduce_%s_impl" % ufunc_name)

    descr_sum = _reduce_ufunc_impl("add")
    descr_prod = _reduce_ufunc_impl("multiply")
    descr_max = _reduce_ufunc_impl("maximum")
    descr_min = _reduce_ufunc_impl("minimum")

    def _reduce_argmax_argmin_impl(op_name):
        reduce_driver = jit.JitDriver(
            greens=['shapelen', 'signature'],
            reds=['result', 'idx', 'i', 'self', 'cur_best', 'dtype']
        )
        def loop(self):
            i = self.start_iter()
            cur_best = self.eval(i)
            shapelen = len(self.shape)
            i = i.next(shapelen)
            dtype = self.find_dtype()
            result = 0
            idx = 1
            while not i.done():
                reduce_driver.jit_merge_point(signature=self.signature,
                                              shapelen=shapelen,
                                              self=self, dtype=dtype,
                                              i=i, result=result, idx=idx,
                                              cur_best=cur_best)
                new_best = getattr(dtype, op_name)(cur_best, self.eval(i))
                if dtype.ne(new_best, cur_best):
                    result = idx
                    cur_best = new_best
                i = i.next(shapelen)
                idx += 1
            return result
        def impl(self, space):
            size = self.find_size()
            if size == 0:
                raise OperationError(space.w_ValueError,
                    space.wrap("Can't call %s on zero-size arrays" \
                            % op_name))
            return space.wrap(loop(self))
        return func_with_new_name(impl, "reduce_arg%s_impl" % op_name)

    def _all(self):
        dtype = self.find_dtype()
        i = self.start_iter()
        shapelen = len(self.shape)
        while not i.done():
            all_driver.jit_merge_point(signature=self.signature,
                                       shapelen=shapelen, self=self,
                                       dtype=dtype, i=i)
            if not dtype.bool(self.eval(i)):
                return False
            i = i.next(shapelen)
        return True
    def descr_all(self, space):
        return space.wrap(self._all())

    def _any(self):
        dtype = self.find_dtype()
        i = self.start_iter()
        shapelen = len(self.shape)
        while not i.done():
            any_driver.jit_merge_point(signature=self.signature,
                                       shapelen=shapelen, self=self,
                                       dtype=dtype, i=i)
            if dtype.bool(self.eval(i)):
                return True
            i = i.next(shapelen)
        return False
    def descr_any(self, space):
        return space.wrap(self._any())

    descr_argmax = _reduce_argmax_argmin_impl("max")
    descr_argmin = _reduce_argmax_argmin_impl("min")

    def descr_dot(self, space, w_other):
        w_other = convert_to_array(space, w_other)
        if isinstance(w_other, Scalar):
            return self.descr_mul(space, w_other)
        else:
            w_res = self.descr_mul(space, w_other)
            assert isinstance(w_res, BaseArray)
            return w_res.descr_sum(space)

    def get_concrete(self):
        raise NotImplementedError

    def descr_get_dtype(self, space):
        return space.wrap(self.find_dtype())

    def descr_get_shape(self, space):
        return space.newtuple([space.wrap(i) for i in self.shape])
    
    def descr_set_shape(self, space, w_iterable):
        concrete = self.get_concrete()
        new_size = 0
        new_shape = []
        if not space.issequence_w(w_iterable):
            new_size = space.int_w(w_iterable)
            if new_size < 0:
                new_size = self.find_size()
            new_shape = [new_size, ]
        else:
            neg_dim = -1
            batch = space.listview(w_iterable)
            new_size = 1
            if len(batch) < 1:
                new_size = 0
            new_shape = []
            i = 0
            for elem in batch:
                s = space.int_w(elem)
                if s < 0:
                    if neg_dim >= 0:
                        raise OperationError(space.w_ValueError, space.wrap(
                                 "can only specify one unknown dimension"))
                    s = 1
                    neg_dim = i
                new_size *= s
                new_shape.append(s)
                i += 1
            if neg_dim >= 0:
                new_shape[neg_dim] = self.find_size() / new_size
                new_size *= new_shape[neg_dim]
        if new_size != self.find_size():
            raise OperationError(space.w_ValueError,
                    space.wrap("total size of new array must be unchanged"))
        concrete.setshape(space, new_shape)
        
    def descr_get_size(self, space):
        return space.wrap(self.find_size())

    def descr_copy(self, space):
        return space.call_function(space.gettypefor(BaseArray), self, self.find_dtype())

    def descr_len(self, space):
        return self.get_concrete().descr_len(space)

    def descr_repr(self, space):
        res = StringBuilder()
        res.append("array(")
        concrete = self.get_concrete()
        dtype = concrete.find_dtype()
        if not concrete.find_size():
            res.append('[]')
            if len(self.shape) > 1:
                # An empty slice reports its shape
                res.append(", shape=(")
                self_shape = str(self.shape)
                res.append_slice(str(self_shape), 1, len(self_shape) - 1)
                res.append(')')
        else:
            concrete.to_str(space, 1, res, indent='       ')
        if (dtype is not space.fromcache(interp_dtype.W_Float64Dtype) and
            dtype is not space.fromcache(interp_dtype.W_Int64Dtype)) or \
            not self.find_size():
            res.append(", dtype=" + dtype.name)
        res.append(")")
        return space.wrap(res.build())

    def to_str(self, space, comma, builder, indent=' ', use_ellipsis=False):
        '''Modifies builder with a representation of the array/slice
        The items will be seperated by a comma if comma is 1
        Multidimensional arrays/slices will span a number of lines,
        each line will begin with indent.
        '''
        size = self.find_size()
        if size < 1:
            builder.append('[]')
            return
        if size > 1000:
            # Once this goes True it does not go back to False for recursive
            # calls
            use_ellipsis = True
        dtype = self.find_dtype()
        ndims = len(self.shape)
        i = 0
        start = True
        builder.append('[')
        if ndims > 1:
            if use_ellipsis:
                for i in range(3):
                    if start:
                        start = False
                    else:
                        builder.append(',' * comma + '\n')
                        if ndims == 3:
                            builder.append('\n' + indent)
                        else:
                            builder.append(indent)
                    # create_slice requires len(chunks) > 1 in order to reduce
                    # shape
                    view = self.create_slice(space, [(i, 0, 0, 1), (0, self.shape[1], 1, self.shape[1])])
                    view.to_str(space, comma, builder, indent=indent + ' ', use_ellipsis=use_ellipsis)
                builder.append('\n' + indent + '..., ')
                i = self.shape[0] - 3
            while i < self.shape[0]:
                if start:
                    start = False
                else:
                    builder.append(',' * comma + '\n')
                    if ndims == 3:
                        builder.append('\n' + indent)
                    else:
                        builder.append(indent)
                # create_slice requires len(chunks) > 1 in order to reduce
                # shape
                view = self.create_slice(space, [(i, 0, 0, 1), (0, self.shape[1], 1, self.shape[1])])
                view.to_str(space, comma, builder, indent=indent + ' ', use_ellipsis=use_ellipsis)
                i += 1
        elif ndims == 1:
            spacer = ',' * comma + ' '
            item = self.start
            # An iterator would be a nicer way to walk along the 1d array, but
            # how do I reset it if printing ellipsis? iterators have no
            # "set_offset()"
            i = 0
            if use_ellipsis:
                for i in range(3):
                    if start:
                        start = False
                    else:
                        builder.append(spacer)
                    builder.append(dtype.str_format(self.getitem(item)))
                    item += self.strides[0]
                # Add a comma only if comma is False - this prevents adding two
                # commas
                builder.append(spacer + '...' + ',' * (1 - comma))
                # Ugly, but can this be done with an iterator?
                item = self.start + self.backstrides[0] - 2 * self.strides[0]
                i = self.shape[0] - 3
            while i < self.shape[0]:
                if start:
                    start = False
                else:
                    builder.append(spacer)
                builder.append(dtype.str_format(self.getitem(item)))
                item += self.strides[0]
                i += 1
        else:
            builder.append('[')
        builder.append(']')

    def descr_str(self, space):
        ret = StringBuilder()
        concrete = self.get_concrete()
        concrete.to_str(space, 0, ret, ' ')
        return space.wrap(ret.build())

    def _index_of_single_item(self, space, w_idx):
        if space.isinstance_w(w_idx, space.w_int):
            idx = space.int_w(w_idx)
            if not self.shape:
                if idx != 0:
                    raise OperationError(space.w_IndexError,
                                         space.wrap("index out of range"))
                return 0
            if idx < 0:
                idx = self.shape[0] + idx
            if idx < 0 or idx >= self.shape[0]:
                raise OperationError(space.w_IndexError,
                                     space.wrap("index out of range"))
            return self.start + idx * self.strides[0]
        index = [space.int_w(w_item)
                 for w_item in space.fixedview(w_idx)]
        item = self.start
        for i in range(len(index)):
            v = index[i]
            if v < 0:
                v += self.shape[i]
            if v < 0 or v >= self.shape[i]:
                raise operationerrfmt(space.w_IndexError,
                    "index (%d) out of range (0<=index<%d", i, self.shape[i],
                )
            item += v * self.strides[i]
        return item

    def _single_item_result(self, space, w_idx):
        """ The result of getitem/setitem is a single item if w_idx
        is a list of scalars that match the size of shape
        """
        shape_len = len(self.shape)
        if shape_len == 0:
            if not space.isinstance_w(w_idx, space.w_int):
                raise OperationError(space.w_IndexError, space.wrap(
                    "wrong index"))
            return True
        if shape_len == 1:
            if space.isinstance_w(w_idx, space.w_int):
                return True
            if space.isinstance_w(w_idx, space.w_slice):
                return False
        elif (space.isinstance_w(w_idx, space.w_slice) or
              space.isinstance_w(w_idx, space.w_int)):
            return False
        lgt = space.len_w(w_idx)
        if lgt > shape_len:
            raise OperationError(space.w_IndexError,
                                 space.wrap("invalid index"))
        if lgt < shape_len:
            return False
        for w_item in space.fixedview(w_idx):
            if space.isinstance_w(w_item, space.w_slice):
                return False
        return True

    def _prepare_slice_args(self, space, w_idx):
        if (space.isinstance_w(w_idx, space.w_int) or
            space.isinstance_w(w_idx, space.w_slice)):
            return [space.decode_index4(w_idx, self.shape[0])]
        return [space.decode_index4(w_item, self.shape[i]) for i, w_item in
                enumerate(space.fixedview(w_idx))]

    def descr_getitem(self, space, w_idx):
        if self._single_item_result(space, w_idx):
            concrete = self.get_concrete()
            item = concrete._index_of_single_item(space, w_idx)
            return concrete.getitem(item).wrap(space)
        chunks = self._prepare_slice_args(space, w_idx)
        return space.wrap(self.create_slice(space, chunks))

    def descr_setitem(self, space, w_idx, w_value):
        self.invalidated()
        concrete = self.get_concrete()
        if self._single_item_result(space, w_idx):
            item = concrete._index_of_single_item(space, w_idx)
            concrete.setitem_w(space, item, w_value)
            return
        if isinstance(w_value, BaseArray):
            # for now we just copy if setting part of an array from
            # part of itself. can be improved.
            if (concrete.get_root_storage() ==
                w_value.get_concrete().get_root_storage()):
                w_value = space.call_function(space.gettypefor(BaseArray), w_value)
                assert isinstance(w_value, BaseArray)
        else:
            w_value = convert_to_array(space, w_value)
        chunks = self._prepare_slice_args(space, w_idx)
        view = self.create_slice(space, chunks)
        view.setslice(space, w_value)

    def create_slice(self, space, chunks):
        if len(chunks) == 1:
            start, stop, step, lgt = chunks[0]
            if step == 0:
                shape = self.shape[1:]
                strides = self.strides[1:]
                backstrides = self.backstrides[1:]
            else:
                shape = [lgt] + self.shape[1:]
                strides = [self.strides[0] * step] + self.strides[1:]
                backstrides = [(lgt - 1) * self.strides[0] * step] + self.backstrides[1:]
            start *= self.strides[0]
            start += self.start
        else:
            shape = []
            strides = []
            backstrides = []
            start = self.start
            i = -1
            for i, (start_, stop, step, lgt) in enumerate(chunks):
                if step != 0:
                    shape.append(lgt)
                    strides.append(self.strides[i] * step)
                    backstrides.append(self.strides[i] * (lgt - 1) * step)
                start += self.strides[i] * start_
            # add a reminder
            s = i + 1
            assert s >= 0
            shape += self.shape[s:]
            strides += self.strides[s:]
            backstrides += self.backstrides[s:]
        new_sig = signature.Signature.find_sig([
            NDimSlice.signature, self.signature,
        ])
        return NDimSlice(self, new_sig, start, strides[:], backstrides[:],
                         shape[:])

    def descr_reshape(self, space, w_iterable):
        new_sig = signature.Signature.find_sig([
            NDimSlice.signature, self.signature,
        ])
        concrete = self.get_concrete()
        #concrete = self
        ndims = len(self.shape)
        strides = [0]*ndims
        backstrides = [0]*ndims
        shape = []*ndims
        for i in range(len(concrete.shape)):
            strides[i] = concrete.strides[i]
            backstrides[i] = concrete.backstrides[i]
            shape[i] = concrete.shape[i]
        arr = NDimSlice(self, new_sig, self.start, strides,
                backstrides, shape)
        arr.descr_set_shape(space, w_iterable)
        return arr

    def descr_mean(self, space):
        return space.wrap(space.float_w(self.descr_sum(space)) / self.find_size())

    def descr_nonzero(self, space):
        try:
            if self.find_size() > 1:
                raise OperationError(space.w_ValueError, space.wrap(
                    "The truth value of an array with more than one element is ambiguous. Use a.any() or a.all()"))
        except ValueError:
            pass
        return space.wrap(space.is_true(self.get_concrete().eval(
            self.start_iter(self.shape)).wrap(space)))

    def descr_get_transpose(self, space):
        new_sig = signature.Signature.find_sig([
            NDimSlice.signature, self.signature
        ])
        strides = []
        backstrides = []
        shape = []
        for i in range(len(self.shape) - 1, -1, -1):
            strides.append(self.strides[i])
            backstrides.append(self.backstrides[i])
            shape.append(self.shape[i])
        return space.wrap(NDimSlice(self, new_sig, self.start, strides[:], 
                           backstrides[:], shape[:]))

    def descr_get_flatiter(self, space):
        return space.wrap(FlatIterator(self))

    def getitem(self, item):
        raise NotImplementedError

    def start_iter(self, res_shape=None):
        raise NotImplementedError

def convert_to_array(space, w_obj):
    if isinstance(w_obj, BaseArray):
        return w_obj
    elif space.issequence_w(w_obj):
        # Convert to array.
        w_obj = space.call_function(space.gettypefor(BaseArray), w_obj)
        assert isinstance(w_obj, BaseArray)
        return w_obj
    else:
        # If it's a scalar
        dtype = interp_ufuncs.find_dtype_for_scalar(space, w_obj)
        return scalar_w(space, dtype, w_obj)

def scalar_w(space, dtype, w_obj):
    assert isinstance(dtype, interp_dtype.W_Dtype)
    return Scalar(dtype, dtype.unwrap(space, w_obj))

class Scalar(BaseArray):
    """
    Intermediate class representing a literal.
    """
    signature = signature.BaseSignature()

    _attrs_ = ["dtype", "value", "shape"]

    def __init__(self, dtype, value):
        BaseArray.__init__(self, [], 'C')
        self.dtype = dtype
        self.value = value

    def find_size(self):
        raise ValueError

    def get_concrete(self):
        return self

    def find_dtype(self):
        return self.dtype

    def getitem(self, item):
        return self.value

    def eval(self, iter):
        return self.value

    def start_iter(self, res_shape=None):
        return ConstantIterator()

    def to_str(self, space, comma, builder, indent=' ', use_ellipsis=False):
        builder.append(self.dtype.str_format(self.value))

    def setshape(self, space, new_shape):
        pass 

class VirtualArray(BaseArray):
    """
    Class for representing virtual arrays, such as binary ops or ufuncs
    """
    def __init__(self, signature, shape, res_dtype, order):
        BaseArray.__init__(self, shape, order)
        self.forced_result = None
        self.signature = signature
        self.res_dtype = res_dtype

    def _del_sources(self):
        # Function for deleting references to source arrays, to allow garbage-collecting them
        raise NotImplementedError

    def compute(self):
        i = 0
        signature = self.signature
        result_size = self.find_size()
        result = NDimArray(result_size, self.shape, self.find_dtype())
        shapelen = len(self.shape)
        i = self.start_iter()
        ri = result.start_iter()
        while not ri.done():
            numpy_driver.jit_merge_point(signature=signature,
                                         shapelen=shapelen,
                                         result_size=result_size, i=i, ri=ri,
                                         self=self, result=result)
            result.dtype.setitem(result.storage, ri.offset, self.eval(i))
            i = i.next(shapelen)
            ri = ri.next(shapelen)
        return result

    def force_if_needed(self):
        if self.forced_result is None:
            self.forced_result = self.compute()
            self._del_sources()

    def get_concrete(self):
        self.force_if_needed()
        return self.forced_result

    def eval(self, iter):
        if self.forced_result is not None:
            return self.forced_result.eval(iter)
        return self._eval(iter)

    def getitem(self, item):
        return self.get_concrete().getitem(item)

    def setitem(self, item, value):
        return self.get_concrete().setitem(item, value)

    def find_size(self):
        if self.forced_result is not None:
            # The result has been computed and sources may be unavailable
            return self.forced_result.find_size()
        return self._find_size()

    def find_dtype(self):
        return self.res_dtype


class Call1(VirtualArray):
    def __init__(self, signature, shape, res_dtype, values, order):
        VirtualArray.__init__(self, signature, shape, res_dtype,
                              values.order)
        self.values = values

    def _del_sources(self):
        self.values = None

    def _find_size(self):
        return self.values.find_size()

    def _find_dtype(self):
        return self.res_dtype

    def _eval(self, iter):
        assert isinstance(iter, Call1Iterator)
        val = self.values.eval(iter.child).convert_to(self.res_dtype)
        sig = jit.promote(self.signature)
        assert isinstance(sig, signature.Signature)
        call_sig = sig.components[0]
        assert isinstance(call_sig, signature.Call1)
        return call_sig.func(self.res_dtype, val)

    def start_iter(self, res_shape=None):
        if self.forced_result is not None:
            return self.forced_result.start_iter(res_shape)
        return Call1Iterator(self.values.start_iter(res_shape))

class Call2(VirtualArray):
    """
    Intermediate class for performing binary operations.
    """
    def __init__(self, signature, shape, calc_dtype, res_dtype, left, right):
        # XXX do something if left.order != right.order
        VirtualArray.__init__(self, signature, shape, res_dtype, left.order)
        self.left = left
        self.right = right
        self.calc_dtype = calc_dtype
        self.size = 1
        for s in self.shape:
            self.size *= s

    def _del_sources(self):
        self.left = None
        self.right = None

    def _find_size(self):
        return self.size

    def start_iter(self, res_shape=None):
        if self.forced_result is not None:
            return self.forced_result.start_iter(res_shape)
        if res_shape is None:
            res_shape = self.shape  # we still force the shape on children
        return Call2Iterator(self.left.start_iter(res_shape),
                             self.right.start_iter(res_shape))

    def _eval(self, iter):
        assert isinstance(iter, Call2Iterator)
        lhs = self.left.eval(iter.left).convert_to(self.calc_dtype)
        rhs = self.right.eval(iter.right).convert_to(self.calc_dtype)
        sig = jit.promote(self.signature)
        assert isinstance(sig, signature.Signature)
        call_sig = sig.components[0]
        assert isinstance(call_sig, signature.Call2)
        return call_sig.func(self.calc_dtype, lhs, rhs)

class ViewArray(BaseArray):
    """
    Class for representing views of arrays, they will reflect changes of parent
    arrays. Example: slices
    """
    def __init__(self, parent, signature, strides, backstrides, shape):
        self.strides = strides
        self.backstrides = backstrides
        BaseArray.__init__(self, shape, parent.order)
        self.signature = signature
        self.parent = parent
        self.invalidates = parent.invalidates

    def get_concrete(self):
        # in fact, ViewArray never gets "concrete" as it never stores data.
        # This implementation is needed for BaseArray getitem/setitem to work,
        # can be refactored.
        self.parent.get_concrete()
        return self

    def getitem(self, item):
        return self.parent.getitem(item)

    def eval(self, iter):
        return self.parent.getitem(iter.get_offset())

    @unwrap_spec(item=int)
    def setitem_w(self, space, item, w_value):
        return self.parent.setitem_w(space, item, w_value)

    def setitem(self, item, value):
        # This is currently not possible to be called from anywhere.
        raise NotImplementedError

    def descr_len(self, space):
        if self.shape:
            return space.wrap(self.shape[0])
        return space.wrap(1)

    def setshape(self, space, new_shape):
        if len(self.shape) < 1:
            return
        elif len(self.shape) < 2:
            #REVIEWER: this code could be refactored into calc_strides
            #but then calc_strides would have to accept a factor of the
            #current stride
            strides = []
            backstrides = []
            self.shape = new_shape[:]
            s = self.strides[0]
            if self.order == 'C':
                new_shape.reverse()
            for sh in new_shape:
                strides.append(s)
                backstrides.append(s * (sh - 1))
                s *= sh
            if self.order == 'C':
                strides.reverse()
                backstrides.reverse()
            self.strides = strides[:]
            self.backstrides = backstrides[:]
            return
        #REVIEWER: wordy comment to explain what the intention was. Please
        #edit or remove.
        #We know that the product of new_shape is correct.
        #Now we must check that the new shape does not create stepping conflicts
        # for the strides It works like this:
        # - Determine the right-to-lef tor left-to-right fastest iterating 
        #   dimension. Note it is not enough just to check self.order, since a
        #   transpose reverses everything.
        # - Start recalculating the strides, by each dimension. Keep a running 
        #   cumprod of the old shape up to this dimension vs. the new shape up 
        #   to this dimension. Every time the products match, update the stride
        #   currently in use.
        # - The strides for each of the matching pieces must also match, 
        # - The stride will always be based on the old stride of the lowest
        #   dimension in the chunk, since 
        new_dims = range(len(new_shape)) 
        old_dims = range(len(self.shape))
        if self.strides[0]> self.strides[-1]:
            #This is the normal thing to do
            new_dims.reverse()
            old_dims.reverse()
        nd = 0
        od = 0
        prod_old = 1
        prod_new = self.strides[old_dims[od]]
        cur_old_stride = self.strides[old_dims[od]]
        new_strides = [0]*len(new_shape)
        while nd < len(new_dims):
            new_strides[new_dims[nd]] = cur_old_stride
            prod_new *= new_shape[nd]
            while prod_new >= prod_old:
                if prod_new == prod_old:
                    #Finished an old dim on a match. All is good
                    od += 1
                    prod_old *= self.shape[old_dims[od]]
                    cur_old_stride = self.strides[old_dims[od]]
                elif prod_new > prod_old:
                    #Crossed over onto a different old_dim. 
                    #Strides must be "equal" as per steps
                    od += 1
                    if self.strides[old_dims[od]] / self.shape[old_dims[od - 1]] \
                               <>  self.strides[old_dims[od-1]]:
                        raise OperationError(space.w_AttributeError, space.wrap(
                          "incompatible shape for a non-contiguous array"))
                    prod_old *= self.shape[old_dims[od]]
            nd += 1 
        new_backstrides = [0]*len(new_shape)
        for nd in range(len(new_shape)):
            new_backstrides[nd] = (new_shape[nd] - 1) * new_strides[nd]
        self.strides = new_strides
        self.backstrides = new_backstrides
        self.shape = new_shape
        
class VirtualView(VirtualArray):
    pass

class NDimSlice(ViewArray):
    signature = signature.BaseSignature()

    def __init__(self, parent, signature, start, strides, backstrides,
                 shape):
        if isinstance(parent, NDimSlice):
            parent = parent.parent
        ViewArray.__init__(self, parent, signature, strides, backstrides, shape)
        self.start = start
        self.size = 1
        for sh in shape:
            self.size *= sh

    def get_root_storage(self):
        return self.parent.get_concrete().get_root_storage()

    def find_size(self):
        return self.size

    def find_dtype(self):
        return self.parent.find_dtype()

    def setslice(self, space, w_value):
        res_shape = shape_agreement(space, self.shape, w_value.shape)
        self._sliceloop(w_value, res_shape)

    def _sliceloop(self, source, res_shape):
        source_iter = source.start_iter(res_shape)
        res_iter = self.start_iter(res_shape)
        shapelen = len(res_shape)
        while not res_iter.done():
            slice_driver.jit_merge_point(signature=source.signature,
                                         shapelen=shapelen,
                                         self=self, source=source,
                                         res_iter=res_iter,
                                         source_iter=source_iter)
            self.setitem(res_iter.offset, source.eval(source_iter).convert_to(
                self.find_dtype()))
            source_iter = source_iter.next(shapelen)
            res_iter = res_iter.next(shapelen)

    def start_iter(self, res_shape=None):
        if res_shape is not None and res_shape != self.shape:
            return BroadcastIterator(self, res_shape)
        # XXX there is a possible optimization here with SingleDimViewIterator
        #     ignore for now
        return ViewIterator(self)

    def setitem(self, item, value):
        self.parent.setitem(item, value)

class NDimArray(BaseArray):
    """ A class representing contiguous array. We know that each iteration
    by say ufunc will increase the data index by one
    """
    def __init__(self, size, shape, dtype, order='C'):
        BaseArray.__init__(self, shape, order)
        self.size = size
        self.dtype = dtype
        self.storage = dtype.malloc(size)
        self.signature = dtype.signature

    def get_concrete(self):
        return self

    def get_root_storage(self):
        return self.storage

    def find_size(self):
        return self.size

    def find_dtype(self):
        return self.dtype

    def getitem(self, item):
        return self.dtype.getitem(self.storage, item)

    def eval(self, iter):
        return self.dtype.getitem(self.storage, iter.get_offset())

    def descr_len(self, space):
        if len(self.shape):
            return space.wrap(self.shape[0])
        raise OperationError(space.w_TypeError, space.wrap(
            "len() of unsized object"))

    def setitem_w(self, space, item, w_value):
        self.invalidated()
        self.dtype.setitem_w(space, self.storage, item, w_value)

    def setitem(self, item, value):
        self.invalidated()
        self.dtype.setitem(self.storage, item, value)

    def setshape(self, space, new_shape):
        self.shape = new_shape
        self.calc_strides(new_shape)

    def start_iter(self, res_shape=None):
        if self.order == 'C':
            if res_shape is not None and res_shape != self.shape:
                return BroadcastIterator(self, res_shape)
            return ArrayIterator(self.size)
        raise NotImplementedError  # use ViewIterator simply, test it

    def __del__(self):
        lltype.free(self.storage, flavor='raw', track_allocation=False)

def _find_size_and_shape(space, w_size):
    if space.isinstance_w(w_size, space.w_int):
        size = space.int_w(w_size)
        shape = [size]
    else:
        size = 1
        shape = []
        for w_item in space.fixedview(w_size):
            item = space.int_w(w_item)
            size *= item
            shape.append(item)
    return size, shape

def zeros(space, w_size, w_dtype=None):
    dtype = space.interp_w(interp_dtype.W_Dtype,
        space.call_function(space.gettypefor(interp_dtype.W_Dtype), w_dtype)
    )
    size, shape = _find_size_and_shape(space, w_size)
    return space.wrap(NDimArray(size, shape[:], dtype=dtype))

def ones(space, w_size, w_dtype=None):
    dtype = space.interp_w(interp_dtype.W_Dtype,
        space.call_function(space.gettypefor(interp_dtype.W_Dtype), w_dtype)
    )
    size, shape = _find_size_and_shape(space, w_size)
    arr = NDimArray(size, shape[:], dtype=dtype)
    one = dtype.adapt_val(1)
    arr.dtype.fill(arr.storage, one, 0, size)
    return space.wrap(arr)

BaseArray.typedef = TypeDef(
    'numarray',
    __new__ = interp2app(descr_new_array),


    __len__ = interp2app(BaseArray.descr_len),
    __getitem__ = interp2app(BaseArray.descr_getitem),
    __setitem__ = interp2app(BaseArray.descr_setitem),

    __pos__ = interp2app(BaseArray.descr_pos),
    __neg__ = interp2app(BaseArray.descr_neg),
    __abs__ = interp2app(BaseArray.descr_abs),
    __nonzero__ = interp2app(BaseArray.descr_nonzero),

    __add__ = interp2app(BaseArray.descr_add),
    __sub__ = interp2app(BaseArray.descr_sub),
    __mul__ = interp2app(BaseArray.descr_mul),
    __div__ = interp2app(BaseArray.descr_div),
    __pow__ = interp2app(BaseArray.descr_pow),
    __mod__ = interp2app(BaseArray.descr_mod),

    __radd__ = interp2app(BaseArray.descr_radd),
    __rsub__ = interp2app(BaseArray.descr_rsub),
    __rmul__ = interp2app(BaseArray.descr_rmul),
    __rdiv__ = interp2app(BaseArray.descr_rdiv),
    __rpow__ = interp2app(BaseArray.descr_rpow),
    __rmod__ = interp2app(BaseArray.descr_rmod),

    __eq__ = interp2app(BaseArray.descr_eq),
    __ne__ = interp2app(BaseArray.descr_ne),
    __lt__ = interp2app(BaseArray.descr_lt),
    __le__ = interp2app(BaseArray.descr_le),
    __gt__ = interp2app(BaseArray.descr_gt),
    __ge__ = interp2app(BaseArray.descr_ge),

    __repr__ = interp2app(BaseArray.descr_repr),
    __str__ = interp2app(BaseArray.descr_str),

    dtype = GetSetProperty(BaseArray.descr_get_dtype),
    shape = GetSetProperty(BaseArray.descr_get_shape, BaseArray.descr_set_shape),
    size = GetSetProperty(BaseArray.descr_get_size),

    T = GetSetProperty(BaseArray.descr_get_transpose),
    flat = GetSetProperty(BaseArray.descr_get_flatiter),

    mean = interp2app(BaseArray.descr_mean),
    sum = interp2app(BaseArray.descr_sum),
    prod = interp2app(BaseArray.descr_prod),
    max = interp2app(BaseArray.descr_max),
    min = interp2app(BaseArray.descr_min),
    argmax = interp2app(BaseArray.descr_argmax),
    argmin = interp2app(BaseArray.descr_argmin),
    all = interp2app(BaseArray.descr_all),
    any = interp2app(BaseArray.descr_any),
    dot = interp2app(BaseArray.descr_dot),

    copy = interp2app(BaseArray.descr_copy),
<<<<<<< HEAD
)

def descr_new_flatiter(space, w_object):
    assert isinstance(w_object,BaseArray)
    i = FlatIterator(w_object)
    return i


class FlatIterator(Wrappable):
    _attrs_ = ["next"]

    _immutable_fields_ = ['shapelen', ]

    def __init__(self, arr):
        self.arr = arr.get_concrete()
        self.iter = arr.start_iter()
        self.shapelen = len(arr.shape)

    def descr_next(self, space):
        if self.iter.done():
            raise OperationError(space.w_StopIteration,space.wrap(''))
        retVal = self.arr.eval(self.iter)
        self.iter = self.iter.next(self.shapelen)
        return retVal.wrap(space)
            

FlatIterator.typedef = TypeDef(
    'flatiter',
    __new__ = interp2app(descr_new_flatiter),
    next = interp2app(FlatIterator.descr_next),
=======
    reshape = interp2app(BaseArray.descr_reshape),
>>>>>>> e7aa2ad7
)<|MERGE_RESOLUTION|>--- conflicted
+++ resolved
@@ -1335,7 +1335,7 @@
     dot = interp2app(BaseArray.descr_dot),
 
     copy = interp2app(BaseArray.descr_copy),
-<<<<<<< HEAD
+    reshape = interp2app(BaseArray.descr_reshape),
 )
 
 def descr_new_flatiter(space, w_object):
@@ -1366,7 +1366,4 @@
     'flatiter',
     __new__ = interp2app(descr_new_flatiter),
     next = interp2app(FlatIterator.descr_next),
-=======
-    reshape = interp2app(BaseArray.descr_reshape),
->>>>>>> e7aa2ad7
 )