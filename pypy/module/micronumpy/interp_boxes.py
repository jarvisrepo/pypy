from pypy.interpreter.baseobjspace import W_Root
from pypy.interpreter.error import OperationError, oefmt
from pypy.interpreter.gateway import interp2app, unwrap_spec
from pypy.interpreter.typedef import TypeDef, GetSetProperty
from pypy.objspace.std.bytesobject import W_BytesObject
from pypy.objspace.std.floattype import float_typedef
from pypy.objspace.std.longtype import long_typedef
from pypy.objspace.std.unicodeobject import W_UnicodeObject
<<<<<<< HEAD
=======
from pypy.objspace.std.intobject import W_IntObject
>>>>>>> 4f92e567
from pypy.objspace.std.complextype import complex_typedef
from rpython.rlib.rarithmetic import LONG_BIT
from rpython.rtyper.lltypesystem import rffi
from rpython.tool.sourcetools import func_with_new_name
from pypy.module.micronumpy.arrayimpl.voidbox import VoidBoxStorage
from pypy.module.micronumpy.base import W_NDimArray
from pypy.module.micronumpy.interp_flagsobj import W_FlagsObject
from pypy.interpreter.mixedmodule import MixedModule
from rpython.rtyper.lltypesystem import lltype
from rpython.rlib.rstring import StringBuilder
from pypy.module.micronumpy.constants import *


<<<<<<< HEAD
MIXIN_32 = (long_typedef,) if LONG_BIT == 32 else ()
MIXIN_64 = (long_typedef,) if LONG_BIT == 64 else ()
=======
MIXIN_32 = (W_IntObject.typedef,) if LONG_BIT == 32 else ()
MIXIN_64 = (W_IntObject.typedef,) if LONG_BIT == 64 else ()
>>>>>>> 4f92e567

#long_double_size = rffi.sizeof_c_type('long double', ignore_errors=True)
#import os
#if long_double_size == 8 and os.name == 'nt':
#    # this is a lie, or maybe a wish, MS fakes longdouble math with double
#    long_double_size = 12

# hardcode to 8 for now (simulate using normal double) until long double works
long_double_size = 8


def new_dtype_getter(name):
    def _get_dtype(space):
        from pypy.module.micronumpy.interp_dtype import get_dtype_cache
        return get_dtype_cache(space).dtypes_by_name[name]

    def new(space, w_subtype, w_value=None):
        from pypy.module.micronumpy.interp_numarray import array
        dtype = _get_dtype(space)
        if not space.is_none(w_value):
            w_arr = array(space, w_value, dtype, copy=False)
            if len(w_arr.get_shape()) != 0:
                return w_arr
            w_value = w_arr.get_scalar_value().item(space)
        return dtype.itemtype.coerce_subtype(space, w_subtype, w_value)

    def descr_reduce(self, space):
        return self.reduce(space)

    return func_with_new_name(new, name + "_box_new"), staticmethod(_get_dtype), func_with_new_name(descr_reduce, "descr_reduce")


class Box(object):
    _mixin_ = True

    def reduce(self, space):
        numpypy = space.getbuiltinmodule("_numpypy")
        assert isinstance(numpypy, MixedModule)
        multiarray = numpypy.get("multiarray")
        assert isinstance(multiarray, MixedModule)
        scalar = multiarray.get("scalar")

        ret = space.newtuple([scalar, space.newtuple([space.wrap(self._get_dtype(space)), space.wrap(self.raw_str())])])
        return ret

class PrimitiveBox(Box):
    _mixin_ = True
    _immutable_fields_ = ['value']

    def __init__(self, value):
        self.value = value

    def convert_to(self, space, dtype):
        return dtype.box(self.value)

    def __repr__(self):
        return '%s(%s)' % (self.__class__.__name__, self.value)

    def raw_str(self):
        value = lltype.malloc(rffi.CArray(lltype.typeOf(self.value)), 1, flavor="raw")
        value[0] = self.value

        builder = StringBuilder()
        builder.append_charpsize(rffi.cast(rffi.CCHARP, value), rffi.sizeof(lltype.typeOf(self.value)))
        ret = builder.build()

        lltype.free(value, flavor="raw")
        return ret

class ComplexBox(Box):
    _mixin_ = True
    _immutable_fields_ = ['real', 'imag']

    def __init__(self, real, imag=0.):
        self.real = real
        self.imag = imag

    def convert_to(self, space, dtype):
        return dtype.box_complex(self.real, self.imag)

    def convert_real_to(self, dtype):
        return dtype.box(self.real)

    def convert_imag_to(self, dtype):
        return dtype.box(self.imag)

    def raw_str(self):
        value = lltype.malloc(rffi.CArray(lltype.typeOf(self.real)), 2, flavor="raw")
        value[0] = self.real
        value[1] = self.imag

        builder = StringBuilder()
        builder.append_charpsize(rffi.cast(rffi.CCHARP, value), rffi.sizeof(lltype.typeOf(self.real)) * 2)
        ret = builder.build()

        lltype.free(value, flavor="raw")
        return ret


class W_GenericBox(W_Root):
    _attrs_ = ['w_flags']

    def descr__new__(space, w_subtype, __args__):
        raise oefmt(space.w_TypeError,
                    "cannot create '%N' instances", w_subtype)

    def get_dtype(self, space):
        return self._get_dtype(space)

    def item(self, space):
        return self.get_dtype(space).itemtype.to_builtin_type(space, self)

    def descr_getitem(self, space, w_item):
        from pypy.module.micronumpy.base import convert_to_array
        if space.is_w(w_item, space.w_Ellipsis) or \
                (space.isinstance_w(w_item, space.w_tuple) and
                    space.len_w(w_item) == 0):
            return convert_to_array(space, self)
        raise OperationError(space.w_IndexError, space.wrap(
            "invalid index to scalar variable"))

    def descr_str(self, space):
        return space.wrap(self.get_dtype(space).itemtype.str_format(self))

    def descr_format(self, space, w_spec):
        return space.format(self.item(space), w_spec)

    def descr_hash(self, space):
        return space.hash(self.item(space))

    def descr_index(self, space):
        return space.index(self.item(space))

    def descr_int(self, space):
        if isinstance(self, W_UnsignedIntegerBox):
            box = self.convert_to(space, W_UInt64Box._get_dtype(space))
        else:
            box = self.convert_to(space, W_Int64Box._get_dtype(space))
        return space.int(box.item(space))

    def descr_float(self, space):
        box = self.convert_to(space, W_Float64Box._get_dtype(space))
        return space.float(box.item(space))

    def descr_oct(self, space):
        return space.call_method(space.builtin, 'oct', self.descr_int(space))

    def descr_hex(self, space):
        return space.call_method(space.builtin, 'hex', self.descr_int(space))

    def descr_nonzero(self, space):
        dtype = self.get_dtype(space)
        return space.wrap(dtype.itemtype.bool(self))

    def _binop_impl(ufunc_name):
        def impl(self, space, w_other, w_out=None):
            from pypy.module.micronumpy import interp_ufuncs
            return getattr(interp_ufuncs.get(space), ufunc_name).call(space,
                                                            [self, w_other, w_out])
        return func_with_new_name(impl, "binop_%s_impl" % ufunc_name)

    def _binop_right_impl(ufunc_name):
        def impl(self, space, w_other, w_out=None):
            from pypy.module.micronumpy import interp_ufuncs
            return getattr(interp_ufuncs.get(space), ufunc_name).call(space,
                                                            [w_other, self, w_out])
        return func_with_new_name(impl, "binop_right_%s_impl" % ufunc_name)

    def _unaryop_impl(ufunc_name):
        def impl(self, space, w_out=None):
            from pypy.module.micronumpy import interp_ufuncs
            return getattr(interp_ufuncs.get(space), ufunc_name).call(space,
                                                                    [self, w_out])
        return func_with_new_name(impl, "unaryop_%s_impl" % ufunc_name)

    descr_add = _binop_impl("add")
    descr_sub = _binop_impl("subtract")
    descr_mul = _binop_impl("multiply")
    descr_div = _binop_impl("divide")
    descr_truediv = _binop_impl("true_divide")
    descr_floordiv = _binop_impl("floor_divide")
    descr_mod = _binop_impl("mod")
    descr_pow = _binop_impl("power")
    descr_lshift = _binop_impl("left_shift")
    descr_rshift = _binop_impl("right_shift")
    descr_and = _binop_impl("bitwise_and")
    descr_or = _binop_impl("bitwise_or")
    descr_xor = _binop_impl("bitwise_xor")

    descr_eq = _binop_impl("equal")
    descr_ne = _binop_impl("not_equal")
    descr_lt = _binop_impl("less")
    descr_le = _binop_impl("less_equal")
    descr_gt = _binop_impl("greater")
    descr_ge = _binop_impl("greater_equal")

    descr_radd = _binop_right_impl("add")
    descr_rsub = _binop_right_impl("subtract")
    descr_rmul = _binop_right_impl("multiply")
    descr_rdiv = _binop_right_impl("divide")
    descr_rtruediv = _binop_right_impl("true_divide")
    descr_rfloordiv = _binop_right_impl("floor_divide")
    descr_rmod = _binop_right_impl("mod")
    descr_rpow = _binop_right_impl("power")
    descr_rlshift = _binop_right_impl("left_shift")
    descr_rrshift = _binop_right_impl("right_shift")
    descr_rand = _binop_right_impl("bitwise_and")
    descr_ror = _binop_right_impl("bitwise_or")
    descr_rxor = _binop_right_impl("bitwise_xor")

    descr_pos = _unaryop_impl("positive")
    descr_neg = _unaryop_impl("negative")
    descr_abs = _unaryop_impl("absolute")
    descr_invert = _unaryop_impl("invert")
    descr_conjugate = _unaryop_impl("conjugate")

    def descr_divmod(self, space, w_other):
        w_quotient = self.descr_div(space, w_other)
        w_remainder = self.descr_mod(space, w_other)
        return space.newtuple([w_quotient, w_remainder])

    def descr_rdivmod(self, space, w_other):
        w_quotient = self.descr_rdiv(space, w_other)
        w_remainder = self.descr_rmod(space, w_other)
        return space.newtuple([w_quotient, w_remainder])

    def descr_any(self, space):
        from pypy.module.micronumpy.interp_dtype import get_dtype_cache
        value = space.is_true(self)
        return get_dtype_cache(space).w_booldtype.box(value)

    def descr_all(self, space):
        from pypy.module.micronumpy.interp_dtype import get_dtype_cache
        value = space.is_true(self)
        return get_dtype_cache(space).w_booldtype.box(value)

    def descr_zero(self, space):
        from pypy.module.micronumpy.interp_dtype import get_dtype_cache
        return get_dtype_cache(space).w_longdtype.box(0)

    def descr_ravel(self, space):
        from pypy.module.micronumpy.base import convert_to_array
        w_values = space.newtuple([self])
        return convert_to_array(space, w_values)

    @unwrap_spec(decimals=int)
    def descr_round(self, space, decimals=0, w_out=None):
        if not space.is_none(w_out):
            raise OperationError(space.w_NotImplementedError, space.wrap(
                "out not supported"))
        return self.get_dtype(space).itemtype.round(self, decimals)

    def descr_astype(self, space, w_dtype):
        from pypy.module.micronumpy.interp_dtype import W_Dtype
        dtype = space.interp_w(W_Dtype,
            space.call_function(space.gettypefor(W_Dtype), w_dtype))
        return self.convert_to(space, dtype)

    def descr_view(self, space, w_dtype):
        from pypy.module.micronumpy.interp_dtype import W_Dtype
        try:
            subclass = space.is_true(space.issubtype(
                w_dtype, space.gettypefor(W_NDimArray)))
        except OperationError, e:
            if e.match(space, space.w_TypeError):
                subclass = False
            else:
                raise
        if subclass:
            dtype = self.get_dtype(space)
        else:
            dtype = space.interp_w(W_Dtype,
                space.call_function(space.gettypefor(W_Dtype), w_dtype))
            if dtype.get_size() == 0:
                raise OperationError(space.w_TypeError, space.wrap(
                    "data-type must not be 0-sized"))
            if dtype.get_size() != self.get_dtype(space).get_size():
                raise OperationError(space.w_ValueError, space.wrap(
                    "new type not compatible with array."))
        if dtype.is_str_or_unicode():
            return dtype.coerce(space, space.wrap(self.raw_str()))
        elif dtype.is_record_type():
            raise OperationError(space.w_NotImplementedError, space.wrap(
                "viewing scalar as record not implemented"))
        else:
            return dtype.itemtype.runpack_str(space, self.raw_str())

    def descr_self(self, space):
        return self

    def descr_get_dtype(self, space):
        return self.get_dtype(space)

    def descr_get_size(self, space):
        return space.wrap(1)

    def descr_get_itemsize(self, space):
        return self.get_dtype(space).descr_get_itemsize(space)

    def descr_get_shape(self, space):
        return space.newtuple([])

    def descr_get_ndim(self, space):
        return space.wrap(0)

    def descr_copy(self, space):
        return self.convert_to(space, self.get_dtype(space))

    def descr_buffer(self, space):
        return self.descr_ravel(space).descr_get_data(space)

    def descr_byteswap(self, space):
        return self.get_dtype(space).itemtype.byteswap(self)

    def descr_tostring(self, space, __args__):
        w_meth = space.getattr(self.descr_ravel(space), space.wrap('tostring'))
        return space.call_args(w_meth, __args__)

    def descr_reshape(self, space, __args__):
        w_meth = space.getattr(self.descr_ravel(space), space.wrap('reshape'))
        return space.call_args(w_meth, __args__)

    w_flags = None
    def descr_get_flags(self, space):
        if self.w_flags is None:
            self.w_flags = W_FlagsObject(self)
        return self.w_flags

class W_BoolBox(W_GenericBox, PrimitiveBox):
    descr__new__, _get_dtype, descr_reduce = new_dtype_getter("bool")

class W_NumberBox(W_GenericBox):
    pass

class W_IntegerBox(W_NumberBox):
    def int_w(self, space):
        return space.int_w(self.descr_int(space))

class W_SignedIntegerBox(W_IntegerBox):
    pass

class W_UnsignedIntegerBox(W_IntegerBox):
    pass

class W_Int8Box(W_SignedIntegerBox, PrimitiveBox):
    descr__new__, _get_dtype, descr_reduce = new_dtype_getter("int8")

class W_UInt8Box(W_UnsignedIntegerBox, PrimitiveBox):
    descr__new__, _get_dtype, descr_reduce = new_dtype_getter("uint8")

class W_Int16Box(W_SignedIntegerBox, PrimitiveBox):
    descr__new__, _get_dtype, descr_reduce = new_dtype_getter("int16")

class W_UInt16Box(W_UnsignedIntegerBox, PrimitiveBox):
    descr__new__, _get_dtype, descr_reduce = new_dtype_getter("uint16")

class W_Int32Box(W_SignedIntegerBox, PrimitiveBox):
    descr__new__, _get_dtype, descr_reduce = new_dtype_getter("i")

class W_UInt32Box(W_UnsignedIntegerBox, PrimitiveBox):
    descr__new__, _get_dtype, descr_reduce = new_dtype_getter("I")

class W_Int64Box(W_SignedIntegerBox, PrimitiveBox):
    descr__new__, _get_dtype, descr_reduce = new_dtype_getter("q")

class W_UInt64Box(W_UnsignedIntegerBox, PrimitiveBox):
    descr__new__, _get_dtype, descr_reduce = new_dtype_getter("Q")

class W_LongBox(W_SignedIntegerBox, PrimitiveBox):
    descr__new__, _get_dtype, descr_reduce = new_dtype_getter("l")

class W_ULongBox(W_UnsignedIntegerBox, PrimitiveBox):
    descr__new__, _get_dtype, descr_reduce = new_dtype_getter("L")

class W_InexactBox(W_NumberBox):
    pass

class W_FloatingBox(W_InexactBox):
    pass

class W_Float16Box(W_FloatingBox, PrimitiveBox):
    descr__new__, _get_dtype, descr_reduce = new_dtype_getter("float16")

class W_Float32Box(W_FloatingBox, PrimitiveBox):
    descr__new__, _get_dtype, descr_reduce = new_dtype_getter("float32")

class W_Float64Box(W_FloatingBox, PrimitiveBox):
    descr__new__, _get_dtype, descr_reduce = new_dtype_getter("float64")

    def descr_as_integer_ratio(self, space):
        return space.call_method(self.item(space), 'as_integer_ratio')

class W_ComplexFloatingBox(W_InexactBox):
    def descr_get_real(self, space):
        dtype = self._COMPONENTS_BOX._get_dtype(space)
        box = self.convert_real_to(dtype)
        assert isinstance(box, self._COMPONENTS_BOX)
        return space.wrap(box)

    def descr_get_imag(self, space):
        dtype = self._COMPONENTS_BOX._get_dtype(space)
        box = self.convert_imag_to(dtype)
        assert isinstance(box, self._COMPONENTS_BOX)
        return space.wrap(box)

class W_Complex64Box(ComplexBox, W_ComplexFloatingBox):
    descr__new__, _get_dtype, descr_reduce = new_dtype_getter("complex64")
    _COMPONENTS_BOX = W_Float32Box

class W_Complex128Box(ComplexBox, W_ComplexFloatingBox):
    descr__new__, _get_dtype, descr_reduce = new_dtype_getter("complex128")
    _COMPONENTS_BOX = W_Float64Box

if long_double_size in (8, 12, 16):
    class W_FloatLongBox(W_FloatingBox, PrimitiveBox):
        descr__new__, _get_dtype, descr_reduce = new_dtype_getter(NPY_LONGDOUBLELTR)

    class W_ComplexLongBox(ComplexBox, W_ComplexFloatingBox):
        descr__new__, _get_dtype, descr_reduce = new_dtype_getter(NPY_CLONGDOUBLELTR)
        _COMPONENTS_BOX = W_FloatLongBox

class W_FlexibleBox(W_GenericBox):
    _attrs_ = ['arr', 'ofs', 'dtype']
    _immutable_fields_ = ['arr', 'ofs', 'dtype']

    def __init__(self, arr, ofs, dtype):
        self.arr = arr # we have to keep array alive
        self.ofs = ofs
        self.dtype = dtype

    def get_dtype(self, space):
        return self.dtype

    def raw_str(self):
        return self.arr.dtype.itemtype.to_str(self)

class W_VoidBox(W_FlexibleBox):
    def descr_getitem(self, space, w_item):
        if (space.isinstance_w(w_item, space.w_unicode) or
            space.isinstance_w(w_item, space.w_bytes)):
            item = space.str_w(w_item)
        elif space.isinstance_w(w_item, space.w_int):
            indx = space.int_w(w_item)
            try:
                item = self.dtype.fieldnames[indx]
            except IndexError:
                if indx < 0:
                    indx += len(self.dtype.fieldnames)
                raise OperationError(space.w_IndexError, space.wrap(
                    "invalid index (%d)" % indx))
        else:
            raise OperationError(space.w_IndexError, space.wrap(
                "invalid index"))
        try:
            ofs, dtype = self.dtype.fields[item]
        except KeyError:
            raise OperationError(space.w_IndexError, space.wrap(
                "invalid index"))

        from pypy.module.micronumpy.types import VoidType
        if isinstance(dtype.itemtype, VoidType):
            read_val = dtype.itemtype.readarray(self.arr, self.ofs, ofs, dtype)
        else:
            read_val = dtype.itemtype.read(self.arr, self.ofs, ofs, dtype)
        if isinstance (read_val, W_StringBox):
            # StringType returns a str
            return space.wrap(dtype.itemtype.to_str(read_val))
        return read_val

    def descr_setitem(self, space, w_item, w_value):
        if (space.isinstance_w(w_item, space.w_bytes) or
            space.isinstance_w(w_item, space.w_unicode)):
            item = space.str_w(w_item)
        else:
            raise OperationError(space.w_IndexError, space.wrap(
                "invalid index"))
        try:
            ofs, dtype = self.dtype.fields[item]
        except KeyError:
            raise OperationError(space.w_ValueError,
                                 space.wrap("field named %s not found" % item))
        dtype.itemtype.store(self.arr, self.ofs, ofs,
                             dtype.coerce(space, w_value))

    def convert_to(self, space, dtype):
        # if we reach here, the record fields are guarenteed to match.
        return self

class W_CharacterBox(W_FlexibleBox):
    def convert_to(self, space, dtype):
        return dtype.coerce(space, space.wrap(self.raw_str()))

    def descr_len(self, space):
        return space.len(self.item(space))

class W_StringBox(W_CharacterBox):
    def descr__new__string_box(space, w_subtype, w_arg):
        from pypy.module.micronumpy.interp_dtype import new_string_dtype
        arg = space.str_w(space.str(w_arg))
        arr = VoidBoxStorage(len(arg), new_string_dtype(space, len(arg)))
        for i in range(len(arg)):
            arr.storage[i] = arg[i]
        return W_StringBox(arr, 0, arr.dtype)

class W_UnicodeBox(W_CharacterBox):
    def descr__new__unicode_box(space, w_subtype, w_arg):
        raise OperationError(space.w_NotImplementedError, space.wrap("Unicode is not supported yet"))

        from pypy.module.micronumpy.interp_dtype import new_unicode_dtype

        arg = space.unicode_w(space.unicode_from_object(w_arg))
        # XXX size computations, we need tests anyway
        arr = VoidBoxStorage(len(arg), new_unicode_dtype(space, len(arg)))
        # XXX not this way, we need store
        #for i in range(len(arg)):
        #    arr.storage[i] = arg[i]
        return W_UnicodeBox(arr, 0, arr.dtype)

W_GenericBox.typedef = TypeDef("generic",
    __module__ = "numpy",

    __new__ = interp2app(W_GenericBox.descr__new__.im_func),

    __getitem__ = interp2app(W_GenericBox.descr_getitem),
    __str__ = interp2app(W_GenericBox.descr_str),
    __repr__ = interp2app(W_GenericBox.descr_str),
    __format__ = interp2app(W_GenericBox.descr_format),
    __int__ = interp2app(W_GenericBox.descr_int),
    __float__ = interp2app(W_GenericBox.descr_float),
    __bool__ = interp2app(W_GenericBox.descr_nonzero),
    __oct__ = interp2app(W_GenericBox.descr_oct),
    __hex__ = interp2app(W_GenericBox.descr_hex),
    __buffer__ = interp2app(W_GenericBox.descr_buffer),

    __add__ = interp2app(W_GenericBox.descr_add),
    __sub__ = interp2app(W_GenericBox.descr_sub),
    __mul__ = interp2app(W_GenericBox.descr_mul),
    __div__ = interp2app(W_GenericBox.descr_div),
    __truediv__ = interp2app(W_GenericBox.descr_truediv),
    __floordiv__ = interp2app(W_GenericBox.descr_floordiv),
    __mod__ = interp2app(W_GenericBox.descr_mod),
    __divmod__ = interp2app(W_GenericBox.descr_divmod),
    __pow__ = interp2app(W_GenericBox.descr_pow),
    __lshift__ = interp2app(W_GenericBox.descr_lshift),
    __rshift__ = interp2app(W_GenericBox.descr_rshift),
    __and__ = interp2app(W_GenericBox.descr_and),
    __or__ = interp2app(W_GenericBox.descr_or),
    __xor__ = interp2app(W_GenericBox.descr_xor),

    __radd__ = interp2app(W_GenericBox.descr_radd),
    __rsub__ = interp2app(W_GenericBox.descr_rsub),
    __rmul__ = interp2app(W_GenericBox.descr_rmul),
    __rdiv__ = interp2app(W_GenericBox.descr_rdiv),
    __rtruediv__ = interp2app(W_GenericBox.descr_rtruediv),
    __rfloordiv__ = interp2app(W_GenericBox.descr_rfloordiv),
    __rmod__ = interp2app(W_GenericBox.descr_rmod),
    __rdivmod__ = interp2app(W_GenericBox.descr_rdivmod),
    __rpow__ = interp2app(W_GenericBox.descr_rpow),
    __rlshift__ = interp2app(W_GenericBox.descr_rlshift),
    __rrshift__ = interp2app(W_GenericBox.descr_rrshift),
    __rand__ = interp2app(W_GenericBox.descr_rand),
    __ror__ = interp2app(W_GenericBox.descr_ror),
    __rxor__ = interp2app(W_GenericBox.descr_rxor),

    __eq__ = interp2app(W_GenericBox.descr_eq),
    __ne__ = interp2app(W_GenericBox.descr_ne),
    __lt__ = interp2app(W_GenericBox.descr_lt),
    __le__ = interp2app(W_GenericBox.descr_le),
    __gt__ = interp2app(W_GenericBox.descr_gt),
    __ge__ = interp2app(W_GenericBox.descr_ge),

    __pos__ = interp2app(W_GenericBox.descr_pos),
    __neg__ = interp2app(W_GenericBox.descr_neg),
    __abs__ = interp2app(W_GenericBox.descr_abs),
    __invert__ = interp2app(W_GenericBox.descr_invert),

    __hash__ = interp2app(W_GenericBox.descr_hash),

    tolist = interp2app(W_GenericBox.item),
    min = interp2app(W_GenericBox.descr_self),
    max = interp2app(W_GenericBox.descr_self),
    argmin = interp2app(W_GenericBox.descr_zero),
    argmax = interp2app(W_GenericBox.descr_zero),
    sum = interp2app(W_GenericBox.descr_self),
    prod = interp2app(W_GenericBox.descr_self),
    any = interp2app(W_GenericBox.descr_any),
    all = interp2app(W_GenericBox.descr_all),
    ravel = interp2app(W_GenericBox.descr_ravel),
    round = interp2app(W_GenericBox.descr_round),
    conjugate = interp2app(W_GenericBox.descr_conjugate),
    astype = interp2app(W_GenericBox.descr_astype),
    view = interp2app(W_GenericBox.descr_view),
    squeeze = interp2app(W_GenericBox.descr_self),
    copy = interp2app(W_GenericBox.descr_copy),
    byteswap = interp2app(W_GenericBox.descr_byteswap),
    tostring = interp2app(W_GenericBox.descr_tostring),
    reshape = interp2app(W_GenericBox.descr_reshape),

    dtype = GetSetProperty(W_GenericBox.descr_get_dtype),
    size = GetSetProperty(W_GenericBox.descr_get_size),
    itemsize = GetSetProperty(W_GenericBox.descr_get_itemsize),
    nbytes = GetSetProperty(W_GenericBox.descr_get_itemsize),
    shape = GetSetProperty(W_GenericBox.descr_get_shape),
    strides = GetSetProperty(W_GenericBox.descr_get_shape),
    ndim = GetSetProperty(W_GenericBox.descr_get_ndim),
    T = GetSetProperty(W_GenericBox.descr_self),
    flags = GetSetProperty(W_GenericBox.descr_get_flags),
)

W_BoolBox.typedef = TypeDef("bool_", W_GenericBox.typedef,
    __module__ = "numpy",
    __new__ = interp2app(W_BoolBox.descr__new__.im_func),
    __index__ = interp2app(W_BoolBox.descr_index),
    __reduce__ = interp2app(W_BoolBox.descr_reduce),
)

W_NumberBox.typedef = TypeDef("number", W_GenericBox.typedef,
    __module__ = "numpy",
)

W_IntegerBox.typedef = TypeDef("integer", W_NumberBox.typedef,
    __module__ = "numpy",
)

W_SignedIntegerBox.typedef = TypeDef("signedinteger", W_IntegerBox.typedef,
    __module__ = "numpy",
)

W_UnsignedIntegerBox.typedef = TypeDef("unsignedinteger", W_IntegerBox.typedef,
    __module__ = "numpy",
)

W_Int8Box.typedef = TypeDef("int8", W_SignedIntegerBox.typedef,
    __module__ = "numpy",
    __new__ = interp2app(W_Int8Box.descr__new__.im_func),
    __index__ = interp2app(W_Int8Box.descr_index),
    __reduce__ = interp2app(W_Int8Box.descr_reduce),
)

W_UInt8Box.typedef = TypeDef("uint8", W_UnsignedIntegerBox.typedef,
    __module__ = "numpy",
    __new__ = interp2app(W_UInt8Box.descr__new__.im_func),
    __index__ = interp2app(W_UInt8Box.descr_index),
    __reduce__ = interp2app(W_UInt8Box.descr_reduce),
)

W_Int16Box.typedef = TypeDef("int16", W_SignedIntegerBox.typedef,
    __module__ = "numpy",
    __new__ = interp2app(W_Int16Box.descr__new__.im_func),
    __index__ = interp2app(W_Int16Box.descr_index),
    __reduce__ = interp2app(W_Int16Box.descr_reduce),
)

W_UInt16Box.typedef = TypeDef("uint16", W_UnsignedIntegerBox.typedef,
    __module__ = "numpy",
    __new__ = interp2app(W_UInt16Box.descr__new__.im_func),
    __index__ = interp2app(W_UInt16Box.descr_index),
    __reduce__ = interp2app(W_UInt16Box.descr_reduce),
)

W_Int32Box.typedef = TypeDef("int32", (W_SignedIntegerBox.typedef,) + MIXIN_32,
    __module__ = "numpy",
    __new__ = interp2app(W_Int32Box.descr__new__.im_func),
    __index__ = interp2app(W_Int32Box.descr_index),
    __reduce__ = interp2app(W_Int32Box.descr_reduce),
)

W_UInt32Box.typedef = TypeDef("uint32", W_UnsignedIntegerBox.typedef,
    __module__ = "numpy",
    __new__ = interp2app(W_UInt32Box.descr__new__.im_func),
    __index__ = interp2app(W_UInt32Box.descr_index),
    __reduce__ = interp2app(W_UInt32Box.descr_reduce),
)

W_Int64Box.typedef = TypeDef("int64", (W_SignedIntegerBox.typedef,) + MIXIN_64,
    __module__ = "numpy",
    __new__ = interp2app(W_Int64Box.descr__new__.im_func),
    __index__ = interp2app(W_Int64Box.descr_index),
    __reduce__ = interp2app(W_Int64Box.descr_reduce),
)

W_UInt64Box.typedef = TypeDef("uint64", W_UnsignedIntegerBox.typedef,
    __module__ = "numpy",
    __new__ = interp2app(W_UInt64Box.descr__new__.im_func),
    __index__ = interp2app(W_UInt64Box.descr_index),
    __reduce__ = interp2app(W_UInt64Box.descr_reduce),
)

W_LongBox.typedef = TypeDef("int%d" % LONG_BIT,
<<<<<<< HEAD
    (W_SignedIntegerBox.typedef, long_typedef),
=======
    (W_SignedIntegerBox.typedef, W_IntObject.typedef),
>>>>>>> 4f92e567
    __module__ = "numpy",
    __new__ = interp2app(W_LongBox.descr__new__.im_func),
    __index__ = interp2app(W_LongBox.descr_index),
    __reduce__ = interp2app(W_LongBox.descr_reduce),
)

W_ULongBox.typedef = TypeDef("uint%d" % LONG_BIT, W_UnsignedIntegerBox.typedef,
    __module__ = "numpy",
    __new__ = interp2app(W_ULongBox.descr__new__.im_func),
    __index__ = interp2app(W_ULongBox.descr_index),
    __reduce__ = interp2app(W_ULongBox.descr_reduce),
)

W_InexactBox.typedef = TypeDef("inexact", W_NumberBox.typedef,
    __module__ = "numpy",
)

W_FloatingBox.typedef = TypeDef("floating", W_InexactBox.typedef,
    __module__ = "numpy",
)

W_Float16Box.typedef = TypeDef("float16", W_FloatingBox.typedef,
    __module__ = "numpy",
    __new__ = interp2app(W_Float16Box.descr__new__.im_func),
    __reduce__ = interp2app(W_Float16Box.descr_reduce),
)

W_Float32Box.typedef = TypeDef("float32", W_FloatingBox.typedef,
    __module__ = "numpy",
    __new__ = interp2app(W_Float32Box.descr__new__.im_func),
    __reduce__ = interp2app(W_Float32Box.descr_reduce),
)

W_Float64Box.typedef = TypeDef("float64", (W_FloatingBox.typedef, float_typedef),
    __module__ = "numpy",
    __new__ = interp2app(W_Float64Box.descr__new__.im_func),
    __reduce__ = interp2app(W_Float64Box.descr_reduce),
    as_integer_ratio = interp2app(W_Float64Box.descr_as_integer_ratio),
)

W_ComplexFloatingBox.typedef = TypeDef("complexfloating", W_InexactBox.typedef,
    __module__ = "numpy",
)

W_Complex64Box.typedef = TypeDef("complex64", (W_ComplexFloatingBox.typedef),
    __module__ = "numpy",
    __new__ = interp2app(W_Complex64Box.descr__new__.im_func),
    __reduce__ = interp2app(W_Complex64Box.descr_reduce),
    __complex__ = interp2app(W_GenericBox.item),
    real = GetSetProperty(W_ComplexFloatingBox.descr_get_real),
    imag = GetSetProperty(W_ComplexFloatingBox.descr_get_imag),
)

W_Complex128Box.typedef = TypeDef("complex128", (W_ComplexFloatingBox.typedef, complex_typedef),
    __module__ = "numpy",
    __new__ = interp2app(W_Complex128Box.descr__new__.im_func),
    __reduce__ = interp2app(W_Complex128Box.descr_reduce),
    real = GetSetProperty(W_ComplexFloatingBox.descr_get_real),
    imag = GetSetProperty(W_ComplexFloatingBox.descr_get_imag),
)

if long_double_size in (8, 12, 16):
    W_FloatLongBox.typedef = TypeDef("float%d" % (long_double_size * 8), (W_FloatingBox.typedef),
        __module__ = "numpy",
        __new__ = interp2app(W_FloatLongBox.descr__new__.im_func),
        __reduce__ = interp2app(W_FloatLongBox.descr_reduce),
    )

    W_ComplexLongBox.typedef = TypeDef("complex%d" % (long_double_size * 16), (W_ComplexFloatingBox.typedef, complex_typedef),
        __module__ = "numpy",
        __new__ = interp2app(W_ComplexLongBox.descr__new__.im_func),
        __reduce__ = interp2app(W_ComplexLongBox.descr_reduce),
        __complex__ = interp2app(W_GenericBox.item),
        real = GetSetProperty(W_ComplexFloatingBox.descr_get_real),
        imag = GetSetProperty(W_ComplexFloatingBox.descr_get_imag),
    )

W_FlexibleBox.typedef = TypeDef("flexible", W_GenericBox.typedef,
    __module__ = "numpy",
)

W_VoidBox.typedef = TypeDef("void", W_FlexibleBox.typedef,
    __module__ = "numpy",
    __new__ = interp2app(W_VoidBox.descr__new__.im_func),
    __getitem__ = interp2app(W_VoidBox.descr_getitem),
    __setitem__ = interp2app(W_VoidBox.descr_setitem),
)

W_CharacterBox.typedef = TypeDef("character", W_FlexibleBox.typedef,
    __module__ = "numpy",
)

W_StringBox.typedef = TypeDef("bytes_", (W_CharacterBox.typedef, W_BytesObject.typedef),
    __module__ = "numpy",
    __new__ = interp2app(W_StringBox.descr__new__string_box.im_func),
    __len__ = interp2app(W_StringBox.descr_len),
)

W_UnicodeBox.typedef = TypeDef("str_", (W_CharacterBox.typedef, W_UnicodeObject.typedef),
    __module__ = "numpy",
    __new__ = interp2app(W_UnicodeBox.descr__new__unicode_box.im_func),
    __len__ = interp2app(W_UnicodeBox.descr_len),
)<|MERGE_RESOLUTION|>--- conflicted
+++ resolved
@@ -6,10 +6,7 @@
 from pypy.objspace.std.floattype import float_typedef
 from pypy.objspace.std.longtype import long_typedef
 from pypy.objspace.std.unicodeobject import W_UnicodeObject
-<<<<<<< HEAD
-=======
 from pypy.objspace.std.intobject import W_IntObject
->>>>>>> 4f92e567
 from pypy.objspace.std.complextype import complex_typedef
 from rpython.rlib.rarithmetic import LONG_BIT
 from rpython.rtyper.lltypesystem import rffi
@@ -23,13 +20,8 @@
 from pypy.module.micronumpy.constants import *
 
 
-<<<<<<< HEAD
-MIXIN_32 = (long_typedef,) if LONG_BIT == 32 else ()
-MIXIN_64 = (long_typedef,) if LONG_BIT == 64 else ()
-=======
 MIXIN_32 = (W_IntObject.typedef,) if LONG_BIT == 32 else ()
 MIXIN_64 = (W_IntObject.typedef,) if LONG_BIT == 64 else ()
->>>>>>> 4f92e567
 
 #long_double_size = rffi.sizeof_c_type('long double', ignore_errors=True)
 #import os
@@ -719,11 +711,7 @@
 )
 
 W_LongBox.typedef = TypeDef("int%d" % LONG_BIT,
-<<<<<<< HEAD
-    (W_SignedIntegerBox.typedef, long_typedef),
-=======
     (W_SignedIntegerBox.typedef, W_IntObject.typedef),
->>>>>>> 4f92e567
     __module__ = "numpy",
     __new__ = interp2app(W_LongBox.descr__new__.im_func),
     __index__ = interp2app(W_LongBox.descr_index),
