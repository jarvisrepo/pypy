--- conflicted
+++ resolved
@@ -161,16 +161,6 @@
             box = self.convert_to(space, W_Int64Box._get_dtype(space))
         return space.int(box.item(space))
 
-<<<<<<< HEAD
-=======
-    def descr_long(self, space):
-        if isinstance(self, W_UnsignedIntegerBox):
-            box = self.convert_to(space, W_UInt64Box._get_dtype(space))
-        else:
-            box = self.convert_to(space, W_Int64Box._get_dtype(space))
-        return space.long(box.item(space))
-
->>>>>>> 3c6cd5c0
     def descr_float(self, space):
         box = self.convert_to(space, W_Float64Box._get_dtype(space))
         return space.float(box.item(space))
