--- conflicted
+++ resolved
@@ -35,7 +35,6 @@
     def convert_to(self, dtype):
         return dtype.box(self.value)
 
-<<<<<<< HEAD
 class ComplexBox(object):
     _mixin_ = True
 
@@ -55,9 +54,6 @@
     def convert_imag_to(self, dtype):
         return dtype.box(self.imag)
 
-
-=======
->>>>>>> 6955e316
 class W_GenericBox(Wrappable):
     _attrs_ = ()
 
