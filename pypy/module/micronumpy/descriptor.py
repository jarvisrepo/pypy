import string
from pypy.interpreter.argument import Arguments
from pypy.interpreter.baseobjspace import W_Root
from pypy.interpreter.error import OperationError, oefmt
from pypy.interpreter.gateway import interp2app, unwrap_spec
from pypy.interpreter.typedef import (TypeDef, GetSetProperty,
                                      interp_attrproperty, interp_attrproperty_w)
from rpython.rlib import jit
from rpython.rlib.objectmodel import specialize, compute_hash, we_are_translated
from rpython.rlib.rarithmetic import r_longlong, r_ulonglong
from pypy.module.micronumpy import types, boxes, base, support, constants as NPY
from pypy.module.micronumpy.appbridge import get_appbridge_cache
from pypy.module.micronumpy.converters import byteorder_converter


def decode_w_dtype(space, w_dtype):
    if space.is_none(w_dtype):
        return None
    if isinstance(w_dtype, W_Dtype):
        return w_dtype
    return space.interp_w(
        W_Dtype, space.call_function(space.gettypefor(W_Dtype), w_dtype))


@jit.unroll_safe
def dtype_agreement(space, w_arr_list, shape, out=None):
    """ agree on dtype from a list of arrays. if out is allocated,
    use it's dtype, otherwise allocate a new one with agreed dtype
    """
    from pypy.module.micronumpy.ufuncs import find_binop_result_dtype

    if not space.is_none(out):
        return out
    dtype = None
    for w_arr in w_arr_list:
        if not space.is_none(w_arr):
            dtype = find_binop_result_dtype(space, dtype, w_arr.get_dtype())
    assert dtype is not None
    out = base.W_NDimArray.from_shape(space, shape, dtype)
    return out


class W_Dtype(W_Root):
    _immutable_fields_ = [
        "itemtype?", "num", "kind", "char", "w_box_type",
        "byteorder?", "names?", "fields?", "elsize?", "alignment?",
        "shape?", "subdtype?", "base?",
    ]

    def __init__(self, itemtype, num, kind, char, w_box_type,
                 byteorder=None, names=[], fields={},
                 elsize=None, shape=[], subdtype=None):
        self.itemtype = itemtype
        self.num = num
        self.kind = kind
        self.char = char
        self.w_box_type = w_box_type
        if byteorder is None:
            if itemtype.get_element_size() == 1 or isinstance(itemtype, types.ObjectType):
                byteorder = NPY.IGNORE
            else:
                byteorder = NPY.NATIVE
        self.byteorder = byteorder
        self.names = names
        self.fields = fields
        if elsize is None:
            elsize = itemtype.get_element_size()
        self.elsize = elsize
        self.alignment = itemtype.alignment
        self.shape = shape
        self.subdtype = subdtype
        if not subdtype:
            self.base = self
        else:
            self.base = subdtype.base

    def __repr__(self):
        if self.fields:
            return '<DType %r>' % self.fields
        return '<DType %r>' % self.itemtype

    @specialize.argtype(1)
    def box(self, value):
        return self.itemtype.box(value)

    @specialize.argtype(1, 2)
    def box_complex(self, real, imag):
        return self.itemtype.box_complex(real, imag)

    def coerce(self, space, w_item):
        return self.itemtype.coerce(space, self, w_item)

    def is_bool(self):
        return self.kind == NPY.GENBOOLLTR

    def is_signed(self):
        return self.kind == NPY.SIGNEDLTR

    def is_unsigned(self):
        return self.kind == NPY.UNSIGNEDLTR

    def is_int(self):
        return (self.kind == NPY.SIGNEDLTR or self.kind == NPY.UNSIGNEDLTR or
                self.kind == NPY.GENBOOLLTR)

    def is_float(self):
        return self.kind == NPY.FLOATINGLTR

    def is_complex(self):
        return self.kind == NPY.COMPLEXLTR

    def is_str(self):
        return self.num == NPY.STRING

    def is_object(self):
        return self.num == NPY.OBJECT

    def is_str_or_unicode(self):
        return self.num == NPY.STRING or self.num == NPY.UNICODE

    def is_flexible(self):
        return self.is_str_or_unicode() or self.num == NPY.VOID

    def is_record(self):
        return bool(self.fields)

    def is_native(self):
        return self.byteorder in (NPY.NATIVE, NPY.NATBYTE)

    def get_float_dtype(self, space):
        assert self.is_complex()
        dtype = get_dtype_cache(space).component_dtypes[self.num]
        if self.byteorder == NPY.OPPBYTE:
            dtype = dtype.descr_newbyteorder(space)
        assert dtype.is_float()
        return dtype

    def get_name(self):
        name = self.w_box_type.name
        if name.startswith('numpy.'):
            name = name[6:]
        if name.endswith('_'):
            name = name[:-1]
        return name

    def descr_get_name(self, space):
        name = self.get_name()
        if self.is_flexible() and self.elsize != 0:
            return space.wrap(name + str(self.elsize * 8))
        return space.wrap(name)

    def descr_get_str(self, space):
        basic = self.kind
        endian = self.byteorder
        size = self.elsize
        if endian == NPY.NATIVE:
            endian = NPY.NATBYTE
        if self.num == NPY.UNICODE:
            size >>= 2
        return space.wrap("%s%s%s" % (endian, basic, size))

    def descr_get_descr(self, space):
        if not self.is_record():
            return space.newlist([space.newtuple([space.wrap(""),
                                                  self.descr_get_str(space)])])
        else:
            descr = []
            for name in self.names:
                subdtype = self.fields[name][1]
                subdescr = [space.wrap(name)]
                if subdtype.is_record():
                    subdescr.append(subdtype.descr_get_descr(space))
                elif subdtype.subdtype is not None:
                    subdescr.append(subdtype.subdtype.descr_get_str(space))
                else:
                    subdescr.append(subdtype.descr_get_str(space))
                if subdtype.shape != []:
                    subdescr.append(subdtype.descr_get_shape(space))
                descr.append(space.newtuple(subdescr[:]))
            return space.newlist(descr)

    def descr_get_hasobject(self, space):
        return space.w_False

    def descr_get_isbuiltin(self, space):
        if self.fields is None:
            return space.wrap(1)
        return space.wrap(0)

    def descr_get_isnative(self, space):
        return space.wrap(self.is_native())

    def descr_get_base(self, space):
        return space.wrap(self.base)

    def descr_get_subdtype(self, space):
        if self.subdtype is None:
            return space.w_None
        return space.newtuple([space.wrap(self.subdtype),
                               self.descr_get_shape(space)])

    def descr_get_shape(self, space):
        return space.newtuple([space.wrap(dim) for dim in self.shape])

    def descr_get_fields(self, space):
        if not self.fields:
            return space.w_None
        w_fields = space.newdict()
        for name, (offset, subdtype) in self.fields.iteritems():
            space.setitem(w_fields, space.wrap(name),
                          space.newtuple([subdtype, space.wrap(offset)]))
        return w_fields

    def descr_get_names(self, space):
        if not self.fields:
            return space.w_None
        return space.newtuple([space.wrap(name) for name in self.names])

    def descr_set_names(self, space, w_names):
        if not self.fields:
            raise oefmt(space.w_ValueError, "there are no fields defined")
        if not space.issequence_w(w_names) or \
                space.len_w(w_names) != len(self.names):
            raise oefmt(space.w_ValueError,
                        "must replace all names at once "
                        "with a sequence of length %d",
                        len(self.names))
        names = []
        for w_name in space.fixedview(w_names):
            if not space.isinstance_w(w_name, space.w_str):
                raise oefmt(space.w_ValueError,
                            "item #%d of names is of type %T and not string",
                            len(names), w_name)
            names.append(space.str_w(w_name))
        fields = {}
        for i in range(len(self.names)):
            if names[i] in fields:
                raise oefmt(space.w_ValueError, "Duplicate field names given.")
            fields[names[i]] = self.fields[self.names[i]]
        self.fields = fields
        self.names = names

    def descr_del_names(self, space):
        raise OperationError(space.w_AttributeError, space.wrap(
            "Cannot delete dtype names attribute"))

    def eq(self, space, w_other):
        w_other = space.call_function(space.gettypefor(W_Dtype), w_other)
        if space.is_w(self, w_other):
            return True
        if isinstance(w_other, W_Dtype):
            return space.eq_w(self.descr_reduce(space),
                              w_other.descr_reduce(space))
        return False

    def descr_eq(self, space, w_other):
        return space.wrap(self.eq(space, w_other))

    def descr_ne(self, space, w_other):
        return space.wrap(not self.eq(space, w_other))

    def _compute_hash(self, space, x):
        from rpython.rlib.rarithmetic import intmask
        if not self.fields and self.subdtype is None:
            endian = self.byteorder
            if endian == NPY.NATIVE:
                endian = NPY.NATBYTE
            flags = 0
            y = 0x345678
            y = intmask((1000003 * y) ^ ord(self.kind[0]))
            y = intmask((1000003 * y) ^ ord(endian[0]))
            y = intmask((1000003 * y) ^ flags)
            y = intmask((1000003 * y) ^ self.elsize)
            if self.is_flexible():
                y = intmask((1000003 * y) ^ self.alignment)
            return intmask((1000003 * x) ^ y)
        if self.fields:
            for name, (offset, subdtype) in self.fields.iteritems():
                assert isinstance(subdtype, W_Dtype)
                y = intmask(1000003 * (0x345678 ^ compute_hash(name)))
                y = intmask(1000003 * (y ^ compute_hash(offset)))
                y = intmask(1000003 * (y ^ subdtype._compute_hash(space,
                                                                 0x345678)))
                x = intmask(x ^ y)
        if self.subdtype is not None:
            for s in self.shape:
                x = intmask((1000003 * x) ^ compute_hash(s))
            x = self.base._compute_hash(space, x)
        return x

    def descr_hash(self, space):
        return space.wrap(self._compute_hash(space, 0x345678))

    def descr_str(self, space):
        if self.fields:
            return space.str(self.descr_get_descr(space))
        elif self.subdtype is not None:
            return space.str(space.newtuple([
                self.subdtype.descr_get_str(space),
                self.descr_get_shape(space)]))
        else:
            if self.is_flexible():
                return self.descr_get_str(space)
            else:
                return self.descr_get_name(space)

    def descr_repr(self, space):
        if self.fields:
            r = self.descr_get_descr(space)
        elif self.subdtype is not None:
            r = space.newtuple([self.subdtype.descr_get_str(space),
                                self.descr_get_shape(space)])
        else:
            if self.is_flexible():
                if self.byteorder != NPY.IGNORE:
                    byteorder = NPY.NATBYTE if self.is_native() else NPY.OPPBYTE
                else:
                    byteorder = ''
                size = self.elsize
                if self.num == NPY.UNICODE:
                    size >>= 2
                r = space.wrap(byteorder + self.char + str(size))
            else:
                r = self.descr_get_name(space)
        return space.wrap("dtype(%s)" % space.str_w(space.repr(r)))

    def descr_getitem(self, space, w_item):
        if not self.fields:
            raise oefmt(space.w_KeyError, "There are no fields in dtype %s.",
                        self.get_name())
        if (space.isinstance_w(w_item, space.w_unicode) or
            space.isinstance_w(w_item, space.w_bytes)):
            item = space.str_w(w_item)
        elif space.isinstance_w(w_item, space.w_int):
            indx = space.int_w(w_item)
            try:
                item = self.names[indx]
            except IndexError:
                raise oefmt(space.w_IndexError,
                    "Field index %d out of range.", indx)
        else:
            raise oefmt(space.w_ValueError,
                "Field key must be an integer, string, or unicode.")
        try:
            return self.fields[item][1]
        except KeyError:
            raise oefmt(space.w_KeyError,
                "Field named '%s' not found.", item)

    def descr_len(self, space):
        if not self.fields:
            return space.wrap(0)
        return space.wrap(len(self.fields))

    def descr_reduce(self, space):
        w_class = space.type(self)
        builder_args = space.newtuple([
            space.wrap("%s%d" % (self.kind, self.elsize)),
            space.wrap(0), space.wrap(1)])

        version = space.wrap(3)
        endian = self.byteorder
        if endian == NPY.NATIVE:
            endian = NPY.NATBYTE
        subdescr = self.descr_get_subdtype(space)
        names = self.descr_get_names(space)
        values = self.descr_get_fields(space)
        if self.is_flexible():
            w_size = space.wrap(self.elsize)
            alignment = space.wrap(self.alignment)
        else:
            w_size = space.wrap(-1)
            alignment = space.wrap(-1)
        flags = space.wrap(0)

        data = space.newtuple([version, space.wrap(endian), subdescr,
                               names, values, w_size, alignment, flags])
        return space.newtuple([w_class, builder_args, data])

    def descr_setstate(self, space, w_data):
        if self.fields is None:  # if builtin dtype
            return space.w_None

        version = space.int_w(space.getitem(w_data, space.wrap(0)))
        if version != 3:
            raise oefmt(space.w_ValueError,
                        "can't handle version %d of numpy.dtype pickle",
                        version)

        endian = space.str_w(space.getitem(w_data, space.wrap(1)))
        if endian == NPY.NATBYTE:
            endian = NPY.NATIVE

        w_subarray = space.getitem(w_data, space.wrap(2))
        w_names = space.getitem(w_data, space.wrap(3))
        w_fields = space.getitem(w_data, space.wrap(4))
        size = space.int_w(space.getitem(w_data, space.wrap(5)))
        alignment = space.int_w(space.getitem(w_data, space.wrap(6)))

        if (w_names == space.w_None) != (w_fields == space.w_None):
            raise oefmt(space.w_ValueError, "inconsistent fields and names in Numpy dtype unpickling")

        self.byteorder = endian
        self.shape = []
        self.subdtype = None
        self.base = self

        if w_subarray != space.w_None:
            if not space.isinstance_w(w_subarray, space.w_tuple) or \
                    space.len_w(w_subarray) != 2:
                raise oefmt(space.w_ValueError,
                            "incorrect subarray in __setstate__")
            subdtype, w_shape = space.fixedview(w_subarray)
            assert isinstance(subdtype, W_Dtype)
            if not support.issequence_w(space, w_shape):
                self.shape = [space.int_w(w_shape)]
            else:
                self.shape = [space.int_w(w_s) for w_s in space.fixedview(w_shape)]
            self.subdtype = subdtype
            self.base = subdtype.base

        if w_names != space.w_None:
            self.names = []
            self.fields = {}
            for w_name in space.fixedview(w_names):
                name = space.str_w(w_name)
                value = space.getitem(w_fields, w_name)

                dtype = space.getitem(value, space.wrap(0))
                assert isinstance(dtype, W_Dtype)
                offset = space.int_w(space.getitem(value, space.wrap(1)))

                self.names.append(name)
                self.fields[name] = offset, dtype
            self.itemtype = types.RecordType(space)

        if self.is_flexible():
            self.elsize = size
            self.alignment = alignment

    @unwrap_spec(new_order=str)
    def descr_newbyteorder(self, space, new_order=NPY.SWAP):
        newendian = byteorder_converter(space, new_order)
        endian = self.byteorder
        if endian != NPY.IGNORE:
            if newendian == NPY.SWAP:
                endian = NPY.OPPBYTE if self.is_native() else NPY.NATBYTE
            elif newendian != NPY.IGNORE:
                endian = newendian
        itemtype = self.itemtype.__class__(space, endian in (NPY.NATIVE, NPY.NATBYTE))
        fields = self.fields
        if fields is None:
            fields = {}
        return W_Dtype(itemtype, self.num, self.kind, self.char,
                       self.w_box_type, byteorder=endian, elsize=self.elsize,
                       names=self.names, fields=fields,
                       shape=self.shape, subdtype=self.subdtype)


@specialize.arg(2)
def dtype_from_list(space, w_lst, simple):
    lst_w = space.listview(w_lst)
    fields = {}
    offset = 0
    names = []
    for i in range(len(lst_w)):
        w_elem = lst_w[i]
        if simple:
            subdtype = descr__new__(space, space.gettypefor(W_Dtype), w_elem)
            fldname = 'f%d' % i
        else:
            w_shape = space.newtuple([])
            if space.len_w(w_elem) == 3:
                w_fldname, w_flddesc, w_shape = space.fixedview(w_elem)
                if not support.issequence_w(space, w_shape):
                    w_shape = space.newtuple([w_shape])
            else:
                w_fldname, w_flddesc = space.fixedview(w_elem, 2)
            subdtype = descr__new__(space, space.gettypefor(W_Dtype), w_flddesc, w_shape=w_shape)
            fldname = space.str_w(w_fldname)
            if fldname == '':
                fldname = 'f%d' % i
            if fldname in fields:
                raise oefmt(space.w_ValueError, "two fields with the same name")
        assert isinstance(subdtype, W_Dtype)
        fields[fldname] = (offset, subdtype)
        offset += subdtype.elsize
        names.append(fldname)
    return W_Dtype(types.RecordType(space), NPY.VOID, NPY.VOIDLTR, NPY.VOIDLTR,
                   space.gettypefor(boxes.W_VoidBox),
                   names=names, fields=fields, elsize=offset)


def dtype_from_dict(space, w_dict):
    raise OperationError(space.w_NotImplementedError, space.wrap(
        "dtype from dict"))


def dtype_from_spec(space, w_spec):

    if we_are_translated():
        w_lst = get_appbridge_cache(space).call_method(space,
            'numpy.core._internal', '_commastring', Arguments(space, [w_spec]))
    else:
        # testing, handle manually
        if space.eq_w(w_spec, space.wrap('u4,u4,u4')):
            w_lst = space.newlist([space.wrap('u4')]*3)
        else:
            raise oefmt(space.w_RuntimeError,
                    "cannot parse w_spec")
    if not space.isinstance_w(w_lst, space.w_list) or space.len_w(w_lst) < 1:
        raise oefmt(space.w_RuntimeError,
                    "_commastring is not returning a list with len >= 1")
    if space.len_w(w_lst) == 1:
        return descr__new__(space, space.gettypefor(W_Dtype),
                            space.getitem(w_lst, space.wrap(0)))
    else:
        return dtype_from_list(space, w_lst, True)


def _check_for_commastring(s):
    if s[0] in string.digits or s[0] in '<>=|' and s[1] in string.digits:
        return True
    if s[0] == '(' and s[1] == ')' or s[0] in '<>=|' and s[1] == '(' and s[2] == ')':
        return True
    sqbracket = 0
    for c in s:
        if c == ',':
            if sqbracket == 0:
                return True
        elif c == '[':
            sqbracket += 1
        elif c == ']':
            sqbracket -= 1
    return False


def descr__new__(space, w_subtype, w_dtype, w_align=None, w_copy=None, w_shape=None):
    # w_align and w_copy are necessary for pickling
    cache = get_dtype_cache(space)

    if w_shape is not None and (space.isinstance_w(w_shape, space.w_int) or
                                space.len_w(w_shape) > 0):
        subdtype = descr__new__(space, w_subtype, w_dtype, w_align, w_copy)
        assert isinstance(subdtype, W_Dtype)
        size = 1
        if space.isinstance_w(w_shape, space.w_int):
            w_shape = space.newtuple([w_shape])
        shape = []
        for w_dim in space.fixedview(w_shape):
            dim = space.int_w(w_dim)
            shape.append(dim)
            size *= dim
        if size == 1:
            return subdtype
        size *= subdtype.elsize
        return W_Dtype(types.VoidType(space), NPY.VOID, NPY.VOIDLTR, NPY.VOIDLTR,
                       space.gettypefor(boxes.W_VoidBox),
                       shape=shape, subdtype=subdtype, elsize=size)

    if space.is_none(w_dtype):
        return cache.w_float64dtype
    if space.isinstance_w(w_dtype, w_subtype):
        return w_dtype
<<<<<<< HEAD
    elif space.isinstance_w(w_dtype, space.w_unicode):
=======
    if space.isinstance_w(w_dtype, space.w_unicode):
        w_dtype = space.wrap(space.str_w(w_dtype))  # may raise if invalid
    if space.isinstance_w(w_dtype, space.w_str):
>>>>>>> 247a163c
        name = space.str_w(w_dtype)
        if _check_for_commastring(name):
            return dtype_from_spec(space, w_dtype)
        cname = name[1:] if name[0] == NPY.OPPBYTE else name
        try:
            dtype = cache.dtypes_by_name[cname]
        except KeyError:
            pass
        else:
            if name[0] == NPY.OPPBYTE:
                dtype = dtype.descr_newbyteorder(space)
            return dtype
        if name[0] in 'VSUca' or name[0] in '<>=|' and name[1] in 'VSUca':
            return variable_dtype(space, name)
        raise oefmt(space.w_TypeError, 'data type "%s" not understood', name)
    elif space.isinstance_w(w_dtype, space.w_list):
        return dtype_from_list(space, w_dtype, False)
    elif space.isinstance_w(w_dtype, space.w_tuple):
        w_dtype0 = space.getitem(w_dtype, space.wrap(0))
        w_dtype1 = space.getitem(w_dtype, space.wrap(1))
        subdtype = descr__new__(space, w_subtype, w_dtype0, w_align, w_copy)
        assert isinstance(subdtype, W_Dtype)
        if subdtype.elsize == 0:
            name = "%s%d" % (subdtype.kind, space.int_w(w_dtype1))
            return descr__new__(space, w_subtype, space.wrap(name), w_align, w_copy)
        return descr__new__(space, w_subtype, w_dtype0, w_align, w_copy, w_shape=w_dtype1)
    elif space.isinstance_w(w_dtype, space.w_dict):
        return dtype_from_dict(space, w_dtype)
    for dtype in cache.builtin_dtypes:
        if dtype.num in cache.alternate_constructors and \
                w_dtype in cache.alternate_constructors[dtype.num]:
            return dtype
        if w_dtype is dtype.w_box_type:
            return dtype
    if space.isinstance_w(w_dtype, space.w_type):
        return cache.w_objectdtype
    raise oefmt(space.w_TypeError, "data type not understood")


W_Dtype.typedef = TypeDef("numpy.dtype",
    __new__ = interp2app(descr__new__),

    type = interp_attrproperty_w("w_box_type", cls=W_Dtype),
    kind = interp_attrproperty("kind", cls=W_Dtype),
    char = interp_attrproperty("char", cls=W_Dtype),
    num = interp_attrproperty("num", cls=W_Dtype),
    byteorder = interp_attrproperty("byteorder", cls=W_Dtype),
    itemsize = interp_attrproperty("elsize", cls=W_Dtype),
    alignment = interp_attrproperty("alignment", cls=W_Dtype),

    name = GetSetProperty(W_Dtype.descr_get_name),
    str = GetSetProperty(W_Dtype.descr_get_str),
    descr = GetSetProperty(W_Dtype.descr_get_descr),
    hasobject = GetSetProperty(W_Dtype.descr_get_hasobject),
    isbuiltin = GetSetProperty(W_Dtype.descr_get_isbuiltin),
    isnative = GetSetProperty(W_Dtype.descr_get_isnative),
    base = GetSetProperty(W_Dtype.descr_get_base),
    subdtype = GetSetProperty(W_Dtype.descr_get_subdtype),
    shape = GetSetProperty(W_Dtype.descr_get_shape),
    fields = GetSetProperty(W_Dtype.descr_get_fields),
    names = GetSetProperty(W_Dtype.descr_get_names,
                           W_Dtype.descr_set_names,
                           W_Dtype.descr_del_names),

    __eq__ = interp2app(W_Dtype.descr_eq),
    __ne__ = interp2app(W_Dtype.descr_ne),
    __hash__ = interp2app(W_Dtype.descr_hash),
    __str__= interp2app(W_Dtype.descr_str),
    __repr__ = interp2app(W_Dtype.descr_repr),
    __getitem__ = interp2app(W_Dtype.descr_getitem),
    __len__ = interp2app(W_Dtype.descr_len),
    __reduce__ = interp2app(W_Dtype.descr_reduce),
    __setstate__ = interp2app(W_Dtype.descr_setstate),
    newbyteorder = interp2app(W_Dtype.descr_newbyteorder),
)
W_Dtype.typedef.acceptable_as_base_class = False


def variable_dtype(space, name):
    if name[0] in '<>=|':
        name = name[1:]
    char = name[0]
    if len(name) == 1:
        size = 0
    else:
        try:
            size = int(name[1:])
        except ValueError:
            raise oefmt(space.w_TypeError, "data type not understood")
    if char == NPY.CHARLTR:
        return new_string_dtype(space, 1, NPY.CHARLTR)
    elif char == NPY.STRINGLTR or char == NPY.STRINGLTR2:
        return new_string_dtype(space, size)
    elif char == NPY.UNICODELTR:
        return new_unicode_dtype(space, size)
    elif char == NPY.VOIDLTR:
        return new_void_dtype(space, size)
    assert False


def new_string_dtype(space, size, char=NPY.STRINGLTR):
    return W_Dtype(
        types.StringType(space),
        elsize=size,
        num=NPY.STRING,
        kind=NPY.STRINGLTR,
        char=char,
        w_box_type=space.gettypefor(boxes.W_StringBox),
    )


def new_unicode_dtype(space, size):
    itemtype = types.UnicodeType(space)
    return W_Dtype(
        itemtype,
        elsize=size * itemtype.get_element_size(),
        num=NPY.UNICODE,
        kind=NPY.UNICODELTR,
        char=NPY.UNICODELTR,
        w_box_type=space.gettypefor(boxes.W_UnicodeBox),
    )


def new_void_dtype(space, size):
    return W_Dtype(
        types.VoidType(space),
        elsize=size,
        num=NPY.VOID,
        kind=NPY.VOIDLTR,
        char=NPY.VOIDLTR,
        w_box_type=space.gettypefor(boxes.W_VoidBox),
    )


class DtypeCache(object):
    def __init__(self, space):
        self.w_booldtype = W_Dtype(
            types.Bool(space),
            num=NPY.BOOL,
            kind=NPY.GENBOOLLTR,
            char=NPY.BOOLLTR,
            w_box_type=space.gettypefor(boxes.W_BoolBox),
        )
        self.w_int8dtype = W_Dtype(
            types.Int8(space),
            num=NPY.BYTE,
            kind=NPY.SIGNEDLTR,
            char=NPY.BYTELTR,
            w_box_type=space.gettypefor(boxes.W_Int8Box),
        )
        self.w_uint8dtype = W_Dtype(
            types.UInt8(space),
            num=NPY.UBYTE,
            kind=NPY.UNSIGNEDLTR,
            char=NPY.UBYTELTR,
            w_box_type=space.gettypefor(boxes.W_UInt8Box),
        )
        self.w_int16dtype = W_Dtype(
            types.Int16(space),
            num=NPY.SHORT,
            kind=NPY.SIGNEDLTR,
            char=NPY.SHORTLTR,
            w_box_type=space.gettypefor(boxes.W_Int16Box),
        )
        self.w_uint16dtype = W_Dtype(
            types.UInt16(space),
            num=NPY.USHORT,
            kind=NPY.UNSIGNEDLTR,
            char=NPY.USHORTLTR,
            w_box_type=space.gettypefor(boxes.W_UInt16Box),
        )
        self.w_int32dtype = W_Dtype(
            types.Int32(space),
            num=NPY.INT,
            kind=NPY.SIGNEDLTR,
            char=NPY.INTLTR,
            w_box_type=space.gettypefor(boxes.W_Int32Box),
        )
        self.w_uint32dtype = W_Dtype(
            types.UInt32(space),
            num=NPY.UINT,
            kind=NPY.UNSIGNEDLTR,
            char=NPY.UINTLTR,
            w_box_type=space.gettypefor(boxes.W_UInt32Box),
        )
        self.w_longdtype = W_Dtype(
            types.Long(space),
            num=NPY.LONG,
            kind=NPY.SIGNEDLTR,
            char=NPY.LONGLTR,
            w_box_type=space.gettypefor(boxes.W_LongBox),
        )
        self.w_ulongdtype = W_Dtype(
            types.ULong(space),
            num=NPY.ULONG,
            kind=NPY.UNSIGNEDLTR,
            char=NPY.ULONGLTR,
            w_box_type=space.gettypefor(boxes.W_ULongBox),
        )
        self.w_int64dtype = W_Dtype(
            types.Int64(space),
            num=NPY.LONGLONG,
            kind=NPY.SIGNEDLTR,
            char=NPY.LONGLONGLTR,
            w_box_type=space.gettypefor(boxes.W_Int64Box),
        )
        self.w_uint64dtype = W_Dtype(
            types.UInt64(space),
            num=NPY.ULONGLONG,
            kind=NPY.UNSIGNEDLTR,
            char=NPY.ULONGLONGLTR,
            w_box_type=space.gettypefor(boxes.W_UInt64Box),
        )
        self.w_float32dtype = W_Dtype(
            types.Float32(space),
            num=NPY.FLOAT,
            kind=NPY.FLOATINGLTR,
            char=NPY.FLOATLTR,
            w_box_type=space.gettypefor(boxes.W_Float32Box),
        )
        self.w_float64dtype = W_Dtype(
            types.Float64(space),
            num=NPY.DOUBLE,
            kind=NPY.FLOATINGLTR,
            char=NPY.DOUBLELTR,
            w_box_type=space.gettypefor(boxes.W_Float64Box),
        )
        self.w_floatlongdtype = W_Dtype(
            types.FloatLong(space),
            num=NPY.LONGDOUBLE,
            kind=NPY.FLOATINGLTR,
            char=NPY.LONGDOUBLELTR,
            w_box_type=space.gettypefor(boxes.W_FloatLongBox),
        )
        self.w_complex64dtype = W_Dtype(
            types.Complex64(space),
            num=NPY.CFLOAT,
            kind=NPY.COMPLEXLTR,
            char=NPY.CFLOATLTR,
            w_box_type=space.gettypefor(boxes.W_Complex64Box),
        )
        self.w_complex128dtype = W_Dtype(
            types.Complex128(space),
            num=NPY.CDOUBLE,
            kind=NPY.COMPLEXLTR,
            char=NPY.CDOUBLELTR,
            w_box_type=space.gettypefor(boxes.W_Complex128Box),
        )
        self.w_complexlongdtype = W_Dtype(
            types.ComplexLong(space),
            num=NPY.CLONGDOUBLE,
            kind=NPY.COMPLEXLTR,
            char=NPY.CLONGDOUBLELTR,
            w_box_type=space.gettypefor(boxes.W_ComplexLongBox),
        )
        self.w_stringdtype = W_Dtype(
            types.StringType(space),
            elsize=0,
            num=NPY.STRING,
            kind=NPY.STRINGLTR,
            char=NPY.STRINGLTR,
            w_box_type=space.gettypefor(boxes.W_StringBox),
        )
        self.w_unicodedtype = W_Dtype(
            types.UnicodeType(space),
            elsize=0,
            num=NPY.UNICODE,
            kind=NPY.UNICODELTR,
            char=NPY.UNICODELTR,
            w_box_type=space.gettypefor(boxes.W_UnicodeBox),
        )
        self.w_voiddtype = W_Dtype(
            types.VoidType(space),
            elsize=0,
            num=NPY.VOID,
            kind=NPY.VOIDLTR,
            char=NPY.VOIDLTR,
            w_box_type=space.gettypefor(boxes.W_VoidBox),
        )
        self.w_float16dtype = W_Dtype(
            types.Float16(space),
            num=NPY.HALF,
            kind=NPY.FLOATINGLTR,
            char=NPY.HALFLTR,
            w_box_type=space.gettypefor(boxes.W_Float16Box),
        )
        self.w_intpdtype = W_Dtype(
            types.Long(space),
            num=NPY.LONG,
            kind=NPY.SIGNEDLTR,
            char=NPY.INTPLTR,
            w_box_type=space.gettypefor(boxes.W_LongBox),
        )
        self.w_uintpdtype = W_Dtype(
            types.ULong(space),
            num=NPY.ULONG,
            kind=NPY.UNSIGNEDLTR,
            char=NPY.UINTPLTR,
            w_box_type=space.gettypefor(boxes.W_ULongBox),
        )
        self.w_objectdtype = W_Dtype(
            types.ObjectType(space),
            num=NPY.OBJECT,
            kind=NPY.OBJECTLTR,
            char=NPY.OBJECTLTR,
            w_box_type=space.gettypefor(boxes.W_ObjectBox),
        )
        aliases = {
            NPY.BOOL:        ['bool_', 'bool8'],
            NPY.BYTE:        ['byte'],
            NPY.UBYTE:       ['ubyte'],
            NPY.SHORT:       ['short'],
            NPY.USHORT:      ['ushort'],
            NPY.LONG:        ['int', 'intp', 'p'],
            NPY.ULONG:       ['uint', 'uintp', 'P'],
            NPY.LONGLONG:    ['longlong'],
            NPY.ULONGLONG:   ['ulonglong'],
            NPY.FLOAT:       ['single'],
            NPY.DOUBLE:      ['float', 'double'],
            NPY.LONGDOUBLE:  ['longdouble', 'longfloat'],
            NPY.CFLOAT:      ['csingle'],
            NPY.CDOUBLE:     ['complex', 'cfloat', 'cdouble'],
            NPY.CLONGDOUBLE: ['clongdouble', 'clongfloat'],
            NPY.STRING:      ['string_', 'str'],
            NPY.UNICODE:     ['unicode_'],
            NPY.OBJECT:      ['object_'],
        }
        self.alternate_constructors = {
            NPY.BOOL:     [space.w_bool],
            NPY.LONG:     [space.w_int,
                           space.gettypefor(boxes.W_IntegerBox),
                           space.gettypefor(boxes.W_SignedIntegerBox)],
            NPY.ULONG:    [space.gettypefor(boxes.W_UnsignedIntegerBox)],
            NPY.LONGLONG: [space.w_int],
            NPY.DOUBLE:   [space.w_float,
                           space.gettypefor(boxes.W_NumberBox),
                           space.gettypefor(boxes.W_FloatingBox)],
            NPY.CDOUBLE:  [space.w_complex,
                           space.gettypefor(boxes.W_ComplexFloatingBox)],
            NPY.STRING:   [space.w_str,
                           space.gettypefor(boxes.W_CharacterBox)],
            NPY.UNICODE:  [space.w_unicode],
            NPY.VOID:     [space.gettypefor(boxes.W_GenericBox)],
                           #space.w_buffer,  # XXX no buffer in space
            NPY.OBJECT:   [space.gettypefor(boxes.W_ObjectBox),
                           space.w_object],
        }
        float_dtypes = [self.w_float16dtype, self.w_float32dtype,
                        self.w_float64dtype, self.w_floatlongdtype]
        complex_dtypes = [self.w_complex64dtype, self.w_complex128dtype,
                          self.w_complexlongdtype]
        self.component_dtypes = {
            NPY.CFLOAT:      self.w_float32dtype,
            NPY.CDOUBLE:     self.w_float64dtype,
            NPY.CLONGDOUBLE: self.w_floatlongdtype,
        }
        self.builtin_dtypes = [
            self.w_booldtype,
            self.w_int8dtype, self.w_uint8dtype,
            self.w_int16dtype, self.w_uint16dtype,
            self.w_longdtype, self.w_ulongdtype,
            self.w_int32dtype, self.w_uint32dtype,
            self.w_int64dtype, self.w_uint64dtype,
            ] + float_dtypes + complex_dtypes + [
            self.w_stringdtype, self.w_unicodedtype, self.w_voiddtype,
            self.w_intpdtype, self.w_uintpdtype, self.w_objectdtype,
        ]
        self.float_dtypes_by_num_bytes = sorted(
            (dtype.elsize, dtype)
            for dtype in float_dtypes
        )
        self.dtypes_by_num = {}
        self.dtypes_by_name = {}
        # we reverse, so the stuff with lower numbers override stuff with
        # higher numbers
        for dtype in reversed(self.builtin_dtypes):
            dtype.fields = None  # mark these as builtin
            self.dtypes_by_num[dtype.num] = dtype
            self.dtypes_by_name[dtype.get_name()] = dtype
            for can_name in [dtype.kind + str(dtype.elsize),
                             dtype.char]:
                self.dtypes_by_name[can_name] = dtype
                self.dtypes_by_name[NPY.NATBYTE + can_name] = dtype
                self.dtypes_by_name[NPY.NATIVE + can_name] = dtype
                self.dtypes_by_name[NPY.IGNORE + can_name] = dtype
            if dtype.num in aliases:
                for alias in aliases[dtype.num]:
                    self.dtypes_by_name[alias] = dtype

        typeinfo_full = {
            'LONGLONG': self.w_int64dtype,
            'SHORT': self.w_int16dtype,
            'VOID': self.w_voiddtype,
            'UBYTE': self.w_uint8dtype,
            'UINTP': self.w_ulongdtype,
            'ULONG': self.w_ulongdtype,
            'LONG': self.w_longdtype,
            'UNICODE': self.w_unicodedtype,
            #'OBJECT',
            'ULONGLONG': self.w_uint64dtype,
            'STRING': self.w_stringdtype,
            'CFLOAT': self.w_complex64dtype,
            'CDOUBLE': self.w_complex128dtype,
            'CLONGDOUBLE': self.w_complexlongdtype,
            #'DATETIME',
            'UINT': self.w_uint32dtype,
            'INTP': self.w_intpdtype,
            'UINTP': self.w_uintpdtype,
            'HALF': self.w_float16dtype,
            'BYTE': self.w_int8dtype,
            #'TIMEDELTA',
            'INT': self.w_int32dtype,
            'DOUBLE': self.w_float64dtype,
            'LONGDOUBLE': self.w_floatlongdtype,
            'USHORT': self.w_uint16dtype,
            'FLOAT': self.w_float32dtype,
            'BOOL': self.w_booldtype,
            'OBJECT': self.w_objectdtype,
        }

        typeinfo_partial = {
            'Generic': boxes.W_GenericBox,
            'Character': boxes.W_CharacterBox,
            'Flexible': boxes.W_FlexibleBox,
            'Inexact': boxes.W_InexactBox,
            'Integer': boxes.W_IntegerBox,
            'SignedInteger': boxes.W_SignedIntegerBox,
            'UnsignedInteger': boxes.W_UnsignedIntegerBox,
            'ComplexFloating': boxes.W_ComplexFloatingBox,
            'Number': boxes.W_NumberBox,
            'Floating': boxes.W_FloatingBox
        }
        w_typeinfo = space.newdict()
        for k, v in typeinfo_partial.iteritems():
            space.setitem(w_typeinfo, space.wrap(k), space.gettypefor(v))
        for k, dtype in typeinfo_full.iteritems():
            itembits = dtype.elsize * 8
            items_w = [space.wrap(dtype.char),
                       space.wrap(dtype.num),
                       space.wrap(itembits),
                       space.wrap(dtype.itemtype.get_element_size())]
            if dtype.is_int():
                if dtype.is_bool():
                    w_maxobj = space.wrap(1)
                    w_minobj = space.wrap(0)
                elif dtype.is_signed():
                    w_maxobj = space.wrap(r_longlong((1 << (itembits - 1))
                                          - 1))
                    w_minobj = space.wrap(r_longlong(-1) << (itembits - 1))
                else:
                    w_maxobj = space.wrap(r_ulonglong(1 << itembits) - 1)
                    w_minobj = space.wrap(0)
                items_w = items_w + [w_maxobj, w_minobj]
            items_w = items_w + [dtype.w_box_type]
            space.setitem(w_typeinfo, space.wrap(k), space.newtuple(items_w))
        self.w_typeinfo = w_typeinfo


def get_dtype_cache(space):
    return space.fromcache(DtypeCache)<|MERGE_RESOLUTION|>--- conflicted
+++ resolved
@@ -562,13 +562,7 @@
         return cache.w_float64dtype
     if space.isinstance_w(w_dtype, w_subtype):
         return w_dtype
-<<<<<<< HEAD
-    elif space.isinstance_w(w_dtype, space.w_unicode):
-=======
     if space.isinstance_w(w_dtype, space.w_unicode):
-        w_dtype = space.wrap(space.str_w(w_dtype))  # may raise if invalid
-    if space.isinstance_w(w_dtype, space.w_str):
->>>>>>> 247a163c
         name = space.str_w(w_dtype)
         if _check_for_commastring(name):
             return dtype_from_spec(space, w_dtype)
