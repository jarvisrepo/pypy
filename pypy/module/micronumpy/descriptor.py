import string
from pypy.interpreter.argument import Arguments
from pypy.interpreter.baseobjspace import W_Root
from pypy.interpreter.error import OperationError, oefmt
from pypy.interpreter.gateway import interp2app, unwrap_spec
from pypy.interpreter.typedef import (TypeDef, GetSetProperty,
                                      interp_attrproperty, interp_attrproperty_w)
from rpython.annotator.model import SomeChar
from rpython.rlib import jit
from rpython.rlib.objectmodel import (
        specialize, compute_hash, we_are_translated, enforceargs)
from rpython.rlib.rarithmetic import r_longlong, r_ulonglong, ovfcheck
from pypy.module.micronumpy import types, boxes, support, constants as NPY
from .base import W_NDimArray
from pypy.module.micronumpy.appbridge import get_appbridge_cache
from pypy.module.micronumpy.converters import byteorder_converter


def decode_w_dtype(space, w_dtype):
    if space.is_none(w_dtype):
        return None
    if isinstance(w_dtype, W_Dtype):
        return w_dtype
    return space.interp_w(
        W_Dtype, space.call_function(space.gettypefor(W_Dtype), w_dtype))

@jit.unroll_safe
def dtype_agreement(space, w_arr_list, shape, out=None):
    """ agree on dtype from a list of arrays. if out is allocated,
    use it's dtype, otherwise allocate a new one with agreed dtype
    """
    from .casting import find_result_type

    if not space.is_none(out):
        return out
    arr_w = [w_arr for w_arr in w_arr_list if not space.is_none(w_arr)]
    dtype = find_result_type(space, arr_w, [])
    assert dtype is not None
    out = W_NDimArray.from_shape(space, shape, dtype)
    return out

def byteorder_w(space, w_str):
    order = space.text_w(w_str)
    if len(order) != 1:
        raise oefmt(space.w_ValueError,
                "endian is not 1-char string in Numpy dtype unpickling")
    endian = order[0]
    if endian not in (NPY.LITTLE, NPY.BIG, NPY.NATIVE, NPY.IGNORE):
        raise oefmt(space.w_ValueError, "Invalid byteorder %s", endian)
    return endian


class W_Dtype(W_Root):
    _immutable_fields_ = [
        "itemtype?", "w_box_type", "byteorder?", "names?", "fields?",
        "elsize?", "alignment?", "shape?", "subdtype?", "base?", "flags?"]

    @enforceargs(byteorder=SomeChar())
    def __init__(self, itemtype, w_box_type, byteorder=NPY.NATIVE, names=[],
                 fields={}, elsize=-1, shape=[], subdtype=None):
        self.itemtype = itemtype
        self.w_box_type = w_box_type
        if itemtype.get_element_size() == 1 or isinstance(itemtype, types.ObjectType):
            byteorder = NPY.IGNORE
        self.byteorder = byteorder
        self.names = names
        self.fields = fields
        if elsize < 0:
            elsize = itemtype.get_element_size()
        self.elsize = elsize
        self.shape = shape
        self.subdtype = subdtype
        self.flags = 0
        self.metadata = None
        if isinstance(itemtype, types.ObjectType):
            self.flags = NPY.OBJECT_DTYPE_FLAGS
        if not subdtype:
            self.base = self
            self.alignment = itemtype.get_element_size()
        else:
            self.base = subdtype.base
            self.alignment = subdtype.itemtype.get_element_size()

    @property
    def num(self):
        return self.itemtype.num

    @property
    def kind(self):
        return self.itemtype.kind

    @property
    def char(self):
        return self.itemtype.char

    def __repr__(self):
        if self.fields:
            return '<DType %r>' % self.fields
        return '<DType %r>' % self.itemtype

    @specialize.argtype(1)
    def box(self, value):
        if self.is_record():
            raise oefmt(self.itemtype.space.w_NotImplementedError,
                "cannot box a value into a 'record' dtype, this is a bug please report it")
        return self.itemtype.box(value)

    @specialize.argtype(1, 2)
    def box_complex(self, real, imag):
        return self.itemtype.box_complex(real, imag)

    def coerce(self, space, w_item):
        return self.itemtype.coerce(space, self, w_item)

    def is_bool(self):
        return self.kind == NPY.GENBOOLLTR

    def is_signed(self):
        return self.kind == NPY.SIGNEDLTR

    def is_unsigned(self):
        return self.kind == NPY.UNSIGNEDLTR

    def is_int(self):
        return (self.kind == NPY.SIGNEDLTR or self.kind == NPY.UNSIGNEDLTR or
                self.kind == NPY.GENBOOLLTR)

    def is_float(self):
        return self.kind == NPY.FLOATINGLTR

    def is_complex(self):
        return self.kind == NPY.COMPLEXLTR

    def is_number(self):
        return self.is_int() or self.is_float() or self.is_complex()

    def is_str(self):
        return self.num == NPY.STRING

    def is_unicode(self):
        return self.num == NPY.UNICODE

    def is_object(self):
        return self.num == NPY.OBJECT

    def is_str_or_unicode(self):
        return self.num == NPY.STRING or self.num == NPY.UNICODE

    def is_flexible(self):
        return self.is_str_or_unicode() or self.num == NPY.VOID

    def is_record(self):
        return bool(self.fields)

    def is_native(self):
        # Use ord() to ensure that self.byteorder is a char and JITs properly
        return ord(self.byteorder) in (ord(NPY.NATIVE), ord(NPY.NATBYTE))

    def as_signed(self, space):
        """Convert from an unsigned integer dtype to its signed partner"""
        if self.is_unsigned():
            return num2dtype(space, self.num - 1)
        else:
            return self

    def as_unsigned(self, space):
        """Convert from a signed integer dtype to its unsigned partner"""
        if self.is_signed():
            return num2dtype(space, self.num + 1)
        else:
            return self

    def get_float_dtype(self, space):
        assert self.is_complex()
        dtype = get_dtype_cache(space).component_dtypes[self.num]
        if self.byteorder == NPY.OPPBYTE:
            dtype = dtype.descr_newbyteorder(space)
        assert dtype.is_float()
        return dtype

    def getformat(self, stringbuilder):
        # adapted from _buffer_format_string in multiarray/buffer.c
        # byte-order not supported yet
        if self.is_record():
            #subs = sorted(self.fields.items(), key=lambda (k,v): v[0])
            subs = []
            for name in self.fields:
                offset, dtyp = self.fields[name]
                i = 0
                for i in range(len(subs)):
                    if offset < subs[i][0]:
                        break
                else:
                    i = len(subs)
                subs.insert(i, (offset, dtyp, name))
            start = 0
            stringbuilder.append('T{')
            for s in subs:
                stringbuilder.append('x' * (s[0] - start))
                start = s[0] + s[1].elsize
                s[1].getformat(stringbuilder)
                stringbuilder.append(':')
                stringbuilder.append(s[2])
                stringbuilder.append(':')
            stringbuilder.append('}')
        else:
            if self.byteorder == NPY.OPPBYTE:
                raise oefmt(self.itemtype.space.w_NotImplementedError,
                                 "non-native byte order not supported yet")
            # even if not, NumPy adds a '=', '@', for 'i' types
            stringbuilder.append(self.char)

    def get_name(self):
        name = self.w_box_type.getname(self.itemtype.space)
        if name.endswith('_'):
            name = name[:-1]
        return name

    def descr_get_name(self, space, quote=False):
        if quote:
            name = "'" + self.get_name() + "'"
        else:
            name = self.get_name()
        if self.is_flexible() and self.elsize != 0:
            return space.newtext(name + str(self.elsize * 8))
        return space.newtext(name)

    def descr_get_str(self, space, ignore='|', simple=True):
        if not simple and self.fields and len(self.fields) > 0:
            return self.descr_get_descr(space)
        total = 0
        for s in self.shape:
            total += s
        if not simple and total > 0:
            return space.newtuple(
                [space.newtext(self.subdtype.get_str(ignore='')), 
                 space.newtuple([space.newint(s) for s in self.shape]),
                ])
        return space.newtext(self.get_str(ignore=ignore))

    def get_str(self, ignore='|'):
        basic = self.kind
        endian = self.byteorder
        size = self.elsize
        if endian == NPY.NATIVE:
            endian = NPY.NATBYTE
        elif endian == NPY.IGNORE:
            endian = ignore
        if self.num == NPY.UNICODE:
            size >>= 2
        if self.num == NPY.OBJECT:
            return "%s%s" %(endian, basic)
        return "%s%s%s" % (endian, basic, size)

    def descr_get_descr(self, space, style='descr', force_dict=False):
        simple = False
        if style == 'descr':
            simple = True
        if not self.is_record():
            return space.newlist([space.newtuple([space.newtext(""),
                                                  self.descr_get_str(space, simple=simple)])])
        elif (self.alignment > 1 and not style.startswith('descr')) or force_dict:
            # we need to force a sorting order for the keys,
            # so return a string instead of a dict. Also, numpy formats
            # the lists without spaces between elements, so we cannot simply
            # do str(names)
            names = ["'names':["]
            formats = ["'formats':["]
            offsets = ["'offsets':["]
            titles = ["'titles':["]
            use_titles = False
            show_offsets = False
            offsets_n = []
            total = 0
            for name, title in self.names:
                offset, subdtype = self.fields[name]
                if subdtype.is_record():
                    substr = [space.text_w(space.str(subdtype.descr_get_descr(
                                                space, style='descr_subdtype'))), ","]
                elif subdtype.subdtype is not None:
                    substr = ["(", space.text_w(space.str(
                        subdtype.subdtype.descr_get_descr(space, style='descr_subdtype'))),
                        ', ',
<<<<<<< HEAD
                        space.str_w(space.repr(space.newtuple([space.newint(s) for s in subdtype.shape]))),
=======
                        space.text_w(space.repr(space.newtuple([space.newint(s) for s in subdtype.shape]))),
>>>>>>> ca3243bc
                        "),"]
                else:
                    substr = ["'", subdtype.get_str(ignore=''), "',"]
                formats += substr
                offsets += [str(offset),  ',']
                names += ["'", name, "',"]
                titles += ["'", str(title), "',"]
                if title is not None:
                    use_titles = True
                if total != offset:
                    show_offsets = True
                total += subdtype.elsize
                # make sure offsets_n is sorted
                i = 0
                for i in range(len(offsets_n)):
                    if offset < offsets_n[i]:
                        break
                offsets_n.insert(i, offset)
            total = 0
            for i in range(len(offsets_n)):
                if offsets_n[i] != self.alignment * i:
                    show_offsets = True
            if use_titles and not show_offsets: 
                return self.descr_get_descr(space, style='descr')
            # replace the last , with a ]
            formats[-1] = formats[-1][:-1] + ']'
            offsets[-1] = offsets[-1][:-1] + ']'
            names[-1] = names[-1][:-1] + ']'
            titles[-1] = titles[-1][:-1] + ']'
            if self.alignment < 2 or style.endswith('subdtype'):
                suffix = "}"
            elif style == 'str':
                suffix = ", 'aligned':True}"
            elif style == 'substr':
                suffix = '}'
            else:
                suffix = "}, align=True"
            s_as_list = ['{'] + names + [', '] + formats + [', '] + offsets + [', ']
            if use_titles:
                s_as_list += titles + [', ']
                    
            s_as_list += ["'itemsize':", str(self.elsize), suffix]
            return space.newtext(''.join(s_as_list))
        else:
            descr = []
            total = 0
            for name, title in self.names:
                offset, subdtype = self.fields[name]
                show_offsets = False
                if total != offset and len(subdtype.shape) < 1:
                    # whoops, need to use other format
                    return self.descr_get_descr(space, style=style + '_subdtype', force_dict=True)
                total += subdtype.elsize
                ignore = '|'
                if title:
                    subdescr = [space.newtuple([space.newtext(title), space.newtext(name)])]
                    ignore = ''
                else:
                    subdescr = [space.newtext(name)]
                if subdtype.is_record():
                    subdescr.append(subdtype.descr_get_descr(space, style))
                elif subdtype.subdtype is not None:
                    subdescr.append(subdtype.subdtype.descr_get_str(space, simple=False))
                else:
                    subdescr.append(subdtype.descr_get_str(space, ignore=ignore, simple=False))
                if subdtype.shape != []:
                    subdescr.append(subdtype.descr_get_shape(space))
                descr.append(space.newtuple(subdescr[:]))
            if self.alignment >= 0 and not style.endswith('subdtype'):
<<<<<<< HEAD
                return space.newtext(space.str_w(space.repr(space.newlist(descr))) + ', align=True')                 
=======
                return space.newtext(space.text_w(space.repr(space.newlist(descr))) + ', align=True')
>>>>>>> ca3243bc
            return space.newlist(descr)

    def descr_get_hasobject(self, space):
        return space.newbool(self.is_object())

    def descr_get_isbuiltin(self, space):
        if self.fields is None:
            return space.newint(1)
        return space.newint(0)

    def descr_get_isnative(self, space):
        return space.newbool(self.is_native())

    def descr_get_base(self, space):
        return self.base

    def descr_get_subdtype(self, space):
        if self.subdtype is None:
            return space.w_None
        return space.newtuple([self.subdtype,
                               self.descr_get_shape(space)])

    def descr_get_shape(self, space):
        return space.newtuple([space.newint(dim) for dim in self.shape])

    def descr_get_flags(self, space):
        return space.newint(self.flags)

    def descr_get_fields(self, space):
        if not self.fields:
            return space.w_None
        w_fields = space.newdict()
        for name, title in self.names:
            offset, subdtype = self.fields[name]
            if title is not None:
                w_nt = space.newtuple([space.newtext(name), space.newtext(title)]) 
                space.setitem(w_fields, w_nt,
                          space.newtuple([subdtype, space.newint(offset)]))
            else:
                space.setitem(w_fields, space.newtext(name),
                          space.newtuple([subdtype, space.newint(offset)]))
        return w_fields

    def descr_get_names(self, space):
        if not self.fields:
            return space.w_None
        return space.newtuple([space.newtext(name[0]) for name in self.names])

    def descr_set_names(self, space, w_names):
        if not self.fields:
            raise oefmt(space.w_ValueError, "there are no fields defined")
        if not space.issequence_w(w_names) or \
                space.len_w(w_names) != len(self.names):
            raise oefmt(space.w_ValueError,
                        "must replace all names at once "
                        "with a sequence of length %d",
                        len(self.names))
        names = []
        names_w = space.fixedview(w_names)
        for i in range(len(names_w)):
            w_name = names_w[i]
            title = self.names[i][1]
            if not space.isinstance_w(w_name, space.w_text):
                raise oefmt(space.w_ValueError,
                            "item #%d of names is of type %T and not string",
                            len(names), w_name)
            names.append((space.text_w(w_name), title))
        fields = {}
        for i in range(len(self.names)):
            if names[i][0] in fields:
                raise oefmt(space.w_ValueError, "Duplicate field names given.")
            fields[names[i][0]] = self.fields[self.names[i][0]]
            if self.names[i][1] is not None:
                fields[self.names[i][1]] = self.fields[self.names[i][0]]
        self.fields = fields
        self.names = names

    def descr_del_names(self, space):
        raise oefmt(space.w_AttributeError, 
            "Cannot delete dtype names attribute")

    def descr_get_metadata(self, space):
        if self.metadata is None:
            return space.w_None
        return self.metadata

    def descr_set_metadata(self, space, w_metadata):
        if w_metadata is None:
            return
        if not space.isinstance_w(w_metadata, space.w_dict):
            raise oefmt(space.w_TypeError, "argument 4 must be dict, not str")
        self.metadata = w_metadata

    def descr_del_metadata(self, space):
        self.metadata = None

    def eq(self, space, w_other):
        w_other = space.call_function(space.gettypefor(W_Dtype), w_other)
        if space.is_w(self, w_other):
            return True
        if isinstance(w_other, W_Dtype):
            if self.is_object() and w_other.is_object():
                # ignore possible 'record' unions
                # created from dtype(('O', spec))
                return True
            return space.eq_w(self.descr_reduce(space),
                              w_other.descr_reduce(space))
        return False

    def descr_eq(self, space, w_other):
        return space.newbool(self.eq(space, w_other))

    def descr_ne(self, space, w_other):
        return space.newbool(not self.eq(space, w_other))

    def descr_le(self, space, w_other):
        from .casting import can_cast_to
        w_other = as_dtype(space, w_other)
        return space.newbool(can_cast_to(self, w_other))

    def descr_ge(self, space, w_other):
        from .casting import can_cast_to
        w_other = as_dtype(space, w_other)
        return space.newbool(can_cast_to(w_other, self))

    def descr_lt(self, space, w_other):
        from .casting import can_cast_to
        w_other = as_dtype(space, w_other)
        return space.newbool(can_cast_to(self, w_other) and not self.eq(space, w_other))

    def descr_gt(self, space, w_other):
        from .casting import can_cast_to
        w_other = as_dtype(space, w_other)
        return space.newbool(can_cast_to(w_other, self) and not self.eq(space, w_other))

    def _compute_hash(self, space, x):
        from rpython.rlib.rarithmetic import intmask
        if not self.fields and self.subdtype is None:
            endian = self.byteorder
            if endian == NPY.NATIVE:
                endian = NPY.NATBYTE
            flags = 0
            y = 0x345678
            y = intmask((1000003 * y) ^ ord(self.kind[0]))
            y = intmask((1000003 * y) ^ ord(endian[0]))
            y = intmask((1000003 * y) ^ flags)
            y = intmask((1000003 * y) ^ self.elsize)
            if self.is_flexible():
                y = intmask((1000003 * y) ^ self.alignment)
            return intmask((1000003 * x) ^ y)
        if self.fields:
            for name in self.fields.keys():
                offset, subdtype = self.fields[name]
                assert isinstance(subdtype, W_Dtype)
                y = intmask(1000003 * (0x345678 ^ compute_hash(name)))
                y = intmask(1000003 * (y ^ compute_hash(offset)))
                y = intmask(1000003 * (y ^ subdtype._compute_hash(space,
                                                                 0x345678)))
                x = intmask(x ^ y)
        if self.subdtype is not None:
            for s in self.shape:
                x = intmask((1000003 * x) ^ compute_hash(s))
            x = self.base._compute_hash(space, x)
        return x

    def descr_hash(self, space):
        return space.newint(self._compute_hash(space, 0x345678))

    def descr_str(self, space):
        if self.fields:
            r = self.descr_get_descr(space, style='str')
            name = space.text_w(space.str(self.w_box_type))
            if name != "<type 'numpy.void'>":
                boxname = space.str(self.w_box_type)
                r = space.newtuple([self.w_box_type, r])
            return space.str(r)
        elif self.subdtype is not None:
            return space.str(space.newtuple([
                self.subdtype.descr_get_str(space),
                self.descr_get_shape(space)]))
        else:
            if self.is_flexible():
                return self.descr_get_str(space)
            else:
                return self.descr_get_name(space)

    def descr_repr(self, space):
        if isinstance(self.itemtype, types.CharType):
            return space.newtext("dtype('S1')")
        if self.fields:
            r = self.descr_get_descr(space, style='repr')
            name = space.text_w(space.str(self.w_box_type))
            if name != "<type 'numpy.void'>":
                r = space.newtuple([self.w_box_type, r])
        elif self.subdtype is not None:
            r = space.newtuple([self.subdtype.descr_get_str(space),
                                self.descr_get_shape(space)])
        else:
            if self.is_flexible():
                if self.byteorder != NPY.IGNORE:
                    byteorder = NPY.NATBYTE if self.is_native() else NPY.OPPBYTE
                else:
                    byteorder = ''
                size = self.elsize
                if self.num == NPY.UNICODE:
                    size >>= 2
                r = space.newtext("'" + byteorder + self.char + str(size) + "'")
            else:
                r = self.descr_get_name(space, quote=True)
<<<<<<< HEAD
        if space.isinstance_w(r, space.w_str):
            return space.newtext("dtype(%s)" % space.str_w(r))
        return space.newtext("dtype(%s)" % space.str_w(space.repr(r)))
=======
        if space.isinstance_w(r, space.w_text):
            return space.newtext("dtype(%s)" % space.text_w(r))
        return space.newtext("dtype(%s)" % space.text_w(space.repr(r)))
>>>>>>> ca3243bc

    def descr_getitem(self, space, w_item):
        if not self.fields:
            raise oefmt(space.w_KeyError, "There are no fields in dtype %s.",
                        self.get_name())
<<<<<<< HEAD
        if (space.isinstance_w(w_item, space.w_unicode) or
            space.isinstance_w(w_item, space.w_bytes)):
            item = space.str_w(w_item)
=======
        if space.isinstance_w(w_item, space.w_basestring):
            item = space.text_w(w_item)
>>>>>>> ca3243bc
        elif space.isinstance_w(w_item, space.w_int):
            indx = space.int_w(w_item)
            try:
                item,title = self.names[indx]
            except IndexError:
                raise oefmt(space.w_IndexError,
                    "Field index %d out of range.", indx)
        else:
            raise oefmt(space.w_ValueError,
                "Field key must be an integer, string, or unicode.")
        try:
            return self.fields[item][1]
        except KeyError:
            raise oefmt(space.w_KeyError,
                "Field named '%s' not found.", item)

    def descr_len(self, space):
        if not self.fields:
            return space.newint(0)
        return space.newint(len(self.fields))

    def runpack_str(self, space, s):
        if self.is_str_or_unicode():
            return self.coerce(space, space.newbytes(s))
        return self.itemtype.runpack_str(space, s, self.is_native())

    def store(self, arr, i, offset, value):
        return self.itemtype.store(arr, i, offset, value, self.is_native())

    def read(self, arr, i, offset):
        return self.itemtype.read(arr, i, offset, self)

    def read_bool(self, arr, i, offset):
        return self.itemtype.read_bool(arr, i, offset, self)

    def descr_reduce(self, space):
        w_class = space.type(self)
        builder_args = space.newtuple([
            space.newbytes("%s%d" % (self.kind, self.elsize)),
            space.newint(0), space.newint(1)])

        version = space.newint(3)
        endian = self.byteorder
        if endian == NPY.NATIVE:
            endian = NPY.NATBYTE
        subdescr = self.descr_get_subdtype(space)
        names = self.descr_get_names(space)
        values = self.descr_get_fields(space)
        if self.is_flexible():
            w_size = space.newint(self.elsize)
            if self.alignment > 2:
                w_alignment = space.newint(self.alignment)
            else:
                w_alignment = space.newint(1)
        else:
            w_size = space.newint(-1)
            w_alignment = space.newint(-1)
        w_flags = space.newint(self.flags)

        data = space.newtuple([version, space.newbytes(endian), subdescr,
                               names, values, w_size, w_alignment, w_flags])
        return space.newtuple([w_class, builder_args, data])

    def descr_setstate(self, space, w_data):
        if self.fields is None and not isinstance(self.itemtype, types.VoidType):  
            # if builtin dtype (but not w_voiddtype)
            return space.w_None

        version = space.int_w(space.getitem(w_data, space.newint(0)))
        if version != 3:
            raise oefmt(space.w_ValueError,
                        "can't handle version %d of numpy.dtype pickle",
                        version)

        endian = byteorder_w(space, space.getitem(w_data, space.newint(1)))
        if endian == NPY.NATBYTE:
            endian = NPY.NATIVE

        w_subarray = space.getitem(w_data, space.newint(2))
        w_names = space.getitem(w_data, space.newint(3))
        w_fields = space.getitem(w_data, space.newint(4))
        size = space.int_w(space.getitem(w_data, space.newint(5)))
        alignment = space.int_w(space.getitem(w_data, space.newint(6)))
        if alignment < 2:
            alignment = -1
        flags = space.int_w(space.getitem(w_data, space.newint(7)))

        if (w_names == space.w_None) != (w_fields == space.w_None):
            raise oefmt(space.w_ValueError, "inconsistent fields and names in Numpy dtype unpickling")

        self.byteorder = endian
        self.shape = []
        self.subdtype = None
        self.base = self

        if w_subarray != space.w_None:
            if not space.isinstance_w(w_subarray, space.w_tuple) or \
                    space.len_w(w_subarray) != 2:
                raise oefmt(space.w_ValueError,
                            "incorrect subarray in __setstate__")
            subdtype, w_shape = space.fixedview(w_subarray)
            assert isinstance(subdtype, W_Dtype)
            if not support.issequence_w(space, w_shape):
                self.shape = [space.int_w(w_shape)]
            else:
                self.shape = [space.int_w(w_s) for w_s in space.fixedview(w_shape)]
            self.subdtype = subdtype
            self.base = subdtype.base

        if w_names != space.w_None:
            self.names = []
            self.fields = {}
            for w_name in space.fixedview(w_names):
                # XXX what happens if there is a title in the pickled dtype?
                name = space.bytes_w(w_name)
                value = space.getitem(w_fields, w_name)

                dtype = space.getitem(value, space.newint(0))
                offset = space.int_w(space.getitem(value, space.newint(1)))
                self.names.append((name, None))
                assert isinstance(dtype, W_Dtype)
                self.fields[name] = offset, dtype
            self.itemtype = types.RecordType(space)

        if self.is_flexible():
            self.elsize = size
            self.alignment = alignment
        self.flags = flags

    @unwrap_spec(new_order='text')
    def descr_newbyteorder(self, space, new_order=NPY.SWAP):
        newendian = byteorder_converter(space, new_order)
        endian = self.byteorder
        if endian != NPY.IGNORE:
            if newendian == NPY.SWAP:
                endian = NPY.OPPBYTE if self.is_native() else NPY.NATBYTE
            elif newendian != NPY.IGNORE:
                endian = newendian
        fields = self.fields
        if fields is None:
            fields = {}
        return W_Dtype(self.itemtype,
                       self.w_box_type, byteorder=endian, elsize=self.elsize,
                       names=self.names, fields=fields,
                       shape=self.shape, subdtype=self.subdtype)


@specialize.arg(2)
def dtype_from_list(space, w_lst, simple, alignment, offsets=None, itemsize=0):
    lst_w = space.listview(w_lst)
    fields = {}
    use_supplied_offsets = True
    if offsets is None:
        use_supplied_offsets = False
        offsets = [0] * len(lst_w)
    maxalign = alignment 
    fldnames = [''] * len(lst_w)
    subdtypes = [None] * len(lst_w)
    titles = [None] * len(lst_w)
    total = 0
    for i in range(len(lst_w)):
        w_elem = lst_w[i]
        if simple:
            subdtype = make_new_dtype(space, space.gettypefor(W_Dtype), w_elem,
                                    maxalign)
            fldnames[i] = 'f%d' % i
        else:
            w_shape = space.newtuple([])
            if space.len_w(w_elem) == 3:
                w_fldname, w_flddesc, w_shape = space.fixedview(w_elem)
                if not support.issequence_w(space, w_shape):
                    w_shape = space.newtuple([w_shape])
            else:
                w_fldname, w_flddesc = space.fixedview(w_elem, 2)
            subdtype = make_new_dtype(space, space.gettypefor(W_Dtype),
                                    w_flddesc, maxalign, w_shape=w_shape)
            if space.isinstance_w(w_fldname, space.w_tuple):
                fldlist = space.listview(w_fldname)
                fldnames[i] = space.text_w(fldlist[0])
                if space.is_w(fldlist[1], space.w_None):
                    titles[i] = None
                else:
                    titles[i] = space.text_w(fldlist[1])
                if len(fldlist) != 2:
                    raise oefmt(space.w_TypeError, "data type not understood")
            elif space.isinstance_w(w_fldname, space.w_text): 
                fldnames[i] = space.text_w(w_fldname)
            else:
                raise oefmt(space.w_TypeError, "data type not understood")
            if fldnames[i] == '':
                fldnames[i] = 'f%d' % i
        assert isinstance(subdtype, W_Dtype)
        if alignment >= 0:
            maxalign = max(subdtype.alignment, maxalign)
            delta = subdtype.alignment
            # Set offset to the next power-of-two above delta
            delta = (delta + maxalign -1) & (-maxalign)
            if not use_supplied_offsets:
                if delta > offsets[i]:
                    for j in range(i):
                        offsets[j+1] = delta + offsets[j]
                if  i + 1 < len(offsets) and offsets[i + 1] == 0:
                    offsets[i + 1] = offsets[i] + max(delta, subdtype.elsize)
                # sanity check
                if offsets[i] % maxalign:
                    offsets[i] = ((offsets[i] // maxalign) + 1) * maxalign
        elif not use_supplied_offsets:
            if  i + 1 < len(offsets) and offsets[i + 1] == 0:
                offsets[i+1] = offsets[i] + subdtype.elsize
        subdtypes[i] = subdtype
        if use_supplied_offsets:
            sz = subdtype.elsize
        else:
            sz = max(maxalign, subdtype.elsize)
        if offsets[i] + sz > total:
            total = offsets[i] + sz
    # padding?
    if alignment >= 0 and total % maxalign:
        total = total // maxalign * maxalign + maxalign
    names = []
    for i in range(len(subdtypes)):
        subdtype = subdtypes[i]
        assert isinstance(subdtype, W_Dtype)
        if alignment >=0 and subdtype.is_record():
            subdtype.alignment = maxalign
        if fldnames[i] in fields:
            raise oefmt(space.w_ValueError, "two fields with the same name")
        if maxalign > 1 and offsets[i] % subdtype.alignment:
            raise oefmt(space.w_ValueError, "offset %d for NumPy dtype with "
                    "fields is not divisible by the field alignment %d "
                    "with align=True", offsets[i], maxalign)
        fields[fldnames[i]] = offsets[i], subdtype
        if titles[i] is not None:
            if titles[i] in fields:
                raise oefmt(space.w_ValueError, "two fields with the same name")
            fields[titles[i]] = offsets[i], subdtype
        names.append((fldnames[i], titles[i]))
    if itemsize > 1:
        if total > itemsize:
            raise oefmt(space.w_ValueError,
                     "NumPy dtype descriptor requires %d bytes, cannot"
                     " override to smaller itemsize of %d", total, itemsize)
        if alignment >= 0 and itemsize % maxalign:
            raise oefmt(space.w_ValueError,
                    "NumPy dtype descriptor requires alignment of %d bytes, "
                    "which is not divisible into the specified itemsize %d",
                    maxalign, itemsize) 
        total = itemsize
    retval = W_Dtype(types.RecordType(space), space.gettypefor(boxes.W_VoidBox),
                   names=names, fields=fields, elsize=total)
    if alignment >=0:
        retval.alignment = maxalign
    else:
        retval.alignment = -1
    retval.flags |= NPY.NEEDS_PYAPI
    return retval

def _get_val_or_none(space, w_dict, key):
    w_key = space.newtext(key)
    try:
        w_val = space.getitem(w_dict, w_key)
    except OperationError as e:
        if e.match(space, space.w_KeyError):
            return None
        else:
            raise
    return w_val

def _get_list_or_none(space, w_dict, key):
    w_val = _get_val_or_none(space, w_dict, key)
    if w_val is None:
        return None
    if space.isinstance_w(w_val, space.w_set):
        raise oefmt(space.w_TypeError, "'set' object does not support indexing")
    return space.listview(w_val)

def _usefields(space, w_dict, align):
    # Only for testing, a shortened version of the real _usefields
    allfields = []
    for fname_w in space.unpackiterable(w_dict):
        obj = _get_list_or_none(space, w_dict, space.text_w(fname_w))
        num = space.int_w(obj[1])
        if align:
            alignment = 0
        else:
            alignment = -1
        format = dtype_from_spec(space, obj[0], alignment=alignment)
        if len(obj) > 2:
            title = obj[2]
        else:
            title = space.w_None
        allfields.append((fname_w, format, num, title))
    #allfields.sort(key=lambda x: x[2])
    names   = [space.newtuple([x[0], x[3]]) for x in allfields]
    formats = [x[1] for x in allfields]
    offsets = [x[2] for x in allfields]
    aslist = []
    if align:
        alignment = 0
    else:
        alignment = -1
    for i in range(len(names)):
        aslist.append(space.newtuple([names[i], formats[i]]))
    return dtype_from_list(space, space.newlist(aslist), False, alignment, offsets=offsets)
    
def dtype_from_dict(space, w_dict, alignment):
    from pypy.objspace.std.dictmultiobject import W_DictMultiObject
    assert isinstance(w_dict, W_DictMultiObject)
    names_w = _get_list_or_none(space, w_dict, 'names')
    formats_w = _get_list_or_none(space, w_dict, 'formats') 
    offsets_w = _get_list_or_none(space, w_dict, 'offsets')
    titles_w = _get_list_or_none(space, w_dict, 'titles')
    metadata_w = _get_val_or_none(space, w_dict, 'metadata')
    aligned_w = _get_val_or_none(space, w_dict, 'aligned')
    itemsize_w = _get_val_or_none(space, w_dict, 'itemsize')
    if names_w is None or formats_w is None:
        try:
            return get_appbridge_cache(space).call_method(space,
                'numpy.core._internal', '_usefields', Arguments(space, 
                                [w_dict, space.newbool(alignment >= 0)]))
        except OperationError as e:
            if e.match(space, space.w_ImportError):
                return _usefields(space, w_dict, alignment >= 0)
            raise
    n = len(names_w)
    if (n != len(formats_w) or 
        (offsets_w is not None and n != len(offsets_w)) or
        (titles_w is not None and n != len(titles_w))):
        raise oefmt(space.w_ValueError, "'names', 'formats', 'offsets', and "
            "'titles' dicct entries must have the same length")
    if aligned_w is not None:
        if space.isinstance_w(aligned_w, space.w_bool) and space.is_true(aligned_w):
            if alignment < 0:
                alignment = 0 
        else:
            raise oefmt(space.w_ValueError,
                    "NumPy dtype descriptor includes 'aligned' entry, "
                    "but its value is neither True nor False");
    if offsets_w is None:
        offsets = None
    else:
        offsets = [space.int_w(i) for i in offsets_w]
    if titles_w is not None:
        _names_w = []
        for i in range(min(len(names_w), len(titles_w))):
            _names_w.append(space.newtuple([names_w[i], titles_w[i]]))
        names_w = _names_w
    aslist = []
    if itemsize_w is None:
        itemsize = 0
    else:
        itemsize = space.int_w(itemsize_w)
    for i in range(min(len(names_w), len(formats_w))):
        aslist.append(space.newtuple([names_w[i], formats_w[i]]))
    retval = dtype_from_list(space, space.newlist(aslist), False, alignment,
                             offsets=offsets, itemsize=itemsize)
    if metadata_w is not None:
        retval.descr_set_metadata(space, metadata_w)
    retval.flags |= NPY.NEEDS_PYAPI
    return retval 

def dtype_from_spec(space, w_spec, alignment):

    w_lst = w_spec
    try:
        w_lst = get_appbridge_cache(space).call_method(space,
            'numpy.core._internal', '_commastring', Arguments(space, [w_spec]))
    except OperationError as e:
        if not e.match(space, space.w_ImportError):
            raise
        # handle only simple cases for testing
<<<<<<< HEAD
        if space.isinstance_w(w_spec, space.w_str):
=======
        if space.isinstance_w(w_spec, space.w_text):
>>>>>>> ca3243bc
            spec = [s.strip() for s in space.text_w(w_spec).split(',')]
            w_lst = space.newlist([space.newtext(s) for s in spec]) 
    if not space.isinstance_w(w_lst, space.w_list) or space.len_w(w_lst) < 1:
        raise oefmt(space.w_RuntimeError,
                    "_commastring is not returning a list with len >= 1")
    if space.len_w(w_lst) == 1:
        return descr__new__(space, space.gettypefor(W_Dtype),
                            space.getitem(w_lst, space.newint(0)), align=alignment>0)
    else:
        try:
            return dtype_from_list(space, w_lst, True, alignment)
        except OperationError as e:
            if e.match(space, space.w_TypeError):
                return dtype_from_list(space, w_lst, False, alignment)
            raise

def _check_for_commastring(s):
    if s[0] in string.digits or s[0] in '<>=|' and s[1] in string.digits:
        return True
    if s[0] == '(' and s[1] == ')' or s[0] in '<>=|' and s[1] == '(' and s[2] == ')':
        return True
    sqbracket = 0
    for c in s:
        if c == ',':
            if sqbracket == 0:
                return True
        elif c == '[':
            sqbracket += 1
        elif c == ']':
            sqbracket -= 1
    return False

def _set_metadata_and_copy(space, w_metadata, dtype, copy=False):
    cache = get_dtype_cache(space)
    assert isinstance(dtype, W_Dtype)
    if copy or (dtype in cache.builtin_dtypes and w_metadata is not None):
        dtype = W_Dtype(dtype.itemtype, dtype.w_box_type, dtype.byteorder)
    if w_metadata is not None:
        dtype.descr_set_metadata(space, w_metadata)
    return dtype

def _get_shape(space, w_shape):
    if w_shape is None:
        return None
    if space.isinstance_w(w_shape, space.w_int):
        dim = space.int_w(w_shape)
        if dim == 1:
            return None
        return [dim]
    shape_w = space.fixedview(w_shape)
    if len(shape_w) < 1:
        return None
    elif space.isinstance_w(shape_w[0], space.w_tuple):
        # (base_dtype, new_dtype) dtype spectification
        return None
    shape = []
    for w_dim in shape_w:
        try:
            dim = space.int_w(w_dim)
        except OperationError as e:
            if e.match(space, space.w_OverflowError):
                raise oefmt(space.w_ValueError, "invalid shape in fixed-type tuple.")
            else:
                raise
        if dim > 0x7fffffff:
            raise oefmt(space.w_ValueError, "invalid shape in fixed-type tuple: "
                      "dimension does not fit into a C int.")
        elif dim < 0:
            raise oefmt(space.w_ValueError, "invalid shape in fixed-type tuple: "
                  "dimension smaller than zero.")
        shape.append(dim)
    return shape

@unwrap_spec(align=bool, copy=bool)
def descr__new__(space, w_subtype, w_dtype, align=False, copy=False,
                 w_shape=None, w_metadata=None):
    if align:
        alignment = 0
    else:
        alignment = -1
    return make_new_dtype(space, w_subtype, w_dtype, alignment, copy=copy,
                          w_shape=w_shape, w_metadata=w_metadata)

def make_new_dtype(space, w_subtype, w_dtype, alignment, copy=False, w_shape=None, w_metadata=None):
    cache = get_dtype_cache(space)
    shape = _get_shape(space, w_shape)
    if shape is not None:
        subdtype = make_new_dtype(space, w_subtype, w_dtype, alignment, copy, w_metadata=w_metadata)
        assert isinstance(subdtype, W_Dtype)
        try:
            size = support.product(shape)
            size = ovfcheck(size * subdtype.elsize)
        except OverflowError:
            raise oefmt(space.w_ValueError, "invalid shape in fixed-type tuple: "
                  "dtype size in bytes must fit into a C int.")
        if size > 0x7fffffff:
            raise oefmt(space.w_ValueError, "invalid shape in fixed-type tuple: "
                  "dtype size in bytes must fit into a C int.")
        
        return _set_metadata_and_copy(space, w_metadata,
               W_Dtype(types.VoidType(space), space.gettypefor(boxes.W_VoidBox),
                       shape=shape, subdtype=subdtype, elsize=size))
    elif w_shape is not None and not space.isinstance_w(w_shape, space.w_int):
        spec = space.listview(w_shape)
        if len(spec) > 0:
            # this is (base_dtype, new_dtype) so just make it a union by setting both
            # parts' offset to 0
            w_dtype1 = make_new_dtype(space, w_subtype, w_shape, alignment)
            assert isinstance(w_dtype, W_Dtype)
            assert isinstance(w_dtype1, W_Dtype)
            if (w_dtype.elsize != 0 and w_dtype1.elsize != 0 and 
                    w_dtype1.elsize != w_dtype.elsize):
                raise oefmt(space.w_ValueError,
                    'mismatch in size of old and new data-descriptor')
            retval = W_Dtype(w_dtype.itemtype, w_dtype.w_box_type,
                    names=w_dtype1.names[:], fields=w_dtype1.fields.copy(),
                    elsize=w_dtype1.elsize)
            return retval
    if space.is_none(w_dtype):
        return cache.w_float64dtype
    if space.isinstance_w(w_dtype, w_subtype):
        return w_dtype
    if space.isinstance_w(w_dtype, space.w_unicode):
<<<<<<< HEAD
        name = space.text_w(w_dtype)
=======
        w_dtype = space.newbytes(space.text_w(w_dtype))  # may raise if invalid
    if space.isinstance_w(w_dtype, space.w_bytes):
        name = space.bytes_w(w_dtype)
>>>>>>> ca3243bc
        if _check_for_commastring(name):
            return _set_metadata_and_copy(space, w_metadata,
                                dtype_from_spec(space, w_dtype, alignment))
        cname = name[1:] if name[0] == NPY.OPPBYTE else name
        try:
            dtype = cache.dtypes_by_name[cname]
        except KeyError:
            pass
        else:
            if name[0] == NPY.OPPBYTE:
                dtype = dtype.descr_newbyteorder(space)
            return dtype
        if name[0] in 'VSUca' or name[0] in '<>=|' and name[1] in 'VSUca':
            return variable_dtype(space, name)
        raise oefmt(space.w_TypeError, 'data type "%s" not understood', name)
    elif space.isinstance_w(w_dtype, space.w_list):
        return _set_metadata_and_copy( space, w_metadata,
                        dtype_from_list(space, w_dtype, False, alignment), copy)
    elif space.isinstance_w(w_dtype, space.w_tuple):
        w_dtype0 = space.getitem(w_dtype, space.newint(0))
        w_dtype1 = space.getitem(w_dtype, space.newint(1))
        # create a new dtype object
        l_side = make_new_dtype(space, w_subtype, w_dtype0, alignment, copy)
        assert isinstance(l_side, W_Dtype)
        if l_side.elsize == 0 and space.isinstance_w(w_dtype1, space.w_int):
            #(flexible_dtype, itemsize)
            name = "%s%d" % (l_side.kind, space.int_w(w_dtype1))
            retval = make_new_dtype(space, w_subtype, space.newtext(name), alignment, copy)
            return _set_metadata_and_copy(space, w_metadata, retval, copy)
        elif (space.isinstance_w(w_dtype1, space.w_int) or
                space.isinstance_w(w_dtype1, space.w_tuple) or 
                space.isinstance_w(w_dtype1, space.w_list) or 
                isinstance(w_dtype1, W_NDimArray)):
            #(fixed_dtype, shape) or (base_dtype, new_dtype)
            retval = make_new_dtype(space, w_subtype, l_side, alignment,
                                    copy, w_shape=w_dtype1)
            return _set_metadata_and_copy(space, w_metadata, retval, copy)
    elif space.isinstance_w(w_dtype, space.w_dict):
        return _set_metadata_and_copy(space, w_metadata,
                dtype_from_dict(space, w_dtype, alignment), copy)
    for dtype in cache.builtin_dtypes:
        if dtype.num in cache.alternate_constructors and \
                w_dtype in cache.alternate_constructors[dtype.num]:
            return _set_metadata_and_copy(space, w_metadata, dtype, copy)
        if w_dtype is dtype.w_box_type:
            return _set_metadata_and_copy(space, w_metadata, dtype, copy)
        if space.isinstance_w(w_dtype, space.w_type) and \
           space.issubtype_w(w_dtype, dtype.w_box_type):
            return _set_metadata_and_copy( space, w_metadata,
                            W_Dtype(dtype.itemtype, w_dtype, elsize=0), copy)
    if space.isinstance_w(w_dtype, space.w_type):
        return _set_metadata_and_copy(space, w_metadata, cache.w_objectdtype, copy)
    raise oefmt(space.w_TypeError, "data type not understood")


W_Dtype.typedef = TypeDef("numpy.dtype",
    __new__ = interp2app(descr__new__),

    type = interp_attrproperty_w("w_box_type", cls=W_Dtype),
    kind = interp_attrproperty("kind", cls=W_Dtype, wrapfn="newtext"),
    char = interp_attrproperty("char", cls=W_Dtype, wrapfn="newtext"),
    num = interp_attrproperty("num", cls=W_Dtype, wrapfn="newint"),
    byteorder = interp_attrproperty("byteorder", cls=W_Dtype, wrapfn="newtext"),
    itemsize = interp_attrproperty("elsize", cls=W_Dtype, wrapfn="newint"),
    alignment = interp_attrproperty("alignment", cls=W_Dtype, wrapfn="newint"),

    name = GetSetProperty(W_Dtype.descr_get_name),
    str = GetSetProperty(W_Dtype.descr_get_str),
    descr = GetSetProperty(W_Dtype.descr_get_descr),
    hasobject = GetSetProperty(W_Dtype.descr_get_hasobject),
    isbuiltin = GetSetProperty(W_Dtype.descr_get_isbuiltin),
    isnative = GetSetProperty(W_Dtype.descr_get_isnative),
    base = GetSetProperty(W_Dtype.descr_get_base),
    subdtype = GetSetProperty(W_Dtype.descr_get_subdtype),
    shape = GetSetProperty(W_Dtype.descr_get_shape),
    fields = GetSetProperty(W_Dtype.descr_get_fields),
    names = GetSetProperty(W_Dtype.descr_get_names,
                           W_Dtype.descr_set_names,
                           W_Dtype.descr_del_names),
    metadata = GetSetProperty(W_Dtype.descr_get_metadata,
                           #W_Dtype.descr_set_metadata,
                           #W_Dtype.descr_del_metadata,
                            ),
    flags = GetSetProperty(W_Dtype.descr_get_flags),

    __eq__ = interp2app(W_Dtype.descr_eq),
    __ne__ = interp2app(W_Dtype.descr_ne),
    __lt__ = interp2app(W_Dtype.descr_lt),
    __le__ = interp2app(W_Dtype.descr_le),
    __gt__ = interp2app(W_Dtype.descr_gt),
    __ge__ = interp2app(W_Dtype.descr_ge),
    __hash__ = interp2app(W_Dtype.descr_hash),
    __str__= interp2app(W_Dtype.descr_str),
    __repr__ = interp2app(W_Dtype.descr_repr),
    __getitem__ = interp2app(W_Dtype.descr_getitem),
    __len__ = interp2app(W_Dtype.descr_len),
    __reduce__ = interp2app(W_Dtype.descr_reduce),
    __setstate__ = interp2app(W_Dtype.descr_setstate),
    newbyteorder = interp2app(W_Dtype.descr_newbyteorder),
)
W_Dtype.typedef.acceptable_as_base_class = False


def variable_dtype(space, name):
    if name[0] in '<>=|':
        name = name[1:]
    char = name[0]
    if len(name) == 1:
        size = 0
    else:
        try:
            size = int(name[1:])
        except ValueError:
            raise oefmt(space.w_TypeError, "data type not understood")
    if char == NPY.CHARLTR and size == 0:
        return W_Dtype(
            types.CharType(space),
            elsize=1,
            w_box_type=space.gettypefor(boxes.W_StringBox))
    elif char == NPY.STRINGLTR or char == NPY.STRINGLTR2:
        return new_string_dtype(space, size)
    elif char == NPY.UNICODELTR:
        return new_unicode_dtype(space, size)
    elif char == NPY.VOIDLTR:
        return new_void_dtype(space, size)
    raise oefmt(space.w_TypeError, 'data type "%s" not understood', name)


def new_string_dtype(space, size):
    return W_Dtype(
        types.StringType(space),
        elsize=size,
        w_box_type=space.gettypefor(boxes.W_StringBox),
    )


def new_unicode_dtype(space, size):
    itemtype = types.UnicodeType(space)
    return W_Dtype(
        itemtype,
        elsize=size * itemtype.get_element_size(),
        w_box_type=space.gettypefor(boxes.W_UnicodeBox),
    )


def new_void_dtype(space, size):
    return W_Dtype(
        types.VoidType(space),
        elsize=size,
        w_box_type=space.gettypefor(boxes.W_VoidBox),
    )


class DtypeCache(object):
    def __init__(self, space):
        self.w_booldtype = W_Dtype(
            types.Bool(space),
            w_box_type=space.gettypefor(boxes.W_BoolBox),
        )
        self.w_int8dtype = W_Dtype(
            types.Int8(space),
            w_box_type=space.gettypefor(boxes.W_Int8Box),
        )
        self.w_uint8dtype = W_Dtype(
            types.UInt8(space),
            w_box_type=space.gettypefor(boxes.W_UInt8Box),
        )
        self.w_int16dtype = W_Dtype(
            types.Int16(space),
            w_box_type=space.gettypefor(boxes.W_Int16Box),
        )
        self.w_uint16dtype = W_Dtype(
            types.UInt16(space),
            w_box_type=space.gettypefor(boxes.W_UInt16Box),
        )
        self.w_int32dtype = W_Dtype(
            types.Int32(space),
            w_box_type=space.gettypefor(boxes.W_Int32Box),
        )
        self.w_uint32dtype = W_Dtype(
            types.UInt32(space),
            w_box_type=space.gettypefor(boxes.W_UInt32Box),
        )
        self.w_longdtype = W_Dtype(
            types.Long(space),
            w_box_type=space.gettypefor(boxes.W_LongBox),
        )
        self.w_ulongdtype = W_Dtype(
            types.ULong(space),
            w_box_type=space.gettypefor(boxes.W_ULongBox),
        )
        self.w_int64dtype = W_Dtype(
            types.Int64(space),
            w_box_type=space.gettypefor(boxes.W_Int64Box),
        )
        self.w_uint64dtype = W_Dtype(
            types.UInt64(space),
            w_box_type=space.gettypefor(boxes.W_UInt64Box),
        )
        self.w_float32dtype = W_Dtype(
            types.Float32(space),
            w_box_type=space.gettypefor(boxes.W_Float32Box),
        )
        self.w_float64dtype = W_Dtype(
            types.Float64(space),
            w_box_type=space.gettypefor(boxes.W_Float64Box),
        )
        self.w_floatlongdtype = W_Dtype(
            types.FloatLong(space),
            w_box_type=space.gettypefor(boxes.W_FloatLongBox),
        )
        self.w_complex64dtype = W_Dtype(
            types.Complex64(space),
            w_box_type=space.gettypefor(boxes.W_Complex64Box),
        )
        self.w_complex128dtype = W_Dtype(
            types.Complex128(space),
            w_box_type=space.gettypefor(boxes.W_Complex128Box),
        )
        self.w_complexlongdtype = W_Dtype(
            types.ComplexLong(space),
            w_box_type=space.gettypefor(boxes.W_ComplexLongBox),
        )
        self.w_stringdtype = W_Dtype(
            types.StringType(space),
            elsize=0,
            w_box_type=space.gettypefor(boxes.W_StringBox),
        )
        self.w_unicodedtype = W_Dtype(
            types.UnicodeType(space),
            elsize=0,
            w_box_type=space.gettypefor(boxes.W_UnicodeBox),
        )
        self.w_voiddtype = W_Dtype(
            types.VoidType(space),
            elsize=0,
            w_box_type=space.gettypefor(boxes.W_VoidBox),
        )
        self.w_float16dtype = W_Dtype(
            types.Float16(space),
            w_box_type=space.gettypefor(boxes.W_Float16Box),
        )
        self.w_objectdtype = W_Dtype(
            types.ObjectType(space),
            w_box_type=space.gettypefor(boxes.W_ObjectBox),
        )
        aliases = {
            NPY.BOOL:        ['bool_', 'bool8'],
            NPY.BYTE:        ['byte'],
            NPY.UBYTE:       ['ubyte'],
            NPY.SHORT:       ['short'],
            NPY.USHORT:      ['ushort'],
            NPY.LONG:        ['int'],
            NPY.ULONG:       ['uint'],
            NPY.LONGLONG:    ['longlong'],
            NPY.ULONGLONG:   ['ulonglong'],
            NPY.FLOAT:       ['single'],
            NPY.DOUBLE:      ['float', 'double'],
            NPY.LONGDOUBLE:  ['longdouble', 'longfloat'],
            NPY.CFLOAT:      ['csingle'],
            NPY.CDOUBLE:     ['complex', 'cfloat', 'cdouble'],
            NPY.CLONGDOUBLE: ['clongdouble', 'clongfloat'],
            NPY.STRING:      ['string_', 'str'],
            NPY.UNICODE:     ['unicode_'],
            NPY.OBJECT:      ['object_'],
        }
        self.alternate_constructors = {
            NPY.BOOL:     [space.w_bool],
            NPY.LONG:     [space.w_int,
                           space.gettypefor(boxes.W_IntegerBox),
                           space.gettypefor(boxes.W_SignedIntegerBox)],
            NPY.ULONG:    [space.gettypefor(boxes.W_UnsignedIntegerBox)],
            NPY.LONGLONG: [space.w_int],
            NPY.DOUBLE:   [space.w_float,
                           space.gettypefor(boxes.W_NumberBox),
                           space.gettypefor(boxes.W_FloatingBox)],
            NPY.CDOUBLE:  [space.w_complex,
                           space.gettypefor(boxes.W_ComplexFloatingBox)],
            NPY.STRING:   [space.w_bytes,
                           space.gettypefor(boxes.W_CharacterBox)],
            NPY.UNICODE:  [space.w_unicode],
            NPY.VOID:     [space.gettypefor(boxes.W_GenericBox)],
                           #space.w_buffer,  # XXX no buffer in space
            NPY.OBJECT:   [space.gettypefor(boxes.W_ObjectBox),
                           space.w_object],
        }
        float_dtypes = [self.w_float16dtype, self.w_float32dtype,
                        self.w_float64dtype, self.w_floatlongdtype]
        complex_dtypes = [self.w_complex64dtype, self.w_complex128dtype,
                          self.w_complexlongdtype]
        self.component_dtypes = {
            NPY.CFLOAT:      self.w_float32dtype,
            NPY.CDOUBLE:     self.w_float64dtype,
            NPY.CLONGDOUBLE: self.w_floatlongdtype,
        }
        integer_dtypes = [
            self.w_int8dtype, self.w_uint8dtype,
            self.w_int16dtype, self.w_uint16dtype,
            self.w_int32dtype, self.w_uint32dtype,
            self.w_longdtype, self.w_ulongdtype,
            self.w_int64dtype, self.w_uint64dtype]
        self.builtin_dtypes = ([self.w_booldtype] + integer_dtypes +
            float_dtypes + complex_dtypes + [
                self.w_stringdtype, self.w_unicodedtype, self.w_voiddtype,
                self.w_objectdtype,
            ])
        self.integer_dtypes = integer_dtypes
        self.float_dtypes = float_dtypes
        self.complex_dtypes = complex_dtypes
        self.float_dtypes_by_num_bytes = sorted(
            (dtype.elsize, dtype)
            for dtype in float_dtypes
        )
        self.dtypes_by_num = {}
        self.dtypes_by_name = {}
        # we reverse, so the stuff with lower numbers override stuff with
        # higher numbers
        # However, Long/ULong always take precedence over Intxx
        for dtype in reversed(
                [self.w_longdtype, self.w_ulongdtype] + self.builtin_dtypes):
            dtype.fields = None  # mark these as builtin
            self.dtypes_by_num[dtype.num] = dtype
            self.dtypes_by_name[dtype.get_name()] = dtype
            for can_name in [dtype.kind + str(dtype.elsize),
                             dtype.char]:
                self.dtypes_by_name[can_name] = dtype
                self.dtypes_by_name[NPY.NATBYTE + can_name] = dtype
                self.dtypes_by_name[NPY.NATIVE + can_name] = dtype
                self.dtypes_by_name[NPY.IGNORE + can_name] = dtype
            if dtype.num in aliases:
                for alias in aliases[dtype.num]:
                    self.dtypes_by_name[alias] = dtype
        if self.w_longdtype.elsize == self.w_int32dtype.elsize:
            intp_dtype = self.w_int32dtype
            uintp_dtype = self.w_uint32dtype
        else:
            intp_dtype = self.w_longdtype
            uintp_dtype = self.w_ulongdtype
        self.dtypes_by_name['p'] = self.dtypes_by_name['intp'] = intp_dtype
        self.dtypes_by_name['P'] = self.dtypes_by_name['uintp'] = uintp_dtype

        typeinfo_full = {
            'LONGLONG': self.w_int64dtype,
            'SHORT': self.w_int16dtype,
            'VOID': self.w_voiddtype,
            'UBYTE': self.w_uint8dtype,
            'UINTP': self.w_ulongdtype,
            'ULONG': self.w_ulongdtype,
            'LONG': self.w_longdtype,
            'UNICODE': self.w_unicodedtype,
            #'OBJECT',
            'ULONGLONG': self.w_uint64dtype,
            'STRING': self.w_stringdtype,
            'CFLOAT': self.w_complex64dtype,
            'CDOUBLE': self.w_complex128dtype,
            'CLONGDOUBLE': self.w_complexlongdtype,
            #'DATETIME',
            'UINT': self.w_uint32dtype,
            'INTP': self.w_longdtype,
            'HALF': self.w_float16dtype,
            'BYTE': self.w_int8dtype,
            #'TIMEDELTA',
            'INT': self.w_int32dtype,
            'DOUBLE': self.w_float64dtype,
            'LONGDOUBLE': self.w_floatlongdtype,
            'USHORT': self.w_uint16dtype,
            'FLOAT': self.w_float32dtype,
            'BOOL': self.w_booldtype,
            'OBJECT': self.w_objectdtype,
        }

        typeinfo_partial = {
            'Generic': boxes.W_GenericBox,
            'Character': boxes.W_CharacterBox,
            'Flexible': boxes.W_FlexibleBox,
            'Inexact': boxes.W_InexactBox,
            'Integer': boxes.W_IntegerBox,
            'SignedInteger': boxes.W_SignedIntegerBox,
            'UnsignedInteger': boxes.W_UnsignedIntegerBox,
            'ComplexFloating': boxes.W_ComplexFloatingBox,
            'Number': boxes.W_NumberBox,
            'Floating': boxes.W_FloatingBox
        }
        w_typeinfo = space.newdict()
        for k, v in typeinfo_partial.iteritems():
            space.setitem(w_typeinfo, space.newtext(k), space.gettypefor(v))
        for k, dtype in typeinfo_full.iteritems():
            itembits = dtype.elsize * 8
            if k in ('INTP', 'UINTP'):
                char = getattr(NPY, k + 'LTR')
            else:
                char = dtype.char
            items_w = [space.newtext(char),
                       space.newint(dtype.num),
                       space.newint(itembits),
                       space.newint(dtype.itemtype.get_element_size())]
            if dtype.is_int():
                if dtype.is_bool():
                    w_maxobj = space.newint(1)
                    w_minobj = space.newint(0)
                elif dtype.is_signed():
                    w_maxobj = space.newint(r_longlong((1 << (itembits - 1))
                                            - 1))
                    w_minobj = space.newint(r_longlong(-1) << (itembits - 1))
                else:
                    w_maxobj = space.newint(r_ulonglong(1 << itembits) - 1)
                    w_minobj = space.newint(0)
                items_w = items_w + [w_maxobj, w_minobj]
            items_w = items_w + [dtype.w_box_type]
            space.setitem(w_typeinfo, space.newtext(k), space.newtuple(items_w))
        self.w_typeinfo = w_typeinfo


def get_dtype_cache(space):
    return space.fromcache(DtypeCache)

@jit.elidable
def num2dtype(space, num):
    return get_dtype_cache(space).dtypes_by_num[num]

def as_dtype(space, w_arg, allow_None=True):
    from pypy.module.micronumpy.casting import scalar2dtype
    # roughly equivalent to CNumPy's PyArray_DescrConverter2
    if not allow_None and space.is_none(w_arg):
        raise TypeError("Cannot create dtype from None here")
    if isinstance(w_arg, W_NDimArray):
        return w_arg.get_dtype()
    elif is_scalar_w(space, w_arg):
        result = scalar2dtype(space, w_arg)
        return result
    else:
        return space.interp_w(W_Dtype,
            space.call_function(space.gettypefor(W_Dtype), w_arg))

def is_scalar_w(space, w_arg):
    return (isinstance(w_arg, boxes.W_GenericBox) or
            space.isinstance_w(w_arg, space.w_int) or
            space.isinstance_w(w_arg, space.w_float) or
            space.isinstance_w(w_arg, space.w_complex) or
            space.isinstance_w(w_arg, space.w_bool))<|MERGE_RESOLUTION|>--- conflicted
+++ resolved
@@ -281,11 +281,7 @@
                     substr = ["(", space.text_w(space.str(
                         subdtype.subdtype.descr_get_descr(space, style='descr_subdtype'))),
                         ', ',
-<<<<<<< HEAD
-                        space.str_w(space.repr(space.newtuple([space.newint(s) for s in subdtype.shape]))),
-=======
                         space.text_w(space.repr(space.newtuple([space.newint(s) for s in subdtype.shape]))),
->>>>>>> ca3243bc
                         "),"]
                 else:
                     substr = ["'", subdtype.get_str(ignore=''), "',"]
@@ -355,11 +351,7 @@
                     subdescr.append(subdtype.descr_get_shape(space))
                 descr.append(space.newtuple(subdescr[:]))
             if self.alignment >= 0 and not style.endswith('subdtype'):
-<<<<<<< HEAD
-                return space.newtext(space.str_w(space.repr(space.newlist(descr))) + ', align=True')                 
-=======
                 return space.newtext(space.text_w(space.repr(space.newlist(descr))) + ', align=True')
->>>>>>> ca3243bc
             return space.newlist(descr)
 
     def descr_get_hasobject(self, space):
@@ -569,28 +561,18 @@
                 r = space.newtext("'" + byteorder + self.char + str(size) + "'")
             else:
                 r = self.descr_get_name(space, quote=True)
-<<<<<<< HEAD
-        if space.isinstance_w(r, space.w_str):
-            return space.newtext("dtype(%s)" % space.str_w(r))
-        return space.newtext("dtype(%s)" % space.str_w(space.repr(r)))
-=======
         if space.isinstance_w(r, space.w_text):
             return space.newtext("dtype(%s)" % space.text_w(r))
         return space.newtext("dtype(%s)" % space.text_w(space.repr(r)))
->>>>>>> ca3243bc
 
     def descr_getitem(self, space, w_item):
         if not self.fields:
             raise oefmt(space.w_KeyError, "There are no fields in dtype %s.",
                         self.get_name())
-<<<<<<< HEAD
-        if (space.isinstance_w(w_item, space.w_unicode) or
-            space.isinstance_w(w_item, space.w_bytes)):
-            item = space.str_w(w_item)
-=======
-        if space.isinstance_w(w_item, space.w_basestring):
+        if space.isinstance_w(w_item, space.w_text):
             item = space.text_w(w_item)
->>>>>>> ca3243bc
+        elif space.isinstance_w(w_item, space.w_bytes):
+            item = space.bytes_w(w_item)   # XXX should it be supported?
         elif space.isinstance_w(w_item, space.w_int):
             indx = space.int_w(w_item)
             try:
@@ -962,11 +944,7 @@
         if not e.match(space, space.w_ImportError):
             raise
         # handle only simple cases for testing
-<<<<<<< HEAD
-        if space.isinstance_w(w_spec, space.w_str):
-=======
         if space.isinstance_w(w_spec, space.w_text):
->>>>>>> ca3243bc
             spec = [s.strip() for s in space.text_w(w_spec).split(',')]
             w_lst = space.newlist([space.newtext(s) for s in spec]) 
     if not space.isinstance_w(w_lst, space.w_list) or space.len_w(w_lst) < 1:
@@ -1090,13 +1068,7 @@
     if space.isinstance_w(w_dtype, w_subtype):
         return w_dtype
     if space.isinstance_w(w_dtype, space.w_unicode):
-<<<<<<< HEAD
         name = space.text_w(w_dtype)
-=======
-        w_dtype = space.newbytes(space.text_w(w_dtype))  # may raise if invalid
-    if space.isinstance_w(w_dtype, space.w_bytes):
-        name = space.bytes_w(w_dtype)
->>>>>>> ca3243bc
         if _check_for_commastring(name):
             return _set_metadata_and_copy(space, w_metadata,
                                 dtype_from_spec(space, w_dtype, alignment))
