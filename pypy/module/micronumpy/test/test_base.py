import py
from pypy.module.micronumpy.interp_dtype import get_dtype_cache
from pypy.module.micronumpy.interp_ufuncs import (find_binop_result_dtype,
        find_unaryop_result_dtype)
from pypy.module.micronumpy.interp_dtype import nonnative_byteorder_prefix,\
     byteorder_prefix
from pypy.conftest import option
import sys

class BaseNumpyAppTest(object):
    spaceconfig = dict(usemodules=['micronumpy'])

    @classmethod
    def setup_class(cls):
<<<<<<< HEAD
        py.test.py3k_skip("micronumpy not supported on py3k")
=======
        isNumpy = False
>>>>>>> 2acfa8af
        if option.runappdirect:
            if '__pypy__' not in sys.builtin_module_names:
                import numpy
                sys.modules['numpypy'] = numpy
                isNumpy = True
        cls.w_isNumpy = cls.space.wrap(isNumpy)
        cls.w_non_native_prefix = cls.space.wrap(nonnative_byteorder_prefix)
        cls.w_native_prefix = cls.space.wrap(byteorder_prefix)

class TestUfuncCoerscion(object):
    def test_binops(self, space):
        bool_dtype = get_dtype_cache(space).w_booldtype
        int8_dtype = get_dtype_cache(space).w_int8dtype
        int32_dtype = get_dtype_cache(space).w_int32dtype
        float64_dtype = get_dtype_cache(space).w_float64dtype

        # Basic pairing
        assert find_binop_result_dtype(space, bool_dtype, bool_dtype) is bool_dtype
        assert find_binop_result_dtype(space, bool_dtype, float64_dtype) is float64_dtype
        assert find_binop_result_dtype(space, float64_dtype, bool_dtype) is float64_dtype
        assert find_binop_result_dtype(space, int32_dtype, int8_dtype) is int32_dtype
        assert find_binop_result_dtype(space, int32_dtype, bool_dtype) is int32_dtype

        # With promote bool (happens on div), the result is that the op should
        # promote bools to int8
        assert find_binop_result_dtype(space, bool_dtype, bool_dtype, promote_bools=True) is int8_dtype
        assert find_binop_result_dtype(space, bool_dtype, float64_dtype, promote_bools=True) is float64_dtype

        # Coerce to floats
        assert find_binop_result_dtype(space, bool_dtype, float64_dtype, promote_to_float=True) is float64_dtype

    def test_unaryops(self, space):
        bool_dtype = get_dtype_cache(space).w_booldtype
        int8_dtype = get_dtype_cache(space).w_int8dtype
        uint8_dtype = get_dtype_cache(space).w_uint8dtype
        int16_dtype = get_dtype_cache(space).w_int16dtype
        uint16_dtype = get_dtype_cache(space).w_uint16dtype
        int32_dtype = get_dtype_cache(space).w_int32dtype
        uint32_dtype = get_dtype_cache(space).w_uint32dtype
        long_dtype = get_dtype_cache(space).w_longdtype
        ulong_dtype = get_dtype_cache(space).w_ulongdtype
        int64_dtype = get_dtype_cache(space).w_int64dtype
        uint64_dtype = get_dtype_cache(space).w_uint64dtype
        float16_dtype = get_dtype_cache(space).w_float16dtype
        float32_dtype = get_dtype_cache(space).w_float32dtype
        float64_dtype = get_dtype_cache(space).w_float64dtype

        # Normal rules, everything returns itself
        assert find_unaryop_result_dtype(space, bool_dtype) is bool_dtype
        assert find_unaryop_result_dtype(space, int8_dtype) is int8_dtype
        assert find_unaryop_result_dtype(space, uint8_dtype) is uint8_dtype
        assert find_unaryop_result_dtype(space, int16_dtype) is int16_dtype
        assert find_unaryop_result_dtype(space, uint16_dtype) is uint16_dtype
        assert find_unaryop_result_dtype(space, int32_dtype) is int32_dtype
        assert find_unaryop_result_dtype(space, uint32_dtype) is uint32_dtype
        assert find_unaryop_result_dtype(space, long_dtype) is long_dtype
        assert find_unaryop_result_dtype(space, ulong_dtype) is ulong_dtype
        assert find_unaryop_result_dtype(space, int64_dtype) is int64_dtype
        assert find_unaryop_result_dtype(space, uint64_dtype) is uint64_dtype
        assert find_unaryop_result_dtype(space, float32_dtype) is float32_dtype
        assert find_unaryop_result_dtype(space, float64_dtype) is float64_dtype

        # Coerce to floats, some of these will eventually be float16, or
        # whatever our smallest float type is.
        assert find_unaryop_result_dtype(space, bool_dtype, promote_to_float=True) is float16_dtype
        assert find_unaryop_result_dtype(space, int8_dtype, promote_to_float=True) is float16_dtype
        assert find_unaryop_result_dtype(space, uint8_dtype, promote_to_float=True) is float16_dtype
        assert find_unaryop_result_dtype(space, int16_dtype, promote_to_float=True) is float32_dtype
        assert find_unaryop_result_dtype(space, uint16_dtype, promote_to_float=True) is float32_dtype
        assert find_unaryop_result_dtype(space, int32_dtype, promote_to_float=True) is float64_dtype
        assert find_unaryop_result_dtype(space, uint32_dtype, promote_to_float=True) is float64_dtype
        assert find_unaryop_result_dtype(space, int64_dtype, promote_to_float=True) is float64_dtype
        assert find_unaryop_result_dtype(space, uint64_dtype, promote_to_float=True) is float64_dtype
        assert find_unaryop_result_dtype(space, float32_dtype, promote_to_float=True) is float32_dtype
        assert find_unaryop_result_dtype(space, float64_dtype, promote_to_float=True) is float64_dtype

        # promote bools, happens with sign ufunc
        assert find_unaryop_result_dtype(space, bool_dtype, promote_bools=True) is int8_dtype<|MERGE_RESOLUTION|>--- conflicted
+++ resolved
@@ -12,11 +12,8 @@
 
     @classmethod
     def setup_class(cls):
-<<<<<<< HEAD
         py.test.py3k_skip("micronumpy not supported on py3k")
-=======
         isNumpy = False
->>>>>>> 2acfa8af
         if option.runappdirect:
             if '__pypy__' not in sys.builtin_module_names:
                 import numpy
