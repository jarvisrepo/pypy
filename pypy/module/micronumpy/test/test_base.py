--- conflicted
+++ resolved
@@ -1,9 +1,5 @@
-<<<<<<< HEAD
 import py
 
-from pypy.module.micronumpy.interp_dtype import NPY_NATBYTE, NPY_OPPBYTE
-=======
->>>>>>> b6cfddcc
 from pypy.conftest import option
 from pypy.module.micronumpy import constants as NPY
 
