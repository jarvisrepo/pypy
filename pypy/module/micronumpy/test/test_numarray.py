--- conflicted
+++ resolved
@@ -724,11 +724,7 @@
         assert d[1] == 12
 
     def test_mean(self):
-<<<<<<< HEAD
-        from numpypy import array,mean
-=======
-        from _numpypy import array
->>>>>>> 5a16fbbf
+        from _numpypy import array, mean
         a = array(range(5))
         assert a.mean() == 2.0
         assert a[:4].mean() == 1.5
@@ -739,11 +735,7 @@
         assert (mean(a, 2) == array(range(0, 15), dtype=float).reshape(3, 5) * 7 + 3).all()
 
     def test_sum(self):
-<<<<<<< HEAD
-        from numpypy import array, arange
-=======
-        from _numpypy import array
->>>>>>> 5a16fbbf
+        from _numpypy import array
         a = array(range(5))
         assert a.sum() == 10.0
         assert a[:4].sum() == 6.0
