--- conflicted
+++ resolved
@@ -1304,7 +1304,6 @@
         assert isinstance(i['data'][0], int)
         raises(TypeError, getattr, array(3), '__array_interface__')
 
-<<<<<<< HEAD
     def test_array_indexing_one_elem(self):
         from _numpypy import array, arange
         raises(IndexError, 'arange(3)[array([3.5])]')
@@ -1314,6 +1313,26 @@
         assert arange(3)[array([-3])] == 0
         raises(IndexError,'arange(3)[array([-15])]')
 
+    def test_fill(self):
+        from _numpypy import array
+        a = array([1, 2, 3])
+        a.fill(10)
+        assert (a == [10, 10, 10]).all()
+        a.fill(False)
+        assert (a == [0, 0, 0]).all()
+        b = a[:1]
+        b.fill(4)
+        assert (b == [4]).all()
+        assert (a == [4, 0, 0]).all()
+
+        c = b + b
+        c.fill(27)
+        assert (c == [27]).all()
+
+        d = array(10)
+        d.fill(100)
+        assert d == 100
+
     def test_array_indexing_bool(self):
         from _numpypy import arange
         a = arange(10)
@@ -1330,30 +1349,6 @@
         a = arange(6).reshape(3, 2)
         a[a & 1 == 1] = array([8, 9, 10])
         assert (a == [[0, 8], [2, 9], [4, 10]]).all()
-=======
-    def test_fill(self):
-        from _numpypy import array
-
-        a = array([1, 2, 3])
-        a.fill(10)
-        assert (a == [10, 10, 10]).all()
-        a.fill(False)
-        assert (a == [0, 0, 0]).all()
-
-        b = a[:1]
-        b.fill(4)
-        assert (b == [4]).all()
-        assert (a == [4, 0, 0]).all()
-
-        c = b + b
-        c.fill(27)
-        assert (c == [27]).all()
-
-        d = array(10)
-        d.fill(100)
-        assert d == 100
-
->>>>>>> f2f6ad75
 
 class AppTestSupport(BaseNumpyAppTest):
     def setup_class(cls):
