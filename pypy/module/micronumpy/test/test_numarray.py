--- conflicted
+++ resolved
@@ -945,9 +945,6 @@
         c = b + b
         assert c.sum() == (6 + 8 + 10 + 12) * 2
 
-<<<<<<< HEAD
-class AppTestSupport(BaseNumpyAppTest):
-=======
     def test_transpose(self):
         from numpypy import array
         a = array(((range(3), range(3, 6)),
@@ -1000,8 +997,7 @@
         b[0] = 3
         assert b.__debug_repr__() == 'Call2(add, forced=Array)'
 
-class AppTestSupport(object):
->>>>>>> 3987f293
+class AppTestSupport(BaseNumpyAppTest):
     def setup_class(cls):
         import struct
         BaseNumpyAppTest.setup_class.im_func(cls)
