--- conflicted
+++ resolved
@@ -558,44 +558,6 @@
         assert array([]).dtype is dtype(float)
 
     def test_comparison(self):
-<<<<<<< HEAD
-        from numpy import array, dtype
-        a = array(range(5))
-        b = array(range(5), dtype=float)
-        c = array(reversed(range(5)))
-        for func in [
-                lambda x, y: x == y,
-                lambda x, y: x != y,
-                lambda x, y: x <  y,
-                lambda x, y: x <= y,
-                lambda x, y: x >  y,
-                lambda x, y: x >= y,
-                ]:
-            _a3 = func (a, 3)
-            assert _a3.dtype is dtype(bool)
-            for i in xrange(5):
-                assert _a3[i] == (True if func(a[i], 3) else False)
-            _b3 = func (b, 3)
-            assert _b3.dtype is dtype(bool)
-            for i in xrange(5):
-                assert _b3[i] == (True if func(b[i], 3) else False)
-            _3a = func (3, a)
-            assert _3a.dtype is dtype(bool)
-            for i in xrange(5):
-                assert _3a[i] == (True if func(3, a[i]) else False)
-            _3b = func (3, b)
-            assert _3b.dtype is dtype(bool)
-            for i in xrange(5):
-                assert _3b[i] == (True if func(3, b[i]) else False)
-            _ac = func (a, c)
-            assert _ac.dtype is dtype(bool)
-            for i in xrange(5):
-                assert _ac[i] == (True if func(a[i], c[i]) else False)
-            _bc = func (b, c)
-            assert _bc.dtype is dtype(bool)
-            for i in xrange(5):
-                assert _bc[i] == (True if func(b[i], c[i]) else False)
-=======
         import operator
         from numpy import array, dtype
 
@@ -615,7 +577,6 @@
             for i in xrange(5):
                 assert c[i] == func(b[i], 3)
 
->>>>>>> 077dc66a
 
 class AppTestSupport(object):
     def setup_class(cls):
