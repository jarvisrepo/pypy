
import py
from pypy.module.micronumpy.test.test_base import BaseNumpyAppTest
from pypy.module.micronumpy.interp_numarray import NDimArray, shape_agreement
from pypy.module.micronumpy import signature
from pypy.interpreter.error import OperationError
from pypy.conftest import gettestobjspace


class MockDtype(object):
    signature = signature.BaseSignature()

    def malloc(self, size):
        return None


class TestNumArrayDirect(object):
    def newslice(self, *args):
        return self.space.newslice(*[self.space.wrap(arg) for arg in args])

    def newtuple(self, *args):
        args_w = []
        for arg in args:
            if isinstance(arg, int):
                args_w.append(self.space.wrap(arg))
            else:
                args_w.append(arg)
        return self.space.newtuple(args_w)

    def test_strides_f(self):
        a = NDimArray(100, [10, 5, 3], MockDtype(), 'F')
        assert a.strides == [1, 10, 50]
        assert a.backstrides == [9, 40, 100]

    def test_strides_c(self):
        a = NDimArray(100, [10, 5, 3], MockDtype(), 'C')
        assert a.strides == [15, 3, 1]
        assert a.backstrides == [135, 12, 2]

    def test_create_slice_f(self):
        space = self.space
        a = NDimArray(10 * 5 * 3, [10, 5, 3], MockDtype(), 'F')
        s = a.create_slice(space, [(3, 0, 0, 1)])
        assert s.start == 3
        assert s.strides == [10, 50]
        assert s.backstrides == [40, 100]
        s = a.create_slice(space, [(1, 9, 2, 4)])
        assert s.start == 1
        assert s.strides == [2, 10, 50]
        assert s.backstrides == [6, 40, 100]
        s = a.create_slice(space, [(1, 5, 3, 2), (1, 2, 1, 1), (1, 0, 0, 1)])
        assert s.shape == [2, 1]
        assert s.strides == [3, 10]
        assert s.backstrides == [3, 0]
        s = a.create_slice(space, [(0, 10, 1, 10), (2, 0, 0, 1)])
        assert s.start == 20
        assert s.shape == [10, 3]

    def test_create_slice_c(self):
        space = self.space
        a = NDimArray(10 * 5 * 3, [10, 5, 3], MockDtype(), 'C')
        s = a.create_slice(space, [(3, 0, 0, 1)])
        assert s.start == 45
        assert s.strides == [3, 1]
        assert s.backstrides == [12, 2]
        s = a.create_slice(space, [(1, 9, 2, 4)])
        assert s.start == 15
        assert s.strides == [30, 3, 1]
        assert s.backstrides == [90, 12, 2]
        s = a.create_slice(space, [(1, 5, 3, 2), (1, 2, 1, 1), (1, 0, 0, 1)])
        assert s.start == 19
        assert s.shape == [2, 1]
        assert s.strides == [45, 3]
        assert s.backstrides == [45, 0]
        s = a.create_slice(space, [(0, 10, 1, 10), (2, 0, 0, 1)])
        assert s.start == 6
        assert s.shape == [10, 3]

    def test_slice_of_slice_f(self):
        space = self.space
        a = NDimArray(10 * 5 * 3, [10, 5, 3], MockDtype(), 'F')
        s = a.create_slice(space, [(5, 0, 0, 1)])
        assert s.start == 5
        s2 = s.create_slice(space, [(3, 0, 0, 1)])
        assert s2.shape == [3]
        assert s2.strides == [50]
        assert s2.parent is a
        assert s2.backstrides == [100]
        assert s2.start == 35
        s = a.create_slice(space, [(1, 5, 3, 2)])
        s2 = s.create_slice(space, [(0, 2, 1, 2), (2, 0, 0, 1)])
        assert s2.shape == [2, 3]
        assert s2.strides == [3, 50]
        assert s2.backstrides == [3, 100]
        assert s2.start == 1 * 15 + 2 * 3

    def test_slice_of_slice_c(self):
        space = self.space
        a = NDimArray(10 * 5 * 3, [10, 5, 3], MockDtype(), order='C')
        s = a.create_slice(space, [(5, 0, 0, 1)])
        assert s.start == 15 * 5
        s2 = s.create_slice(space, [(3, 0, 0, 1)])
        assert s2.shape == [3]
        assert s2.strides == [1]
        assert s2.parent is a
        assert s2.backstrides == [2]
        assert s2.start == 5 * 15 + 3 * 3
        s = a.create_slice(space, [(1, 5, 3, 2)])
        s2 = s.create_slice(space, [(0, 2, 1, 2), (2, 0, 0, 1)])
        assert s2.shape == [2, 3]
        assert s2.strides == [45, 1]
        assert s2.backstrides == [45, 2]
        assert s2.start == 1 * 15 + 2 * 3

    def test_negative_step_f(self):
        space = self.space
        a = NDimArray(10 * 5 * 3, [10, 5, 3], MockDtype(), 'F')
        s = a.create_slice(space, [(9, -1, -2, 5)])
        assert s.start == 9
        assert s.strides == [-2, 10, 50]
        assert s.backstrides == [-8, 40, 100]

    def test_negative_step_c(self):
        space = self.space
        a = NDimArray(10 * 5 * 3, [10, 5, 3], MockDtype(), order='C')
        s = a.create_slice(space, [(9, -1, -2, 5)])
        assert s.start == 135
        assert s.strides == [-30, 3, 1]
        assert s.backstrides == [-120, 12, 2]

    def test_index_of_single_item_f(self):
        a = NDimArray(10 * 5 * 3, [10, 5, 3], MockDtype(), 'F')
        r = a._index_of_single_item(self.space, self.newtuple(1, 2, 2))
        assert r == 1 + 2 * 10 + 2 * 50
        s = a.create_slice(self.space, [(0, 10, 1, 10), (2, 0, 0, 1)])
        r = s._index_of_single_item(self.space, self.newtuple(1, 0))
        assert r == a._index_of_single_item(self.space, self.newtuple(1, 2, 0))
        r = s._index_of_single_item(self.space, self.newtuple(1, 1))
        assert r == a._index_of_single_item(self.space, self.newtuple(1, 2, 1))

    def test_index_of_single_item_c(self):
        a = NDimArray(10 * 5 * 3, [10, 5, 3], MockDtype(), 'C')
        r = a._index_of_single_item(self.space, self.newtuple(1, 2, 2))
        assert r == 1 * 3 * 5 + 2 * 3 + 2
        s = a.create_slice(self.space, [(0, 10, 1, 10), (2, 0, 0, 1)])
        r = s._index_of_single_item(self.space, self.newtuple(1, 0))
        assert r == a._index_of_single_item(self.space, self.newtuple(1, 2, 0))
        r = s._index_of_single_item(self.space, self.newtuple(1, 1))
        assert r == a._index_of_single_item(self.space, self.newtuple(1, 2, 1))

    def test_shape_agreement(self):
        assert shape_agreement(self.space, [3], [3]) == [3]
        assert shape_agreement(self.space, [1, 2, 3], [1, 2, 3]) == [1, 2, 3]
        py.test.raises(OperationError, shape_agreement, self.space, [2], [3])
        assert shape_agreement(self.space, [4, 4], []) == [4, 4]
        assert shape_agreement(self.space,
                [8, 1, 6, 1], [7, 1, 5]) == [8, 7, 6, 5]
        assert shape_agreement(self.space,
                [5, 2], [4, 3, 5, 2]) == [4, 3, 5, 2]

    def test_calc_new_strides(self):
	from pypy.module.micronumpy.interp_numarray import calc_new_strides
        assert calc_new_strides([2, 4, 3], [8, 3], [1, 16]) == [1, 2, 16]
        assert calc_new_strides([2, 3, 4], [8, 3], [1, 16]) is None
        assert calc_new_strides([8, 3], [2, 4, 3], [48, 6, 1]) == [6, 1]
        assert calc_new_strides([24], [2, 4, 3], [48, 6, 1]) is None
        assert calc_new_strides([24], [2, 4, 3], [48, 6, 2]) is None

class AppTestNumArray(BaseNumpyAppTest):
    def test_type(self):
        from numpypy import array
        ar = array(range(5))
        assert type(ar) is type(ar + ar)

    def test_init(self):
        from numpypy import zeros
        a = zeros(15)
        # Check that storage was actually zero'd.
        assert a[10] == 0.0
        # And check that changes stick.
        a[13] = 5.3
        assert a[13] == 5.3

    def test_size(self):
        from numpypy import array
        assert array(3).size == 1
        a = array([1, 2, 3])
        assert a.size == 3
        assert (a + a).size == 3

    def test_empty(self):
        """
        Test that empty() works.
        """

        from numpypy import empty
        a = empty(2)
        a[1] = 1.0
        assert a[1] == 1.0

    def test_ones(self):
        from numpypy import ones
        a = ones(3)
        assert len(a) == 3
        assert a[0] == 1
        raises(IndexError, "a[3]")
        a[2] = 4
        assert a[2] == 4

    def test_copy(self):
        from numpypy import array
        a = array(range(5))
        b = a.copy()
        for i in xrange(5):
            assert b[i] == a[i]
        a[3] = 22
        assert b[3] == 3

        a = array(1)
        assert a.copy() == a

    def test_iterator_init(self):
        from numpypy import array
        a = array(range(5))
        assert a[3] == 3

    def test_getitem(self):
        from numpypy import array
        a = array(range(5))
        raises(IndexError, "a[5]")
        a = a + a
        raises(IndexError, "a[5]")
        assert a[-1] == 8
        raises(IndexError, "a[-6]")

    def test_getitem_tuple(self):
        from numpypy import array
        a = array(range(5))
        raises(IndexError, "a[(1,2)]")
        for i in xrange(5):
            assert a[(i,)] == i
        b = a[()]
        for i in xrange(5):
            assert a[i] == b[i]

    def test_setitem(self):
        from numpypy import array
        a = array(range(5))
        a[-1] = 5.0
        assert a[4] == 5.0
        raises(IndexError, "a[5] = 0.0")
        raises(IndexError, "a[-6] = 3.0")

    def test_setitem_tuple(self):
        from numpypy import array
        a = array(range(5))
        raises(IndexError, "a[(1,2)] = [0,1]")
        for i in xrange(5):
            a[(i,)] = i + 1
            assert a[i] == i + 1
        a[()] = range(5)
        for i in xrange(5):
            assert a[i] == i

    def test_setslice_array(self):
        from numpypy import array
        a = array(range(5))
        b = array(range(2))
        a[1:4:2] = b
        assert a[1] == 0.
        assert a[3] == 1.
        b[::-1] = b
        assert b[0] == 0.
        assert b[1] == 0.

    def test_setslice_of_slice_array(self):
        from numpypy import array, zeros
        a = zeros(5)
        a[::2] = array([9., 10., 11.])
        assert a[0] == 9.
        assert a[2] == 10.
        assert a[4] == 11.
        a[1:4:2][::-1] = array([1., 2.])
        assert a[0] == 9.
        assert a[1] == 2.
        assert a[2] == 10.
        assert a[3] == 1.
        assert a[4] == 11.
        a = zeros(10)
        a[::2][::-1][::2] = array(range(1, 4))
        assert a[8] == 1.
        assert a[4] == 2.
        assert a[0] == 3.

    def test_setslice_list(self):
        from numpypy import array
        a = array(range(5), float)
        b = [0., 1.]
        a[1:4:2] = b
        assert a[1] == 0.
        assert a[3] == 1.

    def test_setslice_constant(self):
        from numpypy import array
        a = array(range(5), float)
        a[1:4:2] = 0.
        assert a[1] == 0.
        assert a[3] == 0.

    def test_scalar(self):
        from numpypy import array, dtype
        a = array(3)
        #assert a[0] == 3
        raises(IndexError, "a[0]")
        assert a.size == 1
        assert a.shape == ()
        assert a.dtype is dtype(int)

    def test_len(self):
        from numpypy import array
        a = array(range(5))
        assert len(a) == 5
        assert len(a + a) == 5

    def test_shape(self):
        from numpypy import array
        a = array(range(5))
        assert a.shape == (5,)
        b = a + a
        assert b.shape == (5,)
        c = a[:3]
        assert c.shape == (3,)

<<<<<<< HEAD
=======
    def test_set_shape(self):
        from numpypy import array, zeros
        a = array([])
        a.shape = []
        a = array(range(12))
        a.shape = (3, 4)
        assert (a == [range(4), range(4, 8), range(8, 12)]).all()
        a.shape = (3, 2, 2)
        assert a[1, 1, 1] == 7
        a.shape = (3, -1, 2)
        assert a.shape == (3, 2, 2)
        a.shape = 12
        assert a.shape == (12, )
        exc = raises(ValueError, "a.shape = 10")
        assert str(exc.value) == "total size of new array must be unchanged"

    def test_reshape(self):
        from numpypy import array, zeros
        a = array(range(12))
        exc = raises(ValueError, "b = a.reshape((3, 10))")
        assert str(exc.value) == "total size of new array must be unchanged"
        b = a.reshape((3, 4))
        assert b.shape == (3, 4)
        assert (b == [range(4), range(4, 8), range(8, 12)]).all()
        b[:, 0] = 1000
        assert (a == [1000, 1, 2, 3, 1000, 5, 6, 7, 1000, 9, 10, 11]).all()
        a = zeros((4, 2, 3))
        a.shape = (12, 2)

    def test_slice_reshape(self):
        from numpypy import array, zeros
        a = zeros((4, 2, 3))
        b = a[::2, :, :]
        b.shape = (2, 6)
        exc = raises(AttributeError, "b.shape = 12")
        assert str(exc.value) == \
                           "incompatible shape for a non-contiguous array"
        b = a[::2, :, :].reshape((2, 6))

>>>>>>> 016db18d
    def test_add(self):
        from numpypy import array
        a = array(range(5))
        b = a + a
        for i in range(5):
            assert b[i] == i + i

        a = array([True, False, True, False], dtype="?")
        b = array([True, True, False, False], dtype="?")
        c = a + b
        for i in range(4):
            assert c[i] == bool(a[i] + b[i])

    def test_add_other(self):
        from numpypy import array
        a = array(range(5))
        b = array([i for i in reversed(range(5))])
        c = a + b
        for i in range(5):
            assert c[i] == 4

    def test_add_constant(self):
        from numpypy import array
        a = array(range(5))
        b = a + 5
        for i in range(5):
            assert b[i] == i + 5

    def test_radd(self):
        from numpypy import array
        r = 3 + array(range(3))
        for i in range(3):
            assert r[i] == i + 3

    def test_add_list(self):
        from numpypy import array
        a = array(range(5))
        b = list(reversed(range(5)))
        c = a + b
        assert isinstance(c, array)
        for i in range(5):
            assert c[i] == 4

    def test_subtract(self):
        from numpypy import array
        a = array(range(5))
        b = a - a
        for i in range(5):
            assert b[i] == 0

    def test_subtract_other(self):
        from numpypy import array
        a = array(range(5))
        b = array([1, 1, 1, 1, 1])
        c = a - b
        for i in range(5):
            assert c[i] == i - 1

    def test_subtract_constant(self):
        from numpypy import array
        a = array(range(5))
        b = a - 5
        for i in range(5):
            assert b[i] == i - 5

    def test_mul(self):
        import numpypy

        a = numpypy.array(range(5))
        b = a * a
        for i in range(5):
            assert b[i] == i * i

        a = numpypy.array(range(5), dtype=bool)
        b = a * a
        assert b.dtype is numpypy.dtype(bool)
        assert b[0] is numpypy.False_
        for i in range(1, 5):
            assert b[i] is numpypy.True_

    def test_mul_constant(self):
        from numpypy import array
        a = array(range(5))
        b = a * 5
        for i in range(5):
            assert b[i] == i * 5

    def test_div(self):
        from math import isnan
        from numpypy import array, dtype, inf

        a = array(range(1, 6))
        b = a / a
        for i in range(5):
            assert b[i] == 1

        a = array(range(1, 6), dtype=bool)
        b = a / a
        assert b.dtype is dtype("int8")
        for i in range(5):
            assert b[i] == 1

        a = array([-1, 0, 1])
        b = array([0, 0, 0])
        c = a / b
        assert (c == [0, 0, 0]).all()

        a = array([-1.0, 0.0, 1.0])
        b = array([0.0, 0.0, 0.0])
        c = a / b
        assert c[0] == -inf
        assert isnan(c[1])
        assert c[2] == inf

        b = array([-0.0, -0.0, -0.0])
        c = a / b
        assert c[0] == inf
        assert isnan(c[1])
        assert c[2] == -inf

    def test_div_other(self):
        from numpypy import array
        a = array(range(5))
        b = array([2, 2, 2, 2, 2], float)
        c = a / b
        for i in range(5):
            assert c[i] == i / 2.0

    def test_div_constant(self):
        from numpypy import array
        a = array(range(5))
        b = a / 5.0
        for i in range(5):
            assert b[i] == i / 5.0

    def test_pow(self):
        from numpypy import array
        a = array(range(5), float)
        b = a ** a
        for i in range(5):
            assert b[i] == i ** i

        a = array(range(5))
        assert (a ** 2 == a * a).all()

    def test_pow_other(self):
        from numpypy import array
        a = array(range(5), float)
        b = array([2, 2, 2, 2, 2])
        c = a ** b
        for i in range(5):
            assert c[i] == i ** 2

    def test_pow_constant(self):
        from numpypy import array
        a = array(range(5), float)
        b = a ** 2
        for i in range(5):
            assert b[i] == i ** 2

    def test_mod(self):
        from numpypy import array
        a = array(range(1, 6))
        b = a % a
        for i in range(5):
            assert b[i] == 0

        a = array(range(1, 6), float)
        b = (a + 1) % a
        assert b[0] == 0
        for i in range(1, 5):
            assert b[i] == 1

    def test_mod_other(self):
        from numpypy import array
        a = array(range(5))
        b = array([2, 2, 2, 2, 2])
        c = a % b
        for i in range(5):
            assert c[i] == i % 2

    def test_mod_constant(self):
        from numpypy import array
        a = array(range(5))
        b = a % 2
        for i in range(5):
            assert b[i] == i % 2

    def test_pos(self):
        from numpypy import array
        a = array([1., -2., 3., -4., -5.])
        b = +a
        for i in range(5):
            assert b[i] == a[i]

        a = +array(range(5))
        for i in range(5):
            assert a[i] == i

    def test_neg(self):
        from numpypy import array
        a = array([1., -2., 3., -4., -5.])
        b = -a
        for i in range(5):
            assert b[i] == -a[i]

        a = -array(range(5), dtype="int8")
        for i in range(5):
            assert a[i] == -i

    def test_abs(self):
        from numpypy import array
        a = array([1., -2., 3., -4., -5.])
        b = abs(a)
        for i in range(5):
            assert b[i] == abs(a[i])

        a = abs(array(range(-5, 5), dtype="int8"))
        for i in range(-5, 5):
            assert a[i + 5] == abs(i)

    def test_auto_force(self):
        from numpypy import array
        a = array(range(5))
        b = a - 1
        a[2] = 3
        for i in range(5):
            assert b[i] == i - 1

        a = array(range(5))
        b = a + a
        c = b + b
        b[1] = 5
        assert c[1] == 4

    def test_getslice(self):
        from numpypy import array
        a = array(range(5))
        s = a[1:5]
        assert len(s) == 4
        for i in range(4):
            assert s[i] == a[i + 1]

        s = (a + a)[1:2]
        assert len(s) == 1
        assert s[0] == 2
        s[:1] = array([5])
        assert s[0] == 5

    def test_getslice_step(self):
        from numpypy import array
        a = array(range(10))
        s = a[1:9:2]
        assert len(s) == 4
        for i in range(4):
            assert s[i] == a[2 * i + 1]

    def test_slice_update(self):
        from numpypy import array
        a = array(range(5))
        s = a[0:3]
        s[1] = 10
        assert a[1] == 10
        a[2] = 20
        assert s[2] == 20

    def test_slice_invaidate(self):
        # check that slice shares invalidation list with
        from numpypy import array
        a = array(range(5))
        s = a[0:2]
        b = array([10, 11])
        c = s + b
        a[0] = 100
        assert c[0] == 10
        assert c[1] == 12
        d = s + b
        a[1] = 101
        assert d[0] == 110
        assert d[1] == 12

    def test_mean(self):
        from numpypy import array
        a = array(range(5))
        assert a.mean() == 2.0
        assert a[:4].mean() == 1.5

    def test_sum(self):
        from numpypy import array
        a = array(range(5))
        assert a.sum() == 10.0
        assert a[:4].sum() == 6.0

        a = array([True] * 5, bool)
        assert a.sum() == 5

    def test_prod(self):
        from numpypy import array
        a = array(range(1, 6))
        assert a.prod() == 120.0
        assert a[:4].prod() == 24.0

    def test_max(self):
        from numpypy import array
        a = array([-1.2, 3.4, 5.7, -3.0, 2.7])
        assert a.max() == 5.7
        b = array([])
        raises(ValueError, "b.max()")

    def test_max_add(self):
        from numpypy import array
        a = array([-1.2, 3.4, 5.7, -3.0, 2.7])
        assert (a + a).max() == 11.4

    def test_min(self):
        from numpypy import array
        a = array([-1.2, 3.4, 5.7, -3.0, 2.7])
        assert a.min() == -3.0
        b = array([])
        raises(ValueError, "b.min()")

    def test_argmax(self):
        from numpypy import array
        a = array([-1.2, 3.4, 5.7, -3.0, 2.7])
        r = a.argmax()
        assert r == 2
        b = array([])
        raises(ValueError, b.argmax)

        a = array(range(-5, 5))
        r = a.argmax()
        assert r == 9
        b = a[::2]
        r = b.argmax()
        assert r == 4
        r = (a + a).argmax()
        assert r == 9
        a = array([1, 0, 0])
        assert a.argmax() == 0
        a = array([0, 0, 1])
        assert a.argmax() == 2

    def test_argmin(self):
        from numpypy import array
        a = array([-1.2, 3.4, 5.7, -3.0, 2.7])
        assert a.argmin() == 3
        b = array([])
        raises(ValueError, "b.argmin()")

    def test_all(self):
        from numpypy import array
        a = array(range(5))
        assert a.all() == False
        a[0] = 3.0
        assert a.all() == True
        b = array([])
        assert b.all() == True

    def test_any(self):
        from numpypy import array, zeros
        a = array(range(5))
        assert a.any() == True
        b = zeros(5)
        assert b.any() == False
        c = array([])
        assert c.any() == False

    def test_dot(self):
        from numpypy import array, dot
        a = array(range(5))
        assert a.dot(a) == 30.0

        a = array(range(5))
        assert a.dot(range(5)) == 30
        assert dot(range(5), range(5)) == 30
        assert (dot(5, [1, 2, 3]) == [5, 10, 15]).all()

    def test_dot_constant(self):
        from numpypy import array
        a = array(range(5))
        b = a.dot(2.5)
        for i in xrange(5):
            assert b[i] == 2.5 * a[i]

    def test_dtype_guessing(self):
        from numpypy import array, dtype

        assert array([True]).dtype is dtype(bool)
        assert array([True, False]).dtype is dtype(bool)
        assert array([True, 1]).dtype is dtype(int)
        assert array([1, 2, 3]).dtype is dtype(int)
        assert array([1L, 2, 3]).dtype is dtype(long)
        assert array([1.2, True]).dtype is dtype(float)
        assert array([1.2, 5]).dtype is dtype(float)
        assert array([]).dtype is dtype(float)

    def test_comparison(self):
        import operator
        from numpypy import array, dtype

        a = array(range(5))
        b = array(range(5), float)
        for func in [
            operator.eq, operator.ne, operator.lt, operator.le, operator.gt,
            operator.ge
        ]:
            c = func(a, 3)
            assert c.dtype is dtype(bool)
            for i in xrange(5):
                assert c[i] == func(a[i], 3)

            c = func(b, 3)
            assert c.dtype is dtype(bool)
            for i in xrange(5):
                assert c[i] == func(b[i], 3)

    def test_nonzero(self):
        from numpypy import array
        a = array([1, 2])
        raises(ValueError, bool, a)
        raises(ValueError, bool, a == a)
        assert bool(array(1))
        assert not bool(array(0))
        assert bool(array([1]))
        assert not bool(array([0]))

    def test_slice_assignment(self):
        from numpypy import array
        a = array(range(5))
        a[::-1] = a
        assert (a == [0, 1, 2, 1, 0]).all()
        # but we force intermediates
        a = array(range(5))
        a[::-1] = a + a
        assert (a == [8, 6, 4, 2, 0]).all()

    def test_debug_repr(self):
        from numpypy import zeros, sin
        a = zeros(1)
        assert a.__debug_repr__() == 'Array'
        assert (a + a).__debug_repr__() == 'Call2(add, Array, Array)'
        assert (a[::2]).__debug_repr__() == 'Slice(Array)'
        assert (a + 2).__debug_repr__() == 'Call2(add, Array, Scalar)'
        assert (a + a.flat).__debug_repr__() == 'Call2(add, Array, FlatIter(Array))'
        assert sin(a).__debug_repr__() == 'Call1(sin, Array)'
        b = a + a
        b[0] = 3
        assert b.__debug_repr__() == 'Call2(add, forced=Array)'

class AppTestMultiDim(BaseNumpyAppTest):
    def test_init(self):
        import numpypy
        a = numpypy.zeros((2, 2))
        assert len(a) == 2

    def test_shape(self):
        import numpypy
        assert numpypy.zeros(1).shape == (1,)
        assert numpypy.zeros((2, 2)).shape == (2, 2)
        assert numpypy.zeros((3, 1, 2)).shape == (3, 1, 2)
        assert numpypy.array([[1], [2], [3]]).shape == (3, 1)
        assert len(numpypy.zeros((3, 1, 2))) == 3
        raises(TypeError, len, numpypy.zeros(()))
        raises(ValueError, numpypy.array, [[1, 2], 3])

    def test_getsetitem(self):
        import numpypy
        a = numpypy.zeros((2, 3, 1))
        raises(IndexError, a.__getitem__, (2, 0, 0))
        raises(IndexError, a.__getitem__, (0, 3, 0))
        raises(IndexError, a.__getitem__, (0, 0, 1))
        assert a[1, 1, 0] == 0
        a[1, 2, 0] = 3
        assert a[1, 2, 0] == 3
        assert a[1, 1, 0] == 0
        assert a[1, -1, 0] == 3

    def test_slices(self):
        import numpypy
        a = numpypy.zeros((4, 3, 2))
        raises(IndexError, a.__getitem__, (4,))
        raises(IndexError, a.__getitem__, (3, 3))
        raises(IndexError, a.__getitem__, (slice(None), 3))
        a[0, 1, 1] = 13
        a[1, 2, 1] = 15
        b = a[0]
        assert len(b) == 3
        assert b.shape == (3, 2)
        assert b[1, 1] == 13
        b = a[1]
        assert b.shape == (3, 2)
        assert b[2, 1] == 15
        b = a[:, 1]
        assert b.shape == (4, 2)
        assert b[0, 1] == 13
        b = a[:, 1, :]
        assert b.shape == (4, 2)
        assert b[0, 1] == 13
        b = a[1, 2]
        assert b[1] == 15
        b = a[:]
        assert b.shape == (4, 3, 2)
        assert b[1, 2, 1] == 15
        assert b[0, 1, 1] == 13
        b = a[:][:, 1][:]
        assert b[2, 1] == 0.0
        assert b[0, 1] == 13
        raises(IndexError, b.__getitem__, (4, 1))
        assert a[0][1][1] == 13
        assert a[1][2][1] == 15

    def test_init_2(self):
        import numpypy
        raises(ValueError, numpypy.array, [[1], 2])
        raises(ValueError, numpypy.array, [[1, 2], [3]])
        raises(ValueError, numpypy.array, [[[1, 2], [3, 4], 5]])
        raises(ValueError, numpypy.array, [[[1, 2], [3, 4], [5]]])
        a = numpypy.array([[1, 2], [4, 5]])
        assert a[0, 1] == 2
        assert a[0][1] == 2
        a = numpypy.array(([[[1, 2], [3, 4], [5, 6]]]))
        assert (a[0, 1] == [3, 4]).all()

    def test_setitem_slice(self):
        import numpypy
        a = numpypy.zeros((3, 4))
        a[1] = [1, 2, 3, 4]
        assert a[1, 2] == 3
        raises(TypeError, a[1].__setitem__, [1, 2, 3])
        a = numpypy.array([[1, 2], [3, 4]])
        assert (a == [[1, 2], [3, 4]]).all()
        a[1] = numpypy.array([5, 6])
        assert (a == [[1, 2], [5, 6]]).all()
        a[:, 1] = numpypy.array([8, 10])
        assert (a == [[1, 8], [5, 10]]).all()
        a[0, :: -1] = numpypy.array([11, 12])
        assert (a == [[12, 11], [5, 10]]).all()

    def test_ufunc(self):
        from numpypy import array
        a = array([[1, 2], [3, 4], [5, 6]])
        assert ((a + a) == \
            array([[1 + 1, 2 + 2], [3 + 3, 4 + 4], [5 + 5, 6 + 6]])).all()

    def test_getitem_add(self):
        from numpypy import array
        a = array([[1, 2], [3, 4], [5, 6], [7, 8], [9, 10]])
        assert (a + a)[1, 1] == 8

    def test_ufunc_negative(self):
        from numpypy import array, negative
        a = array([[1, 2], [3, 4]])
        b = negative(a + a)
        assert (b == [[-2, -4], [-6, -8]]).all()

    def test_getitem_3(self):
        from numpypy import array
        a = array([[1, 2], [3, 4], [5, 6], [7, 8],
                   [9, 10], [11, 12], [13, 14]])
        b = a[::2]
        print a
        print b
        assert (b == [[1, 2], [5, 6], [9, 10], [13, 14]]).all()
        c = b + b
        assert c[1][1] == 12

    def test_multidim_ones(self):
        from numpypy import ones
        a = ones((1, 2, 3))
        assert a[0, 1, 2] == 1.0

    def test_broadcast_ufunc(self):
        from numpypy import array
        a = array([[1, 2], [3, 4], [5, 6]])
        b = array([5, 6])
        c = ((a + b) == [[1 + 5, 2 + 6], [3 + 5, 4 + 6], [5 + 5, 6 + 6]])
        assert c.all()

    def test_broadcast_setslice(self):
        from numpypy import zeros, ones
        a = zeros((100, 100))
        b = ones(100)
        a[:, :] = b
        assert a[13, 15] == 1

    def test_broadcast_shape_agreement(self):
        from numpypy import zeros, array
        a = zeros((3, 1, 3))
        b = array(((10, 11, 12), (20, 21, 22), (30, 31, 32)))
        c = ((a + b) == [b, b, b])
        assert c.all()
        a = array((((10, 11, 12), ), ((20, 21, 22), ), ((30, 31, 32), )))
        assert(a.shape == (3, 1, 3))
        d = zeros((3, 3))
        c = ((a + d) == [b, b, b])
        c = ((a + d) == array([[[10., 11., 12.]] * 3,
                               [[20., 21., 22.]] * 3, [[30., 31., 32.]] * 3]))
        assert c.all()

    def test_broadcast_scalar(self):
        from numpypy import zeros
        a = zeros((4, 5), 'd')
        a[:, 1] = 3
        assert a[2, 1] == 3
        assert a[0, 2] == 0
        a[0, :] = 5
        assert a[0, 3] == 5
        assert a[2, 1] == 3
        assert a[3, 2] == 0

    def test_broadcast_call2(self):
        from numpypy import zeros, ones
        a = zeros((4, 1, 5))
        b = ones((4, 3, 5))
        b[:] = (a + a)
        assert (b == zeros((4, 3, 5))).all()

    def test_argmax(self):
        from numpypy import array
        a = array([[1, 2], [3, 4], [5, 6]])
        assert a.argmax() == 5
        assert a[:2, ].argmax() == 3

    def test_broadcast_wrong_shapes(self):
        from numpypy import zeros
        a = zeros((4, 3, 2))
        b = zeros((4, 2))
        exc = raises(ValueError, lambda: a + b)
        assert str(exc.value) == "operands could not be broadcast" \
            " together with shapes (4,3,2) (4,2)"

    def test_reduce(self):
        from numpypy import array
        a = array([[1, 2, 3, 4], [5, 6, 7, 8], [9, 10, 11, 12]])
        assert a.sum() == (13 * 12) / 2
        b = a[1:, 1::2]
        c = b + b
        assert c.sum() == (6 + 8 + 10 + 12) * 2

    def test_transpose(self):
        from numpypy import array
        a = array(((range(3), range(3, 6)),
                   (range(6, 9), range(9, 12)),
                   (range(12, 15), range(15, 18)),
                   (range(18, 21), range(21, 24))))
        assert a.shape == (4, 2, 3)
        b = a.T
        assert b.shape == (3, 2, 4)
        assert(b[0, :, 0] == [0, 3]).all()
        b[:, 0, 0] = 1000
        assert(a[0, 0, :] == [1000, 1000, 1000]).all()
        a = array(range(5))
        b = a.T
        assert(b == range(5)).all()
        a = array((range(10), range(20, 30)))
        b = a.T
        assert(b[:, 0] == a[0, :]).all()

    def test_flatiter(self):
        from numpypy import array, flatiter
        a = array([[10, 30], [40, 60]])
        f_iter = a.flat
        assert f_iter.next() == 10
        assert f_iter.next() == 30
        assert f_iter.next() == 40
        assert f_iter.next() == 60
        raises(StopIteration, "f_iter.next()")
        raises(TypeError, "flatiter()")
        s = 0
        for k in a.flat:
            s += k
        assert s == 140

    def test_flatiter_array_conv(self):
        from numpypy import array, dot
        a = array([1, 2, 3])
        assert dot(a.flat, a.flat) == 14

    def test_slice_copy(self):
        from numpypy import zeros
        a = zeros((10, 10))
        b = a[0].copy()
        assert (b == zeros(10)).all()

class AppTestSupport(object):
    def setup_class(cls):
        import struct
        cls.space = gettestobjspace(usemodules=('micronumpy',))
        cls.w_data = cls.space.wrap(struct.pack('dddd', 1, 2, 3, 4))

    def test_fromstring(self):
        from numpypy import fromstring
        a = fromstring(self.data)
        for i in range(4):
            assert a[i] == i + 1
        raises(ValueError, fromstring, "abc")


class AppTestRepr(BaseNumpyAppTest):
    def test_repr(self):
        from numpypy import array, zeros
        a = array(range(5), float)
        assert repr(a) == "array([0.0, 1.0, 2.0, 3.0, 4.0])"
        a = array([], float)
        assert repr(a) == "array([], dtype=float64)"
        a = zeros(1001)
        assert repr(a) == "array([0.0, 0.0, 0.0, ..., 0.0, 0.0, 0.0])"
        a = array(range(5), long)
        assert repr(a) == "array([0, 1, 2, 3, 4])"
        a = array([], long)
        assert repr(a) == "array([], dtype=int64)"
        a = array([True, False, True, False], "?")
        assert repr(a) == "array([True, False, True, False], dtype=bool)"

    def test_repr_multi(self):
        from numpypy import array, zeros
        a = zeros((3, 4))
        assert repr(a) == '''array([[0.0, 0.0, 0.0, 0.0],
       [0.0, 0.0, 0.0, 0.0],
       [0.0, 0.0, 0.0, 0.0]])'''
        a = zeros((2, 3, 4))
        assert repr(a) == '''array([[[0.0, 0.0, 0.0, 0.0],
        [0.0, 0.0, 0.0, 0.0],
        [0.0, 0.0, 0.0, 0.0]],

       [[0.0, 0.0, 0.0, 0.0],
        [0.0, 0.0, 0.0, 0.0],
        [0.0, 0.0, 0.0, 0.0]]])'''

    def test_repr_slice(self):
        from numpypy import array, zeros
        a = array(range(5), float)
        b = a[1::2]
        assert repr(b) == "array([1.0, 3.0])"
        a = zeros(2002)
        b = a[::2]
        assert repr(b) == "array([0.0, 0.0, 0.0, ..., 0.0, 0.0, 0.0])"
        a = array((range(5), range(5, 10)), dtype="int16")
        b = a[1, 2:]
        assert repr(b) == "array([7, 8, 9], dtype=int16)"
        # an empty slice prints its shape
        b = a[2:1, ]
        assert repr(b) == "array([], shape=(0, 5), dtype=int16)"

    def test_str(self):
        from numpypy import array, zeros
        a = array(range(5), float)
        assert str(a) == "[0.0 1.0 2.0 3.0 4.0]"
        assert str((2 * a)[:]) == "[0.0 2.0 4.0 6.0 8.0]"
        a = zeros(1001)
        assert str(a) == "[0.0 0.0 0.0 ..., 0.0 0.0 0.0]"

        a = array(range(5), dtype=long)
        assert str(a) == "[0 1 2 3 4]"
        a = array([True, False, True, False], dtype="?")
        assert str(a) == "[True False True False]"

        a = array(range(5), dtype="int8")
        assert str(a) == "[0 1 2 3 4]"

        a = array(range(5), dtype="int16")
        assert str(a) == "[0 1 2 3 4]"

        a = array((range(5), range(5, 10)), dtype="int16")
        assert str(a) == "[[0 1 2 3 4]\n [5 6 7 8 9]]"

        a = array(3, dtype=int)
        assert str(a) == "3"

        a = zeros((400, 400), dtype=int)
        assert str(a) == "[[0 0 0 ..., 0 0 0]\n [0 0 0 ..., 0 0 0]\n" \
           " [0 0 0 ..., 0 0 0]\n ..., \n [0 0 0 ..., 0 0 0]\n" \
           " [0 0 0 ..., 0 0 0]\n [0 0 0 ..., 0 0 0]]"
        a = zeros((2, 2, 2))
        r = str(a)
        assert r == '[[[0.0 0.0]\n  [0.0 0.0]]\n\n [[0.0 0.0]\n  [0.0 0.0]]]'

    def test_str_slice(self):
        from numpypy import array, zeros
        a = array(range(5), float)
        b = a[1::2]
        assert str(b) == "[1.0 3.0]"
        a = zeros(2002)
        b = a[::2]
        assert str(b) == "[0.0 0.0 0.0 ..., 0.0 0.0 0.0]"
        a = array((range(5), range(5, 10)), dtype="int16")
        b = a[1, 2:]
        assert str(b) == "[7 8 9]"
        b = a[2:1, ]
        assert str(b) == "[]"


class AppTestRanges(BaseNumpyAppTest):
    def test_arange(self):
        from numpypy import arange, array, dtype
        a = arange(3)
        assert (a == [0, 1, 2]).all()
        assert a.dtype is dtype(int)
        a = arange(3.0)
        assert (a == [0., 1., 2.]).all()
        assert a.dtype is dtype(float)
        a = arange(3, 7)
        assert (a == [3, 4, 5, 6]).all()
        assert a.dtype is dtype(int)
        a = arange(3, 7, 2)
        assert (a == [3, 5]).all()
        a = arange(3, dtype=float)
        assert (a == [0., 1., 2.]).all()
        assert a.dtype is dtype(float)
        a = arange(0, 0.8, 0.1)
        assert len(a) == 8
        assert arange(False, True, True).dtype is dtype(int)<|MERGE_RESOLUTION|>--- conflicted
+++ resolved
@@ -331,8 +331,6 @@
         c = a[:3]
         assert c.shape == (3,)
 
-<<<<<<< HEAD
-=======
     def test_set_shape(self):
         from numpypy import array, zeros
         a = array([])
@@ -363,7 +361,7 @@
         a.shape = (12, 2)
 
     def test_slice_reshape(self):
-        from numpypy import array, zeros
+        from numpypy import zeros, arange
         a = zeros((4, 2, 3))
         b = a[::2, :, :]
         b.shape = (2, 6)
@@ -371,8 +369,12 @@
         assert str(exc.value) == \
                            "incompatible shape for a non-contiguous array"
         b = a[::2, :, :].reshape((2, 6))
-
->>>>>>> 016db18d
+        b = arange(20)[1:17:2]
+        b.shape = (4, 2)
+        assert (b == [[1, 3], [5, 7], [9, 11], [13, 15]]).all()
+        b.reshape((2, 4))
+        assert (b == [[1, 3, 5, 7], [9, 11, 13, 15]]).all()
+
     def test_add(self):
         from numpypy import array
         a = array(range(5))
