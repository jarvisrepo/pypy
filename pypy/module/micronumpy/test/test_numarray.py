
import py
from pypy.module.micronumpy.test.test_base import BaseNumpyAppTest
from pypy.module.micronumpy.interp_numarray import NDimArray, shape_agreement
from pypy.module.micronumpy import signature
from pypy.interpreter.error import OperationError
from pypy.conftest import gettestobjspace


class MockDtype(object):
    signature = signature.BaseSignature()

    def malloc(self, size):
        return None


class TestNumArrayDirect(object):
    def newslice(self, *args):
        return self.space.newslice(*[self.space.wrap(arg) for arg in args])

    def newtuple(self, *args):
        args_w = []
        for arg in args:
            if isinstance(arg, int):
                args_w.append(self.space.wrap(arg))
            else:
                args_w.append(arg)
        return self.space.newtuple(args_w)

    def test_strides_f(self):
        a = NDimArray(100, [10, 5, 3], MockDtype(), 'F')
        assert a.strides == [1, 10, 50]
        assert a.backstrides == [9, 40, 100]

    def test_strides_c(self):
        a = NDimArray(100, [10, 5, 3], MockDtype(), 'C')
        assert a.strides == [15, 3, 1]
        assert a.backstrides == [135, 12, 2]

    def test_create_slice_f(self):
        space = self.space
        a = NDimArray(10 * 5 * 3, [10, 5, 3], MockDtype(), 'F')
        s = a.create_slice(space, [(3, 0, 0, 1)])
        assert s.start == 3
        assert s.strides == [10, 50]
        assert s.backstrides == [40, 100]
        s = a.create_slice(space, [(1, 9, 2, 4)])
        assert s.start == 1
        assert s.strides == [2, 10, 50]
        assert s.backstrides == [6, 40, 100]
        s = a.create_slice(space, [(1, 5, 3, 2), (1, 2, 1, 1), (1, 0, 0, 1)])
        assert s.shape == [2, 1]
        assert s.strides == [3, 10]
        assert s.backstrides == [3, 0]
        s = a.create_slice(space, [(0, 10, 1, 10), (2, 0, 0, 1)])
        assert s.start == 20
        assert s.shape == [10, 3]

    def test_create_slice_c(self):
        space = self.space
        a = NDimArray(10 * 5 * 3, [10, 5, 3], MockDtype(), 'C')
        s = a.create_slice(space, [(3, 0, 0, 1)])
        assert s.start == 45
        assert s.strides == [3, 1]
        assert s.backstrides == [12, 2]
        s = a.create_slice(space, [(1, 9, 2, 4)])
        assert s.start == 15
        assert s.strides == [30, 3, 1]
        assert s.backstrides == [90, 12, 2]
        s = a.create_slice(space, [(1, 5, 3, 2), (1, 2, 1, 1), (1, 0, 0, 1)])
        assert s.start == 19
        assert s.shape == [2, 1]
        assert s.strides == [45, 3]
        assert s.backstrides == [45, 0]
        s = a.create_slice(space, [(0, 10, 1, 10), (2, 0, 0, 1)])
        assert s.start == 6
        assert s.shape == [10, 3]

    def test_slice_of_slice_f(self):
        space = self.space
        a = NDimArray(10 * 5 * 3, [10, 5, 3], MockDtype(), 'F')
        s = a.create_slice(space, [(5, 0, 0, 1)])
        assert s.start == 5
        s2 = s.create_slice(space, [(3, 0, 0, 1)])
        assert s2.shape == [3]
        assert s2.strides == [50]
        assert s2.parent is a
        assert s2.backstrides == [100]
        assert s2.start == 35
        s = a.create_slice(space, [(1, 5, 3, 2)])
        s2 = s.create_slice(space, [(0, 2, 1, 2), (2, 0, 0, 1)])
        assert s2.shape == [2, 3]
        assert s2.strides == [3, 50]
        assert s2.backstrides == [3, 100]
        assert s2.start == 1 * 15 + 2 * 3

    def test_slice_of_slice_c(self):
        space = self.space
        a = NDimArray(10 * 5 * 3, [10, 5, 3], MockDtype(), order='C')
        s = a.create_slice(space, [(5, 0, 0, 1)])
        assert s.start == 15 * 5
        s2 = s.create_slice(space, [(3, 0, 0, 1)])
        assert s2.shape == [3]
        assert s2.strides == [1]
        assert s2.parent is a
        assert s2.backstrides == [2]
        assert s2.start == 5 * 15 + 3 * 3
        s = a.create_slice(space, [(1, 5, 3, 2)])
        s2 = s.create_slice(space, [(0, 2, 1, 2), (2, 0, 0, 1)])
        assert s2.shape == [2, 3]
        assert s2.strides == [45, 1]
        assert s2.backstrides == [45, 2]
        assert s2.start == 1 * 15 + 2 * 3

    def test_negative_step_f(self):
        space = self.space
        a = NDimArray(10 * 5 * 3, [10, 5, 3], MockDtype(), 'F')
        s = a.create_slice(space, [(9, -1, -2, 5)])
        assert s.start == 9
        assert s.strides == [-2, 10, 50]
        assert s.backstrides == [-8, 40, 100]

    def test_negative_step_c(self):
        space = self.space
        a = NDimArray(10 * 5 * 3, [10, 5, 3], MockDtype(), order='C')
        s = a.create_slice(space, [(9, -1, -2, 5)])
        assert s.start == 135
        assert s.strides == [-30, 3, 1]
        assert s.backstrides == [-120, 12, 2]

    def test_index_of_single_item_f(self):
        a = NDimArray(10 * 5 * 3, [10, 5, 3], MockDtype(), 'F')
        r = a._index_of_single_item(self.space, self.newtuple(1, 2, 2))
        assert r == 1 + 2 * 10 + 2 * 50
        s = a.create_slice(self.space, [(0, 10, 1, 10), (2, 0, 0, 1)])
        r = s._index_of_single_item(self.space, self.newtuple(1, 0))
        assert r == a._index_of_single_item(self.space, self.newtuple(1, 2, 0))
        r = s._index_of_single_item(self.space, self.newtuple(1, 1))
        assert r == a._index_of_single_item(self.space, self.newtuple(1, 2, 1))

    def test_index_of_single_item_c(self):
        a = NDimArray(10 * 5 * 3, [10, 5, 3], MockDtype(), 'C')
        r = a._index_of_single_item(self.space, self.newtuple(1, 2, 2))
        assert r == 1 * 3 * 5 + 2 * 3 + 2
        s = a.create_slice(self.space, [(0, 10, 1, 10), (2, 0, 0, 1)])
        r = s._index_of_single_item(self.space, self.newtuple(1, 0))
        assert r == a._index_of_single_item(self.space, self.newtuple(1, 2, 0))
        r = s._index_of_single_item(self.space, self.newtuple(1, 1))
        assert r == a._index_of_single_item(self.space, self.newtuple(1, 2, 1))

    def test_shape_agreement(self):
        assert shape_agreement(self.space, [3], [3]) == [3]
        assert shape_agreement(self.space, [1, 2, 3], [1, 2, 3]) == [1, 2, 3]
        py.test.raises(OperationError, shape_agreement, self.space, [2], [3])
        assert shape_agreement(self.space, [4, 4], []) == [4, 4]
        assert shape_agreement(self.space,
                [8, 1, 6, 1], [7, 1, 5]) == [8, 7, 6, 5]
        assert shape_agreement(self.space,
                [5, 2], [4, 3, 5, 2]) == [4, 3, 5, 2]


class AppTestNumArray(BaseNumpyAppTest):
    def test_type(self):
        from numpypy import array
        ar = array(range(5))
        assert type(ar) is type(ar + ar)

    def test_init(self):
        from numpypy import zeros
        a = zeros(15)
        # Check that storage was actually zero'd.
        assert a[10] == 0.0
        # And check that changes stick.
        a[13] = 5.3
        assert a[13] == 5.3

    def test_size(self):
        from numpypy import array
        # XXX fixed on multidim branch
        #assert array(3).size == 1
        a = array([1, 2, 3])
        assert a.size == 3
        assert (a + a).size == 3

    def test_empty(self):
        """
        Test that empty() works.
        """

        from numpypy import empty
        a = empty(2)
        a[1] = 1.0
        assert a[1] == 1.0

    def test_ones(self):
        from numpypy import ones
        a = ones(3)
        assert len(a) == 3
        assert a[0] == 1
        raises(IndexError, "a[3]")
        a[2] = 4
        assert a[2] == 4

    def test_copy(self):
        from numpypy import array
        a = array(range(5))
        b = a.copy()
        for i in xrange(5):
            assert b[i] == a[i]
        a[3] = 22
        assert b[3] == 3

    def test_iterator_init(self):
        from numpypy import array
        a = array(range(5))
        assert a[3] == 3
        #Wrong on two counts: numpy does not allow assigning to Scalar,
        # and Scalar.shape is not a test of iterator_init, is it?
        #a = array(1)
        #assert a[0] == 1
        #assert a.shape == ()

    def test_getitem(self):
        from numpypy import array
        a = array(range(5))
        raises(IndexError, "a[5]")
        a = a + a
        raises(IndexError, "a[5]")
        assert a[-1] == 8
        raises(IndexError, "a[-6]")

    def test_getitem_tuple(self):
        from numpypy import array
        a = array(range(5))
        raises(IndexError, "a[(1,2)]")
        for i in xrange(5):
            assert a[(i,)] == i
        b = a[()]
        for i in xrange(5):
            assert a[i] == b[i]

    def test_setitem(self):
        from numpypy import array
        a = array(range(5))
        a[-1] = 5.0
        assert a[4] == 5.0
        raises(IndexError, "a[5] = 0.0")
        raises(IndexError, "a[-6] = 3.0")

    def test_setitem_tuple(self):
        from numpypy import array
        a = array(range(5))
        raises(IndexError, "a[(1,2)] = [0,1]")
        for i in xrange(5):
            a[(i,)] = i + 1
            assert a[i] == i + 1
        a[()] = range(5)
        for i in xrange(5):
            assert a[i] == i

    def test_setslice_array(self):
        from numpypy import array
        a = array(range(5))
        b = array(range(2))
        a[1:4:2] = b
        assert a[1] == 0.
        assert a[3] == 1.
        b[::-1] = b
        assert b[0] == 1.
        assert b[1] == 0.

    def test_setslice_of_slice_array(self):
        from numpypy import array, zeros
        a = zeros(5)
        a[::2] = array([9., 10., 11.])
        assert a[0] == 9.
        assert a[2] == 10.
        assert a[4] == 11.
        a[1:4:2][::-1] = array([1., 2.])
        assert a[0] == 9.
        assert a[1] == 2.
        assert a[2] == 10.
        assert a[3] == 1.
        assert a[4] == 11.
        a = zeros(10)
        a[::2][::-1][::2] = array(range(1, 4))
        assert a[8] == 1.
        assert a[4] == 2.
        assert a[0] == 3.

    def test_setslice_list(self):
        from numpypy import array
        a = array(range(5), float)
        b = [0., 1.]
        a[1:4:2] = b
        assert a[1] == 0.
        assert a[3] == 1.

    def test_setslice_constant(self):
        from numpypy import array
        a = array(range(5), float)
        a[1:4:2] = 0.
        assert a[1] == 0.
        assert a[3] == 0.

    def test_scalar(self):
        from numpypy import array
        a = array(3)
        #assert a[0] == 3
        raises(IndexError, "a[0]")
        assert a.size == 1
        assert a.shape == ()

    def test_len(self):
        from numpypy import array
        a = array(range(5))
        assert len(a) == 5
        assert len(a + a) == 5

    def test_shape(self):
        from numpypy import array
        a = array(range(5))
        assert a.shape == (5,)
        b = a + a
        assert b.shape == (5,)
        c = a[:3]
        assert c.shape == (3,)

    def test_set_shape(self):
        from numpypy import array, zeros
        a = array([])
        a.shape = []
        a = array(range(12))
        a.shape = (3, 4)
        assert (a == [range(4), range(4, 8), range(8, 12)]).all()
        a.shape = (3, 2, 2)
        assert a[1, 1, 1] == 7
        a.shape = (3, -1, 2)
        assert a.shape == (3, 2, 2)
        a.shape = 12
        assert a.shape == (12, )
        exc = raises(ValueError, "a.shape = 10")
        assert str(exc.value) == "total size of new array must be unchanged"
    def test_reshape(self):
        from numpypy import array, zeros
        a = array(range(12))
        exc = raises(ValueError, "b = a.reshape((3, 10))")
        assert str(exc.value) == "total size of new array must be unchanged"
        b = a.reshape((3, 4))
        assert (b == [range(4), range(4, 8), range(8, 12)]).all()
        b[:, 0] = 1000
        assert (a == [1000, 1, 2, 3, 1000, 5, 6, 7, 1000, 9, 10, 11]).all()
        a = zeros((4, 2, 3))
        a.shape = (12, 2)
    def test_slice_reshape(self):
        from numpypy import array, zeros
        a = array(range(12))
        b = a[::2, :, :]
        b.shape = (2,6)
        exc = raises(AttributeError, "b.shape = 12")
        assert str(exc.value) == \
                           "incompatible shape for a non-contiguous array"
        b.shape = (2, 6)
        a = array(range(12))

    def test_add(self):
        from numpypy import array
        a = array(range(5))
        b = a + a
        for i in range(5):
            assert b[i] == i + i

        a = array([True, False, True, False], dtype="?")
        b = array([True, True, False, False], dtype="?")
        c = a + b
        for i in range(4):
            assert c[i] == bool(a[i] + b[i])

    def test_add_other(self):
        from numpypy import array
        a = array(range(5))
        b = array([i for i in reversed(range(5))])
        c = a + b
        for i in range(5):
            assert c[i] == 4

    def test_add_constant(self):
        from numpypy import array
        a = array(range(5))
        b = a + 5
        for i in range(5):
            assert b[i] == i + 5

    def test_radd(self):
        from numpypy import array
        r = 3 + array(range(3))
        for i in range(3):
            assert r[i] == i + 3

    def test_add_list(self):
        from numpypy import array
        a = array(range(5))
        b = list(reversed(range(5)))
        c = a + b
        assert isinstance(c, array)
        for i in range(5):
            assert c[i] == 4

    def test_subtract(self):
        from numpypy import array
        a = array(range(5))
        b = a - a
        for i in range(5):
            assert b[i] == 0

    def test_subtract_other(self):
        from numpypy import array
        a = array(range(5))
        b = array([1, 1, 1, 1, 1])
        c = a - b
        for i in range(5):
            assert c[i] == i - 1

    def test_subtract_constant(self):
        from numpypy import array
        a = array(range(5))
        b = a - 5
        for i in range(5):
            assert b[i] == i - 5

    def test_mul(self):
        import numpypy

        a = numpypy.array(range(5))
        b = a * a
        for i in range(5):
            assert b[i] == i * i

        a = numpypy.array(range(5), dtype=bool)
        b = a * a
        assert b.dtype is numpypy.dtype(bool)
        assert b[0] is numpypy.False_
        for i in range(1, 5):
            assert b[i] is numpypy.True_

    def test_mul_constant(self):
        from numpypy import array
        a = array(range(5))
        b = a * 5
        for i in range(5):
            assert b[i] == i * 5

    def test_div(self):
        from math import isnan
        from numpypy import array, dtype, inf

        a = array(range(1, 6))
        b = a / a
        for i in range(5):
            assert b[i] == 1

        a = array(range(1, 6), dtype=bool)
        b = a / a
        assert b.dtype is dtype("int8")
        for i in range(5):
            assert b[i] == 1

        a = array([-1, 0, 1])
        b = array([0, 0, 0])
        c = a / b
        assert (c == [0, 0, 0]).all()

        a = array([-1.0, 0.0, 1.0])
        b = array([0.0, 0.0, 0.0])
        c = a / b
        assert c[0] == -inf
        assert isnan(c[1])
        assert c[2] == inf

        b = array([-0.0, -0.0, -0.0])
        c = a / b
        assert c[0] == inf
        assert isnan(c[1])
        assert c[2] == -inf

    def test_div_other(self):
        from numpypy import array
        a = array(range(5))
        b = array([2, 2, 2, 2, 2], float)
        c = a / b
        for i in range(5):
            assert c[i] == i / 2.0

    def test_div_constant(self):
        from numpypy import array
        a = array(range(5))
        b = a / 5.0
        for i in range(5):
            assert b[i] == i / 5.0

    def test_pow(self):
        from numpypy import array
        a = array(range(5), float)
        b = a ** a
        for i in range(5):
            print b[i], i ** i
            assert b[i] == i ** i

    def test_pow_other(self):
        from numpypy import array
        a = array(range(5), float)
        b = array([2, 2, 2, 2, 2])
        c = a ** b
        for i in range(5):
            assert c[i] == i ** 2

    def test_pow_constant(self):
        from numpypy import array
        a = array(range(5), float)
        b = a ** 2
        for i in range(5):
            assert b[i] == i ** 2

    def test_mod(self):
        from numpypy import array
        a = array(range(1, 6))
        b = a % a
        for i in range(5):
            assert b[i] == 0

        a = array(range(1, 6), float)
        b = (a + 1) % a
        assert b[0] == 0
        for i in range(1, 5):
            assert b[i] == 1

    def test_mod_other(self):
        from numpypy import array
        a = array(range(5))
        b = array([2, 2, 2, 2, 2])
        c = a % b
        for i in range(5):
            assert c[i] == i % 2

    def test_mod_constant(self):
        from numpypy import array
        a = array(range(5))
        b = a % 2
        for i in range(5):
            assert b[i] == i % 2

    def test_pos(self):
        from numpypy import array
        a = array([1., -2., 3., -4., -5.])
        b = +a
        for i in range(5):
            assert b[i] == a[i]

        a = +array(range(5))
        for i in range(5):
            assert a[i] == i

    def test_neg(self):
        from numpypy import array
        a = array([1., -2., 3., -4., -5.])
        b = -a
        for i in range(5):
            assert b[i] == -a[i]

        a = -array(range(5), dtype="int8")
        for i in range(5):
            assert a[i] == -i

    def test_abs(self):
        from numpypy import array
        a = array([1., -2., 3., -4., -5.])
        b = abs(a)
        for i in range(5):
            assert b[i] == abs(a[i])

        a = abs(array(range(-5, 5), dtype="int8"))
        for i in range(-5, 5):
            assert a[i + 5] == abs(i)

    def test_auto_force(self):
        from numpypy import array
        a = array(range(5))
        b = a - 1
        a[2] = 3
        for i in range(5):
            assert b[i] == i - 1

        a = array(range(5))
        b = a + a
        c = b + b
        b[1] = 5
        assert c[1] == 4

    def test_getslice(self):
        from numpypy import array
        a = array(range(5))
        s = a[1:5]
        assert len(s) == 4
        for i in range(4):
            assert s[i] == a[i + 1]

        s = (a + a)[1:2]
        assert len(s) == 1
        assert s[0] == 2
        s[:1] = array([5])
        assert s[0] == 5

    def test_getslice_step(self):
        from numpypy import array
        a = array(range(10))
        s = a[1:9:2]
        assert len(s) == 4
        for i in range(4):
            assert s[i] == a[2 * i + 1]

    def test_slice_update(self):
        from numpypy import array
        a = array(range(5))
        s = a[0:3]
        s[1] = 10
        assert a[1] == 10
        a[2] = 20
        assert s[2] == 20

    def test_slice_invaidate(self):
        # check that slice shares invalidation list with
        from numpypy import array
        a = array(range(5))
        s = a[0:2]
        b = array([10, 11])
        c = s + b
        a[0] = 100
        assert c[0] == 10
        assert c[1] == 12
        d = s + b
        a[1] = 101
        assert d[0] == 110
        assert d[1] == 12

    def test_mean(self):
        from numpypy import array
        a = array(range(5))
        assert a.mean() == 2.0
        assert a[:4].mean() == 1.5

    def test_sum(self):
        from numpypy import array
        a = array(range(5))
        assert a.sum() == 10.0
        assert a[:4].sum() == 6.0

        a = array([True] * 5, bool)
        assert a.sum() == 5

    def test_prod(self):
        from numpypy import array
        a = array(range(1, 6))
        assert a.prod() == 120.0
        assert a[:4].prod() == 24.0

    def test_max(self):
        from numpypy import array
        a = array([-1.2, 3.4, 5.7, -3.0, 2.7])
        assert a.max() == 5.7
        b = array([])
        raises(ValueError, "b.max()")

    def test_max_add(self):
        from numpypy import array
        a = array([-1.2, 3.4, 5.7, -3.0, 2.7])
        assert (a + a).max() == 11.4

    def test_min(self):
        from numpypy import array
        a = array([-1.2, 3.4, 5.7, -3.0, 2.7])
        assert a.min() == -3.0
        b = array([])
        raises(ValueError, "b.min()")

    def test_argmax(self):
        from numpypy import array
        a = array([-1.2, 3.4, 5.7, -3.0, 2.7])
        r = a.argmax()
        assert r == 2
        b = array([])
        raises(ValueError, b.argmax)

        a = array(range(-5, 5))
        r = a.argmax()
        assert r == 9
        b = a[::2]
        r = b.argmax()
        assert r == 4
        r = (a + a).argmax()
        assert r == 9
        a = array([1, 0, 0])
        assert a.argmax() == 0
        a = array([0, 0, 1])
        assert a.argmax() == 2

    def test_argmin(self):
        from numpypy import array
        a = array([-1.2, 3.4, 5.7, -3.0, 2.7])
        assert a.argmin() == 3
        b = array([])
        raises(ValueError, "b.argmin()")

    def test_all(self):
        from numpypy import array
        a = array(range(5))
        assert a.all() == False
        a[0] = 3.0
        assert a.all() == True
        b = array([])
        assert b.all() == True

    def test_any(self):
        from numpypy import array, zeros
        a = array(range(5))
        assert a.any() == True
        b = zeros(5)
        assert b.any() == False
        c = array([])
        assert c.any() == False

    def test_dot(self):
        from numpypy import array
        a = array(range(5))
        assert a.dot(a) == 30.0

        a = array(range(5))
        assert a.dot(range(5)) == 30

    def test_dot_constant(self):
        from numpypy import array
        a = array(range(5))
        b = a.dot(2.5)
        for i in xrange(5):
            assert b[i] == 2.5 * a[i]

    def test_dtype_guessing(self):
        from numpypy import array, dtype

        assert array([True]).dtype is dtype(bool)
        assert array([True, False]).dtype is dtype(bool)
        assert array([True, 1]).dtype is dtype(int)
        assert array([1, 2, 3]).dtype is dtype(int)
        assert array([1L, 2, 3]).dtype is dtype(long)
        assert array([1.2, True]).dtype is dtype(float)
        assert array([1.2, 5]).dtype is dtype(float)
        assert array([]).dtype is dtype(float)

    def test_comparison(self):
        import operator
        from numpypy import array, dtype

        a = array(range(5))
        b = array(range(5), float)
        for func in [
            operator.eq, operator.ne, operator.lt, operator.le, operator.gt,
            operator.ge
        ]:
            c = func(a, 3)
            assert c.dtype is dtype(bool)
            for i in xrange(5):
                assert c[i] == func(a[i], 3)

            c = func(b, 3)
            assert c.dtype is dtype(bool)
            for i in xrange(5):
                assert c[i] == func(b[i], 3)

    def test_nonzero(self):
        from numpypy import array
        a = array([1, 2])
        raises(ValueError, bool, a)
        raises(ValueError, bool, a == a)
        assert bool(array(1))
        assert not bool(array(0))
        assert bool(array([1]))
        assert not bool(array([0]))


class AppTestMultiDim(BaseNumpyAppTest):
    def test_init(self):
        import numpypy
        a = numpypy.zeros((2, 2))
        assert len(a) == 2

    def test_shape(self):
        import numpypy
        assert numpypy.zeros(1).shape == (1,)
        assert numpypy.zeros((2, 2)).shape == (2, 2)
        assert numpypy.zeros((3, 1, 2)).shape == (3, 1, 2)
        assert numpypy.array([[1], [2], [3]]).shape == (3, 1)
        assert len(numpypy.zeros((3, 1, 2))) == 3
        raises(TypeError, len, numpypy.zeros(()))
        raises(ValueError, numpypy.array, [[1, 2], 3])

    def test_getsetitem(self):
        import numpypy
        a = numpypy.zeros((2, 3, 1))
        raises(IndexError, a.__getitem__, (2, 0, 0))
        raises(IndexError, a.__getitem__, (0, 3, 0))
        raises(IndexError, a.__getitem__, (0, 0, 1))
        assert a[1, 1, 0] == 0
        a[1, 2, 0] = 3
        assert a[1, 2, 0] == 3
        assert a[1, 1, 0] == 0
        assert a[1, -1, 0] == 3

    def test_slices(self):
        import numpypy
        a = numpypy.zeros((4, 3, 2))
        raises(IndexError, a.__getitem__, (4,))
        raises(IndexError, a.__getitem__, (3, 3))
        raises(IndexError, a.__getitem__, (slice(None), 3))
        a[0, 1, 1] = 13
        a[1, 2, 1] = 15
        b = a[0]
        assert len(b) == 3
        assert b.shape == (3, 2)
        assert b[1, 1] == 13
        b = a[1]
        assert b.shape == (3, 2)
        assert b[2, 1] == 15
        b = a[:, 1]
        assert b.shape == (4, 2)
        assert b[0, 1] == 13
        b = a[:, 1, :]
        assert b.shape == (4, 2)
        assert b[0, 1] == 13
        b = a[1, 2]
        assert b[1] == 15
        b = a[:]
        assert b.shape == (4, 3, 2)
        assert b[1, 2, 1] == 15
        assert b[0, 1, 1] == 13
        b = a[:][:, 1][:]
        assert b[2, 1] == 0.0
        assert b[0, 1] == 13
        raises(IndexError, b.__getitem__, (4, 1))
        assert a[0][1][1] == 13
        assert a[1][2][1] == 15

    def test_init_2(self):
        import numpypy
        raises(ValueError, numpypy.array, [[1], 2])
        raises(ValueError, numpypy.array, [[1, 2], [3]])
        raises(ValueError, numpypy.array, [[[1, 2], [3, 4], 5]])
        raises(ValueError, numpypy.array, [[[1, 2], [3, 4], [5]]])
        a = numpypy.array([[1, 2], [4, 5]])
        assert a[0, 1] == 2
        assert a[0][1] == 2
        a = numpypy.array(([[[1, 2], [3, 4], [5, 6]]]))
        assert (a[0, 1] == [3, 4]).all()

    def test_setitem_slice(self):
        import numpypy
        a = numpypy.zeros((3, 4))
        a[1] = [1, 2, 3, 4]
        assert a[1, 2] == 3
        raises(TypeError, a[1].__setitem__, [1, 2, 3])
        a = numpypy.array([[1, 2], [3, 4]])
        assert (a == [[1, 2], [3, 4]]).all()
        a[1] = numpypy.array([5, 6])
        assert (a == [[1, 2], [5, 6]]).all()
        a[:, 1] = numpypy.array([8, 10])
        assert (a == [[1, 8], [5, 10]]).all()
        a[0, :: -1] = numpypy.array([11, 12])
        assert (a == [[12, 11], [5, 10]]).all()

    def test_ufunc(self):
        from numpypy import array
        a = array([[1, 2], [3, 4], [5, 6]])
        assert ((a + a) == \
            array([[1 + 1, 2 + 2], [3 + 3, 4 + 4], [5 + 5, 6 + 6]])).all()

    def test_getitem_add(self):
        from numpypy import array
        a = array([[1, 2], [3, 4], [5, 6], [7, 8], [9, 10]])
        assert (a + a)[1, 1] == 8

    def test_ufunc_negative(self):
        from numpypy import array, negative
        a = array([[1, 2], [3, 4]])
        b = negative(a + a)
        assert (b == [[-2, -4], [-6, -8]]).all()

    def test_getitem_3(self):
        from numpypy import array
        a = array([[1, 2], [3, 4], [5, 6], [7, 8],
                   [9, 10], [11, 12], [13, 14]])
        b = a[::2]
        print a
        print b
        assert (b == [[1, 2], [5, 6], [9, 10], [13, 14]]).all()
        c = b + b
        assert c[1][1] == 12

    def test_multidim_ones(self):
        from numpypy import ones
        a = ones((1, 2, 3))
        assert a[0, 1, 2] == 1.0

    def test_broadcast_ufunc(self):
        from numpypy import array
        a = array([[1, 2], [3, 4], [5, 6]])
        b = array([5, 6])
        c = ((a + b) == [[1 + 5, 2 + 6], [3 + 5, 4 + 6], [5 + 5, 6 + 6]])
        assert c.all()

    def test_broadcast_setslice(self):
        from numpypy import zeros, ones
        a = zeros((100, 100))
        b = ones(100)
        a[:, :] = b
        assert a[13, 15] == 1

    def test_broadcast_shape_agreement(self):
        from numpypy import zeros, array
        a = zeros((3, 1, 3))
        b = array(((10, 11, 12), (20, 21, 22), (30, 31, 32)))
        c = ((a + b) == [b, b, b])
        assert c.all()
        a = array((((10, 11, 12), ), ((20, 21, 22), ), ((30, 31, 32), )))
        assert(a.shape == (3, 1, 3))
        d = zeros((3, 3))
        c = ((a + d) == [b, b, b])
        c = ((a + d) == array([[[10., 11., 12.]] * 3,
                               [[20., 21., 22.]] * 3, [[30., 31., 32.]] * 3]))
        assert c.all()

    def test_broadcast_scalar(self):
        from numpypy import zeros
        a = zeros((4, 5), 'd')
        a[:, 1] = 3
        assert a[2, 1] == 3
        assert a[0, 2] == 0
        a[0, :] = 5
        assert a[0, 3] == 5
        assert a[2, 1] == 3
        assert a[3, 2] == 0

    def test_broadcast_call2(self):
        from numpypy import zeros, ones
        a = zeros((4, 1, 5))
        b = ones((4, 3, 5))
        b[:] = (a + a)
        assert (b == zeros((4, 3, 5))).all()

    def test_argmax(self):
        from numpypy import array
        a = array([[1, 2], [3, 4], [5, 6]])
        assert a.argmax() == 5
        assert a[:2, ].argmax() == 3

    def test_broadcast_wrong_shapes(self):
        from numpypy import zeros
        a = zeros((4, 3, 2))
        b = zeros((4, 2))
        exc = raises(ValueError, lambda: a + b)
        assert str(exc.value) == "operands could not be broadcast" \
            " together with shapes (4,3,2) (4,2)"

    def test_reduce(self):
        from numpypy import array
        a = array([[1, 2, 3, 4], [5, 6, 7, 8], [9, 10, 11, 12]])
        assert a.sum() == (13 * 12) / 2
        b = a[1:, 1::2]
        c = b + b
        assert c.sum() == (6 + 8 + 10 + 12) * 2

    def test_transpose(self):
        from numpypy import array
        a = array(((range(3), range(3, 6)),
                   (range(6, 9), range(9, 12)),
                   (range(12, 15), range(15, 18)),
                   (range(18, 21), range(21, 24))))
        assert a.shape == (4, 2, 3)
        b = a.T
        assert b.shape == (3, 2, 4)
        assert(b[0, :, 0] == [0, 3]).all()
        b[:, 0, 0] = 1000
        assert(a[0, 0, :] == [1000, 1000, 1000]).all()
        a = array(range(5))
        b = a.T
        assert(b == range(5)).all()
        a = numpypy.array((range(10), range(20, 30)))
        b = a.T
        assert(b[:, 0] == a[0, :]).all()

    def test_flatiter(self):
        from numpypy import array, flatiter
        a = array([[10, 30], [40, 60]])
        f_iter = a.flat
        assert f_iter.next() == 10
        assert f_iter.next() == 30
        assert f_iter.next() == 40
        assert f_iter.next() == 60
        raises(StopIteration, "f_iter.next()")
        raises(TypeError, "flatiter()")


class AppTestSupport(object):
    def setup_class(cls):
        import struct
        cls.space = gettestobjspace(usemodules=('micronumpy',))
        cls.w_data = cls.space.wrap(struct.pack('dddd', 1, 2, 3, 4))

    def test_fromstring(self):
        from numpypy import fromstring
        a = fromstring(self.data)
        for i in range(4):
            assert a[i] == i + 1
        raises(ValueError, fromstring, "abc")


class AppTestRepr(BaseNumpyAppTest):
    def test_repr(self):
        from numpypy import array, zeros
        a = array(range(5), float)
        assert repr(a) == "array([0.0, 1.0, 2.0, 3.0, 4.0])"
        a = array([], float)
        assert repr(a) == "array([], dtype=float64)"
        a = zeros(1001)
        assert repr(a) == "array([0.0, 0.0, 0.0, ..., 0.0, 0.0, 0.0])"
        a = array(range(5), long)
        assert repr(a) == "array([0, 1, 2, 3, 4])"
        a = array([], long)
        assert repr(a) == "array([], dtype=int64)"
        a = array([True, False, True, False], "?")
        assert repr(a) == "array([True, False, True, False], dtype=bool)"

    def test_repr_multi(self):
        from numpypy import array, zeros
        a = zeros((3, 4))
        assert repr(a) == '''array([[0.0, 0.0, 0.0, 0.0],
       [0.0, 0.0, 0.0, 0.0],
       [0.0, 0.0, 0.0, 0.0]])'''
        a = zeros((2, 3, 4))
        assert repr(a) == '''array([[[0.0, 0.0, 0.0, 0.0],
        [0.0, 0.0, 0.0, 0.0],
        [0.0, 0.0, 0.0, 0.0]],

       [[0.0, 0.0, 0.0, 0.0],
        [0.0, 0.0, 0.0, 0.0],
        [0.0, 0.0, 0.0, 0.0]]])'''

    def test_repr_slice(self):
        from numpypy import array, zeros
        a = array(range(5), float)
        b = a[1::2]
        assert repr(b) == "array([1.0, 3.0])"
        a = zeros(2002)
        b = a[::2]
        assert repr(b) == "array([0.0, 0.0, 0.0, ..., 0.0, 0.0, 0.0])"
        a = array((range(5), range(5, 10)), dtype="int16")
        b = a[1, 2:]
        assert repr(b) == "array([7, 8, 9], dtype=int16)"
        # an empty slice prints its shape
        b = a[2:1, ]
        assert repr(b) == "array([], shape=(0, 5), dtype=int16)"

    def test_str(self):
        from numpypy import array, zeros
        a = array(range(5), float)
        assert str(a) == "[0.0 1.0 2.0 3.0 4.0]"
        assert str((2 * a)[:]) == "[0.0 2.0 4.0 6.0 8.0]"
        a = zeros(1001)
        assert str(a) == "[0.0 0.0 0.0 ..., 0.0 0.0 0.0]"

        a = array(range(5), dtype=long)
        assert str(a) == "[0 1 2 3 4]"
        a = array([True, False, True, False], dtype="?")
        assert str(a) == "[True False True False]"

        a = array(range(5), dtype="int8")
        assert str(a) == "[0 1 2 3 4]"

        a = array(range(5), dtype="int16")
        assert str(a) == "[0 1 2 3 4]"

        a = array((range(5), range(5, 10)), dtype="int16")
        assert str(a) == "[[0 1 2 3 4]\n [5 6 7 8 9]]"

        a = array(3, dtype=int)
        assert str(a) == "3"

        a = zeros((400, 400), dtype=int)
        assert str(a) == "[[0 0 0 ..., 0 0 0]\n [0 0 0 ..., 0 0 0]\n" \
           " [0 0 0 ..., 0 0 0]\n ..., \n [0 0 0 ..., 0 0 0]\n" \
           " [0 0 0 ..., 0 0 0]\n [0 0 0 ..., 0 0 0]]"
        a = zeros((2, 2, 2))
        r = str(a)
        assert r == '[[[0.0 0.0]\n  [0.0 0.0]]\n\n [[0.0 0.0]\n  [0.0 0.0]]]'

    def test_str_slice(self):
        from numpypy import array, zeros
        a = array(range(5), float)
        b = a[1::2]
        assert str(b) == "[1.0 3.0]"
        a = zeros(2002)
        b = a[::2]
        assert str(b) == "[0.0 0.0 0.0 ..., 0.0 0.0 0.0]"
        a = array((range(5), range(5, 10)), dtype="int16")
        b = a[1, 2:]
        assert str(b) == "[7 8 9]"
        b = a[2:1, ]
        assert str(b) == "[]"


class AppTestRanges(BaseNumpyAppTest):
    def test_arange(self):
        from numpypy import arange, array, dtype
        a = arange(3)
        assert (a == [0, 1, 2]).all()
        assert a.dtype is dtype(int)
        a = arange(3.0)
        assert (a == [0., 1., 2.]).all()
        assert a.dtype is dtype(float)
        a = arange(3, 7)
        assert (a == [3, 4, 5, 6]).all()
        assert a.dtype is dtype(int)
        a = arange(3, 7, 2)
        assert (a == [3, 5]).all()
        a = arange(3, dtype=float)
        assert (a == [0., 1., 2.]).all()
<<<<<<< HEAD
        assert a.dtype is dtype(float)
        a = arange(0, 0.8, 0.1)
        assert len(a) == 8
=======
        assert a.dtype is dtype(float)
>>>>>>> f33afc12
<|MERGE_RESOLUTION|>--- conflicted
+++ resolved
@@ -1131,10 +1131,6 @@
         assert (a == [3, 5]).all()
         a = arange(3, dtype=float)
         assert (a == [0., 1., 2.]).all()
-<<<<<<< HEAD
         assert a.dtype is dtype(float)
         a = arange(0, 0.8, 0.1)
-        assert len(a) == 8
-=======
-        assert a.dtype is dtype(float)
->>>>>>> f33afc12
+        assert len(a) == 8