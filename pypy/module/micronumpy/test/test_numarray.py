
import py
from pypy.module.micronumpy.test.test_base import BaseNumpyAppTest
from pypy.module.micronumpy.interp_numarray import W_NDimArray, shape_agreement
from pypy.module.micronumpy.interp_iter import Chunk
from pypy.module.micronumpy import signature
from pypy.interpreter.error import OperationError
from pypy.conftest import gettestobjspace


class MockDtype(object):
    def malloc(self, size):
        return None


class TestNumArrayDirect(object):
    def newslice(self, *args):
        return self.space.newslice(*[self.space.wrap(arg) for arg in args])

    def newtuple(self, *args):
        args_w = []
        for arg in args:
            if isinstance(arg, int):
                args_w.append(self.space.wrap(arg))
            else:
                args_w.append(arg)
        return self.space.newtuple(args_w)

    def test_strides_f(self):
        a = W_NDimArray(100, [10, 5, 3], MockDtype(), 'F')
        assert a.strides == [1, 10, 50]
        assert a.backstrides == [9, 40, 100]

    def test_strides_c(self):
        a = W_NDimArray(100, [10, 5, 3], MockDtype(), 'C')
        assert a.strides == [15, 3, 1]
        assert a.backstrides == [135, 12, 2]

    def test_create_slice_f(self):
        a = W_NDimArray(10 * 5 * 3, [10, 5, 3], MockDtype(), 'F')
        s = a.create_slice([Chunk(3, 0, 0, 1)])
        assert s.start == 3
        assert s.strides == [10, 50]
        assert s.backstrides == [40, 100]
        s = a.create_slice([Chunk(1, 9, 2, 4)])
        assert s.start == 1
        assert s.strides == [2, 10, 50]
        assert s.backstrides == [6, 40, 100]
        s = a.create_slice([Chunk(1, 5, 3, 2), Chunk(1, 2, 1, 1), Chunk(1, 0, 0, 1)])
        assert s.shape == [2, 1]
        assert s.strides == [3, 10]
        assert s.backstrides == [3, 0]
        s = a.create_slice([Chunk(0, 10, 1, 10), Chunk(2, 0, 0, 1)])
        assert s.start == 20
        assert s.shape == [10, 3]

    def test_create_slice_c(self):
        a = W_NDimArray(10 * 5 * 3, [10, 5, 3], MockDtype(), 'C')
        s = a.create_slice([Chunk(3, 0, 0, 1)])
        assert s.start == 45
        assert s.strides == [3, 1]
        assert s.backstrides == [12, 2]
        s = a.create_slice([Chunk(1, 9, 2, 4)])
        assert s.start == 15
        assert s.strides == [30, 3, 1]
        assert s.backstrides == [90, 12, 2]
        s = a.create_slice([Chunk(1, 5, 3, 2), Chunk(1, 2, 1, 1),
                            Chunk(1, 0, 0, 1)])
        assert s.start == 19
        assert s.shape == [2, 1]
        assert s.strides == [45, 3]
        assert s.backstrides == [45, 0]
        s = a.create_slice([Chunk(0, 10, 1, 10), Chunk(2, 0, 0, 1)])
        assert s.start == 6
        assert s.shape == [10, 3]

    def test_slice_of_slice_f(self):
        a = W_NDimArray(10 * 5 * 3, [10, 5, 3], MockDtype(), 'F')
        s = a.create_slice([Chunk(5, 0, 0, 1)])
        assert s.start == 5
        s2 = s.create_slice([Chunk(3, 0, 0, 1)])
        assert s2.shape == [3]
        assert s2.strides == [50]
        assert s2.parent is a
        assert s2.backstrides == [100]
        assert s2.start == 35
        s = a.create_slice([Chunk(1, 5, 3, 2)])
        s2 = s.create_slice([Chunk(0, 2, 1, 2), Chunk(2, 0, 0, 1)])
        assert s2.shape == [2, 3]
        assert s2.strides == [3, 50]
        assert s2.backstrides == [3, 100]
        assert s2.start == 1 * 15 + 2 * 3

    def test_slice_of_slice_c(self):
        a = W_NDimArray(10 * 5 * 3, [10, 5, 3], MockDtype(), order='C')
        s = a.create_slice([Chunk(5, 0, 0, 1)])
        assert s.start == 15 * 5
        s2 = s.create_slice([Chunk(3, 0, 0, 1)])
        assert s2.shape == [3]
        assert s2.strides == [1]
        assert s2.parent is a
        assert s2.backstrides == [2]
        assert s2.start == 5 * 15 + 3 * 3
        s = a.create_slice([Chunk(1, 5, 3, 2)])
        s2 = s.create_slice([Chunk(0, 2, 1, 2), Chunk(2, 0, 0, 1)])
        assert s2.shape == [2, 3]
        assert s2.strides == [45, 1]
        assert s2.backstrides == [45, 2]
        assert s2.start == 1 * 15 + 2 * 3

    def test_negative_step_f(self):
        a = W_NDimArray(10 * 5 * 3, [10, 5, 3], MockDtype(), 'F')
        s = a.create_slice([Chunk(9, -1, -2, 5)])
        assert s.start == 9
        assert s.strides == [-2, 10, 50]
        assert s.backstrides == [-8, 40, 100]

    def test_negative_step_c(self):
        a = W_NDimArray(10 * 5 * 3, [10, 5, 3], MockDtype(), order='C')
        s = a.create_slice([Chunk(9, -1, -2, 5)])
        assert s.start == 135
        assert s.strides == [-30, 3, 1]
        assert s.backstrides == [-120, 12, 2]

    def test_index_of_single_item_f(self):
        a = W_NDimArray(10 * 5 * 3, [10, 5, 3], MockDtype(), 'F')
        r = a._index_of_single_item(self.space, self.newtuple(1, 2, 2))
        assert r == 1 + 2 * 10 + 2 * 50
        s = a.create_slice([Chunk(0, 10, 1, 10), Chunk(2, 0, 0, 1)])
        r = s._index_of_single_item(self.space, self.newtuple(1, 0))
        assert r == a._index_of_single_item(self.space, self.newtuple(1, 2, 0))
        r = s._index_of_single_item(self.space, self.newtuple(1, 1))
        assert r == a._index_of_single_item(self.space, self.newtuple(1, 2, 1))

    def test_index_of_single_item_c(self):
        a = W_NDimArray(10 * 5 * 3, [10, 5, 3], MockDtype(), 'C')
        r = a._index_of_single_item(self.space, self.newtuple(1, 2, 2))
        assert r == 1 * 3 * 5 + 2 * 3 + 2
        s = a.create_slice([Chunk(0, 10, 1, 10), Chunk(2, 0, 0, 1)])
        r = s._index_of_single_item(self.space, self.newtuple(1, 0))
        assert r == a._index_of_single_item(self.space, self.newtuple(1, 2, 0))
        r = s._index_of_single_item(self.space, self.newtuple(1, 1))
        assert r == a._index_of_single_item(self.space, self.newtuple(1, 2, 1))

    def test_shape_agreement(self):
        assert shape_agreement(self.space, [3], [3]) == [3]
        assert shape_agreement(self.space, [1, 2, 3], [1, 2, 3]) == [1, 2, 3]
        py.test.raises(OperationError, shape_agreement, self.space, [2], [3])
        assert shape_agreement(self.space, [4, 4], []) == [4, 4]
        assert shape_agreement(self.space,
                [8, 1, 6, 1], [7, 1, 5]) == [8, 7, 6, 5]
        assert shape_agreement(self.space,
                [5, 2], [4, 3, 5, 2]) == [4, 3, 5, 2]

    def test_calc_new_strides(self):
        from pypy.module.micronumpy.interp_numarray import calc_new_strides
<<<<<<< HEAD
        assert calc_new_strides([2, 4], [4, 2], [4, 2]) == [8, 2]
        assert calc_new_strides([2, 4, 3], [8, 3], [1, 16]) == [1, 2, 16]
        assert calc_new_strides([2, 3, 4], [8, 3], [1, 16]) is None
        assert calc_new_strides([24], [2, 4, 3], [48, 6, 1]) is None
        assert calc_new_strides([24], [2, 4, 3], [24, 6, 2]) == [2]
        assert calc_new_strides([105, 1], [3, 5, 7], [35, 7, 1]) == [1, 1]
        assert calc_new_strides([1, 105], [3, 5, 7], [35, 7, 1]) == [105, 1]
=======
        assert calc_new_strides([2, 4], [4, 2], [4, 2], "C") == [8, 2]
        assert calc_new_strides([2, 4, 3], [8, 3], [1, 16], 'F') == [1, 2, 16]
        assert calc_new_strides([2, 3, 4], [8, 3], [1, 16], 'F') is None
        assert calc_new_strides([24], [2, 4, 3], [48, 6, 1], 'C') is None
        assert calc_new_strides([24], [2, 4, 3], [24, 6, 2], 'C') == [2]
        assert calc_new_strides([105, 1], [3, 5, 7], [35, 7, 1],'C') == [1, 1]
        assert calc_new_strides([1, 105], [3, 5, 7], [35, 7, 1],'C') == [105, 1]
        assert calc_new_strides([1, 105], [3, 5, 7], [35, 7, 1],'F') is None
        assert calc_new_strides([1, 1, 1, 105, 1], [15, 7], [7, 1],'C') == \
                                    [105, 105, 105, 1, 1]
        assert calc_new_strides([1, 1, 105, 1, 1], [7, 15], [1, 7],'F') == \
                                    [1, 1, 1, 105, 105]
>>>>>>> eba97866


class AppTestNumArray(BaseNumpyAppTest):
    def test_ndarray(self):
        from _numpypy import ndarray, array, dtype

        assert type(ndarray) is type
        assert type(array) is not type
        a = ndarray((2, 3))
        assert a.shape == (2, 3)
        assert a.dtype == dtype(float)

        raises(TypeError, ndarray, [[1], [2], [3]])

        a = ndarray(3, dtype=int)
        assert a.shape == (3,)
        assert a.dtype is dtype(int)

    def test_type(self):
        from _numpypy import array
        ar = array(range(5))
        assert type(ar) is type(ar + ar)

    def test_ndim(self):
        from _numpypy import array
        x = array(0.2)
        assert x.ndim == 0
        x = array([1, 2])
        assert x.ndim == 1
        x = array([[1, 2], [3, 4]])
        assert x.ndim == 2
        x = array([[[1, 2], [3, 4]], [[5, 6], [7, 8]]])
        assert x.ndim == 3
        # numpy actually raises an AttributeError, but _numpypy raises an
        # TypeError
        raises(TypeError, 'x.ndim = 3')

    def test_init(self):
        from _numpypy import zeros
        a = zeros(15)
        # Check that storage was actually zero'd.
        assert a[10] == 0.0
        # And check that changes stick.
        a[13] = 5.3
        assert a[13] == 5.3

    def test_size(self):
        from _numpypy import array
        assert array(3).size == 1
        a = array([1, 2, 3])
        assert a.size == 3
        assert (a + a).size == 3

    def test_empty(self):
        """
        Test that empty() works.
        """

        from _numpypy import empty
        a = empty(2)
        a[1] = 1.0
        assert a[1] == 1.0

    def test_ones(self):
        from _numpypy import ones
        a = ones(3)
        assert len(a) == 3
        assert a[0] == 1
        raises(IndexError, "a[3]")
        a[2] = 4
        assert a[2] == 4

    def test_copy(self):
        from _numpypy import arange, array
        a = arange(5)
        b = a.copy()
        for i in xrange(5):
            assert b[i] == a[i]
        a[3] = 22
        assert b[3] == 3

        a = array(1)
        assert a.copy() == a

        a = arange(8)
        b = a[::2]
        c = b.copy()
        assert (c == b).all()

        a = arange(15).reshape(5,3)
        b = a.copy()
        assert (b == a).all()

    def test_iterator_init(self):
        from _numpypy import array
        a = array(range(5))
        assert a[3] == 3

    def test_getitem(self):
        from _numpypy import array
        a = array(range(5))
        raises(IndexError, "a[5]")
        a = a + a
        raises(IndexError, "a[5]")
        assert a[-1] == 8
        raises(IndexError, "a[-6]")

    def test_getitem_tuple(self):
        from _numpypy import array
        a = array(range(5))
        raises(IndexError, "a[(1,2)]")
        for i in xrange(5):
            assert a[(i,)] == i
        b = a[()]
        for i in xrange(5):
            assert a[i] == b[i]

    def test_setitem(self):
        from _numpypy import array
        a = array(range(5))
        a[-1] = 5.0
        assert a[4] == 5.0
        raises(IndexError, "a[5] = 0.0")
        raises(IndexError, "a[-6] = 3.0")

    def test_setitem_tuple(self):
        from _numpypy import array
        a = array(range(5))
        raises(IndexError, "a[(1,2)] = [0,1]")
        for i in xrange(5):
            a[(i,)] = i + 1
            assert a[i] == i + 1
        a[()] = range(5)
        for i in xrange(5):
            assert a[i] == i

    def test_setslice_array(self):
        from _numpypy import array
        a = array(range(5))
        b = array(range(2))
        a[1:4:2] = b
        assert a[1] == 0.
        assert a[3] == 1.
        b[::-1] = b
        assert b[0] == 0.
        assert b[1] == 0.

    def test_setslice_of_slice_array(self):
        from _numpypy import array, zeros
        a = zeros(5)
        a[::2] = array([9., 10., 11.])
        assert a[0] == 9.
        assert a[2] == 10.
        assert a[4] == 11.
        a[1:4:2][::-1] = array([1., 2.])
        assert a[0] == 9.
        assert a[1] == 2.
        assert a[2] == 10.
        assert a[3] == 1.
        assert a[4] == 11.
        a = zeros(10)
        a[::2][::-1][::2] = array(range(1, 4))
        assert a[8] == 1.
        assert a[4] == 2.
        assert a[0] == 3.

    def test_setslice_list(self):
        from _numpypy import array
        a = array(range(5), float)
        b = [0., 1.]
        a[1:4:2] = b
        assert a[1] == 0.
        assert a[3] == 1.

    def test_setslice_constant(self):
        from _numpypy import array
        a = array(range(5), float)
        a[1:4:2] = 0.
        assert a[1] == 0.
        assert a[3] == 0.

    def test_scalar(self):
        from _numpypy import array, dtype
        a = array(3)
        raises(IndexError, "a[0]")
        raises(IndexError, "a[0] = 5")
        assert a.size == 1
        assert a.shape == ()
        assert a.dtype is dtype(int)

    def test_len(self):
        from _numpypy import array
        a = array(range(5))
        assert len(a) == 5
        assert len(a + a) == 5

    def test_shape(self):
        from _numpypy import array
        a = array(range(5))
        assert a.shape == (5,)
        b = a + a
        assert b.shape == (5,)
        c = a[:3]
        assert c.shape == (3,)

    def test_set_shape(self):
        from _numpypy import array, zeros
        a = array([])
        a.shape = []
        a = array(range(12))
        a.shape = (3, 4)
        assert (a == [range(4), range(4, 8), range(8, 12)]).all()
        a.shape = (3, 2, 2)
        assert a[1, 1, 1] == 7
        a.shape = (3, -1, 2)
        assert a.shape == (3, 2, 2)
        a.shape = 12
        assert a.shape == (12, )
        exc = raises(ValueError, "a.shape = 10")
        assert str(exc.value) == "total size of new array must be unchanged"
        a = array(3)
        a.shape = ()
        #numpy allows this
        a.shape = (1,)
        a = array(range(6)).reshape(2,3).T
        raises(AttributeError, 'a.shape = 6')

    def test_reshape(self):
        from _numpypy import array, zeros
        a = array(range(12))
        exc = raises(ValueError, "b = a.reshape((3, 10))")
        assert str(exc.value) == "total size of new array must be unchanged"
        b = a.reshape((3, 4))
        assert b.shape == (3, 4)
        assert (b == [range(4), range(4, 8), range(8, 12)]).all()
        b[:, 0] = 1000
        assert (a == [1000, 1, 2, 3, 1000, 5, 6, 7, 1000, 9, 10, 11]).all()
        a = zeros((4, 2, 3))
        a.shape = (12, 2)

    def test_slice_reshape(self):
        from _numpypy import zeros, arange
        a = zeros((4, 2, 3))
        b = a[::2, :, :]
        b.shape = (2, 6)
        exc = raises(AttributeError, "b.shape = 12")
        assert str(exc.value) == \
                           "incompatible shape for a non-contiguous array"
        b = a[::2, :, :].reshape((2, 6))
        assert b.shape == (2, 6)
        b = arange(20)[1:17:2]
        b.shape = (4, 2)
        assert (b == [[1, 3], [5, 7], [9, 11], [13, 15]]).all()
        c = b.reshape((2, 4))
        assert (c == [[1, 3, 5, 7], [9, 11, 13, 15]]).all()

        z = arange(96).reshape((12, -1))
        assert z.shape == (12, 8)
        y = z.reshape((4, 3, 8))
        v = y[:, ::2, :]
        w = y.reshape(96)
        u = v.reshape(64)
        assert y[1, 2, 1] == z[5, 1]
        y[1, 2, 1] = 1000
        # z, y, w, v are views of eachother
        assert z[5, 1] == 1000
        assert v[1, 1, 1] == 1000
        assert w[41] == 1000
        # u is not a view, it is a copy!
        assert u[25] == 41

        a = zeros((5, 2))
        assert a.reshape(-1).shape == (10,)

        raises(ValueError, arange(10).reshape, (5, -1, -1))

    def test_reshape_varargs(self):
        from _numpypy import arange
        z = arange(96).reshape(12, -1)
        y = z.reshape(4, 3, 8)
        assert y.shape == (4, 3, 8)

    def test_add(self):
        from _numpypy import array
        a = array(range(5))
        b = a + a
        for i in range(5):
            assert b[i] == i + i

        a = array([True, False, True, False], dtype="?")
        b = array([True, True, False, False], dtype="?")
        c = a + b
        for i in range(4):
            assert c[i] == bool(a[i] + b[i])

    def test_add_other(self):
        from _numpypy import array
        a = array(range(5))
        b = array([i for i in reversed(range(5))])
        c = a + b
        for i in range(5):
            assert c[i] == 4

    def test_add_constant(self):
        from _numpypy import array
        a = array(range(5))
        b = a + 5
        for i in range(5):
            assert b[i] == i + 5

    def test_radd(self):
        from _numpypy import array
        r = 3 + array(range(3))
        for i in range(3):
            assert r[i] == i + 3

    def test_add_list(self):
        from _numpypy import array, ndarray
        a = array(range(5))
        b = list(reversed(range(5)))
        c = a + b
        assert isinstance(c, ndarray)
        for i in range(5):
            assert c[i] == 4

    def test_subtract(self):
        from _numpypy import array
        a = array(range(5))
        b = a - a
        for i in range(5):
            assert b[i] == 0

    def test_subtract_other(self):
        from _numpypy import array
        a = array(range(5))
        b = array([1, 1, 1, 1, 1])
        c = a - b
        for i in range(5):
            assert c[i] == i - 1

    def test_subtract_constant(self):
        from _numpypy import array
        a = array(range(5))
        b = a - 5
        for i in range(5):
            assert b[i] == i - 5

    def test_scalar_subtract(self):
        from _numpypy import int32
        assert int32(2) - 1 == 1
        assert 1 - int32(2) == -1

    def test_mul(self):
        import _numpypy

        a = _numpypy.array(range(5))
        b = a * a
        for i in range(5):
            assert b[i] == i * i

        a = _numpypy.array(range(5), dtype=bool)
        b = a * a
        assert b.dtype is _numpypy.dtype(bool)
        assert b[0] is _numpypy.False_
        for i in range(1, 5):
            assert b[i] is _numpypy.True_

    def test_mul_constant(self):
        from _numpypy import array
        a = array(range(5))
        b = a * 5
        for i in range(5):
            assert b[i] == i * 5

    def test_div(self):
        from math import isnan
        from _numpypy import array, dtype, inf

        a = array(range(1, 6))
        b = a / a
        for i in range(5):
            assert b[i] == 1

        a = array(range(1, 6), dtype=bool)
        b = a / a
        assert b.dtype is dtype("int8")
        for i in range(5):
            assert b[i] == 1

        a = array([-1, 0, 1])
        b = array([0, 0, 0])
        c = a / b
        assert (c == [0, 0, 0]).all()

        a = array([-1.0, 0.0, 1.0])
        b = array([0.0, 0.0, 0.0])
        c = a / b
        assert c[0] == -inf
        assert isnan(c[1])
        assert c[2] == inf

        b = array([-0.0, -0.0, -0.0])
        c = a / b
        assert c[0] == inf
        assert isnan(c[1])
        assert c[2] == -inf

    def test_div_other(self):
        from _numpypy import array
        a = array(range(5))
        b = array([2, 2, 2, 2, 2], float)
        c = a / b
        for i in range(5):
            assert c[i] == i / 2.0

    def test_div_constant(self):
        from _numpypy import array
        a = array(range(5))
        b = a / 5.0
        for i in range(5):
            assert b[i] == i / 5.0

    def test_pow(self):
        from _numpypy import array
        a = array(range(5), float)
        b = a ** a
        for i in range(5):
            assert b[i] == i ** i

        a = array(range(5))
        assert (a ** 2 == a * a).all()

    def test_pow_other(self):
        from _numpypy import array
        a = array(range(5), float)
        b = array([2, 2, 2, 2, 2])
        c = a ** b
        for i in range(5):
            assert c[i] == i ** 2

    def test_pow_constant(self):
        from _numpypy import array
        a = array(range(5), float)
        b = a ** 2
        for i in range(5):
            assert b[i] == i ** 2

    def test_mod(self):
        from _numpypy import array
        a = array(range(1, 6))
        b = a % a
        for i in range(5):
            assert b[i] == 0

        a = array(range(1, 6), float)
        b = (a + 1) % a
        assert b[0] == 0
        for i in range(1, 5):
            assert b[i] == 1

    def test_mod_other(self):
        from _numpypy import array
        a = array(range(5))
        b = array([2, 2, 2, 2, 2])
        c = a % b
        for i in range(5):
            assert c[i] == i % 2

    def test_mod_constant(self):
        from _numpypy import array
        a = array(range(5))
        b = a % 2
        for i in range(5):
            assert b[i] == i % 2

    def test_pos(self):
        from _numpypy import array
        a = array([1., -2., 3., -4., -5.])
        b = +a
        for i in range(5):
            assert b[i] == a[i]

        a = +array(range(5))
        for i in range(5):
            assert a[i] == i

    def test_neg(self):
        from _numpypy import array
        a = array([1., -2., 3., -4., -5.])
        b = -a
        for i in range(5):
            assert b[i] == -a[i]

        a = -array(range(5), dtype="int8")
        for i in range(5):
            assert a[i] == -i

    def test_abs(self):
        from _numpypy import array
        a = array([1., -2., 3., -4., -5.])
        b = abs(a)
        for i in range(5):
            assert b[i] == abs(a[i])

        a = abs(array(range(-5, 5), dtype="int8"))
        for i in range(-5, 5):
            assert a[i + 5] == abs(i)

    def test_auto_force(self):
        from _numpypy import array
        a = array(range(5))
        b = a - 1
        a[2] = 3
        for i in range(5):
            assert b[i] == i - 1

        a = array(range(5))
        b = a + a
        c = b + b
        b[1] = 5
        assert c[1] == 4

    def test_getslice(self):
        from _numpypy import array
        a = array(range(5))
        s = a[1:5]
        assert len(s) == 4
        for i in range(4):
            assert s[i] == a[i + 1]

        s = (a + a)[1:2]
        assert len(s) == 1
        assert s[0] == 2
        s[:1] = array([5])
        assert s[0] == 5

    def test_getslice_step(self):
        from _numpypy import array
        a = array(range(10))
        s = a[1:9:2]
        assert len(s) == 4
        for i in range(4):
            assert s[i] == a[2 * i + 1]

    def test_slice_update(self):
        from _numpypy import array
        a = array(range(5))
        s = a[0:3]
        s[1] = 10
        assert a[1] == 10
        a[2] = 20
        assert s[2] == 20

    def test_slice_invaidate(self):
        # check that slice shares invalidation list with
        from _numpypy import array
        a = array(range(5))
        s = a[0:2]
        b = array([10, 11])
        c = s + b
        a[0] = 100
        assert c[0] == 10
        assert c[1] == 12
        d = s + b
        a[1] = 101
        assert d[0] == 110
        assert d[1] == 12

    def test_mean(self):
        from _numpypy import array, arange
        a = array(range(5))
        assert a.mean() == 2.0
        assert a[:4].mean() == 1.5
        a = array(range(105)).reshape(3, 5, 7)
        b = a.mean(axis=0)
        b[0, 0]==35.
        assert a.mean(axis=0)[0, 0] == 35
        assert (b == array(range(35, 70), dtype=float).reshape(5, 7)).all()
        assert (a.mean(2) == array(range(0, 15), dtype=float).reshape(3, 5) * 7 + 3).all()
        assert (arange(10).reshape(5, 2).mean(axis=1) == [0.5, 2.5, 4.5, 6.5, 8.5]).all()

    def test_sum(self):
        from _numpypy import array
        a = array(range(5))
        assert a.sum() == 10.0
        assert a[:4].sum() == 6.0

        a = array([True] * 5, bool)
        assert a.sum() == 5

        raises(TypeError, 'a.sum(2, 3)')

    def test_reduce_nd(self):
        from numpypy import arange, array, multiply
        a = arange(15).reshape(5, 3)
        assert a.sum() == 105
        assert a.max() == 14
        assert array([]).sum() == 0.0
        raises(ValueError, 'array([]).max()')
        assert (a.sum(0) == [30, 35, 40]).all()
        assert (a.sum(axis=0) == [30, 35, 40]).all()
        assert (a.sum(1) == [3, 12, 21, 30, 39]).all()
        assert (a.max(0) == [12, 13, 14]).all()
        assert (a.max(1) == [2, 5, 8, 11, 14]).all()
        assert ((a + a).max() == 28)
        assert ((a + a).max(0) == [24, 26, 28]).all()
        assert ((a + a).sum(1) == [6, 24, 42, 60, 78]).all()
        assert (multiply.reduce(a) == array([0, 3640, 12320])).all()
        a = array(range(105)).reshape(3, 5, 7)
        assert (a[:, 1, :].sum(0) == [126, 129, 132, 135, 138, 141, 144]).all()
        assert (a[:, 1, :].sum(1) == [70, 315, 560]).all()
        raises (ValueError, 'a[:, 1, :].sum(2)')
        assert ((a + a).T.sum(2).T == (a + a).sum(0)).all()
        assert (a.reshape(1,-1).sum(0) == range(105)).all()
        assert (a.reshape(1,-1).sum(1) == 5460)
        assert (array([[1,2],[3,4]]).prod(0) == [3, 8]).all()
        assert (array([[1,2],[3,4]]).prod(1) == [2, 12]).all()

    def test_identity(self):
        from _numpypy import identity, array
        from _numpypy import int32, float64, dtype
        a = identity(0)
        assert len(a) == 0
        assert a.dtype == dtype('float64')
        assert a.shape == (0, 0)
        b = identity(1, dtype=int32)
        assert len(b) == 1
        assert b[0][0] == 1
        assert b.shape == (1, 1)
        assert b.dtype == dtype('int32')
        c = identity(2)
        assert c.shape == (2, 2)
        assert (c == [[1, 0], [0, 1]]).all()
        d = identity(3, dtype='int32')
        assert d.shape == (3, 3)
        assert d.dtype == dtype('int32')
        assert (d == [[1, 0, 0], [0, 1, 0], [0, 0, 1]]).all()

    def test_prod(self):
        from _numpypy import array
        a = array(range(1, 6))
        assert a.prod() == 120.0
        assert a[:4].prod() == 24.0

    def test_max(self):
        from _numpypy import array
        a = array([-1.2, 3.4, 5.7, -3.0, 2.7])
        assert a.max() == 5.7
        b = array([])
        raises(ValueError, "b.max()")

    def test_max_add(self):
        from _numpypy import array
        a = array([-1.2, 3.4, 5.7, -3.0, 2.7])
        assert (a + a).max() == 11.4

    def test_min(self):
        from _numpypy import array
        a = array([-1.2, 3.4, 5.7, -3.0, 2.7])
        assert a.min() == -3.0
        b = array([])
        raises(ValueError, "b.min()")

    def test_argmax(self):
        from _numpypy import array
        a = array([-1.2, 3.4, 5.7, -3.0, 2.7])
        r = a.argmax()
        assert r == 2
        b = array([])
        raises(ValueError, b.argmax)

        a = array(range(-5, 5))
        r = a.argmax()
        assert r == 9
        b = a[::2]
        r = b.argmax()
        assert r == 4
        r = (a + a).argmax()
        assert r == 9
        a = array([1, 0, 0])
        assert a.argmax() == 0
        a = array([0, 0, 1])
        assert a.argmax() == 2

    def test_argmin(self):
        from _numpypy import array
        a = array([-1.2, 3.4, 5.7, -3.0, 2.7])
        assert a.argmin() == 3
        b = array([])
        raises(ValueError, "b.argmin()")

    def test_all(self):
        from _numpypy import array
        a = array(range(5))
        assert a.all() == False
        a[0] = 3.0
        assert a.all() == True
        b = array([])
        assert b.all() == True

    def test_any(self):
        from _numpypy import array, zeros
        a = array(range(5))
        assert a.any() == True
        b = zeros(5)
        assert b.any() == False
        c = array([])
        assert c.any() == False

    def test_dot(self):
        from _numpypy import array, dot
        a = array(range(5))
        assert a.dot(a) == 30.0

        a = array(range(5))
        assert a.dot(range(5)) == 30
        assert dot(range(5), range(5)) == 30
        assert (dot(5, [1, 2, 3]) == [5, 10, 15]).all()

    def test_dot_constant(self):
        from _numpypy import array
        a = array(range(5))
        b = a.dot(2.5)
        for i in xrange(5):
            assert b[i] == 2.5 * a[i]

    def test_dtype_guessing(self):
        from _numpypy import array, dtype, float64, int8, bool_

        assert array([True]).dtype is dtype(bool)
        assert array([True, False]).dtype is dtype(bool)
        assert array([True, 1]).dtype is dtype(int)
        assert array([1, 2, 3]).dtype is dtype(int)
        assert array([1L, 2, 3]).dtype is dtype(long)
        assert array([1.2, True]).dtype is dtype(float)
        assert array([1.2, 5]).dtype is dtype(float)
        assert array([]).dtype is dtype(float)
        assert array([float64(2)]).dtype is dtype(float)
        assert array([int8(3)]).dtype is dtype("int8")
        assert array([bool_(True)]).dtype is dtype(bool)
        assert array([bool_(True), 3.0]).dtype is dtype(float)

    def test_comparison(self):
        import operator
        from _numpypy import array, dtype

        a = array(range(5))
        b = array(range(5), float)
        for func in [
            operator.eq, operator.ne, operator.lt, operator.le, operator.gt,
            operator.ge
        ]:
            c = func(a, 3)
            assert c.dtype is dtype(bool)
            for i in xrange(5):
                assert c[i] == func(a[i], 3)

            c = func(b, 3)
            assert c.dtype is dtype(bool)
            for i in xrange(5):
                assert c[i] == func(b[i], 3)

    def test_nonzero(self):
        from _numpypy import array
        a = array([1, 2])
        raises(ValueError, bool, a)
        raises(ValueError, bool, a == a)
        assert bool(array(1))
        assert not bool(array(0))
        assert bool(array([1]))
        assert not bool(array([0]))

    def test_slice_assignment(self):
        from _numpypy import array
        a = array(range(5))
        a[::-1] = a
        assert (a == [0, 1, 2, 1, 0]).all()
        # but we force intermediates
        a = array(range(5))
        a[::-1] = a + a
        assert (a == [8, 6, 4, 2, 0]).all()

    def test_debug_repr(self):
        from _numpypy import zeros, sin
        from _numpypy.pypy import debug_repr
        a = zeros(1)
        assert debug_repr(a) == 'Array'
        assert debug_repr(a + a) == 'Call2(add, Array, Array)'
        assert debug_repr(a[::2]) == 'Slice'
        assert debug_repr(a + 2) == 'Call2(add, Array, Scalar)'
        assert debug_repr(a + a.flat) == 'Call2(add, Array, Slice)'
        assert debug_repr(sin(a)) == 'Call1(sin, Array)'

        b = a + a
        b[0] = 3
        assert debug_repr(b) == 'Array'

    def test_remove_invalidates(self):
        from _numpypy import array
        from _numpypy.pypy import remove_invalidates
        a = array([1, 2, 3])
        b = a + a
        remove_invalidates(a)
        a[0] = 14
        assert b[0] == 28

    def test_virtual_views(self):
        from _numpypy import arange
        a = arange(15)
        c = (a + a)
        d = c[::2]
        assert d[3] == 12
        c[6] = 5
        assert d[3] == 5
        a = arange(15)
        c = (a + a)
        d = c[::2][::2]
        assert d[1] == 8
        b = a + a
        c = b[::2]
        c[:] = 3
        assert b[0] == 3
        assert b[1] == 2

    def test_tolist_scalar(self):
        from _numpypy import int32, bool_
        x = int32(23)
        assert x.tolist() == 23
        assert type(x.tolist()) is int
        y = bool_(True)
        assert y.tolist() is True

    def test_tolist_zerodim(self):
        from _numpypy import array
        x = array(3)
        assert x.tolist() == 3
        assert type(x.tolist()) is int

    def test_tolist_singledim(self):
        from _numpypy import array
        a = array(range(5))
        assert a.tolist() == [0, 1, 2, 3, 4]
        assert type(a.tolist()[0]) is int
        b = array([0.2, 0.4, 0.6])
        assert b.tolist() == [0.2, 0.4, 0.6]

    def test_tolist_multidim(self):
        from _numpypy import array
        a = array([[1, 2], [3, 4]])
        assert a.tolist() == [[1, 2], [3, 4]]

    def test_tolist_view(self):
        from _numpypy import array
        a = array([[1, 2], [3, 4]])
        assert (a + a).tolist() == [[2, 4], [6, 8]]

    def test_tolist_slice(self):
        from _numpypy import array
        a = array([[17.1, 27.2], [40.3, 50.3]])
        assert a[:, 0].tolist() == [17.1, 40.3]
        assert a[0].tolist() == [17.1, 27.2]

    def test_var(self):
        from _numpypy import array, arange
        a = array(range(10))
        assert a.var() == 8.25
        a = array([5.0])
        assert a.var() == 0.0
        a = arange(10).reshape(5, 2)
        assert a.var() == 8.25
        #assert (a.var(0) == [8, 8]).all()
        #assert (a.var(1) == [.25] * 5).all()

    def test_std(self):
        from _numpypy import array
        a = array(range(10))
        assert a.std() == 2.8722813232690143
        a = array([5.0])
        assert a.std() == 0.0

    def test_flatten(self):
        from _numpypy import array

        a = array([[1, 2, 3], [4, 5, 6]])
        assert (a.flatten() == [1, 2, 3, 4, 5, 6]).all()
        a = array([[[1, 2], [3, 4]], [[5, 6], [7, 8]]])
        assert (a.flatten() == [1, 2, 3, 4, 5, 6, 7, 8]).all()
        a = array([1, 2, 3, 4, 5, 6, 7, 8])
        assert (a[::2].flatten() == [1, 3, 5, 7]).all()
        a = array([1, 2, 3])
        assert ((a + a).flatten() == [2, 4, 6]).all()
        a = array(2)
        assert (a.flatten() == [2]).all()
        a = array([[1, 2], [3, 4]])
        assert (a.T.flatten() == [1, 3, 2, 4]).all()


class AppTestMultiDim(BaseNumpyAppTest):
    def test_init(self):
        import _numpypy
        a = _numpypy.zeros((2, 2))
        assert len(a) == 2

    def test_shape(self):
        import _numpypy
        assert _numpypy.zeros(1).shape == (1,)
        assert _numpypy.zeros((2, 2)).shape == (2, 2)
        assert _numpypy.zeros((3, 1, 2)).shape == (3, 1, 2)
        assert _numpypy.array([[1], [2], [3]]).shape == (3, 1)
        assert len(_numpypy.zeros((3, 1, 2))) == 3
        raises(TypeError, len, _numpypy.zeros(()))
        raises(ValueError, _numpypy.array, [[1, 2], 3])

    def test_getsetitem(self):
        import _numpypy
        a = _numpypy.zeros((2, 3, 1))
        raises(IndexError, a.__getitem__, (2, 0, 0))
        raises(IndexError, a.__getitem__, (0, 3, 0))
        raises(IndexError, a.__getitem__, (0, 0, 1))
        assert a[1, 1, 0] == 0
        a[1, 2, 0] = 3
        assert a[1, 2, 0] == 3
        assert a[1, 1, 0] == 0
        assert a[1, -1, 0] == 3

    def test_slices(self):
        import _numpypy
        a = _numpypy.zeros((4, 3, 2))
        raises(IndexError, a.__getitem__, (4,))
        raises(IndexError, a.__getitem__, (3, 3))
        raises(IndexError, a.__getitem__, (slice(None), 3))
        a[0, 1, 1] = 13
        a[1, 2, 1] = 15
        b = a[0]
        assert len(b) == 3
        assert b.shape == (3, 2)
        assert b[1, 1] == 13
        b = a[1]
        assert b.shape == (3, 2)
        assert b[2, 1] == 15
        b = a[:, 1]
        assert b.shape == (4, 2)
        assert b[0, 1] == 13
        b = a[:, 1, :]
        assert b.shape == (4, 2)
        assert b[0, 1] == 13
        b = a[1, 2]
        assert b[1] == 15
        b = a[:]
        assert b.shape == (4, 3, 2)
        assert b[1, 2, 1] == 15
        assert b[0, 1, 1] == 13
        b = a[:][:, 1][:]
        assert b[2, 1] == 0.0
        assert b[0, 1] == 13
        raises(IndexError, b.__getitem__, (4, 1))
        assert a[0][1][1] == 13
        assert a[1][2][1] == 15

    def test_init_2(self):
        import _numpypy
        raises(ValueError, _numpypy.array, [[1], 2])
        raises(ValueError, _numpypy.array, [[1, 2], [3]])
        raises(ValueError, _numpypy.array, [[[1, 2], [3, 4], 5]])
        raises(ValueError, _numpypy.array, [[[1, 2], [3, 4], [5]]])
        a = _numpypy.array([[1, 2], [4, 5]])
        assert a[0, 1] == 2
        assert a[0][1] == 2
        a = _numpypy.array(([[[1, 2], [3, 4], [5, 6]]]))
        assert (a[0, 1] == [3, 4]).all()

    def test_setitem_slice(self):
        import _numpypy
        a = _numpypy.zeros((3, 4))
        a[1] = [1, 2, 3, 4]
        assert a[1, 2] == 3
        raises(TypeError, a[1].__setitem__, [1, 2, 3])
        a = _numpypy.array([[1, 2], [3, 4]])
        assert (a == [[1, 2], [3, 4]]).all()
        a[1] = _numpypy.array([5, 6])
        assert (a == [[1, 2], [5, 6]]).all()
        a[:, 1] = _numpypy.array([8, 10])
        assert (a == [[1, 8], [5, 10]]).all()
        a[0, :: -1] = _numpypy.array([11, 12])
        assert (a == [[12, 11], [5, 10]]).all()

    def test_ufunc(self):
        from _numpypy import array
        a = array([[1, 2], [3, 4], [5, 6]])
        assert ((a + a) == \
            array([[1 + 1, 2 + 2], [3 + 3, 4 + 4], [5 + 5, 6 + 6]])).all()

    def test_getitem_add(self):
        from _numpypy import array
        a = array([[1, 2], [3, 4], [5, 6], [7, 8], [9, 10]])
        assert (a + a)[1, 1] == 8

    def test_ufunc_negative(self):
        from _numpypy import array, negative
        a = array([[1, 2], [3, 4]])
        b = negative(a + a)
        assert (b == [[-2, -4], [-6, -8]]).all()

    def test_getitem_3(self):
        from _numpypy import array
        a = array([[1, 2], [3, 4], [5, 6], [7, 8],
                   [9, 10], [11, 12], [13, 14]])
        b = a[::2]
        print a
        print b
        assert (b == [[1, 2], [5, 6], [9, 10], [13, 14]]).all()
        c = b + b
        assert c[1][1] == 12

    def test_multidim_ones(self):
        from _numpypy import ones
        a = ones((1, 2, 3))
        assert a[0, 1, 2] == 1.0

    def test_multidim_setslice(self):
        from _numpypy import zeros, ones
        a = zeros((3, 3))
        b = ones((3, 3))
        a[:, 1:3] = b[:, 1:3]
        assert (a == [[0, 1, 1], [0, 1, 1], [0, 1, 1]]).all()
        a = zeros((3, 3))
        b = ones((3, 3))
        a[:, ::2] = b[:, ::2]
        assert (a == [[1, 0, 1], [1, 0, 1], [1, 0, 1]]).all()

    def test_broadcast_ufunc(self):
        from _numpypy import array
        a = array([[1, 2], [3, 4], [5, 6]])
        b = array([5, 6])
        c = ((a + b) == [[1 + 5, 2 + 6], [3 + 5, 4 + 6], [5 + 5, 6 + 6]])
        assert c.all()

    def test_broadcast_setslice(self):
        from _numpypy import zeros, ones
        a = zeros((10, 10))
        b = ones(10)
        a[:, :] = b
        assert a[3, 5] == 1

    def test_broadcast_shape_agreement(self):
        from _numpypy import zeros, array
        a = zeros((3, 1, 3))
        b = array(((10, 11, 12), (20, 21, 22), (30, 31, 32)))
        c = ((a + b) == [b, b, b])
        assert c.all()
        a = array((((10, 11, 12), ), ((20, 21, 22), ), ((30, 31, 32), )))
        assert(a.shape == (3, 1, 3))
        d = zeros((3, 3))
        c = ((a + d) == [b, b, b])
        c = ((a + d) == array([[[10., 11., 12.]] * 3,
                               [[20., 21., 22.]] * 3, [[30., 31., 32.]] * 3]))
        assert c.all()

    def test_broadcast_scalar(self):
        from _numpypy import zeros
        a = zeros((4, 5), 'd')
        a[:, 1] = 3
        assert a[2, 1] == 3
        assert a[0, 2] == 0
        a[0, :] = 5
        assert a[0, 3] == 5
        assert a[2, 1] == 3
        assert a[3, 2] == 0

    def test_broadcast_call2(self):
        from _numpypy import zeros, ones
        a = zeros((4, 1, 5))
        b = ones((4, 3, 5))
        b[:] = (a + a)
        assert (b == zeros((4, 3, 5))).all()

    def test_broadcast_virtualview(self):
        from _numpypy import arange, zeros
        a = arange(8).reshape([2, 2, 2])
        b = (a + a)[1, 1]
        c = zeros((2, 2, 2))
        c[:] = b
        assert (c == [[[12, 14], [12, 14]], [[12, 14], [12, 14]]]).all()

    def test_argmax(self):
        from _numpypy import array
        a = array([[1, 2], [3, 4], [5, 6]])
        assert a.argmax() == 5
        assert a[:2, ].argmax() == 3

    def test_broadcast_wrong_shapes(self):
        from _numpypy import zeros
        a = zeros((4, 3, 2))
        b = zeros((4, 2))
        exc = raises(ValueError, lambda: a + b)
        assert str(exc.value) == "operands could not be broadcast" \
            " together with shapes (4,3,2) (4,2)"

    def test_reduce(self):
        from _numpypy import array
        a = array([[1, 2, 3, 4], [5, 6, 7, 8], [9, 10, 11, 12]])
        assert a.sum() == (13 * 12) / 2
        b = a[1:, 1::2]
        c = b + b
        assert c.sum() == (6 + 8 + 10 + 12) * 2

    def test_transpose(self):
        from _numpypy import array
        a = array(((range(3), range(3, 6)),
                   (range(6, 9), range(9, 12)),
                   (range(12, 15), range(15, 18)),
                   (range(18, 21), range(21, 24))))
        assert a.shape == (4, 2, 3)
        b = a.T
        assert b.shape == (3, 2, 4)
        assert(b[0, :, 0] == [0, 3]).all()
        b[:, 0, 0] = 1000
        assert(a[0, 0, :] == [1000, 1000, 1000]).all()
        a = array(range(5))
        b = a.T
        assert(b == range(5)).all()
        a = array((range(10), range(20, 30)))
        b = a.T
        assert(b[:, 0] == a[0, :]).all()

    def test_flatiter(self):
        from _numpypy import array, flatiter
        a = array([[10, 30], [40, 60]])
        f_iter = a.flat
        assert f_iter.next() == 10
        assert f_iter.next() == 30
        assert f_iter.next() == 40
        assert f_iter.next() == 60
        raises(StopIteration, "f_iter.next()")
        raises(TypeError, "flatiter()")
        s = 0
        for k in a.flat:
            s += k
        assert s == 140

    def test_flatiter_array_conv(self):
        from _numpypy import array, dot
        a = array([1, 2, 3])
        assert dot(a.flat, a.flat) == 14

    def test_flatiter_varray(self):
        from _numpypy import ones
        a = ones((2, 2))
        assert list(((a + a).flat)) == [2, 2, 2, 2]

    def test_slice_copy(self):
        from _numpypy import zeros
        a = zeros((10, 10))
        b = a[0].copy()
        assert (b == zeros(10)).all()

    def test_array_interface(self):
        from _numpypy import array
        a = array([1, 2, 3])
        i = a.__array_interface__
        assert isinstance(i['data'][0], int)
        a = a[::2]
        i = a.__array_interface__
        assert isinstance(i['data'][0], int)
        raises(TypeError, getattr, array(3), '__array_interface__')

    def test_array_indexing_one_elem(self):
        skip("not yet")
        from _numpypy import array, arange
        raises(IndexError, 'arange(3)[array([3.5])]')
        a = arange(3)[array([1])]
        assert a == 1
        assert a[0] == 1
        raises(IndexError,'arange(3)[array([15])]')
        assert arange(3)[array([-3])] == 0
        raises(IndexError,'arange(3)[array([-15])]')
        assert arange(3)[array(1)] == 1

    def test_fill(self):
        from _numpypy import array
        a = array([1, 2, 3])
        a.fill(10)
        assert (a == [10, 10, 10]).all()
        a.fill(False)
        assert (a == [0, 0, 0]).all()
        b = a[:1]
        b.fill(4)
        assert (b == [4]).all()
        assert (a == [4, 0, 0]).all()

        c = b + b
        c.fill(27)
        assert (c == [27]).all()

        d = array(10)
        d.fill(100)
        assert d == 100

    def test_array_indexing_bool(self):
        from _numpypy import arange
        a = arange(10)
        assert (a[a > 3] == [4, 5, 6, 7, 8, 9]).all()
        a = arange(10).reshape(5, 2)
        assert (a[a > 3] == [4, 5, 6, 7, 8, 9]).all()
        assert (a[a & 1 == 1] == [1, 3, 5, 7, 9]).all()

    def test_array_indexing_bool_setitem(self):
        from _numpypy import arange, array
        a = arange(6)
        a[a > 3] = 15
        assert (a == [0, 1, 2, 3, 15, 15]).all()
        a = arange(6).reshape(3, 2)
        a[a & 1 == 1] = array([8, 9, 10])
        assert (a == [[0, 8], [2, 9], [4, 10]]).all()



class AppTestSupport(BaseNumpyAppTest):
    def setup_class(cls):
        import struct
        BaseNumpyAppTest.setup_class.im_func(cls)
        cls.w_data = cls.space.wrap(struct.pack('dddd', 1, 2, 3, 4))
        cls.w_fdata = cls.space.wrap(struct.pack('f', 2.3))
        cls.w_float32val = cls.space.wrap(struct.pack('f', 5.2))
        cls.w_float64val = cls.space.wrap(struct.pack('d', 300.4))
        cls.w_ulongval = cls.space.wrap(struct.pack('L', 12))

    def test_fromstring(self):
        import sys
        from _numpypy import fromstring, array, uint8, float32, int32

        a = fromstring(self.data)
        for i in range(4):
            assert a[i] == i + 1
        b = fromstring('\x01\x02', dtype=uint8)
        assert a[0] == 1
        assert a[1] == 2
        c = fromstring(self.fdata, dtype=float32)
        assert c[0] == float32(2.3)
        d = fromstring("1 2", sep=' ', count=2, dtype=uint8)
        assert len(d) == 2
        assert d[0] == 1
        assert d[1] == 2
        e = fromstring('3, 4,5', dtype=uint8, sep=',')
        assert len(e) == 3
        assert e[0] == 3
        assert e[1] == 4
        assert e[2] == 5
        f = fromstring('\x01\x02\x03\x04\x05', dtype=uint8, count=3)
        assert len(f) == 3
        assert f[0] == 1
        assert f[1] == 2
        assert f[2] == 3
        g = fromstring("1  2    3 ", dtype=uint8, sep=" ")
        assert len(g) == 3
        assert g[0] == 1
        assert g[1] == 2
        assert g[2] == 3
        h = fromstring("1, , 2, 3", dtype=uint8, sep=",")
        assert (h == [1, 0, 2, 3]).all()
        i = fromstring("1    2 3", dtype=uint8, sep=" ")
        assert (i == [1, 2, 3]).all()
        j = fromstring("1\t\t\t\t2\t3", dtype=uint8, sep="\t")
        assert (j == [1, 2, 3]).all()
        k = fromstring("1,x,2,3", dtype=uint8, sep=",")
        assert (k == [1, 0]).all()
        l = fromstring("1,x,2,3", dtype='float32', sep=",")
        assert (l == [1.0, -1.0]).all()
        m = fromstring("1,,2,3", sep=",")
        assert (m == [1.0, -1.0, 2.0, 3.0]).all()
        n = fromstring("3.4 2.0 3.8 2.2", dtype=int32, sep=" ")
        assert (n == [3]).all()
        o = fromstring("1.0 2f.0f 3.8 2.2", dtype=float32, sep=" ")
        assert len(o) == 2
        assert o[0] == 1.0
        assert o[1] == 2.0
        p = fromstring("1.0,,2.0,3.0", sep=",")
        assert (p == [1.0, -1.0, 2.0, 3.0]).all()
        q = fromstring("1.0,,2.0,3.0", sep=" ")
        assert (q == [1.0]).all()
        r = fromstring("\x01\x00\x02", dtype='bool')
        assert (r == [True, False, True]).all()
        s = fromstring("1,2,3,,5", dtype=bool, sep=",")
        assert (s == [True, True, True, False, True]).all()
        t = fromstring("", bool)
        assert (t == []).all()
        u = fromstring("\x01\x00\x00\x00\x00\x00\x00\x00", dtype=int)
        if sys.maxint > 2 ** 31 - 1:
            assert (u == [1]).all()
        else:
            assert (u == [1, 0]).all()

    def test_fromstring_types(self):
        from _numpypy import (fromstring, int8, int16, int32, int64, uint8,
            uint16, uint32, float32, float64)

        a = fromstring('\xFF', dtype=int8)
        assert a[0] == -1
        b = fromstring('\xFF', dtype=uint8)
        assert b[0] == 255
        c = fromstring('\xFF\xFF', dtype=int16)
        assert c[0] == -1
        d = fromstring('\xFF\xFF', dtype=uint16)
        assert d[0] == 65535
        e = fromstring('\xFF\xFF\xFF\xFF', dtype=int32)
        assert e[0] == -1
        f = fromstring('\xFF\xFF\xFF\xFF', dtype=uint32)
        assert repr(f[0]) == '4294967295'
        g = fromstring('\xFF\xFF\xFF\xFF\xFF\xFF\xFF\xFF', dtype=int64)
        assert g[0] == -1
        h = fromstring(self.float32val, dtype=float32)
        assert h[0] == float32(5.2)
        i = fromstring(self.float64val, dtype=float64)
        assert i[0] == float64(300.4)
        j = fromstring(self.ulongval, dtype='L')
        assert j[0] == 12

    def test_fromstring_invalid(self):
        from _numpypy import fromstring, uint16, uint8, int32
        #default dtype is 64-bit float, so 3 bytes should fail
        raises(ValueError, fromstring, "\x01\x02\x03")
        #3 bytes is not modulo 2 bytes (int16)
        raises(ValueError, fromstring, "\x01\x03\x03", dtype=uint16)
        #5 bytes is larger than 3 bytes
        raises(ValueError, fromstring, "\x01\x02\x03", count=5, dtype=uint8)


class AppTestRepr(BaseNumpyAppTest):
    def test_repr(self):
        from _numpypy import array, zeros
        int_size = array(5).dtype.itemsize
        a = array(range(5), float)
        assert repr(a) == "array([0.0, 1.0, 2.0, 3.0, 4.0])"
        a = array([], float)
        assert repr(a) == "array([], dtype=float64)"
        a = zeros(1001)
        assert repr(a) == "array([0.0, 0.0, 0.0, ..., 0.0, 0.0, 0.0])"
        a = array(range(5), long)
        if a.dtype.itemsize == int_size:
            assert repr(a) == "array([0, 1, 2, 3, 4])"
        else:
            assert repr(a) == "array([0, 1, 2, 3, 4], dtype=int64)"
        a = array(range(5), 'int32')
        if a.dtype.itemsize == int_size:
            assert repr(a) == "array([0, 1, 2, 3, 4])"
        else:
            assert repr(a) == "array([0, 1, 2, 3, 4], dtype=int32)"
        a = array([], long)
        assert repr(a) == "array([], dtype=int64)"
        a = array([True, False, True, False], "?")
        assert repr(a) == "array([True, False, True, False], dtype=bool)"
        a = zeros([])
        assert repr(a) == "array(0.0)"
        a = array(0.2)
        assert repr(a) == "array(0.2)"
        a = array([2])
        assert repr(a) == "array([2])"

    def test_repr_multi(self):
        from _numpypy import arange, zeros, array
        a = zeros((3, 4))
        assert repr(a) == '''array([[0.0, 0.0, 0.0, 0.0],
       [0.0, 0.0, 0.0, 0.0],
       [0.0, 0.0, 0.0, 0.0]])'''
        a = zeros((2, 3, 4))
        assert repr(a) == '''array([[[0.0, 0.0, 0.0, 0.0],
        [0.0, 0.0, 0.0, 0.0],
        [0.0, 0.0, 0.0, 0.0]],

       [[0.0, 0.0, 0.0, 0.0],
        [0.0, 0.0, 0.0, 0.0],
        [0.0, 0.0, 0.0, 0.0]]])'''
        a = arange(1002).reshape((2, 501))
        assert repr(a) == '''array([[0, 1, 2, ..., 498, 499, 500],
       [501, 502, 503, ..., 999, 1000, 1001]])'''
        assert repr(a.T) == '''array([[0, 501],
       [1, 502],
       [2, 503],
       ...,
       [498, 999],
       [499, 1000],
       [500, 1001]])'''
        a = arange(2).reshape((2,1))
        assert repr(a) == '''array([[0],
       [1]])'''

    def test_repr_slice(self):
        from _numpypy import array, zeros
        a = array(range(5), float)
        b = a[1::2]
        assert repr(b) == "array([1.0, 3.0])"
        a = zeros(2002)
        b = a[::2]
        assert repr(b) == "array([0.0, 0.0, 0.0, ..., 0.0, 0.0, 0.0])"
        a = array((range(5), range(5, 10)), dtype="int16")
        b = a[1, 2:]
        assert repr(b) == "array([7, 8, 9], dtype=int16)"
        # an empty slice prints its shape
        b = a[2:1, ]
        assert repr(b) == "array([], shape=(0, 5), dtype=int16)"

    def test_str(self):
        from _numpypy import array, zeros
        a = array(range(5), float)
        assert str(a) == "[0.0 1.0 2.0 3.0 4.0]"
        assert str((2 * a)[:]) == "[0.0 2.0 4.0 6.0 8.0]"
        a = zeros(1001)
        assert str(a) == "[0.0 0.0 0.0 ..., 0.0 0.0 0.0]"

        a = array(range(5), dtype=long)
        assert str(a) == "[0 1 2 3 4]"
        a = array([True, False, True, False], dtype="?")
        assert str(a) == "[True False True False]"

        a = array(range(5), dtype="int8")
        assert str(a) == "[0 1 2 3 4]"

        a = array(range(5), dtype="int16")
        assert str(a) == "[0 1 2 3 4]"

        a = array((range(5), range(5, 10)), dtype="int16")
        assert str(a) == "[[0 1 2 3 4]\n [5 6 7 8 9]]"

        a = array(3, dtype=int)
        assert str(a) == "3"

        a = zeros((400, 400), dtype=int)
        assert str(a) == "[[0 0 0 ..., 0 0 0]\n [0 0 0 ..., 0 0 0]\n" \
           " [0 0 0 ..., 0 0 0]\n ...,\n [0 0 0 ..., 0 0 0]\n" \
           " [0 0 0 ..., 0 0 0]\n [0 0 0 ..., 0 0 0]]"
        a = zeros((2, 2, 2))
        r = str(a)
        assert r == '[[[0.0 0.0]\n  [0.0 0.0]]\n\n [[0.0 0.0]\n  [0.0 0.0]]]'

    def test_str_slice(self):
        from _numpypy import array, zeros
        a = array(range(5), float)
        b = a[1::2]
        assert str(b) == "[1.0 3.0]"
        a = zeros(2002)
        b = a[::2]
        assert str(b) == "[0.0 0.0 0.0 ..., 0.0 0.0 0.0]"
        a = array((range(5), range(5, 10)), dtype="int16")
        b = a[1, 2:]
        assert str(b) == "[7 8 9]"
        b = a[2:1, ]
        assert str(b) == "[]"


class AppTestRanges(BaseNumpyAppTest):
    def test_arange(self):
        from _numpypy import arange, array, dtype
        a = arange(3)
        assert (a == [0, 1, 2]).all()
        assert a.dtype is dtype(int)
        a = arange(3.0)
        assert (a == [0., 1., 2.]).all()
        assert a.dtype is dtype(float)
        a = arange(3, 7)
        assert (a == [3, 4, 5, 6]).all()
        assert a.dtype is dtype(int)
        a = arange(3, 7, 2)
        assert (a == [3, 5]).all()
        a = arange(3, dtype=float)
        assert (a == [0., 1., 2.]).all()
        assert a.dtype is dtype(float)
        a = arange(0, 0.8, 0.1)
        assert len(a) == 8
        assert arange(False, True, True).dtype is dtype(int)<|MERGE_RESOLUTION|>--- conflicted
+++ resolved
@@ -154,15 +154,6 @@
 
     def test_calc_new_strides(self):
         from pypy.module.micronumpy.interp_numarray import calc_new_strides
-<<<<<<< HEAD
-        assert calc_new_strides([2, 4], [4, 2], [4, 2]) == [8, 2]
-        assert calc_new_strides([2, 4, 3], [8, 3], [1, 16]) == [1, 2, 16]
-        assert calc_new_strides([2, 3, 4], [8, 3], [1, 16]) is None
-        assert calc_new_strides([24], [2, 4, 3], [48, 6, 1]) is None
-        assert calc_new_strides([24], [2, 4, 3], [24, 6, 2]) == [2]
-        assert calc_new_strides([105, 1], [3, 5, 7], [35, 7, 1]) == [1, 1]
-        assert calc_new_strides([1, 105], [3, 5, 7], [35, 7, 1]) == [105, 1]
-=======
         assert calc_new_strides([2, 4], [4, 2], [4, 2], "C") == [8, 2]
         assert calc_new_strides([2, 4, 3], [8, 3], [1, 16], 'F') == [1, 2, 16]
         assert calc_new_strides([2, 3, 4], [8, 3], [1, 16], 'F') is None
@@ -175,7 +166,6 @@
                                     [105, 105, 105, 1, 1]
         assert calc_new_strides([1, 1, 105, 1, 1], [7, 15], [1, 7],'F') == \
                                     [1, 1, 1, 105, 105]
->>>>>>> eba97866
 
 
 class AppTestNumArray(BaseNumpyAppTest):
