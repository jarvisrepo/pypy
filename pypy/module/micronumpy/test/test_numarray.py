
import py
from pypy.module.micronumpy.test.test_base import BaseNumpyAppTest
from pypy.module.micronumpy.interp_numarray import W_NDimArray, shape_agreement
from pypy.module.micronumpy.interp_iter import Chunk
from pypy.module.micronumpy import signature
from pypy.interpreter.error import OperationError
from pypy.conftest import gettestobjspace


class MockDtype(object):
    def malloc(self, size):
        return None


class TestNumArrayDirect(object):
    def newslice(self, *args):
        return self.space.newslice(*[self.space.wrap(arg) for arg in args])

    def newtuple(self, *args):
        args_w = []
        for arg in args:
            if isinstance(arg, int):
                args_w.append(self.space.wrap(arg))
            else:
                args_w.append(arg)
        return self.space.newtuple(args_w)

    def test_strides_f(self):
        a = W_NDimArray(100, [10, 5, 3], MockDtype(), 'F')
        assert a.strides == [1, 10, 50]
        assert a.backstrides == [9, 40, 100]

    def test_strides_c(self):
        a = W_NDimArray(100, [10, 5, 3], MockDtype(), 'C')
        assert a.strides == [15, 3, 1]
        assert a.backstrides == [135, 12, 2]

    def test_create_slice_f(self):
        a = W_NDimArray(10 * 5 * 3, [10, 5, 3], MockDtype(), 'F')
        s = a.create_slice([Chunk(3, 0, 0, 1)])
        assert s.start == 3
        assert s.strides == [10, 50]
        assert s.backstrides == [40, 100]
        s = a.create_slice([Chunk(1, 9, 2, 4)])
        assert s.start == 1
        assert s.strides == [2, 10, 50]
        assert s.backstrides == [6, 40, 100]
        s = a.create_slice([Chunk(1, 5, 3, 2), Chunk(1, 2, 1, 1), Chunk(1, 0, 0, 1)])
        assert s.shape == [2, 1]
        assert s.strides == [3, 10]
        assert s.backstrides == [3, 0]
        s = a.create_slice([Chunk(0, 10, 1, 10), Chunk(2, 0, 0, 1)])
        assert s.start == 20
        assert s.shape == [10, 3]

    def test_create_slice_c(self):
        a = W_NDimArray(10 * 5 * 3, [10, 5, 3], MockDtype(), 'C')
        s = a.create_slice([Chunk(3, 0, 0, 1)])
        assert s.start == 45
        assert s.strides == [3, 1]
        assert s.backstrides == [12, 2]
        s = a.create_slice([Chunk(1, 9, 2, 4)])
        assert s.start == 15
        assert s.strides == [30, 3, 1]
        assert s.backstrides == [90, 12, 2]
        s = a.create_slice([Chunk(1, 5, 3, 2), Chunk(1, 2, 1, 1),
                            Chunk(1, 0, 0, 1)])
        assert s.start == 19
        assert s.shape == [2, 1]
        assert s.strides == [45, 3]
        assert s.backstrides == [45, 0]
        s = a.create_slice([Chunk(0, 10, 1, 10), Chunk(2, 0, 0, 1)])
        assert s.start == 6
        assert s.shape == [10, 3]

    def test_slice_of_slice_f(self):
        a = W_NDimArray(10 * 5 * 3, [10, 5, 3], MockDtype(), 'F')
        s = a.create_slice([Chunk(5, 0, 0, 1)])
        assert s.start == 5
        s2 = s.create_slice([Chunk(3, 0, 0, 1)])
        assert s2.shape == [3]
        assert s2.strides == [50]
        assert s2.parent is a
        assert s2.backstrides == [100]
        assert s2.start == 35
        s = a.create_slice([Chunk(1, 5, 3, 2)])
        s2 = s.create_slice([Chunk(0, 2, 1, 2), Chunk(2, 0, 0, 1)])
        assert s2.shape == [2, 3]
        assert s2.strides == [3, 50]
        assert s2.backstrides == [3, 100]
        assert s2.start == 1 * 15 + 2 * 3

    def test_slice_of_slice_c(self):
        a = W_NDimArray(10 * 5 * 3, [10, 5, 3], MockDtype(), order='C')
        s = a.create_slice([Chunk(5, 0, 0, 1)])
        assert s.start == 15 * 5
        s2 = s.create_slice([Chunk(3, 0, 0, 1)])
        assert s2.shape == [3]
        assert s2.strides == [1]
        assert s2.parent is a
        assert s2.backstrides == [2]
        assert s2.start == 5 * 15 + 3 * 3
        s = a.create_slice([Chunk(1, 5, 3, 2)])
        s2 = s.create_slice([Chunk(0, 2, 1, 2), Chunk(2, 0, 0, 1)])
        assert s2.shape == [2, 3]
        assert s2.strides == [45, 1]
        assert s2.backstrides == [45, 2]
        assert s2.start == 1 * 15 + 2 * 3

    def test_negative_step_f(self):
        a = W_NDimArray(10 * 5 * 3, [10, 5, 3], MockDtype(), 'F')
        s = a.create_slice([Chunk(9, -1, -2, 5)])
        assert s.start == 9
        assert s.strides == [-2, 10, 50]
        assert s.backstrides == [-8, 40, 100]

    def test_negative_step_c(self):
        a = W_NDimArray(10 * 5 * 3, [10, 5, 3], MockDtype(), order='C')
        s = a.create_slice([Chunk(9, -1, -2, 5)])
        assert s.start == 135
        assert s.strides == [-30, 3, 1]
        assert s.backstrides == [-120, 12, 2]

    def test_index_of_single_item_f(self):
        a = W_NDimArray(10 * 5 * 3, [10, 5, 3], MockDtype(), 'F')
        r = a._index_of_single_item(self.space, self.newtuple(1, 2, 2))
        assert r == 1 + 2 * 10 + 2 * 50
        s = a.create_slice([Chunk(0, 10, 1, 10), Chunk(2, 0, 0, 1)])
        r = s._index_of_single_item(self.space, self.newtuple(1, 0))
        assert r == a._index_of_single_item(self.space, self.newtuple(1, 2, 0))
        r = s._index_of_single_item(self.space, self.newtuple(1, 1))
        assert r == a._index_of_single_item(self.space, self.newtuple(1, 2, 1))

    def test_index_of_single_item_c(self):
        a = W_NDimArray(10 * 5 * 3, [10, 5, 3], MockDtype(), 'C')
        r = a._index_of_single_item(self.space, self.newtuple(1, 2, 2))
        assert r == 1 * 3 * 5 + 2 * 3 + 2
        s = a.create_slice([Chunk(0, 10, 1, 10), Chunk(2, 0, 0, 1)])
        r = s._index_of_single_item(self.space, self.newtuple(1, 0))
        assert r == a._index_of_single_item(self.space, self.newtuple(1, 2, 0))
        r = s._index_of_single_item(self.space, self.newtuple(1, 1))
        assert r == a._index_of_single_item(self.space, self.newtuple(1, 2, 1))

    def test_shape_agreement(self):
        assert shape_agreement(self.space, [3], [3]) == [3]
        assert shape_agreement(self.space, [1, 2, 3], [1, 2, 3]) == [1, 2, 3]
        py.test.raises(OperationError, shape_agreement, self.space, [2], [3])
        assert shape_agreement(self.space, [4, 4], []) == [4, 4]
        assert shape_agreement(self.space,
                [8, 1, 6, 1], [7, 1, 5]) == [8, 7, 6, 5]
        assert shape_agreement(self.space,
                [5, 2], [4, 3, 5, 2]) == [4, 3, 5, 2]

    def test_calc_new_strides(self):
        from pypy.module.micronumpy.interp_numarray import calc_new_strides
        assert calc_new_strides([2, 4], [4, 2], [4, 2], "C") == [8, 2]
        assert calc_new_strides([2, 4, 3], [8, 3], [1, 16], 'F') == [1, 2, 16]
        assert calc_new_strides([2, 3, 4], [8, 3], [1, 16], 'F') is None
        assert calc_new_strides([24], [2, 4, 3], [48, 6, 1], 'C') is None
        assert calc_new_strides([24], [2, 4, 3], [24, 6, 2], 'C') == [2]
        assert calc_new_strides([105, 1], [3, 5, 7], [35, 7, 1],'C') == [1, 1]
        assert calc_new_strides([1, 105], [3, 5, 7], [35, 7, 1],'C') == [105, 1]
        assert calc_new_strides([1, 105], [3, 5, 7], [35, 7, 1],'F') is None
        assert calc_new_strides([1, 1, 1, 105, 1], [15, 7], [7, 1],'C') == \
                                    [105, 105, 105, 1, 1]
        assert calc_new_strides([1, 1, 105, 1, 1], [7, 15], [1, 7],'F') == \
                                    [1, 1, 1, 105, 105]


class AppTestNumArray(BaseNumpyAppTest):
    def test_ndarray(self):
        from _numpypy import ndarray, array, dtype

        assert type(ndarray) is type
        assert type(array) is not type
        a = ndarray((2, 3))
        assert a.shape == (2, 3)
        assert a.dtype == dtype(float)

        raises(TypeError, ndarray, [[1], [2], [3]])

        a = ndarray(3, dtype=int)
        assert a.shape == (3,)
        assert a.dtype is dtype(int)

    def test_type(self):
        from _numpypy import array
        ar = array(range(5))
        assert type(ar) is type(ar + ar)

    def test_ndim(self):
        from _numpypy import array
        x = array(0.2)
        assert x.ndim == 0
        x = array([1, 2])
        assert x.ndim == 1
        x = array([[1, 2], [3, 4]])
        assert x.ndim == 2
        x = array([[[1, 2], [3, 4]], [[5, 6], [7, 8]]])
        assert x.ndim == 3
        # numpy actually raises an AttributeError, but _numpypy raises an
        # TypeError
        raises(TypeError, 'x.ndim = 3')

    def test_init(self):
        from _numpypy import zeros
        a = zeros(15)
        # Check that storage was actually zero'd.
        assert a[10] == 0.0
        # And check that changes stick.
        a[13] = 5.3
        assert a[13] == 5.3

    def test_size(self):
        from _numpypy import array
        assert array(3).size == 1
        a = array([1, 2, 3])
        assert a.size == 3
        assert (a + a).size == 3

    def test_empty(self):
        """
        Test that empty() works.
        """

        from _numpypy import empty
        a = empty(2)
        a[1] = 1.0
        assert a[1] == 1.0

    def test_ones(self):
        from _numpypy import ones
        a = ones(3)
        assert len(a) == 3
        assert a[0] == 1
        raises(IndexError, "a[3]")
        a[2] = 4
        assert a[2] == 4

    def test_copy(self):
        from _numpypy import arange, array
        a = arange(5)
        b = a.copy()
        for i in xrange(5):
            assert b[i] == a[i]
        a[3] = 22
        assert b[3] == 3

        a = array(1)
        assert a.copy() == a

        a = arange(8)
        b = a[::2]
        c = b.copy()
        assert (c == b).all()

        a = arange(15).reshape(5,3)
        b = a.copy()
        assert (b == a).all()

    def test_iterator_init(self):
        from _numpypy import array
        a = array(range(5))
        assert a[3] == 3

    def test_getitem(self):
        from _numpypy import array
        a = array(range(5))
        raises(IndexError, "a[5]")
        a = a + a
        raises(IndexError, "a[5]")
        assert a[-1] == 8
        raises(IndexError, "a[-6]")

    def test_getitem_tuple(self):
        from _numpypy import array
        a = array(range(5))
        raises(IndexError, "a[(1,2)]")
        for i in xrange(5):
            assert a[(i,)] == i
        b = a[()]
        for i in xrange(5):
            assert a[i] == b[i]

    def test_setitem(self):
        from _numpypy import array
        a = array(range(5))
        a[-1] = 5.0
        assert a[4] == 5.0
        raises(IndexError, "a[5] = 0.0")
        raises(IndexError, "a[-6] = 3.0")

    def test_setitem_tuple(self):
        from _numpypy import array
        a = array(range(5))
        raises(IndexError, "a[(1,2)] = [0,1]")
        for i in xrange(5):
            a[(i,)] = i + 1
            assert a[i] == i + 1
        a[()] = range(5)
        for i in xrange(5):
            assert a[i] == i

    def test_setslice_array(self):
        from _numpypy import array
        a = array(range(5))
        b = array(range(2))
        a[1:4:2] = b
        assert a[1] == 0.
        assert a[3] == 1.
        b[::-1] = b
        assert b[0] == 0.
        assert b[1] == 0.

    def test_setslice_of_slice_array(self):
        from _numpypy import array, zeros
        a = zeros(5)
        a[::2] = array([9., 10., 11.])
        assert a[0] == 9.
        assert a[2] == 10.
        assert a[4] == 11.
        a[1:4:2][::-1] = array([1., 2.])
        assert a[0] == 9.
        assert a[1] == 2.
        assert a[2] == 10.
        assert a[3] == 1.
        assert a[4] == 11.
        a = zeros(10)
        a[::2][::-1][::2] = array(range(1, 4))
        assert a[8] == 1.
        assert a[4] == 2.
        assert a[0] == 3.

    def test_setslice_list(self):
        from _numpypy import array
        a = array(range(5), float)
        b = [0., 1.]
        a[1:4:2] = b
        assert a[1] == 0.
        assert a[3] == 1.

    def test_setslice_constant(self):
        from _numpypy import array
        a = array(range(5), float)
        a[1:4:2] = 0.
        assert a[1] == 0.
        assert a[3] == 0.

    def test_scalar(self):
        from _numpypy import array, dtype
        a = array(3)
        raises(IndexError, "a[0]")
        raises(IndexError, "a[0] = 5")
        assert a.size == 1
        assert a.shape == ()
        assert a.dtype is dtype(int)

    def test_len(self):
        from _numpypy import array
        a = array(range(5))
        assert len(a) == 5
        assert len(a + a) == 5

    def test_shape(self):
        from _numpypy import array
        a = array(range(5))
        assert a.shape == (5,)
        b = a + a
        assert b.shape == (5,)
        c = a[:3]
        assert c.shape == (3,)

    def test_set_shape(self):
        from _numpypy import array, zeros
        a = array([])
        a.shape = []
        a = array(range(12))
        a.shape = (3, 4)
        assert (a == [range(4), range(4, 8), range(8, 12)]).all()
        a.shape = (3, 2, 2)
        assert a[1, 1, 1] == 7
        a.shape = (3, -1, 2)
        assert a.shape == (3, 2, 2)
        a.shape = 12
        assert a.shape == (12, )
        exc = raises(ValueError, "a.shape = 10")
        assert str(exc.value) == "total size of new array must be unchanged"
        a = array(3)
        a.shape = ()
        #numpy allows this
        a.shape = (1,)
        a = array(range(6)).reshape(2,3).T
        raises(AttributeError, 'a.shape = 6')

    def test_reshape(self):
        from _numpypy import array, zeros
        a = array(range(12))
        exc = raises(ValueError, "b = a.reshape((3, 10))")
        assert str(exc.value) == "total size of new array must be unchanged"
        b = a.reshape((3, 4))
        assert b.shape == (3, 4)
        assert (b == [range(4), range(4, 8), range(8, 12)]).all()
        b[:, 0] = 1000
        assert (a == [1000, 1, 2, 3, 1000, 5, 6, 7, 1000, 9, 10, 11]).all()
        a = zeros((4, 2, 3))
        a.shape = (12, 2)

    def test_slice_reshape(self):
        from _numpypy import zeros, arange
        a = zeros((4, 2, 3))
        b = a[::2, :, :]
        b.shape = (2, 6)
        exc = raises(AttributeError, "b.shape = 12")
        assert str(exc.value) == \
                           "incompatible shape for a non-contiguous array"
        b = a[::2, :, :].reshape((2, 6))
        assert b.shape == (2, 6)
        b = arange(20)[1:17:2]
        b.shape = (4, 2)
        assert (b == [[1, 3], [5, 7], [9, 11], [13, 15]]).all()
        c = b.reshape((2, 4))
        assert (c == [[1, 3, 5, 7], [9, 11, 13, 15]]).all()

        z = arange(96).reshape((12, -1))
        assert z.shape == (12, 8)
        y = z.reshape((4, 3, 8))
        v = y[:, ::2, :]
        w = y.reshape(96)
        u = v.reshape(64)
        assert y[1, 2, 1] == z[5, 1]
        y[1, 2, 1] = 1000
        # z, y, w, v are views of eachother
        assert z[5, 1] == 1000
        assert v[1, 1, 1] == 1000
        assert w[41] == 1000
        # u is not a view, it is a copy!
        assert u[25] == 41

        a = zeros((5, 2))
        assert a.reshape(-1).shape == (10,)

        raises(ValueError, arange(10).reshape, (5, -1, -1))

    def test_reshape_varargs(self):
        from _numpypy import arange
        z = arange(96).reshape(12, -1)
        y = z.reshape(4, 3, 8)
        assert y.shape == (4, 3, 8)

    def test_add(self):
        from _numpypy import array
        a = array(range(5))
        b = a + a
        for i in range(5):
            assert b[i] == i + i

        a = array([True, False, True, False], dtype="?")
        b = array([True, True, False, False], dtype="?")
        c = a + b
        for i in range(4):
            assert c[i] == bool(a[i] + b[i])

    def test_add_other(self):
        from _numpypy import array
        a = array(range(5))
        b = array([i for i in reversed(range(5))])
        c = a + b
        for i in range(5):
            assert c[i] == 4

    def test_add_constant(self):
        from _numpypy import array
        a = array(range(5))
        b = a + 5
        for i in range(5):
            assert b[i] == i + 5

    def test_radd(self):
        from _numpypy import array
        r = 3 + array(range(3))
        for i in range(3):
            assert r[i] == i + 3

    def test_add_list(self):
        from _numpypy import array, ndarray
        a = array(range(5))
        b = list(reversed(range(5)))
        c = a + b
        assert isinstance(c, ndarray)
        for i in range(5):
            assert c[i] == 4

    def test_subtract(self):
        from _numpypy import array
        a = array(range(5))
        b = a - a
        for i in range(5):
            assert b[i] == 0

    def test_subtract_other(self):
        from _numpypy import array
        a = array(range(5))
        b = array([1, 1, 1, 1, 1])
        c = a - b
        for i in range(5):
            assert c[i] == i - 1

    def test_subtract_constant(self):
        from _numpypy import array
        a = array(range(5))
        b = a - 5
        for i in range(5):
            assert b[i] == i - 5

    def test_scalar_subtract(self):
        from _numpypy import int32
        assert int32(2) - 1 == 1
        assert 1 - int32(2) == -1

    def test_mul(self):
        import _numpypy

        a = _numpypy.array(range(5))
        b = a * a
        for i in range(5):
            assert b[i] == i * i

        a = _numpypy.array(range(5), dtype=bool)
        b = a * a
        assert b.dtype is _numpypy.dtype(bool)
        assert b[0] is _numpypy.False_
        for i in range(1, 5):
            assert b[i] is _numpypy.True_

    def test_mul_constant(self):
        from _numpypy import array
        a = array(range(5))
        b = a * 5
        for i in range(5):
            assert b[i] == i * 5

    def test_div(self):
        from math import isnan
        from _numpypy import array, dtype, inf

        a = array(range(1, 6))
        b = a / a
        for i in range(5):
            assert b[i] == 1

        a = array(range(1, 6), dtype=bool)
        b = a / a
        assert b.dtype is dtype("int8")
        for i in range(5):
            assert b[i] == 1

        a = array([-1, 0, 1])
        b = array([0, 0, 0])
        c = a / b
        assert (c == [0, 0, 0]).all()

        a = array([-1.0, 0.0, 1.0])
        b = array([0.0, 0.0, 0.0])
        c = a / b
        assert c[0] == -inf
        assert isnan(c[1])
        assert c[2] == inf

        b = array([-0.0, -0.0, -0.0])
        c = a / b
        assert c[0] == inf
        assert isnan(c[1])
        assert c[2] == -inf

    def test_div_other(self):
        from _numpypy import array
        a = array(range(5))
        b = array([2, 2, 2, 2, 2], float)
        c = a / b
        for i in range(5):
            assert c[i] == i / 2.0

    def test_div_constant(self):
        from _numpypy import array
        a = array(range(5))
        b = a / 5.0
        for i in range(5):
            assert b[i] == i / 5.0

    def test_pow(self):
        from _numpypy import array
        a = array(range(5), float)
        b = a ** a
        for i in range(5):
            assert b[i] == i ** i

        a = array(range(5))
        assert (a ** 2 == a * a).all()

    def test_pow_other(self):
        from _numpypy import array
        a = array(range(5), float)
        b = array([2, 2, 2, 2, 2])
        c = a ** b
        for i in range(5):
            assert c[i] == i ** 2

    def test_pow_constant(self):
        from _numpypy import array
        a = array(range(5), float)
        b = a ** 2
        for i in range(5):
            assert b[i] == i ** 2

    def test_mod(self):
        from _numpypy import array
        a = array(range(1, 6))
        b = a % a
        for i in range(5):
            assert b[i] == 0

        a = array(range(1, 6), float)
        b = (a + 1) % a
        assert b[0] == 0
        for i in range(1, 5):
            assert b[i] == 1

    def test_mod_other(self):
        from _numpypy import array
        a = array(range(5))
        b = array([2, 2, 2, 2, 2])
        c = a % b
        for i in range(5):
            assert c[i] == i % 2

    def test_mod_constant(self):
        from _numpypy import array
        a = array(range(5))
        b = a % 2
        for i in range(5):
            assert b[i] == i % 2

    def test_pos(self):
        from _numpypy import array
        a = array([1., -2., 3., -4., -5.])
        b = +a
        for i in range(5):
            assert b[i] == a[i]

        a = +array(range(5))
        for i in range(5):
            assert a[i] == i

    def test_neg(self):
        from _numpypy import array
        a = array([1., -2., 3., -4., -5.])
        b = -a
        for i in range(5):
            assert b[i] == -a[i]

        a = -array(range(5), dtype="int8")
        for i in range(5):
            assert a[i] == -i

    def test_abs(self):
        from _numpypy import array
        a = array([1., -2., 3., -4., -5.])
        b = abs(a)
        for i in range(5):
            assert b[i] == abs(a[i])

        a = abs(array(range(-5, 5), dtype="int8"))
        for i in range(-5, 5):
            assert a[i + 5] == abs(i)

    def test_auto_force(self):
        from _numpypy import array
        a = array(range(5))
        b = a - 1
        a[2] = 3
        for i in range(5):
            assert b[i] == i - 1

        a = array(range(5))
        b = a + a
        c = b + b
        b[1] = 5
        assert c[1] == 4

    def test_getslice(self):
        from _numpypy import array
        a = array(range(5))
        s = a[1:5]
        assert len(s) == 4
        for i in range(4):
            assert s[i] == a[i + 1]

        s = (a + a)[1:2]
        assert len(s) == 1
        assert s[0] == 2
        s[:1] = array([5])
        assert s[0] == 5

    def test_getslice_step(self):
        from _numpypy import array
        a = array(range(10))
        s = a[1:9:2]
        assert len(s) == 4
        for i in range(4):
            assert s[i] == a[2 * i + 1]

    def test_slice_update(self):
        from _numpypy import array
        a = array(range(5))
        s = a[0:3]
        s[1] = 10
        assert a[1] == 10
        a[2] = 20
        assert s[2] == 20

    def test_slice_invaidate(self):
        # check that slice shares invalidation list with
        from _numpypy import array
        a = array(range(5))
        s = a[0:2]
        b = array([10, 11])
        c = s + b
        a[0] = 100
        assert c[0] == 10
        assert c[1] == 12
        d = s + b
        a[1] = 101
        assert d[0] == 110
        assert d[1] == 12

    def test_mean(self):
        from _numpypy import array, arange
        a = array(range(5))
        assert a.mean() == 2.0
        assert a[:4].mean() == 1.5
        a = array(range(105)).reshape(3, 5, 7)
        b = a.mean(axis=0)
        b[0, 0]==35.
        assert a.mean(axis=0)[0, 0] == 35
        assert (b == array(range(35, 70), dtype=float).reshape(5, 7)).all()
        assert (a.mean(2) == array(range(0, 15), dtype=float).reshape(3, 5) * 7 + 3).all()
        assert (arange(10).reshape(5, 2).mean(axis=1) == [0.5, 2.5, 4.5, 6.5, 8.5]).all()

    def test_sum(self):
        from _numpypy import array
        a = array(range(5))
        assert a.sum() == 10.0
        assert a[:4].sum() == 6.0

        a = array([True] * 5, bool)
        assert a.sum() == 5

        raises(TypeError, 'a.sum(2, 3)')

    def test_reduce_nd(self):
        from numpypy import arange, array, multiply
        a = arange(15).reshape(5, 3)
        assert a.sum() == 105
        assert a.max() == 14
        assert array([]).sum() == 0.0
        raises(ValueError, 'array([]).max()')
        assert (a.sum(0) == [30, 35, 40]).all()
        assert (a.sum(axis=0) == [30, 35, 40]).all()
        assert (a.sum(1) == [3, 12, 21, 30, 39]).all()
        assert (a.max(0) == [12, 13, 14]).all()
        assert (a.max(1) == [2, 5, 8, 11, 14]).all()
        assert ((a + a).max() == 28)
        assert ((a + a).max(0) == [24, 26, 28]).all()
        assert ((a + a).sum(1) == [6, 24, 42, 60, 78]).all()
        assert (multiply.reduce(a) == array([0, 3640, 12320])).all()
        a = array(range(105)).reshape(3, 5, 7)
        assert (a[:, 1, :].sum(0) == [126, 129, 132, 135, 138, 141, 144]).all()
        assert (a[:, 1, :].sum(1) == [70, 315, 560]).all()
        raises (ValueError, 'a[:, 1, :].sum(2)')
        assert ((a + a).T.sum(2).T == (a + a).sum(0)).all()
        assert (a.reshape(1,-1).sum(0) == range(105)).all()
        assert (a.reshape(1,-1).sum(1) == 5460)
        assert (array([[1,2],[3,4]]).prod(0) == [3, 8]).all()
        assert (array([[1,2],[3,4]]).prod(1) == [2, 12]).all()

    def test_identity(self):
        from _numpypy import identity, array
        from _numpypy import int32, float64, dtype
        a = identity(0)
        assert len(a) == 0
        assert a.dtype == dtype('float64')
        assert a.shape == (0, 0)
        b = identity(1, dtype=int32)
        assert len(b) == 1
        assert b[0][0] == 1
        assert b.shape == (1, 1)
        assert b.dtype == dtype('int32')
        c = identity(2)
        assert c.shape == (2, 2)
        assert (c == [[1, 0], [0, 1]]).all()
        d = identity(3, dtype='int32')
        assert d.shape == (3, 3)
        assert d.dtype == dtype('int32')
        assert (d == [[1, 0, 0], [0, 1, 0], [0, 0, 1]]).all()

    def test_prod(self):
        from _numpypy import array
        a = array(range(1, 6))
        assert a.prod() == 120.0
        assert a[:4].prod() == 24.0

    def test_max(self):
        from _numpypy import array
        a = array([-1.2, 3.4, 5.7, -3.0, 2.7])
        assert a.max() == 5.7
        b = array([])
        raises(ValueError, "b.max()")

    def test_max_add(self):
        from _numpypy import array
        a = array([-1.2, 3.4, 5.7, -3.0, 2.7])
        assert (a + a).max() == 11.4

    def test_min(self):
        from _numpypy import array
        a = array([-1.2, 3.4, 5.7, -3.0, 2.7])
        assert a.min() == -3.0
        b = array([])
        raises(ValueError, "b.min()")

    def test_argmax(self):
        from _numpypy import array
        a = array([-1.2, 3.4, 5.7, -3.0, 2.7])
        r = a.argmax()
        assert r == 2
        b = array([])
        raises(ValueError, b.argmax)

        a = array(range(-5, 5))
        r = a.argmax()
        assert r == 9
        b = a[::2]
        r = b.argmax()
        assert r == 4
        r = (a + a).argmax()
        assert r == 9
        a = array([1, 0, 0])
        assert a.argmax() == 0
        a = array([0, 0, 1])
        assert a.argmax() == 2

    def test_argmin(self):
        from _numpypy import array
        a = array([-1.2, 3.4, 5.7, -3.0, 2.7])
        assert a.argmin() == 3
        b = array([])
        raises(ValueError, "b.argmin()")

    def test_all(self):
        from _numpypy import array
        a = array(range(5))
        assert a.all() == False
        a[0] = 3.0
        assert a.all() == True
        b = array([])
        assert b.all() == True

    def test_any(self):
        from _numpypy import array, zeros
        a = array(range(5))
        assert a.any() == True
        b = zeros(5)
        assert b.any() == False
        c = array([])
        assert c.any() == False

    def test_dot(self):
        from _numpypy import array, dot
        a = array(range(5))
        assert a.dot(a) == 30.0

        a = array(range(5))
        assert a.dot(range(5)) == 30
        assert dot(range(5), range(5)) == 30
        assert (dot(5, [1, 2, 3]) == [5, 10, 15]).all()

    def test_dot_constant(self):
        from _numpypy import array
        a = array(range(5))
        b = a.dot(2.5)
        for i in xrange(5):
            assert b[i] == 2.5 * a[i]

    def test_dtype_guessing(self):
        from _numpypy import array, dtype, float64, int8, bool_

        assert array([True]).dtype is dtype(bool)
        assert array([True, False]).dtype is dtype(bool)
        assert array([True, 1]).dtype is dtype(int)
        assert array([1, 2, 3]).dtype is dtype(int)
        assert array([1L, 2, 3]).dtype is dtype(long)
        assert array([1.2, True]).dtype is dtype(float)
        assert array([1.2, 5]).dtype is dtype(float)
        assert array([]).dtype is dtype(float)
        assert array([float64(2)]).dtype is dtype(float)
        assert array([int8(3)]).dtype is dtype("int8")
        assert array([bool_(True)]).dtype is dtype(bool)
        assert array([bool_(True), 3.0]).dtype is dtype(float)

    def test_comparison(self):
        import operator
        from _numpypy import array, dtype

        a = array(range(5))
        b = array(range(5), float)
        for func in [
            operator.eq, operator.ne, operator.lt, operator.le, operator.gt,
            operator.ge
        ]:
            c = func(a, 3)
            assert c.dtype is dtype(bool)
            for i in xrange(5):
                assert c[i] == func(a[i], 3)

            c = func(b, 3)
            assert c.dtype is dtype(bool)
            for i in xrange(5):
                assert c[i] == func(b[i], 3)

    def test_nonzero(self):
        from _numpypy import array
        a = array([1, 2])
        raises(ValueError, bool, a)
        raises(ValueError, bool, a == a)
        assert bool(array(1))
        assert not bool(array(0))
        assert bool(array([1]))
        assert not bool(array([0]))

    def test_slice_assignment(self):
        from _numpypy import array
        a = array(range(5))
        a[::-1] = a
        assert (a == [0, 1, 2, 1, 0]).all()
        # but we force intermediates
        a = array(range(5))
        a[::-1] = a + a
        assert (a == [8, 6, 4, 2, 0]).all()

    def test_debug_repr(self):
        from _numpypy import zeros, sin
        from _numpypy.pypy import debug_repr
        a = zeros(1)
        assert debug_repr(a) == 'Array'
        assert debug_repr(a + a) == 'Call2(add, Array, Array)'
        assert debug_repr(a[::2]) == 'Slice'
        assert debug_repr(a + 2) == 'Call2(add, Array, Scalar)'
        assert debug_repr(a + a.flat) == 'Call2(add, Array, Slice)'
        assert debug_repr(sin(a)) == 'Call1(sin, Array)'

        b = a + a
        b[0] = 3
        assert debug_repr(b) == 'Array'

    def test_remove_invalidates(self):
        from _numpypy import array
        from _numpypy.pypy import remove_invalidates
        a = array([1, 2, 3])
        b = a + a
        remove_invalidates(a)
        a[0] = 14
        assert b[0] == 28

    def test_virtual_views(self):
        from _numpypy import arange
        a = arange(15)
        c = (a + a)
        d = c[::2]
        assert d[3] == 12
        c[6] = 5
        assert d[3] == 5
        a = arange(15)
        c = (a + a)
        d = c[::2][::2]
        assert d[1] == 8
        b = a + a
        c = b[::2]
        c[:] = 3
        assert b[0] == 3
        assert b[1] == 2

    def test_tolist_scalar(self):
        from _numpypy import int32, bool_
        x = int32(23)
        assert x.tolist() == 23
        assert type(x.tolist()) is int
        y = bool_(True)
        assert y.tolist() is True

    def test_tolist_zerodim(self):
        from _numpypy import array
        x = array(3)
        assert x.tolist() == 3
        assert type(x.tolist()) is int

    def test_tolist_singledim(self):
        from _numpypy import array
        a = array(range(5))
        assert a.tolist() == [0, 1, 2, 3, 4]
        assert type(a.tolist()[0]) is int
        b = array([0.2, 0.4, 0.6])
        assert b.tolist() == [0.2, 0.4, 0.6]

    def test_tolist_multidim(self):
        from _numpypy import array
        a = array([[1, 2], [3, 4]])
        assert a.tolist() == [[1, 2], [3, 4]]

    def test_tolist_view(self):
        from _numpypy import array
        a = array([[1, 2], [3, 4]])
        assert (a + a).tolist() == [[2, 4], [6, 8]]

    def test_tolist_slice(self):
        from _numpypy import array
        a = array([[17.1, 27.2], [40.3, 50.3]])
        assert a[:, 0].tolist() == [17.1, 40.3]
        assert a[0].tolist() == [17.1, 27.2]

<<<<<<< HEAD
    def test_var(self):
        from _numpypy import array, arange
        a = array(range(10))
        assert a.var() == 8.25
        a = array([5.0])
        assert a.var() == 0.0
        a = arange(10).reshape(5, 2)
        assert a.var() == 8.25
        #assert (a.var(0) == [8, 8]).all()
        #assert (a.var(1) == [.25] * 5).all()

    def test_std(self):
        from _numpypy import array
        a = array(range(10))
        assert a.std() == 2.8722813232690143
        a = array([5.0])
        assert a.std() == 0.0

    def test_flatten(self):
        from _numpypy import array

        a = array([[1, 2, 3], [4, 5, 6]])
        assert (a.flatten() == [1, 2, 3, 4, 5, 6]).all()
        a = array([[[1, 2], [3, 4]], [[5, 6], [7, 8]]])
        assert (a.flatten() == [1, 2, 3, 4, 5, 6, 7, 8]).all()
        a = array([1, 2, 3, 4, 5, 6, 7, 8])
        assert (a[::2].flatten() == [1, 3, 5, 7]).all()
        a = array([1, 2, 3])
        assert ((a + a).flatten() == [2, 4, 6]).all()
        a = array(2)
        assert (a.flatten() == [2]).all()
        a = array([[1, 2], [3, 4]])
        assert (a.T.flatten() == [1, 3, 2, 4]).all()
=======
    def test_concatenate(self):
        from numpypy import array, concatenate, dtype
        a1 = array([0,1,2])
        a2 = array([3,4,5])
        a = concatenate((a1, a2))
        assert len(a) == 6
        assert (a == [0,1,2,3,4,5]).all()
        assert a.dtype is dtype(int)
        b1 = array([[1, 2], [3, 4]])
        b2 = array([[5, 6]])
        b = concatenate((b1, b2), axis=0)
        assert (b == [[1, 2],[3, 4],[5, 6]]).all()
        c = concatenate((b1, b2.T), axis=1)
        assert (c == [[1, 2, 5],[3, 4, 6]]).all()
        d = concatenate(([0],[1]))
        assert (d == [0,1]).all()
        e1 = array([[0,1],[2,3]])
        e = concatenate(e1)
        assert (e == [0,1,2,3]).all()
        f1 = array([0,1])
        f = concatenate((f1, [2], f1, [7]))
        assert (f == [0,1,2,0,1,7]).all()
        
        bad_axis = raises(ValueError, concatenate, (a1,a2), axis=1)
        assert str(bad_axis.value) == "bad axis argument"
        
        concat_zero = raises(ValueError, concatenate, ())
        assert str(concat_zero.value) == \
            "concatenation of zero-length sequences is impossible"
        
        dims_disagree = raises(ValueError, concatenate, (a1, b1), axis=0)
        assert str(dims_disagree.value) == \
            "array dimensions must agree except for axis being concatenated"
>>>>>>> f15eda59


class AppTestMultiDim(BaseNumpyAppTest):
    def test_init(self):
        import _numpypy
        a = _numpypy.zeros((2, 2))
        assert len(a) == 2

    def test_shape(self):
        import _numpypy
        assert _numpypy.zeros(1).shape == (1,)
        assert _numpypy.zeros((2, 2)).shape == (2, 2)
        assert _numpypy.zeros((3, 1, 2)).shape == (3, 1, 2)
        assert _numpypy.array([[1], [2], [3]]).shape == (3, 1)
        assert len(_numpypy.zeros((3, 1, 2))) == 3
        raises(TypeError, len, _numpypy.zeros(()))
        raises(ValueError, _numpypy.array, [[1, 2], 3])

    def test_getsetitem(self):
        import _numpypy
        a = _numpypy.zeros((2, 3, 1))
        raises(IndexError, a.__getitem__, (2, 0, 0))
        raises(IndexError, a.__getitem__, (0, 3, 0))
        raises(IndexError, a.__getitem__, (0, 0, 1))
        assert a[1, 1, 0] == 0
        a[1, 2, 0] = 3
        assert a[1, 2, 0] == 3
        assert a[1, 1, 0] == 0
        assert a[1, -1, 0] == 3

    def test_slices(self):
        import _numpypy
        a = _numpypy.zeros((4, 3, 2))
        raises(IndexError, a.__getitem__, (4,))
        raises(IndexError, a.__getitem__, (3, 3))
        raises(IndexError, a.__getitem__, (slice(None), 3))
        a[0, 1, 1] = 13
        a[1, 2, 1] = 15
        b = a[0]
        assert len(b) == 3
        assert b.shape == (3, 2)
        assert b[1, 1] == 13
        b = a[1]
        assert b.shape == (3, 2)
        assert b[2, 1] == 15
        b = a[:, 1]
        assert b.shape == (4, 2)
        assert b[0, 1] == 13
        b = a[:, 1, :]
        assert b.shape == (4, 2)
        assert b[0, 1] == 13
        b = a[1, 2]
        assert b[1] == 15
        b = a[:]
        assert b.shape == (4, 3, 2)
        assert b[1, 2, 1] == 15
        assert b[0, 1, 1] == 13
        b = a[:][:, 1][:]
        assert b[2, 1] == 0.0
        assert b[0, 1] == 13
        raises(IndexError, b.__getitem__, (4, 1))
        assert a[0][1][1] == 13
        assert a[1][2][1] == 15

    def test_init_2(self):
        import _numpypy
        raises(ValueError, _numpypy.array, [[1], 2])
        raises(ValueError, _numpypy.array, [[1, 2], [3]])
        raises(ValueError, _numpypy.array, [[[1, 2], [3, 4], 5]])
        raises(ValueError, _numpypy.array, [[[1, 2], [3, 4], [5]]])
        a = _numpypy.array([[1, 2], [4, 5]])
        assert a[0, 1] == 2
        assert a[0][1] == 2
        a = _numpypy.array(([[[1, 2], [3, 4], [5, 6]]]))
        assert (a[0, 1] == [3, 4]).all()

    def test_setitem_slice(self):
        import _numpypy
        a = _numpypy.zeros((3, 4))
        a[1] = [1, 2, 3, 4]
        assert a[1, 2] == 3
        raises(TypeError, a[1].__setitem__, [1, 2, 3])
        a = _numpypy.array([[1, 2], [3, 4]])
        assert (a == [[1, 2], [3, 4]]).all()
        a[1] = _numpypy.array([5, 6])
        assert (a == [[1, 2], [5, 6]]).all()
        a[:, 1] = _numpypy.array([8, 10])
        assert (a == [[1, 8], [5, 10]]).all()
        a[0, :: -1] = _numpypy.array([11, 12])
        assert (a == [[12, 11], [5, 10]]).all()

    def test_ufunc(self):
        from _numpypy import array
        a = array([[1, 2], [3, 4], [5, 6]])
        assert ((a + a) == \
            array([[1 + 1, 2 + 2], [3 + 3, 4 + 4], [5 + 5, 6 + 6]])).all()

    def test_getitem_add(self):
        from _numpypy import array
        a = array([[1, 2], [3, 4], [5, 6], [7, 8], [9, 10]])
        assert (a + a)[1, 1] == 8

    def test_ufunc_negative(self):
        from _numpypy import array, negative
        a = array([[1, 2], [3, 4]])
        b = negative(a + a)
        assert (b == [[-2, -4], [-6, -8]]).all()

    def test_getitem_3(self):
        from _numpypy import array
        a = array([[1, 2], [3, 4], [5, 6], [7, 8],
                   [9, 10], [11, 12], [13, 14]])
        b = a[::2]
        print a
        print b
        assert (b == [[1, 2], [5, 6], [9, 10], [13, 14]]).all()
        c = b + b
        assert c[1][1] == 12

    def test_multidim_ones(self):
        from _numpypy import ones
        a = ones((1, 2, 3))
        assert a[0, 1, 2] == 1.0

    def test_multidim_setslice(self):
        from _numpypy import zeros, ones
        a = zeros((3, 3))
        b = ones((3, 3))
        a[:, 1:3] = b[:, 1:3]
        assert (a == [[0, 1, 1], [0, 1, 1], [0, 1, 1]]).all()
        a = zeros((3, 3))
        b = ones((3, 3))
        a[:, ::2] = b[:, ::2]
        assert (a == [[1, 0, 1], [1, 0, 1], [1, 0, 1]]).all()

    def test_broadcast_ufunc(self):
        from _numpypy import array
        a = array([[1, 2], [3, 4], [5, 6]])
        b = array([5, 6])
        c = ((a + b) == [[1 + 5, 2 + 6], [3 + 5, 4 + 6], [5 + 5, 6 + 6]])
        assert c.all()

    def test_broadcast_setslice(self):
        from _numpypy import zeros, ones
        a = zeros((10, 10))
        b = ones(10)
        a[:, :] = b
        assert a[3, 5] == 1

    def test_broadcast_shape_agreement(self):
        from _numpypy import zeros, array
        a = zeros((3, 1, 3))
        b = array(((10, 11, 12), (20, 21, 22), (30, 31, 32)))
        c = ((a + b) == [b, b, b])
        assert c.all()
        a = array((((10, 11, 12), ), ((20, 21, 22), ), ((30, 31, 32), )))
        assert(a.shape == (3, 1, 3))
        d = zeros((3, 3))
        c = ((a + d) == [b, b, b])
        c = ((a + d) == array([[[10., 11., 12.]] * 3,
                               [[20., 21., 22.]] * 3, [[30., 31., 32.]] * 3]))
        assert c.all()

    def test_broadcast_scalar(self):
        from _numpypy import zeros
        a = zeros((4, 5), 'd')
        a[:, 1] = 3
        assert a[2, 1] == 3
        assert a[0, 2] == 0
        a[0, :] = 5
        assert a[0, 3] == 5
        assert a[2, 1] == 3
        assert a[3, 2] == 0

    def test_broadcast_call2(self):
        from _numpypy import zeros, ones
        a = zeros((4, 1, 5))
        b = ones((4, 3, 5))
        b[:] = (a + a)
        assert (b == zeros((4, 3, 5))).all()

    def test_broadcast_virtualview(self):
        from _numpypy import arange, zeros
        a = arange(8).reshape([2, 2, 2])
        b = (a + a)[1, 1]
        c = zeros((2, 2, 2))
        c[:] = b
        assert (c == [[[12, 14], [12, 14]], [[12, 14], [12, 14]]]).all()

    def test_argmax(self):
        from _numpypy import array
        a = array([[1, 2], [3, 4], [5, 6]])
        assert a.argmax() == 5
        assert a[:2, ].argmax() == 3

    def test_broadcast_wrong_shapes(self):
        from _numpypy import zeros
        a = zeros((4, 3, 2))
        b = zeros((4, 2))
        exc = raises(ValueError, lambda: a + b)
        assert str(exc.value) == "operands could not be broadcast" \
            " together with shapes (4,3,2) (4,2)"

    def test_reduce(self):
        from _numpypy import array
        a = array([[1, 2, 3, 4], [5, 6, 7, 8], [9, 10, 11, 12]])
        assert a.sum() == (13 * 12) / 2
        b = a[1:, 1::2]
        c = b + b
        assert c.sum() == (6 + 8 + 10 + 12) * 2

    def test_transpose(self):
        from _numpypy import array
        a = array(((range(3), range(3, 6)),
                   (range(6, 9), range(9, 12)),
                   (range(12, 15), range(15, 18)),
                   (range(18, 21), range(21, 24))))
        assert a.shape == (4, 2, 3)
        b = a.T
        assert b.shape == (3, 2, 4)
        assert(b[0, :, 0] == [0, 3]).all()
        b[:, 0, 0] = 1000
        assert(a[0, 0, :] == [1000, 1000, 1000]).all()
        a = array(range(5))
        b = a.T
        assert(b == range(5)).all()
        a = array((range(10), range(20, 30)))
        b = a.T
        assert(b[:, 0] == a[0, :]).all()

    def test_flatiter(self):
        from _numpypy import array, flatiter
        a = array([[10, 30], [40, 60]])
        f_iter = a.flat
        assert f_iter.next() == 10
        assert f_iter.next() == 30
        assert f_iter.next() == 40
        assert f_iter.next() == 60
        raises(StopIteration, "f_iter.next()")
        raises(TypeError, "flatiter()")
        s = 0
        for k in a.flat:
            s += k
        assert s == 140

    def test_flatiter_array_conv(self):
        from _numpypy import array, dot
        a = array([1, 2, 3])
        assert dot(a.flat, a.flat) == 14

    def test_flatiter_varray(self):
        from _numpypy import ones
        a = ones((2, 2))
        assert list(((a + a).flat)) == [2, 2, 2, 2]

    def test_slice_copy(self):
        from _numpypy import zeros
        a = zeros((10, 10))
        b = a[0].copy()
        assert (b == zeros(10)).all()

    def test_array_interface(self):
        from _numpypy import array
        a = array([1, 2, 3])
        i = a.__array_interface__
        assert isinstance(i['data'][0], int)
        a = a[::2]
        i = a.__array_interface__
        assert isinstance(i['data'][0], int)
        raises(TypeError, getattr, array(3), '__array_interface__')

    def test_array_indexing_one_elem(self):
        skip("not yet")
        from _numpypy import array, arange
        raises(IndexError, 'arange(3)[array([3.5])]')
        a = arange(3)[array([1])]
        assert a == 1
        assert a[0] == 1
        raises(IndexError,'arange(3)[array([15])]')
        assert arange(3)[array([-3])] == 0
        raises(IndexError,'arange(3)[array([-15])]')
        assert arange(3)[array(1)] == 1

    def test_fill(self):
        from _numpypy import array
        a = array([1, 2, 3])
        a.fill(10)
        assert (a == [10, 10, 10]).all()
        a.fill(False)
        assert (a == [0, 0, 0]).all()
        b = a[:1]
        b.fill(4)
        assert (b == [4]).all()
        assert (a == [4, 0, 0]).all()

        c = b + b
        c.fill(27)
        assert (c == [27]).all()

        d = array(10)
        d.fill(100)
        assert d == 100

    def test_array_indexing_bool(self):
        from _numpypy import arange
        a = arange(10)
        assert (a[a > 3] == [4, 5, 6, 7, 8, 9]).all()
        a = arange(10).reshape(5, 2)
        assert (a[a > 3] == [4, 5, 6, 7, 8, 9]).all()
        assert (a[a & 1 == 1] == [1, 3, 5, 7, 9]).all()

    def test_array_indexing_bool_setitem(self):
        from _numpypy import arange, array
        a = arange(6)
        a[a > 3] = 15
        assert (a == [0, 1, 2, 3, 15, 15]).all()
        a = arange(6).reshape(3, 2)
        a[a & 1 == 1] = array([8, 9, 10])
        assert (a == [[0, 8], [2, 9], [4, 10]]).all()

    def test_isna(self):
        from _numpypy import isna, array
        # XXX for now
        assert not isna(3)
        assert (isna(array([1, 2, 3, 4])) == [False, False, False, False]).all()


class AppTestSupport(BaseNumpyAppTest):
    def setup_class(cls):
        import struct
        BaseNumpyAppTest.setup_class.im_func(cls)
        cls.w_data = cls.space.wrap(struct.pack('dddd', 1, 2, 3, 4))
        cls.w_fdata = cls.space.wrap(struct.pack('f', 2.3))
        cls.w_float32val = cls.space.wrap(struct.pack('f', 5.2))
        cls.w_float64val = cls.space.wrap(struct.pack('d', 300.4))
        cls.w_ulongval = cls.space.wrap(struct.pack('L', 12))

    def test_fromstring(self):
        import sys
        from _numpypy import fromstring, array, uint8, float32, int32

        a = fromstring(self.data)
        for i in range(4):
            assert a[i] == i + 1
        b = fromstring('\x01\x02', dtype=uint8)
        assert a[0] == 1
        assert a[1] == 2
        c = fromstring(self.fdata, dtype=float32)
        assert c[0] == float32(2.3)
        d = fromstring("1 2", sep=' ', count=2, dtype=uint8)
        assert len(d) == 2
        assert d[0] == 1
        assert d[1] == 2
        e = fromstring('3, 4,5', dtype=uint8, sep=',')
        assert len(e) == 3
        assert e[0] == 3
        assert e[1] == 4
        assert e[2] == 5
        f = fromstring('\x01\x02\x03\x04\x05', dtype=uint8, count=3)
        assert len(f) == 3
        assert f[0] == 1
        assert f[1] == 2
        assert f[2] == 3
        g = fromstring("1  2    3 ", dtype=uint8, sep=" ")
        assert len(g) == 3
        assert g[0] == 1
        assert g[1] == 2
        assert g[2] == 3
        h = fromstring("1, , 2, 3", dtype=uint8, sep=",")
        assert (h == [1, 0, 2, 3]).all()
        i = fromstring("1    2 3", dtype=uint8, sep=" ")
        assert (i == [1, 2, 3]).all()
        j = fromstring("1\t\t\t\t2\t3", dtype=uint8, sep="\t")
        assert (j == [1, 2, 3]).all()
        k = fromstring("1,x,2,3", dtype=uint8, sep=",")
        assert (k == [1, 0]).all()
        l = fromstring("1,x,2,3", dtype='float32', sep=",")
        assert (l == [1.0, -1.0]).all()
        m = fromstring("1,,2,3", sep=",")
        assert (m == [1.0, -1.0, 2.0, 3.0]).all()
        n = fromstring("3.4 2.0 3.8 2.2", dtype=int32, sep=" ")
        assert (n == [3]).all()
        o = fromstring("1.0 2f.0f 3.8 2.2", dtype=float32, sep=" ")
        assert len(o) == 2
        assert o[0] == 1.0
        assert o[1] == 2.0
        p = fromstring("1.0,,2.0,3.0", sep=",")
        assert (p == [1.0, -1.0, 2.0, 3.0]).all()
        q = fromstring("1.0,,2.0,3.0", sep=" ")
        assert (q == [1.0]).all()
        r = fromstring("\x01\x00\x02", dtype='bool')
        assert (r == [True, False, True]).all()
        s = fromstring("1,2,3,,5", dtype=bool, sep=",")
        assert (s == [True, True, True, False, True]).all()
        t = fromstring("", bool)
        assert (t == []).all()
        u = fromstring("\x01\x00\x00\x00\x00\x00\x00\x00", dtype=int)
        if sys.maxint > 2 ** 31 - 1:
            assert (u == [1]).all()
        else:
            assert (u == [1, 0]).all()

    def test_fromstring_types(self):
        from _numpypy import (fromstring, int8, int16, int32, int64, uint8,
            uint16, uint32, float32, float64)

        a = fromstring('\xFF', dtype=int8)
        assert a[0] == -1
        b = fromstring('\xFF', dtype=uint8)
        assert b[0] == 255
        c = fromstring('\xFF\xFF', dtype=int16)
        assert c[0] == -1
        d = fromstring('\xFF\xFF', dtype=uint16)
        assert d[0] == 65535
        e = fromstring('\xFF\xFF\xFF\xFF', dtype=int32)
        assert e[0] == -1
        f = fromstring('\xFF\xFF\xFF\xFF', dtype=uint32)
        assert repr(f[0]) == '4294967295'
        g = fromstring('\xFF\xFF\xFF\xFF\xFF\xFF\xFF\xFF', dtype=int64)
        assert g[0] == -1
        h = fromstring(self.float32val, dtype=float32)
        assert h[0] == float32(5.2)
        i = fromstring(self.float64val, dtype=float64)
        assert i[0] == float64(300.4)
        j = fromstring(self.ulongval, dtype='L')
        assert j[0] == 12

    def test_fromstring_invalid(self):
        from _numpypy import fromstring, uint16, uint8, int32
        #default dtype is 64-bit float, so 3 bytes should fail
        raises(ValueError, fromstring, "\x01\x02\x03")
        #3 bytes is not modulo 2 bytes (int16)
        raises(ValueError, fromstring, "\x01\x03\x03", dtype=uint16)
        #5 bytes is larger than 3 bytes
        raises(ValueError, fromstring, "\x01\x02\x03", count=5, dtype=uint8)


class AppTestRepr(BaseNumpyAppTest):
    def test_repr(self):
        from _numpypy import array, zeros
        int_size = array(5).dtype.itemsize
        a = array(range(5), float)
        assert repr(a) == "array([0.0, 1.0, 2.0, 3.0, 4.0])"
        a = array([], float)
        assert repr(a) == "array([], dtype=float64)"
        a = zeros(1001)
        assert repr(a) == "array([0.0, 0.0, 0.0, ..., 0.0, 0.0, 0.0])"
        a = array(range(5), long)
        if a.dtype.itemsize == int_size:
            assert repr(a) == "array([0, 1, 2, 3, 4])"
        else:
            assert repr(a) == "array([0, 1, 2, 3, 4], dtype=int64)"
        a = array(range(5), 'int32')
        if a.dtype.itemsize == int_size:
            assert repr(a) == "array([0, 1, 2, 3, 4])"
        else:
            assert repr(a) == "array([0, 1, 2, 3, 4], dtype=int32)"
        a = array([], long)
        assert repr(a) == "array([], dtype=int64)"
        a = array([True, False, True, False], "?")
        assert repr(a) == "array([True, False, True, False], dtype=bool)"
        a = zeros([])
        assert repr(a) == "array(0.0)"
        a = array(0.2)
        assert repr(a) == "array(0.2)"
        a = array([2])
        assert repr(a) == "array([2])"

    def test_repr_multi(self):
        from _numpypy import arange, zeros, array
        a = zeros((3, 4))
        assert repr(a) == '''array([[0.0, 0.0, 0.0, 0.0],
       [0.0, 0.0, 0.0, 0.0],
       [0.0, 0.0, 0.0, 0.0]])'''
        a = zeros((2, 3, 4))
        assert repr(a) == '''array([[[0.0, 0.0, 0.0, 0.0],
        [0.0, 0.0, 0.0, 0.0],
        [0.0, 0.0, 0.0, 0.0]],

       [[0.0, 0.0, 0.0, 0.0],
        [0.0, 0.0, 0.0, 0.0],
        [0.0, 0.0, 0.0, 0.0]]])'''
        a = arange(1002).reshape((2, 501))
        assert repr(a) == '''array([[0, 1, 2, ..., 498, 499, 500],
       [501, 502, 503, ..., 999, 1000, 1001]])'''
        assert repr(a.T) == '''array([[0, 501],
       [1, 502],
       [2, 503],
       ...,
       [498, 999],
       [499, 1000],
       [500, 1001]])'''
        a = arange(2).reshape((2,1))
        assert repr(a) == '''array([[0],
       [1]])'''

    def test_repr_slice(self):
        from _numpypy import array, zeros
        a = array(range(5), float)
        b = a[1::2]
        assert repr(b) == "array([1.0, 3.0])"
        a = zeros(2002)
        b = a[::2]
        assert repr(b) == "array([0.0, 0.0, 0.0, ..., 0.0, 0.0, 0.0])"
        a = array((range(5), range(5, 10)), dtype="int16")
        b = a[1, 2:]
        assert repr(b) == "array([7, 8, 9], dtype=int16)"
        # an empty slice prints its shape
        b = a[2:1, ]
        assert repr(b) == "array([], shape=(0, 5), dtype=int16)"

    def test_str(self):
        from _numpypy import array, zeros
        a = array(range(5), float)
        assert str(a) == "[0.0 1.0 2.0 3.0 4.0]"
        assert str((2 * a)[:]) == "[0.0 2.0 4.0 6.0 8.0]"
        a = zeros(1001)
        assert str(a) == "[0.0 0.0 0.0 ..., 0.0 0.0 0.0]"

        a = array(range(5), dtype=long)
        assert str(a) == "[0 1 2 3 4]"
        a = array([True, False, True, False], dtype="?")
        assert str(a) == "[True False True False]"

        a = array(range(5), dtype="int8")
        assert str(a) == "[0 1 2 3 4]"

        a = array(range(5), dtype="int16")
        assert str(a) == "[0 1 2 3 4]"

        a = array((range(5), range(5, 10)), dtype="int16")
        assert str(a) == "[[0 1 2 3 4]\n [5 6 7 8 9]]"

        a = array(3, dtype=int)
        assert str(a) == "3"

        a = zeros((400, 400), dtype=int)
        assert str(a) == "[[0 0 0 ..., 0 0 0]\n [0 0 0 ..., 0 0 0]\n" \
           " [0 0 0 ..., 0 0 0]\n ...,\n [0 0 0 ..., 0 0 0]\n" \
           " [0 0 0 ..., 0 0 0]\n [0 0 0 ..., 0 0 0]]"
        a = zeros((2, 2, 2))
        r = str(a)
        assert r == '[[[0.0 0.0]\n  [0.0 0.0]]\n\n [[0.0 0.0]\n  [0.0 0.0]]]'

    def test_str_slice(self):
        from _numpypy import array, zeros
        a = array(range(5), float)
        b = a[1::2]
        assert str(b) == "[1.0 3.0]"
        a = zeros(2002)
        b = a[::2]
        assert str(b) == "[0.0 0.0 0.0 ..., 0.0 0.0 0.0]"
        a = array((range(5), range(5, 10)), dtype="int16")
        b = a[1, 2:]
        assert str(b) == "[7 8 9]"
        b = a[2:1, ]
        assert str(b) == "[]"


class AppTestRanges(BaseNumpyAppTest):
    def test_arange(self):
        from _numpypy import arange, array, dtype
        a = arange(3)
        assert (a == [0, 1, 2]).all()
        assert a.dtype is dtype(int)
        a = arange(3.0)
        assert (a == [0., 1., 2.]).all()
        assert a.dtype is dtype(float)
        a = arange(3, 7)
        assert (a == [3, 4, 5, 6]).all()
        assert a.dtype is dtype(int)
        a = arange(3, 7, 2)
        assert (a == [3, 5]).all()
        a = arange(3, dtype=float)
        assert (a == [0., 1., 2.]).all()
        assert a.dtype is dtype(float)
        a = arange(0, 0.8, 0.1)
        assert len(a) == 8
        assert arange(False, True, True).dtype is dtype(int)<|MERGE_RESOLUTION|>--- conflicted
+++ resolved
@@ -1028,7 +1028,6 @@
         assert a[:, 0].tolist() == [17.1, 40.3]
         assert a[0].tolist() == [17.1, 27.2]
 
-<<<<<<< HEAD
     def test_var(self):
         from _numpypy import array, arange
         a = array(range(10))
@@ -1040,29 +1039,6 @@
         #assert (a.var(0) == [8, 8]).all()
         #assert (a.var(1) == [.25] * 5).all()
 
-    def test_std(self):
-        from _numpypy import array
-        a = array(range(10))
-        assert a.std() == 2.8722813232690143
-        a = array([5.0])
-        assert a.std() == 0.0
-
-    def test_flatten(self):
-        from _numpypy import array
-
-        a = array([[1, 2, 3], [4, 5, 6]])
-        assert (a.flatten() == [1, 2, 3, 4, 5, 6]).all()
-        a = array([[[1, 2], [3, 4]], [[5, 6], [7, 8]]])
-        assert (a.flatten() == [1, 2, 3, 4, 5, 6, 7, 8]).all()
-        a = array([1, 2, 3, 4, 5, 6, 7, 8])
-        assert (a[::2].flatten() == [1, 3, 5, 7]).all()
-        a = array([1, 2, 3])
-        assert ((a + a).flatten() == [2, 4, 6]).all()
-        a = array(2)
-        assert (a.flatten() == [2]).all()
-        a = array([[1, 2], [3, 4]])
-        assert (a.T.flatten() == [1, 3, 2, 4]).all()
-=======
     def test_concatenate(self):
         from numpypy import array, concatenate, dtype
         a1 = array([0,1,2])
@@ -1096,8 +1072,29 @@
         dims_disagree = raises(ValueError, concatenate, (a1, b1), axis=0)
         assert str(dims_disagree.value) == \
             "array dimensions must agree except for axis being concatenated"
->>>>>>> f15eda59
-
+
+    def test_std(self):
+        from _numpypy import array
+        a = array(range(10))
+        assert a.std() == 2.8722813232690143
+        a = array([5.0])
+        assert a.std() == 0.0
+
+    def test_flatten(self):
+        from _numpypy import array
+
+        a = array([[1, 2, 3], [4, 5, 6]])
+        assert (a.flatten() == [1, 2, 3, 4, 5, 6]).all()
+        a = array([[[1, 2], [3, 4]], [[5, 6], [7, 8]]])
+        assert (a.flatten() == [1, 2, 3, 4, 5, 6, 7, 8]).all()
+        a = array([1, 2, 3, 4, 5, 6, 7, 8])
+        assert (a[::2].flatten() == [1, 3, 5, 7]).all()
+        a = array([1, 2, 3])
+        assert ((a + a).flatten() == [2, 4, 6]).all()
+        a = array(2)
+        assert (a.flatten() == [2]).all()
+        a = array([[1, 2], [3, 4]])
+        assert (a.T.flatten() == [1, 3, 2, 4]).all()
 
 class AppTestMultiDim(BaseNumpyAppTest):
     def test_init(self):
