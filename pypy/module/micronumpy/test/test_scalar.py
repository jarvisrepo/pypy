--- conflicted
+++ resolved
@@ -36,11 +36,6 @@
         exc = raises(ValueError, "int(np.str_('abc'))")
         assert str(exc.value).startswith('invalid literal for int()')
         assert int(np.uint64((2<<63) - 1)) == (2<<63) - 1
-<<<<<<< HEAD
-        assert oct(np.int32(11)) == '0o13'
-        assert oct(np.float32(11.6)) == '0o13'
-        assert oct(np.complex64(11-12j)) == '0o13'
-=======
         exc = raises(ValueError, "int(np.float64(np.nan))")
         assert str(exc.value) == "cannot convert float NaN to integer"
         exc = raises(OverflowError, "int(np.float64(np.inf))")
@@ -59,10 +54,9 @@
         assert float(np.str_('inf')) == np.inf
         assert str(float(np.float64(np.nan))) == 'nan'
 
-        assert oct(np.int32(11)) == '013'
-        assert oct(np.float32(11.6)) == '013'
-        assert oct(np.complex64(11-12j)) == '013'
->>>>>>> 3da0adb3
+        assert oct(np.int32(11)) == '0o13'
+        assert oct(np.float32(11.6)) == '0o13'
+        assert oct(np.complex64(11-12j)) == '0o13'
         assert hex(np.int32(11)) == '0xb'
         assert hex(np.float32(11.6)) == '0xb'
         assert hex(np.complex64(11-12j)) == '0xb'
