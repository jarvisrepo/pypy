--- conflicted
+++ resolved
@@ -34,18 +34,11 @@
         import numpy as np
         assert int(np.str_('12')) == 12
         exc = raises(ValueError, "int(np.str_('abc'))")
-<<<<<<< HEAD
         assert str(exc.value).startswith('invalid literal for int()')
+        assert int(np.uint64((2<<63) - 1)) == (2<<63) - 1
         assert oct(np.int32(11)) == '0o13'
         assert oct(np.float32(11.6)) == '0o13'
         assert oct(np.complex64(11-12j)) == '0o13'
-=======
-        assert exc.value.message.startswith('invalid literal for int()')
-        assert int(np.uint64((2<<63) - 1)) == (2<<63) - 1
-        assert oct(np.int32(11)) == '013'
-        assert oct(np.float32(11.6)) == '013'
-        assert oct(np.complex64(11-12j)) == '013'
->>>>>>> 3c6cd5c0
         assert hex(np.int32(11)) == '0xb'
         assert hex(np.float32(11.6)) == '0xb'
         assert hex(np.complex64(11-12j)) == '0xb'
