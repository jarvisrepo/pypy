--- conflicted
+++ resolved
@@ -106,7 +106,7 @@
         c -> 3
         """
         interp = self.run(code)
-        assert interp.results[-1].value.val == 9
+        assert interp.results[-1].value == 9
 
     def test_array_getitem(self):
         code = """
@@ -115,11 +115,7 @@
         a + b -> 3
         """
         interp = self.run(code)
-<<<<<<< HEAD
-        assert interp.results[0].value.value == 3 + 6
-=======
-        assert interp.results[0].value.val == 3 + 6
->>>>>>> e948a0aa
+        assert interp.results[0].value == 3 + 6
 
     def test_range_getitem(self):
         code = """
@@ -127,7 +123,7 @@
         r -> 3
         """
         interp = self.run(code)
-        assert interp.results[0].value.value == 6
+        assert interp.results[0].value == 6
 
     def test_sum(self):
         code = """
@@ -145,7 +141,7 @@
         a -> 3
         """
         interp = self.run(code)
-        assert interp.results[0].value.value == 15
+        assert interp.results[0].value == 15
 
     def test_min(self):
         interp = self.run("""
@@ -171,7 +167,7 @@
         b = a -> :
         b -> 3
         """)
-        assert interp.results[0].value.val == 4
+        assert interp.results[0].value == 4
 
     def test_slice_step(self):
         interp = self.run("""
@@ -179,14 +175,14 @@
         b = a -> ::2
         b -> 3
         """)
-        assert interp.results[0].value.val == 6
+        assert interp.results[0].value == 6
 
     def test_multidim_getitem(self):
         interp = self.run("""
         a = [[1,2]]
         a -> 0 -> 1
         """)
-        assert interp.results[0].value.val == 2
+        assert interp.results[0].value == 2
 
     def test_multidim_getitem_2(self):
         interp = self.run("""
@@ -194,4 +190,4 @@
         b = a + a
         b -> 1 -> 1
         """)
-        assert interp.results[0].value.val == 8+        assert interp.results[0].value == 8