import py
from pypy.module.micronumpy.test.test_base import BaseNumpyAppTest

def raises(*args, **kwargs):
    #sometimes ValueError, sometimes TypeError, but we don't really care which
    exc = py.test.raises((ValueError, TypeError), *args, **kwargs)
    return exc

class AppTestNDIter(BaseNumpyAppTest):
    def setup_class(cls):
        BaseNumpyAppTest.setup_class.im_func(cls)

    def test_basic(self):
        from numpypy import arange, nditer
        a = arange(6).reshape(2,3)
        r = []
        for x in nditer(a):
            r.append(x)
        assert r == [0, 1, 2, 3, 4, 5]
        r = []

        for x in nditer(a.T):
            r.append(x)
        assert r == [0, 1, 2, 3, 4, 5]

    def test_order(self):
        from numpypy import arange, nditer
        a = arange(6).reshape(2,3)
        r = []
        for x in nditer(a, order='C'):
            r.append(x)
        assert r == [0, 1, 2, 3, 4, 5]
        r = []
        for x in nditer(a, order='F'):
            r.append(x)
        assert r == [0, 3, 1, 4, 2, 5]

    def test_readwrite(self):
        from numpypy import arange, nditer
        a = arange(6).reshape(2,3)
        for x in nditer(a, op_flags=['readwrite']):
            x[...] = 2 * x
        assert (a == [[0, 2, 4], [6, 8, 10]]).all()

    def test_external_loop(self):
        from numpypy import arange, nditer, array
        a = arange(24).reshape(2, 3, 4)
        r = []
        n = 0
        for x in nditer(a, flags=['external_loop']):
            r.append(x)
            n += 1
        print r
        assert n == 1
        assert (array(r) == range(24)).all()
        r = []
        n = 0
        for x in nditer(a, flags=['external_loop'], order='F'):
            r.append(x)
            n += 1
<<<<<<< HEAD
        assert n == 6
        assert (array(r) == [[0, 6], [2, 8], [4, 10], [1, 7], [3, 9], [5, 11]]).all()
=======
        assert n == 12
        assert (array(r) == [[ 0, 12], [ 4, 16], [ 8, 20], [ 1, 13], [ 5, 17], [ 9, 21], [ 2, 14], [ 6, 18], [10, 22], [ 3, 15], [ 7, 19], [11, 23]]).all()
>>>>>>> fc1d791f

    def test_interface(self):
        from numpypy import arange, nditer, zeros
        a = arange(6).reshape(2,3)
        r = []
        it = nditer(a, flags=['f_index'])
        while not it.finished:
            r.append((it[0], it.index))
            it.iternext()
        assert r == [(0, 0), (1, 2), (2, 4), (3, 1), (4, 3), (5, 5)]
        it = nditer(a, flags=['multi_index'], op_flags=['writeonly'])
        while not it.finished:
            it[0] = it.multi_index[1] - it.multi_index[0]
            it.iternext()
        assert (a == [[0, 1, 2], [-1, 0, 1]]).all()
        b = zeros((2, 3))
        exc = raises(nditer, b, flags=['c_index', 'external_loop'])
        assert str(exc.value).startswith("Iterator flag EXTERNAL_LOOP cannot")

    def test_buffered(self):
        from numpypy import arange, nditer, array
        a = arange(6).reshape(2,3)
        r = []
        for x in nditer(a, flags=['external_loop', 'buffered'], order='F'):
            r.append(x)
        assert (array(r) == [0, 3, 1, 4, 2, 5]).all()

    def test_op_dtype(self):
        from numpypy import arange, nditer, sqrt, array
        a = arange(6).reshape(2,3) - 3
        exc = raises(nditer, a, op_dtypes=['complex'])
        assert str(exc.value).startswith("Iterator operand required copying or buffering")
        r = []
        for x in nditer(a, op_flags=['readonly','copy'],
                        op_dtypes=['complex128']):
            r.append(sqrt(x))
        assert abs((array(r) - [1.73205080757j, 1.41421356237j, 1j, 0j,
                1+0j, 1.41421356237+0j]).sum()) < 1e-5
        r = []
        for x in nditer(a, flags=['buffered'],
                        op_dtypes=['complex128']):
            r.append(sqrt(x))
        assert abs((array(r) - [1.73205080757j, 1.41421356237j, 1j, 0j,
                            1+0j, 1.41421356237+0j]).sum()) < 1e-5

    def test_casting(self):
        from numpypy import arange, nditer
        a = arange(6.)
        exc = raises(nditer, a, flags=['buffered'], op_dtypes=['float32'])
        assert str(exc.value).startswith("Iterator operand 0 dtype could not be cast")
        r = []
        for x in nditer(a, flags=['buffered'], op_dtypes=['float32'],
                                casting='same_kind'):
            r.append(x)
        assert r == [0., 1., 2., 3., 4., 5.]
        exc = raises(nditer, a, flags=['buffered'],
                        op_dtypes=['int32'], casting='same_kind')
        assert str(exc.value).startswith("Iterator operand 0 dtype could not be cast")
        r = []
        b = arange(6)
        exc = raises(nditer, b, flags=['buffered'], op_dtypes=['float64'],
                                op_flags=['readwrite'], casting='same_kind')
        assert str(exc.value).startswith("Iterator requested dtype could not be cast")

    def test_broadcast(self):
        from numpypy import arange, nditer
        a = arange(3)
        b = arange(6).reshape(2,3)
        r = []
        for x,y in nditer([a, b]):
            r.append((x, y))
        assert r == [(0, 0), (1, 1), (2, 2), (0, 3), (1, 4), (2, 5)]
        a = arange(2)
        exc = raises(nditer, [a, b])
        assert str(exc.value).find('shapes (2) (2,3)') > 0

    def test_outarg(self):
        from numpypy import nditer, zeros, arange

        def square1(a):
            it = nditer([a, None])
            for x,y in it:
                y[...] = x*x
            return it.operands[1]
        assert (square1([1, 2, 3]) == [1, 4, 9]).all()

        def square2(a, out=None):
            it = nditer([a, out], flags=['external_loop', 'buffered'],
                        op_flags=[['readonly'],
                                  ['writeonly', 'allocate', 'no_broadcast']])
            for x,y in it:
                y[...] = x*x
            return it.operands[1]
        assert (square2([1, 2, 3]) == [1, 4, 9]).all()
        b = zeros((3, ))
        c = square2([1, 2, 3], out=b)
        assert (c == [1., 4., 9.]).all()
        assert (b == c).all()
        exc = raises(square2, arange(6).reshape(2, 3), out=b)
        assert str(exc.value).startswith('non-broadcastable output')

    def test_outer_product(self):
        from numpypy import nditer, arange
        a = arange(3)
        b = arange(8).reshape(2,4)
        it = nditer([a, b, None], flags=['external_loop'],
                    op_axes=[[0, -1, -1], [-1, 0, 1], None])
        for x, y, z in it:
            z[...] = x*y
        assert it.operands[2].shape == (3, 2, 4)
        for i in range(a.size):
            assert (it.operands[2][i] == a[i]*b).all()

    def test_reduction(self):
        from numpypy import nditer, arange, array
        a = arange(24).reshape(2, 3, 4)
        b = array(0)
        #reduction operands must be readwrite
        for x, y in nditer([a, b], flags=['reduce_ok', 'external_loop'],
                            op_flags=[['readonly'], ['readwrite']]):
            y[...] += x
        assert b == 276
        assert b == a.sum()

        # reduction and allocation requires op_axes and initialization
        it = nditer([a, None], flags=['reduce_ok', 'external_loop'],
                    op_flags=[['readonly'], ['readwrite', 'allocate']],
                    op_axes=[None, [0,1,-1]])
        it.operands[1][...] = 0
        for x, y in it:
            y[...] += x

        assert (it.operands[1] == [[6, 22, 38], [54, 70, 86]]).all()
        assert (it.operands[1] == a.sum(axis=2)).all()

        # previous example with buffering, requires more flags and reset
        it = nditer([a, None], flags=['reduce_ok', 'external_loop',
                                      'buffered', 'delay_bufalloc'],
                    op_flags=[['readonly'], ['readwrite', 'allocate']],
                    op_axes=[None, [0,1,-1]])
        it.operands[1][...] = 0
        it.reset()
        for x, y in it:
            y[...] += x

        assert (it.operands[1] == [[6, 22, 38], [54, 70, 86]]).all()
        assert (it.operands[1] == a.sum(axis=2)).all()
<|MERGE_RESOLUTION|>--- conflicted
+++ resolved
@@ -50,7 +50,6 @@
         for x in nditer(a, flags=['external_loop']):
             r.append(x)
             n += 1
-        print r
         assert n == 1
         assert (array(r) == range(24)).all()
         r = []
@@ -58,13 +57,8 @@
         for x in nditer(a, flags=['external_loop'], order='F'):
             r.append(x)
             n += 1
-<<<<<<< HEAD
-        assert n == 6
-        assert (array(r) == [[0, 6], [2, 8], [4, 10], [1, 7], [3, 9], [5, 11]]).all()
-=======
         assert n == 12
         assert (array(r) == [[ 0, 12], [ 4, 16], [ 8, 20], [ 1, 13], [ 5, 17], [ 9, 21], [ 2, 14], [ 6, 18], [10, 22], [ 3, 15], [ 7, 19], [11, 23]]).all()
->>>>>>> fc1d791f
 
     def test_interface(self):
         from numpypy import arange, nditer, zeros
