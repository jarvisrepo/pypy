
""" Tests that check if JIT-compiled numpy operations produce reasonably
good assembler
"""

import py

from pypy.jit.metainterp import pyjitpl
from pypy.jit.metainterp.test.support import LLJitMixin
from pypy.jit.metainterp.warmspot import reset_stats
from pypy.module.micronumpy import interp_boxes
from pypy.module.micronumpy.compile import (FakeSpace,
    IntObject, Parser, InterpreterState)
from pypy.module.micronumpy.interp_numarray import (W_NDimArray,
     BaseArray, W_FlatIterator)
from pypy.rlib.nonconst import NonConstant


class TestNumpyJIt(LLJitMixin):
    graph = None
    interp = None

    def setup_class(cls):
        default = """
        a = [1,2,3,4]
        c = a + b
        sum(c) -> 1::1
        a -> 3:1:2
        """

        d = {}
        p = Parser()
        allcodes = [p.parse(default)]
        for name, meth in cls.__dict__.iteritems():
            if name.startswith("define_"):
                code = meth()
                d[name[len("define_"):]] = len(allcodes)
                allcodes.append(p.parse(code))
        cls.code_mapping = d
        cls.codes = allcodes

    def run(self, name):
        space = FakeSpace()
        i = self.code_mapping[name]
        codes = self.codes

        def f(i):
            interp = InterpreterState(codes[i])
            interp.run(space)
            if not len(interp.results):
                raise Exception("need results")
            w_res = interp.results[-1]
            if isinstance(w_res, BaseArray):
                concr = w_res.get_concrete_or_scalar()
                sig = concr.find_sig()
                frame = sig.create_frame(concr)
                w_res = sig.eval(frame, concr)
            if isinstance(w_res, interp_boxes.W_Float64Box):
                return w_res.value
            if isinstance(w_res, interp_boxes.W_Int64Box):
                return float(w_res.value)
            elif isinstance(w_res, interp_boxes.W_BoolBox):
                return float(w_res.value)
            raise TypeError(w_res)

        if self.graph is None:
            interp, graph = self.meta_interp(f, [i],
                                             listops=True,
                                             backendopt=True,
                                             graph_and_interp_only=True)
            self.__class__.interp = interp
            self.__class__.graph = graph
        reset_stats()
        pyjitpl._warmrunnerdesc.memory_manager.alive_loops.clear()
        return self.interp.eval_graph(self.graph, [i])

    def define_add():
        return """
        a = |30|
        b = a + a
        b -> 3
        """

    def test_add(self):
        result = self.run("add")
        self.check_simple_loop({'getinteriorfield_raw': 2, 'float_add': 1,
                                'setinteriorfield_raw': 1, 'int_add': 2,
                                'int_ge': 1, 'guard_false': 1, 'jump': 1,
                                'arraylen_gc': 1})
        assert result == 3 + 3

    def define_float_add():
        return """
        a = |30| + 3
        a -> 3
        """

    def test_floatadd(self):
        result = self.run("float_add")
        assert result == 3 + 3
        self.check_simple_loop({"getinteriorfield_raw": 1, "float_add": 1,
                                "setinteriorfield_raw": 1, "int_add": 2,
                                "int_ge": 1, "guard_false": 1, "jump": 1,
                                'arraylen_gc': 1})

    def define_sum():
        return """
        a = |30|
        b = a + a
        sum(b)
        """

    def test_sum(self):
        result = self.run("sum")
        assert result == 2 * sum(range(30))
        self.check_simple_loop({"getinteriorfield_raw": 2, "float_add": 2,
                                "int_add": 1, "int_ge": 1, "guard_false": 1,
                                "jump": 1, 'arraylen_gc': 1})

    def define_axissum():
        return """
        a = [[1, 2], [3, 4], [5, 6], [7, 8], [9, 10]]
        b = sum(a,0)
        b -> 1
        """

    def test_axissum(self):
        result = self.run("axissum")
        assert result == 30
        # XXX note - the bridge here is fairly crucial and yet it's pretty
        #            bogus. We need to improve the situation somehow.
        self.check_simple_loop({'getinteriorfield_raw': 2,
                                'setinteriorfield_raw': 1,
                                'arraylen_gc': 1,
                                'guard_true': 1,
                                'int_lt': 1,
                                'jump': 1,
                                'float_add': 1,
                                'int_add': 3,
                                })

    def define_prod():
        return """
        a = |30|
        b = a + a
        prod(b)
        """

    def test_prod(self):
        result = self.run("prod")
        expected = 1
        for i in range(30):
            expected *= i * 2
        assert result == expected
        self.check_simple_loop({"getinteriorfield_raw": 2, "float_add": 1,
                                "float_mul": 1, "int_add": 1,
                                "int_ge": 1, "guard_false": 1, "jump": 1,
                                'arraylen_gc': 1})

    def define_max():
        return """
        a = |30|
        a[13] = 128
        b = a + a
        max(b)
        """

    def test_max(self):
        result = self.run("max")
        assert result == 256
        py.test.skip("not there yet, getting though")
        self.check_simple_loop({"getinteriorfield_raw": 2, "float_add": 1,
                                "float_mul": 1, "int_add": 1,
                                "int_lt": 1, "guard_true": 1, "jump": 1})

    def test_min(self):
        py.test.skip("broken, investigate")
        result = self.run("""
        a = |30|
        a[15] = -12
        b = a + a
        min(b)
        """)
        assert result == -24
        self.check_simple_loop({"getinteriorfield_raw": 2, "float_add": 1,
                                "float_mul": 1, "int_add": 1,
                                "int_lt": 1, "guard_true": 1, "jump": 1})

    def define_any():
        return """
        a = [0,0,0,0,0,0,0,0,0,0,0]
        a[8] = -12
        b = a + a
        any(b)
        """

    def test_any(self):
        result = self.run("any")
        assert result == 1
        self.check_simple_loop({"getinteriorfield_raw": 2, "float_add": 1,
                                "float_ne": 1, "int_add": 1,
                                "int_ge": 1, "jump": 1,
                                "guard_false": 2, 'arraylen_gc': 1})

    def define_already_forced():
        return """
        a = |30|
        b = a + 4.5
        b -> 5 # forces
        c = b * 8
        c -> 5
        """

    def test_already_forced(self):
        result = self.run("already_forced")
        assert result == (5 + 4.5) * 8
        # This is the sum of the ops for both loops, however if you remove the
        # optimization then you end up with 2 float_adds, so we can still be
        # sure it was optimized correctly.
        py.test.skip("too fragile")
        self.check_resops({'setinteriorfield_raw': 4, 'getfield_gc': 22,
                           'getarrayitem_gc': 4, 'getarrayitem_gc_pure': 2,
                           'getfield_gc_pure': 8,
                           'guard_class': 8, 'int_add': 8, 'float_mul': 2,
                           'jump': 2, 'int_ge': 4,
                           'getinteriorfield_raw': 4, 'float_add': 2,
                           'guard_false': 4, 'arraylen_gc': 2, 'same_as': 2})

    def define_ufunc():
        return """
        a = |30|
        b = a + a
        c = unegative(b)
        c -> 3
        """

    def test_ufunc(self):
        result = self.run("ufunc")
        assert result == -6
        self.check_simple_loop({"getinteriorfield_raw": 2, "float_add": 1,
                                "float_neg": 1,
                                "setinteriorfield_raw": 1, "int_add": 2,
                                "int_ge": 1, "guard_false": 1, "jump": 1,
                                'arraylen_gc': 1})

    def define_specialization():
        return """
        a = |30|
        b = a + a
        c = unegative(b)
        c -> 3
        d = a * a
        unegative(d)
        d -> 3
        d = a * a
        unegative(d)
        d -> 3
        d = a * a
        unegative(d)
        d -> 3
        d = a * a
        unegative(d)
        d -> 3
        """

    def test_specialization(self):
        self.run("specialization")
        # This is 3, not 2 because there is a bridge for the exit.
        self.check_trace_count(3)

    def define_slice():
        return """
        a = |30|
        b = a -> ::3
        c = b + b
        c -> 3
        """

    def test_slice(self):
        result = self.run("slice")
        assert result == 18
        self.check_simple_loop({'getinteriorfield_raw': 2,
                                'float_add': 1,
                                'setinteriorfield_raw': 1,
                                'int_add': 3,
                                'int_ge': 1, 'guard_false': 1,
                                'jump': 1,
                                'arraylen_gc': 1})

    def define_take():
        return """
        a = |10|
        b = take(a, [1, 1, 3, 2])
        b -> 2
        """

    def test_take(self):
        result = self.run("take")
        assert result == 3
        self.check_simple_loop({'getinteriorfield_raw': 2,
                                'cast_float_to_int': 1,
                                'int_lt': 1,
                                'int_ge': 2,
                                'guard_false': 3,
                                'setinteriorfield_raw': 1,
                                'int_mul': 1,
                                'int_add': 3,
                                'jump': 1,
                                'arraylen_gc': 2})

    def define_multidim():
        return """
        a = [[1, 2], [3, 4], [5, 6], [7, 8], [9, 10]]
        b = a + a
        b -> 1 -> 1
        """

    def test_multidim(self):
        result = self.run('multidim')
        assert result == 8
        # int_add might be 1 here if we try slightly harder with
        # reusing indexes or some optimization
        self.check_simple_loop({'float_add': 1, 'getinteriorfield_raw': 2,
                                'guard_false': 1, 'int_add': 2, 'int_ge': 1,
                                'jump': 1, 'setinteriorfield_raw': 1,
                                'arraylen_gc': 1})

    def define_multidim_slice():
        return """
        a = [[1, 2, 3, 4], [3, 4, 5, 6], [5, 6, 7, 8], [7, 8, 9, 10], [9, 10, 11, 12], [11, 12, 13, 14], [13, 14, 15, 16], [16, 17, 18, 19]]
        b = a -> ::2
        c = b + b
        c -> 1 -> 1
        """

    def test_multidim_slice(self):
        result = self.run('multidim_slice')
        assert result == 12
        py.test.skip("improve")
        # XXX the bridge here is scary. Hopefully jit-targets will fix that,
        #     otherwise it looks kind of good
        self.check_simple_loop({})

    def define_broadcast():
        return """
        a = [[1, 2, 3, 4], [5, 6, 7, 8], [9, 10, 11, 12]]
        b = [1, 2, 3, 4]
        c = a + b
        c -> 1 -> 2
        """

    def test_broadcast(self):
        result = self.run("broadcast")
        assert result == 10
        py.test.skip("improve")
        self.check_simple_loop({})

    def define_setslice():
        return """
        a = |30|
        b = |10|
        b[1] = 5.5
        c = b + b
        a[0:30:3] = c
        a -> 3
        """

    def test_setslice(self):
        result = self.run("setslice")
        assert result == 11.0
        self.check_trace_count(1)
        self.check_simple_loop({'getinteriorfield_raw': 2, 'float_add': 1,
                                'setinteriorfield_raw': 1, 'int_add': 2,
                                'int_eq': 1, 'guard_false': 1, 'jump': 1,
                                'arraylen_gc': 1})

    def define_virtual_slice():
        return """
        a = |30|
        c = a + a
        d = c -> 1:20
        d -> 1
        """

    def test_virtual_slice(self):
        result = self.run("virtual_slice")
        assert result == 4
        self.check_trace_count(1)
        self.check_simple_loop({'getinteriorfield_raw': 2, 'float_add': 1,
                                'setinteriorfield_raw': 1, 'int_add': 2,
                                'int_ge': 1, 'guard_false': 1, 'jump': 1,
                                'arraylen_gc': 1})
    def define_flat_iter():
        return '''
        a = |30|
        b = flat(a)
        c = b + a
        c -> 3
        '''

    def test_flat_iter(self):
        result = self.run("flat_iter")
        assert result == 6
        self.check_trace_count(1)
        self.check_simple_loop({'getinteriorfield_raw': 2, 'float_add': 1,
                                'setinteriorfield_raw': 1, 'int_add': 3,
                                'int_ge': 1, 'guard_false': 1,
                                'arraylen_gc': 1, 'jump': 1})

    def define_flat_getitem():
        return '''
        a = |30|
        b = flat(a)
        b -> 4: -> 6
        '''

<<<<<<< HEAD
    def define_dot():
        return """
        a = [[1, 2, 3, 4], [5, 6, 7, 8], [9, 10, 11, 12]]
        b=[[0, 1, 2], [3, 4, 5], [6, 7, 8], [9, 10, 11]]
        c = dot(a, b)
        c -> 1 -> 2
        """

    def test_dot(self):
        result = self.run("dot")
        assert result == 184
        self.check_simple_loop({{'arraylen_gc': 9,
                                'float_add': 1,
                                'float_mul': 1,
                                'getinteriorfield_raw': 3,
                                'guard_false': 3,
                                'guard_true': 3,
                                'int_add': 6,
                                'int_lt': 6,
                                'int_sub': 3,
                                'jump': 1,
                                'setinteriorfield_raw': 1}})

=======
    def test_flat_getitem(self):
        result = self.run("flat_getitem")
        assert result == 10.0
        self.check_trace_count(1)
        self.check_simple_loop({'getinteriorfield_raw': 1,
                                'setinteriorfield_raw': 1,
                                'int_lt': 1,
                                'int_ge': 1,
                                'int_add': 3,
                                'guard_true': 1,
                                'guard_false': 1,
                                'arraylen_gc': 2,
                                'jump': 1})

    def define_flat_setitem():
        return '''
        a = |30|
        b = flat(a)
        b[4:] = a->:26
        a -> 5
        '''

    def test_flat_setitem(self):
        result = self.run("flat_setitem")
        assert result == 1.0
        self.check_trace_count(1)
        # XXX not ideal, but hey, let's ignore it for now
        self.check_simple_loop({'getinteriorfield_raw': 1,
                                'setinteriorfield_raw': 1,
                                'int_lt': 1,
                                'int_gt': 1,
                                'int_add': 4,
                                'guard_true': 2,
                                'arraylen_gc': 2,
                                'jump': 1,
                                'int_sub': 1,
                                # XXX bad part
                                'int_and': 1,
                                'int_mod': 1,
                                'int_rshift': 1,
                                })
>>>>>>> 965f606e

class TestNumpyOld(LLJitMixin):
    def setup_class(cls):
        py.test.skip("old")
        from pypy.module.micronumpy.compile import FakeSpace
        from pypy.module.micronumpy.interp_dtype import get_dtype_cache

        cls.space = FakeSpace()
        cls.float64_dtype = get_dtype_cache(cls.space).w_float64dtype

    def test_int32_sum(self):
        py.test.skip("pypy/jit/backend/llimpl.py needs to be changed to "
                     "deal correctly with int dtypes for this test to "
                     "work. skip for now until someone feels up to the task")
        space = self.space
        float64_dtype = self.float64_dtype
        int32_dtype = self.int32_dtype

        def f(n):
            if NonConstant(False):
                dtype = float64_dtype
            else:
                dtype = int32_dtype
            ar = W_NDimArray(n, [n], dtype=dtype)
            i = 0
            while i < n:
                ar.get_concrete().setitem(i, int32_dtype.box(7))
                i += 1
            v = ar.descr_add(space, ar).descr_sum(space)
            assert isinstance(v, IntObject)
            return v.intval

        result = self.meta_interp(f, [5], listops=True, backendopt=True)
        assert result == f(5)<|MERGE_RESOLUTION|>--- conflicted
+++ resolved
@@ -414,31 +414,6 @@
         b -> 4: -> 6
         '''
 
-<<<<<<< HEAD
-    def define_dot():
-        return """
-        a = [[1, 2, 3, 4], [5, 6, 7, 8], [9, 10, 11, 12]]
-        b=[[0, 1, 2], [3, 4, 5], [6, 7, 8], [9, 10, 11]]
-        c = dot(a, b)
-        c -> 1 -> 2
-        """
-
-    def test_dot(self):
-        result = self.run("dot")
-        assert result == 184
-        self.check_simple_loop({{'arraylen_gc': 9,
-                                'float_add': 1,
-                                'float_mul': 1,
-                                'getinteriorfield_raw': 3,
-                                'guard_false': 3,
-                                'guard_true': 3,
-                                'int_add': 6,
-                                'int_lt': 6,
-                                'int_sub': 3,
-                                'jump': 1,
-                                'setinteriorfield_raw': 1}})
-
-=======
     def test_flat_getitem(self):
         result = self.run("flat_getitem")
         assert result == 10.0
@@ -480,7 +455,30 @@
                                 'int_mod': 1,
                                 'int_rshift': 1,
                                 })
->>>>>>> 965f606e
+
+    def define_dot():
+        return """
+        a = [[1, 2, 3, 4], [5, 6, 7, 8], [9, 10, 11, 12]]
+        b=[[0, 1, 2], [3, 4, 5], [6, 7, 8], [9, 10, 11]]
+        c = dot(a, b)
+        c -> 1 -> 2
+        """
+
+    def test_dot(self):
+        result = self.run("dot")
+        assert result == 184
+        self.check_simple_loop({{'arraylen_gc': 9,
+                                'float_add': 1,
+                                'float_mul': 1,
+                                'getinteriorfield_raw': 3,
+                                'guard_false': 3,
+                                'guard_true': 3,
+                                'int_add': 6,
+                                'int_lt': 6,
+                                'int_sub': 3,
+                                'jump': 1,
+                                'setinteriorfield_raw': 1}})
+
 
 class TestNumpyOld(LLJitMixin):
     def setup_class(cls):
