
""" Tests that check if JIT-compiled numpy operations produce reasonably
good assembler
"""

import py

from pypy.jit.metainterp import pyjitpl
from pypy.jit.metainterp.test.support import LLJitMixin
from pypy.jit.metainterp.warmspot import reset_stats
from pypy.module.micronumpy import interp_boxes
from pypy.module.micronumpy.compile import (FakeSpace,
    IntObject, Parser, InterpreterState)
from pypy.module.micronumpy.interp_numarray import (W_NDimArray,
     BaseArray)
from pypy.rlib.nonconst import NonConstant


class TestNumpyJIt(LLJitMixin):
    graph = None
    interp = None

    def setup_class(cls):
        default = """
        a = [1,2,3,4]
        c = a + b
        sum(c) -> 1::1
        a -> 3:1:2
        """

        d = {}
        p = Parser()
        allcodes = [p.parse(default)]
        for name, meth in cls.__dict__.iteritems():
            if name.startswith("define_"):
                code = meth()
                d[name[len("define_"):]] = len(allcodes)
                allcodes.append(p.parse(code))
        cls.code_mapping = d
        cls.codes = allcodes

    def run(self, name):
        space = FakeSpace()
        i = self.code_mapping[name]
        codes = self.codes

        def f(i):
            interp = InterpreterState(codes[i])
            interp.run(space)
            w_res = interp.results[-1]
            if isinstance(w_res, BaseArray):
                concr = w_res.get_concrete_or_scalar()
                sig = concr.find_sig()
                frame = sig.create_frame(concr)
                w_res = sig.eval(frame, concr)
            if isinstance(w_res, interp_boxes.W_Float64Box):
                return w_res.value
            if isinstance(w_res, interp_boxes.W_Int64Box):
                return float(w_res.value)
            elif isinstance(w_res, interp_boxes.W_BoolBox):
                return float(w_res.value)
            raise TypeError(w_res)

        if self.graph is None:
            interp, graph = self.meta_interp(f, [i],
                                             listops=True,
                                             backendopt=True,
                                             graph_and_interp_only=True)
            self.__class__.interp = interp
            self.__class__.graph = graph
        reset_stats()
        pyjitpl._warmrunnerdesc.memory_manager.alive_loops.clear()
        return self.interp.eval_graph(self.graph, [i])

    def define_add():
        return """
        a = |30|
        b = a + a
        b -> 3
        """

    def test_add(self):
        result = self.run("add")
        self.check_simple_loop({'getinteriorfield_raw': 2, 'float_add': 1,
                                'setinteriorfield_raw': 1, 'int_add': 2,
                                'int_ge': 1, 'guard_false': 1, 'jump': 1,
                                'arraylen_gc': 1})
        assert result == 3 + 3

    def define_float_add():
        return """
        a = |30| + 3
        a -> 3
        """

    def test_floatadd(self):
        result = self.run("float_add")
        assert result == 3 + 3
        self.check_simple_loop({"getinteriorfield_raw": 1, "float_add": 1,
                                "setinteriorfield_raw": 1, "int_add": 2,
                                "int_ge": 1, "guard_false": 1, "jump": 1,
                                'arraylen_gc': 1})

    def define_sum():
        return """
        a = |30|
        b = a + a
        sum(b)
        """

    def test_sum(self):
        result = self.run("sum")
        assert result == 2 * sum(range(30))
        self.check_simple_loop({"getinteriorfield_raw": 2, "float_add": 2,
                                "int_add": 1, "int_ge": 1, "guard_false": 1,
                                "jump": 1, 'arraylen_gc': 1})

    def define_prod():
        return """
        a = |30|
        b = a + a
        prod(b)
        """

    def test_prod(self):
        result = self.run("prod")
        expected = 1
        for i in range(30):
            expected *= i * 2
        assert result == expected
        self.check_simple_loop({"getinteriorfield_raw": 2, "float_add": 1,
                                "float_mul": 1, "int_add": 1,
                                "int_ge": 1, "guard_false": 1, "jump": 1,
                                'arraylen_gc': 1})

    def define_max():
        return """
        a = |30|
        a[13] = 128
        b = a + a
        max(b)
        """

    def test_max(self):
        result = self.run("max")
        assert result == 256
        py.test.skip("not there yet, getting though")
        self.check_simple_loop({"getinteriorfield_raw": 2, "float_add": 1,
                                "float_mul": 1, "int_add": 1,
                                "int_lt": 1, "guard_true": 1, "jump": 1})

    def test_min(self):
        py.test.skip("broken, investigate")
        result = self.run("""
        a = |30|
        a[15] = -12
        b = a + a
        min(b)
        """)
        assert result == -24
        self.check_simple_loop({"getinteriorfield_raw": 2, "float_add": 1,
                                "float_mul": 1, "int_add": 1,
                                "int_lt": 1, "guard_true": 1, "jump": 1})

    def define_any():
        return """
        a = [0,0,0,0,0,0,0,0,0,0,0]
        a[8] = -12
        b = a + a
        any(b)
        """

    def test_any(self):
        result = self.run("any")
        assert result == 1
        self.check_simple_loop({"getinteriorfield_raw": 2, "float_add": 1,
                                "float_ne": 1, "int_add": 1,
                                "int_ge": 1, "jump": 1,
                                "guard_false": 2, 'arraylen_gc': 1})

    def define_already_forced():
        return """
        a = |30|
        b = a + 4.5
        b -> 5 # forces
        c = b * 8
        c -> 5
        """

    def test_already_forced(self):
        result = self.run("already_forced")
        assert result == (5 + 4.5) * 8
        # This is the sum of the ops for both loops, however if you remove the
        # optimization then you end up with 2 float_adds, so we can still be
        # sure it was optimized correctly.
<<<<<<< HEAD
        self.check_resops({'setinteriorfield_raw': 4, 'getfield_gc': 22,
                           'getarrayitem_gc_pure': 2,
                           'getfield_gc_pure': 4,
                           'guard_class': 8, 'int_add': 8, 'float_mul': 2,
                           'jump': 4, 'int_ge': 4,
                           'getinteriorfield_raw': 4, 'float_add': 2,
                           'guard_false': 4, 'arraylen_gc': 2})
=======
        # XXX the comment above is wrong now.  We need preferrably a way to
        # count the two loops separately
        self.check_resops({'setinteriorfield_raw': 4, 'guard_nonnull': 1,
                           'getfield_gc': 35, 'getfield_gc_pure': 6,
                           'guard_class': 22, 'int_add': 8, 'float_mul': 2,
                           'guard_isnull': 2, 'jump': 2, 'int_ge': 4,
                           'getinteriorfield_raw': 4, 'float_add': 2, 'guard_false': 4,
                           'guard_value': 2})
>>>>>>> 128c958f

    def define_ufunc():
        return """
        a = |30|
        b = a + a
        c = unegative(b)
        c -> 3
        """

    def test_ufunc(self):
        result = self.run("ufunc")
        assert result == -6
        self.check_simple_loop({"getinteriorfield_raw": 2, "float_add": 1, "float_neg": 1,
                                "setinteriorfield_raw": 1, "int_add": 2,
                                "int_ge": 1, "guard_false": 1, "jump": 1,
                                'arraylen_gc': 1})

    def define_specialization():
        return """
        a = |30|
        b = a + a
        c = unegative(b)
        c -> 3
        d = a * a
        unegative(d)
        d -> 3
        d = a * a
        unegative(d)
        d -> 3
        d = a * a
        unegative(d)
        d -> 3
        d = a * a
        unegative(d)
        d -> 3
        """

    def test_specialization(self):
        self.run("specialization")
        # This is 3, not 2 because there is a bridge for the exit.
        self.check_trace_count(3)

    def define_slice():
        return """
        a = |30|
        b = a -> ::3
        c = b + b
        c -> 3
        """

    def test_slice(self):
        result = self.run("slice")
        assert result == 18
        self.check_simple_loop({'getinteriorfield_raw': 2,
                                'float_add': 1,
                                'setinteriorfield_raw': 1,
                                'int_add': 3,
                                'int_ge': 1, 'guard_false': 1,
                                'jump': 1,
                                'arraylen_gc': 1})

<<<<<<< HEAD
    def define_slice2():
        return """
        a = |30|
        s1 = a -> :20:2
        s2 = a -> :30:3
        b = s1 + s2
        b -> 3
        """

    def test_slice2(self):
        result = self.run("slice2")
        assert result == 15
        self.check_simple_loop({'getinteriorfield_raw': 2, 'float_add': 1,
                                'setinteriorfield_raw': 1, 'int_add': 3,
                                'int_ge': 1, 'guard_false': 1, 'jump': 1,
                                'arraylen_gc': 1})

=======
>>>>>>> 128c958f
    def define_multidim():
        return """
        a = [[1, 2], [3, 4], [5, 6], [7, 8], [9, 10]]
        b = a + a
        b -> 1 -> 1
        """

    def test_multidim(self):
        result = self.run('multidim')
        assert result == 8
        # int_add might be 1 here if we try slightly harder with
        # reusing indexes or some optimization
        self.check_simple_loop({'float_add': 1, 'getinteriorfield_raw': 2,
                                'guard_false': 1, 'int_add': 2, 'int_ge': 1,
                                'jump': 1, 'setinteriorfield_raw': 1,
                                'arraylen_gc': 1})

    def define_multidim_slice():
        return """
        a = [[1, 2, 3, 4], [3, 4, 5, 6], [5, 6, 7, 8], [7, 8, 9, 10], [9, 10, 11, 12], [11, 12, 13, 14], [13, 14, 15, 16], [16, 17, 18, 19]]
        b = a -> ::2
        c = b + b
        c -> 1 -> 1
        """

    def test_multidim_slice(self):
        result = self.run('multidim_slice')
        assert result == 12
        py.test.skip("improve")
        # XXX the bridge here is scary. Hopefully jit-targets will fix that,
        #     otherwise it looks kind of good
        self.check_simple_loop({})

    def define_broadcast():
        return """
        a = [[1, 2, 3, 4], [5, 6, 7, 8], [9, 10, 11, 12]]
        b = [1, 2, 3, 4]
        c = a + b
        c -> 1 -> 2
        """

    def test_broadcast(self):
        result = self.run("broadcast")
        assert result == 10
        py.test.skip("improve")
        self.check_simple_loop({})

    def define_setslice():
        return """
        a = |30|
        b = |10|
        b[1] = 5.5
        c = b + b
        a[0:30:3] = c
        a -> 3
        """

    def test_setslice(self):
        result = self.run("setslice")
        assert result == 11.0
        self.check_trace_count(1)
        self.check_simple_loop({'getinteriorfield_raw': 2, 'float_add' : 1,
                                'setinteriorfield_raw': 1, 'int_add': 3,
                                'int_lt': 1, 'guard_true': 1, 'jump': 1,
                                'arraylen_gc': 3})

    def define_virtual_slice():
        return """
        a = |30|
        c = a + a
        d = c -> 1:20
        d -> 1
        """

    def test_virtual_slice(self):
        result = self.run("virtual_slice")
        assert result == 4
        self.check_loop_count(1)
        self.check_simple_loop({'getinteriorfield_raw': 2, 'float_add' : 1,
                                'setinteriorfield_raw': 1, 'int_add': 2,
                                'int_ge': 1, 'guard_false': 1, 'jump': 1,
                                'arraylen_gc': 1})

class TestNumpyOld(LLJitMixin):
    def setup_class(cls):
        py.test.skip("old")
        from pypy.module.micronumpy.compile import FakeSpace
        from pypy.module.micronumpy.interp_dtype import get_dtype_cache

        cls.space = FakeSpace()
        cls.float64_dtype = get_dtype_cache(cls.space).w_float64dtype

    def test_int32_sum(self):
        py.test.skip("pypy/jit/backend/llimpl.py needs to be changed to "
                     "deal correctly with int dtypes for this test to "
                     "work. skip for now until someone feels up to the task")
        space = self.space
        float64_dtype = self.float64_dtype
        int32_dtype = self.int32_dtype

        def f(n):
            if NonConstant(False):
                dtype = float64_dtype
            else:
                dtype = int32_dtype
            ar = W_NDimArray(n, [n], dtype=dtype)
            i = 0
            while i < n:
                ar.get_concrete().setitem(i, int32_dtype.box(7))
                i += 1
            v = ar.descr_add(space, ar).descr_sum(space)
            assert isinstance(v, IntObject)
            return v.intval

        result = self.meta_interp(f, [5], listops=True, backendopt=True)
        assert result == f(5)
<|MERGE_RESOLUTION|>--- conflicted
+++ resolved
@@ -193,24 +193,13 @@
         # This is the sum of the ops for both loops, however if you remove the
         # optimization then you end up with 2 float_adds, so we can still be
         # sure it was optimized correctly.
-<<<<<<< HEAD
-        self.check_resops({'setinteriorfield_raw': 4, 'getfield_gc': 22,
-                           'getarrayitem_gc_pure': 2,
+        self.check_resops({'setinteriorfield_raw': 4, 'getfield_gc': 26,
+                           'getarrayitem_gc': 4, 'getarrayitem_gc_pure': 2,
                            'getfield_gc_pure': 4,
                            'guard_class': 8, 'int_add': 8, 'float_mul': 2,
-                           'jump': 4, 'int_ge': 4,
+                           'jump': 2, 'int_ge': 4,
                            'getinteriorfield_raw': 4, 'float_add': 2,
-                           'guard_false': 4, 'arraylen_gc': 2})
-=======
-        # XXX the comment above is wrong now.  We need preferrably a way to
-        # count the two loops separately
-        self.check_resops({'setinteriorfield_raw': 4, 'guard_nonnull': 1,
-                           'getfield_gc': 35, 'getfield_gc_pure': 6,
-                           'guard_class': 22, 'int_add': 8, 'float_mul': 2,
-                           'guard_isnull': 2, 'jump': 2, 'int_ge': 4,
-                           'getinteriorfield_raw': 4, 'float_add': 2, 'guard_false': 4,
-                           'guard_value': 2})
->>>>>>> 128c958f
+                           'guard_false': 4, 'arraylen_gc': 2, 'same_as': 2})
 
     def define_ufunc():
         return """
@@ -272,26 +261,6 @@
                                 'jump': 1,
                                 'arraylen_gc': 1})
 
-<<<<<<< HEAD
-    def define_slice2():
-        return """
-        a = |30|
-        s1 = a -> :20:2
-        s2 = a -> :30:3
-        b = s1 + s2
-        b -> 3
-        """
-
-    def test_slice2(self):
-        result = self.run("slice2")
-        assert result == 15
-        self.check_simple_loop({'getinteriorfield_raw': 2, 'float_add': 1,
-                                'setinteriorfield_raw': 1, 'int_add': 3,
-                                'int_ge': 1, 'guard_false': 1, 'jump': 1,
-                                'arraylen_gc': 1})
-
-=======
->>>>>>> 128c958f
     def define_multidim():
         return """
         a = [[1, 2], [3, 4], [5, 6], [7, 8], [9, 10]]
@@ -369,7 +338,7 @@
     def test_virtual_slice(self):
         result = self.run("virtual_slice")
         assert result == 4
-        self.check_loop_count(1)
+        self.check_trace_count(1)
         self.check_simple_loop({'getinteriorfield_raw': 2, 'float_add' : 1,
                                 'setinteriorfield_raw': 1, 'int_add': 2,
                                 'int_ge': 1, 'guard_false': 1, 'jump': 1,
