--- conflicted
+++ resolved
@@ -77,14 +77,9 @@
 
     def test_add(self):
         result = self.run("add")
-<<<<<<< HEAD
-        self.check_loops({'getinteriorfield_raw': 2, 'float_add': 1,
-                          'setinteriorfield_raw': 1, 'int_add': 3,
-=======
-        self.check_simple_loop({'getarrayitem_raw': 2, 'float_add': 1,
-                          'setarrayitem_raw': 1, 'int_add': 3,
->>>>>>> 3987f293
-                          'int_ge': 1, 'guard_false': 1, 'jump': 1})
+        self.check_simple_loop({'getinteriorfield_raw': 2, 'float_add': 1,
+                                'setinteriorfield_raw': 1, 'int_add': 3,
+                                'int_ge': 1, 'guard_false': 1, 'jump': 1})
         assert result == 3 + 3
 
     def define_float_add():
@@ -96,14 +91,9 @@
     def test_floatadd(self):
         result = self.run("float_add")
         assert result == 3 + 3
-<<<<<<< HEAD
-        self.check_loops({"getinteriorfield_raw": 1, "float_add": 1,
-                          "setinteriorfield_raw": 1, "int_add": 2,
-=======
-        self.check_simple_loop({"getarrayitem_raw": 1, "float_add": 1,
-                          "setarrayitem_raw": 1, "int_add": 2,
->>>>>>> 3987f293
-                          "int_ge": 1, "guard_false": 1, "jump": 1})
+        self.check_simple_loop({"getinteriorfield_raw": 1, "float_add": 1,
+                                "setinteriorfield_raw": 1, "int_add": 2,
+                                "int_ge": 1, "guard_false": 1, "jump": 1})
 
     def define_sum():
         return """
@@ -115,13 +105,9 @@
     def test_sum(self):
         result = self.run("sum")
         assert result == 2 * sum(range(30))
-<<<<<<< HEAD
-        self.check_loops({"getinteriorfield_raw": 2, "float_add": 2,
-=======
-        self.check_simple_loop({"getarrayitem_raw": 2, "float_add": 2,
->>>>>>> 3987f293
-                          "int_add": 2,
-                          "int_ge": 1, "guard_false": 1, "jump": 1})
+        self.check_simple_loop({"getinteriorfield_raw": 2, "float_add": 2,
+                                "int_add": 2, "int_ge": 1, "guard_false": 1,
+                                "jump": 1})
 
     def define_prod():
         return """
@@ -136,13 +122,9 @@
         for i in range(30):
             expected *= i * 2
         assert result == expected
-<<<<<<< HEAD
-        self.check_loops({"getinteriorfield_raw": 2, "float_add": 1,
-=======
-        self.check_simple_loop({"getarrayitem_raw": 2, "float_add": 1,
->>>>>>> 3987f293
-                          "float_mul": 1, "int_add": 2,
-                          "int_ge": 1, "guard_false": 1, "jump": 1})
+        self.check_simple_loop({"getinteriorfield_raw": 2, "float_add": 1,
+                                "float_mul": 1, "int_add": 2,
+                                "int_ge": 1, "guard_false": 1, "jump": 1})
 
     def test_max(self):
         py.test.skip("broken, investigate")
@@ -153,13 +135,9 @@
         max(b)
         """)
         assert result == 256
-<<<<<<< HEAD
-        self.check_loops({"getinteriorfield_raw": 2, "float_add": 1,
-=======
-        self.check_simple_loop({"getarrayitem_raw": 2, "float_add": 1,
->>>>>>> 3987f293
-                          "float_mul": 1, "int_add": 1,
-                          "int_lt": 1, "guard_true": 1, "jump": 1})
+        self.check_simple_loop({"getinteriorfield_raw": 2, "float_add": 1,
+                                "float_mul": 1, "int_add": 1,
+                                "int_lt": 1, "guard_true": 1, "jump": 1})
 
     def test_min(self):
         py.test.skip("broken, investigate")
@@ -170,13 +148,9 @@
         min(b)
         """)
         assert result == -24
-<<<<<<< HEAD
-        self.check_loops({"getinteriorfield_raw": 2, "float_add": 1,
-=======
-        self.check_simple_loop({"getarrayitem_raw": 2, "float_add": 1,
->>>>>>> 3987f293
-                          "float_mul": 1, "int_add": 1,
-                          "int_lt": 1, "guard_true": 1, "jump": 1})
+        self.check_simple_loop({"getinteriorfield_raw": 2, "float_add": 1,
+                                "float_mul": 1, "int_add": 1,
+                                "int_lt": 1, "guard_true": 1, "jump": 1})
 
     def define_any():
         return """
@@ -189,14 +163,10 @@
     def test_any(self):
         result = self.run("any")
         assert result == 1
-<<<<<<< HEAD
-        self.check_loops({"getinteriorfield_raw": 2, "float_add": 1,
-=======
-        self.check_simple_loop({"getarrayitem_raw": 2, "float_add": 1,
->>>>>>> 3987f293
-                          "float_ne": 1, "int_add": 2,
-                          "int_ge": 1, "jump": 1,
-                          "guard_false": 2})
+        self.check_simple_loop({"getinteriorfield_raw": 2, "float_add": 1,
+                                "float_ne": 1, "int_add": 2,
+                                "int_ge": 1, "jump": 1,
+                                "guard_false": 2})
 
     def define_already_forced():
         return """
@@ -213,19 +183,13 @@
         # This is the sum of the ops for both loops, however if you remove the
         # optimization then you end up with 2 float_adds, so we can still be
         # sure it was optimized correctly.
-<<<<<<< HEAD
-        self.check_loops({"getinteriorfield_raw": 2, "float_mul": 1, "float_add": 1,
-                          "setinteriorfield_raw": 2, "int_add": 4,
-                          "int_ge": 2, "guard_false": 2, "jump": 2})
-=======
         # XXX the comment above is wrong now.  We need preferrably a way to
         # count the two loops separately
-        self.check_resops({'setarrayitem_raw': 4, 'guard_nonnull': 1, 'getfield_gc': 35,
+        self.check_resops({'setinteriorfield_raw': 4, 'guard_nonnull': 1, 'getfield_gc': 41,
                            'guard_class': 22, 'int_add': 8, 'float_mul': 2,
                            'guard_isnull': 2, 'jump': 4, 'int_ge': 4,
-                           'getarrayitem_raw': 4, 'float_add': 2, 'guard_false': 4,
+                           'getinteriorfield_raw': 4, 'float_add': 2, 'guard_false': 4,
                            'guard_value': 2})
->>>>>>> 3987f293
 
     def define_ufunc():
         return """
@@ -238,15 +202,9 @@
     def test_ufunc(self):
         result = self.run("ufunc")
         assert result == -6
-<<<<<<< HEAD
-        self.check_loops({"getinteriorfield_raw": 2, "float_add": 1, "float_neg": 1,
-                          "setinteriorfield_raw": 1, "int_add": 3,
-=======
-        self.check_simple_loop({"getarrayitem_raw": 2, "float_add": 1, "float_neg": 1,
-                          "setarrayitem_raw": 1, "int_add": 3,
->>>>>>> 3987f293
-                          "int_ge": 1, "guard_false": 1, "jump": 1,
-        })
+        self.check_simple_loop({"getinteriorfield_raw": 2, "float_add": 1, "float_neg": 1,
+                                "setinteriorfield_raw": 1, "int_add": 3,
+                                "int_ge": 1, "guard_false": 1, "jump": 1})
 
     def define_specialization():
         return """
@@ -285,14 +243,9 @@
         result = self.run("slice")
         assert result == 18
         py.test.skip("Few remaining arraylen_gc left")
-<<<<<<< HEAD
-        self.check_loops({'int_mul': 2, 'getinteriorfield_raw': 2, 'float_add': 1,
-                          'setinteriorfield_raw': 1, 'int_add': 3,
-=======
-        self.check_simple_loop({'int_mul': 2, 'getarrayitem_raw': 2, 'float_add': 1,
-                          'setarrayitem_raw': 1, 'int_add': 3,
->>>>>>> 3987f293
-                          'int_lt': 1, 'guard_true': 1, 'jump': 1})
+        self.check_simple_loop({'int_mul': 2, 'getinteriorfield_raw': 2, 'float_add': 1,
+                                'setinteriorfield_raw': 1, 'int_add': 3,
+                                'int_lt': 1, 'guard_true': 1, 'jump': 1})
 
     def define_multidim():
         return """
@@ -304,15 +257,11 @@
     def test_multidim(self):
         result = self.run('multidim')
         assert result == 8
-<<<<<<< HEAD
-        self.check_loops({'float_add': 1, 'getinteriorfield_raw': 2,
-=======
-        self.check_simple_loop({'float_add': 1, 'getarrayitem_raw': 2,
->>>>>>> 3987f293
-                          'guard_false': 1, 'int_add': 3, 'int_ge': 1,
-                          'jump': 1, 'setinteriorfield_raw': 1})
         # int_add might be 1 here if we try slightly harder with
         # reusing indexes or some optimization
+        self.check_simple_loop({'float_add': 1, 'getinteriorfield_raw': 2,
+                                'guard_false': 1, 'int_add': 3, 'int_ge': 1,
+                                'jump': 1, 'setinteriorfield_raw': 1})
 
     def define_multidim_slice():
         return """
@@ -409,41 +358,11 @@
             return v.value
 
         result = self.meta_interp(f, [5], listops=True, backendopt=True)
-<<<<<<< HEAD
-        self.check_loops({'int_mul': 2, 'getinteriorfield_raw': 2, 'float_add': 1,
-                          'setinteriorfield_raw': 1, 'int_add': 1,
-                          'int_lt': 1, 'guard_true': 1, 'jump': 1})
+        self.check_simple_loop({'int_mul': 2, 'getinteriorfield_raw': 2, 'float_add': 1,
+                                'setinteriorfield_raw': 1, 'int_add': 1,
+                                'int_lt': 1, 'guard_true': 1, 'jump': 1})
         assert result == f(5)
 
-    def test_setslice(self):
-        space = self.space
-        float64_dtype = self.float64_dtype
-
-        def f(i):
-            step = NonConstant(3)
-            ar = NDimArray(step*i, dtype=float64_dtype)
-            ar2 = NDimArray(i, dtype=float64_dtype)
-            ar2.get_concrete().setitem(1, float64_dtype.box(5.5))
-            arg = ar2.descr_add(space, ar2)
-            ar.setslice(space, 0, step*i, step, i, arg)
-            v = ar.get_concrete().eval(3)
-            assert isinstance(v, interp_boxes.W_Float64Box)
-            return v.value
-
-        result = self.meta_interp(f, [5], listops=True, backendopt=True)
-        self.check_loops({'getinteriorfield_raw': 2,
-                          'float_add' : 1,
-                          'setinteriorfield_raw': 1, 'int_add': 2,
-                          'int_lt': 1, 'guard_true': 1, 'jump': 1})
-        assert result == 11.0
-
-=======
-        self.check_simple_loop({'int_mul': 2, 'getarrayitem_raw': 2, 'float_add': 1,
-                          'setarrayitem_raw': 1, 'int_add': 1,
-                          'int_lt': 1, 'guard_true': 1, 'jump': 1})
-        assert result == f(5)
-
->>>>>>> 3987f293
     def test_int32_sum(self):
         py.test.skip("pypy/jit/backend/llimpl.py needs to be changed to "
                      "deal correctly with int dtypes for this test to "
