
""" Tests that check if JIT-compiled numpy operations produce reasonably
good assembler
"""

import py

from pypy.jit.metainterp import pyjitpl
from pypy.jit.metainterp.test.support import LLJitMixin
<<<<<<< HEAD
from pypy.module.micronumpy import interp_boxes, interp_ufuncs, signature
from pypy.module.micronumpy.compile import (FakeSpace,
    FloatObject, IntObject, numpy_compile, BoolObject)
from pypy.module.micronumpy.interp_numarray import (BaseArray, SingleDimArray,
    SingleDimSlice)
=======
from pypy.jit.metainterp.warmspot import reset_stats
from pypy.module.micronumpy import interp_ufuncs, signature
from pypy.module.micronumpy.compile import (numpy_compile, FakeSpace,
    FloatObject, IntObject, BoolObject, Parser, InterpreterState)
from pypy.module.micronumpy.interp_numarray import NDimArray, NDimSlice
>>>>>>> 7b8e70d8
from pypy.rlib.nonconst import NonConstant
from pypy.rpython.annlowlevel import llstr, hlstr


class TestNumpyJIt(LLJitMixin):
    graph = None
    interp = None

<<<<<<< HEAD
    def run(self, code):
        space = FakeSpace()

        def f(code):
            interp = numpy_compile(hlstr(code))
            interp.run(space)
            res = interp.results[-1]
            assert isinstance(res, BaseArray)
            w_res = res.eval(0)
            if isinstance(w_res, interp_boxes.W_BoolBox):
                return float(w_res.value)
            elif isinstance(w_res, interp_boxes.W_Float64Box):
                return w_res.value
            elif isinstance(w_res, interp_boxes.W_LongBox):
                return w_res.value
=======
    def setup_class(cls):
        default = """
        a = [1,2,3,4]
        c = a + b
        sum(c) -> 1::1
        a -> 3:1:2
        """

        d = {}
        p = Parser()
        allcodes = [p.parse(default)]
        for name, meth in cls.__dict__.iteritems():
            if name.startswith("define_"):
                code = meth()
                d[name[len("define_"):]] = len(allcodes)
                allcodes.append(p.parse(code))
        cls.code_mapping = d
        cls.codes = allcodes

    def run(self, name):
        space = FakeSpace()
        i = self.code_mapping[name]
        codes = self.codes

        def f(i):
            interp = InterpreterState(codes[i])
            interp.run(space)
            res = interp.results[-1]
            w_res = res.eval(res.start_iter()).wrap(interp.space)
            if isinstance(w_res, BoolObject):
                return float(w_res.boolval)
            elif isinstance(w_res, FloatObject):
                return w_res.floatval
            elif isinstance(w_res, IntObject):
                return w_res.intval
>>>>>>> 7b8e70d8
            else:
                return -42.

        if self.graph is None:
            interp, graph = self.meta_interp(f, [i],
                                             listops=True,
                                             backendopt=True,
                                             graph_and_interp_only=True)
            self.__class__.interp = interp
            self.__class__.graph = graph
        reset_stats()
        pyjitpl._warmrunnerdesc.memory_manager.alive_loops.clear()
        return self.interp.eval_graph(self.graph, [i])

    def define_add():
        return """
        a = |30|
        b = a + a
        b -> 3
<<<<<<< HEAD
        """)
        self.check_loops({'getinteriorfield_raw': 2, 'float_add': 1,
                          'setinteriorfield_raw': 1, 'int_add': 1,
                          'int_lt': 1, 'guard_true': 1, 'jump': 1})
=======
        """

    def test_add(self):
        result = self.run("add")
        self.check_loops({'getarrayitem_raw': 2, 'float_add': 1,
                          'setarrayitem_raw': 1, 'int_add': 3,
                          'int_ge': 1, 'guard_false': 1, 'jump': 1})
>>>>>>> 7b8e70d8
        assert result == 3 + 3

    def define_float_add():
        return """
        a = |30| + 3
        a -> 3
        """

    def test_floatadd(self):
        result = self.run("float_add")
        assert result == 3 + 3
<<<<<<< HEAD
        self.check_loops({"getinteriorfield_raw": 1, "float_add": 1,
                          "setinteriorfield_raw": 1, "int_add": 1,
                          "int_lt": 1, "guard_true": 1, "jump": 1})
=======
        self.check_loops({"getarrayitem_raw": 1, "float_add": 1,
                          "setarrayitem_raw": 1, "int_add": 2,
                          "int_ge": 1, "guard_false": 1, "jump": 1})
>>>>>>> 7b8e70d8

    def define_sum():
        return """
        a = |30|
        b = a + a
        sum(b)
        """

    def test_sum(self):
        result = self.run("sum")
        assert result == 2 * sum(range(30))
<<<<<<< HEAD
        self.check_loops({"getinteriorfield_raw": 2, "float_add": 2,
                          "int_add": 1,
                          "int_lt": 1, "guard_true": 1, "jump": 1})
=======
        self.check_loops({"getarrayitem_raw": 2, "float_add": 2,
                          "int_add": 2,
                          "int_ge": 1, "guard_false": 1, "jump": 1})
>>>>>>> 7b8e70d8

    def define_prod():
        return """
        a = |30|
        b = a + a
        prod(b)
        """

    def test_prod(self):
        result = self.run("prod")
        expected = 1
        for i in range(30):
            expected *= i * 2
        assert result == expected
<<<<<<< HEAD
        self.check_loops({"getinteriorfield_raw": 2, "float_add": 1,
                          "float_mul": 1, "int_add": 1,
                          "int_lt": 1, "guard_true": 1, "jump": 1})
=======
        self.check_loops({"getarrayitem_raw": 2, "float_add": 1,
                          "float_mul": 1, "int_add": 2,
                          "int_ge": 1, "guard_false": 1, "jump": 1})
>>>>>>> 7b8e70d8

    def test_max(self):
        py.test.skip("broken, investigate")
        result = self.run("""
        a = |30|
        a[13] = 128
        b = a + a
        max(b)
        """)
        assert result == 256
        self.check_loops({"getinteriorfield_raw": 2, "float_add": 1,
                          "float_mul": 1, "int_add": 1,
                          "int_lt": 1, "guard_true": 1, "jump": 1})

    def test_min(self):
        py.test.skip("broken, investigate")
        result = self.run("""
        a = |30|
        a[15] = -12
        b = a + a
        min(b)
        """)
        assert result == -24
        self.check_loops({"getinteriorfield_raw": 2, "float_add": 1,
                          "float_mul": 1, "int_add": 1,
                          "int_lt": 1, "guard_true": 1, "jump": 1})

    def define_any():
        return """
        a = [0,0,0,0,0,0,0,0,0,0,0]
        a[8] = -12
        b = a + a
        any(b)
        """

    def test_any(self):
        result = self.run("any")
        assert result == 1
<<<<<<< HEAD
        self.check_loops({"getinteriorfield_raw": 2, "float_add": 1,
                          "float_ne": 1, "int_add": 1,
                          "int_lt": 1, "guard_true": 1, "jump": 1,
                          "guard_false": 1})
=======
        self.check_loops({"getarrayitem_raw": 2, "float_add": 1,
                          "float_ne": 1, "int_add": 2,
                          "int_ge": 1, "jump": 1,
                          "guard_false": 2})
>>>>>>> 7b8e70d8

    def define_already_forced():
        return """
        a = |30|
        b = a + 4.5
        b -> 5 # forces
        c = b * 8
        c -> 5
        """

    def test_already_forced(self):
        result = self.run("already_forced")
        assert result == (5 + 4.5) * 8
        # This is the sum of the ops for both loops, however if you remove the
        # optimization then you end up with 2 float_adds, so we can still be
        # sure it was optimized correctly.
<<<<<<< HEAD
        self.check_loops({"getinteriorfield_raw": 2, "float_mul": 1, "float_add": 1,
                          "setinteriorfield_raw": 2, "int_add": 2,
                          "int_lt": 2, "guard_true": 2, "jump": 2})
=======
        self.check_loops({"getarrayitem_raw": 2, "float_mul": 1, "float_add": 1,
                           "setarrayitem_raw": 2, "int_add": 4,
                           "int_ge": 2, "guard_false": 2, "jump": 2})
>>>>>>> 7b8e70d8

    def define_ufunc():
        return """
        a = |30|
        b = a + a
        c = unegative(b)
        c -> 3
        """

    def test_ufunc(self):
        result = self.run("ufunc")
        assert result == -6
<<<<<<< HEAD
        self.check_loops({"getinteriorfield_raw": 2, "float_add": 1, "float_neg": 1,
                          "setinteriorfield_raw": 1, "int_add": 1,
                          "int_lt": 1, "guard_true": 1, "jump": 1,
=======
        self.check_loops({"getarrayitem_raw": 2, "float_add": 1, "float_neg": 1,
                          "setarrayitem_raw": 1, "int_add": 3,
                          "int_ge": 1, "guard_false": 1, "jump": 1,
>>>>>>> 7b8e70d8
        })

    def define_specialization():
        return """
        a = |30|
        b = a + a
        c = unegative(b)
        c -> 3
        d = a * a
        unegative(d)
        d -> 3
        d = a * a
        unegative(d)
        d -> 3
        d = a * a
        unegative(d)
        d -> 3
        d = a * a
        unegative(d)
        d -> 3
        """

    def test_specialization(self):
        self.run("specialization")
        # This is 3, not 2 because there is a bridge for the exit.
        self.check_loop_count(3)

    def define_slice():
        return """
        a = |30|
        b = a -> ::3
        c = b + b
        c -> 3
        """

    def test_slice(self):
        result = self.run("slice")
        assert result == 18
        py.test.skip("Few remaining arraylen_gc left")
        self.check_loops({'int_mul': 2, 'getarrayitem_raw': 2, 'float_add': 1,
                          'setarrayitem_raw': 1, 'int_add': 3,
                          'int_lt': 1, 'guard_true': 1, 'jump': 1})

    def define_multidim():
        return """
        a = [[1, 2], [3, 4], [5, 6], [7, 8], [9, 10]]
        b = a + a
        b -> 1 -> 1
        """

    def test_multidim(self):
        result = self.run('multidim')
        assert result == 8
        self.check_loops({'float_add': 1, 'getarrayitem_raw': 2,
                          'guard_false': 1, 'int_add': 3, 'int_ge': 1,
                          'jump': 1, 'setarrayitem_raw': 1})
        # int_add might be 1 here if we try slightly harder with
        # reusing indexes or some optimization

    def define_multidim_slice():
        return """
        a = [[1, 2, 3, 4], [3, 4, 5, 6], [5, 6, 7, 8], [7, 8, 9, 10], [9, 10, 11, 12], [11, 12, 13, 14], [13, 14, 15, 16], [16, 17, 18, 19]]
        b = a -> ::2
        c = b + b
        c -> 1 -> 1
        """

    def test_multidim_slice(self):
        result = self.run('multidim_slice')
        assert result == 12
        py.test.skip("improve")
        # XXX the bridge here is scary. Hopefully jit-targets will fix that,
        #     otherwise it looks kind of good
        self.check_loops({})

    def define_broadcast():
        return """
        a = [[1, 2, 3, 4], [5, 6, 7, 8], [9, 10, 11, 12]]
        b = [1, 2, 3, 4]
        c = a + b
        c -> 1 -> 2
        """

    def test_broadcast(self):
        result = self.run("broadcast")
        assert result == 10
        py.test.skip("improve")
        self.check_loops({})

class TestNumpyOld(LLJitMixin):
    def setup_class(cls):
        py.test.skip("old")
        from pypy.module.micronumpy.compile import FakeSpace
<<<<<<< HEAD
        from pypy.module.micronumpy.interp_dtype import get_dtype_cache

        cls.space = FakeSpace()
        cls.float64_dtype = get_dtype_cache(cls.space).w_float64dtype

    def test_slice(self):
        def f(i):
            step = 3
            ar = SingleDimArray(step*i, dtype=self.float64_dtype)
            new_sig = signature.Signature.find_sig([
                SingleDimSlice.signature, ar.signature
            ])
            s = SingleDimSlice(0, step*i, step, i, ar, new_sig)
            v = interp_ufuncs.get(self.space).add.call(self.space, [s, s])
            v = v.get_concrete().eval(3)
            assert isinstance(v, interp_boxes.W_Float64Box)
            return v.value

        result = self.meta_interp(f, [5], listops=True, backendopt=True)
        self.check_loops({'int_mul': 1, 'getinteriorfield_raw': 2, 'float_add': 1,
                          'setinteriorfield_raw': 1, 'int_add': 1,
                          'int_lt': 1, 'guard_true': 1, 'jump': 1})
        assert result == f(5)
=======
        from pypy.module.micronumpy.interp_dtype import W_Float64Dtype

        cls.space = FakeSpace()
        cls.float64_dtype = cls.space.fromcache(W_Float64Dtype)
>>>>>>> 7b8e70d8

    def test_slice2(self):
        def f(i):
            step1 = 2
            step2 = 3
            ar = NDimArray(step2*i, dtype=self.float64_dtype)
            new_sig = signature.Signature.find_sig([
                NDimSlice.signature, ar.signature
            ])
            s1 = NDimSlice(0, step1*i, step1, i, ar, new_sig)
            new_sig = signature.Signature.find_sig([
                NDimSlice.signature, s1.signature
            ])
            s2 = NDimSlice(0, step2*i, step2, i, ar, new_sig)
            v = interp_ufuncs.get(self.space).add.call(self.space, [s1, s2])
            v = v.get_concrete().eval(3)
            assert isinstance(v, interp_boxes.W_Float64Box)
            return v.value

        result = self.meta_interp(f, [5], listops=True, backendopt=True)
        self.check_loops({'int_mul': 2, 'getinteriorfield_raw': 2, 'float_add': 1,
                          'setinteriorfield_raw': 1, 'int_add': 1,
                          'int_lt': 1, 'guard_true': 1, 'jump': 1})
        assert result == f(5)

    def test_setslice(self):
        space = self.space
        float64_dtype = self.float64_dtype

        def f(i):
            step = NonConstant(3)
            ar = NDimArray(step*i, dtype=float64_dtype)
            ar2 = NDimArray(i, dtype=float64_dtype)
            ar2.get_concrete().setitem(1, float64_dtype.box(5.5))
            arg = ar2.descr_add(space, ar2)
            ar.setslice(space, 0, step*i, step, i, arg)
            v = ar.get_concrete().eval(3)
            assert isinstance(v, interp_boxes.W_Float64Box)
            return v.value

        result = self.meta_interp(f, [5], listops=True, backendopt=True)
        self.check_loops({'getinteriorfield_raw': 2,
                          'float_add' : 1,
                          'setinteriorfield_raw': 1, 'int_add': 2,
                          'int_lt': 1, 'guard_true': 1, 'jump': 1})
        assert result == 11.0

    def test_int32_sum(self):
        py.test.skip("pypy/jit/backend/llimpl.py needs to be changed to "
                     "deal correctly with int dtypes for this test to "
                     "work. skip for now until someone feels up to the task")
        space = self.space
        float64_dtype = self.float64_dtype
        int32_dtype = self.int32_dtype

        def f(n):
            if NonConstant(False):
                dtype = float64_dtype
            else:
                dtype = int32_dtype
            ar = NDimArray(n, [n], dtype=dtype)
            i = 0
            while i < n:
                ar.get_concrete().setitem(i, int32_dtype.box(7))
                i += 1
            v = ar.descr_add(space, ar).descr_sum(space)
            assert isinstance(v, IntObject)
            return v.intval

        result = self.meta_interp(f, [5], listops=True, backendopt=True)
        assert result == f(5)
<|MERGE_RESOLUTION|>--- conflicted
+++ resolved
@@ -7,19 +7,11 @@
 
 from pypy.jit.metainterp import pyjitpl
 from pypy.jit.metainterp.test.support import LLJitMixin
-<<<<<<< HEAD
+from pypy.jit.metainterp.warmspot import reset_stats
 from pypy.module.micronumpy import interp_boxes, interp_ufuncs, signature
-from pypy.module.micronumpy.compile import (FakeSpace,
-    FloatObject, IntObject, numpy_compile, BoolObject)
-from pypy.module.micronumpy.interp_numarray import (BaseArray, SingleDimArray,
-    SingleDimSlice)
-=======
-from pypy.jit.metainterp.warmspot import reset_stats
-from pypy.module.micronumpy import interp_ufuncs, signature
 from pypy.module.micronumpy.compile import (numpy_compile, FakeSpace,
     FloatObject, IntObject, BoolObject, Parser, InterpreterState)
-from pypy.module.micronumpy.interp_numarray import NDimArray, NDimSlice
->>>>>>> 7b8e70d8
+from pypy.module.micronumpy.interp_numarray import BaseArray, NDimArray, NDimSlice
 from pypy.rlib.nonconst import NonConstant
 from pypy.rpython.annlowlevel import llstr, hlstr
 
@@ -28,23 +20,6 @@
     graph = None
     interp = None
 
-<<<<<<< HEAD
-    def run(self, code):
-        space = FakeSpace()
-
-        def f(code):
-            interp = numpy_compile(hlstr(code))
-            interp.run(space)
-            res = interp.results[-1]
-            assert isinstance(res, BaseArray)
-            w_res = res.eval(0)
-            if isinstance(w_res, interp_boxes.W_BoolBox):
-                return float(w_res.value)
-            elif isinstance(w_res, interp_boxes.W_Float64Box):
-                return w_res.value
-            elif isinstance(w_res, interp_boxes.W_LongBox):
-                return w_res.value
-=======
     def setup_class(cls):
         default = """
         a = [1,2,3,4]
@@ -73,14 +48,14 @@
             interp = InterpreterState(codes[i])
             interp.run(space)
             res = interp.results[-1]
-            w_res = res.eval(res.start_iter()).wrap(interp.space)
+            assert isinstance(res, BaseArray)
+            w_res = res.eval(res.start_iter())
             if isinstance(w_res, BoolObject):
                 return float(w_res.boolval)
             elif isinstance(w_res, FloatObject):
                 return w_res.floatval
             elif isinstance(w_res, IntObject):
                 return w_res.intval
->>>>>>> 7b8e70d8
             else:
                 return -42.
 
@@ -100,12 +75,6 @@
         a = |30|
         b = a + a
         b -> 3
-<<<<<<< HEAD
-        """)
-        self.check_loops({'getinteriorfield_raw': 2, 'float_add': 1,
-                          'setinteriorfield_raw': 1, 'int_add': 1,
-                          'int_lt': 1, 'guard_true': 1, 'jump': 1})
-=======
         """
 
     def test_add(self):
@@ -113,7 +82,6 @@
         self.check_loops({'getarrayitem_raw': 2, 'float_add': 1,
                           'setarrayitem_raw': 1, 'int_add': 3,
                           'int_ge': 1, 'guard_false': 1, 'jump': 1})
->>>>>>> 7b8e70d8
         assert result == 3 + 3
 
     def define_float_add():
@@ -125,15 +93,9 @@
     def test_floatadd(self):
         result = self.run("float_add")
         assert result == 3 + 3
-<<<<<<< HEAD
         self.check_loops({"getinteriorfield_raw": 1, "float_add": 1,
-                          "setinteriorfield_raw": 1, "int_add": 1,
-                          "int_lt": 1, "guard_true": 1, "jump": 1})
-=======
-        self.check_loops({"getarrayitem_raw": 1, "float_add": 1,
-                          "setarrayitem_raw": 1, "int_add": 2,
+                          "setinteriorfield_raw": 1, "int_add": 2,
                           "int_ge": 1, "guard_false": 1, "jump": 1})
->>>>>>> 7b8e70d8
 
     def define_sum():
         return """
@@ -145,15 +107,9 @@
     def test_sum(self):
         result = self.run("sum")
         assert result == 2 * sum(range(30))
-<<<<<<< HEAD
         self.check_loops({"getinteriorfield_raw": 2, "float_add": 2,
-                          "int_add": 1,
-                          "int_lt": 1, "guard_true": 1, "jump": 1})
-=======
-        self.check_loops({"getarrayitem_raw": 2, "float_add": 2,
                           "int_add": 2,
                           "int_ge": 1, "guard_false": 1, "jump": 1})
->>>>>>> 7b8e70d8
 
     def define_prod():
         return """
@@ -168,15 +124,9 @@
         for i in range(30):
             expected *= i * 2
         assert result == expected
-<<<<<<< HEAD
         self.check_loops({"getinteriorfield_raw": 2, "float_add": 1,
-                          "float_mul": 1, "int_add": 1,
-                          "int_lt": 1, "guard_true": 1, "jump": 1})
-=======
-        self.check_loops({"getarrayitem_raw": 2, "float_add": 1,
                           "float_mul": 1, "int_add": 2,
                           "int_ge": 1, "guard_false": 1, "jump": 1})
->>>>>>> 7b8e70d8
 
     def test_max(self):
         py.test.skip("broken, investigate")
@@ -215,17 +165,10 @@
     def test_any(self):
         result = self.run("any")
         assert result == 1
-<<<<<<< HEAD
         self.check_loops({"getinteriorfield_raw": 2, "float_add": 1,
-                          "float_ne": 1, "int_add": 1,
-                          "int_lt": 1, "guard_true": 1, "jump": 1,
-                          "guard_false": 1})
-=======
-        self.check_loops({"getarrayitem_raw": 2, "float_add": 1,
                           "float_ne": 1, "int_add": 2,
                           "int_ge": 1, "jump": 1,
                           "guard_false": 2})
->>>>>>> 7b8e70d8
 
     def define_already_forced():
         return """
@@ -242,15 +185,9 @@
         # This is the sum of the ops for both loops, however if you remove the
         # optimization then you end up with 2 float_adds, so we can still be
         # sure it was optimized correctly.
-<<<<<<< HEAD
         self.check_loops({"getinteriorfield_raw": 2, "float_mul": 1, "float_add": 1,
-                          "setinteriorfield_raw": 2, "int_add": 2,
-                          "int_lt": 2, "guard_true": 2, "jump": 2})
-=======
-        self.check_loops({"getarrayitem_raw": 2, "float_mul": 1, "float_add": 1,
-                           "setarrayitem_raw": 2, "int_add": 4,
-                           "int_ge": 2, "guard_false": 2, "jump": 2})
->>>>>>> 7b8e70d8
+                          "setinteriorfield_raw": 2, "int_add": 4,
+                          "int_ge": 2, "guard_false": 2, "jump": 2})
 
     def define_ufunc():
         return """
@@ -263,15 +200,9 @@
     def test_ufunc(self):
         result = self.run("ufunc")
         assert result == -6
-<<<<<<< HEAD
         self.check_loops({"getinteriorfield_raw": 2, "float_add": 1, "float_neg": 1,
-                          "setinteriorfield_raw": 1, "int_add": 1,
-                          "int_lt": 1, "guard_true": 1, "jump": 1,
-=======
-        self.check_loops({"getarrayitem_raw": 2, "float_add": 1, "float_neg": 1,
-                          "setarrayitem_raw": 1, "int_add": 3,
+                          "setinteriorfield_raw": 1, "int_add": 3,
                           "int_ge": 1, "guard_false": 1, "jump": 1,
->>>>>>> 7b8e70d8
         })
 
     def define_specialization():
@@ -365,7 +296,6 @@
     def setup_class(cls):
         py.test.skip("old")
         from pypy.module.micronumpy.compile import FakeSpace
-<<<<<<< HEAD
         from pypy.module.micronumpy.interp_dtype import get_dtype_cache
 
         cls.space = FakeSpace()
@@ -389,12 +319,6 @@
                           'setinteriorfield_raw': 1, 'int_add': 1,
                           'int_lt': 1, 'guard_true': 1, 'jump': 1})
         assert result == f(5)
-=======
-        from pypy.module.micronumpy.interp_dtype import W_Float64Dtype
-
-        cls.space = FakeSpace()
-        cls.float64_dtype = cls.space.fromcache(W_Float64Dtype)
->>>>>>> 7b8e70d8
 
     def test_slice2(self):
         def f(i):
