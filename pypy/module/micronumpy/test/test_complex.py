from __future__ import with_statement

import sys

from pypy.conftest import option
from pypy.interpreter.error import OperationError
from pypy.interpreter.gateway import interp2app
from pypy.module.micronumpy.test.test_base import BaseNumpyAppTest
from rpython.rlib.rfloat import isnan, isinf, copysign
from rpython.rlib.rcomplex import c_pow


def rAlmostEqual(a, b, rel_err=2e-15, abs_err=5e-323, msg='', isnumpy=False):
    """Fail if the two floating-point numbers are not almost equal.

    Determine whether floating-point values a and b are equal to within
    a (small) rounding error.  The default values for rel_err and
    abs_err are chosen to be suitable for platforms where a float is
    represented by an IEEE 754 double.  They allow an error of between
    9 and 19 ulps.
    """

    # special values testing
    if isnan(a):
        if isnan(b):
            return True,''
        raise AssertionError(msg + '%r should be nan' % (b,))

    if isinf(a):
        if a == b:
            return True,''
        raise AssertionError(msg + 'finite result where infinity expected: '+ \
                          'expected %r, got %r' % (a, b))

    # if both a and b are zero, check whether they have the same sign
    # (in theory there are examples where it would be legitimate for a
    # and b to have opposite signs; in practice these hardly ever
    # occur).
    if not a and not b and not isnumpy:
        # only check it if we are running on top of CPython >= 2.6
        if sys.version_info >= (2, 6) and copysign(1., a) != copysign(1., b):
            raise AssertionError( msg + \
                    'zero has wrong sign: expected %r, got %r' % (a, b))

    # if a-b overflows, or b is infinite, return False.  Again, in
    # theory there are examples where a is within a few ulps of the
    # max representable float, and then b could legitimately be
    # infinite.  In practice these examples are rare.
    try:
        absolute_error = abs(b-a)
    except OverflowError:
        pass
    else:
        # test passes if either the absolute error or the relative
        # error is sufficiently small.  The defaults amount to an
        # error of between 9 ulps and 19 ulps on an IEEE-754 compliant
        # machine.
        if absolute_error <= max(abs_err, rel_err * abs(a)):
            return True,''
    raise AssertionError(msg + \
            '%r and %r are not sufficiently close, %g > %g' %\
            (a, b, absolute_error, max(abs_err, rel_err*abs(a))))

def parse_testfile(fname):
    """Parse a file with test values

    Empty lines or lines starting with -- are ignored
    yields id, fn, arg_real, arg_imag, exp_real, exp_imag
    """
    with open(fname) as fp:
        for line in fp:
            # skip comment lines and blank lines
            if line.startswith('--') or not line.strip():
                continue

            lhs, rhs = line.split('->')
            id, fn, arg_real, arg_imag = lhs.split()
            rhs_pieces = rhs.split()
            exp_real, exp_imag = rhs_pieces[0], rhs_pieces[1]
            flags = rhs_pieces[2:]

            yield (id, fn,
                   float(arg_real), float(arg_imag),
                   float(exp_real), float(exp_imag),
                   flags
                  )

class AppTestUfuncs(BaseNumpyAppTest):
    def setup_class(cls):
        import os
        BaseNumpyAppTest.setup_class.im_func(cls)
        fname128 = os.path.join(os.path.dirname(__file__), 'complex_testcases.txt')
        fname64 = os.path.join(os.path.dirname(__file__), 'complex64_testcases.txt')
        cls.w_testcases128 = cls.space.wrap(list(parse_testfile(fname128)))
        cls.w_testcases64 = cls.space.wrap(list(parse_testfile(fname64)))

        cls.w_runAppDirect = cls.space.wrap(option.runappdirect)
        cls.w_isWindows = cls.space.wrap(os.name == 'nt')

        if cls.runappdirect:
            def cls_rAlmostEqual(space, *args, **kwargs):
                return rAlmostEqual(*args, **kwargs)
            cls.w_rAlmostEqual = cls.space.wrap(cls_rAlmostEqual)
            def cls_c_pow(space, *args):
                return c_pow(*args)
            cls.w_c_pow = cls.space.wrap(cls_c_pow)
        else:
            def cls_rAlmostEqual(space, __args__):
                args, kwargs = __args__.unpack()
                args = map(space.unwrap, args)
                kwargs = dict([
                    (k, space.unwrap(v))
                    for k, v in kwargs.iteritems()
                ])
                if '__pypy__' not in sys.builtin_module_names:
                    kwargs['isnumpy'] = True
                return space.wrap(rAlmostEqual(*args, **kwargs))
            cls.w_rAlmostEqual = cls.space.wrap(interp2app(cls_rAlmostEqual))
            def cls_c_pow(space, args_w):
                try:
                    retVal = c_pow(*map(space.unwrap, args_w))
                    return space.wrap(retVal)
                except ZeroDivisionError, e:
                    raise OperationError(cls.space.w_ZeroDivisionError,
                            cls.space.wrap(e.message))
                except OverflowError, e:
                    raise OperationError(cls.space.w_OverflowError,
                            cls.space.wrap(e.message))
                except ValueError, e:
                    raise OperationError(cls.space.w_ValueError,
                            cls.space.wrap(e.message))
            cls.w_c_pow = cls.space.wrap(interp2app(cls_c_pow))

    def test_fabs(self):
        from _numpypy import fabs, complex128

        a = complex128(complex(-5., 5.))
        raises(TypeError, fabs, a)

    def test_fmax(self):
        from _numpypy import fmax, array
        nnan, nan, inf, ninf = float('-nan'), float('nan'), float('inf'), float('-inf')
        a = array((complex(ninf, 10), complex(10, ninf), 
                   complex( inf, 10), complex(10,  inf),
                   5+5j, 5-5j, -5+5j, -5-5j,
                   0+5j, 0-5j, 5, -5,
                   complex(nan, 0), complex(0, nan)), dtype = complex)
        b = [ninf]*a.size
        res = [a[0 ], a[1 ], a[2 ], a[3 ], 
               a[4 ], a[5 ], a[6 ], a[7 ],
               a[8 ], a[9 ], a[10], a[11],
               b[12], b[13]]
        assert (fmax(a, b) == res).all()
        b = [inf]*a.size
        res = [b[0 ], b[1 ], a[2 ], b[3 ], 
               b[4 ], b[5 ], b[6 ], b[7 ],
               b[8 ], b[9 ], b[10], b[11],
               b[12], b[13]]
        assert (fmax(a, b) == res).all()
        b = [0]*a.size
        res = [b[0 ], a[1 ], a[2 ], a[3 ], 
               a[4 ], a[5 ], b[6 ], b[7 ],
               a[8 ], b[9 ], a[10], b[11],
               b[12], b[13]]
        assert (fmax(a, b) == res).all()

    def test_fmin(self):
        from _numpypy import fmin, array
        nnan, nan, inf, ninf = float('-nan'), float('nan'), float('inf'), float('-inf')
        a = array((complex(ninf, 10), complex(10, ninf), 
                   complex( inf, 10), complex(10,  inf),
                   5+5j, 5-5j, -5+5j, -5-5j,
                   0+5j, 0-5j, 5, -5,
                   complex(nan, 0), complex(0, nan)), dtype = complex)
        b = [inf]*a.size
        res = [a[0 ], a[1 ], b[2 ], a[3 ], 
               a[4 ], a[5 ], a[6 ], a[7 ],
               a[8 ], a[9 ], a[10], a[11],
               b[12], b[13]]
        assert (fmin(a, b) == res).all()
        b = [ninf]*a.size
        res = [b[0 ], b[1 ], b[2 ], b[3 ], 
               b[4 ], b[5 ], b[6 ], b[7 ],
               b[8 ], b[9 ], b[10], b[11],
               b[12], b[13]]
        assert (fmin(a, b) == res).all()
        b = [0]*a.size
        res = [a[0 ], b[1 ], b[2 ], b[3 ], 
               b[4 ], b[5 ], a[6 ], a[7 ],
               b[8 ], a[9 ], b[10], a[11],
               b[12], b[13]]
        assert (fmin(a, b) == res).all()

    def test_signbit(self):
        from _numpypy import signbit
        raises(TypeError, signbit, complex(1,1))

    def test_reciprocal(self):
        from _numpypy import array, reciprocal, complex64, complex128
        c_and_relerr = [(complex64, 2e-7), (complex128, 2e-15)]
        try:
            from _numpypy import clongdouble
            c_and_relerr.append((clongdouble, 2e-30))
        except:
            pass # no longdouble yet
        inf = float('inf')
        nan = float('nan')
        #complex    
        orig = [2.+4.j, -2.+4.j, 2.-4.j, -2.-4.j, 
                complex(inf, 3), complex(inf, -3), complex(inf, -inf), 
                complex(nan, 3), 0+0j, 0-0j]
        a2 = 2.**2 + 4.**2
        r = 2. / a2
        i = 4. / a2
        cnan = complex(nan, nan)
        expected = [complex(r, -i), complex(-r, -i), complex(r, i), 
                    complex(-r, i), 
                    -0j, 0j, cnan, 
                    cnan, cnan, cnan]
        for c, rel_err in c_and_relerr:
            actual = reciprocal(array([orig], dtype=c))
            for b, a, e in zip(orig, actual, expected):
                assert (a[0].real - e.real) < rel_err
                assert (a[0].imag - e.imag) < rel_err

    def test_floorceiltrunc(self):
        from _numpypy import array, floor, ceil, trunc
        a = array([ complex(-1.4, -1.4), complex(-1.5, -1.5)]) 
        raises(TypeError, floor, a)
        raises(TypeError, ceil, a)
        raises(TypeError, trunc, a)

    def test_copysign(self):
        from _numpypy import copysign, complex128
        a = complex128(complex(-5., 5.))
        b = complex128(complex(0., 0.))
        raises(TypeError, copysign, a, b)

    def test_exp2(self):
        from _numpypy import array, exp2, complex128, complex64
        c_and_relerr = [(complex64, 2e-7), (complex128, 2e-15)]
        try:
            from _numpypy import clongdouble
            c_and_relerr.append((clongdouble, 2e-30))
        except:
            pass # no longdouble yet
        inf = float('inf')
        ninf = -float('inf')
        nan = float('nan')
        cmpl = complex
        for c,rel_err in c_and_relerr:
            a = [cmpl(-5., 0), cmpl(-5., -5.), cmpl(-5., 5.),
                       cmpl(0., -5.), cmpl(0., 0.), cmpl(0., 5.),
                       cmpl(-0., -5.), cmpl(-0., 0.), cmpl(-0., 5.),
                       cmpl(-0., -0.), cmpl(inf, 0.), cmpl(inf, 5.),
                       cmpl(inf, -0.), cmpl(ninf, 0.), cmpl(ninf, 5.),
                       cmpl(ninf, -0.), cmpl(ninf, inf), cmpl(inf, inf),
                       cmpl(ninf, ninf), cmpl(5., inf), cmpl(5., ninf),
                       cmpl(nan, 5.), cmpl(5., nan), cmpl(nan, nan),
                     ]
            b = exp2(array(a,dtype=c))
            for i in range(len(a)):
                try:
                    res = self.c_pow((2,0), (a[i].real, a[i].imag))
                except OverflowError:
                    res = (inf, nan)
                except ValueError:
                    res = (nan, nan)
                msg = 'result of 2**%r(%r) got %r expected %r\n ' % \
                            (c,a[i], b[i], res)
                # cast untranslated boxed results to float,
                # does no harm when translated
                t1 = float(res[0])        
                t2 = float(b[i].real)        
                self.rAlmostEqual(t1, t2, rel_err=rel_err, msg=msg)
                t1 = float(res[1])        
                t2 = float(b[i].imag)        
                self.rAlmostEqual(t1, t2, rel_err=rel_err, msg=msg)

    def test_expm1(self):
        import math, cmath
        from _numpypy import array, expm1, complex128, complex64
        inf = float('inf')
        ninf = -float('inf')
        nan = float('nan')
        cmpl = complex
        for c,rel_err in ((complex128, 2e-15), (complex64, 1e-7)):
            a = [cmpl(-5., 0), cmpl(-5., -5.), cmpl(-5., 5.),
                       cmpl(0., -5.), cmpl(0., 0.), cmpl(0., 5.),
                       cmpl(-0., -5.), cmpl(-0., 0.), cmpl(-0., 5.),
                       cmpl(-0., -0.), cmpl(inf, 0.), cmpl(inf, 5.),
                       cmpl(inf, -0.), cmpl(ninf, 0.), cmpl(ninf, 5.),
                       cmpl(ninf, -0.), cmpl(ninf, inf), cmpl(inf, inf),
                       cmpl(ninf, ninf), cmpl(5., inf), cmpl(5., ninf),
                       cmpl(nan, 5.), cmpl(5., nan), cmpl(nan, nan),
                     ]
            b = expm1(array(a,dtype=c))
            for i in range(len(a)):
                try:
                    res = cmath.exp(a[i]) - 1.
                    if a[i].imag == 0. and math.copysign(1., a[i].imag)<0:
                        res = cmpl(res.real, -0.)
                    elif a[i].imag == 0.:
                        res = cmpl(res.real, 0.)
                except OverflowError:
                    res = cmpl(inf, nan)
                except ValueError:
                    res = cmpl(nan, nan)
                msg = 'result of expm1(%r(%r)) got %r expected %r\n ' % \
                            (c,a[i], b[i], res)
                # cast untranslated boxed results to float,
                # does no harm when translated
                t1 = float(res.real)        
                t2 = float(b[i].real)        
                self.rAlmostEqual(t1, t2, rel_err=rel_err, msg=msg)
                t1 = float(res.imag)        
                t2 = float(b[i].imag)        
                self.rAlmostEqual(t1, t2, rel_err=rel_err, msg=msg)

    def test_not_complex(self):
        from _numpypy import (radians, deg2rad, degrees, rad2deg,
                  isneginf, isposinf, logaddexp, logaddexp2, fmod,
                  arctan2)
        raises(TypeError, radians, complex(90,90))
        raises(TypeError, deg2rad, complex(90,90))
        raises(TypeError, degrees, complex(90,90))
        raises(TypeError, rad2deg, complex(90,90))
        raises(TypeError, isneginf, complex(1, 1))
        raises(TypeError, isposinf, complex(1, 1))
        raises(TypeError, logaddexp, complex(1, 1), complex(3, 3))
        raises(TypeError, logaddexp2, complex(1, 1), complex(3, 3))
        raises(TypeError, arctan2, complex(1, 1), complex(3, 3))
        raises (TypeError, fmod, complex(90,90), 3) 

    def test_isnan_isinf(self):
        from _numpypy import isnan, isinf, array
        assert (isnan(array([0.2+2j, complex(float('inf'),0), 
                complex(0,float('inf')), complex(0,float('nan')),
                complex(float('nan'), 0)], dtype=complex)) == \
                [False, False, False, True, True]).all()

        assert (isinf(array([0.2+2j, complex(float('inf'),0), 
                complex(0,float('inf')), complex(0,float('nan')),
                complex(float('nan'), 0)], dtype=complex)) == \
                [False, True, True, False, False]).all()


    def test_square(self):
        from _numpypy import square
        assert square(complex(3, 4)) == complex(3,4) * complex(3, 4)

    def test_power_complex(self):
        inf = float('inf')
        ninf = -float('inf')
        nan = float('nan')
        cmpl = complex
        from math import copysign
        from _numpypy import power, array, complex128, complex64
        # note: in some settings (namely a x86-32 build without the JIT),
        # gcc optimizes the code in rlib.rcomplex.c_pow() to not truncate
        # the 10-byte values down to 8-byte values.  It ends up with more
        # imprecision than usual (hence 2e-13 instead of 2e-15).
        for c,rel_err in ((complex128, 2e-13), (complex64, 4e-7)):
            a = array([cmpl(-5., 0), cmpl(-5., -5.), cmpl(-5., 5.),
                       cmpl(0., -5.), cmpl(0., 0.), cmpl(0., 5.),
                       cmpl(-0., -5.), cmpl(-0., 0.), cmpl(-0., 5.),
                       cmpl(-0., -0.), cmpl(inf, 0.), cmpl(inf, 5.),
                       cmpl(inf, -0.), cmpl(ninf, 0.), cmpl(ninf, 5.),
                       cmpl(ninf, -0.), cmpl(ninf, inf), cmpl(inf, inf),
                       cmpl(ninf, ninf), cmpl(5., inf), cmpl(5., ninf),
                       cmpl(nan, 5.), cmpl(5., nan), cmpl(nan, nan),
                     ], dtype=c)
            for p in (3, -1, 10000, 2.3, -10000, 10+3j):
                b = power(a, p)
                for i in range(len(a)):
                    try:
                        r = self.c_pow((float(a[i].real), float(a[i].imag)), 
                                (float(p.real), float(p.imag)))
                    except ZeroDivisionError:
                        r = (nan, nan)
                    except OverflowError:
                        r = (inf, -copysign(inf, a[i].imag))
                    except ValueError:
                        r = (nan, nan)
                    msg = 'result of %r(%r)**%r got %r expected %r\n ' % \
                            (c,a[i], p, b[i], r)
                    t1 = float(r[0])        
                    t2 = float(b[i].real)        
                    self.rAlmostEqual(t1, t2, rel_err=rel_err, msg=msg)
                    t1 = float(r[1])        
                    t2 = float(b[i].imag)
                    self.rAlmostEqual(t1, t2, rel_err=rel_err, msg=msg)

    def test_conjugate(self):
        from _numpypy import conj, conjugate, complex128, complex64
        import numpypy as np

        c0 = complex128(complex(2.5, 0))
        c1 = complex64(complex(1, 2))

        assert conj is conjugate
        assert conj(c0) == c0
        assert conj(c1) == complex(1, -2)
        assert conj(1) == 1
        assert conj(-3) == -3
        assert conj(float('-inf')) == float('-inf')


        assert np.conjugate(1+2j) == 1-2j

        x = np.eye(2) + 1j * np.eye(2)
        for a, b in zip(np.conjugate(x), np.array([[ 1.-1.j,  0.-0.j], [ 0.-0.j,  1.-1.j]])):
            assert a[0] == b[0]
            assert a[1] == b[1]

    def test_logn(self):
        import math, cmath
        # log and log10 are tested in math (1:1 from rcomplex)
        from _numpypy import log2, array, complex128, complex64, log1p
        inf = float('inf')
        ninf = -float('inf')
        nan = float('nan')
        cmpl = complex
        log_2 = math.log(2)
        a = [cmpl(-5., 0), cmpl(-5., -5.), cmpl(-5., 5.),
             cmpl(0., -5.), cmpl(0., 0.), cmpl(0., 5.),
             cmpl(-0., -5.), cmpl(-0., 0.), cmpl(-0., 5.),
             cmpl(-0., -0.), cmpl(inf, 0.), cmpl(inf, 5.),
             cmpl(inf, -0.), cmpl(ninf, 0.), cmpl(ninf, 5.),
             cmpl(ninf, -0.), cmpl(ninf, inf), cmpl(inf, inf),
             cmpl(ninf, ninf), cmpl(5., inf), cmpl(5., ninf),
             cmpl(nan, 5.), cmpl(5., nan), cmpl(nan, nan),
            ]
        for c,rel_err in ((complex128, 2e-15), (complex64, 1e-7)):
            b = log2(array(a,dtype=c))
            for i in range(len(a)):
                try:
                    _res = cmath.log(a[i])
                    res = cmpl(_res.real / log_2, _res.imag / log_2)
                except OverflowError:
                    res = cmpl(inf, nan)
                except ValueError:
                    res = cmpl(ninf, 0)
                msg = 'result of log2(%r(%r)) got %r expected %r\n ' % \
                            (c,a[i], b[i], res)
                # cast untranslated boxed results to float,
                # does no harm when translated
                t1 = float(res.real)        
                t2 = float(b[i].real)        
                self.rAlmostEqual(t1, t2, rel_err=rel_err, msg=msg)
                t1 = float(res.imag)        
                t2 = float(b[i].imag)        
                self.rAlmostEqual(t1, t2, rel_err=rel_err, msg=msg)
        for c,rel_err in ((complex128, 2e-15), (complex64, 1e-7)):
            b = log1p(array(a,dtype=c))
            for i in range(len(a)):
                try:
                    #be careful, normal addition wipes out +-0j
                    res = cmath.log(cmpl(a[i].real+1, a[i].imag))
                except OverflowError:
                    res = cmpl(inf, nan)
                except ValueError:
                    res = cmpl(ninf, 0)
                msg = 'result of log1p(%r(%r)) got %r expected %r\n ' % \
                            (c,a[i], b[i], res)
                # cast untranslated boxed results to float,
                # does no harm when translated
                t1 = float(res.real)        
                t2 = float(b[i].real)        
                self.rAlmostEqual(t1, t2, rel_err=rel_err, msg=msg)
                t1 = float(res.imag)        
                t2 = float(b[i].imag)        
                self.rAlmostEqual(t1, t2, rel_err=rel_err, msg=msg)

    def test_logical_ops(self):
        from _numpypy import logical_and, logical_or, logical_xor, logical_not

        c1 = complex(1, 1)
        c3 = complex(3, 0)
        c0 = complex(0, 0)
        assert (logical_and([True, False , True, True], [c1, c1, c3, c0])
                == [True, False, True, False]).all()
        assert (logical_or([True, False, True, False], [c1, c3, c0, c0])
                == [True, True, True, False]).all()
        assert (logical_xor([True, False, True, False], [c1, c3, c0, c0])
                == [False, True, True, False]).all()
        assert (logical_not([c1, c0]) == [False, True]).all()

    def test_minimum(self):
        from _numpypy import array, minimum

        a = array([-5.0+5j, -5.0-5j, -0.0-10j, 1.0+10j])
        b = array([ 3.0+10.0j, 3.0, -2.0+2.0j, -3.0+4.0j])
        c = minimum(a, b)
        for i in range(4):
            assert c[i] == min(a[i], b[i])

    def test_maximum(self):
        from _numpypy import array, maximum

        a = array([-5.0+5j, -5.0-5j, -0.0-10j, 1.0+10j])
        b = array([ 3.0+10.0j, 3.0, -2.0+2.0j, -3.0+4.0j])
        c = maximum(a, b)
        for i in range(4):
            assert c[i] == max(a[i], b[i])

    def test_basic(self):
        from _numpypy import (complex128, complex64, add, array, dtype,
<<<<<<< HEAD
            subtract as sub, multiply, divide, negative, abs, floor_divide,
            real, imag, sign)
=======
            subtract as sub, multiply, divide, negative, absolute as abs,
            floor_divide, real, imag, sign, clongfloat)
>>>>>>> ed2707c8
        from _numpypy import (equal, not_equal, greater, greater_equal, less,
                less_equal, isnan)
        complex_dtypes = [complex64, complex128]
        try:
            from _numpypy import clongfloat
            complex_dtypes.append(clongfloat)
        except:
            pass
        assert real(4.0) == 4.0
        assert imag(0.0) == 0.0
        a = array([complex(3.0, 4.0)])
        b = a.real
        assert b.dtype == dtype(float)
        for complex_ in complex_dtypes:

            O = complex(0, 0)
            c0 = complex_(complex(2.5, 0))
            c1 = complex_(complex(1, 2))
            c2 = complex_(complex(3, 4))
            c3 = complex_(complex(-3, -3))

            assert equal(c0, 2.5)
            assert equal(c1, complex_(complex(1, 2)))
            assert equal(c1, complex(1, 2))
            assert equal(c1, c1)
            assert not_equal(c1, c2)
            assert not equal(c1, c2)

            assert less(c1, c2)
            assert less_equal(c1, c2)
            assert less_equal(c1, c1)
            assert not less(c1, c1)

            assert greater(c2, c1)
            assert greater_equal(c2, c1)
            assert not greater(c1, c2)

            assert add(c1, c2) == complex_(complex(4, 6))
            assert add(c1, c2) == complex(4, 6)
            
            assert sub(c0, c0) == sub(c1, c1) == 0
            assert sub(c1, c2) == complex(-2, -2)
            assert negative(complex(1,1)) == complex(-1, -1)
            assert negative(complex(0, 0)) == 0
            

            assert multiply(1, c1) == c1
            assert multiply(2, c2) == complex(6, 8)
            assert multiply(c1, c2) == complex(-5, 10)

            assert divide(c0, 1) == c0
            assert divide(c2, -1) == negative(c2)
            assert divide(c1, complex(0, 1)) == complex(2, -1)
            n = divide(c1, O)
            assert repr(n.real) == 'inf'
            assert repr(n.imag).startswith('inf') #can be inf*j or infj
            assert divide(c0, c0) == 1
            res = divide(c2, c1)
            assert abs(res.real-2.2) < 0.001
            assert abs(res.imag+0.4) < 0.001

            assert floor_divide(c0, c0) == complex(1, 0)
            assert isnan(floor_divide(c0, complex(0, 0)).real)
            assert floor_divide(c0, complex(0, 0)).imag == 0.0

            assert abs(c0) == 2.5
            assert abs(c2) == 5
            assert sign(complex(0, 0)) == 0
            assert sign(complex(-42, 0)) == -1
            assert sign(complex(42, 0)) == 1
            assert sign(complex(-42, 2)) == -1
            assert sign(complex(42, 2)) == 1
            assert sign(complex(-42, -3)) == -1
            assert sign(complex(42, -3)) == 1
            assert sign(complex(0, -42)) == -1
            assert sign(complex(0, 42)) == 1

            inf_c = complex_(complex(float('inf'), 0.))
            assert repr(abs(inf_c)) == 'inf'
            assert repr(abs(complex(float('nan'), float('nan')))) == 'nan'
            # numpy actually raises an AttributeError, 
            # but _numpypy raises a TypeError
            raises((TypeError, AttributeError), 'c2.real = 10.')
            raises((TypeError, AttributeError), 'c2.imag = 10.')
            assert(real(c2) == 3.0)
            assert(imag(c2) == 4.0)

    def test_conj(self):
        from _numpypy import array

        a = array([1 + 2j, 1 - 2j])
        assert (a.conj() == [1 - 2j, 1 + 2j]).all()

    def test_math(self):
        if self.isWindows:
            skip('windows does not support c99 complex')
        import sys
        import _numpypy as np
        rAlmostEqual = self.rAlmostEqual

        for complex_, abs_err, testcases in (\
                 (np.complex128, 5e-323, self.testcases128),
                 # (np.complex64,  5e-32,  self.testcases64), 
                ):
            for id, fn, ar, ai, er, ei, flags in testcases:
                arg = complex_(complex(ar, ai))
                expected = (er, ei)
                if fn.startswith('acos'):
                    fn = 'arc' + fn[1:]
                elif fn.startswith('asin'):
                    fn = 'arc' + fn[1:]
                elif fn.startswith('atan'):
                    fn = 'arc' + fn[1:]
                elif fn in ('rect', 'polar'):
                    continue
                function = getattr(np, fn)
                _actual = function(arg)
                actual = (_actual.real, _actual.imag)

                if 'ignore-real-sign' in flags:
                    actual = (abs(actual[0]), actual[1])
                    expected = (abs(expected[0]), expected[1])
                if 'ignore-imag-sign' in flags:
                    actual = (actual[0], abs(actual[1]))
                    expected = (expected[0], abs(expected[1]))

                # for the real part of the log function, we allow an
                # absolute error of up to 2e-15.
                if fn in ('log', 'log10'):
                    real_abs_err = 2e-15
                else:
                    real_abs_err = abs_err

                error_message = (
                    '%s: %s(%r(%r, %r))\n'
                    'Expected: complex(%r, %r)\n'
                    'Received: complex(%r, %r)\n'
                    ) % (id, fn, complex_, ar, ai,
                         expected[0], expected[1],
                         actual[0], actual[1])
    
                # since rAlmostEqual is a wrapped function,
                # convert arguments to avoid boxed values
                rAlmostEqual(float(expected[0]), float(actual[0]),
                               abs_err=real_abs_err, msg=error_message)
                rAlmostEqual(float(expected[1]), float(actual[1]),
                                   msg=error_message)
                sys.stderr.write('.')
            sys.stderr.write('\n')<|MERGE_RESOLUTION|>--- conflicted
+++ resolved
@@ -506,13 +506,8 @@
 
     def test_basic(self):
         from _numpypy import (complex128, complex64, add, array, dtype,
-<<<<<<< HEAD
-            subtract as sub, multiply, divide, negative, abs, floor_divide,
-            real, imag, sign)
-=======
             subtract as sub, multiply, divide, negative, absolute as abs,
-            floor_divide, real, imag, sign, clongfloat)
->>>>>>> ed2707c8
+            floor_divide, real, imag, sign)
         from _numpypy import (equal, not_equal, greater, greater_equal, less,
                 less_equal, isnan)
         complex_dtypes = [complex64, complex128]
