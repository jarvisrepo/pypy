import py
from pypy.conftest import option
from pypy.module.micronumpy.test.test_base import BaseNumpyAppTest
from pypy.interpreter.gateway import interp2app

class AppTestDtypes(BaseNumpyAppTest):
    def test_dtype(self):
        from _numpypy import dtype

        d = dtype('?')
        assert d.num == 0
        assert d.kind == 'b'
        assert dtype('int8').num == 1
        assert dtype(d) is d
        assert dtype(None) is dtype(float)
        assert dtype('int8').name == 'int8'
        assert dtype(int).fields is None
        assert dtype(int).names is None
        raises(TypeError, dtype, 1042)
        raises(KeyError, 'dtype(int)["asdasd"]')

    def test_dtype_eq(self):
        from _numpypy import dtype

        assert dtype("int8") == "int8"
        assert "int8" == dtype("int8")
        raises(TypeError, lambda: dtype("int8") == 3)
        assert dtype(bool) == bool

    def test_dtype_with_types(self):
        from _numpypy import dtype

        assert dtype(bool).num == 0
        assert dtype(int).num == 7
        assert dtype(float).num == 12

    def test_array_dtype_attr(self):
        from _numpypy import array, dtype

        a = array(list(range(5)), int)
        assert a.dtype is dtype(int)

    def test_repr_str(self):
        from _numpypy import dtype

        assert '.dtype' in repr(dtype)
        d = dtype('?')
        assert repr(d) == "dtype('bool')"
        assert str(d) == "bool"

    def test_bool_array(self):
        from _numpypy import array, False_, True_

        a = array([0, 1, 2, 2.5], dtype='?')
        assert a[0] is False_
        for i in range(1, 4):
            assert a[i] is True_

    def test_copy_array_with_dtype(self):
        from _numpypy import array, False_, longlong

        a = array([0, 1, 2, 3], dtype=int)
        # int on 64-bit, long in 32-bit
        assert isinstance(a[0], longlong)
        b = a.copy()
        assert isinstance(b[0], longlong)

        a = array([0, 1, 2, 3], dtype=bool)
        assert a[0] is False_
        b = a.copy()
        assert b[0] is False_

    def test_zeros_bool(self):
        from _numpypy import zeros, False_

        a = zeros(10, dtype=bool)
        for i in range(10):
            assert a[i] is False_

    def test_ones_bool(self):
        from _numpypy import ones, True_

        a = ones(10, dtype=bool)
        for i in range(10):
            assert a[i] is True_

    def test_zeros_long(self):
        from _numpypy import zeros, longlong
        a = zeros(10, dtype=int)
        for i in range(10):
            assert isinstance(a[i], longlong)
            assert a[1] == 0

    def test_ones_long(self):
        from _numpypy import ones, longlong
        a = ones(10, dtype=int)
        for i in range(10):
            assert isinstance(a[i], longlong)
            assert a[1] == 1

    def test_overflow(self):
        from _numpypy import array, dtype
        assert array([128], 'b')[0] == -128
        assert array([256], 'B')[0] == 0
        assert array([32768], 'h')[0] == -32768
        assert array([65536], 'H')[0] == 0
        if dtype('l').itemsize == 4: # 32-bit
            raises(OverflowError, "array([2**32/2], 'i')")
            raises(OverflowError, "array([2**32], 'I')")
        raises(OverflowError, "array([2**64/2], 'q')")
        raises(OverflowError, "array([2**64], 'Q')")

    def test_bool_binop_types(self):
        from _numpypy import array, dtype
        types = [
            '?', 'b', 'B', 'h', 'H', 'i', 'I', 'l', 'L', 'q', 'Q', 'f', 'd'
        ]
        a = array([True], '?')
        for t in types:
            assert (a + array([0], t)).dtype is dtype(t)

    def test_binop_types(self):
        from _numpypy import array, dtype
        tests = [('b','B','h'), ('b','h','h'), ('b','H','i'), ('b','i','i'),
                 ('b','l','l'), ('b','q','q'), ('b','Q','d'), ('B','h','h'),
                 ('B','H','H'), ('B','i','i'), ('B','I','I'), ('B','l','l'),
                 ('B','L','L'), ('B','q','q'), ('B','Q','Q'), ('h','H','i'),
                 ('h','i','i'), ('h','l','l'), ('h','q','q'), ('h','Q','d'),
                 ('H','i','i'), ('H','I','I'), ('H','l','l'), ('H','L','L'),
                 ('H','q','q'), ('H','Q','Q'), ('i','l','l'), ('i','q','q'),
                 ('i','Q','d'), ('I','L','L'), ('I','q','q'), ('I','Q','Q'),
                 ('q','Q','d'), ('b','f','f'), ('B','f','f'), ('h','f','f'),
                 ('H','f','f'), ('i','f','d'), ('I','f','d'), ('l','f','d'),
                 ('L','f','d'), ('q','f','d'), ('Q','f','d'), ('q','d','d')]
        if dtype('i').itemsize == dtype('l').itemsize: # 32-bit
            tests.extend([('b','I','q'), ('b','L','q'), ('h','I','q'),
                          ('h','L','q'), ('i','I','q'), ('i','L','q')])
        else:
            tests.extend([('b','I','l'), ('b','L','d'), ('h','I','l'),
                          ('h','L','d'), ('i','I','l'), ('i','L','d')])
        for d1, d2, dout in tests:
            assert (array([1], d1) + array([1], d2)).dtype is dtype(dout)

    def test_add_int8(self):
        from _numpypy import array, dtype

        a = array(list(range(5)), dtype="int8")
        b = a + a
        assert b.dtype is dtype("int8")
        for i in range(5):
            assert b[i] == i * 2

    def test_add_int16(self):
        from _numpypy import array, dtype

        a = array(list(range(5)), dtype="int16")
        b = a + a
        assert b.dtype is dtype("int16")
        for i in range(5):
            assert b[i] == i * 2

    def test_add_uint32(self):
        from _numpypy import array, dtype

        a = array(list(range(5)), dtype="I")
        b = a + a
        assert b.dtype is dtype("I")
        for i in range(5):
            assert b[i] == i * 2

    def test_shape(self):
        from _numpypy import dtype

        assert dtype(int).shape == ()

    def test_cant_subclass(self):
        from _numpypy import dtype

        # You can't subclass dtype
        raises(TypeError, type, "Foo", (dtype,), {})

    def test_aliases(self):
        from _numpypy import dtype

        assert dtype("float") is dtype(float)

    def test_index_int8(self):
        from _numpypy import array, int8

        a = array(range(10), dtype=int8)
        b = array([0] * 10, dtype=int8)
        for idx in b: a[idx] += 1

    def test_index_int16(self):
        from _numpypy import array, int16

        a = array(range(10), dtype=int16)
        b = array([0] * 10, dtype=int16)
        for idx in b: a[idx] += 1

    def test_index_int32(self):
        from _numpypy import array, int32

        a = array(range(10), dtype=int32)
        b = array([0] * 10, dtype=int32)
        for idx in b: a[idx] += 1

    def test_index_int64(self):
        from _numpypy import array, int64

        a = array(range(10), dtype=int64)
        b = array([0] * 10, dtype=int64)
        for idx in b:
            a[idx] += 1

    def test_hash(self):
        import _numpypy as numpy
        for tp, value in [
            (numpy.int8, 4),
            (numpy.int16, 5),
            (numpy.uint32, 7),
            (numpy.int64, 3),
            (numpy.float32, 2.0),
            (numpy.float64, 4.32),
        ]:
            assert hash(tp(value)) == hash(value)


class AppTestTypes(BaseNumpyAppTest):
    def test_abstract_types(self):
        import _numpypy as numpy
        raises(TypeError, numpy.generic, 0)
        raises(TypeError, numpy.number, 0)
        raises(TypeError, numpy.integer, 0)
        exc = raises(TypeError, numpy.signedinteger, 0)
        assert 'cannot create' in str(exc.value)
        assert 'signedinteger' in str(exc.value)
        exc = raises(TypeError, numpy.unsignedinteger, 0)
        assert 'cannot create' in str(exc.value)
        assert 'unsignedinteger' in str(exc.value)
        raises(TypeError, numpy.floating, 0)
        raises(TypeError, numpy.inexact, 0)

    def test_new(self):
        import _numpypy as np
        assert np.int_(4) == 4
        assert np.float_(3.4) == 3.4

    def test_pow(self):
        from _numpypy import int_
        assert int_(4) ** 2 == 16

    def test_bool(self):
        import _numpypy as numpy

        assert numpy.bool_.mro() == [numpy.bool_, numpy.generic, object]
        assert numpy.bool_(3) is numpy.True_
        assert numpy.bool_("") is numpy.False_
        assert type(numpy.True_) is type(numpy.False_) is numpy.bool_

        class X(numpy.bool_):
            pass

        assert type(X(True)) is numpy.bool_
        assert X(True) is numpy.True_
        assert numpy.bool_("False") is numpy.True_

    def test_int8(self):
        import _numpypy as numpy

        assert numpy.int8.mro() == [numpy.int8, numpy.signedinteger, numpy.integer, numpy.number, numpy.generic, object]

        a = numpy.array([1, 2, 3], numpy.int8)
        assert type(a[1]) is numpy.int8
        assert numpy.dtype("int8").type is numpy.int8

        x = numpy.int8(128)
        assert x == -128
        assert x != 128
        assert type(x) is numpy.int8
        assert repr(x) == "-128"

        assert type(int(x)) is int
        assert int(x) == -128
        assert numpy.int8('50') == numpy.int8(50)
        raises(ValueError, numpy.int8, '50.2')
        assert numpy.int8('127') == 127
        assert numpy.int8('128') == -128

    def test_uint8(self):
        import _numpypy as numpy

        assert numpy.uint8.mro() == [numpy.uint8, numpy.unsignedinteger, numpy.integer, numpy.number, numpy.generic, object]

        a = numpy.array([1, 2, 3], numpy.uint8)
        assert type(a[1]) is numpy.uint8
        assert numpy.dtype("uint8").type is numpy.uint8

        x = numpy.uint8(128)
        assert x == 128
        assert x != -128
        assert type(x) is numpy.uint8
        assert repr(x) == "128"

        assert type(int(x)) is int
        assert int(x) == 128

        assert numpy.uint8(255) == 255
        assert numpy.uint8(256) == 0
        assert numpy.uint8('255') == 255
        assert numpy.uint8('256') == 0

    def test_int16(self):
        import _numpypy as numpy

        x = numpy.int16(3)
        assert x == 3
        assert numpy.int16(32767) == 32767
        assert numpy.int16(32768) == -32768
        assert numpy.int16('32767') == 32767
        assert numpy.int16('32768') == -32768

    def test_uint16(self):
        import _numpypy as numpy

        assert numpy.uint16(65535) == 65535
        assert numpy.uint16(65536) == 0
        assert numpy.uint16('65535') == 65535
        assert numpy.uint16('65536') == 0

    def test_int32(self):
        import sys
        import _numpypy as numpy

        x = numpy.int32(23)
        assert x == 23
        assert numpy.int32(2147483647) == 2147483647
        assert numpy.int32('2147483647') == 2147483647
        if sys.maxsize > 2 ** 31 - 1:
            assert numpy.int32(2147483648) == -2147483648
            assert numpy.int32('2147483648') == -2147483648
        else:
            raises(OverflowError, numpy.int32, 2147483648)
            raises(OverflowError, numpy.int32, '2147483648')
        assert numpy.dtype('int32') is numpy.dtype(numpy.int32)

    def test_uint32(self):
        import sys
        import _numpypy as numpy

        assert numpy.uint32(10) == 10

        if sys.maxsize > 2 ** 31 - 1:
            assert numpy.uint32(4294967295) == 4294967295
            assert numpy.uint32(4294967296) == 0
            assert numpy.uint32('4294967295') == 4294967295
            assert numpy.uint32('4294967296') == 0

    def test_int_(self):
        import _numpypy as numpy

        assert numpy.int_ is numpy.dtype(int).type
        assert numpy.int_.mro() == [numpy.int_, numpy.signedinteger, numpy.integer, numpy.number, numpy.generic, int, object]

    def test_int64(self):
        import sys
        import _numpypy as numpy

        if sys.maxsize == 2 ** 63 -1:
            assert numpy.int64.mro() == [numpy.int64, numpy.signedinteger, numpy.integer, numpy.number, numpy.generic, int, object]
        else:
            assert numpy.int64.mro() == [numpy.int64, numpy.signedinteger, numpy.integer, numpy.number, numpy.generic, object]

        assert numpy.dtype(numpy.int64).type is numpy.int64
        assert numpy.int64(3) == 3

        assert numpy.int64(9223372036854775807) == 9223372036854775807
        assert numpy.int64(9223372036854775807) == 9223372036854775807

        raises(OverflowError, numpy.int64, 9223372036854775808)
        raises(OverflowError, numpy.int64, 9223372036854775808L)

    def test_uint64(self):
        import sys
        import _numpypy as numpy

        assert numpy.uint64.mro() == [numpy.uint64, numpy.unsignedinteger, numpy.integer, numpy.number, numpy.generic, object]

        assert numpy.dtype(numpy.uint64).type is numpy.uint64
        skip("see comment")
        # These tests pass "by chance" on numpy, things that are larger than
        # platform long (i.e. a python int), don't get put in a normal box,
        # instead they become an object array containing a long, we don't have
        # yet, so these can't pass.
        assert numpy.uint64(9223372036854775808) == 9223372036854775808
        assert numpy.uint64(18446744073709551615) == 18446744073709551615
        raises(OverflowError, numpy.uint64(18446744073709551616))

    def test_float32(self):
        import _numpypy as numpy

        assert numpy.float32.mro() == [numpy.float32, numpy.floating, numpy.inexact, numpy.number, numpy.generic, object]

        assert numpy.float32(12) == numpy.float64(12)
        assert numpy.float32('23.4') == numpy.float32(23.4)
        raises(ValueError, numpy.float32, '23.2df')

    def test_float64(self):
        import _numpypy as numpy

        assert numpy.float64.mro() == [numpy.float64, numpy.floating, numpy.inexact, numpy.number, numpy.generic, float, object]

        a = numpy.array([1, 2, 3], numpy.float64)
        assert type(a[1]) is numpy.float64
        assert numpy.dtype(float).type is numpy.float64

        assert "{:3f}".format(numpy.float64(3)) == "3.000000"

        assert numpy.float64(2.0) == 2.0
        assert numpy.float64('23.4') == numpy.float64(23.4)
        raises(ValueError, numpy.float64, '23.2df')

    def test_subclass_type(self):
        import _numpypy as numpy

        class X(numpy.float64):
            def m(self):
                return self + 2

        b = X(10)
        assert type(b) is X
        assert b.m() == 12

    def test_long_as_index(self):
        from _numpypy import int_, float64
        assert (1, 2, 3)[int_(1)] == 2
        raises(TypeError, lambda: (1, 2, 3)[float64(1)])

    def test_int(self):
        import sys
        from _numpypy import int32, int64, int_
        assert issubclass(int_, int)
        if sys.maxsize == (1<<31) - 1:
            assert issubclass(int32, int)
            assert int_ is int32
        else:
            assert issubclass(int64, int)
            assert int_ is int64

    def test_various_types(self):
        import _numpypy as numpy
        import sys

        assert numpy.int16 is numpy.short
        assert numpy.int8 is numpy.byte
        assert numpy.bool_ is numpy.bool8
        if sys.maxsize == (1 << 63) - 1:
            assert numpy.intp is numpy.int64
        else:
            assert numpy.intp is numpy.int32

    def test_mro(self):
        import _numpypy as numpy

        assert numpy.int16.__mro__ == (numpy.int16, numpy.signedinteger,
                                       numpy.integer, numpy.number,
                                       numpy.generic, object)
        assert numpy.bool_.__mro__ == (numpy.bool_, numpy.generic, object)

    def test_operators(self):
        from operator import truediv
        from _numpypy import float64, int_, True_, False_
        assert 5 / int_(2) == int_(2)
        assert truediv(int_(3), int_(2)) == float64(1.5)
        assert truediv(3, int_(2)) == float64(1.5)
        assert int_(8) % int_(3) == int_(2)
        assert 8 % int_(3) == int_(2)
        assert divmod(int_(8), int_(3)) == (int_(2), int_(2))
        assert divmod(8, int_(3)) == (int_(2), int_(2))
        assert 2 ** int_(3) == int_(8)
        assert int_(3) << int_(2) == int_(12)
        assert 3 << int_(2) == int_(12)
        assert int_(8) >> int_(2) == int_(2)
        assert 8 >> int_(2) == int_(2)
        assert int_(3) & int_(1) == int_(1)
        assert 2 & int_(3) == int_(2)
        assert int_(2) | int_(1) == int_(3)
        assert 2 | int_(1) == int_(3)
        assert int_(3) ^ int_(5) == int_(6)
        assert True_ ^ False_ is True_
        assert 5 ^ int_(3) == int_(6)
        assert +int_(3) == int_(3)
        assert ~int_(3) == int_(-4)
        raises(TypeError, lambda: float64(3) & 1)

    def test_alternate_constructs(self):
        from _numpypy import dtype
        nnp = self.non_native_prefix
        byteorder = self.native_prefix
        assert dtype('i8') == dtype(byteorder + 'i8') == dtype('=i8') # XXX should be equal == dtype(long)
        assert dtype(nnp + 'i8') != dtype('i8')
        assert dtype(nnp + 'i8').byteorder == nnp
        assert dtype('=i8').byteorder == '='
        assert dtype(byteorder + 'i8').byteorder == '='

    def test_alignment(self):
        from _numpypy import dtype
        assert dtype('i4').alignment == 4

    def test_typeinfo(self):
        from _numpypy import typeinfo, void, number, int64, bool_
        assert typeinfo['Number'] == number
        assert typeinfo['LONGLONG'] == ('q', 9, 64, 8, 9223372036854775807, -9223372036854775808, int64)
        assert typeinfo['VOID'] == ('V', 20, 0, 1, void)
        assert typeinfo['BOOL'] == ('?', 0, 8, 1, 1, 0, bool_)

class AppTestStrUnicodeDtypes(BaseNumpyAppTest):
    def test_str_unicode(self):
        from _numpypy import str_, unicode_, character, flexible, generic
<<<<<<< HEAD
        
        assert str_.mro() == [str_, str, character, flexible, generic, object]
        assert unicode_.mro() == [unicode_, str, character, flexible, generic, object]
=======

        assert str_.mro() == [str_, str, basestring, character, flexible, generic, object]
        assert unicode_.mro() == [unicode_, unicode, basestring, character, flexible, generic, object]
>>>>>>> 874b4796

    def test_str_dtype(self):
        from _numpypy import dtype, str_

        raises(TypeError, "dtype('Sx')")
        d = dtype('S8')
        assert d.itemsize == 8
        assert dtype(str) == dtype('S')
        assert d.kind == 'S'
        assert d.type is str_
        assert d.name == "string64"
        assert d.num == 18

    def test_unicode_dtype(self):
        from _numpypy import dtype, unicode_

        raises(TypeError, "dtype('Ux')")
        d = dtype('U8')
        assert d.itemsize == 8 * 4
        assert dtype(str) == dtype('U')
        assert d.kind == 'U'
        assert d.type is unicode_
        assert d.name == "unicode256"
        assert d.num == 19

    def test_string_boxes(self):
        from _numpypy import str_
        assert isinstance(str_(3), str_)

    def test_unicode_boxes(self):
        from _numpypy import unicode_
        assert isinstance(unicode_(3), str)

class AppTestRecordDtypes(BaseNumpyAppTest):
    def test_create(self):
        from _numpypy import dtype, void

        raises(ValueError, "dtype([('x', int), ('x', float)])")
        d = dtype([("x", "int32"), ("y", "int32"), ("z", "int32"), ("value", float)])
        assert d.fields['x'] == (dtype('int32'), 0)
        assert d.fields['value'] == (dtype(float), 12)
        assert d['x'] == dtype('int32')
        assert d.name == "void160"
        assert d.num == 20
        assert d.itemsize == 20
        assert d.kind == 'V'
        assert d.type is void
        assert d.char == 'V'
        assert d.names == ("x", "y", "z", "value")
        raises(KeyError, 'd["xyz"]')
        raises(KeyError, 'd.fields["xyz"]')

    def test_create_from_dict(self):
        skip("not yet")
        from _numpypy import dtype
        d = dtype({'names': ['a', 'b', 'c'],
                   })

class AppTestNotDirect(BaseNumpyAppTest):
    def setup_class(cls):
        BaseNumpyAppTest.setup_class.__func__(cls)
        def check_non_native(w_obj, w_obj2):
            assert w_obj.storage[0] == w_obj2.storage[1]
            assert w_obj.storage[1] == w_obj2.storage[0]
            if w_obj.storage[0] == '\x00':
                assert w_obj2.storage[1] == '\x00'
                assert w_obj2.storage[0] == '\x01'
            else:
                assert w_obj2.storage[1] == '\x01'
                assert w_obj2.storage[0] == '\x00'
        cls.w_check_non_native = cls.space.wrap(interp2app(check_non_native))
        if option.runappdirect:
            py.test.skip("not a direct test")

    def test_non_native(self):
        from _numpypy import array
        a = array([1, 2, 3], dtype=self.non_native_prefix + 'i2')
        assert a[0] == 1
        assert (a + a)[1] == 4
        self.check_non_native(a, array([1, 2, 3], 'i2'))
<|MERGE_RESOLUTION|>--- conflicted
+++ resolved
@@ -517,15 +517,8 @@
 class AppTestStrUnicodeDtypes(BaseNumpyAppTest):
     def test_str_unicode(self):
         from _numpypy import str_, unicode_, character, flexible, generic
-<<<<<<< HEAD
-        
         assert str_.mro() == [str_, str, character, flexible, generic, object]
         assert unicode_.mro() == [unicode_, str, character, flexible, generic, object]
-=======
-
-        assert str_.mro() == [str_, str, basestring, character, flexible, generic, object]
-        assert unicode_.mro() == [unicode_, unicode, basestring, character, flexible, generic, object]
->>>>>>> 874b4796
 
     def test_str_dtype(self):
         from _numpypy import dtype, str_
