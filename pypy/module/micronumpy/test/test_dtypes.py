import py, sys
from pypy.conftest import option
from pypy.module.micronumpy.test.test_base import BaseNumpyAppTest
from pypy.interpreter.gateway import interp2app

class AppTestDtypes(BaseNumpyAppTest):
    def test_dtype(self):
        from _numpypy import dtype

        d = dtype('?')
        assert d.num == 0
        assert d.kind == 'b'
        assert dtype('int8').num == 1
        assert dtype(d) is d
        assert dtype(None) is dtype(float)
        assert dtype('int8').name == 'int8'
        assert dtype(int).fields is None
        assert dtype(int).names is None
        raises(TypeError, dtype, 1042)
        raises(KeyError, 'dtype(int)["asdasd"]')

    def test_dtype_eq(self):
        from _numpypy import dtype

        assert dtype("int8") == "int8"
        assert "int8" == dtype("int8")
        raises(TypeError, lambda: dtype("int8") == 3)
        assert dtype(bool) == bool

    def test_dtype_with_types(self):
        from _numpypy import dtype

        assert dtype(bool).num == 0
        assert dtype('intp').num == 5
        assert dtype('uintp').num == 6
        assert dtype(int).num == 7
        assert dtype(long).num == 9
        assert dtype(float).num == 12

    def test_array_dtype_attr(self):
        from _numpypy import array, dtype

        a = array(range(5), long)
        assert a.dtype is dtype(long)

    def test_repr_str(self):
        from _numpypy import dtype

        assert '.dtype' in repr(dtype)
        d = dtype('?')
        assert repr(d) == "dtype('bool')"
        assert str(d) == "bool"

    def test_bool_array(self):
        from _numpypy import array, False_, True_

        a = array([0, 1, 2, 2.5], dtype='?')
        assert a[0] is False_
        for i in xrange(1, 4):
            assert a[i] is True_

    def test_copy_array_with_dtype(self):
        from _numpypy import array, False_, longlong

        a = array([0, 1, 2, 3], dtype=long)
        # int on 64-bit, long in 32-bit
        assert isinstance(a[0], longlong)
        b = a.copy()
        assert isinstance(b[0], longlong)

        a = array([0, 1, 2, 3], dtype=bool)
        assert a[0] is False_
        b = a.copy()
        assert b[0] is False_

    def test_zeros_bool(self):
        from _numpypy import zeros, False_

        a = zeros(10, dtype=bool)
        for i in range(10):
            assert a[i] is False_

    def test_ones_bool(self):
        from _numpypy import ones, True_

        a = ones(10, dtype=bool)
        for i in range(10):
            assert a[i] is True_

    def test_zeros_long(self):
        from _numpypy import zeros, longlong
        a = zeros(10, dtype=long)
        for i in range(10):
            assert isinstance(a[i], longlong)
            assert a[1] == 0

    def test_ones_long(self):
        from _numpypy import ones, longlong
        a = ones(10, dtype=long)
        for i in range(10):
            assert isinstance(a[i], longlong)
            assert a[1] == 1

    def test_overflow(self):
        from _numpypy import array, dtype
        assert array([128], 'b')[0] == -128
        assert array([256], 'B')[0] == 0
        assert array([32768], 'h')[0] == -32768
        assert array([65536], 'H')[0] == 0
        if dtype('l').itemsize == 4: # 32-bit
            raises(OverflowError, "array([2**32/2], 'i')")
            raises(OverflowError, "array([2**32], 'I')")
        raises(OverflowError, "array([2**64/2], 'q')")
        raises(OverflowError, "array([2**64], 'Q')")

    def test_bool_binop_types(self):
        from _numpypy import array, dtype
        types = [
            '?', 'b', 'B', 'h', 'H', 'i', 'I', 'l', 'L', 'q', 'Q', 'f', 'd'
        ]
        a = array([True], '?')
        for t in types:
            assert (a + array([0], t)).dtype is dtype(t)

    def test_binop_types(self):
        from _numpypy import array, dtype
        tests = [('b','B','h'), ('b','h','h'), ('b','H','i'), ('b','i','i'),
                 ('b','l','l'), ('b','q','q'), ('b','Q','d'), ('B','h','h'),
                 ('B','H','H'), ('B','i','i'), ('B','I','I'), ('B','l','l'),
                 ('B','L','L'), ('B','q','q'), ('B','Q','Q'), ('h','H','i'),
                 ('h','i','i'), ('h','l','l'), ('h','q','q'), ('h','Q','d'),
                 ('H','i','i'), ('H','I','I'), ('H','l','l'), ('H','L','L'),
                 ('H','q','q'), ('H','Q','Q'), ('i','l','l'), ('i','q','q'),
                 ('i','Q','d'), ('I','L','L'), ('I','q','q'), ('I','Q','Q'),
                 ('q','Q','d'), ('b','f','f'), ('B','f','f'), ('h','f','f'),
                 ('H','f','f'), ('i','f','d'), ('I','f','d'), ('l','f','d'),
                 ('L','f','d'), ('q','f','d'), ('Q','f','d'), ('q','d','d')]
        if dtype('i').itemsize == dtype('l').itemsize: # 32-bit
            tests.extend([('b','I','q'), ('b','L','q'), ('h','I','q'),
                          ('h','L','q'), ('i','I','q'), ('i','L','q')])
        else:
            tests.extend([('b','I','l'), ('b','L','d'), ('h','I','l'),
                          ('h','L','d'), ('i','I','l'), ('i','L','d')])
        for d1, d2, dout in tests:
            assert (array([1], d1) + array([1], d2)).dtype is dtype(dout)

    def test_add_int8(self):
        from _numpypy import array, dtype

        a = array(range(5), dtype="int8")
        b = a + a
        assert b.dtype is dtype("int8")
        for i in range(5):
            assert b[i] == i * 2

    def test_add_int16(self):
        from _numpypy import array, dtype

        a = array(range(5), dtype="int16")
        b = a + a
        assert b.dtype is dtype("int16")
        for i in range(5):
            assert b[i] == i * 2

    def test_add_uint32(self):
        from _numpypy import array, dtype

        a = array(range(5), dtype="I")
        b = a + a
        assert b.dtype is dtype("I")
        for i in range(5):
            assert b[i] == i * 2

    def test_shape(self):
        from _numpypy import dtype

        assert dtype(long).shape == ()

    def test_cant_subclass(self):
        from _numpypy import dtype
        # You can't subclass dtype
        raises(TypeError, type, "Foo", (dtype,), {})

    def test_can_subclass(self):
        import _numpypy
        class xyz(_numpypy.void):
            pass
        assert True

    def test_aliases(self):
        from _numpypy import dtype

        assert dtype("float") is dtype(float)

    def test_index_int8(self):
        from _numpypy import array, int8

        a = array(range(10), dtype=int8)
        b = array([0] * 10, dtype=int8)
        for idx in b: a[idx] += 1

    def test_index_int16(self):
        from _numpypy import array, int16

        a = array(range(10), dtype=int16)
        b = array([0] * 10, dtype=int16)
        for idx in b: a[idx] += 1

    def test_index_int32(self):
        from _numpypy import array, int32

        a = array(range(10), dtype=int32)
        b = array([0] * 10, dtype=int32)
        for idx in b: a[idx] += 1

    def test_index_int64(self):
        from _numpypy import array, int64

        a = array(range(10), dtype=int64)
        b = array([0] * 10, dtype=int64)
        for idx in b:
            a[idx] += 1

    def test_hash(self):
        import _numpypy as numpy
        for tp, value in [
            (numpy.int8, 4),
            (numpy.int16, 5),
            (numpy.uint32, 7),
            (numpy.int64, 3),
            (numpy.float32, 2.0),
            (numpy.float64, 4.32),
        ]:
            assert hash(tp(value)) == hash(value)


class AppTestTypes(BaseNumpyAppTest):
    def setup_class(cls):
        BaseNumpyAppTest.setup_class.im_func(cls)
        if option.runappdirect:
            import platform
            bits, linkage = platform.architecture()
            ptr_size = int(bits[:-3]) // 8
        else:
            from pypy.rpython.lltypesystem import rffi
            ptr_size = rffi.sizeof(rffi.CCHARP)
        cls.w_ptr_size = cls.space.wrap(ptr_size)

    def test_abstract_types(self):
        import _numpypy as numpy
        raises(TypeError, numpy.generic, 0)
        raises(TypeError, numpy.number, 0)
        raises(TypeError, numpy.integer, 0)
        exc = raises(TypeError, numpy.signedinteger, 0)
        assert 'cannot create' in str(exc.value)
        assert 'signedinteger' in str(exc.value)
        exc = raises(TypeError, numpy.unsignedinteger, 0)
        assert 'cannot create' in str(exc.value)
        assert 'unsignedinteger' in str(exc.value)
        raises(TypeError, numpy.floating, 0)
        raises(TypeError, numpy.inexact, 0)

    def test_new(self):
        import _numpypy as np
        assert np.int_(4) == 4
        assert np.float_(3.4) == 3.4

    def test_pow(self):
        from _numpypy import int_
        assert int_(4) ** 2 == 16

    def test_bool(self):
        import _numpypy as numpy

        assert numpy.bool_.mro() == [numpy.bool_, numpy.generic, object]
        assert numpy.bool_(3) is numpy.True_
        assert numpy.bool_("") is numpy.False_
        assert type(numpy.True_) is type(numpy.False_) is numpy.bool_

        class X(numpy.bool_):
            pass

        assert type(X(True)) is numpy.bool_
        assert X(True) is numpy.True_
        assert numpy.bool_("False") is numpy.True_

    def test_int8(self):
        import _numpypy as numpy

        assert numpy.int8.mro() == [numpy.int8, numpy.signedinteger,
                                    numpy.integer, numpy.number, 
                                    numpy.generic, object]

        a = numpy.array([1, 2, 3], numpy.int8)
        assert type(a[1]) is numpy.int8
        assert numpy.dtype("int8").type is numpy.int8

        x = numpy.int8(128)
        assert x == -128
        assert x != 128
        assert type(x) is numpy.int8
        assert repr(x) == "-128"

        assert type(int(x)) is int
        assert int(x) == -128
        assert numpy.int8('50') == numpy.int8(50)
        raises(ValueError, numpy.int8, '50.2')
        assert numpy.int8('127') == 127
        assert numpy.int8('128') == -128

    def test_uint8(self):
        import _numpypy as numpy

        assert numpy.uint8.mro() == [numpy.uint8, numpy.unsignedinteger, 
                                     numpy.integer, numpy.number, 
                                     numpy.generic, object]

        a = numpy.array([1, 2, 3], numpy.uint8)
        assert type(a[1]) is numpy.uint8
        assert numpy.dtype("uint8").type is numpy.uint8

        x = numpy.uint8(128)
        assert x == 128
        assert x != -128
        assert type(x) is numpy.uint8
        assert repr(x) == "128"

        assert type(int(x)) is int
        assert int(x) == 128

        assert numpy.uint8(255) == 255
        assert numpy.uint8(256) == 0
        assert numpy.uint8('255') == 255
        assert numpy.uint8('256') == 0

    def test_int16(self):
        import _numpypy as numpy

        x = numpy.int16(3)
        assert x == 3
        assert numpy.int16(32767) == 32767
        assert numpy.int16(32768) == -32768
        assert numpy.int16('32767') == 32767
        assert numpy.int16('32768') == -32768

    def test_uint16(self):
        import _numpypy as numpy

        assert numpy.uint16(65535) == 65535
        assert numpy.uint16(65536) == 0
        assert numpy.uint16('65535') == 65535
        assert numpy.uint16('65536') == 0

    def test_int32(self):
        import sys
        import _numpypy as numpy

        x = numpy.int32(23)
        assert x == 23
        assert numpy.int32(2147483647) == 2147483647
        assert numpy.int32('2147483647') == 2147483647
        if sys.maxint > 2 ** 31 - 1:
            assert numpy.int32(2147483648) == -2147483648
            assert numpy.int32('2147483648') == -2147483648
        else:
            raises(OverflowError, numpy.int32, 2147483648)
            raises(OverflowError, numpy.int32, '2147483648')
        assert numpy.dtype('int32') is numpy.dtype(numpy.int32)

    def test_uint32(self):
        import sys
        import _numpypy as numpy

        assert numpy.uint32(10) == 10

        if sys.maxint > 2 ** 31 - 1:
            assert numpy.uint32(4294967295) == 4294967295
            assert numpy.uint32(4294967296) == 0
            assert numpy.uint32('4294967295') == 4294967295
            assert numpy.uint32('4294967296') == 0

    def test_int_(self):
        import _numpypy as numpy

        assert numpy.int_ is numpy.dtype(int).type
        assert numpy.int_.mro() == [numpy.int_, numpy.signedinteger, 
                                    numpy.integer, numpy.number, 
                                    numpy.generic, int, object]

    def test_int64(self):
        import sys
        import _numpypy as numpy

        if sys.maxint == 2 ** 63 -1:
            assert numpy.int64.mro() == [numpy.int64, numpy.signedinteger, 
                                         numpy.integer, numpy.number, 
                                         numpy.generic, int, object]
        else:
            assert numpy.int64.mro() == [numpy.int64, numpy.signedinteger, 
                                         numpy.integer, numpy.number, 
                                         numpy.generic, object]

        assert numpy.dtype(numpy.int64).type is numpy.int64
        assert numpy.int64(3) == 3

        assert numpy.int64(9223372036854775807) == 9223372036854775807
        assert numpy.int64(9223372036854775807) == 9223372036854775807

        raises(OverflowError, numpy.int64, 9223372036854775808)
        raises(OverflowError, numpy.int64, 9223372036854775808L)

    def test_uint64(self):
        import sys
        import _numpypy as numpy

        assert numpy.uint64.mro() == [numpy.uint64, numpy.unsignedinteger, 
                                      numpy.integer, numpy.number, 
                                      numpy.generic, object]

        assert numpy.dtype(numpy.uint64).type is numpy.uint64
        skip("see comment")
        # These tests pass "by chance" on numpy, things that are larger than
        # platform long (i.e. a python int), don't get put in a normal box,
        # instead they become an object array containing a long, we don't have
        # yet, so these can't pass.
        assert numpy.uint64(9223372036854775808) == 9223372036854775808
        assert numpy.uint64(18446744073709551615) == 18446744073709551615
        raises(OverflowError, numpy.uint64(18446744073709551616))

    def test_float32(self):
        import _numpypy as numpy

        assert numpy.float32.mro() == [numpy.float32, numpy.floating, 
                                       numpy.inexact, numpy.number, 
                                       numpy.generic, object]

        assert numpy.float32(12) == numpy.float64(12)
        assert numpy.float32('23.4') == numpy.float32(23.4)
        raises(ValueError, numpy.float32, '23.2df')

    def test_float64(self):
        import _numpypy as numpy

        assert numpy.float64.mro() == [numpy.float64, numpy.floating, 
                                       numpy.inexact, numpy.number, 
                                       numpy.generic, float, object]

        a = numpy.array([1, 2, 3], numpy.float64)
        assert type(a[1]) is numpy.float64
        assert numpy.dtype(float).type is numpy.float64

        assert "{:3f}".format(numpy.float64(3)) == "3.000000"

        assert numpy.float64(2.0) == 2.0
        assert numpy.float64('23.4') == numpy.float64(23.4)
        raises(ValueError, numpy.float64, '23.2df')

    def test_complex_floating(self):
        import _numpypy as numpy

        assert numpy.complexfloating.__mro__ == (numpy.complexfloating,
            numpy.inexact, numpy.number, numpy.generic, object)

    def test_complex_format(self):
        import _numpypy as numpy
        
        for complex_ in (numpy.complex128, numpy.complex64,):
            for real, imag, should in [
                (1, 2, '(1+2j)'),
                (0, 1, '1j'),
                (1, 0, '(1+0j)'),
                (-1, -2, '(-1-2j)'),
                (0.5, -0.75, '(0.5-0.75j)'),
                #xxx
                #(numpy.inf, numpy.inf, '(inf+inf*j)'),
                ]:
            
                c = complex_(complex(real, imag))
                assert c == complex(real, imag)
                assert c.real == real
                assert c.imag == imag
                assert repr(c) == should
            
        real, imag, should = (1e100, 3e66, '(1e+100+3e+66j)')
        c128 = numpy.complex128(complex(real, imag))
        assert type(c128.real) is type(c128.imag) is numpy.float64
        assert c128.real == real
        assert c128.imag == imag
        assert repr(c128) == should

        c64 = numpy.complex64(complex(real, imag))
        assert repr(c64.real) == 'inf'  
        assert type(c64.real) is type(c64.imag) is numpy.float32
        assert repr(c64.imag).startswith('inf')
        assert repr(c64) in ('(inf+inf*j)', '(inf+infj)')


        assert numpy.complex128(1.2) == numpy.complex128(complex(1.2, 0))
        assert numpy.complex64(1.2) == numpy.complex64(complex(1.2, 0))
        raises (TypeError, numpy.array, [3+4j], dtype=float)

    def test_complex(self):
        import _numpypy as numpy

        assert numpy.complex_ is numpy.complex128
        assert numpy.complex64.__mro__ == (numpy.complex64,
            numpy.complexfloating, numpy.inexact, numpy.number, numpy.generic,
            object)
        assert numpy.complex128.__mro__ == (numpy.complex128,
            numpy.complexfloating, numpy.inexact, numpy.number, numpy.generic,
            complex, object)

        assert numpy.dtype(complex).type is numpy.complex128
        assert numpy.dtype("complex").type is numpy.complex128

    def test_subclass_type(self):
        import _numpypy as numpy

        class X(numpy.float64):
            def m(self):
                return self + 2

        b = X(10)
        assert type(b) is X
        assert b.m() == 12

    def test_long_as_index(self):
        from _numpypy import int_, float64
        assert (1, 2, 3)[int_(1)] == 2
        raises(TypeError, lambda: (1, 2, 3)[float64(1)])

    def test_int(self):
        from _numpypy import int32, int64, int_
        import sys
        assert issubclass(int_, int)
        if sys.maxint == (1<<31) - 1:
            assert issubclass(int32, int)
            assert int_ is int32
        else:
            assert issubclass(int64, int)
            assert int_ is int64

    def test_various_types(self):
        import _numpypy as numpy

        assert numpy.int16 is numpy.short
        assert numpy.int8 is numpy.byte
        assert numpy.bool_ is numpy.bool8
<<<<<<< HEAD
        if self.ptr_size == 4:
            assert numpy.intp is numpy.int32
            assert numpy.uintp is numpy.uint32
        elif self.ptr_size == 8:
            assert numpy.intp is numpy.int64
            assert numpy.uintp is numpy.uint64
=======
        if sys.maxint == (1 << 63) - 1:
            assert '%r' % numpy.intp == '%r' % numpy.int64
        else:
            assert '%r' % numpy.intp == '%r' % numpy.int32
>>>>>>> dd423b52

    def test_mro(self):
        import _numpypy as numpy

        assert numpy.int16.__mro__ == (numpy.int16, numpy.signedinteger,
                                       numpy.integer, numpy.number,
                                       numpy.generic, object)
        assert numpy.bool_.__mro__ == (numpy.bool_, numpy.generic, object)

    def test_operators(self):
        from operator import truediv
        from _numpypy import float64, int_, True_, False_
        assert 5 / int_(2) == int_(2)
        assert truediv(int_(3), int_(2)) == float64(1.5)
        assert truediv(3, int_(2)) == float64(1.5)
        assert int_(8) % int_(3) == int_(2)
        assert 8 % int_(3) == int_(2)
        assert divmod(int_(8), int_(3)) == (int_(2), int_(2))
        assert divmod(8, int_(3)) == (int_(2), int_(2))
        assert 2 ** int_(3) == int_(8)
        assert int_(3) << int_(2) == int_(12)
        assert 3 << int_(2) == int_(12)
        assert int_(8) >> int_(2) == int_(2)
        assert 8 >> int_(2) == int_(2)
        assert int_(3) & int_(1) == int_(1)
        assert 2 & int_(3) == int_(2)
        assert int_(2) | int_(1) == int_(3)
        assert 2 | int_(1) == int_(3)
        assert int_(3) ^ int_(5) == int_(6)
        assert True_ ^ False_ is True_
        assert 5 ^ int_(3) == int_(6)
        assert +int_(3) == int_(3)
        assert ~int_(3) == int_(-4)
        raises(TypeError, lambda: float64(3) & 1)

    def test_alternate_constructs(self):
        from _numpypy import dtype
        nnp = self.non_native_prefix
        byteorder = self.native_prefix
        assert dtype('i8') == dtype(byteorder + 'i8') == dtype('=i8') # XXX should be equal == dtype(long)
        assert dtype(nnp + 'i8') != dtype('i8')
        assert dtype(nnp + 'i8').byteorder == nnp
        assert dtype('=i8').byteorder == '='
        assert dtype(byteorder + 'i8').byteorder == '='

    def test_intp(self):
        from _numpypy import dtype
        assert dtype('p') == dtype('intp')
        assert dtype('P') == dtype('uintp')

    def test_alignment(self):
        from _numpypy import dtype
        assert dtype('i4').alignment == 4

class AppTestStrUnicodeDtypes(BaseNumpyAppTest):
    def test_str_unicode(self):
        from _numpypy import str_, unicode_, character, flexible, generic

        assert str_.mro() == [str_, str, basestring, character, flexible, generic, object]
        assert unicode_.mro() == [unicode_, unicode, basestring, character, flexible, generic, object]

    def test_str_dtype(self):
        from _numpypy import dtype, str_

        raises(TypeError, "dtype('Sx')")
        d = dtype('S8')
        assert d.itemsize == 8
        assert dtype(str) == dtype('S')
        assert d.kind == 'S'
        assert d.type is str_
        assert d.name == "string64"
        assert d.num == 18

    def test_unicode_dtype(self):
        from _numpypy import dtype, unicode_

        raises(TypeError, "dtype('Ux')")
        d = dtype('U8')
        assert d.itemsize == 8 * 4
        assert dtype(unicode) == dtype('U')
        assert d.kind == 'U'
        assert d.type is unicode_
        assert d.name == "unicode256"
        assert d.num == 19

    def test_string_boxes(self):
        from _numpypy import str_
        assert isinstance(str_(3), str_)

    def test_unicode_boxes(self):
        from _numpypy import unicode_
        assert isinstance(unicode_(3), unicode)

class AppTestRecordDtypes(BaseNumpyAppTest):
    def test_create(self):
        from _numpypy import dtype, void

        raises(ValueError, "dtype([('x', int), ('x', float)])")
        d = dtype([("x", "int32"), ("y", "int32"), ("z", "int32"), ("value", float)])
        assert d.fields['x'] == (dtype('int32'), 0)
        assert d.fields['value'] == (dtype(float), 12)
        assert d['x'] == dtype('int32')
        assert d.name == "void160"
        assert d.num == 20
        assert d.itemsize == 20
        assert d.kind == 'V'
        assert d.type is void
        assert d.char == 'V'
        assert d.names == ("x", "y", "z", "value")
        raises(KeyError, 'd["xyz"]')
        raises(KeyError, 'd.fields["xyz"]')

    def test_create_from_dict(self):
        skip("not yet")
        from _numpypy import dtype
        d = dtype({'names': ['a', 'b', 'c'],
                   })

class AppTestNotDirect(BaseNumpyAppTest):
    def setup_class(cls):
        BaseNumpyAppTest.setup_class.im_func(cls)
        def check_non_native(w_obj, w_obj2):
            stor1 = w_obj.implementation.storage
            stor2 = w_obj2.implementation.storage
            assert stor1[0] == stor2[1]
            assert stor1[1] == stor2[0]
            if stor1[0] == '\x00':
                assert stor2[1] == '\x00'
                assert stor2[0] == '\x01'
            else:
                assert stor2[1] == '\x01'
                assert stor2[0] == '\x00'
        cls.w_check_non_native = cls.space.wrap(interp2app(check_non_native))
        if option.runappdirect:
            py.test.skip("not a direct test")

    def test_non_native(self):
        from _numpypy import array
        a = array([1, 2, 3], dtype=self.non_native_prefix + 'i2')
        assert a[0] == 1
        assert (a + a)[1] == 4
        self.check_non_native(a, array([1, 2, 3], 'i2'))

class AppTestPyPyOnly(BaseNumpyAppTest):
    def setup_class(cls):
        if option.runappdirect and '__pypy__' not in sys.builtin_module_names:
            py.test.skip("pypy only test")
        BaseNumpyAppTest.setup_class.im_func(cls)

    def test_typeinfo(self):
        from _numpypy import typeinfo, void, number, int64, bool_
        assert typeinfo['Number'] == number
        assert typeinfo['LONGLONG'] == ('q', 9, 64, 8, 9223372036854775807L, -9223372036854775808L, int64)
        assert typeinfo['VOID'] == ('V', 20, 0, 1, void)
        assert typeinfo['BOOL'] == ('?', 0, 8, 1, 1, 0, bool_)<|MERGE_RESOLUTION|>--- conflicted
+++ resolved
@@ -546,19 +546,12 @@
         assert numpy.int16 is numpy.short
         assert numpy.int8 is numpy.byte
         assert numpy.bool_ is numpy.bool8
-<<<<<<< HEAD
         if self.ptr_size == 4:
             assert numpy.intp is numpy.int32
             assert numpy.uintp is numpy.uint32
         elif self.ptr_size == 8:
             assert numpy.intp is numpy.int64
             assert numpy.uintp is numpy.uint64
-=======
-        if sys.maxint == (1 << 63) - 1:
-            assert '%r' % numpy.intp == '%r' % numpy.int64
-        else:
-            assert '%r' % numpy.intp == '%r' % numpy.int32
->>>>>>> dd423b52
 
     def test_mro(self):
         import _numpypy as numpy
