import py, sys
from pypy.conftest import option
from pypy.module.micronumpy.test.test_base import BaseNumpyAppTest
from pypy.interpreter.gateway import interp2app

class AppTestDtypes(BaseNumpyAppTest):
    def test_dtype(self):
        from _numpypy import dtype

        d = dtype('?')
        assert d.num == 0
        assert d.kind == 'b'
        assert dtype('int8').num == 1
        assert dtype(d) is d
        assert dtype(None) is dtype(float)
        assert dtype('int8').name == 'int8'
        assert dtype(int).fields is None
        assert dtype(int).names is None
        raises(TypeError, dtype, 1042)
        raises(KeyError, 'dtype(int)["asdasd"]')

    def test_dtype_eq(self):
        from _numpypy import dtype

        assert dtype("int8") == "int8"
        assert "int8" == dtype("int8")
        raises(TypeError, lambda: dtype("int8") == 3)
        assert dtype(bool) == bool

    def test_dtype_with_types(self):
        from _numpypy import dtype

        assert dtype(bool).num == 0
        assert dtype(int).num == 7
        assert dtype(float).num == 12

    def test_array_dtype_attr(self):
        from _numpypy import array, dtype

        a = array(list(range(5)), int)
        assert a.dtype is dtype(int)

    def test_repr_str(self):
        from _numpypy import dtype

        assert '.dtype' in repr(dtype)
        d = dtype('?')
        assert repr(d) == "dtype('bool')"
        assert str(d) == "bool"

    def test_bool_array(self):
        from _numpypy import array, False_, True_

        a = array([0, 1, 2, 2.5], dtype='?')
        assert a[0] is False_
        for i in range(1, 4):
            assert a[i] is True_

    def test_copy_array_with_dtype(self):
        from _numpypy import array, False_, longlong

        a = array([0, 1, 2, 3], dtype=int)
        # int on 64-bit, long in 32-bit
        assert isinstance(a[0], longlong)
        b = a.copy()
        assert isinstance(b[0], longlong)

        a = array([0, 1, 2, 3], dtype=bool)
        assert a[0] is False_
        b = a.copy()
        assert b[0] is False_

    def test_zeros_bool(self):
        from _numpypy import zeros, False_

        a = zeros(10, dtype=bool)
        for i in range(10):
            assert a[i] is False_

    def test_ones_bool(self):
        from _numpypy import ones, True_

        a = ones(10, dtype=bool)
        for i in range(10):
            assert a[i] is True_

    def test_zeros_long(self):
        from _numpypy import zeros, longlong
        a = zeros(10, dtype=int)
        for i in range(10):
            assert isinstance(a[i], longlong)
            assert a[1] == 0

    def test_ones_long(self):
        from _numpypy import ones, longlong
        a = ones(10, dtype=int)
        for i in range(10):
            assert isinstance(a[i], longlong)
            assert a[1] == 1

    def test_overflow(self):
        from _numpypy import array, dtype
        assert array([128], 'b')[0] == -128
        assert array([256], 'B')[0] == 0
        assert array([32768], 'h')[0] == -32768
        assert array([65536], 'H')[0] == 0
        if dtype('l').itemsize == 4: # 32-bit
            raises(OverflowError, "array([2**32/2], 'i')")
            raises(OverflowError, "array([2**32], 'I')")
        raises(OverflowError, "array([2**64/2], 'q')")
        raises(OverflowError, "array([2**64], 'Q')")

    def test_bool_binop_types(self):
        from _numpypy import array, dtype
        types = [
            '?', 'b', 'B', 'h', 'H', 'i', 'I', 'l', 'L', 'q', 'Q', 'f', 'd'
        ]
        a = array([True], '?')
        for t in types:
            assert (a + array([0], t)).dtype is dtype(t)

    def test_binop_types(self):
        from _numpypy import array, dtype
        tests = [('b','B','h'), ('b','h','h'), ('b','H','i'), ('b','i','i'),
                 ('b','l','l'), ('b','q','q'), ('b','Q','d'), ('B','h','h'),
                 ('B','H','H'), ('B','i','i'), ('B','I','I'), ('B','l','l'),
                 ('B','L','L'), ('B','q','q'), ('B','Q','Q'), ('h','H','i'),
                 ('h','i','i'), ('h','l','l'), ('h','q','q'), ('h','Q','d'),
                 ('H','i','i'), ('H','I','I'), ('H','l','l'), ('H','L','L'),
                 ('H','q','q'), ('H','Q','Q'), ('i','l','l'), ('i','q','q'),
                 ('i','Q','d'), ('I','L','L'), ('I','q','q'), ('I','Q','Q'),
                 ('q','Q','d'), ('b','f','f'), ('B','f','f'), ('h','f','f'),
                 ('H','f','f'), ('i','f','d'), ('I','f','d'), ('l','f','d'),
                 ('L','f','d'), ('q','f','d'), ('Q','f','d'), ('q','d','d')]
        if dtype('i').itemsize == dtype('l').itemsize: # 32-bit
            tests.extend([('b','I','q'), ('b','L','q'), ('h','I','q'),
                          ('h','L','q'), ('i','I','q'), ('i','L','q')])
        else:
            tests.extend([('b','I','l'), ('b','L','d'), ('h','I','l'),
                          ('h','L','d'), ('i','I','l'), ('i','L','d')])
        for d1, d2, dout in tests:
            assert (array([1], d1) + array([1], d2)).dtype is dtype(dout)

    def test_add_int8(self):
        from _numpypy import array, dtype

        a = array(list(range(5)), dtype="int8")
        b = a + a
        assert b.dtype is dtype("int8")
        for i in range(5):
            assert b[i] == i * 2

    def test_add_int16(self):
        from _numpypy import array, dtype

        a = array(list(range(5)), dtype="int16")
        b = a + a
        assert b.dtype is dtype("int16")
        for i in range(5):
            assert b[i] == i * 2

    def test_add_uint32(self):
        from _numpypy import array, dtype

        a = array(list(range(5)), dtype="I")
        b = a + a
        assert b.dtype is dtype("I")
        for i in range(5):
            assert b[i] == i * 2

    def test_shape(self):
        from _numpypy import dtype

        assert dtype(int).shape == ()

    def test_cant_subclass(self):
        from _numpypy import dtype

        # You can't subclass dtype
        raises(TypeError, type, "Foo", (dtype,), {})

    def test_aliases(self):
        from _numpypy import dtype

        assert dtype("float") is dtype(float)

    def test_index_int8(self):
        from _numpypy import array, int8

        a = array(range(10), dtype=int8)
        b = array([0] * 10, dtype=int8)
        for idx in b: a[idx] += 1

    def test_index_int16(self):
        from _numpypy import array, int16

        a = array(range(10), dtype=int16)
        b = array([0] * 10, dtype=int16)
        for idx in b: a[idx] += 1

    def test_index_int32(self):
        from _numpypy import array, int32

        a = array(range(10), dtype=int32)
        b = array([0] * 10, dtype=int32)
        for idx in b: a[idx] += 1

    def test_index_int64(self):
        from _numpypy import array, int64

        a = array(range(10), dtype=int64)
        b = array([0] * 10, dtype=int64)
        for idx in b:
            a[idx] += 1

    def test_hash(self):
        import _numpypy as numpy
        for tp, value in [
            (numpy.int8, 4),
            (numpy.int16, 5),
            (numpy.uint32, 7),
            (numpy.int64, 3),
            (numpy.float32, 2.0),
            (numpy.float64, 4.32),
        ]:
            assert hash(tp(value)) == hash(value)


class AppTestTypes(BaseNumpyAppTest):
    def test_abstract_types(self):
        import _numpypy as numpy
        raises(TypeError, numpy.generic, 0)
        raises(TypeError, numpy.number, 0)
        raises(TypeError, numpy.integer, 0)
        exc = raises(TypeError, numpy.signedinteger, 0)
        assert 'cannot create' in str(exc.value)
        assert 'signedinteger' in str(exc.value)
        exc = raises(TypeError, numpy.unsignedinteger, 0)
        assert 'cannot create' in str(exc.value)
        assert 'unsignedinteger' in str(exc.value)
        raises(TypeError, numpy.floating, 0)
        raises(TypeError, numpy.inexact, 0)

    def test_new(self):
        import _numpypy as np
        assert np.int_(4) == 4
        assert np.float_(3.4) == 3.4

    def test_pow(self):
        from _numpypy import int_
        assert int_(4) ** 2 == 16

    def test_bool(self):
        import _numpypy as numpy

        assert numpy.bool_.mro() == [numpy.bool_, numpy.generic, object]
        assert numpy.bool_(3) is numpy.True_
        assert numpy.bool_("") is numpy.False_
        assert type(numpy.True_) is type(numpy.False_) is numpy.bool_

        class X(numpy.bool_):
            pass

        assert type(X(True)) is numpy.bool_
        assert X(True) is numpy.True_
        assert numpy.bool_("False") is numpy.True_

    def test_int8(self):
        import _numpypy as numpy

        assert numpy.int8.mro() == [numpy.int8, numpy.signedinteger, numpy.integer, numpy.number, numpy.generic, object]

        a = numpy.array([1, 2, 3], numpy.int8)
        assert type(a[1]) is numpy.int8
        assert numpy.dtype("int8").type is numpy.int8

        x = numpy.int8(128)
        assert x == -128
        assert x != 128
        assert type(x) is numpy.int8
        assert repr(x) == "-128"

        assert type(int(x)) is int
        assert int(x) == -128
        assert numpy.int8('50') == numpy.int8(50)
        raises(ValueError, numpy.int8, '50.2')
        assert numpy.int8('127') == 127
        assert numpy.int8('128') == -128

    def test_uint8(self):
        import _numpypy as numpy

        assert numpy.uint8.mro() == [numpy.uint8, numpy.unsignedinteger, numpy.integer, numpy.number, numpy.generic, object]

        a = numpy.array([1, 2, 3], numpy.uint8)
        assert type(a[1]) is numpy.uint8
        assert numpy.dtype("uint8").type is numpy.uint8

        x = numpy.uint8(128)
        assert x == 128
        assert x != -128
        assert type(x) is numpy.uint8
        assert repr(x) == "128"

        assert type(int(x)) is int
        assert int(x) == 128

        assert numpy.uint8(255) == 255
        assert numpy.uint8(256) == 0
        assert numpy.uint8('255') == 255
        assert numpy.uint8('256') == 0

    def test_int16(self):
        import _numpypy as numpy

        x = numpy.int16(3)
        assert x == 3
        assert numpy.int16(32767) == 32767
        assert numpy.int16(32768) == -32768
        assert numpy.int16('32767') == 32767
        assert numpy.int16('32768') == -32768

    def test_uint16(self):
        import _numpypy as numpy

        assert numpy.uint16(65535) == 65535
        assert numpy.uint16(65536) == 0
        assert numpy.uint16('65535') == 65535
        assert numpy.uint16('65536') == 0

    def test_int32(self):
        import sys
        import _numpypy as numpy

        x = numpy.int32(23)
        assert x == 23
        assert numpy.int32(2147483647) == 2147483647
        assert numpy.int32('2147483647') == 2147483647
        if sys.maxsize > 2 ** 31 - 1:
            assert numpy.int32(2147483648) == -2147483648
            assert numpy.int32('2147483648') == -2147483648
        else:
            raises(OverflowError, numpy.int32, 2147483648)
            raises(OverflowError, numpy.int32, '2147483648')
        assert numpy.dtype('int32') is numpy.dtype(numpy.int32)

    def test_uint32(self):
        import sys
        import _numpypy as numpy

        assert numpy.uint32(10) == 10

        if sys.maxsize > 2 ** 31 - 1:
            assert numpy.uint32(4294967295) == 4294967295
            assert numpy.uint32(4294967296) == 0
            assert numpy.uint32('4294967295') == 4294967295
            assert numpy.uint32('4294967296') == 0

    def test_int_(self):
        import _numpypy as numpy

        assert numpy.int_ is numpy.dtype(int).type
        assert numpy.int_.mro() == [numpy.int_, numpy.signedinteger, numpy.integer, numpy.number, numpy.generic, int, object]

    def test_int64(self):
        import sys
        import _numpypy as numpy

        if sys.maxsize == 2 ** 63 -1:
            assert numpy.int64.mro() == [numpy.int64, numpy.signedinteger, numpy.integer, numpy.number, numpy.generic, int, object]
        else:
            assert numpy.int64.mro() == [numpy.int64, numpy.signedinteger, numpy.integer, numpy.number, numpy.generic, object]

        assert numpy.dtype(numpy.int64).type is numpy.int64
        assert numpy.int64(3) == 3

        assert numpy.int64(9223372036854775807) == 9223372036854775807
        assert numpy.int64(9223372036854775807) == 9223372036854775807

        raises(OverflowError, numpy.int64, 9223372036854775808)
        raises(OverflowError, numpy.int64, 9223372036854775808L)

    def test_uint64(self):
        import sys
        import _numpypy as numpy

        assert numpy.uint64.mro() == [numpy.uint64, numpy.unsignedinteger, numpy.integer, numpy.number, numpy.generic, object]

        assert numpy.dtype(numpy.uint64).type is numpy.uint64
        skip("see comment")
        # These tests pass "by chance" on numpy, things that are larger than
        # platform long (i.e. a python int), don't get put in a normal box,
        # instead they become an object array containing a long, we don't have
        # yet, so these can't pass.
        assert numpy.uint64(9223372036854775808) == 9223372036854775808
        assert numpy.uint64(18446744073709551615) == 18446744073709551615
        raises(OverflowError, numpy.uint64(18446744073709551616))

    def test_float32(self):
        import _numpypy as numpy

        assert numpy.float32.mro() == [numpy.float32, numpy.floating, numpy.inexact, numpy.number, numpy.generic, object]

        assert numpy.float32(12) == numpy.float64(12)
        assert numpy.float32('23.4') == numpy.float32(23.4)
        raises(ValueError, numpy.float32, '23.2df')

    def test_float64(self):
        import _numpypy as numpy

        assert numpy.float64.mro() == [numpy.float64, numpy.floating, numpy.inexact, numpy.number, numpy.generic, float, object]

        a = numpy.array([1, 2, 3], numpy.float64)
        assert type(a[1]) is numpy.float64
        assert numpy.dtype(float).type is numpy.float64

        assert "{:3f}".format(numpy.float64(3)) == "3.000000"

        assert numpy.float64(2.0) == 2.0
        assert numpy.float64('23.4') == numpy.float64(23.4)
        raises(ValueError, numpy.float64, '23.2df')

    def test_complex_floating(self):
        import _numpypy as numpy

        assert numpy.complexfloating.__mro__ == (numpy.complexfloating,
            numpy.inexact, numpy.number, numpy.generic, object)

    def test_complex_format(self):
        import _numpypy as numpy
        
        for complex_ in (numpy.complex128, numpy.complex64,):
            for real, imag, should in [
                (1, 2, '(1+2j)'),
                (0, 1, '1j'),
                (1, 0, '(1+0j)'),
                (-1, -2, '(-1-2j)'),
                (0.5, -0.75, '(0.5-0.75j)'),
                #xxx
                #(numpy.inf, numpy.inf, '(inf+inf*j)'),
                ]:
            
                c = complex_(complex(real, imag))
                assert c == complex(real, imag)
                assert c.real == real
                assert c.imag == imag
                assert repr(c) == should
            
        real, imag, should = (1e100, 3e66, '(1e+100+3e+66j)')
        c128 = numpy.complex128(complex(real, imag))
        assert type(c128.real) is type(c128.imag) is numpy.float64
        assert c128.real == real
        assert c128.imag == imag
        assert repr(c128) == should

        c64 = numpy.complex64(complex(real, imag))
        assert repr(c64.real) == 'inf'  
        assert type(c64.real) is type(c64.imag) is numpy.float32
        assert repr(c64.imag).startswith('inf')
        assert repr(c64) in ('(inf+inf*j)', '(inf+infj)')


        assert numpy.complex128(1.2) == numpy.complex128(complex(1.2, 0))
        assert numpy.complex64(1.2) == numpy.complex64(complex(1.2, 0))
        raises (TypeError, numpy.array, [3+4j], dtype=float)

    def test_complex(self):
        import _numpypy as numpy

        assert numpy.complex_ is numpy.complex128
        assert numpy.complex64.__mro__ == (numpy.complex64,
            numpy.complexfloating, numpy.inexact, numpy.number, numpy.generic,
            object)
        assert numpy.complex128.__mro__ == (numpy.complex128,
            numpy.complexfloating, numpy.inexact, numpy.number, numpy.generic,
            complex, object)

        assert numpy.dtype(complex).type is numpy.complex128
        assert numpy.dtype("complex").type is numpy.complex128

    def test_subclass_type(self):
        import _numpypy as numpy

        class X(numpy.float64):
            def m(self):
                return self + 2

        b = X(10)
        assert type(b) is X
        assert b.m() == 12

    def test_long_as_index(self):
        from _numpypy import int_, float64
        assert (1, 2, 3)[int_(1)] == 2
        raises(TypeError, lambda: (1, 2, 3)[float64(1)])

    def test_int(self):
        from _numpypy import int32, int64, int_
        import sys
        assert issubclass(int_, int)
        if sys.maxsize == (1<<31) - 1:
            assert issubclass(int32, int)
            assert int_ is int32
        else:
            assert issubclass(int64, int)
            assert int_ is int64

    def test_various_types(self):
        import _numpypy as numpy
        import sys

        assert numpy.int16 is numpy.short
        assert numpy.int8 is numpy.byte
        assert numpy.bool_ is numpy.bool8
<<<<<<< HEAD
        if sys.maxsize == (1 << 63) - 1:
            assert numpy.intp is numpy.int64
=======
        if sys.maxint == (1 << 63) - 1:
            assert '%r' % numpy.intp == '%r' % numpy.int64
>>>>>>> c52691bb
        else:
            assert '%r' % numpy.intp == '%r' % numpy.int32

    def test_mro(self):
        import _numpypy as numpy

        assert numpy.int16.__mro__ == (numpy.int16, numpy.signedinteger,
                                       numpy.integer, numpy.number,
                                       numpy.generic, object)
        assert numpy.bool_.__mro__ == (numpy.bool_, numpy.generic, object)

    def test_operators(self):
        from operator import truediv
        from _numpypy import float64, int_, True_, False_
        assert 5 / int_(2) == int_(2)
        assert truediv(int_(3), int_(2)) == float64(1.5)
        assert truediv(3, int_(2)) == float64(1.5)
        assert int_(8) % int_(3) == int_(2)
        assert 8 % int_(3) == int_(2)
        assert divmod(int_(8), int_(3)) == (int_(2), int_(2))
        assert divmod(8, int_(3)) == (int_(2), int_(2))
        assert 2 ** int_(3) == int_(8)
        assert int_(3) << int_(2) == int_(12)
        assert 3 << int_(2) == int_(12)
        assert int_(8) >> int_(2) == int_(2)
        assert 8 >> int_(2) == int_(2)
        assert int_(3) & int_(1) == int_(1)
        assert 2 & int_(3) == int_(2)
        assert int_(2) | int_(1) == int_(3)
        assert 2 | int_(1) == int_(3)
        assert int_(3) ^ int_(5) == int_(6)
        assert True_ ^ False_ is True_
        assert 5 ^ int_(3) == int_(6)
        assert +int_(3) == int_(3)
        assert ~int_(3) == int_(-4)
        raises(TypeError, lambda: float64(3) & 1)

    def test_alternate_constructs(self):
        from _numpypy import dtype
        nnp = self.non_native_prefix
        byteorder = self.native_prefix
        assert dtype('i8') == dtype(byteorder + 'i8') == dtype('=i8') # XXX should be equal == dtype(long)
        assert dtype(nnp + 'i8') != dtype('i8')
        assert dtype(nnp + 'i8').byteorder == nnp
        assert dtype('=i8').byteorder == '='
        assert dtype(byteorder + 'i8').byteorder == '='

    def test_alignment(self):
        from _numpypy import dtype
        assert dtype('i4').alignment == 4

    def test_typeinfo(self):
        from _numpypy import typeinfo, void, number, int64, bool_
        assert typeinfo['Number'] == number
        assert typeinfo['LONGLONG'] == ('q', 9, 64, 8, 9223372036854775807, -9223372036854775808, int64)
        assert typeinfo['VOID'] == ('V', 20, 0, 1, void)
        assert typeinfo['BOOL'] == ('?', 0, 8, 1, 1, 0, bool_)

class AppTestStrUnicodeDtypes(BaseNumpyAppTest):
    def test_str_unicode(self):
        from _numpypy import str_, unicode_, character, flexible, generic
        assert str_.mro() == [str_, str, character, flexible, generic, object]
        assert unicode_.mro() == [unicode_, str, character, flexible, generic, object]

    def test_str_dtype(self):
        from _numpypy import dtype, str_

        raises(TypeError, "dtype('Sx')")
        d = dtype('S8')
        assert d.itemsize == 8
        assert dtype(str) == dtype('S')
        assert d.kind == 'S'
        assert d.type is str_
        assert d.name == "string64"
        assert d.num == 18

    def test_unicode_dtype(self):
        from _numpypy import dtype, unicode_

        raises(TypeError, "dtype('Ux')")
        d = dtype('U8')
        assert d.itemsize == 8 * 4
        assert dtype(str) == dtype('U')
        assert d.kind == 'U'
        assert d.type is unicode_
        assert d.name == "unicode256"
        assert d.num == 19

    def test_string_boxes(self):
        from _numpypy import str_
        assert isinstance(str_(3), str_)

    def test_unicode_boxes(self):
        from _numpypy import unicode_
        assert isinstance(unicode_(3), str)

class AppTestRecordDtypes(BaseNumpyAppTest):
    def test_create(self):
        from _numpypy import dtype, void

        raises(ValueError, "dtype([('x', int), ('x', float)])")
        d = dtype([("x", "int32"), ("y", "int32"), ("z", "int32"), ("value", float)])
        assert d.fields['x'] == (dtype('int32'), 0)
        assert d.fields['value'] == (dtype(float), 12)
        assert d['x'] == dtype('int32')
        assert d.name == "void160"
        assert d.num == 20
        assert d.itemsize == 20
        assert d.kind == 'V'
        assert d.type is void
        assert d.char == 'V'
        assert d.names == ("x", "y", "z", "value")
        raises(KeyError, 'd["xyz"]')
        raises(KeyError, 'd.fields["xyz"]')

    def test_create_from_dict(self):
        skip("not yet")
        from _numpypy import dtype
        d = dtype({'names': ['a', 'b', 'c'],
                   })

class AppTestNotDirect(BaseNumpyAppTest):
    def setup_class(cls):
        BaseNumpyAppTest.setup_class.__func__(cls)
        def check_non_native(w_obj, w_obj2):
            stor1 = w_obj.implementation.storage
            stor2 = w_obj2.implementation.storage
            assert stor1[0] == stor2[1]
            assert stor1[1] == stor2[0]
            if stor1[0] == '\x00':
                assert stor2[1] == '\x00'
                assert stor2[0] == '\x01'
            else:
                assert stor2[1] == '\x01'
                assert stor2[0] == '\x00'
        cls.w_check_non_native = cls.space.wrap(interp2app(check_non_native))
        if option.runappdirect:
            py.test.skip("not a direct test")

    def test_non_native(self):
        from _numpypy import array
        a = array([1, 2, 3], dtype=self.non_native_prefix + 'i2')
        assert a[0] == 1
        assert (a + a)[1] == 4
        self.check_non_native(a, array([1, 2, 3], 'i2'))

class AppTestPyPyOnly(BaseNumpyAppTest):
    def setup_class(cls):
        if option.runappdirect and '__pypy__' not in sys.builtin_module_names:
            py.test.skip("pypy only test")
        BaseNumpyAppTest.setup_class.im_func(cls)

    def test_typeinfo(self):
        from _numpypy import typeinfo, void, number, int64, bool_
        assert typeinfo['Number'] == number
        assert typeinfo['LONGLONG'] == ('q', 9, 64, 8, 9223372036854775807L, -9223372036854775808L, int64)
        assert typeinfo['VOID'] == ('V', 20, 0, 1, void)
        assert typeinfo['BOOL'] == ('?', 0, 8, 1, 1, 0, bool_)<|MERGE_RESOLUTION|>--- conflicted
+++ resolved
@@ -512,13 +512,8 @@
         assert numpy.int16 is numpy.short
         assert numpy.int8 is numpy.byte
         assert numpy.bool_ is numpy.bool8
-<<<<<<< HEAD
         if sys.maxsize == (1 << 63) - 1:
-            assert numpy.intp is numpy.int64
-=======
-        if sys.maxint == (1 << 63) - 1:
             assert '%r' % numpy.intp == '%r' % numpy.int64
->>>>>>> c52691bb
         else:
             assert '%r' % numpy.intp == '%r' % numpy.int32
 
