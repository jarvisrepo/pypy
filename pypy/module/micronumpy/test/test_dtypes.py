--- conflicted
+++ resolved
@@ -421,7 +421,6 @@
             assert issubclass(int64, int)
             assert int_ is int64
 
-<<<<<<< HEAD
     def test_various_types(self):
         import _numpypy as numpy
         import sys
@@ -442,90 +441,9 @@
                                        numpy.generic, object)
         assert numpy.bool_.__mro__ == (numpy.bool_, numpy.generic, object)
 
-    def test_alternate_constructs(self):
-        from _numpypy import dtype
-        assert dtype('i8') == dtype('<i8')# XXX should be equal == dtype(long)
-        assert dtype(self.non_native_prefix + 'i8') != dtype('i8')
-
-    def test_non_native(self):
-        from _numpypy import array
-        a = array([1, 2, 3], dtype=self.non_native_prefix + 'i2')
-        assert a[0] == 1
-        assert (a + a)[1] == 4
-        self.check_non_native(a, array([1, 2, 3], 'i2'))
-
-    def test_alignment(self):
-        from _numpypy import dtype
-        assert dtype('i4').alignment == 4
-
-    def test_typeinfo(self):
-        from _numpypy import typeinfo, void, number, int64, bool_
-        assert typeinfo['Number'] == number
-        assert typeinfo['LONGLONG'] == ('q', 9, 64, 8, 9223372036854775807L, -9223372036854775808L, int64)
-        assert typeinfo['VOID'] == ('V', 20, 0, 1, void)
-        assert typeinfo['BOOL'] == ('?', 0, 8, 1, 1, 0, bool_)
-
-class AppTestStrUnicodeDtypes(BaseNumpyAppTest):
-    def test_str_unicode(self):
-        from _numpypy import str_, unicode_, character, flexible, generic
-        
-        assert str_.mro() == [str_, str, basestring, character, flexible, generic, object]
-        assert unicode_.mro() == [unicode_, unicode, basestring, character, flexible, generic, object]
-
-    def test_str_dtype(self):
-        from _numpypy import dtype, str_
-
-        raises(TypeError, "dtype('Sx')")
-        d = dtype('S8')
-        assert d.itemsize == 8
-        assert dtype(str) == dtype('S')
-        assert d.kind == 'S'
-        assert d.type is str_
-        assert d.name == "string64"
-        assert d.num == 18
-
-    def test_unicode_dtype(self):
-        from _numpypy import dtype, unicode_
-
-        raises(TypeError, "dtype('Ux')")
-        d = dtype('U8')
-        assert d.itemsize == 8 * 4
-        assert dtype(unicode) == dtype('U')
-        assert d.kind == 'U'
-        assert d.type is unicode_
-        assert d.name == "unicode256"
-        assert d.num == 19
-
-class AppTestRecordDtypes(BaseNumpyAppTest):
-    def test_create(self):
-        from _numpypy import dtype, void
-
-        raises(ValueError, "dtype([('x', int), ('x', float)])")
-        d = dtype([("x", "int32"), ("y", "int32"), ("z", "int32"), ("value", float)])
-        assert d.fields['x'] == (dtype('int32'), 0)
-        assert d.fields['value'] == (dtype(float), 12)
-        assert d['x'] == dtype('int32')
-        assert d.name == "void160"
-        assert d.num == 20
-        assert d.itemsize == 20
-        assert d.kind == 'V'
-        assert d.type is void
-        assert d.char == 'V'
-        assert d.names == ("x", "y", "z", "value")
-        raises(KeyError, 'd["xyz"]')
-        raises(KeyError, 'd.fields["xyz"]')
-
-    def test_create_from_dict(self):
-        skip("not yet")
-        from _numpypy import dtype
-        d = dtype({'names': ['a', 'b', 'c'],
-                   })
-        
-=======
     def test_operators(self):
         from operator import truediv
         from _numpypy import float64, int_, True_, False_
-
         assert 5 / int_(2) == int_(2)
         assert truediv(int_(3), int_(2)) == float64(1.5)
         assert truediv(3, int_(2)) == float64(1.5)
@@ -545,9 +463,86 @@
         assert int_(3) ^ int_(5) == int_(6)
         assert True_ ^ False_ is True_
         assert 5 ^ int_(3) == int_(6)
-
         assert +int_(3) == int_(3)
         assert ~int_(3) == int_(-4)
 
+    def test_alternate_constructs(self):
+        from _numpypy import dtype
+        assert dtype('i8') == dtype('<i8')# XXX should be equal == dtype(long)
+        assert dtype(self.non_native_prefix + 'i8') != dtype('i8')
+
+    def test_non_native(self):
+        from _numpypy import array
+        a = array([1, 2, 3], dtype=self.non_native_prefix + 'i2')
+        assert a[0] == 1
+        assert (a + a)[1] == 4
+        self.check_non_native(a, array([1, 2, 3], 'i2'))
         raises(TypeError, lambda: float64(3) & 1)
->>>>>>> 5abedb29
+
+    def test_alignment(self):
+        from _numpypy import dtype
+        assert dtype('i4').alignment == 4
+
+    def test_typeinfo(self):
+        from _numpypy import typeinfo, void, number, int64, bool_
+        assert typeinfo['Number'] == number
+        assert typeinfo['LONGLONG'] == ('q', 9, 64, 8, 9223372036854775807L, -9223372036854775808L, int64)
+        assert typeinfo['VOID'] == ('V', 20, 0, 1, void)
+        assert typeinfo['BOOL'] == ('?', 0, 8, 1, 1, 0, bool_)
+
+class AppTestStrUnicodeDtypes(BaseNumpyAppTest):
+    def test_str_unicode(self):
+        from _numpypy import str_, unicode_, character, flexible, generic
+        
+        assert str_.mro() == [str_, str, basestring, character, flexible, generic, object]
+        assert unicode_.mro() == [unicode_, unicode, basestring, character, flexible, generic, object]
+
+    def test_str_dtype(self):
+        from _numpypy import dtype, str_
+
+        raises(TypeError, "dtype('Sx')")
+        d = dtype('S8')
+        assert d.itemsize == 8
+        assert dtype(str) == dtype('S')
+        assert d.kind == 'S'
+        assert d.type is str_
+        assert d.name == "string64"
+        assert d.num == 18
+
+    def test_unicode_dtype(self):
+        from _numpypy import dtype, unicode_
+
+        raises(TypeError, "dtype('Ux')")
+        d = dtype('U8')
+        assert d.itemsize == 8 * 4
+        assert dtype(unicode) == dtype('U')
+        assert d.kind == 'U'
+        assert d.type is unicode_
+        assert d.name == "unicode256"
+        assert d.num == 19
+
+class AppTestRecordDtypes(BaseNumpyAppTest):
+    def test_create(self):
+        from _numpypy import dtype, void
+
+        raises(ValueError, "dtype([('x', int), ('x', float)])")
+        d = dtype([("x", "int32"), ("y", "int32"), ("z", "int32"), ("value", float)])
+        assert d.fields['x'] == (dtype('int32'), 0)
+        assert d.fields['value'] == (dtype(float), 12)
+        assert d['x'] == dtype('int32')
+        assert d.name == "void160"
+        assert d.num == 20
+        assert d.itemsize == 20
+        assert d.kind == 'V'
+        assert d.type is void
+        assert d.char == 'V'
+        assert d.names == ("x", "y", "z", "value")
+        raises(KeyError, 'd["xyz"]')
+        raises(KeyError, 'd.fields["xyz"]')
+
+    def test_create_from_dict(self):
+        skip("not yet")
+        from _numpypy import dtype
+        d = dtype({'names': ['a', 'b', 'c'],
+                   })
+        