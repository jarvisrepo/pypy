--- conflicted
+++ resolved
@@ -275,7 +275,7 @@
         from numpypy import array, dtype
         from cPickle import loads, dumps
         a = array([1,2,3])
-        if self.ptr_size == 8:
+         if self.ptr_size == 8:
             assert a.dtype.__reduce__() == (dtype, ('i8', 0, 1), (3, '<', None, None, None, -1, -1, 0))
         else:
             assert a.dtype.__reduce__() == (dtype, ('i4', 0, 1), (3, '<', None, None, None, -1, -1, 0))
@@ -726,7 +726,7 @@
         x = int8(42).ravel()
         assert x.dtype == int8
         assert (x == array(42)).all()
-        
+
 
 
 class AppTestStrUnicodeDtypes(BaseNumpyAppTest):
@@ -794,7 +794,6 @@
         d = dtype({'names': ['a', 'b', 'c'],
                    })
 
-<<<<<<< HEAD
     def test_create_subarrays(self):
         from numpypy import dtype
         d = dtype([("x", "float", (2,)), ("y", "int", (2,))])
@@ -816,8 +815,6 @@
         assert dt.subdtype == (dtype(float), (10,))
         assert dt.base == dtype(float)
 
-=======
->>>>>>> f33873c7
 class AppTestNotDirect(BaseNumpyAppTest):
     def setup_class(cls):
         BaseNumpyAppTest.setup_class.im_func(cls)
