from pypy.conftest import option
from pypy.module.micronumpy.test.test_base import BaseNumpyAppTest
from pypy.interpreter.gateway import interp2app

class BaseAppTestDtypes(BaseNumpyAppTest):
    def setup_class(cls):
        BaseNumpyAppTest.setup_class.im_func(cls)
        if option.runappdirect:
            import platform
            bits, linkage = platform.architecture()
            ptr_size = int(bits[:-3]) // 8
        else:
            from rpython.rtyper.lltypesystem import rffi
            ptr_size = rffi.sizeof(rffi.CCHARP)
        cls.w_ptr_size = cls.space.wrap(ptr_size)

class AppTestDtypes(BaseAppTestDtypes):
    spaceconfig = dict(usemodules=["micronumpy", "struct", "binascii"])

    def test_typeinfo(self):
        import numpy as np
        try:
            from numpy.core.multiarray import typeinfo
        except ImportError:
            # running on dummy module
            from numpy import typeinfo
        assert typeinfo['Number'] == np.number
        assert typeinfo['LONGLONG'] == ('q', 9, 64, 8, 9223372036854775807L,
                                        -9223372036854775808L, np.longlong)
        assert typeinfo['VOID'] == ('V', 20, 0, 1, np.void)
        assert typeinfo['BOOL'] == ('?', 0, 8, 1, 1, 0, np.bool_)
        assert typeinfo['CFLOAT'] == ('F', 14, 64, 8, np.complex64)
        assert typeinfo['CDOUBLE'] == ('D', 15, 128, 16, np.complex128)
        assert typeinfo['HALF'] == ('e', 23, 16, 2, np.float16)
        assert typeinfo['INTP'] == ('p', np.dtype('int').num,
                                    self.ptr_size*8, self.ptr_size,
                                    2**(self.ptr_size*8 - 1) - 1,
                                    -2**(self.ptr_size*8 - 1),
                                    np.dtype('int').type)

    def test_dtype_basic(self):
        from numpy import dtype
        import sys

        d = dtype('?')
        assert d.num == 0
        assert d.kind == 'b'
        assert dtype(d) is d
        assert dtype('bool') is d
        assert dtype('bool_') is d
        assert dtype('|b1') is d
        b = '>' if sys.byteorder == 'little' else '<'
        assert dtype(b + 'i4') is not dtype(b + 'i4')
        assert repr(type(d)) == "<type 'numpy.dtype'>"
        exc = raises(ValueError, "d.names = []")
        assert exc.value[0] == "there are no fields defined"
        exc = raises(ValueError, "d.names = None")
        assert exc.value[0] == "there are no fields defined"

        assert dtype('int8').num == 1
        assert dtype(u'int8').num == 1
        assert dtype('int8').name == 'int8'
        assert dtype('void').name == 'void'
        assert dtype(int).fields is None
        assert dtype(int).names is None
        assert dtype(int).hasobject is False
        assert dtype(int).subdtype is None
        assert dtype(str) is dtype('string') is dtype('string_')
        assert dtype(unicode) is dtype('unicode') is dtype('unicode_')

        assert dtype(None) is dtype(float)

        for d in [dtype('<c8'), dtype('>i4'), dtype('bool')]:
            for key in ["d[2]", "d['z']", "d[None]"]:
                exc = raises(KeyError, key)
                assert exc.value[0] == "There are no fields in dtype %s." % str(d)

        exc = raises(TypeError, dtype, (1, 2))
        assert exc.value[0] == 'data type not understood'
        exc = raises(TypeError, dtype, lambda: 42)
        assert exc.value[0] == 'data type not understood'
        exc = raises(TypeError, dtype, 'oooo')
        assert exc.value[0] == 'data type "oooo" not understood'
        raises(KeyError, 'dtype(int)["asdasd"]')

    def test_dtype_from_tuple(self):
        import numpy as np
        d = np.dtype((np.int64, 0))
        assert d == np.dtype(('i8', 0,))
        assert d.shape == (0,)
        d = np.dtype((np.int64, 1))
        assert d == np.dtype('i8')
        assert d.shape == ()
        d = np.dtype((np.int64, 1,))
        assert d == np.dtype('i8')
        assert d.shape == ()
        d = np.dtype((np.int64, 4))
        assert d == np.dtype(('i8', (4,)))
        assert d.shape == (4,)
        d = np.dtype((np.string_, 4))
        assert d == np.dtype('S4')
        assert d.shape == ()
        d = np.dtype(('S', 4))
        assert d == np.dtype('S4')
        assert d.shape == ()

    def test_dtype_eq(self):
        from numpy import dtype

        assert dtype("int8") == "int8"
        assert "int8" == dtype("int8")
        raises(TypeError, lambda: dtype("int8") == 3)
        assert dtype(bool) == bool

    def test_dtype_cmp(self):
        from numpy import dtype
        assert dtype('int8') <= dtype('int8')
        assert not (dtype('int8') < dtype('int8'))

    def test_dtype_aliases(self):
        from numpy import dtype
        assert dtype('bool8') is dtype('bool')
        assert dtype('byte') is dtype('int8')
        assert dtype('ubyte') is dtype('uint8')
        assert dtype('short') is dtype('int16')
        assert dtype('ushort') is dtype('uint16')
        assert dtype('longlong') is dtype('q')
        assert dtype('ulonglong') is dtype('Q')
        assert dtype("float") is dtype(float)
        assert dtype('single') is dtype('float32')
        assert dtype('double') is dtype('float64')
        assert dtype('longfloat').num in (12, 13)
        assert dtype('longdouble').num in (12, 13)
        assert dtype('csingle') is dtype('complex64')
        assert dtype('cfloat') is dtype('complex128')
        assert dtype('cdouble') is dtype('complex128')
        assert dtype('clongfloat').num in (15, 16)
        assert dtype('clongdouble').num in (15, 16)

    def test_dtype_with_types(self):
        from numpy import dtype

        assert dtype(bool).num == 0
        if self.ptr_size == 4:
            assert dtype('int32').num == 7
            assert dtype('uint32').num == 8
            assert dtype('int64').num == 9
            assert dtype('uint64').num == 10
            assert dtype('intp').num == 5
            assert dtype('uintp').num == 6
        else:
            assert dtype('int32').num == 5
            assert dtype('uint32').num == 6
            assert dtype('int64').num == 7
            assert dtype('uint64').num == 8
            assert dtype('intp').num == 7
            assert dtype('uintp').num == 8
        assert dtype(int).num == 7
        assert dtype('int').num == 7
        assert dtype('uint').num == 8
        assert dtype('intp').num == 7
        assert dtype('uintp').num == 8
        assert dtype(long).num == 9
        assert dtype(float).num == 12
        assert dtype('float').num == 12
        assert dtype('complex').num == 15

    def test_array_dtype_attr(self):
        from numpy import array, dtype

        a = array(list(range(5)), int)
        assert a.dtype is dtype(int)

    def test_isbuiltin(self):
        import numpy as np
        import sys
        assert np.dtype('?').isbuiltin == 1
        assert np.dtype(int).newbyteorder().isbuiltin == 0
        assert np.dtype(np.dtype(int)).isbuiltin == 1
        assert np.dtype('=i4').isbuiltin == 1
        b = '>' if sys.byteorder == 'little' else '<'
        assert np.dtype(b + 'i4').isbuiltin == 0
        assert np.dtype(b + 'i4').newbyteorder().isbuiltin == 0
        b = '<' if sys.byteorder == 'little' else '>'
        assert np.dtype(b + 'i4').isbuiltin == 1
        assert np.dtype(b + 'i4').newbyteorder().isbuiltin == 0
        assert np.dtype((int, 2)).isbuiltin == 0
        assert np.dtype([('', int), ('', float)]).isbuiltin == 0
        assert np.dtype('void').isbuiltin == 1
        assert np.dtype(str).isbuiltin == 1
        assert np.dtype('S0').isbuiltin == 1
        assert np.dtype('S5').isbuiltin == 0

    def test_repr_str(self):
        from numpy import dtype
        b = dtype(int).newbyteorder().newbyteorder().byteorder
        assert '.dtype' in repr(dtype)
        d = dtype('?')
        assert repr(d) == "dtype('bool')"
        assert str(d) == "bool"
        d = dtype([('', '<f8')])
        assert repr(d) == "dtype([('f0', '<f8')])"
        assert str(d) == "[('f0', '<f8')]"
        d = dtype('S5')
        assert repr(d) == "dtype('S5')"
        assert str(d) == "|S5"
        d = dtype('a5')
        assert repr(d) == "dtype('S5')"
        assert str(d) == "|S5"
        d = dtype('U5')
        assert repr(d) == "dtype('%sU5')" % b
        assert str(d) == "%sU5" % b
        d = dtype(('<f8', 2))
        assert repr(d) == "dtype(('<f8', (2,)))"
        assert str(d) == "('<f8', (2,))"
        d = dtype('V16')
        assert repr(d) == "dtype('V16')"
        assert str(d) == "|V16"

    def test_bool_array(self):
        from numpy import array, False_, True_

        a = array([0, 1, 2, 2.5], dtype='?')
        assert a[0] is False_
        for i in range(1, 4):
            assert a[i] is True_

    def test_copy_array_with_dtype(self):
        from numpy import array, longlong, False_

        a = array([0, 1, 2, 3], dtype=int)
        # int on 64-bit, long in 32-bit
        assert isinstance(a[0], longlong)
        b = a.copy()
        assert isinstance(b[0], longlong)

        a = array([0, 1, 2, 3], dtype=bool)
        assert a[0] is False_
        b = a.copy()
        assert b[0] is False_

    def test_zeros_bool(self):
        from numpy import zeros, False_

        a = zeros(10, dtype=bool)
        for i in range(10):
            assert a[i] is False_

    def test_ones_bool(self):
        from numpy import ones, True_

        a = ones(10, dtype=bool)
        for i in range(10):
            assert a[i] is True_

    def test_zeros_long(self):
        from numpy import zeros, longlong
        a = zeros(10, dtype=int)
        for i in range(10):
            assert isinstance(a[i], longlong)
            assert a[1] == 0

    def test_ones_long(self):
        from numpy import ones, longlong
        a = ones(10, dtype=int)
        for i in range(10):
            assert isinstance(a[i], longlong)
            assert a[1] == 1

    def test_overflow(self):
        from numpy import array, dtype
        assert array([128], 'b')[0] == -128
        assert array([256], 'B')[0] == 0
        assert array([32768], 'h')[0] == -32768
        assert array([65536], 'H')[0] == 0
        a = array([65520], dtype='float64')
        b = array(a, dtype='float16')
        assert b == float('inf')
        if dtype('l').itemsize == 4: # 32-bit
            raises(OverflowError, "array([2**32/2], 'i')")
            raises(OverflowError, "array([2**32], 'I')")
        raises(OverflowError, "array([2**64/2], 'q')")
        raises(OverflowError, "array([2**64], 'Q')")

    def test_bool_binop_types(self):
        from numpy import array, dtype
        types = [
            '?', 'b', 'B', 'h', 'H', 'i', 'I', 'l', 'L', 'q', 'Q', 'f', 'd',
            'e'
        ]
        if array([0], dtype='longdouble').itemsize > 8:
            types += ['g', 'G']
        a = array([True], '?')
        for t in types:
            assert (a + array([0], t)).dtype == dtype(t)

    def test_binop_types(self):
        from numpy import array, dtype
        tests = [('b','B','h'), ('b','h','h'), ('b','H','i'), ('b','i','i'),
                 ('b','l','l'), ('b','q','q'), ('b','Q','d'), ('B','h','h'),
                 ('B','H','H'), ('B','i','i'), ('B','I','I'), ('B','l','l'),
                 ('B','L','L'), ('B','q','q'), ('B','Q','Q'), ('h','H','i'),
                 ('h','i','i'), ('h','l','l'), ('h','q','q'), ('h','Q','d'),
                 ('H','i','i'), ('H','I','I'), ('H','l','l'), ('H','L','L'),
                 ('H','q','q'), ('H','Q','Q'), ('i','l','l'), ('i','q','q'),
                 ('i','Q','d'), ('I','L','L'), ('I','q','q'), ('I','Q','Q'),
                 ('q','Q','d'), ('b','f','f'), ('B','f','f'), ('h','f','f'),
                 ('H','f','f'), ('i','f','d'), ('I','f','d'), ('l','f','d'),
                 ('L','f','d'), ('q','f','d'), ('Q','f','d'), ('q','d','d')]
        if dtype('i').itemsize == dtype('l').itemsize: # 32-bit
            tests.extend([('b','I','q'), ('b','L','q'), ('h','I','q'),
                          ('h','L','q'), ('i','I','q'), ('i','L','q')])
        else:
            tests.extend([('b','I','l'), ('b','L','d'), ('h','I','l'),
                          ('h','L','d'), ('i','I','l'), ('i','L','d')])
        for d1, d2, dout in tests:
            # make a failed test print helpful info
            d3 = (array([1], d1) + array([1], d2)).dtype
            assert (d1, d2) == (d1, d2) and d3 == dtype(dout)

    def test_add(self):
        import numpy as np
        for dtype in ["int8", "int16", "I"]:
            a = np.array(list(range(5)), dtype=dtype)
            b = a + a
            assert b.dtype is np.dtype(dtype)
            for i in range(5):
                assert b[i] == i * 2

    def test_len(self):
        import numpy as np
        d = np.dtype('int32')
        assert len(d) == 0
        d = np.dtype([('x', 'i4'), ('y', 'i4')])
        assert len(d) == 2

    def test_shape(self):
        from numpy import dtype
        assert dtype(int).shape == ()

    def test_cant_subclass(self):
        from numpy import dtype
        # You can't subclass dtype
        raises(TypeError, type, "Foo", (dtype,), {})

    def test_can_subclass(self):
        import numpy
        class xyz(numpy.void):
            pass
        assert True

    def test_index(self):
        import numpy as np
        for dtype in [np.int8, np.int16, np.int32, np.int64]:
            a = np.array(range(10), dtype=dtype)
            b = np.array([0] * 10, dtype=dtype)
            for idx in b:
                a[idx] += 1

    def test_hash(self):
        import numpy
        for tp, value in [
            (numpy.int8, 4),
            (numpy.int16, 5),
            (numpy.uint32, 7),
            (numpy.int64, 3),
            (numpy.float16, 10.),
            (numpy.float32, 2.0),
            (numpy.float64, 4.32),
            (numpy.longdouble, 4.32),
        ]:
            assert hash(tp(value)) == hash(value)

        d1 = numpy.dtype([('f0', 'i4'), ('f1', 'i4')])
        d2 = numpy.dtype([('f0', 'i4'), ('f1', 'i4')])
        d3 = numpy.dtype([('f0', 'i4'), ('f2', 'i4')])
        d4 = numpy.dtype([('f0', 'i4'), ('f1', d1)])
        d5 = numpy.dtype([('f0', 'i4'), ('f1', d2)])
        d6 = numpy.dtype([('f0', 'i4'), ('f1', d3)])
        import sys
        assert hash(d1) == hash(d2)
        assert hash(d1) != hash(d3)
        assert hash(d4) == hash(d5)
        assert hash(d4) != hash(d6)

    def test_record_hash(self):
        from numpy import dtype
        # make sure the fields hash return different value
        # for different order of field in a structure

        # swap names
        t1 = dtype([('x', '<f4'), ('y', '<i4')])
        t2 = dtype([('y', '<f4'), ('x', '<i4')])
        assert hash(t1) != hash(t2)

        # swap types
        t3 = dtype([('x', '<f4'), ('y', '<i4')])
        t4 = dtype([('x', '<i4'), ('y', '<f4')])
        assert hash(t3) != hash(t4)

        # swap offsets
        t5 = dtype([('x', '<f4'), ('y', '<i4')])
        t6 = dtype([('y', '<i4'), ('x', '<f4')])
        assert hash(t5) != hash(t6)

    def test_pickle(self):
        import numpy as np
        from numpy import array, dtype
        from cPickle import loads, dumps
        a = array([1,2,3])
        if self.ptr_size == 8:
            assert a.dtype.__reduce__() == (dtype, ('i8', 0, 1), (3, '<', None, None, None, -1, -1, 0))
        else:
            assert a.dtype.__reduce__() == (dtype, ('i4', 0, 1), (3, '<', None, None, None, -1, -1, 0))
        assert loads(dumps(a.dtype)) == a.dtype
        assert np.dtype('bool').__reduce__() == (dtype, ('b1', 0, 1), (3, '|', None, None, None, -1, -1, 0))
        assert np.dtype('|V16').__reduce__() == (dtype, ('V16', 0, 1), (3, '|', None, None, None, 16, 1, 0))
        assert np.dtype(('<f8', 2)).__reduce__() == (dtype, ('V16', 0, 1), (3, '|', (dtype('float64'), (2,)), None, None, 16, 1, 0))

    def test_newbyteorder(self):
        import numpy as np
        import sys
        sys_is_le = sys.byteorder == 'little'
        native_code = sys_is_le and '<' or '>'
        swapped_code = sys_is_le and '>' or '<'
        native_dt = np.dtype(native_code+'i2')
        swapped_dt = np.dtype(swapped_code+'i2')
        assert native_dt.newbyteorder('S') == swapped_dt
        assert native_dt.newbyteorder() == swapped_dt
        assert native_dt == swapped_dt.newbyteorder('S')
        assert native_dt == swapped_dt.newbyteorder('=')
        assert native_dt == swapped_dt.newbyteorder('N')
        assert native_dt == native_dt.newbyteorder('|')
        assert np.dtype('<i2') == native_dt.newbyteorder('<')
        assert np.dtype('<i2') == native_dt.newbyteorder('L')
        assert np.dtype('>i2') == native_dt.newbyteorder('>')
        assert np.dtype('>i2') == native_dt.newbyteorder('B')

        for t in [np.int_, np.float_]:
            dt = np.dtype(t)
            dt1 = dt.newbyteorder().newbyteorder()
            assert dt.isbuiltin
            assert not dt1.isbuiltin
            dt2 = dt.newbyteorder("<")
            dt3 = dt.newbyteorder(">")
            assert dt.byteorder != dt1.byteorder
            assert hash(dt) == hash(dt1)
            if dt == dt2:
                assert dt.byteorder != dt2.byteorder
                assert hash(dt) == hash(dt2)
            else:
                assert dt.byteorder != dt3.byteorder
                assert hash(dt) == hash(dt3)

            exc = raises(ValueError, dt.newbyteorder, 'XX')
            assert exc.value[0] == 'XX is an unrecognized byteorder'

        for t in [np.int_, np.float_]:
            dt1 = np.dtype(t)
            dt2 = dt1.newbyteorder()
            s1 = np.array(123, dtype=dt1).tostring()
            s2 = np.array(123, dtype=dt2).byteswap().tostring()
            assert s1 == s2

        d = np.dtype([('', '<i8')]).newbyteorder()
        assert d.shape == ()
        assert d.names == ('f0',)
        #assert d.fields['f0'] == ('>i8', 0)
        assert d.subdtype is None
        #assert d.descr == [('f0', '>i8')]
        #assert str(d) == "[('f0', '>i8')]"
        d = np.dtype(('<i8', 2)).newbyteorder()
        assert d.shape == (2,)
        assert d.names is None
        assert d.fields is None
        assert d.descr == [('', '|V16')]
        #assert str(d) == "('>i8', (2,))"

    def test_object(self):
        import numpy as np
        import sys
        class O(object):
            pass
        for o in [object, O]:
            print np.dtype(o).byteorder
            if self.ptr_size == 4:
                assert np.dtype(o).str == '|O4'
            elif self.ptr_size == 8:
                assert np.dtype(o).str == '|O8'
            else:
                assert False,'self._ptr_size unknown'

class AppTestTypes(BaseAppTestDtypes):
    def test_abstract_types(self):
        import numpy

        raises(TypeError, numpy.generic, 0)
        raises(TypeError, numpy.number, 0)
        raises(TypeError, numpy.integer, 0)
        exc = raises(TypeError, numpy.signedinteger, 0)
        assert 'cannot create' in str(exc.value)
        assert 'signedinteger' in str(exc.value)
        exc = raises(TypeError, numpy.unsignedinteger, 0)
        assert 'cannot create' in str(exc.value)
        assert 'unsignedinteger' in str(exc.value)
        raises(TypeError, numpy.floating, 0)
        raises(TypeError, numpy.inexact, 0)

        # numpy allows abstract types in array creation
        a_n = numpy.array([4,4], numpy.number)
        a_f = numpy.array([4,4], numpy.floating)
        a_c = numpy.array([4,4], numpy.complexfloating)
        a_i = numpy.array([4,4], numpy.integer)
        a_s = numpy.array([4,4], numpy.signedinteger)
        a_u = numpy.array([4,4], numpy.unsignedinteger)

        assert a_n.dtype.num == 12
        assert a_f.dtype.num == 12
        assert a_c.dtype.num == 15
        assert a_i.dtype.num == 7
        assert a_s.dtype.num == 7
        assert a_u.dtype.num == 8

        assert a_n.dtype is numpy.dtype('float64')
        assert a_f.dtype is numpy.dtype('float64')
        assert a_c.dtype is numpy.dtype('complex128')
        if self.ptr_size == 4:
            assert a_i.dtype is numpy.dtype('int32')
            assert a_s.dtype is numpy.dtype('int32')
            assert a_u.dtype is numpy.dtype('uint32')
        else:
            assert a_i.dtype is numpy.dtype('int64')
            assert a_s.dtype is numpy.dtype('int64')
            assert a_u.dtype is numpy.dtype('uint64')

        # too ambitious for now
        #a = numpy.array('xxxx', numpy.generic)
        #assert a.dtype is numpy.dtype('|V4')

    def test_new(self):
        import numpy as np
        assert np.int_(4) == 4
        assert np.float_(3.4) == 3.4

    def test_pow(self):
        from numpy import int_
        assert int_(4) ** 2 == 16

    def test_bool(self):
        import numpy

        assert numpy.bool_.mro() == [numpy.bool_, numpy.generic, object]
        assert numpy.bool_(3) is numpy.True_
        assert numpy.bool_("") is numpy.False_
        assert type(numpy.True_) is type(numpy.False_) is numpy.bool_

        class X(numpy.bool_):
            pass

        assert type(X(True)) is numpy.bool_
        assert X(True) is numpy.True_
        assert numpy.bool_("False") is numpy.True_

    def test_int8(self):
        import numpy

        assert numpy.int8.mro() == [numpy.int8, numpy.signedinteger,
                                    numpy.integer, numpy.number,
                                    numpy.generic, object]

        a = numpy.array([1, 2, 3], numpy.int8)
        assert type(a[1]) is numpy.int8
        assert numpy.dtype("int8").type is numpy.int8

        x = numpy.int8(128)
        assert x == -128
        assert x != 128
        assert type(x) is numpy.int8
        assert repr(x) == "-128"

        assert type(int(x)) is int
        assert int(x) == -128
        assert numpy.int8('50') == numpy.int8(50)
        raises(ValueError, numpy.int8, '50.2')
        assert numpy.int8('127') == 127
        assert numpy.int8('128') == -128

    def test_uint8(self):
        import numpy

        assert numpy.uint8.mro() == [numpy.uint8, numpy.unsignedinteger,
                                     numpy.integer, numpy.number,
                                     numpy.generic, object]

        a = numpy.array([1, 2, 3], numpy.uint8)
        assert type(a[1]) is numpy.uint8
        assert numpy.dtype("uint8").type is numpy.uint8

        x = numpy.uint8(128)
        assert x == 128
        assert x != -128
        assert type(x) is numpy.uint8
        assert repr(x) == "128"

        assert type(int(x)) is int
        assert int(x) == 128

        assert numpy.uint8(255) == 255
        assert numpy.uint8(256) == 0
        assert numpy.uint8('255') == 255
        assert numpy.uint8('256') == 0

    def test_int16(self):
        import numpy

        x = numpy.int16(3)
        assert x == 3
        assert numpy.int16(32767) == 32767
        assert numpy.int16(32768) == -32768
        assert numpy.int16('32767') == 32767
        assert numpy.int16('32768') == -32768

    def test_uint16(self):
        import numpy
        assert numpy.uint16(65535) == 65535
        assert numpy.uint16(65536) == 0
        assert numpy.uint16('65535') == 65535
        assert numpy.uint16('65536') == 0

    def test_int32(self):
        import sys
        import numpy
        x = numpy.int32(23)
        assert x == 23
        assert numpy.int32(2147483647) == 2147483647
        assert numpy.int32('2147483647') == 2147483647
        if sys.maxsize > 2 ** 31 - 1:
            assert numpy.int32(2147483648) == -2147483648
            assert numpy.int32('2147483648') == -2147483648
        else:
            raises(OverflowError, numpy.int32, 2147483648)
            raises(OverflowError, numpy.int32, '2147483648')
        assert numpy.dtype('int32') is numpy.dtype(numpy.int32)

    def test_uint32(self):
        import sys
        import numpy
        assert numpy.uint32(10) == 10
        if sys.maxsize > 2 ** 31 - 1:
            assert numpy.uint32(4294967295) == 4294967295
            assert numpy.uint32(4294967296) == 0
            assert numpy.uint32('4294967295') == 4294967295
            assert numpy.uint32('4294967296') == 0

    def test_int_(self):
        import numpy

        assert numpy.int_ is numpy.dtype(int).type
        assert numpy.int_.mro() == [numpy.int_, numpy.signedinteger,
                                    numpy.integer, numpy.number,
                                    numpy.generic, int, object]

    def test_int64(self):
        import sys
        import numpy
        if sys.maxsize == 2 ** 63 -1:
            assert numpy.int64.mro() == [numpy.int64, numpy.signedinteger,
                                         numpy.integer, numpy.number,
                                         numpy.generic, int, object]
        else:
            assert numpy.int64.mro() == [numpy.int64, numpy.signedinteger,
                                         numpy.integer, numpy.number,
                                         numpy.generic, object]

        assert numpy.dtype(numpy.int64).type is numpy.int64
        assert numpy.int64(3) == 3

        assert numpy.int64(9223372036854775807) == 9223372036854775807
        assert numpy.int64(9223372036854775807) == 9223372036854775807
        assert numpy.int64(-9223372036854775807) == -9223372036854775807
        raises(OverflowError, numpy.int64, 9223372036854775808)
        raises(OverflowError, numpy.int64, 9223372036854775808L)

    def test_uint64(self):
        import numpy
        assert numpy.dtype(numpy.uint64).type is numpy.uint64
        assert numpy.uint64.mro() == [numpy.uint64, numpy.unsignedinteger,
                                      numpy.integer, numpy.number,
                                      numpy.generic, object]
        import sys
        if '__pypy__' not in sys.builtin_module_names:
            # These tests pass "by chance" on numpy, things that are larger than
            # platform long (i.e. a python int), don't get put in a normal box,
            # instead they become an object array containing a long, we don't have
            # yet, so these can't pass.
            assert numpy.uint64(9223372036854775808) == 9223372036854775808
            assert numpy.uint64(18446744073709551615) == 18446744073709551615
        else:
            raises(OverflowError, numpy.int64, 9223372036854775808)
            raises(OverflowError, numpy.int64, 18446744073709551615)
        raises(OverflowError, numpy.uint64, 18446744073709551616)
        assert numpy.uint64((2<<63) - 1) == (2<<63) - 1

    def test_float16(self):
        import numpy
        assert numpy.float16.mro() == [numpy.float16, numpy.floating,
                                       numpy.inexact, numpy.number,
                                       numpy.generic, object]

        assert numpy.float16(12) == numpy.float64(12)
        assert numpy.float16('23.4') == numpy.float16(23.4)
        raises(ValueError, numpy.float16, '23.2df')


    def test_float32(self):
        import numpy
        assert numpy.float32.mro() == [numpy.float32, numpy.floating,
                                       numpy.inexact, numpy.number,
                                       numpy.generic, object]

        assert numpy.float32(12) == numpy.float64(12)
        assert numpy.float32('23.4') == numpy.float32(23.4)
        raises(ValueError, numpy.float32, '23.2df')

    def test_float64(self):
        import numpy
        assert numpy.float64.mro() == [numpy.float64, numpy.floating,
                                       numpy.inexact, numpy.number,
                                       numpy.generic, float, object]

        a = numpy.array([1, 2, 3], numpy.float64)
        assert type(a[1]) is numpy.float64
        assert numpy.dtype(float).type is numpy.float64

        assert "{:3f}".format(numpy.float64(3)) == "3.000000"

        assert numpy.float64(2.0) == 2.0
        assert numpy.float64('23.4') == numpy.float64(23.4)
        raises(ValueError, numpy.float64, '23.2df')

    def test_float_None(self):
        import numpy
        from math import isnan
        assert isnan(numpy.float32(None))
        assert isnan(numpy.float64(None))
        assert isnan(numpy.longdouble(None))

    def test_longfloat(self):
        import numpy
        # it can be float96 or float128
        if numpy.longfloat != numpy.float64:
            assert numpy.longfloat.mro()[1:] == [numpy.floating,
                                       numpy.inexact, numpy.number,
                                       numpy.generic, object]
        a = numpy.array([1, 2, 3], numpy.longdouble)
        assert type(a[1]) is numpy.longdouble
        assert numpy.float64(12) == numpy.longdouble(12)
        assert numpy.float64(12) == numpy.longfloat(12)
        raises(ValueError, numpy.longfloat, '23.2df')

    def test_complex_floating(self):
        import numpy
        assert numpy.complexfloating.__mro__ == (numpy.complexfloating,
            numpy.inexact, numpy.number, numpy.generic, object)

    def test_complex_format(self):
        import sys
        import numpy

        for complex_ in (numpy.complex128, numpy.complex64,):
            for real, imag, should in [
                (1, 2, '(1+2j)'),
                (0, 1, '1j'),
                (1, 0, '(1+0j)'),
                (-1, -2, '(-1-2j)'),
                (0.5, -0.75, '(0.5-0.75j)'),
                #xxx
                #(numpy.inf, numpy.inf, '(inf+inf*j)'),
                ]:

                c = complex_(complex(real, imag))
                assert c == complex(real, imag)
                assert c.real == real
                assert c.imag == imag
                assert repr(c) == should

        real, imag, should = (1e100, 3e66, '(1e+100+3e+66j)')
        c128 = numpy.complex128(complex(real, imag))
        assert type(c128.real) is type(c128.imag) is numpy.float64
        assert c128.real == real
        assert c128.imag == imag
        assert repr(c128) == should

        c64 = numpy.complex64(complex(real, imag))
        assert repr(c64.real) == 'inf'
        assert type(c64.real) is type(c64.imag) is numpy.float32
        assert repr(c64.imag).startswith('inf')
        assert repr(c64) in ('(inf+inf*j)', '(inf+infj)')


        assert numpy.complex128(1.2) == numpy.complex128(complex(1.2, 0))
        assert numpy.complex64(1.2) == numpy.complex64(complex(1.2, 0))
        raises((ValueError, TypeError), numpy.array, [3+4j], dtype=float)
        if sys.version_info >= (2, 7):
            assert "{:g}".format(numpy.complex_(0.5+1.5j)) == '{:g}'.format(0.5+1.5j)

    def test_complex(self):
        import numpy

        assert numpy.complex_ is numpy.complex128
        assert numpy.csingle is numpy.complex64
        assert numpy.cfloat is numpy.complex128
        assert numpy.complex64.__mro__ == (numpy.complex64,
            numpy.complexfloating, numpy.inexact, numpy.number, numpy.generic,
            object)
        assert numpy.complex128.__mro__ == (numpy.complex128,
            numpy.complexfloating, numpy.inexact, numpy.number, numpy.generic,
            complex, object)

        assert numpy.dtype(complex).type is numpy.complex128
        assert numpy.dtype("complex").type is numpy.complex128
        d = numpy.dtype('complex64')
        assert d.kind == 'c'
        assert d.num == 14
        assert d.char == 'F'

    def test_subclass_type(self):
        import numpy

        class X(numpy.float64):
            def m(self):
                return self + 2

        b = X(10)
        assert type(b) is X
        assert b.m() == 12
        b = X(numpy.array([1, 2, 3]))
        assert type(b) is numpy.ndarray
        assert b.dtype.type is numpy.float64

    def test_long_as_index(self):
        from numpy import int_, float64
        assert (1, 2, 3)[int_(1)] == 2
        raises(TypeError, lambda: (1, 2, 3)[float64(1)])

    def test_int(self):
        from numpy import int32, int64, int_
        import sys
        assert issubclass(int_, int)
        if sys.maxsize == (1<<31) - 1:
            assert issubclass(int32, int)
            assert int_ is int32
        else:
            assert issubclass(int64, int)
            assert int_ is int64

    def test_operators(self):
        from operator import truediv
        from numpy import float64, int_, True_, False_
        assert 5 / int_(2) == int_(2)
        assert truediv(int_(3), int_(2)) == float64(1.5)
        assert truediv(3, int_(2)) == float64(1.5)
        assert int_(8) % int_(3) == int_(2)
        assert 8 % int_(3) == int_(2)
        assert divmod(int_(8), int_(3)) == (int_(2), int_(2))
        assert divmod(8, int_(3)) == (int_(2), int_(2))
        assert 2 ** int_(3) == int_(8)
        assert int_(3) << int_(2) == int_(12)
        assert 3 << int_(2) == int_(12)
        assert int_(8) >> int_(2) == int_(2)
        assert 8 >> int_(2) == int_(2)
        assert int_(3) & int_(1) == int_(1)
        assert 2 & int_(3) == int_(2)
        assert int_(2) | int_(1) == int_(3)
        assert 2 | int_(1) == int_(3)
        assert int_(3) ^ int_(5) == int_(6)
        assert True_ ^ False_ is True_
        assert 5 ^ int_(3) == int_(6)
        assert +int_(3) == int_(3)
        assert ~int_(3) == int_(-4)
        raises(TypeError, lambda: float64(3) & 1)

    def test_alternate_constructs(self):
        import numpy as np
        from numpy import dtype
        nnp = self.non_native_prefix
        byteorder = self.native_prefix
        assert dtype('i8') == dtype(byteorder + 'i8') == dtype('=i8') == dtype(long)
        assert dtype(nnp + 'i8') != dtype('i8')
        assert dtype(nnp + 'i8').byteorder == nnp
        assert dtype('=i8').byteorder == '='
        assert dtype(byteorder + 'i8').byteorder == '='
        assert dtype(str).byteorder == '|'
        assert dtype('S5').byteorder == '|'
        assert dtype('>S5').byteorder == '|'
        assert dtype('<S5').byteorder == '|'
        assert dtype('<S5').newbyteorder('=').byteorder == '|'
        assert dtype('void').byteorder == '|'
        assert dtype((int, 2)).byteorder == '|'
        assert dtype(np.generic).str == '|V0'
        d = dtype(np.character)
        assert d.num == 18
        assert d.char == 'S'
        assert d.kind == 'S'
        assert d.str == '|S0'

    def test_dtype_str(self):
        from numpy import dtype
        byteorder = self.native_prefix
        assert dtype('i8').str == byteorder + 'i8'
        assert dtype('<i8').str == '<i8'
        assert dtype('>i8').str == '>i8'
        assert dtype('int8').str == '|i1'
        assert dtype('float').str == byteorder + 'f8'
        assert dtype('f').str == byteorder + 'f4'
        assert dtype('=f').str == byteorder + 'f4'
        assert dtype('|f').str == byteorder + 'f4'
        assert dtype('>f').str == '>f4'
        assert dtype('<f').str == '<f4'
        assert dtype('d').str == byteorder + 'f8'
        assert dtype('=d').str == byteorder + 'f8'
        assert dtype('|d').str == byteorder + 'f8'
        assert dtype('>d').str == '>f8'
        assert dtype('<d').str == '<f8'
        # strange
        assert dtype('string').str == '|S0'
        assert dtype('unicode').str == byteorder + 'U0'
        assert dtype(('string', 7)).str == '|S7'
        assert dtype('=S5').str == '|S5'
        assert dtype(('unicode', 7)).str == '<U7'
        assert dtype([('', 'f8')]).str == "|V8"
        assert dtype(('f8', 2)).str == "|V16"

    def test_intp(self):
        from numpy import dtype
        assert dtype('p') is dtype('intp')
        assert dtype('P') is dtype('uintp')
        assert dtype('p').kind == 'i'
        assert dtype('P').kind == 'u'
        if self.ptr_size == 4:
            assert dtype('p').num == 5
            assert dtype('P').num == 6
            assert dtype('p').char == 'i'
            assert dtype('P').char == 'I'
            assert dtype('p').name == 'int32'
            assert dtype('P').name == 'uint32'
        else:
            assert dtype('p').num == 7
            assert dtype('P').num == 8
            assert dtype('p').char == 'l'
            assert dtype('P').char == 'L'
            assert dtype('p').name == 'int64'
            assert dtype('P').name == 'uint64'

    def test_alignment(self):
        from numpy import dtype
        assert dtype('i4').alignment == 4

    def test_isnative(self):
        from numpy import dtype
        assert dtype('i4').isnative == True
        assert dtype('>i8').isnative == False

    def test_any_all_nonzero(self):
        import numpy
        x = numpy.bool_(True)
        assert x.any() is numpy.True_
        assert x.all() is numpy.True_
        assert x.__nonzero__() is True
        x = numpy.bool_(False)
        assert x.any() is numpy.False_
        assert x.all() is numpy.False_
        assert x.__nonzero__() is False
        x = numpy.float64(0)
        assert x.any() is numpy.False_
        assert x.all() is numpy.False_
        assert x.__nonzero__() is False
        x = numpy.complex128(0)
        assert x.any() is numpy.False_
        assert x.all() is numpy.False_
        assert x.__nonzero__() is False
        x = numpy.complex128(0+1j)
        assert x.any() is numpy.True_
        assert x.all() is numpy.True_
        assert x.__nonzero__() is True

    def test_ravel(self):
        from numpy import float64, int8, array
        x = float64(42.5).ravel()
        assert x.dtype == float64
        assert (x == array([42.5])).all()
        #
        x = int8(42).ravel()
        assert x.dtype == int8
        assert (x == array(42)).all()

    def test_descr(self):
        import numpy as np
        assert np.dtype('<i8').descr == [('', '<i8')]
        assert np.dtype('|S4').descr == [('', '|S4')]
        assert np.dtype(('<i8', (5,))).descr == [('', '|V40')]
        d = [('test', '<i8'), ('blah', '<i2', (2, 3))]
        assert np.dtype(d).descr == d
        a = [('x', '<i8'), ('y', '<f8')]
        b = [('x', '<i4'), ('y', a)]
        assert np.dtype(b).descr == b
        assert np.dtype(('<f8', 2)).descr == [('', '|V16')]

class AppTestStrUnicodeDtypes(BaseNumpyAppTest):
    def test_mro(self):
        from numpy import str_, unicode_, character, flexible, generic
        import sys
        if '__pypy__' in sys.builtin_module_names:
            assert str_.mro() == [str_, character, flexible, generic,
                                  str, object]
            assert unicode_.mro() == [unicode_, character, flexible, generic,
                                      unicode, object]
        else:
            assert str_.mro() == [str_, str, character, flexible,
                                  generic, object]
            assert unicode_.mro() == [unicode_, unicode, character,
                                      flexible, generic, object]

    def test_str_dtype(self):
        from numpy import dtype, str_

        raises(TypeError, "dtype('Sx')")
        for t in ['S8', '|S8', '=S8']:
            d = dtype(t)
            assert d.itemsize == 8
            assert dtype(str) == dtype('S')
            assert d.kind == 'S'
            assert d.type is str_
            assert d.name == "string64"
            assert d.num == 18
        for i in [1, 2, 3]:
            d = dtype('c%d' % i)
            assert d.itemsize == 1
            assert d.kind == 'S'
            assert d.type is str_
            assert d.name == 'string8'
            assert d.num == 18
            assert d.str == '|S1'

    def test_unicode_dtype(self):
        from numpy import dtype, unicode_

        raises(TypeError, "dtype('Ux')")
        d = dtype('U8')
        assert d.itemsize == 8 * 4
        assert dtype(str) == dtype('U')
        assert d.kind == 'U'
        assert d.type is unicode_
        assert d.name == "unicode256"
        assert d.num == 19

<<<<<<< HEAD
    def test_string_boxes(self):
        from numpy import str_
        assert isinstance(str_(3), str_)

    def test_unicode_boxes(self):
        from numpy import unicode_
        import sys
        if '__pypy__' in sys.builtin_module_names:
            exc = raises(NotImplementedError, unicode_, 3)
            assert exc.value.message.find('not supported yet') >= 0
        else:
            u = unicode_(3)
            assert isinstance(u, str)

=======
>>>>>>> 5097dca8
    def test_character_dtype(self):
        import numpy as np
        from numpy import array, character
        x = array([["A", "B"], ["C", "D"]], character)
        assert (x == [["A", "B"], ["C", "D"]]).all()
        d = np.dtype('c')
        assert d.num == 18
        assert d.char == 'c'
        assert d.kind == 'S'
        assert d.str == '|S1'

class AppTestRecordDtypes(BaseNumpyAppTest):
    spaceconfig = dict(usemodules=["micronumpy", "struct", "binascii"])

    def test_create(self):
        from numpy import dtype, void

        d = dtype([('x', 'i4'), ('y', 'i1')], align=True)
        assert d.itemsize == 8
        raises(ValueError, "dtype([('x', int), ('x', float)])")
        d = dtype([("x", "<i4"), ("y", "<f4"), ("z", "<u2"), ("v", "<f8")])
        assert d.fields['x'] == (dtype('<i4'), 0)
        assert d.fields['v'] == (dtype('<f8'), 10)
        assert d['x'] == dtype('<i4')
        assert d.name == "void144"
        assert d.num == 20
        assert d.itemsize == 18
        assert d.kind == 'V'
        assert d.base == d
        assert d.type is void
        assert d.char == 'V'
        exc = raises(ValueError, "d.names = None")
        assert exc.value[0] == 'must replace all names at once with a sequence of length 4'
        exc = raises(ValueError, "d.names = (a for a in 'xyzv')")
        assert exc.value[0] == 'must replace all names at once with a sequence of length 4'
        exc = raises(ValueError, "d.names = ('a', 'b', 'c', 4)")
        assert exc.value[0] == 'item #3 of names is of type int and not string'
        exc = raises(ValueError, "d.names = ('a', 'b', 'c', u'd')")
        assert exc.value[0] == 'item #3 of names is of type unicode and not string'
        assert d.names == ("x", "y", "z", "v")
        d.names = ('x', '', 'v', 'z')
        assert d.names == ('x', '', 'v', 'z')
        assert d.fields['v'] == (dtype('<u2'), 8)
        assert d.fields['z'] == (dtype('<f8'), 10)
        assert [a[0] for a in d.descr] == ['x', '', 'v', 'z']
        exc = raises(ValueError, "d.names = ('a', 'b', 'c')")
        assert exc.value[0] == 'must replace all names at once with a sequence of length 4'
        d.names = ['a', 'b', 'c', 'd']
        assert d.names == ('a', 'b', 'c', 'd')
        exc = raises(ValueError, "d.names = ('a', 'b', 'c', 'c')")
        assert exc.value[0] == "Duplicate field names given."
        exc = raises(AttributeError, 'del d.names')
        assert exc.value[0] == "Cannot delete dtype names attribute"
        assert d.names == ('a', 'b', 'c', 'd')
        raises(KeyError, 'd["xyz"]')
        raises(KeyError, 'd.fields["xyz"]')
        d = dtype([('', '<i8'), ('', '<f8')])
        assert d.descr == [('f0', '<i8'), ('f1', '<f8')]
        d = dtype([('', '<i8'), ('b', '<f8')])
        assert d.descr == [('f0', '<i8'), ('b', '<f8')]
        d = dtype([('a', '<i8'), ('', '<f8')])
        assert d.descr == [('a', '<i8'), ('f1', '<f8')]
        exc = raises(ValueError, "dtype([('a', '<i8'), ('a', '<f8')])")
        assert exc.value[0] == 'two fields with the same name'

    def test_array_from_record(self):
        import numpy as np
        a = np.array(('???', -999, -12345678.9),
                     dtype=[('c', '|S3'), ('a', '<i8'), ('b', '<f8')])
        # Change the order of the keys
        b = np.array(a, dtype=[('a', '<i8'), ('b', '<f8'), ('c', '|S3')])
        assert b.base is None
        assert b.dtype.fields['a'][1] == 0
        assert b['a'] == -999
        a = np.array(('N/A', 1e+20, 1e+20, 999999),
                     dtype=[('name', '|S4'), ('x', '<f8'),
                            ('y', '<f8'), ('block', '<i8', (2, 3))])
        assert (a['block'] == 999999).all()

    def test_create_from_dict(self):
        import numpy as np
        import sys
        d = {'names': ['r','g','b','a'],
             'formats': [np.uint8, np.uint8, np.uint8, np.uint8]}
        if '__pypy__' not in sys.builtin_module_names:
            dt = np.dtype(d)
        else:
            raises(NotImplementedError, np.dtype, d)

    def test_create_subarrays(self):
        from numpy import dtype
        d = dtype([("x", "float", (2,)), ("y", "int64", (2,))])
        assert d.itemsize == 32
        assert d.name == "void256"
        keys = d.fields.keys()
        assert "x" in keys
        assert "y" in keys
        assert d["x"].shape == (2,)
        assert d["x"].itemsize == 16
        e = dtype([("x", "float", 2), ("y", "int", 2)])
        assert e.fields.keys() == keys
        for v in ['x', u'x', 0, -2]:
            assert e[v] == (dtype('float'), (2,))
        for v in ['y', u'y', 1, -1]:
            assert e[v] == (dtype('int'), (2,))
        for v in [-3, 2]:
            exc = raises(IndexError, "e[%d]" % v)
            assert exc.value.message == "Field index %d out of range." % v
        exc = raises(KeyError, "e['z']")
        assert exc.value.message == "Field named 'z' not found."
        exc = raises(ValueError, "e[None]")
        assert exc.value.message == 'Field key must be an integer, string, or unicode.'

        dt = dtype((float, 10))
        assert dt.shape == (10,)
        assert dt.kind == 'V'
        assert dt.fields == None
        assert dt.subdtype == (dtype(float), (10,))
        assert dt.base == dtype(float)

    def test_setstate(self):
        import numpy as np
        import sys
        d = np.dtype('f8')
        d.__setstate__((3, '|', (np.dtype('float64'), (2,)), None, None, 20, 1, 0))
        assert d.str == ('<' if sys.byteorder == 'little' else '>') + 'f8'
        assert d.fields is None
        assert d.shape == ()
        assert d.itemsize == 8
        assert d.subdtype is None
        assert repr(d) == "dtype('float64')"

        d = np.dtype(('>' if sys.byteorder == 'little' else '<') + 'f8')
        d.__setstate__((3, '|', (np.dtype('float64'), (2,)), None, None, 20, 1, 0))
        assert d.str == '|f8'
        assert d.fields is None
        assert d.shape == (2,)
        assert d.itemsize == 8
        assert d.subdtype is not None
        assert repr(d) == "dtype(('<f8', (2,)))"

        d = np.dtype(('<f8', 2))
        assert d.fields is None
        assert d.shape == (2,)
        assert d.itemsize == 16
        assert d.subdtype is not None
        assert repr(d) == "dtype(('<f8', (2,)))"

        d = np.dtype(('<f8', 2))
        d.__setstate__((3, '|', (np.dtype('float64'), (2,)), None, None, 20, 1, 0))
        assert d.fields is None
        assert d.shape == (2,)
        assert d.itemsize == 20
        assert d.subdtype is not None
        assert repr(d) == "dtype(('<f8', (2,)))"

        d = np.dtype(('<f8', 2))
        d.__setstate__((3, '|', (np.dtype('float64'), 2), None, None, 20, 1, 0))
        assert d.fields is None
        assert d.shape == (2,)
        assert d.itemsize == 20
        assert d.subdtype is not None
        assert repr(d) == "dtype(('<f8', (2,)))"

        d = np.dtype(('<f8', 2))
        exc = raises(ValueError, "d.__setstate__((3, '|', None, ('f0', 'f1'), None, 16, 1, 0))")
        inconsistent = 'inconsistent fields and names in Numpy dtype unpickling'
        assert exc.value[0] == inconsistent
        assert d.fields is None
        assert d.shape == (2,)
        assert d.subdtype is not None
        assert repr(d) == "dtype(('<f8', (2,)))"

        d = np.dtype(('<f8', 2))
        exc = raises(ValueError, "d.__setstate__((3, '|', None, None, {'f0': (np.dtype('float64'), 0), 'f1': (np.dtype('float64'), 8)}, 16, 1, 0))")
        assert exc.value[0] == inconsistent
        assert d.fields is None
        assert d.shape == (2,)
        assert d.subdtype is not None
        assert repr(d) == "dtype(('<f8', (2,)))"

        d = np.dtype(('<f8', 2))
        exc = raises(ValueError, "d.__setstate__((3, '|', (np.dtype('float64'), (2,), 3), ('f0', 'f1'), {'f0': (np.dtype('float64'), 0), 'f1': (np.dtype('float64'), 8)}, 16, 1, 0))")
        assert exc.value[0] == 'incorrect subarray in __setstate__'
        assert d.fields is None
        assert d.shape == ()
        assert d.subdtype is None
        assert repr(d) == "dtype('V16')"

        d = np.dtype(('<f8', 2))
        d.__setstate__((3, '|', (np.dtype('float64'), (2,)), ('f0', 'f1'), {'f0': (np.dtype('float64'), 0), 'f1': (np.dtype('float64'), 8)}, 16, 1, 0))
        assert d.fields is not None
        assert d.shape == (2,)
        assert d.subdtype is not None
        assert repr(d) == "dtype([('f0', '<f8'), ('f1', '<f8')])"

        d = np.dtype(('<f8', 2))
        d.__setstate__((3, '|', None, ('f0', 'f1'), {'f0': (np.dtype('float64'), 0), 'f1': (np.dtype('float64'), 8)}, 16, 1, 0))
        assert d.fields is not None
        assert d.shape == ()
        assert d.subdtype is None
        assert repr(d) == "dtype([('f0', '<f8'), ('f1', '<f8')])"

        d = np.dtype(('<f8', 2))
        d.__setstate__((3, '|', None, ('f0', 'f1'), {'f0': (np.dtype('float64'), 0), 'f1': (np.dtype('float64'), 8)}, 16, 1, 0))
        d.__setstate__((3, '|', (np.dtype('float64'), (2,)), None, None, 16, 1, 0))
        assert d.fields is not None
        assert d.shape == (2,)
        assert d.subdtype is not None
        assert repr(d) == "dtype([('f0', '<f8'), ('f1', '<f8')])"

    def test_pickle_record(self):
        from numpy import array, dtype
        from cPickle import loads, dumps

        d = dtype([("x", "int32"), ("y", "int32"), ("z", "int32"), ("value", float)])
        assert d.__reduce__() == (dtype, ('V20', 0, 1), (3, '|', None,
                     ('x', 'y', 'z', 'value'),
                     {'y': (dtype('int32'), 4), 'x': (dtype('int32'), 0),
                      'z': (dtype('int32'), 8), 'value': (dtype('float64'), 12),
                      }, 20, 1, 0))

        new_d = loads(dumps(d))

        assert new_d.__reduce__() == d.__reduce__()

    def test_pickle_record_subarrays(self):
        from numpy import array, dtype
        from cPickle import loads, dumps

        d = dtype([("x", "int32", (3,)), ("y", "int32", (2,)), ("z", "int32", (4,)), ("value", float, (5,))])
        new_d = loads(dumps(d))

        keys = d.fields.keys()
        keys.sort()
        assert keys == ["value", "x", "y", "z"]

        assert new_d.itemsize == d.itemsize == 76

class AppTestNotDirect(BaseNumpyAppTest):
    def setup_class(cls):
        BaseNumpyAppTest.setup_class.__func__(cls)
        def check_non_native(w_obj, w_obj2):
            stor1 = w_obj.implementation.storage
            stor2 = w_obj2.implementation.storage
            assert stor1[0] == stor2[1]
            assert stor1[1] == stor2[0]
            if stor1[0] == '\x00':
                assert stor2[1] == '\x00'
                assert stor2[0] == '\x01'
            else:
                assert stor2[1] == '\x01'
                assert stor2[0] == '\x00'
        if option.runappdirect:
            cls.w_check_non_native = lambda *args : None
        else:
            cls.w_check_non_native = cls.space.wrap(interp2app(check_non_native))

    def test_non_native(self):
        from numpy import array
        a = array([1, 2, 3], dtype=self.non_native_prefix + 'i2')
        assert a[0] == 1
        assert (a + a)[1] == 4
        self.check_non_native(a, array([1, 2, 3], 'i2'))
        a = array([1, 2, 3], dtype=self.non_native_prefix + 'f8')
        assert a[0] == 1
        assert (a + a)[1] == 4
        a = array([1, 2, 3], dtype=self.non_native_prefix + 'f4')
        assert a[0] == 1
        assert (a + a)[1] == 4
        a = array([1, 2, 3], dtype=self.non_native_prefix + 'f2')
        assert a[0] == 1
        assert (a + a)[1] == 4
        a = array([1, 2, 3], dtype=self.non_native_prefix + 'g') # longdouble
        assert a[0] == 1
        assert (a + a)[1] == 4
        a = array([1, 2, 3], dtype=self.non_native_prefix + 'G') # clongdouble
        assert a[0] == 1
        assert (a + a)[1] == 4

<|MERGE_RESOLUTION|>--- conflicted
+++ resolved
@@ -1054,23 +1054,6 @@
         assert d.name == "unicode256"
         assert d.num == 19
 
-<<<<<<< HEAD
-    def test_string_boxes(self):
-        from numpy import str_
-        assert isinstance(str_(3), str_)
-
-    def test_unicode_boxes(self):
-        from numpy import unicode_
-        import sys
-        if '__pypy__' in sys.builtin_module_names:
-            exc = raises(NotImplementedError, unicode_, 3)
-            assert exc.value.message.find('not supported yet') >= 0
-        else:
-            u = unicode_(3)
-            assert isinstance(u, str)
-
-=======
->>>>>>> 5097dca8
     def test_character_dtype(self):
         import numpy as np
         from numpy import array, character
