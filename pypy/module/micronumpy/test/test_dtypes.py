--- conflicted
+++ resolved
@@ -127,12 +127,8 @@
         assert dtype(int).num == 7
         assert dtype('int').num == 7
         assert dtype('uint').num == 8
-<<<<<<< HEAD
-=======
         assert dtype('intp').num == 7
         assert dtype('uintp').num == 8
-        assert dtype(long).num == 9
->>>>>>> 027f2a82
         assert dtype(float).num == 12
         assert dtype('float').num == 12
         assert dtype('complex').num == 15
@@ -511,12 +507,7 @@
         import sys
         import numpy
         assert numpy.uint32(10) == 10
-<<<<<<< HEAD
-
         if sys.maxsize > 2 ** 31 - 1:
-=======
-        if sys.maxint > 2 ** 31 - 1:
->>>>>>> 027f2a82
             assert numpy.uint32(4294967295) == 4294967295
             assert numpy.uint32(4294967296) == 0
             assert numpy.uint32('4294967295') == 4294967295
@@ -532,14 +523,8 @@
 
     def test_int64(self):
         import sys
-<<<<<<< HEAD
-        import numpypy as numpy
-
+        import numpy
         if sys.maxsize == 2 ** 63 -1:
-=======
-        import numpy
-        if sys.maxint == 2 ** 63 -1:
->>>>>>> 027f2a82
             assert numpy.int64.mro() == [numpy.int64, numpy.signedinteger,
                                          numpy.integer, numpy.number,
                                          numpy.generic, int, object]
