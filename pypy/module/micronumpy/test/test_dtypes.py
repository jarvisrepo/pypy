--- conflicted
+++ resolved
@@ -224,43 +224,10 @@
             d3 = (array([1], d1) + array([1], d2)).dtype
             assert (d1, d2) == (d1, d2) and d3 is dtype(dout)
 
-<<<<<<< HEAD
-    def test_add_int8(self):
-        from numpypy import array, dtype
-
-        a = array(list(range(5)), dtype="int8")
-        b = a + a
-        assert b.dtype is dtype("int8")
-        for i in range(5):
-            assert b[i] == i * 2
-
-    def test_add_int16(self):
-        from numpypy import array, dtype
-
-        a = array(list(range(5)), dtype="int16")
-        b = a + a
-        assert b.dtype is dtype("int16")
-        for i in range(5):
-            assert b[i] == i * 2
-
-    def test_add_uint32(self):
-        from numpypy import array, dtype
-
-        a = array(list(range(5)), dtype="I")
-        b = a + a
-        assert b.dtype is dtype("I")
-        for i in range(5):
-            assert b[i] == i * 2
-
-    def test_shape(self):
-        from numpypy import dtype
-
-        assert dtype(int).shape == ()
-=======
     def test_add(self):
         import numpypy as np
         for dtype in ["int8", "int16", "I"]:
-            a = np.array(range(5), dtype=dtype)
+            a = np.array(list(range(5)), dtype=dtype)
             b = a + a
             assert b.dtype is np.dtype(dtype)
             for i in range(5):
@@ -275,8 +242,7 @@
 
     def test_shape(self):
         from numpypy import dtype
-        assert dtype(long).shape == ()
->>>>>>> aafd438a
+        assert dtype(int).shape == ()
 
     def test_cant_subclass(self):
         from numpypy import dtype
