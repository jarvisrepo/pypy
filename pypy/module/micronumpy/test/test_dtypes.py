import py, sys
from pypy.conftest import option
from pypy.module.micronumpy.test.test_base import BaseNumpyAppTest
from pypy.interpreter.gateway import interp2app

class AppTestDtypes(BaseNumpyAppTest):
    def test_dtype(self):
        from _numpypy import dtype

        d = dtype('?')
        assert d.num == 0
        assert d.kind == 'b'
        assert dtype('int8').num == 1
        assert dtype(d) is d
        assert dtype(None) is dtype(float)
        assert dtype('int8').name == 'int8'
        assert dtype(int).fields is None
        assert dtype(int).names is None
        raises(TypeError, dtype, 1042)
        raises(KeyError, 'dtype(int)["asdasd"]')

    def test_dtype_eq(self):
        from _numpypy import dtype

        assert dtype("int8") == "int8"
        assert "int8" == dtype("int8")
        raises(TypeError, lambda: dtype("int8") == 3)
        assert dtype(bool) == bool

    def test_dtype_with_types(self):
        from _numpypy import dtype

        assert dtype(bool).num == 0
        assert dtype('intp').num == 5
        assert dtype('uintp').num == 6
        assert dtype(int).num == 7
        assert dtype(float).num == 12

    def test_array_dtype_attr(self):
        from _numpypy import array, dtype

        a = array(list(range(5)), int)
        assert a.dtype is dtype(int)

    def test_repr_str(self):
        from _numpypy import dtype

        assert '.dtype' in repr(dtype)
        d = dtype('?')
        assert repr(d) == "dtype('bool')"
        assert str(d) == "bool"

    def test_bool_array(self):
        from _numpypy import array, False_, True_

        a = array([0, 1, 2, 2.5], dtype='?')
        assert a[0] is False_
        for i in range(1, 4):
            assert a[i] is True_

    def test_copy_array_with_dtype(self):
        from _numpypy import array, False_, longlong

        a = array([0, 1, 2, 3], dtype=int)
        # int on 64-bit, long in 32-bit
        assert isinstance(a[0], longlong)
        b = a.copy()
        assert isinstance(b[0], longlong)

        a = array([0, 1, 2, 3], dtype=bool)
        assert a[0] is False_
        b = a.copy()
        assert b[0] is False_

    def test_zeros_bool(self):
        from _numpypy import zeros, False_

        a = zeros(10, dtype=bool)
        for i in range(10):
            assert a[i] is False_

    def test_ones_bool(self):
        from _numpypy import ones, True_

        a = ones(10, dtype=bool)
        for i in range(10):
            assert a[i] is True_

    def test_zeros_long(self):
        from _numpypy import zeros, longlong
        a = zeros(10, dtype=int)
        for i in range(10):
            assert isinstance(a[i], longlong)
            assert a[1] == 0

    def test_ones_long(self):
        from _numpypy import ones, longlong
        a = ones(10, dtype=int)
        for i in range(10):
            assert isinstance(a[i], longlong)
            assert a[1] == 1

    def test_overflow(self):
        from _numpypy import array, dtype
        assert array([128], 'b')[0] == -128
        assert array([256], 'B')[0] == 0
        assert array([32768], 'h')[0] == -32768
        assert array([65536], 'H')[0] == 0
        if dtype('l').itemsize == 4: # 32-bit
            raises(OverflowError, "array([2**32/2], 'i')")
            raises(OverflowError, "array([2**32], 'I')")
        raises(OverflowError, "array([2**64/2], 'q')")
        raises(OverflowError, "array([2**64], 'Q')")

    def test_bool_binop_types(self):
        from _numpypy import array, dtype
        types = [
            '?', 'b', 'B', 'h', 'H', 'i', 'I', 'l', 'L', 'q', 'Q', 'f', 'd'
        ]
        a = array([True], '?')
        for t in types:
            assert (a + array([0], t)).dtype is dtype(t)

    def test_binop_types(self):
        from _numpypy import array, dtype
        tests = [('b','B','h'), ('b','h','h'), ('b','H','i'), ('b','i','i'),
                 ('b','l','l'), ('b','q','q'), ('b','Q','d'), ('B','h','h'),
                 ('B','H','H'), ('B','i','i'), ('B','I','I'), ('B','l','l'),
                 ('B','L','L'), ('B','q','q'), ('B','Q','Q'), ('h','H','i'),
                 ('h','i','i'), ('h','l','l'), ('h','q','q'), ('h','Q','d'),
                 ('H','i','i'), ('H','I','I'), ('H','l','l'), ('H','L','L'),
                 ('H','q','q'), ('H','Q','Q'), ('i','l','l'), ('i','q','q'),
                 ('i','Q','d'), ('I','L','L'), ('I','q','q'), ('I','Q','Q'),
                 ('q','Q','d'), ('b','f','f'), ('B','f','f'), ('h','f','f'),
                 ('H','f','f'), ('i','f','d'), ('I','f','d'), ('l','f','d'),
                 ('L','f','d'), ('q','f','d'), ('Q','f','d'), ('q','d','d')]
        if dtype('i').itemsize == dtype('l').itemsize: # 32-bit
            tests.extend([('b','I','q'), ('b','L','q'), ('h','I','q'),
                          ('h','L','q'), ('i','I','q'), ('i','L','q')])
        else:
            tests.extend([('b','I','l'), ('b','L','d'), ('h','I','l'),
                          ('h','L','d'), ('i','I','l'), ('i','L','d')])
        for d1, d2, dout in tests:
            assert (array([1], d1) + array([1], d2)).dtype is dtype(dout)

    def test_add_int8(self):
        from _numpypy import array, dtype

        a = array(list(range(5)), dtype="int8")
        b = a + a
        assert b.dtype is dtype("int8")
        for i in range(5):
            assert b[i] == i * 2

    def test_add_int16(self):
        from _numpypy import array, dtype

        a = array(list(range(5)), dtype="int16")
        b = a + a
        assert b.dtype is dtype("int16")
        for i in range(5):
            assert b[i] == i * 2

    def test_add_uint32(self):
        from _numpypy import array, dtype

        a = array(list(range(5)), dtype="I")
        b = a + a
        assert b.dtype is dtype("I")
        for i in range(5):
            assert b[i] == i * 2

    def test_shape(self):
        from _numpypy import dtype

        assert dtype(int).shape == ()

    def test_cant_subclass(self):
        from _numpypy import dtype
        # You can't subclass dtype
        raises(TypeError, type, "Foo", (dtype,), {})

    def test_can_subclass(self):
        import _numpypy
        class xyz(_numpypy.void):
            pass
        assert True

    def test_aliases(self):
        from _numpypy import dtype

        assert dtype("float") is dtype(float)

    def test_index_int8(self):
        from _numpypy import array, int8

        a = array(range(10), dtype=int8)
        b = array([0] * 10, dtype=int8)
        for idx in b: a[idx] += 1

    def test_index_int16(self):
        from _numpypy import array, int16

        a = array(range(10), dtype=int16)
        b = array([0] * 10, dtype=int16)
        for idx in b: a[idx] += 1

    def test_index_int32(self):
        from _numpypy import array, int32

        a = array(range(10), dtype=int32)
        b = array([0] * 10, dtype=int32)
        for idx in b: a[idx] += 1

    def test_index_int64(self):
        from _numpypy import array, int64

        a = array(range(10), dtype=int64)
        b = array([0] * 10, dtype=int64)
        for idx in b:
            a[idx] += 1

    def test_hash(self):
        import _numpypy as numpy
        for tp, value in [
            (numpy.int8, 4),
            (numpy.int16, 5),
            (numpy.uint32, 7),
            (numpy.int64, 3),
            (numpy.float32, 2.0),
            (numpy.float64, 4.32),
        ]:
            assert hash(tp(value)) == hash(value)


class AppTestTypes(BaseNumpyAppTest):
    def setup_class(cls):
        BaseNumpyAppTest.setup_class.im_func(cls)
        if option.runappdirect:
            import platform
            bits, linkage = platform.architecture()
            ptr_size = int(bits[:-3]) // 8
        else:
            from pypy.rpython.lltypesystem import rffi
            ptr_size = rffi.sizeof(rffi.CCHARP)
        cls.w_ptr_size = cls.space.wrap(ptr_size)

    def test_abstract_types(self):
        import _numpypy as numpy
        raises(TypeError, numpy.generic, 0)
        raises(TypeError, numpy.number, 0)
        raises(TypeError, numpy.integer, 0)
        exc = raises(TypeError, numpy.signedinteger, 0)
        assert 'cannot create' in str(exc.value)
        assert 'signedinteger' in str(exc.value)
        exc = raises(TypeError, numpy.unsignedinteger, 0)
        assert 'cannot create' in str(exc.value)
        assert 'unsignedinteger' in str(exc.value)
        raises(TypeError, numpy.floating, 0)
        raises(TypeError, numpy.inexact, 0)

    def test_new(self):
        import _numpypy as np
        assert np.int_(4) == 4
        assert np.float_(3.4) == 3.4

    def test_pow(self):
        from _numpypy import int_
        assert int_(4) ** 2 == 16

    def test_bool(self):
        import _numpypy as numpy

        assert numpy.bool_.mro() == [numpy.bool_, numpy.generic, object]
        assert numpy.bool_(3) is numpy.True_
        assert numpy.bool_("") is numpy.False_
        assert type(numpy.True_) is type(numpy.False_) is numpy.bool_

        class X(numpy.bool_):
            pass

        assert type(X(True)) is numpy.bool_
        assert X(True) is numpy.True_
        assert numpy.bool_("False") is numpy.True_

    def test_int8(self):
        import _numpypy as numpy

        assert numpy.int8.mro() == [numpy.int8, numpy.signedinteger,
                                    numpy.integer, numpy.number, 
                                    numpy.generic, object]

        a = numpy.array([1, 2, 3], numpy.int8)
        assert type(a[1]) is numpy.int8
        assert numpy.dtype("int8").type is numpy.int8

        x = numpy.int8(128)
        assert x == -128
        assert x != 128
        assert type(x) is numpy.int8
        assert repr(x) == "-128"

        assert type(int(x)) is int
        assert int(x) == -128
        assert numpy.int8('50') == numpy.int8(50)
        raises(ValueError, numpy.int8, '50.2')
        assert numpy.int8('127') == 127
        assert numpy.int8('128') == -128

    def test_uint8(self):
        import _numpypy as numpy

        assert numpy.uint8.mro() == [numpy.uint8, numpy.unsignedinteger, 
                                     numpy.integer, numpy.number, 
                                     numpy.generic, object]

        a = numpy.array([1, 2, 3], numpy.uint8)
        assert type(a[1]) is numpy.uint8
        assert numpy.dtype("uint8").type is numpy.uint8

        x = numpy.uint8(128)
        assert x == 128
        assert x != -128
        assert type(x) is numpy.uint8
        assert repr(x) == "128"

        assert type(int(x)) is int
        assert int(x) == 128

        assert numpy.uint8(255) == 255
        assert numpy.uint8(256) == 0
        assert numpy.uint8('255') == 255
        assert numpy.uint8('256') == 0

    def test_int16(self):
        import _numpypy as numpy

        x = numpy.int16(3)
        assert x == 3
        assert numpy.int16(32767) == 32767
        assert numpy.int16(32768) == -32768
        assert numpy.int16('32767') == 32767
        assert numpy.int16('32768') == -32768

    def test_uint16(self):
        import _numpypy as numpy

        assert numpy.uint16(65535) == 65535
        assert numpy.uint16(65536) == 0
        assert numpy.uint16('65535') == 65535
        assert numpy.uint16('65536') == 0

    def test_int32(self):
        import sys
        import _numpypy as numpy

        x = numpy.int32(23)
        assert x == 23
        assert numpy.int32(2147483647) == 2147483647
        assert numpy.int32('2147483647') == 2147483647
        if sys.maxsize > 2 ** 31 - 1:
            assert numpy.int32(2147483648) == -2147483648
            assert numpy.int32('2147483648') == -2147483648
        else:
            raises(OverflowError, numpy.int32, 2147483648)
            raises(OverflowError, numpy.int32, '2147483648')
        assert numpy.dtype('int32') is numpy.dtype(numpy.int32)

    def test_uint32(self):
        import sys
        import _numpypy as numpy

        assert numpy.uint32(10) == 10

        if sys.maxsize > 2 ** 31 - 1:
            assert numpy.uint32(4294967295) == 4294967295
            assert numpy.uint32(4294967296) == 0
            assert numpy.uint32('4294967295') == 4294967295
            assert numpy.uint32('4294967296') == 0

    def test_int_(self):
        import _numpypy as numpy

        assert numpy.int_ is numpy.dtype(int).type
        assert numpy.int_.mro() == [numpy.int_, numpy.signedinteger, 
                                    numpy.integer, numpy.number, 
                                    numpy.generic, int, object]

    def test_int64(self):
        import sys
        import _numpypy as numpy

<<<<<<< HEAD
        if sys.maxsize == 2 ** 63 -1:
            assert numpy.int64.mro() == [numpy.int64, numpy.signedinteger, numpy.integer, numpy.number, numpy.generic, int, object]
=======
        if sys.maxint == 2 ** 63 -1:
            assert numpy.int64.mro() == [numpy.int64, numpy.signedinteger, 
                                         numpy.integer, numpy.number, 
                                         numpy.generic, int, object]
>>>>>>> c13a5fd9
        else:
            assert numpy.int64.mro() == [numpy.int64, numpy.signedinteger, 
                                         numpy.integer, numpy.number, 
                                         numpy.generic, object]

        assert numpy.dtype(numpy.int64).type is numpy.int64
        assert numpy.int64(3) == 3

        assert numpy.int64(9223372036854775807) == 9223372036854775807
        assert numpy.int64(9223372036854775807) == 9223372036854775807

        raises(OverflowError, numpy.int64, 9223372036854775808)
        raises(OverflowError, numpy.int64, 9223372036854775808L)

    def test_uint64(self):
        import sys
        import _numpypy as numpy

        assert numpy.uint64.mro() == [numpy.uint64, numpy.unsignedinteger, 
                                      numpy.integer, numpy.number, 
                                      numpy.generic, object]

        assert numpy.dtype(numpy.uint64).type is numpy.uint64
        skip("see comment")
        # These tests pass "by chance" on numpy, things that are larger than
        # platform long (i.e. a python int), don't get put in a normal box,
        # instead they become an object array containing a long, we don't have
        # yet, so these can't pass.
        assert numpy.uint64(9223372036854775808) == 9223372036854775808
        assert numpy.uint64(18446744073709551615) == 18446744073709551615
        raises(OverflowError, numpy.uint64(18446744073709551616))

    def test_float32(self):
        import _numpypy as numpy

        assert numpy.float32.mro() == [numpy.float32, numpy.floating, 
                                       numpy.inexact, numpy.number, 
                                       numpy.generic, object]

        assert numpy.float32(12) == numpy.float64(12)
        assert numpy.float32('23.4') == numpy.float32(23.4)
        raises(ValueError, numpy.float32, '23.2df')

    def test_float64(self):
        import _numpypy as numpy

        assert numpy.float64.mro() == [numpy.float64, numpy.floating, 
                                       numpy.inexact, numpy.number, 
                                       numpy.generic, float, object]

        a = numpy.array([1, 2, 3], numpy.float64)
        assert type(a[1]) is numpy.float64
        assert numpy.dtype(float).type is numpy.float64

        assert "{:3f}".format(numpy.float64(3)) == "3.000000"

        assert numpy.float64(2.0) == 2.0
        assert numpy.float64('23.4') == numpy.float64(23.4)
        raises(ValueError, numpy.float64, '23.2df')

    def test_complex_floating(self):
        import _numpypy as numpy

        assert numpy.complexfloating.__mro__ == (numpy.complexfloating,
            numpy.inexact, numpy.number, numpy.generic, object)

    def test_complex_format(self):
        import _numpypy as numpy
        
        for complex_ in (numpy.complex128, numpy.complex64,):
            for real, imag, should in [
                (1, 2, '(1+2j)'),
                (0, 1, '1j'),
                (1, 0, '(1+0j)'),
                (-1, -2, '(-1-2j)'),
                (0.5, -0.75, '(0.5-0.75j)'),
                #xxx
                #(numpy.inf, numpy.inf, '(inf+inf*j)'),
                ]:
            
                c = complex_(complex(real, imag))
                assert c == complex(real, imag)
                assert c.real == real
                assert c.imag == imag
                assert repr(c) == should
            
        real, imag, should = (1e100, 3e66, '(1e+100+3e+66j)')
        c128 = numpy.complex128(complex(real, imag))
        assert type(c128.real) is type(c128.imag) is numpy.float64
        assert c128.real == real
        assert c128.imag == imag
        assert repr(c128) == should

        c64 = numpy.complex64(complex(real, imag))
        assert repr(c64.real) == 'inf'  
        assert type(c64.real) is type(c64.imag) is numpy.float32
        assert repr(c64.imag).startswith('inf')
        assert repr(c64) in ('(inf+inf*j)', '(inf+infj)')


        assert numpy.complex128(1.2) == numpy.complex128(complex(1.2, 0))
        assert numpy.complex64(1.2) == numpy.complex64(complex(1.2, 0))
        raises (TypeError, numpy.array, [3+4j], dtype=float)

    def test_complex(self):
        import _numpypy as numpy

        assert numpy.complex_ is numpy.complex128
        assert numpy.complex64.__mro__ == (numpy.complex64,
            numpy.complexfloating, numpy.inexact, numpy.number, numpy.generic,
            object)
        assert numpy.complex128.__mro__ == (numpy.complex128,
            numpy.complexfloating, numpy.inexact, numpy.number, numpy.generic,
            complex, object)

        assert numpy.dtype(complex).type is numpy.complex128
        assert numpy.dtype("complex").type is numpy.complex128

    def test_subclass_type(self):
        import _numpypy as numpy

        class X(numpy.float64):
            def m(self):
                return self + 2

        b = X(10)
        assert type(b) is X
        assert b.m() == 12

    def test_long_as_index(self):
        from _numpypy import int_, float64
        assert (1, 2, 3)[int_(1)] == 2
        raises(TypeError, lambda: (1, 2, 3)[float64(1)])

    def test_int(self):
        from _numpypy import int32, int64, int_
        import sys
        assert issubclass(int_, int)
        if sys.maxsize == (1<<31) - 1:
            assert issubclass(int32, int)
            assert int_ is int32
        else:
            assert issubclass(int64, int)
            assert int_ is int64

    def test_various_types(self):
        import _numpypy as numpy

        assert numpy.int16 is numpy.short
        assert numpy.int8 is numpy.byte
        assert numpy.bool_ is numpy.bool8
<<<<<<< HEAD
        if sys.maxsize == (1 << 63) - 1:
            assert '%r' % numpy.intp == '%r' % numpy.int64
        else:
            assert '%r' % numpy.intp == '%r' % numpy.int32
=======
        if self.ptr_size == 4:
            assert numpy.intp is numpy.int32
            assert numpy.uintp is numpy.uint32
        elif self.ptr_size == 8:
            assert numpy.intp is numpy.int64
            assert numpy.uintp is numpy.uint64
>>>>>>> c13a5fd9

    def test_mro(self):
        import _numpypy as numpy

        assert numpy.int16.__mro__ == (numpy.int16, numpy.signedinteger,
                                       numpy.integer, numpy.number,
                                       numpy.generic, object)
        assert numpy.bool_.__mro__ == (numpy.bool_, numpy.generic, object)

    def test_operators(self):
        from operator import truediv
        from _numpypy import float64, int_, True_, False_
        assert 5 / int_(2) == int_(2)
        assert truediv(int_(3), int_(2)) == float64(1.5)
        assert truediv(3, int_(2)) == float64(1.5)
        assert int_(8) % int_(3) == int_(2)
        assert 8 % int_(3) == int_(2)
        assert divmod(int_(8), int_(3)) == (int_(2), int_(2))
        assert divmod(8, int_(3)) == (int_(2), int_(2))
        assert 2 ** int_(3) == int_(8)
        assert int_(3) << int_(2) == int_(12)
        assert 3 << int_(2) == int_(12)
        assert int_(8) >> int_(2) == int_(2)
        assert 8 >> int_(2) == int_(2)
        assert int_(3) & int_(1) == int_(1)
        assert 2 & int_(3) == int_(2)
        assert int_(2) | int_(1) == int_(3)
        assert 2 | int_(1) == int_(3)
        assert int_(3) ^ int_(5) == int_(6)
        assert True_ ^ False_ is True_
        assert 5 ^ int_(3) == int_(6)
        assert +int_(3) == int_(3)
        assert ~int_(3) == int_(-4)
        raises(TypeError, lambda: float64(3) & 1)

    def test_alternate_constructs(self):
        from _numpypy import dtype
        nnp = self.non_native_prefix
        byteorder = self.native_prefix
        assert dtype('i8') == dtype(byteorder + 'i8') == dtype('=i8') # XXX should be equal == dtype(long)
        assert dtype(nnp + 'i8') != dtype('i8')
        assert dtype(nnp + 'i8').byteorder == nnp
        assert dtype('=i8').byteorder == '='
        assert dtype(byteorder + 'i8').byteorder == '='

    def test_intp(self):
        from _numpypy import dtype
        assert dtype('p') == dtype('intp')
        assert dtype('P') == dtype('uintp')

    def test_alignment(self):
        from _numpypy import dtype
        assert dtype('i4').alignment == 4

    def test_typeinfo(self):
        from _numpypy import typeinfo, void, number, int64, bool_
        assert typeinfo['Number'] == number
        assert typeinfo['LONGLONG'] == ('q', 9, 64, 8, 9223372036854775807, -9223372036854775808, int64)
        assert typeinfo['VOID'] == ('V', 20, 0, 1, void)
        assert typeinfo['BOOL'] == ('?', 0, 8, 1, 1, 0, bool_)

class AppTestStrUnicodeDtypes(BaseNumpyAppTest):
    def test_str_unicode(self):
        from _numpypy import str_, unicode_, character, flexible, generic
        assert str_.mro() == [str_, str, character, flexible, generic, object]
        assert unicode_.mro() == [unicode_, str, character, flexible, generic, object]

    def test_str_dtype(self):
        from _numpypy import dtype, str_

        raises(TypeError, "dtype('Sx')")
        d = dtype('S8')
        assert d.itemsize == 8
        assert dtype(str) == dtype('S')
        assert d.kind == 'S'
        assert d.type is str_
        assert d.name == "string64"
        assert d.num == 18

    def test_unicode_dtype(self):
        from _numpypy import dtype, unicode_

        raises(TypeError, "dtype('Ux')")
        d = dtype('U8')
        assert d.itemsize == 8 * 4
        assert dtype(str) == dtype('U')
        assert d.kind == 'U'
        assert d.type is unicode_
        assert d.name == "unicode256"
        assert d.num == 19

    def test_string_boxes(self):
        from _numpypy import str_
        assert isinstance(str_(3), str_)

    def test_unicode_boxes(self):
        from _numpypy import unicode_
        assert isinstance(unicode_(3), str)

class AppTestRecordDtypes(BaseNumpyAppTest):
    def test_create(self):
        from _numpypy import dtype, void

        raises(ValueError, "dtype([('x', int), ('x', float)])")
        d = dtype([("x", "int32"), ("y", "int32"), ("z", "int32"), ("value", float)])
        assert d.fields['x'] == (dtype('int32'), 0)
        assert d.fields['value'] == (dtype(float), 12)
        assert d['x'] == dtype('int32')
        assert d.name == "void160"
        assert d.num == 20
        assert d.itemsize == 20
        assert d.kind == 'V'
        assert d.type is void
        assert d.char == 'V'
        assert d.names == ("x", "y", "z", "value")
        raises(KeyError, 'd["xyz"]')
        raises(KeyError, 'd.fields["xyz"]')

    def test_create_from_dict(self):
        skip("not yet")
        from _numpypy import dtype
        d = dtype({'names': ['a', 'b', 'c'],
                   })

class AppTestNotDirect(BaseNumpyAppTest):
    def setup_class(cls):
        BaseNumpyAppTest.setup_class.__func__(cls)
        def check_non_native(w_obj, w_obj2):
            stor1 = w_obj.implementation.storage
            stor2 = w_obj2.implementation.storage
            assert stor1[0] == stor2[1]
            assert stor1[1] == stor2[0]
            if stor1[0] == '\x00':
                assert stor2[1] == '\x00'
                assert stor2[0] == '\x01'
            else:
                assert stor2[1] == '\x01'
                assert stor2[0] == '\x00'
        cls.w_check_non_native = cls.space.wrap(interp2app(check_non_native))
        if option.runappdirect:
            py.test.skip("not a direct test")

    def test_non_native(self):
        from _numpypy import array
        a = array([1, 2, 3], dtype=self.non_native_prefix + 'i2')
        assert a[0] == 1
        assert (a + a)[1] == 4
        self.check_non_native(a, array([1, 2, 3], 'i2'))

class AppTestPyPyOnly(BaseNumpyAppTest):
    def setup_class(cls):
        if option.runappdirect and '__pypy__' not in sys.builtin_module_names:
            py.test.skip("pypy only test")
        BaseNumpyAppTest.setup_class.im_func(cls)

    def test_typeinfo(self):
        from _numpypy import typeinfo, void, number, int64, bool_
        assert typeinfo['Number'] == number
        assert typeinfo['LONGLONG'] == ('q', 9, 64, 8, 9223372036854775807L, -9223372036854775808L, int64)
        assert typeinfo['VOID'] == ('V', 20, 0, 1, void)
        assert typeinfo['BOOL'] == ('?', 0, 8, 1, 1, 0, bool_)<|MERGE_RESOLUTION|>--- conflicted
+++ resolved
@@ -390,15 +390,10 @@
         import sys
         import _numpypy as numpy
 
-<<<<<<< HEAD
         if sys.maxsize == 2 ** 63 -1:
-            assert numpy.int64.mro() == [numpy.int64, numpy.signedinteger, numpy.integer, numpy.number, numpy.generic, int, object]
-=======
-        if sys.maxint == 2 ** 63 -1:
             assert numpy.int64.mro() == [numpy.int64, numpy.signedinteger, 
                                          numpy.integer, numpy.number, 
                                          numpy.generic, int, object]
->>>>>>> c13a5fd9
         else:
             assert numpy.int64.mro() == [numpy.int64, numpy.signedinteger, 
                                          numpy.integer, numpy.number, 
@@ -550,19 +545,12 @@
         assert numpy.int16 is numpy.short
         assert numpy.int8 is numpy.byte
         assert numpy.bool_ is numpy.bool8
-<<<<<<< HEAD
-        if sys.maxsize == (1 << 63) - 1:
-            assert '%r' % numpy.intp == '%r' % numpy.int64
-        else:
-            assert '%r' % numpy.intp == '%r' % numpy.int32
-=======
         if self.ptr_size == 4:
             assert numpy.intp is numpy.int32
             assert numpy.uintp is numpy.uint32
         elif self.ptr_size == 8:
             assert numpy.intp is numpy.int64
             assert numpy.uintp is numpy.uint64
->>>>>>> c13a5fd9
 
     def test_mro(self):
         import _numpypy as numpy
