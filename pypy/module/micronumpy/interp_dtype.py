--- conflicted
+++ resolved
@@ -118,8 +118,6 @@
     def is_bool_type(self):
         return self.kind == BOOLLTR
 
-<<<<<<< HEAD
-=======
     def is_record_type(self):
         return self.fields is not None
 
@@ -131,72 +129,6 @@
     def get_size(self):
         return self.itemtype.get_element_size()
 
-def dtype_from_list(space, w_lst):
-    lst_w = space.listview(w_lst)
-    fields = {}
-    offset = 0
-    ofs_and_items = []
-    fieldnames = []
-    for w_elem in lst_w:
-        w_fldname, w_flddesc = space.fixedview(w_elem, 2)
-        subdtype = descr__new__(space, space.gettypefor(W_Dtype), w_flddesc)
-        fldname = space.str_w(w_fldname)
-        if fldname in fields:
-            raise OperationError(space.w_ValueError, space.wrap("two fields with the same name"))
-        assert isinstance(subdtype, W_Dtype)
-        fields[fldname] = (offset, subdtype)
-        ofs_and_items.append((offset, subdtype.itemtype))
-        offset += subdtype.itemtype.get_element_size()
-        fieldnames.append(fldname)
-    itemtype = types.RecordType(ofs_and_items, offset)
-    return W_Dtype(itemtype, 20, VOIDLTR, "void" + str(8 * itemtype.get_element_size()),
-                   "V", space.gettypefor(interp_boxes.W_VoidBox), fields=fields,
-                   fieldnames=fieldnames)
-
-def dtype_from_dict(space, w_dict):
-    raise OperationError(space.w_NotImplementedError, space.wrap(
-        "dtype from dict"))
-
-def variable_dtype(space, name):
-    if name[0] in '<>':
-        # ignore byte order, not sure if it's worth it for unicode only
-        if name[0] != byteorder_prefix and name[1] == 'U':
-            raise OperationError(space.w_NotImplementedError, space.wrap(
-                "unimplemented non-native unicode"))
-        name = name[1:]
-    char = name[0]
-    if len(name) == 1:
-        size = 0
-    else:
-        try:
-            size = int(name[1:])
-        except ValueError:
-            raise OperationError(space.w_TypeError, space.wrap("data type not understood"))
-    if char == 'S':
-        itemtype = types.StringType(size)
-        basename = 'string'
-        num = 18
-        w_box_type = space.gettypefor(interp_boxes.W_StringBox)
-    elif char == 'V':
-        num = 20
-        basename = 'void'
-        w_box_type = space.gettypefor(interp_boxes.W_VoidBox)
-        raise OperationError(space.w_NotImplementedError, space.wrap(
-            "pure void dtype"))
-    else:
-        assert char == 'U'
-        basename = 'unicode'
-        itemtype = types.UnicodeType(size)
-        num = 19
-        w_box_type = space.gettypefor(interp_boxes.W_UnicodeBox)
-    return W_Dtype(itemtype, num, char,
-                   basename + str(8 * itemtype.get_element_size()),
-                   char, w_box_type)
-
-def dtype_from_spec(space, name):
-        raise OperationError(space.w_NotImplementedError, space.wrap(
-            "dtype from spec"))    
->>>>>>> a1f15a4b
 
 def invalid_dtype(space, w_obj):
     if space.isinstance_w(w_obj, space.w_str):
@@ -251,10 +183,11 @@
                 return dtype
         raise invalid_dtype(space, w_obj)
 
-    if (space.isinstance_w(w_obj, space.w_str) or
+    elif (space.isinstance_w(w_obj, space.w_str) or
         space.isinstance_w(w_obj, space.w_unicode)):
 
         typestr = space.str_w(w_obj)
+        w_base_dtype = None
 
         if not typestr:
             raise invalid_dtype(space, w_obj)
@@ -267,13 +200,15 @@
             if endian == "|":
                 endian = "="
             typestr = typestr[1:]
+        else:
+            endian = "="
 
         if not typestr:
             raise invalid_dtype(space, w_obj)
 
         if len(typestr) == 1:
             try:
-                return cache.dtypes_by_name[typestr]
+                w_base_dtype = cache.dtypes_by_name[typestr]
             except KeyError:
                 raise invalid_dtype(space, w_obj)
         else:
@@ -294,17 +229,37 @@
                     for dtype in cache.builtin_dtypes:
                         if (dtype.kind == kind and
                             dtype.itemtype.get_element_size() == elsize):
-                            return dtype
-                    raise invalid_dtype(space, w_obj)
-
-    if space.isinstance_w(w_obj, space.w_tuple):
+                            w_base_dtype = dtype
+                            break
+                    else:
+                        raise invalid_dtype(space, w_obj)
+
+        if w_base_dtype is not None:
+            if elsize is not None:
+            if endian != "=" and endian != nonnative_byteorder_prefix:
+                endian = "="
+            if (endian != "=" and w_base_dtype.byteorder != "|" and
+                w_base_dtype.byteorder != endian):
+                return W_Dtype(
+                    cache.nonnative_dtypes[w_base_dtype], w_base_dtype.num,
+                    w_base_dtype.kind, w_base_dtype.name, w_base_dtype.char,
+                    w_base_dtype.w_box_type, byteorder=endian,
+                    builtin_type=w_base_dtype.builtin_type
+                )
+            else:
+                return w_base_dtype
+
+    elif space.isinstance_w(w_obj, space.w_tuple):
         return dtype_from_tuple(space, space.listview(w_obj))
 
-    if space.isinstance_w(w_obj, space.w_list):
+    elif space.isinstance_w(w_obj, space.w_list):
         return dtype_from_list(space, space.listview(w_obj))
 
-    if space.isinstance_w(w_obj, space.w_dict):
+    elif space.isinstance_w(w_obj, space.w_dict):
         return dtype_from_dict(space, w_obj)
+
+    else:
+        raise invalid_dtype(space, w_obj)
 
     w_type_dict = cache.w_type_dict
     w_result = None
@@ -316,12 +271,15 @@
                 raise
             if space.isinstance_w(w_obj, space.w_str):
                 w_key = space.call_method(w_obj, "decode", space.wrap("ascii"))
-                w_result = space.getitem(w_type_dict, w_key)
+                try:
+                    w_result = space.getitem(w_type_dict, w_key)
+                except OperationError, e:
+                    if not e.match(space, space.w_KeyError):
+                        raise
         if w_result is not None:
             return dtype_from_object(space, w_result)
 
     raise invalid_dtype(space, w_obj)
-
 
 def descr__new__(space, w_subtype, w_dtype):
     w_dtype = dtype_from_object(space, w_dtype)
@@ -540,6 +498,12 @@
         for dtype in self.builtin_dtypes:
             self.dtypes_by_name[dtype.char] = dtype
         self.dtypes_by_name["p"] = self.w_longdtype
+        self.nonnative_dtypes = {
+            self.w_booldtype: types.NonNativeBool(),
+            self.w_int16dtype: types.NonNativeInt16(),
+            self.w_int32dtype: types.NonNativeInt32(),
+            self.w_longdtype: types.NonNativeLong(),
+        }
 
         typeinfo_full = {
             'LONGLONG': self.w_int64dtype,
