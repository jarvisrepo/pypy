import functools
import math

from pypy.interpreter.baseobjspace import Wrappable
from pypy.interpreter.error import OperationError
from pypy.interpreter.gateway import interp2app
from pypy.interpreter.typedef import TypeDef, interp_attrproperty, GetSetProperty
from pypy.module.micronumpy import signature
from pypy.objspace.std.floatobject import float2string
from pypy.rlib import rarithmetic, rfloat
from pypy.rlib.rarithmetic import LONG_BIT, widen
from pypy.rlib.objectmodel import specialize, enforceargs
from pypy.rlib.unroll import unrolling_iterable
from pypy.rpython.lltypesystem import lltype, rffi


UNSIGNEDLTR = "u"
SIGNEDLTR = "i"
BOOLLTR = "b"
FLOATINGLTR = "f"

class W_Dtype(Wrappable):
    def __init__(self, space):
        pass

    def descr__new__(space, w_subtype, w_dtype):
        if space.is_w(w_dtype, space.w_None):
            return space.fromcache(W_Float64Dtype)
        elif space.isinstance_w(w_dtype, space.w_str):
            dtype = space.str_w(w_dtype)
            for alias, dtype_class in dtypes_by_alias:
                if alias == dtype:
                    return space.fromcache(dtype_class)
        elif isinstance(space.interpclass_w(w_dtype), W_Dtype):
            return w_dtype
        elif space.isinstance_w(w_dtype, space.w_type):
            for typename, dtype_class in dtypes_by_apptype:
                if space.is_w(getattr(space, "w_%s" % typename), w_dtype):
                    return space.fromcache(dtype_class)
        raise OperationError(space.w_TypeError, space.wrap("data type not understood"))

    def descr_repr(self, space):
        return space.wrap("dtype('%s')" % self.name)

    def descr_str(self, space):
        return space.wrap(self.name)

    def descr_get_shape(self, space):
        return space.newtuple([])


class BaseBox(object):
    pass

VOID_TP = lltype.Ptr(lltype.Array(lltype.Void, hints={'nolength': True, "uncast_on_llgraph": True}))

def create_low_level_dtype(num, kind, name, aliases, applevel_types, T, valtype,
    expected_size=None):

    class Box(BaseBox):
        def __init__(self, val):
            self.val = val

        def wrap(self, space):
            val = self.val
            if valtype is rarithmetic.r_singlefloat:
                val = float(val)
            return space.wrap(val)

        def convert_to(self, dtype):
            return dtype.adapt_val(self.val)
    Box.__name__ = "%sBox" % T._name

    TP = lltype.Ptr(lltype.Array(T, hints={'nolength': True}))
    class W_LowLevelDtype(W_Dtype):
        signature = signature.BaseSignature()

        def erase(self, storage):
            return rffi.cast(VOID_TP, storage)

        def unerase(self, storage):
            return rffi.cast(TP, storage)

        @enforceargs(None, valtype)
        def box(self, value):
            return Box(value)

        def unbox(self, box):
            assert isinstance(box, Box)
            return box.val

        def unwrap(self, space, w_item):
            raise NotImplementedError

        def malloc(self, size):
            # XXX find out why test_zjit explodes with tracking of allocations
            return self.erase(lltype.malloc(TP.TO, size,
                zero=True, flavor="raw",
                track_allocation=False, add_memory_pressure=True
            ))

        def getitem(self, storage, i):
            return Box(self.unerase(storage)[i])

        def setitem(self, storage, i, item):
            self.unerase(storage)[i] = self.unbox(item)

        def setitem_w(self, space, storage, i, w_item):
            self.setitem(storage, i, self.unwrap(space, w_item))

        @specialize.argtype(1)
        def adapt_val(self, val):
            return self.box(rffi.cast(TP.TO.OF, val))

    W_LowLevelDtype.__name__ = "W_%sDtype" % name.capitalize()
    W_LowLevelDtype.num = num
    W_LowLevelDtype.kind = kind
    W_LowLevelDtype.name = name
    W_LowLevelDtype.aliases = aliases
    W_LowLevelDtype.applevel_types = applevel_types
    W_LowLevelDtype.num_bytes = rffi.sizeof(T)
    if expected_size is not None:
        assert W_LowLevelDtype.num_bytes == expected_size
    return W_LowLevelDtype


def binop(func):
    @functools.wraps(func)
    def impl(self, v1, v2):
        return self.adapt_val(func(self,
            self.for_computation(self.unbox(v1)),
            self.for_computation(self.unbox(v2)),
        ))
    return impl

def raw_binop(func):
    # Returns the result unwrapped.
    @functools.wraps(func)
    def impl(self, v1, v2):
        return func(self,
            self.for_computation(self.unbox(v1)),
            self.for_computation(self.unbox(v2))
        )
    return impl

def unaryop(func):
    @functools.wraps(func)
    def impl(self, v):
        return self.adapt_val(func(self, self.for_computation(self.unbox(v))))
    return impl

class ArithmeticTypeMixin(object):
    _mixin_ = True

    @binop
    def add(self, v1, v2):
        return v1 + v2
    @binop
    def sub(self, v1, v2):
        return v1 - v2
    @binop
    def mul(self, v1, v2):
        return v1 * v2
<<<<<<< HEAD
    @binop
    def div(self, v1, v2):
        try:
            return v1 / v2
        except ZeroDivisionError:
            return (1 if v1>=0 else -1) *(1 if v2>=0 else -1)*float('inf')
=======

>>>>>>> 04578ef8
    @unaryop
    def pos(self, v):
        return +v
    @unaryop
    def neg(self, v):
        return -v
    @unaryop
    def abs(self, v):
        return abs(v)

    @binop
    def max(self, v1, v2):
        return max(v1, v2)
    @binop
    def min(self, v1, v2):
        return min(v1, v2)

    def bool(self, v):
        return bool(self.for_computation(self.unbox(v)))
    @raw_binop
    def eq(self, v1, v2):
        return v1 == v2
    @raw_binop
    def ne(self, v1, v2):
        return v1 != v2
    @raw_binop
    def lt(self, v1, v2):
        return v1 < v2
    @raw_binop
    def le(self, v1, v2):
        return v1 <= v2
    @raw_binop
    def gt(self, v1, v2):
        return v1 > v2
    @raw_binop
    def ge(self, v1, v2):
        return v1 >= v2


class FloatArithmeticDtype(ArithmeticTypeMixin):
    _mixin_ = True

    def unwrap(self, space, w_item):
        return self.adapt_val(space.float_w(space.float(w_item)))

    def for_computation(self, v):
        return float(v)

    def str_format(self, item):
        return float2string(self.for_computation(self.unbox(item)), 'g', rfloat.DTSF_STR_PRECISION)

    @binop
    def div(self, v1, v2):
        try:
            return v1 / v2
        except ZeroDivisionError:
            if v1 == v2 == 0.0:
                return rfloat.NAN
            return rfloat.copysign(rfloat.INFINITY, v1 * v2)
    @binop
    def mod(self, v1, v2):
        return math.fmod(v1, v2)
    @binop
    def pow(self, v1, v2):
        return math.pow(v1, v2)

    @unaryop
    def sign(self, v):
        if v == 0.0:
            return 0.0
        return rfloat.copysign(1.0, v)
    @unaryop
    def reciprocal(self, v):
        if v == 0.0:
            return rfloat.copysign(rfloat.INFINITY, v)
        return 1.0 / v
    @unaryop
    def fabs(self, v):
        return math.fabs(v)
    @unaryop
    def floor(self, v):
        return math.floor(v)

    @binop
    def copysign(self, v1, v2):
        return math.copysign(v1, v2)
    @unaryop
    def exp(self, v):
        try:
            return math.exp(v)
        except OverflowError:
            return rfloat.INFINITY
    @unaryop
    def sin(self, v):
        return math.sin(v)
    @unaryop
    def cos(self, v):
        return math.cos(v)
    @unaryop
    def tan(self, v):
        return math.tan(v)
    @unaryop
    def arcsin(self, v):
        if not -1.0 <= v <= 1.0:
            return rfloat.NAN
        return math.asin(v)
    @unaryop
    def arccos(self, v):
        if not -1.0 <= v <= 1.0:
            return rfloat.NAN
        return math.acos(v)
    @unaryop
    def arctan(self, v):
        return math.atan(v)
    @unaryop
    def arcsinh(self, v):
        return math.asinh(v)
    @unaryop
    def arctanh(self, v):
        if v == 1.0 or v == -1.0:
            return math.copysign(rfloat.INFINITY, v)
        if not -1.0 < v < 1.0:
            return rfloat.NAN
        return math.atanh(v)

class IntegerArithmeticDtype(ArithmeticTypeMixin):
    _mixin_ = True

    def unwrap(self, space, w_item):
        return self.adapt_val(space.int_w(space.int(w_item)))

    def for_computation(self, v):
        return widen(v)

    def str_format(self, item):
        return str(widen(self.unbox(item)))

    @binop
    def div(self, v1, v2):
        if v2 == 0:
            return 0
        return v1 / v2
    @binop
    def mod(self, v1, v2):
        return v1 % v2

class SignedIntegerArithmeticDtype(IntegerArithmeticDtype):
    _mixin_ = True

    @unaryop
    def sign(self, v):
        if v > 0:
            return 1
        elif v < 0:
            return -1
        else:
            assert v == 0
            return 0

class UnsignedIntegerArithmeticDtype(IntegerArithmeticDtype):
    _mixin_ = True

    @unaryop
    def sign(self, v):
        return int(v != 0)


W_BoolDtype = create_low_level_dtype(
    num = 0, kind = BOOLLTR, name = "bool",
    aliases = ["?", "bool", "bool8"],
    applevel_types = ["bool"],
    T = lltype.Bool,
    valtype = bool,
)
class W_BoolDtype(SignedIntegerArithmeticDtype, W_BoolDtype):
    def unwrap(self, space, w_item):
        return self.adapt_val(space.is_true(w_item))

    def str_format(self, item):
        v = self.unbox(item)
        return "True" if v else "False"

    def for_computation(self, v):
        return int(v)

W_Int8Dtype = create_low_level_dtype(
    num = 1, kind = SIGNEDLTR, name = "int8",
    aliases = ["b", "int8", "i1"],
    applevel_types = [],
    T = rffi.SIGNEDCHAR,
    valtype = rffi.SIGNEDCHAR._type,
    expected_size = 1,
)
class W_Int8Dtype(SignedIntegerArithmeticDtype, W_Int8Dtype):
    pass

W_UInt8Dtype = create_low_level_dtype(
    num = 2, kind = UNSIGNEDLTR, name = "uint8",
    aliases = ["B", "uint8", "I1"],
    applevel_types = [],
    T = rffi.UCHAR,
    valtype = rffi.UCHAR._type,
    expected_size = 1,
)
class W_UInt8Dtype(UnsignedIntegerArithmeticDtype, W_UInt8Dtype):
    pass

W_Int16Dtype = create_low_level_dtype(
    num = 3, kind = SIGNEDLTR, name = "int16",
    aliases = ["h", "int16", "i2"],
    applevel_types = [],
    T = rffi.SHORT,
    valtype = rffi.SHORT._type,
    expected_size = 2,
)
class W_Int16Dtype(SignedIntegerArithmeticDtype, W_Int16Dtype):
    pass

W_UInt16Dtype = create_low_level_dtype(
    num = 4, kind = UNSIGNEDLTR, name = "uint16",
    aliases = ["H", "uint16", "I2"],
    applevel_types = [],
    T = rffi.USHORT,
    valtype = rffi.USHORT._type,
    expected_size = 2,
)
class W_UInt16Dtype(UnsignedIntegerArithmeticDtype, W_UInt16Dtype):
    pass

W_Int32Dtype = create_low_level_dtype(
    num = 5, kind = SIGNEDLTR, name = "int32",
    aliases = ["i", "int32", "i4"],
    applevel_types = [],
    T = rffi.INT,
    valtype = rffi.INT._type,
    expected_size = 4,
)
class W_Int32Dtype(SignedIntegerArithmeticDtype, W_Int32Dtype):
    pass

W_UInt32Dtype = create_low_level_dtype(
    num = 6, kind = UNSIGNEDLTR, name = "uint32",
    aliases = ["I", "uint32", "I4"],
    applevel_types = [],
    T = rffi.UINT,
    valtype = rffi.UINT._type,
    expected_size = 4,
)
class W_UInt32Dtype(UnsignedIntegerArithmeticDtype, W_UInt32Dtype):
    pass

W_Int64Dtype = create_low_level_dtype(
    num = 9, kind = SIGNEDLTR, name = "int64",
    aliases = ["q", "int64", "i8"],
    applevel_types = ["long"],
    T = rffi.LONGLONG,
    valtype = rffi.LONGLONG._type,
    expected_size = 8,
)
class W_Int64Dtype(SignedIntegerArithmeticDtype, W_Int64Dtype):
    pass

W_UInt64Dtype = create_low_level_dtype(
    num = 10, kind = UNSIGNEDLTR, name = "uint64",
    aliases = ["Q", "uint64", "I8"],
    applevel_types = [],
    T = rffi.ULONGLONG,
    valtype = rffi.ULONGLONG._type,
    expected_size = 8,
)
class W_UInt64Dtype(UnsignedIntegerArithmeticDtype, W_UInt64Dtype):
    pass

if LONG_BIT == 32:
    long_dtype = W_Int32Dtype
    ulong_dtype = W_UInt32Dtype
elif LONG_BIT == 64:
    long_dtype = W_Int64Dtype
    ulong_dtype = W_UInt64Dtype
else:
    assert False

class W_LongDtype(long_dtype):
    num = 7
    aliases = ["l"]
    applevel_types = ["int"]

class W_ULongDtype(ulong_dtype):
    num = 8
    aliases = ["L"]

W_Float32Dtype = create_low_level_dtype(
    num = 11, kind = FLOATINGLTR, name = "float32",
    aliases = ["f", "float32", "f4"],
    applevel_types = [],
    T = lltype.SingleFloat,
    valtype = rarithmetic.r_singlefloat,
    expected_size = 4,
)
class W_Float32Dtype(FloatArithmeticDtype, W_Float32Dtype):
    pass

W_Float64Dtype = create_low_level_dtype(
    num = 12, kind = FLOATINGLTR, name = "float64",
    aliases = ["d", "float64", "f8"],
    applevel_types = ["float"],
    T = lltype.Float,
    valtype = float,
    expected_size = 8,
)
class W_Float64Dtype(FloatArithmeticDtype, W_Float64Dtype):
    pass

ALL_DTYPES = [
    W_BoolDtype,
    W_Int8Dtype, W_UInt8Dtype, W_Int16Dtype, W_UInt16Dtype,
    W_Int32Dtype, W_UInt32Dtype, W_LongDtype, W_ULongDtype,
    W_Int64Dtype, W_UInt64Dtype,
    W_Float32Dtype, W_Float64Dtype,
]

dtypes_by_alias = unrolling_iterable([
    (alias, dtype)
    for dtype in ALL_DTYPES
    for alias in dtype.aliases
])
dtypes_by_apptype = unrolling_iterable([
    (apptype, dtype)
    for dtype in ALL_DTYPES
    for apptype in dtype.applevel_types
])
dtypes_by_num_bytes = unrolling_iterable(sorted([
    (dtype.num_bytes, dtype)
    for dtype in ALL_DTYPES
]))

W_Dtype.typedef = TypeDef("dtype",
    __module__ = "numpy",
    __new__ = interp2app(W_Dtype.descr__new__.im_func),

    __repr__ = interp2app(W_Dtype.descr_repr),
    __str__ = interp2app(W_Dtype.descr_str),

    num = interp_attrproperty("num", cls=W_Dtype),
    kind = interp_attrproperty("kind", cls=W_Dtype),
    itemsize = interp_attrproperty("num_bytes", cls=W_Dtype),
    shape = GetSetProperty(W_Dtype.descr_get_shape),
)
W_Dtype.typedef.acceptable_as_base_class = False<|MERGE_RESOLUTION|>--- conflicted
+++ resolved
@@ -161,16 +161,7 @@
     @binop
     def mul(self, v1, v2):
         return v1 * v2
-<<<<<<< HEAD
-    @binop
-    def div(self, v1, v2):
-        try:
-            return v1 / v2
-        except ZeroDivisionError:
-            return (1 if v1>=0 else -1) *(1 if v2>=0 else -1)*float('inf')
-=======
-
->>>>>>> 04578ef8
+
     @unaryop
     def pos(self, v):
         return +v
