--- conflicted
+++ resolved
@@ -196,13 +196,8 @@
             kind=SIGNEDLTR,
             name="int64",
             char="q",
-<<<<<<< HEAD
-            w_box_type = space.gettypefor(interp_boxes.W_Int64Box),
+            w_box_type=space.gettypefor(interp_boxes.W_Int64Box),
             alternate_constructors=[space.w_int],
-=======
-            w_box_type=space.gettypefor(interp_boxes.W_Int64Box),
-            alternate_constructors=[space.w_long],
->>>>>>> 85403220
         )
         self.w_uint64dtype = W_Dtype(
             types.UInt64(),
