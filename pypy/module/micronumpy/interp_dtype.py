--- conflicted
+++ resolved
@@ -71,12 +71,8 @@
     def box_complex(self, real, imag):
         return self.itemtype.box_complex(real, imag)
 
-<<<<<<< HEAD
     def build_and_convert(self, space, box):
         return self.itemtype.build_and_convert(space, self, box)
-
-=======
->>>>>>> 69d79219
     def coerce(self, space, w_item):
         return self.itemtype.coerce(space, self, w_item)
 
