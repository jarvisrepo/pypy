--- conflicted
+++ resolved
@@ -34,6 +34,7 @@
     else:
         assert isinstance(w_npyobj, W_NDimArray)
         return w_npyobj.get_dtype()
+
 
 class W_Ufunc(W_Root):
     _immutable_fields_ = [
@@ -204,22 +205,9 @@
             if axis < 0:
                 axis += shapelen
         assert axis >= 0
-<<<<<<< HEAD
         dtype = decode_w_dtype(space, dtype)
-        if dtype is None:
-            if self.comparison_func:
-                dtype = get_dtype_cache(space).w_booldtype
-            else:
-                dtype = find_unaryop_result_dtype(
-                    space, obj.get_dtype(),
-                    promote_to_float=self.promote_to_float,
-                    promote_to_largest=self.promote_to_largest,
-                    promote_bools=self.promote_bools,
-                )
-=======
-        dtype = descriptor.decode_w_dtype(space, dtype)
         if self.comparison_func:
-            dtype = descriptor.get_dtype_cache(space).w_booldtype
+            dtype = get_dtype_cache(space).w_booldtype
         elif dtype is None:
             dtype = find_unaryop_result_dtype(
                 space, obj.get_dtype(),
@@ -227,7 +215,6 @@
                 promote_to_largest=self.promote_to_largest,
                 promote_bools=self.promote_bools,
             )
->>>>>>> 4ed77694
         if self.identity is None:
             for i in range(shapelen):
                 if space.is_none(w_axis) or i == axis:
