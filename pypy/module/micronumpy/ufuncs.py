--- conflicted
+++ resolved
@@ -1059,22 +1059,13 @@
 
 
 def find_dtype_for_scalar(space, w_obj, current_guess=None):
-<<<<<<< HEAD
-    bool_dtype = descriptor.get_dtype_cache(space).w_booldtype
-    long_dtype = descriptor.get_dtype_cache(space).w_longdtype
-    int64_dtype = descriptor.get_dtype_cache(space).w_int64dtype
-    uint64_dtype = descriptor.get_dtype_cache(space).w_uint64dtype
-    complex_dtype = descriptor.get_dtype_cache(space).w_complex128dtype
-    float_dtype = descriptor.get_dtype_cache(space).w_float64dtype
-    object_dtype = descriptor.get_dtype_cache(space).w_objectdtype
-=======
     bool_dtype = get_dtype_cache(space).w_booldtype
     long_dtype = get_dtype_cache(space).w_longdtype
     int64_dtype = get_dtype_cache(space).w_int64dtype
     uint64_dtype = get_dtype_cache(space).w_uint64dtype
     complex_dtype = get_dtype_cache(space).w_complex128dtype
     float_dtype = get_dtype_cache(space).w_float64dtype
->>>>>>> f24cea57
+    object_dtype = descriptor.get_dtype_cache(space).w_objectdtype
     if isinstance(w_obj, boxes.W_GenericBox):
         dtype = w_obj.get_dtype(space)
         return find_binop_result_dtype(space, dtype, current_guess)
@@ -1123,29 +1114,16 @@
             raise oefmt(space.w_NotImplementedError,
                         "%s not implemented for %s",
                         ufunc_name, dtype.get_name())
-<<<<<<< HEAD
-    dtype_cache = descriptor.get_dtype_cache(space)
-    if argcount == 1:
+    dtype_cache = get_dtype_cache(space)
+    if nin == 1:
         def impl(space, res_dtype, value):
             res = get_op(res_dtype)(space, value)
             if bool_result:
                 return dtype_cache.w_booldtype.box(res)
             return res
-    elif argcount == 2:
+    elif nin == 2:
         def impl(space, res_dtype, lvalue, rvalue):
             res = get_op(res_dtype)(space, lvalue, rvalue)
-=======
-    dtype_cache = get_dtype_cache(space)
-    if nin == 1:
-        def impl(res_dtype, value):
-            res = get_op(res_dtype)(value)
-            if bool_result:
-                return dtype_cache.w_booldtype.box(res)
-            return res
-    elif nin == 2:
-        def impl(res_dtype, lvalue, rvalue):
-            res = get_op(res_dtype)(lvalue, rvalue)
->>>>>>> f24cea57
             if comparison_func:
                 return dtype_cache.w_booldtype.box(res)
             return res
