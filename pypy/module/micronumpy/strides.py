--- conflicted
+++ resolved
@@ -134,7 +134,6 @@
     return ret
 
 @jit.unroll_safe
-<<<<<<< HEAD
 def shape_agreement_multiple(space, array_list):
     """ call shape_agreement recursively, allow elements from array_list to
     be None (like w_out)
@@ -145,8 +144,6 @@
             shape = shape_agreement(space, shape, arr)
     return shape
 
-=======
->>>>>>> d3c2dd8f
 def _shape_agreement(shape1, shape2):
     """ Checks agreement about two shapes with respect to broadcasting. Returns
     the resulting shape.
