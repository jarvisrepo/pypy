
from pypy.module.micronumpy.arrayimpl import base
from pypy.module.micronumpy import support, loop, iter
from pypy.module.micronumpy.base import convert_to_array, W_NDimArray,\
     ArrayArgumentException
from pypy.module.micronumpy.strides import calc_new_strides, shape_agreement,\
     calculate_broadcast_strides, calculate_dot_strides
from pypy.module.micronumpy.iter import Chunk, Chunks, NewAxisChunk, RecordChunk
from pypy.interpreter.error import OperationError, operationerrfmt
from pypy.interpreter.buffer import RWBuffer
from pypy.rpython.lltypesystem import rffi, lltype
from pypy.rlib import jit
from pypy.rlib.rawstorage import free_raw_storage, raw_storage_getitem,\
     raw_storage_setitem
from pypy.module.micronumpy.arrayimpl.sort import argsort_array
from pypy.rlib.debug import make_sure_not_resized

<<<<<<< HEAD
=======
class ConcreteArrayIterator(base.BaseArrayIterator):
    _immutable_fields_ = ['dtype', 'skip', 'size']
    def __init__(self, array):
        self.array = array
        self.offset = 0
        self.dtype = array.dtype
        self.skip = self.dtype.itemtype.get_element_size()
        self.size = array.size

    def setitem(self, elem):
        self.dtype.setitem(self.array, self.offset, elem)

    def getitem(self):
        return self.dtype.getitem(self.array, self.offset)

    def getitem_bool(self):
        return self.dtype.getitem_bool(self.array, self.offset)

    def next(self):
        self.offset += self.skip

    def next_skip_x(self, x):
        self.offset += self.skip * x

    def done(self):
        return self.offset >= self.size

    def reset(self):
        self.offset %= self.size

class OneDimViewIterator(ConcreteArrayIterator):
    ''' The view iterator dtype can be different from the
    array.dtype, this is what makes it a View
    '''
    def __init__(self, array, dtype, start, strides, shape):
        self.array = array
        self.dtype = dtype
        self.offset = start
        self.skip = strides[0]
        self.index = 0
        self.size = shape[0]

    def next(self):
        self.offset += self.skip
        self.index += 1

    def next_skip_x(self, x):
        self.offset += self.skip * x
        self.index += x

    def done(self):
        return self.index >= self.size

    def reset(self):
        self.offset %= self.size

class MultiDimViewIterator(ConcreteArrayIterator):
    ''' The view iterator dtype can be different from the
    array.dtype, this is what makes it a View
    '''
    def __init__(self, array, dtype, start, strides, backstrides, shape):
        self.indexes = [0] * len(shape)
        self.array = array
        self.dtype = dtype
        self.shape = shape
        self.offset = start
        self.shapelen = len(shape)
        self._done = False
        self.strides = strides
        self.backstrides = backstrides
        self.size = array.size

    @jit.unroll_safe
    def next(self):
        offset = self.offset
        for i in range(self.shapelen - 1, -1, -1):
            if self.indexes[i] < self.shape[i] - 1:
                self.indexes[i] += 1
                offset += self.strides[i]
                break
            else:
                self.indexes[i] = 0
                offset -= self.backstrides[i]
        else:
            self._done = True
        self.offset = offset

    @jit.unroll_safe
    def next_skip_x(self, step):
        for i in range(len(self.shape) - 1, -1, -1):
            if self.indexes[i] < self.shape[i] - step:
                self.indexes[i] += step
                self.offset += self.strides[i] * step
                break
            else:
                remaining_step = (self.indexes[i] + step) // self.shape[i]
                this_i_step = step - remaining_step * self.shape[i]
                self.offset += self.strides[i] * this_i_step
                self.indexes[i] = self.indexes[i] +  this_i_step
                step = remaining_step
        else:
            self._done = True

    def done(self):
        return self._done

    def reset(self):
        self.offset %= self.size

class AxisIterator(base.BaseArrayIterator):
    def __init__(self, array, shape, dim):
        self.shape = shape
        strides = array.get_strides()
        backstrides = array.get_backstrides()
        if len(shape) == len(strides):
            # keepdims = True
            self.strides = strides[:dim] + [0] + strides[dim + 1:]
            self.backstrides = backstrides[:dim] + [0] + backstrides[dim + 1:]
        else:
            self.strides = strides[:dim] + [0] + strides[dim:]
            self.backstrides = backstrides[:dim] + [0] + backstrides[dim:]
        self.first_line = True
        self.indices = [0] * len(shape)
        self._done = False
        self.offset = array.start
        self.dim = dim
        self.array = array
        self.dtype = array.dtype
        
    def setitem(self, elem):
        self.dtype.setitem(self.array, self.offset, elem)

    def getitem(self):
        return self.dtype.getitem(self.array, self.offset)

    @jit.unroll_safe
    def next(self):
        for i in range(len(self.shape) - 1, -1, -1):
            if self.indices[i] < self.shape[i] - 1:
                if i == self.dim:
                    self.first_line = False
                self.indices[i] += 1
                self.offset += self.strides[i]
                break
            else:
                if i == self.dim:
                    self.first_line = True
                self.indices[i] = 0
                self.offset -= self.backstrides[i]
        else:
            self._done = True

    def done(self):
        return self._done

def int_w(space, w_obj):
    try:
        return space.int_w(space.index(w_obj))
    except OperationError:
        return space.int_w(space.int(w_obj))

>>>>>>> 8afc4c8a
class BaseConcreteArray(base.BaseArrayImplementation):
    start = 0
    parent = None

    # JIT hints that length of all those arrays is a constant
    
    def get_shape(self):
        shape = self.shape
        jit.hint(len(shape), promote=True)
        return shape

    def get_strides(self):
        strides = self.strides
        jit.hint(len(strides), promote=True)
        return strides

    def get_backstrides(self):
        backstrides = self.backstrides
        jit.hint(len(backstrides), promote=True)
        return backstrides

    def getitem(self, index):
        return self.dtype.getitem(self, index)

    def setitem(self, index, value):
        self.dtype.setitem(self, index, value)

    def setslice(self, space, arr):
        impl = arr.implementation
        if impl.is_scalar():
            self.fill(impl.get_scalar_value())
            return
        shape = shape_agreement(space, self.get_shape(), arr)
        if impl.storage == self.storage:
            impl = impl.copy()
        loop.setslice(shape, self, impl)

    def get_size(self):
        return self.size // self.dtype.itemtype.get_element_size()

    def reshape(self, space, orig_array, new_shape):
        # Since we got to here, prod(new_shape) == self.size
        new_strides = None
        if self.size > 0:
            new_strides = calc_new_strides(new_shape, self.get_shape(),
                                           self.get_strides(), self.order)
        if new_strides:
            # We can create a view, strides somehow match up.
            ndims = len(new_shape)
            new_backstrides = [0] * ndims
            for nd in range(ndims):
                new_backstrides[nd] = (new_shape[nd] - 1) * new_strides[nd]
            return SliceArray(self.start, new_strides, new_backstrides,
                              new_shape, self, orig_array)
        else:
            return None
    
    def get_real(self):
        strides = self.get_strides()
        backstrides = self.get_backstrides()
        if self.dtype.is_complex_type():
            dtype =  self.dtype.float_type
            return SliceArray(self.start, strides, backstrides,
                          self.get_shape(), self, dtype=dtype)
        return SliceArray(self.start, strides, backstrides, 
                          self.get_shape(), self)

    def get_imag(self):
        strides = self.get_strides()
        backstrides = self.get_backstrides()
        if self.dtype.is_complex_type():
            dtype =  self.dtype.float_type
            return SliceArray(self.start + dtype.get_size(), strides, 
                    backstrides, self.get_shape(), self, dtype=dtype)
        if self.dtype.is_flexible_type():
            # numpy returns self for self.imag
            return SliceArray(self.start, strides, backstrides,
                    self.get_shape(), self)
        impl = NonWritableArray(self.get_shape(), self.dtype, self.order, strides,
                             backstrides)
        impl.fill(self.dtype.box(0))
        return impl

    # -------------------- applevel get/setitem -----------------------

    @jit.unroll_safe
    def _lookup_by_index(self, space, view_w):
        item = self.start
        strides = self.get_strides()
        for i, w_index in enumerate(view_w):
            if space.isinstance_w(w_index, space.w_slice):
                raise IndexError
            idx = support.int_w(space, w_index)
            if idx < 0:
                idx = self.get_shape()[i] + idx
            if idx < 0 or idx >= self.get_shape()[i]:
                raise operationerrfmt(space.w_IndexError,
                      "index (%d) out of range (0<=index<%d", i, self.get_shape()[i],
                )
            item += idx * strides[i]
        return item

    @jit.unroll_safe
    def _lookup_by_unwrapped_index(self, space, lst):
        item = self.start
        shape = self.get_shape()
        strides = self.get_strides()
        assert len(lst) == len(shape)
        for i, idx in enumerate(lst):
            if idx < 0:
                idx = shape[i] + idx
            if idx < 0 or idx >= shape[i]:
                raise operationerrfmt(space.w_IndexError,
                      "index (%d) out of range (0<=index<%d", i, shape[i],
                )
            item += idx * strides[i]
        return item

    def getitem_index(self, space, index):
        return self.getitem(self._lookup_by_unwrapped_index(space, index))

    def setitem_index(self, space, index, value):
        self.setitem(self._lookup_by_unwrapped_index(space, index), value)

    @jit.unroll_safe
    def _single_item_index(self, space, w_idx):
        """ Return an index of single item if possible, otherwise raises
        IndexError
        """
        if (space.isinstance_w(w_idx, space.w_str) or
            space.isinstance_w(w_idx, space.w_slice) or
            space.is_w(w_idx, space.w_None)):
            raise IndexError
        if isinstance(w_idx, W_NDimArray):
            raise ArrayArgumentException
        shape = self.get_shape()
        shape_len = len(shape)
        if shape_len == 0:
            raise OperationError(space.w_IndexError, space.wrap(
                "0-d arrays can't be indexed"))
        view_w = None
        if (space.isinstance_w(w_idx, space.w_list) or
            isinstance(w_idx, W_NDimArray)):
            raise ArrayArgumentException
        if space.isinstance_w(w_idx, space.w_tuple):
            view_w = space.fixedview(w_idx)
            if len(view_w) < shape_len:
                raise IndexError
            if len(view_w) > shape_len:
                # we can allow for one extra None
                count = len(view_w)
                for w_item in view_w:
                    if space.is_w(w_item, space.w_None):
                        count -= 1
                if count == shape_len:
                    raise IndexError # but it's still not a single item
                raise OperationError(space.w_IndexError,
                                     space.wrap("invalid index"))
            # check for arrays
            for w_item in view_w:
                if (isinstance(w_item, W_NDimArray) or
                    space.isinstance_w(w_item, space.w_list)):
                    raise ArrayArgumentException
            return self._lookup_by_index(space, view_w)
        if shape_len > 1:
            raise IndexError
        idx = support.int_w(space, w_idx)
        return self._lookup_by_index(space, [space.wrap(idx)])

    @jit.unroll_safe
    def _prepare_slice_args(self, space, w_idx):
        if space.isinstance_w(w_idx, space.w_str):
            idx = space.str_w(w_idx)
            dtype = self.dtype
            if not dtype.is_record_type() or idx not in dtype.fields:
                raise OperationError(space.w_ValueError, space.wrap(
                    "field named %s not defined" % idx))
            return RecordChunk(idx)
        if (space.isinstance_w(w_idx, space.w_int) or
            space.isinstance_w(w_idx, space.w_slice)):
            return Chunks([Chunk(*space.decode_index4(w_idx, self.get_shape()[0]))])
        elif space.is_w(w_idx, space.w_None):
            return Chunks([NewAxisChunk()])
        result = []
        i = 0
        for w_item in space.fixedview(w_idx):
            if space.is_w(w_item, space.w_None):
                result.append(NewAxisChunk())
            else:
                result.append(Chunk(*space.decode_index4(w_item,
                                                         self.get_shape()[i])))
                i += 1
        return Chunks(result)

    def descr_getitem(self, space, orig_arr, w_index):
        try:
            item = self._single_item_index(space, w_index)
            return self.getitem(item)
        except IndexError:
            # not a single result
            chunks = self._prepare_slice_args(space, w_index)
            return chunks.apply(orig_arr)

    def descr_setitem(self, space, orig_arr, w_index, w_value):
        try:
            item = self._single_item_index(space, w_index)
            self.setitem(item, self.dtype.coerce(space, w_value))
        except IndexError:
            w_value = convert_to_array(space, w_value)
            chunks = self._prepare_slice_args(space, w_index)
            view = chunks.apply(orig_arr)
            view.implementation.setslice(space, w_value)

    def transpose(self, orig_array):
        if len(self.get_shape()) < 2:
            return self
        strides = []
        backstrides = []
        shape = []
        for i in range(len(self.get_shape()) - 1, -1, -1):
            strides.append(self.get_strides()[i])
            backstrides.append(self.get_backstrides()[i])
            shape.append(self.get_shape()[i])
        return SliceArray(self.start, strides,
                          backstrides, shape, self, orig_array)

    def copy(self):
        strides, backstrides = support.calc_strides(self.get_shape(), self.dtype,
                                                    self.order)
        impl = ConcreteArray(self.get_shape(), self.dtype, self.order, strides,
                             backstrides)
        return loop.setslice(self.get_shape(), impl, self)

    def create_axis_iter(self, shape, dim, cum):
        return iter.AxisIterator(self, shape, dim, cum)

    def create_dot_iter(self, shape, skip):
        r = calculate_dot_strides(self.get_strides(), self.get_backstrides(),
                                  shape, skip)
<<<<<<< HEAD
        return iter.MultiDimViewIterator(self, self.start, r[0], r[1], shape)
=======
        return MultiDimViewIterator(self, self.dtype, self.start, r[0], r[1], shape)
>>>>>>> 8afc4c8a

    def swapaxes(self, orig_arr, axis1, axis2):
        shape = self.get_shape()[:]
        strides = self.get_strides()[:]
        backstrides = self.get_backstrides()[:]
        shape[axis1], shape[axis2] = shape[axis2], shape[axis1]   
        strides[axis1], strides[axis2] = strides[axis2], strides[axis1]
        backstrides[axis1], backstrides[axis2] = backstrides[axis2], backstrides[axis1] 
        return W_NDimArray.new_slice(self.start, strides, 
                                     backstrides, shape, self, orig_arr)

    def get_storage_as_int(self, space):
        return rffi.cast(lltype.Signed, self.storage)

    def get_storage(self):
        return self.storage

    def get_buffer(self, space):
        return ArrayBuffer(self)

class ConcreteArray(BaseConcreteArray):
    def __init__(self, shape, dtype, order, strides, backstrides):
        make_sure_not_resized(shape)
        make_sure_not_resized(strides)
        make_sure_not_resized(backstrides)
        self.shape = shape
        self.size = support.product(shape) * dtype.get_size()
        self.storage = dtype.itemtype.malloc(self.size)
        self.order = order
        self.dtype = dtype
        self.strides = strides
        self.backstrides = backstrides

    def create_iter(self, shape=None):
        if shape is None or shape == self.get_shape():
            return iter.ConcreteArrayIterator(self)
        r = calculate_broadcast_strides(self.get_strides(),
                                        self.get_backstrides(),
                                        self.get_shape(), shape)
<<<<<<< HEAD
        return iter.MultiDimViewIterator(self, 0, r[0], r[1], shape)
=======
        return MultiDimViewIterator(self, self.dtype, 0, r[0], r[1], shape)
>>>>>>> 8afc4c8a

    def fill(self, box):
        self.dtype.fill(self.storage, box, 0, self.size)

    def __del__(self):
        free_raw_storage(self.storage, track_allocation=False)

    def set_shape(self, space, orig_array, new_shape):
        strides, backstrides = support.calc_strides(new_shape, self.dtype,
                                                    self.order)
        return SliceArray(0, strides, backstrides, new_shape, self,
                          orig_array)

    def argsort(self, space, w_axis):
        return argsort_array(self, space, w_axis)

    def astype(self, space, dtype):
        new_arr = W_NDimArray.from_shape(self.get_shape(), dtype)
        loop.copy_from_to(self, new_arr.implementation, dtype)
        return new_arr

    def base(self):
        return None

class NonWritableArray(ConcreteArray):
    def descr_setitem(self, space, w_index, w_value):
        raise OperationError(space.w_RuntimeError, space.wrap(
            "array is not writable"))
        

class SliceArray(BaseConcreteArray):
    def __init__(self, start, strides, backstrides, shape, parent, orig_arr,
                 dtype=None):
        self.strides = strides
        self.backstrides = backstrides
        self.shape = shape
        if isinstance(parent, SliceArray):
            parent = parent.parent # one level only
        self.parent = parent
        self.storage = parent.storage
        self.order = parent.order
        if dtype is None:
            dtype = parent.dtype
        self.dtype = dtype
        self.size = support.product(shape) * self.dtype.itemtype.get_element_size()
        self.start = start
        self.orig_arr = orig_arr

    def base(self):
        return self.orig_arr

    def fill(self, box):
        loop.fill(self, box.convert_to(self.dtype))

    def create_iter(self, shape=None):
        if shape is not None and shape != self.get_shape():
            r = calculate_broadcast_strides(self.get_strides(),
                                            self.get_backstrides(),
                                            self.get_shape(), shape)
<<<<<<< HEAD
            return iter.MultiDimViewIterator(self.parent,
                                             self.start, r[0], r[1], shape)
        if len(self.get_shape()) == 1:
            return iter.OneDimViewIterator(self)
        return iter.MultiDimViewIterator(self.parent, self.start,
=======
            return MultiDimViewIterator(self.parent, self.dtype,
                                        self.start, r[0], r[1], shape)
        if len(self.get_shape()) == 1:
            return OneDimViewIterator(self.parent, self.dtype, self.start, 
                    self.get_strides(), self.get_shape())
        return MultiDimViewIterator(self.parent, self.dtype, self.start,
>>>>>>> 8afc4c8a
                                    self.get_strides(),
                                    self.get_backstrides(), self.get_shape())

    def set_shape(self, space, orig_array, new_shape):
        if len(self.get_shape()) < 2 or self.size == 0:
            # TODO: this code could be refactored into calc_strides
            # but then calc_strides would have to accept a stepping factor
            strides = []
            backstrides = []
            dtype = self.dtype
            s = self.get_strides()[0] // dtype.get_size()
            if self.order == 'C':
                new_shape.reverse()
            for sh in new_shape:
                strides.append(s * dtype.get_size())
                backstrides.append(s * (sh - 1) * dtype.get_size())
                s *= max(1, sh)
            if self.order == 'C':
                strides.reverse()
                backstrides.reverse()
                new_shape.reverse()
            return SliceArray(self.start, strides, backstrides, new_shape,
                              self, orig_array)
        new_strides = calc_new_strides(new_shape, self.get_shape(),
                                       self.get_strides(),
                                       self.order)
        if new_strides is None:
            raise OperationError(space.w_AttributeError, space.wrap(
                          "incompatible shape for a non-contiguous array"))
        new_backstrides = [0] * len(new_shape)
        for nd in range(len(new_shape)):
            new_backstrides[nd] = (new_shape[nd] - 1) * new_strides[nd]
        return SliceArray(self.start, new_strides, new_backstrides, new_shape,
                          self, orig_array)

class ArrayBuffer(RWBuffer):
    def __init__(self, impl):
        self.impl = impl

    def getitem(self, item):
        return raw_storage_getitem(lltype.Char, self.impl.storage, item)

    def setitem(self, item, v):
        return raw_storage_setitem(self.impl.storage, item,
                                   rffi.cast(lltype.Char, v))

    def getlength(self):
        return self.impl.size<|MERGE_RESOLUTION|>--- conflicted
+++ resolved
@@ -15,170 +15,6 @@
 from pypy.module.micronumpy.arrayimpl.sort import argsort_array
 from pypy.rlib.debug import make_sure_not_resized
 
-<<<<<<< HEAD
-=======
-class ConcreteArrayIterator(base.BaseArrayIterator):
-    _immutable_fields_ = ['dtype', 'skip', 'size']
-    def __init__(self, array):
-        self.array = array
-        self.offset = 0
-        self.dtype = array.dtype
-        self.skip = self.dtype.itemtype.get_element_size()
-        self.size = array.size
-
-    def setitem(self, elem):
-        self.dtype.setitem(self.array, self.offset, elem)
-
-    def getitem(self):
-        return self.dtype.getitem(self.array, self.offset)
-
-    def getitem_bool(self):
-        return self.dtype.getitem_bool(self.array, self.offset)
-
-    def next(self):
-        self.offset += self.skip
-
-    def next_skip_x(self, x):
-        self.offset += self.skip * x
-
-    def done(self):
-        return self.offset >= self.size
-
-    def reset(self):
-        self.offset %= self.size
-
-class OneDimViewIterator(ConcreteArrayIterator):
-    ''' The view iterator dtype can be different from the
-    array.dtype, this is what makes it a View
-    '''
-    def __init__(self, array, dtype, start, strides, shape):
-        self.array = array
-        self.dtype = dtype
-        self.offset = start
-        self.skip = strides[0]
-        self.index = 0
-        self.size = shape[0]
-
-    def next(self):
-        self.offset += self.skip
-        self.index += 1
-
-    def next_skip_x(self, x):
-        self.offset += self.skip * x
-        self.index += x
-
-    def done(self):
-        return self.index >= self.size
-
-    def reset(self):
-        self.offset %= self.size
-
-class MultiDimViewIterator(ConcreteArrayIterator):
-    ''' The view iterator dtype can be different from the
-    array.dtype, this is what makes it a View
-    '''
-    def __init__(self, array, dtype, start, strides, backstrides, shape):
-        self.indexes = [0] * len(shape)
-        self.array = array
-        self.dtype = dtype
-        self.shape = shape
-        self.offset = start
-        self.shapelen = len(shape)
-        self._done = False
-        self.strides = strides
-        self.backstrides = backstrides
-        self.size = array.size
-
-    @jit.unroll_safe
-    def next(self):
-        offset = self.offset
-        for i in range(self.shapelen - 1, -1, -1):
-            if self.indexes[i] < self.shape[i] - 1:
-                self.indexes[i] += 1
-                offset += self.strides[i]
-                break
-            else:
-                self.indexes[i] = 0
-                offset -= self.backstrides[i]
-        else:
-            self._done = True
-        self.offset = offset
-
-    @jit.unroll_safe
-    def next_skip_x(self, step):
-        for i in range(len(self.shape) - 1, -1, -1):
-            if self.indexes[i] < self.shape[i] - step:
-                self.indexes[i] += step
-                self.offset += self.strides[i] * step
-                break
-            else:
-                remaining_step = (self.indexes[i] + step) // self.shape[i]
-                this_i_step = step - remaining_step * self.shape[i]
-                self.offset += self.strides[i] * this_i_step
-                self.indexes[i] = self.indexes[i] +  this_i_step
-                step = remaining_step
-        else:
-            self._done = True
-
-    def done(self):
-        return self._done
-
-    def reset(self):
-        self.offset %= self.size
-
-class AxisIterator(base.BaseArrayIterator):
-    def __init__(self, array, shape, dim):
-        self.shape = shape
-        strides = array.get_strides()
-        backstrides = array.get_backstrides()
-        if len(shape) == len(strides):
-            # keepdims = True
-            self.strides = strides[:dim] + [0] + strides[dim + 1:]
-            self.backstrides = backstrides[:dim] + [0] + backstrides[dim + 1:]
-        else:
-            self.strides = strides[:dim] + [0] + strides[dim:]
-            self.backstrides = backstrides[:dim] + [0] + backstrides[dim:]
-        self.first_line = True
-        self.indices = [0] * len(shape)
-        self._done = False
-        self.offset = array.start
-        self.dim = dim
-        self.array = array
-        self.dtype = array.dtype
-        
-    def setitem(self, elem):
-        self.dtype.setitem(self.array, self.offset, elem)
-
-    def getitem(self):
-        return self.dtype.getitem(self.array, self.offset)
-
-    @jit.unroll_safe
-    def next(self):
-        for i in range(len(self.shape) - 1, -1, -1):
-            if self.indices[i] < self.shape[i] - 1:
-                if i == self.dim:
-                    self.first_line = False
-                self.indices[i] += 1
-                self.offset += self.strides[i]
-                break
-            else:
-                if i == self.dim:
-                    self.first_line = True
-                self.indices[i] = 0
-                self.offset -= self.backstrides[i]
-        else:
-            self._done = True
-
-    def done(self):
-        return self._done
-
-def int_w(space, w_obj):
-    try:
-        return space.int_w(space.index(w_obj))
-    except OperationError:
-        return space.int_w(space.int(w_obj))
-
->>>>>>> 8afc4c8a
 class BaseConcreteArray(base.BaseArrayImplementation):
     start = 0
     parent = None
@@ -418,11 +254,7 @@
     def create_dot_iter(self, shape, skip):
         r = calculate_dot_strides(self.get_strides(), self.get_backstrides(),
                                   shape, skip)
-<<<<<<< HEAD
-        return iter.MultiDimViewIterator(self, self.start, r[0], r[1], shape)
-=======
-        return MultiDimViewIterator(self, self.dtype, self.start, r[0], r[1], shape)
->>>>>>> 8afc4c8a
+        return iter.MultiDimViewIterator(self, self.dtype, self.start, r[0], r[1], shape)
 
     def swapaxes(self, orig_arr, axis1, axis2):
         shape = self.get_shape()[:]
@@ -462,11 +294,7 @@
         r = calculate_broadcast_strides(self.get_strides(),
                                         self.get_backstrides(),
                                         self.get_shape(), shape)
-<<<<<<< HEAD
-        return iter.MultiDimViewIterator(self, 0, r[0], r[1], shape)
-=======
-        return MultiDimViewIterator(self, self.dtype, 0, r[0], r[1], shape)
->>>>>>> 8afc4c8a
+        return iter.MultiDimViewIterator(self, self.dtype, 0, r[0], r[1], shape)
 
     def fill(self, box):
         self.dtype.fill(self.storage, box, 0, self.size)
@@ -526,20 +354,12 @@
             r = calculate_broadcast_strides(self.get_strides(),
                                             self.get_backstrides(),
                                             self.get_shape(), shape)
-<<<<<<< HEAD
-            return iter.MultiDimViewIterator(self.parent,
+            return iter.MultiDimViewIterator(self.parent, self.dtype,
                                              self.start, r[0], r[1], shape)
         if len(self.get_shape()) == 1:
-            return iter.OneDimViewIterator(self)
-        return iter.MultiDimViewIterator(self.parent, self.start,
-=======
-            return MultiDimViewIterator(self.parent, self.dtype,
-                                        self.start, r[0], r[1], shape)
-        if len(self.get_shape()) == 1:
-            return OneDimViewIterator(self.parent, self.dtype, self.start, 
+            return iter.OneDimViewIterator(self.parent, self.dtype, self.start, 
                     self.get_strides(), self.get_shape())
-        return MultiDimViewIterator(self.parent, self.dtype, self.start,
->>>>>>> 8afc4c8a
+        return iter.MultiDimViewIterator(self.parent, self.dtype, self.start,
                                     self.get_strides(),
                                     self.get_backstrides(), self.get_shape())
 
