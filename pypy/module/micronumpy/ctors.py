--- conflicted
+++ resolved
@@ -148,13 +148,8 @@
                     w_base=w_base, strides=imp.strides, start=imp.start)
     else:
         # not an array
-<<<<<<< HEAD
-        shape, elems_w = strides.find_shape_and_elems(space, w_object, dtype)
+        shape, elems_w = find_shape_and_elems(space, w_object, dtype)
     if dtype is None and space.isinstance_w(w_object, space.w_memoryview):
-=======
-        shape, elems_w = find_shape_and_elems(space, w_object, dtype)
-    if dtype is None and space.isinstance_w(w_object, space.w_buffer):
->>>>>>> dcbf722f
         dtype = descriptor.get_dtype_cache(space).w_uint8dtype
     if dtype is None or (dtype.is_str_or_unicode() and dtype.elsize < 1):
         dtype = find_dtype_for_seq(space, elems_w, dtype)
