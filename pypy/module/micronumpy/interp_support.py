--- conflicted
+++ resolved
@@ -18,13 +18,8 @@
         raise OperationError(space.w_ValueError, space.wrap(
             "string length %d not divisable by %d" % (length, FLOAT_SIZE)))
 
-<<<<<<< HEAD
     dtype = get_dtype_cache(space).w_float64dtype
-    a = SingleDimArray(number, dtype=dtype)
-=======
-    dtype = space.fromcache(W_Float64Dtype)
     a = NDimArray(number, [number], dtype=dtype)
->>>>>>> e948a0aa
 
     start = 0
     end = FLOAT_SIZE
