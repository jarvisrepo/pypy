--- conflicted
+++ resolved
@@ -97,21 +97,6 @@
 def strcoll(space, w_s1, w_s2):
     "string,string -> int. Compares two strings according to the locale."
 
-<<<<<<< HEAD
-=======
-    if (space.isinstance_w(w_s1, space.w_str) and
-        space.isinstance_w(w_s2, space.w_str)):
-
-        s1, s2 = space.str_w(w_s1), space.str_w(w_s2)
-        s1_c = rffi.str2charp(s1)
-        s2_c = rffi.str2charp(s2)
-        try:
-            return space.wrap(_strcoll(s1_c, s2_c))
-        finally:
-            rffi.free_charp(s1_c)
-            rffi.free_charp(s2_c)
-
->>>>>>> 9e00a47e
     s1, s2 = space.unicode_w(w_s1), space.unicode_w(w_s2)
 
     s1_c = rffi.unicode2wcharp(s1)
