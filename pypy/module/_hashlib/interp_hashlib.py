--- conflicted
+++ resolved
@@ -16,11 +16,7 @@
 algorithms = ('md5', 'sha1', 'sha224', 'sha256', 'sha384', 'sha512')
 
 def hash_name_mapper_callback(obj_name, userdata):
-<<<<<<< HEAD
-    state = global_state[0] 
-=======
     state = global_state[0]
->>>>>>> e0ad0ee3
     assert state is not None
     if not obj_name:
         return
@@ -39,19 +35,11 @@
 # XXX make it threadlocal?
 global_state = [None]
 
-<<<<<<< HEAD
-class State: 
-    def __init__(self, space): 
-        self.space = space
-        self.generate_method_names(space)
-    
-=======
 class State:
     def __init__(self, space):
         self.space = space
         self.generate_method_names(space)
 
->>>>>>> e0ad0ee3
     def generate_method_names(self, space):
         if not we_are_translated():
             ropenssl.init_digests()
@@ -60,11 +48,7 @@
             global_state[0] = self
             self.w_meth_names = space.call_function(space.w_set)
             ropenssl.OBJ_NAME_do_all(
-<<<<<<< HEAD
-                ropenssl.OBJ_NAME_TYPE_MD_METH, 
-=======
                 ropenssl.OBJ_NAME_TYPE_MD_METH,
->>>>>>> e0ad0ee3
                 hash_name_mapper_callback, None)
         finally:
             global_state[0] = None
