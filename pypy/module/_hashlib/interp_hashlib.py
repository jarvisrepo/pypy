--- conflicted
+++ resolved
@@ -6,17 +6,13 @@
 from pypy.interpreter.baseobjspace import W_Root
 from rpython.rtyper.lltypesystem import lltype, rffi
 from rpython.rlib import rgc, ropenssl
-<<<<<<< HEAD
-from rpython.rlib.objectmodel import keepalive_until_here, we_are_translated
-=======
->>>>>>> e19aec8d
+from rpython.rlib.objectmodel import we_are_translated
 from rpython.rlib.rstring import StringBuilder
 from pypy.module.thread.os_lock import Lock
 
 
 algorithms = ('md5', 'sha1', 'sha224', 'sha256', 'sha384', 'sha512')
 
-<<<<<<< HEAD
 def hash_name_mapper_callback(obj_name, userdata):
     state = global_state[0] 
     assert state is not None
@@ -60,11 +56,7 @@
 def get(space):
     return space.fromcache(State)
 
-class W_Hash(Wrappable):
-=======
-
 class W_Hash(W_Root):
->>>>>>> e19aec8d
     NULL_CTX = lltype.nullptr(ropenssl.EVP_MD_CTX.TO)
     ctx = NULL_CTX
 
