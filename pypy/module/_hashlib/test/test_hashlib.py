--- conflicted
+++ resolved
@@ -26,11 +26,7 @@
             h = hashlib.new(name)
             assert h.name == name
             assert h.digest_size == expected_size
-<<<<<<< HEAD
-=======
-            assert h.digestsize == expected_size
             assert h.block_size == expected_block_size
->>>>>>> 991863f6
             #
             h.update(b'abc')
             h2 = h.copy()
@@ -46,29 +42,6 @@
             c_digest    = digest
             c_hexdigest = hexdigest
 
-<<<<<<< HEAD
-=======
-            # also test the pure Python implementation
-            py_new = getattr(hashlib, '__get_builtin_constructor')
-            h = py_new(name)('')
-            assert h.digest_size == expected_size
-            assert h.digestsize == expected_size
-            assert h.block_size == expected_block_size
-            #
-            h.update('abc')
-            h2 = h.copy()
-            h.update('def')
-            digest = h.digest()
-            hexdigest = h.hexdigest()
-            h2.update('d')
-            h2.update('ef')
-            assert digest    == h2.digest()
-            assert hexdigest == h2.hexdigest()
-
-            # compare both implementations
-            assert c_digest    == digest
-            assert c_hexdigest == hexdigest
->>>>>>> 991863f6
 
     def test_shortcut(self):
         import hashlib
