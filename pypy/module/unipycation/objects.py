--- conflicted
+++ resolved
@@ -62,27 +62,11 @@
         return space.not_(self.descr_eq(space, w_other))
 
     def descr_str(self, space):
-<<<<<<< HEAD
         args_strs = []
         for i, w_arg in enumerate(self.args_w):
             args_strs.append(space.str_w(space.str(w_arg)))
         return space.wrap("%s(%s)" % (space.str_w(self.w_name), ", ".join(args_strs)))
-
     def descr_repr(self, space): return self.descr_str(space)
-=======
-        # XXX Hackarama XXX.
-        # TermFormatter needs an engine, so we just make a new one.
-        tmp_engine = pcont.Engine()
-        fmtr = pfmt.TermFormatter(tmp_engine)
-        return space.wrap(fmtr.format(self.p_term))
-
-    def descr_repr(self, space):
-        name = space.str_w(space.repr(space.wrap(self.p_term.signature().name)))
-        argsstr = space.str_w(space.repr(self.prop_getargs(space)))
-        res = "%s(%s, %s)" % (space.type(self).getname(space), name, argsstr)
-        return space.wrap(res)
-
->>>>>>> f3a97895
 
 W_CoreTerm.typedef = TypeDef("CoreTerm",
     __eq__ = interp2app(W_CoreTerm.descr_eq),
