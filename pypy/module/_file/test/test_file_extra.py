--- conflicted
+++ resolved
@@ -351,14 +351,7 @@
 #  A few extra tests
 
 class AppTestAFewExtra:
-<<<<<<< HEAD
-    spaceconfig = dict(usemodules=('_ffi',))
-=======
-
-    def setup_class(cls):
-        space = gettestobjspace(usemodules=('array', '_socket'))
-        cls.space = space
->>>>>>> fd62da13
+    spaceconfig = dict(usemodules=('array', '_socket'))
 
     def setup_method(self, method):
         fn = str(udir.join('temptestfile'))
