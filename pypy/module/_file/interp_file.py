--- conflicted
+++ resolved
@@ -441,11 +441,6 @@
         w_name = self.w_name
         if w_name is None:
             return '?'
-<<<<<<< HEAD
-=======
-        elif space.isinstance_w(w_name, space.w_str):
-            return "'%s'" % space.str_w(w_name)
->>>>>>> 554daae5
         else:
             return space.str_w(space.repr(w_name))
 
