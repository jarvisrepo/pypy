--- conflicted
+++ resolved
@@ -59,37 +59,13 @@
         self.stream = stream
         self.mode = mode
         self.binary = "b" in mode
-<<<<<<< HEAD
-        getopenstreams(self.space)[stream] = None
-=======
         if 'r' in mode or 'U' in mode:
             self.readable = True
         if 'w' in mode or 'a' in mode:
             self.writable = True
         if '+' in mode:
             self.readable = self.writable = True
-        if w_name is not None:
-            self.w_name = w_name
-        self.stream = stream
-        if stream.flushable():
-            getopenstreams(self.space)[stream] = None
-
-    def check_not_dir(self, fd):
-        try:
-            st = os.fstat(fd)
-        except OSError:
-            pass
-        else:
-            if (stat.S_ISDIR(st[0])):
-                ose = OSError(errno.EISDIR, '')
-                raise wrap_oserror_as_ioerror(self.space, ose, self.w_name)
-
-    def check_mode_ok(self, mode):
-        if (not mode or mode[0] not in ['r', 'w', 'a', 'U'] or
-            ('U' in mode and ('w' in mode or 'a' in mode))):
-            space = self.space
-            raise oefmt(space.w_ValueError, "invalid mode: '%s'", mode)
->>>>>>> 08477224
+        getopenstreams(self.space)[stream] = None
 
     def check_closed(self):
         if self.stream is None:
@@ -182,63 +158,14 @@
     @unwrap_spec(n=int)
     def direct_read(self, n=-1):
         stream = self.getstream()
-<<<<<<< HEAD
+        self.check_readable()
         return stream.read(n)
-=======
-        self.check_readable()
-        if n < 0:
-            return stream.readall()
-        else:
-            result = StringBuilder(n)
-            while n > 0:
-                try:
-                    data = stream.read(n)
-                except OSError, e:
-                    # a special-case only for read() (similar to CPython, which
-                    # also loses partial data with other methods): if we get
-                    # EAGAIN after already some data was received, return it.
-                    if is_wouldblock_error(e):
-                        got = result.build()
-                        if len(got) > 0:
-                            return got
-                    raise
-                if not data:
-                    break
-                n -= len(data)
-                result.append(data)
-            return result.build()
->>>>>>> 08477224
 
     @unwrap_spec(size=int)
     def direct_readline(self, size=-1):
         stream = self.getstream()
-<<<<<<< HEAD
+        self.check_readable()
         return stream.readline(size)
-=======
-        self.check_readable()
-        if size < 0:
-            return stream.readline()
-        else:
-            # very inefficient unless there is a peek()
-            result = StringBuilder()
-            while size > 0:
-                # "peeks" on the underlying stream to see how many chars
-                # we can safely read without reading past an end-of-line
-                startindex, peeked = stream.peek()
-                assert 0 <= startindex <= len(peeked)
-                endindex = startindex + size
-                pn = peeked.find("\n", startindex, endindex)
-                if pn < 0:
-                    pn = min(endindex - 1, len(peeked))
-                c = stream.read(pn - startindex + 1)
-                if not c:
-                    break
-                result.append(c)
-                if c.endswith('\n'):
-                    break
-                size -= len(c)
-            return result.build()
->>>>>>> 08477224
 
     @unwrap_spec(size=int)
     def direct_readlines(self, size=0):
