/* This file is mostly a copy of CPython's Module/_posixsubprocess.c */
/* modified for PyPy: Removed dependency on Python API. */

/* Authors: Gregory P. Smith & Jeffrey Yasskin */
#if defined(HAVE_PIPE2) && !defined(_GNU_SOURCE)
# define _GNU_SOURCE
#endif
#include <errno.h>
#include <string.h>
#include <unistd.h>
#include <fcntl.h>
#include <signal.h>
#ifdef HAVE_SYS_TYPES_H
#include <sys/types.h>
#endif
#if defined(HAVE_SYS_STAT_H)
#include <sys/stat.h>
#endif
#ifdef HAVE_SYS_SYSCALL_H
#include <sys/syscall.h>
#endif
#if defined(HAVE_SYS_RESOURCE_H)
#include <sys/resource.h>
#endif
#ifdef HAVE_DIRENT_H
#include <dirent.h>
#endif

#include <grp.h>


#if defined(__ANDROID__) && __ANDROID_API__ < 21 && !defined(SYS_getdents64)
# include <sys/linux-syscalls.h>
# define SYS_getdents64  __NR_getdents64
#endif

#include "_posixsubprocess.h"

#if defined(sun)
/* readdir64 is used to work around Solaris 9 bug 6395699. */
# define readdir readdir64
# define dirent dirent64
# if !defined(HAVE_DIRFD)
/* Some versions of Solaris lack dirfd(). */
#  define dirfd(dirp) ((dirp)->dd_fd)
#  define HAVE_DIRFD
# endif
#endif

#if defined(__FreeBSD__) || (defined(__APPLE__) && defined(__MACH__))
# define FD_DIR "/dev/fd"
#else
# define FD_DIR "/proc/self/fd"
#endif

#define POSIX_CALL(call)   do { if ((call) == -1) goto error; } while (0)

/* Convert ASCII to a positive int, no libc call. no overflow. -1 on error. */
static int
_pos_int_from_ascii(char *name)
{
    int num = 0;
    while (*name >= '0' && *name <= '9') {
        num = num * 10 + (*name - '0');
        ++name;
    }
    if (*name)
        return -1;  /* Non digit found, not a number. */
    return num;
}

static
void local_pypysig_default(int signum)
{
    /* copied from pyypsig_default */
#ifdef SA_RESTART
    /* assume sigaction exists */
    struct sigaction context;
    context.sa_handler = SIG_DFL;
    sigemptyset(&context.sa_mask);
    context.sa_flags = 0;
    sigaction(signum, &context, NULL);
#else
    signal(signum, SIG_DFL);
#endif
#ifdef HAVE_SIGINTERRUPT
    siginterrupt(signum, 1);
#endif
}

#if defined(__FreeBSD__)
/* When /dev/fd isn't mounted it is often a static directory populated
 * with 0 1 2 or entries for 0 .. 63 on FreeBSD, NetBSD and OpenBSD.
 * NetBSD and OpenBSD have a /proc fs available (though not necessarily
 * mounted) and do not have fdescfs for /dev/fd.  MacOS X has a devfs
 * that properly supports /dev/fd.
 */
static int
_is_fdescfs_mounted_on_dev_fd(void)
{
    struct stat dev_stat;
    struct stat dev_fd_stat;
    if (stat("/dev", &dev_stat) != 0)
        return 0;
    if (stat(FD_DIR, &dev_fd_stat) != 0)
        return 0;
    if (dev_stat.st_dev == dev_fd_stat.st_dev)
        return 0;  /* / == /dev == /dev/fd means it is static. #fail */
    return 1;
}
#endif


/* Is fd found in the sorted Python Sequence? */
static int
_is_fd_in_sorted_fd_sequence(int fd, long *fd_sequence, ssize_t seq_len)
{
    /* Binary search. */
    ssize_t search_min = 0;
    ssize_t search_max = seq_len - 1;
    if (search_max < 0)
        return 0;
    do {
        ssize_t middle = (search_min + search_max) / 2;
        long middle_fd = fd_sequence[middle];
        if (fd == middle_fd)
            return 1;
        if (fd > middle_fd)
            search_min = middle + 1;
        else
            search_max = middle - 1;
    } while (search_min <= search_max);
    return 0;
}


RPY_EXTERN
int rpy_set_inheritable(int fd, int inheritable);   /* rposix.py */

static int
make_inheritable(long *py_fds_to_keep, ssize_t num_fds_to_keep,
                 int errpipe_write)
{
    long i;

    for (i = 0; i < num_fds_to_keep; ++i) {
        long fd = py_fds_to_keep[i];
        if (fd == errpipe_write) {
            /* errpipe_write is part of py_fds_to_keep. It must be closed at
               exec(), but kept open in the child process until exec() is
               called. */
            continue;
        }
        if (rpy_set_inheritable((int)fd, 1) < 0)
            return -1;
    }
    return 0;
}


/* Get the maximum file descriptor that could be opened by this process.
 * This function is async signal safe for use between fork() and exec().
 */
static long
safe_get_max_fd(void)
{
    long local_max_fd;
#if defined(__NetBSD__)
    local_max_fd = fcntl(0, F_MAXFD);
    if (local_max_fd >= 0)
        return local_max_fd;
#endif
#if defined(HAVE_SYS_RESOURCE_H) && defined(__OpenBSD__)
    struct rlimit rl;
    /* Not on the POSIX async signal safe functions list but likely
     * safe.  TODO - Someone should audit OpenBSD to make sure. */
    if (getrlimit(RLIMIT_NOFILE, &rl) >= 0)
        return (long) rl.rlim_max;
#endif
#ifdef _SC_OPEN_MAX
    local_max_fd = sysconf(_SC_OPEN_MAX);
    if (local_max_fd == -1)
#endif
        local_max_fd = 256;  /* Matches legacy Lib/subprocess.py behavior. */
    return local_max_fd;
}


/* Close all file descriptors in the range from start_fd and higher
 * except for those in py_fds_to_keep.  If the range defined by
 * [start_fd, safe_get_max_fd()) is large this will take a long
 * time as it calls close() on EVERY possible fd.
 *
 * It isn't possible to know for sure what the max fd to go up to
 * is for processes with the capability of raising their maximum.
 */
static void
_close_fds_by_brute_force(long start_fd, long *py_fds_to_keep,
			  ssize_t num_fds_to_keep)
{
    long end_fd = safe_get_max_fd();
    ssize_t keep_seq_idx;
    int fd_num;
    /* As py_fds_to_keep is sorted we can loop through the list closing
     * fds inbetween any in the keep list falling within our range. */
    for (keep_seq_idx = 0; keep_seq_idx < num_fds_to_keep; ++keep_seq_idx) {
        int keep_fd = py_fds_to_keep[keep_seq_idx];
        if (keep_fd < start_fd)
            continue;
        for (fd_num = start_fd; fd_num < keep_fd; ++fd_num) {
            close(fd_num);
        }
        start_fd = keep_fd + 1;
    }
    if (start_fd <= end_fd) {
        for (fd_num = start_fd; fd_num < end_fd; ++fd_num) {
            close(fd_num);
        }
    }
}


#if defined(__linux__) && defined(HAVE_SYS_SYSCALL_H)
/* It doesn't matter if d_name has room for NAME_MAX chars; we're using this
 * only to read a directory of short file descriptor number names.  The kernel
 * will return an error if we didn't give it enough space.  Highly Unlikely.
 * This structure is very old and stable: It will not change unless the kernel
 * chooses to break compatibility with all existing binaries.  Highly Unlikely.
 */
struct linux_dirent64 {
   unsigned long long d_ino;
   long long d_off;
   unsigned short d_reclen;     /* Length of this linux_dirent */
   unsigned char  d_type;
   char           d_name[256];  /* Filename (null-terminated) */
};

/* Close all open file descriptors in the range from start_fd and higher
 * Do not close any in the sorted py_fds_to_keep list.
 *
 * This version is async signal safe as it does not make any unsafe C library
 * calls, malloc calls or handle any locks.  It is _unfortunate_ to be forced
 * to resort to making a kernel system call directly but this is the ONLY api
 * available that does no harm.  opendir/readdir/closedir perform memory
 * allocation and locking so while they usually work they are not guaranteed
 * to (especially if you have replaced your malloc implementation).  A version
 * of this function that uses those can be found in the _maybe_unsafe variant.
 *
 * This is Linux specific because that is all I am ready to test it on.  It
 * should be easy to add OS specific dirent or dirent64 structures and modify
 * it with some cpp #define magic to work on other OSes as well if you want.
 */
static void
_close_open_fds_safe(int start_fd, long *py_fds_to_keep,
			  ssize_t num_fds_to_keep)
{
    int fd_dir_fd;
#ifdef O_CLOEXEC
    fd_dir_fd = open(FD_DIR, O_RDONLY | O_CLOEXEC, 0);
#else
    fd_dir_fd = open(FD_DIR, O_RDONLY, 0);
#ifdef FD_CLOEXEC
    {
        int old = fcntl(fd_dir_fd, F_GETFD);
        if (old != -1)
            fcntl(fd_dir_fd, F_SETFD, old | FD_CLOEXEC);
    }
#endif
#endif
    if (fd_dir_fd == -1) {
        /* No way to get a list of open fds. */
	_close_fds_by_brute_force(start_fd, py_fds_to_keep, num_fds_to_keep);
        return;
    } else {
        char buffer[sizeof(struct linux_dirent64)];
        int bytes;
        while ((bytes = syscall(SYS_getdents64, fd_dir_fd,
                                (struct linux_dirent64 *)buffer,
                                sizeof(buffer))) > 0) {
            struct linux_dirent64 *entry;
            int offset;
            for (offset = 0; offset < bytes; offset += entry->d_reclen) {
                int fd;
                entry = (struct linux_dirent64 *)(buffer + offset);
                if ((fd = _pos_int_from_ascii(entry->d_name)) < 0)
                    continue;  /* Not a number. */
                if (fd != fd_dir_fd && fd >= start_fd &&
                    !_is_fd_in_sorted_fd_sequence(
			fd, py_fds_to_keep, num_fds_to_keep)) {
                    close(fd);
                }
            }
        }
        close(fd_dir_fd);
    }
}

#define _close_open_fds _close_open_fds_safe

#else  /* NOT (defined(__linux__) && defined(HAVE_SYS_SYSCALL_H)) */


/* Close all open file descriptors from start_fd and higher.
 * Do not close any in the sorted py_fds_to_keep list.
 *
 * This function violates the strict use of async signal safe functions. :(
 * It calls opendir(), readdir() and closedir().  Of these, the one most
 * likely to ever cause a problem is opendir() as it performs an internal
 * malloc().  Practically this should not be a problem.  The Java VM makes the
 * same calls between fork and exec in its own UNIXProcess_md.c implementation.
 *
 * readdir_r() is not used because it provides no benefit.  It is typically
 * implemented as readdir() followed by memcpy().  See also:
 *   http://womble.decadent.org.uk/readdir_r-advisory.html
 */
static void
_close_open_fds_maybe_unsafe(long start_fd,
			     long *py_fds_to_keep, ssize_t num_fds_to_keep)
{
    DIR *proc_fd_dir;
#ifndef HAVE_DIRFD
    while (_is_fd_in_sorted_fd_sequence(start_fd, py_fds_to_keep, num_fds_to_keep)) {
        ++start_fd;
    }
    /* Close our lowest fd before we call opendir so that it is likely to
     * reuse that fd otherwise we might close opendir's file descriptor in
     * our loop.  This trick assumes that fd's are allocated on a lowest
     * available basis. */
    close(start_fd);
    ++start_fd;
#endif

#if defined(__FreeBSD__)
    if (!_is_fdescfs_mounted_on_dev_fd())
        proc_fd_dir = NULL;
    else
#endif
        proc_fd_dir = opendir(FD_DIR);
    if (!proc_fd_dir) {
        /* No way to get a list of open fds. */
        _close_fds_by_brute_force(start_fd, py_fds_to_keep, num_fds_to_keep);
    } else {
        struct dirent *dir_entry;
#ifdef HAVE_DIRFD
        int fd_used_by_opendir = dirfd(proc_fd_dir);
#else
        int fd_used_by_opendir = start_fd - 1;
#endif
        errno = 0;
        while ((dir_entry = readdir(proc_fd_dir))) {
            int fd;
            if ((fd = _pos_int_from_ascii(dir_entry->d_name)) < 0)
                continue;  /* Not a number. */
            if (fd != fd_used_by_opendir && fd >= start_fd &&
                !_is_fd_in_sorted_fd_sequence(fd, py_fds_to_keep, num_fds_to_keep)) {
                close(fd);
            }
            errno = 0;
        }
        if (errno) {
            /* readdir error, revert behavior. Highly Unlikely. */
            _close_fds_by_brute_force(
		start_fd, py_fds_to_keep, num_fds_to_keep);
        }
        closedir(proc_fd_dir);
    }
}

#define _close_open_fds _close_open_fds_maybe_unsafe

#endif  /* else NOT (defined(__linux__) && defined(HAVE_SYS_SYSCALL_H)) */


/*
 * This function is code executed in the child process immediately after fork
 * to set things up and call exec().
 *
 * All of the code in this function must only use async-signal-safe functions,
 * listed at `man 7 signal` or
 * http://www.opengroup.org/onlinepubs/009695399/functions/xsh_chap02_04.html.
 *
 * This restriction is documented at
 * http://www.opengroup.org/onlinepubs/009695399/functions/fork.html.
 */
void
pypy_subprocess_child_exec(
           char *const exec_array[],
           char *const argv[],
           char *const envp[],
           const char *cwd,
           int p2cread, int p2cwrite,
           int c2pread, int c2pwrite,
           int errread, int errwrite,
           int errpipe_read, int errpipe_write,
           int close_fds, int restore_signals,
           int call_setsid,
           int call_setgid, gid_t gid,
           int call_setgroups, size_t groups_size, const gid_t *groups,
           int call_setuid, uid_t uid, int child_umask,
           long *py_fds_to_keep,
	   ssize_t num_fds_to_keep,
           int (*preexec_fn)(void*),
           void *preexec_fn_arg)
{
    int i, saved_errno, unused, reached_preexec = 0;
    int result;
    const char* err_msg = "";
    /* Buffer large enough to hold a hex integer.  We can't malloc. */
    char hex_errno[sizeof(saved_errno)*2+1];

    if (make_inheritable(py_fds_to_keep, num_fds_to_keep, errpipe_write) < 0)
        goto error;

    /* Close parent's pipe ends. */
    if (p2cwrite != -1)
        POSIX_CALL(close(p2cwrite));
    if (c2pread != -1)
        POSIX_CALL(close(c2pread));
    if (errread != -1)
        POSIX_CALL(close(errread));
    POSIX_CALL(close(errpipe_read));

    /* When duping fds, if there arises a situation where one of the fds is
       either 0, 1 or 2, it is possible that it is overwritten (#12607). */
    if (c2pwrite == 0) {
        POSIX_CALL(c2pwrite = dup(c2pwrite));
        /* issue32270 */
        if (rpy_set_inheritable(c2pwrite, 0) < 0) {
            goto error;
        }
    }
    while (errwrite == 0 || errwrite == 1) {
        POSIX_CALL(errwrite = dup(errwrite));
        /* issue32270 */
        if (rpy_set_inheritable(errwrite, 0) < 0) {
            goto error;
        }
    }

    /* Dup fds for child.
       dup2() removes the CLOEXEC flag but we must do it ourselves if dup2()
       would be a no-op (issue #10806). */
    if (p2cread == 0) {
        if (rpy_set_inheritable(p2cread, 1) < 0)
            goto error;
    }
    else if (p2cread != -1)
        POSIX_CALL(dup2(p2cread, 0));  /* stdin */

    if (c2pwrite == 1) {
        if (rpy_set_inheritable(c2pwrite, 1) < 0)
            goto error;
    }
    else if (c2pwrite != -1)
        POSIX_CALL(dup2(c2pwrite, 1));  /* stdout */

    if (errwrite == 2) {
        if (rpy_set_inheritable(errwrite, 1) < 0)
            goto error;
    }
    else if (errwrite != -1)
        POSIX_CALL(dup2(errwrite, 2));  /* stderr */

    /* We no longer manually close p2cread, c2pwrite, and errwrite here as
     * _close_open_fds takes care when it is not already non-inheritable. */

    if (cwd)
        POSIX_CALL(chdir(cwd));
    
    if (restore_signals) {
        /* inline _Py_RestoreSignals(); */
#ifdef SIGPIPE
        local_pypysig_default(SIGPIPE);
#endif
#ifdef SIGXFZ
        local_pypysig_default(SIGXFZ);
#endif
#ifdef SIGXFSZ
        local_pypysig_default(SIGXFSZ);
#endif
    }

<<<<<<< HEAD
    if (child_umask >= 0)
        umask(child_umask);  /* umask() always succeeds. */

    /* PyPy change: moved this call to the preexec callback */
    /* if (restore_signals) */
    /*     _Py_RestoreSignals(); */
=======
>>>>>>> 5b8111bd

#ifdef HAVE_SETSID
    if (call_setsid)
        POSIX_CALL(setsid());
#endif

#ifdef HAVE_SETGROUPS
    if (call_setgroups)
        POSIX_CALL(setgroups(groups_size, groups));
#endif /* HAVE_SETGROUPS */

#ifdef HAVE_SETREGID
    if (call_setgid)
        POSIX_CALL(setregid(gid, gid));
#endif /* HAVE_SETREGID */

#ifdef HAVE_SETREUID
    if (call_setuid)
        POSIX_CALL(setreuid(uid, uid));
#endif /* HAVE_SETREUID */

    reached_preexec = 1;
    if (preexec_fn != NULL) {
        /* This is where the user has asked us to deadlock their program. */
        result = preexec_fn(preexec_fn_arg);
        if (result == 0) {
            /* Stringifying the exception or traceback would involve
             * memory allocation and thus potential for deadlock.
             * We've already faced potential deadlock by calling back
             * into Python in the first place, so it probably doesn't
             * matter but we avoid it to minimize the possibility. */
            err_msg = "Exception occurred in preexec_fn.";
            errno = 0;  /* We don't want to report an OSError. */
            goto error;
        }
    }

    /* close FDs after executing preexec_fn, which might open FDs */
    if (close_fds) {
        /* TODO HP-UX could use pstat_getproc() if anyone cares about it. */
        _close_open_fds(3, py_fds_to_keep, num_fds_to_keep);
    }

    /* This loop matches the Lib/os.py _execvpe()'s PATH search when */
    /* given the executable_list generated by Lib/subprocess.py.     */
    saved_errno = 0;
    for (i = 0; exec_array[i] != NULL; ++i) {
        const char *executable = exec_array[i];
        if (envp) {
            execve(executable, argv, envp);
        } else {
            execv(executable, argv);
        }
        if (errno != ENOENT && errno != ENOTDIR && saved_errno == 0) {
            saved_errno = errno;
        }
    }
    /* Report the first exec error, not the last. */
    if (saved_errno)
        errno = saved_errno;

error:
    saved_errno = errno;
    /* Report the posix error to our parent process. */
    /* We ignore all write() return values as the total size of our writes is
     * less than PIPEBUF and we cannot do anything about an error anyways. */
    if (saved_errno) {
        char *cur;
        unused = write(errpipe_write, "OSError:", 8);
        cur = hex_errno + sizeof(hex_errno);
        while (saved_errno != 0 && cur > hex_errno) {
            *--cur = "0123456789ABCDEF"[saved_errno % 16];
            saved_errno /= 16;
        }
        unused = write(errpipe_write, cur, hex_errno + sizeof(hex_errno) - cur);
        unused = write(errpipe_write, ":", 1);
        if (!reached_preexec) {
            /* Indicate to the parent that the error happened before exec(). */
            unused = write(errpipe_write, "noexec", 6);
        }
        /* We can't call strerror(saved_errno).  It is not async signal safe.
         * The parent process will look the error message up. */
    } else {
        unused = write(errpipe_write, "SubprocessError:0:", 18);
        unused = write(errpipe_write, err_msg, strlen(err_msg));
    }
    if (unused) return;  /* silly? yes! avoids gcc compiler warning. */
}


void
pypy_subprocess_init(void)
{
}<|MERGE_RESOLUTION|>--- conflicted
+++ resolved
@@ -466,7 +466,10 @@
 
     if (cwd)
         POSIX_CALL(chdir(cwd));
-    
+
+    if (child_umask >= 0)
+        umask(child_umask);  /* umask() always succeeds. */
+
     if (restore_signals) {
         /* inline _Py_RestoreSignals(); */
 #ifdef SIGPIPE
@@ -480,15 +483,6 @@
 #endif
     }
 
-<<<<<<< HEAD
-    if (child_umask >= 0)
-        umask(child_umask);  /* umask() always succeeds. */
-
-    /* PyPy change: moved this call to the preexec callback */
-    /* if (restore_signals) */
-    /*     _Py_RestoreSignals(); */
-=======
->>>>>>> 5b8111bd
 
 #ifdef HAVE_SETSID
     if (call_setsid)
