from os.path import dirname

class AppTestSubprocess:
<<<<<<< HEAD
    spaceconfig = dict(usemodules=('_posixsubprocess', 'signal',
                                   'fcntl', 'select', 'time'))
=======
    spaceconfig = dict(usemodules=('_posixsubprocess', 'signal', 'fcntl', 'select', 'struct'))
>>>>>>> b5adf61a
    # XXX write more tests

    def setup_class(cls):
        cls.w_dir = cls.space.wrap(dirname(__file__))

    def test_cloexec_pipe(self):
        import _posixsubprocess, os
        fd1, fd2 = _posixsubprocess.cloexec_pipe()
        # Sanity checks
        assert 0 <= fd1 < 4096
        assert 0 <= fd2 < 4096
        os.close(fd1)
        os.close(fd2)

    def test_close_fds_true(self):
        import traceback  # Work around a recursion limit
        import subprocess
        import os.path
        import os

        fds = os.pipe()
        #self.addCleanup(os.close, fds[0])
        #self.addCleanup(os.close, fds[1])

        open_fds = set(fds)
        # add a bunch more fds
        for _ in range(9):
            fd = os.open("/dev/null", os.O_RDONLY)
            #self.addCleanup(os.close, fd)
            open_fds.add(fd)

        p = subprocess.Popen(['/usr/bin/env', 'python', os.path.join(self.dir, 'fd_status.py')], stdout=subprocess.PIPE, close_fds=True)
        output, ignored = p.communicate()
        remaining_fds = set(map(int, output.split(b',')))

        assert not (remaining_fds & open_fds), "Some fds were left open"
        assert 1 in remaining_fds, "Subprocess failed"

    def test_start_new_session(self):
        # For code coverage of calling setsid().  We don't care if we get an
        # EPERM error from it depending on the test execution environment, that
        # still indicates that it was called.
        import traceback  # Work around a recursion limit
        import subprocess
        import os
        try:
            output = subprocess.check_output(
                    ['/usr/bin/env', 'python', "-c",
                     "import os; print(os.getpgid(os.getpid()))"],
                    start_new_session=True)
        except OSError as e:
            if e.errno != errno.EPERM:
                raise
        else:
            parent_pgid = os.getpgid(os.getpid())
            child_pgid = int(output)
            assert parent_pgid != child_pgid

    def test_cpython_issue15736(self):
        import _posixsubprocess
        import sys
        n = 0
        class Z(object):
            def __len__(self):
                return sys.maxsize + n
            def __getitem__(self, i):
                return b'x'
        raises(MemoryError, _posixsubprocess.fork_exec,
               1,Z(),3,[1, 2],5,6,7,8,9,10,11,12,13,14,15,16,17)
        n = 1
        raises(OverflowError, _posixsubprocess.fork_exec,
               1,Z(),3,[1, 2],5,6,7,8,9,10,11,12,13,14,15,16,17)<|MERGE_RESOLUTION|>--- conflicted
+++ resolved
@@ -1,12 +1,8 @@
 from os.path import dirname
 
 class AppTestSubprocess:
-<<<<<<< HEAD
     spaceconfig = dict(usemodules=('_posixsubprocess', 'signal',
-                                   'fcntl', 'select', 'time'))
-=======
-    spaceconfig = dict(usemodules=('_posixsubprocess', 'signal', 'fcntl', 'select', 'struct'))
->>>>>>> b5adf61a
+                                   'fcntl', 'select', 'time', 'struct'))
     # XXX write more tests
 
     def setup_class(cls):
