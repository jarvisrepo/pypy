# spaceconfig = {"usemodules": ["_posixsubprocess", "signal", "fcntl", "select", "time", "struct"]}
import pytest

_posixsubprocess = pytest.importorskip('_posixsubprocess')

from os.path import dirname
import traceback  # Work around a recursion limit
import subprocess
import os
import posix
import errno
try:
    import pwd
    import grp
except ImportError:
    pwd = grp = None

directory = dirname(__file__)

# XXX write more tests

def test_close_fds_true():
    fds = os.pipe()

    open_fds = set(fds)
    # add a bunch more fds
    for _ in range(9):
        fd = os.open("/dev/null", os.O_RDONLY)
        open_fds.add(fd)

    p = subprocess.Popen(['/usr/bin/env', 'python', os.path.join(directory, 'fd_status.py')], stdout=subprocess.PIPE, close_fds=True)
    output, ignored = p.communicate()
    remaining_fds = set(map(int, output.split(b',')))

    assert not (remaining_fds & open_fds), "Some fds were left open"
    assert 1 in remaining_fds, "Subprocess failed"

def test_start_new_session():
    # For code coverage of calling setsid().  We don't care if we get an
    # EPERM error from it depending on the test execution environment, that
    # still indicates that it was called.
    try:
        output = subprocess.check_output(
                ['/usr/bin/env', 'python', "-c",
                 "import os; print(os.getpgid(os.getpid()))"],
                start_new_session=True)
    except OSError as e:
        if e.errno != errno.EPERM:
            raise
    else:
        parent_pgid = os.getpgid(os.getpid())
        child_pgid = int(output)
        assert parent_pgid != child_pgid

def test_cpython_issue15736():
    n = 0
    class Z(object):
        def __len__(self):
            return sys.maxsize + n
        def __getitem__(self, i):
            return b'x'
<<<<<<< HEAD
    pytest.raises(MemoryError, _posixsubprocess.fork_exec,
           1,Z(),3,[1, 2],5,6,7,8,9,10,11,12,13,14,15,16,17,18,19,20,21)
    n = 1
    pytest.raises(OverflowError, _posixsubprocess.fork_exec,
           1,Z(),3,[1, 2],5,6,7,8,9,10,11,12,13,14,15,16,17,18,19,20,21)
=======
    raises(MemoryError, _posixsubprocess.fork_exec,
           1,Z(),3,(1, 2),5,6,7,8,9,10,11,12,13,14,15,16,17)
    n = 1
    raises(OverflowError, _posixsubprocess.fork_exec,
           1,Z(),3,(1, 2),5,6,7,8,9,10,11,12,13,14,15,16,17)
>>>>>>> dc6ff48a

def test_pass_fds_make_inheritable():
    fd1, fd2 = posix.pipe()
    assert posix.get_inheritable(fd1) is False
    assert posix.get_inheritable(fd2) is False

    subprocess.check_call(['/usr/bin/env', 'python', '-c',
                           'import os;os.write(%d,b"K")' % fd2],
                          close_fds=True, pass_fds=[fd2])
    res = posix.read(fd1, 1)
    assert res == b"K"
    posix.close(fd1)
    posix.close(fd2)

<<<<<<< HEAD
def test_user():
    uid = os.geteuid()
    test_users = [65534 if uid != 65534 else 65533, uid]

    for user in test_users:
        try:
            output = subprocess.check_output(
                    ["python", "-c",
                     "import os; print(os.getuid())"],
                    user=user)
        except OSError as e:
            if e.errno != errno.EPERM:
                raise
        else:
            if isinstance(user, str):
                user_uid = pwd.getpwnam(user).pw_uid
            else:
                user_uid = user
            child_user = int(output)
            assert child_user == user_uid

    with pytest.raises(ValueError):
        subprocess.check_call(["python", "-c", "pass"], user=-1)

def test_extra_groups():
    gid = os.getegid()
    group_list = [65534 if gid != 65534 else 65533]
    perm_error = False

    try:
        output = subprocess.check_output(
                ["python", "-c",
                 "import os, sys, json; json.dump(os.getgroups(), sys.stdout)"],
                extra_groups=group_list)
    except OSError as ex:
        if ex.errno != errno.EPERM:
            raise
        perm_error = True

    else:
        parent_groups = os.getgroups()
        child_groups = json.loads(output)

        if grp is not None:
            desired_gids = [grp.getgrnam(g).gr_gid if isinstance(g, str) else g
                            for g in group_list]
        else:
            desired_gids = group_list

        if perm_error:
            assert set(child_groups) == set(parent_groups)
        else:
            assert set(desired_gids) == set(parent_groups)

def test_umask():
    import tempfile, shutil
    tmpdir = None
    try:
        tmpdir = tempfile.mkdtemp()
        name = os.path.join(tmpdir, "beans")
        # We set an unusual umask in the child so as a unique mode
        # for us to test the child's touched file for.
        subprocess.check_call(
                ["python", "-c", f"open({name!r}, 'w').close()"],
                umask=0o053)
        # Ignore execute permissions entirely in our test,
        # filesystems could be mounted to ignore or force that.
        st_mode = os.stat(name).st_mode & 0o666
        expected_mode = 0o624
        assert expected_mode == st_mode
    finally:
        if tmpdir is not None:
            shutil.rmtree(tmpdir)
=======

def test_issue_3630():
    import time
    # Make sure the registered callback functions are not called unless
    # fork_exec has a preexec_fn

    tmpfile = 'fork_exec.txt'
    with open(tmpfile, 'w'):
        pass


    # from multiprocessing.util.py
    def spawnv_passfds(path, args, passfds, preexec_fn=None):
        passfds = tuple(sorted(map(int, fds_to_pass)))
        errpipe_read, errpipe_write = os.pipe()
        try:
            return _posixsubprocess.fork_exec(
                args, [os.fsencode(path)], True, passfds, None, None,
                -1, -1, -1, -1, -1, -1, errpipe_read, errpipe_write,
                False, False, preexec_fn)
        finally:
            os.close(errpipe_read)
            os.close(errpipe_write)

    def preexec_fn():
        pass
    
    def before():
        with open(tmpfile, mode='a') as fid:
            fid.write('before\n')
        print('before hook done')

    def parent():
        print('parent hook')
        for i in range(10):
            time.sleep(0.1)
            with open(tmpfile, mode='r') as fid:
                if 'child' in fid.read():
                    break
        else:
            print('tmpfile not updated')
        with open(tmpfile, mode='a') as fid:
            fid.write('parent\n')
        print('parent hook done')

    def child():
        with open(tmpfile, mode='a') as fid:
            fid.write('child\n')
        print('child hook done')

    os.register_at_fork(before=before, after_in_parent=parent, after_in_child=child)
    fds_to_pass = []
    try:
        fds_to_pass.append(sys.stderr.fileno())
    except Exception:
        pass
    
    r, w = os.pipe()
    fds_to_pass.append(r)
    args = ['ls', '.']
    
    try:
        spawnv_passfds('ls', args, fds_to_pass)
        with open(tmpfile, mode='r') as fid:
            contents = fid.read()
        assert len(contents) == 0

        spawnv_passfds('ls', args, fds_to_pass, preexec_fn=preexec_fn)
        with open(tmpfile, mode='r') as fid:
            contents = fid.read()
        assert 'child' in contents
        assert 'parent' in contents
        assert 'before' in contents
    finally:
        os.remove(tmpfile)
        
>>>>>>> dc6ff48a
<|MERGE_RESOLUTION|>--- conflicted
+++ resolved
@@ -59,19 +59,11 @@
             return sys.maxsize + n
         def __getitem__(self, i):
             return b'x'
-<<<<<<< HEAD
     pytest.raises(MemoryError, _posixsubprocess.fork_exec,
-           1,Z(),3,[1, 2],5,6,7,8,9,10,11,12,13,14,15,16,17,18,19,20,21)
+           1,Z(),3,(1, 2),5,6,7,8,9,10,11,12,13,14,15,16,17,18,19,20,21)
     n = 1
     pytest.raises(OverflowError, _posixsubprocess.fork_exec,
-           1,Z(),3,[1, 2],5,6,7,8,9,10,11,12,13,14,15,16,17,18,19,20,21)
-=======
-    raises(MemoryError, _posixsubprocess.fork_exec,
-           1,Z(),3,(1, 2),5,6,7,8,9,10,11,12,13,14,15,16,17)
-    n = 1
-    raises(OverflowError, _posixsubprocess.fork_exec,
-           1,Z(),3,(1, 2),5,6,7,8,9,10,11,12,13,14,15,16,17)
->>>>>>> dc6ff48a
+           1,Z(),3,(1, 2),5,6,7,8,9,10,11,12,13,14,15,16,17,18,19,20,21)
 
 def test_pass_fds_make_inheritable():
     fd1, fd2 = posix.pipe()
@@ -86,7 +78,6 @@
     posix.close(fd1)
     posix.close(fd2)
 
-<<<<<<< HEAD
 def test_user():
     uid = os.geteuid()
     test_users = [65534 if uid != 65534 else 65533, uid]
@@ -159,82 +150,4 @@
         assert expected_mode == st_mode
     finally:
         if tmpdir is not None:
-            shutil.rmtree(tmpdir)
-=======
-
-def test_issue_3630():
-    import time
-    # Make sure the registered callback functions are not called unless
-    # fork_exec has a preexec_fn
-
-    tmpfile = 'fork_exec.txt'
-    with open(tmpfile, 'w'):
-        pass
-
-
-    # from multiprocessing.util.py
-    def spawnv_passfds(path, args, passfds, preexec_fn=None):
-        passfds = tuple(sorted(map(int, fds_to_pass)))
-        errpipe_read, errpipe_write = os.pipe()
-        try:
-            return _posixsubprocess.fork_exec(
-                args, [os.fsencode(path)], True, passfds, None, None,
-                -1, -1, -1, -1, -1, -1, errpipe_read, errpipe_write,
-                False, False, preexec_fn)
-        finally:
-            os.close(errpipe_read)
-            os.close(errpipe_write)
-
-    def preexec_fn():
-        pass
-    
-    def before():
-        with open(tmpfile, mode='a') as fid:
-            fid.write('before\n')
-        print('before hook done')
-
-    def parent():
-        print('parent hook')
-        for i in range(10):
-            time.sleep(0.1)
-            with open(tmpfile, mode='r') as fid:
-                if 'child' in fid.read():
-                    break
-        else:
-            print('tmpfile not updated')
-        with open(tmpfile, mode='a') as fid:
-            fid.write('parent\n')
-        print('parent hook done')
-
-    def child():
-        with open(tmpfile, mode='a') as fid:
-            fid.write('child\n')
-        print('child hook done')
-
-    os.register_at_fork(before=before, after_in_parent=parent, after_in_child=child)
-    fds_to_pass = []
-    try:
-        fds_to_pass.append(sys.stderr.fileno())
-    except Exception:
-        pass
-    
-    r, w = os.pipe()
-    fds_to_pass.append(r)
-    args = ['ls', '.']
-    
-    try:
-        spawnv_passfds('ls', args, fds_to_pass)
-        with open(tmpfile, mode='r') as fid:
-            contents = fid.read()
-        assert len(contents) == 0
-
-        spawnv_passfds('ls', args, fds_to_pass, preexec_fn=preexec_fn)
-        with open(tmpfile, mode='r') as fid:
-            contents = fid.read()
-        assert 'child' in contents
-        assert 'parent' in contents
-        assert 'before' in contents
-    finally:
-        os.remove(tmpfile)
-        
->>>>>>> dc6ff48a
+            shutil.rmtree(tmpdir)