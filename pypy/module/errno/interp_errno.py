import errno
from rpython.rlib.objectmodel import not_rpython

@not_rpython
def get_errorcode(space):
<<<<<<< HEAD
    return space.wrap(errno.errorcode)
=======
    return space.wrap(errno.errorcode) # initializiation time
>>>>>>> cc046c66
<|MERGE_RESOLUTION|>--- conflicted
+++ resolved
@@ -3,8 +3,4 @@
 
 @not_rpython
 def get_errorcode(space):
-<<<<<<< HEAD
-    return space.wrap(errno.errorcode)
-=======
     return space.wrap(errno.errorcode) # initializiation time
->>>>>>> cc046c66
