from rpython.rtyper.tool import rffi_platform as platform
from rpython.rtyper.lltypesystem import rffi
from pypy.interpreter.error import (OperationError, oefmt,
        strerror as _strerror, exception_from_saved_errno)
from pypy.interpreter.gateway import unwrap_spec
from pypy.interpreter import timeutils
from pypy.interpreter.unicodehelper import decode_utf8, encode_utf8
from rpython.rtyper.lltypesystem import lltype
from rpython.rlib.rarithmetic import intmask, r_ulonglong, r_longfloat, widen
from rpython.rlib.rtime import (GETTIMEOFDAY_NO_TZ, TIMEVAL,
                                HAVE_GETTIMEOFDAY, HAVE_FTIME)
from rpython.rlib import rposix, rtime
from rpython.translator.tool.cbuild import ExternalCompilationInfo
import math
import os
import sys
import time as pytime

if HAVE_FTIME:
    from rpython.rlib.rtime import TIMEB, c_ftime

_POSIX = os.name == "posix"
_WIN = os.name == "nt"
_MACOSX = sys.platform == "darwin"
_CYGWIN = sys.platform == "cygwin"

_time_zones = []
if _CYGWIN:
    _time_zones = ["GMT-12", "GMT-11", "GMT-10", "GMT-9", "GMT-8", "GMT-7",
                   "GMT-6", "GMT-5", "GMT-4", "GMT-3", "GMT-2", "GMT-1",
                   "GMT",  "GMT+1", "GMT+2", "GMT+3", "GMT+4", "GMT+5",
                   "GMT+6",  "GMT+7", "GMT+8", "GMT+9", "GMT+10", "GMT+11",
                   "GMT+12",  "GMT+13", "GMT+14"]

if _WIN:
    # Interruptible sleeps on Windows:
    # We install a specific Console Ctrl Handler which sets an 'event'.
    # time.sleep() will actually call WaitForSingleObject with the desired
    # timeout.  On Ctrl-C, the signal handler is called, the event is set,
    # and the wait function exits.
    from rpython.rlib import rwin32
    from pypy.interpreter.error import wrap_windowserror, wrap_oserror
    from rpython.rlib import rthread as thread

    eci = ExternalCompilationInfo(
        includes = ['windows.h'],
        post_include_bits = [
            "RPY_EXTERN\n"
            "BOOL pypy_timemodule_setCtrlHandler(HANDLE event);\n"
            "RPY_EXTERN ULONGLONG pypy_GetTickCount64(FARPROC address);"
        ],
        separate_module_sources=['''
            static HANDLE interrupt_event;

            static BOOL WINAPI CtrlHandlerRoutine(
              DWORD dwCtrlType)
            {
                SetEvent(interrupt_event);
                /* allow other default handlers to be called.
                 * Default Python handler will setup the
                 * KeyboardInterrupt exception.
                 */
                return 0;
            }

            BOOL pypy_timemodule_setCtrlHandler(HANDLE event)
            {
                interrupt_event = event;
                return SetConsoleCtrlHandler(CtrlHandlerRoutine, TRUE);
            }

            ULONGLONG pypy_GetTickCount64(FARPROC address) {
                ULONGLONG (WINAPI *func)();
                *(FARPROC*)&func = address;
                return func();
            }

        '''],
        )
    _setCtrlHandlerRoutine = rffi.llexternal(
        'pypy_timemodule_setCtrlHandler',
        [rwin32.HANDLE], rwin32.BOOL,
        compilation_info=eci,
        save_err=rffi.RFFI_SAVE_LASTERROR)

    pypy_GetTickCount64 = rffi.llexternal(
        'pypy_GetTickCount64',
        [rffi.VOIDP],
        rffi.ULONGLONG, compilation_info=eci)

    class GlobalState:
        def __init__(self):
            self.init()

        def init(self):
            self.interrupt_event = rwin32.NULL_HANDLE

        def startup(self, space):
            # Initialize the event handle used to signal Ctrl-C
            try:
                globalState.interrupt_event = rwin32.CreateEvent(
                    rffi.NULL, True, False, rffi.NULL)
            except WindowsError as e:
                raise wrap_windowserror(space, e)
            if not _setCtrlHandlerRoutine(globalState.interrupt_event):
                raise wrap_windowserror(space,
                    rwin32.lastSavedWindowsError("SetConsoleCtrlHandler"))

    globalState = GlobalState()

    class State:
        def __init__(self, space):
            self.main_thread = 0

        def _cleanup_(self):
            self.main_thread = 0
            globalState.init()

        def startup(self, space):
            self.main_thread = thread.get_ident()
            globalState.startup(space)

        def get_interrupt_event(self):
            return globalState.interrupt_event

    class TimeState(object):
        GetTickCount64_handle = lltype.nullptr(rffi.VOIDP.TO)
        def __init__(self):
            self.n_overflow = 0
            self.last_ticks = 0
            self.divisor = 0.0
            self.counter_start = 0

        def check_GetTickCount64(self, *args):
            if (self.GetTickCount64_handle !=
                lltype.nullptr(rffi.VOIDP.TO)):
                return True
            from rpython.rlib.rdynload import GetModuleHandle, dlsym
            hKernel32 = GetModuleHandle("KERNEL32")
            try:
                GetTickCount64_handle = dlsym(hKernel32, 'GetTickCount64')
            except KeyError:
                return False
            self.GetTickCount64_handle = GetTickCount64_handle
            return True

        def GetTickCount64(self, *args):
            assert (self.GetTickCount64_handle !=
                    lltype.nullptr(rffi.VOIDP.TO))
            return pypy_GetTickCount64(
                self.GetTickCount64_handle, *args)

    time_state = TimeState()

_includes = ["time.h"]
if _POSIX:
    _includes.append('sys/time.h')
if _MACOSX:
    _includes.append('mach/mach_time.h')

class CConfig:
    _compilation_info_ = ExternalCompilationInfo(
        includes=_includes,
        libraries=rtime.libraries
    )
    CLOCKS_PER_SEC = platform.ConstantInteger("CLOCKS_PER_SEC")
    has_gettimeofday = platform.Has('gettimeofday')

HAS_TM_ZONE = False

if _POSIX:
    calling_conv = 'c'
    CConfig.timeval = platform.Struct("struct timeval",
                                      [("tv_sec", rffi.INT),
                                       ("tv_usec", rffi.INT)])
    if _CYGWIN:
        CConfig.tm = platform.Struct("struct tm", [("tm_sec", rffi.INT),
            ("tm_min", rffi.INT), ("tm_hour", rffi.INT), ("tm_mday", rffi.INT),
            ("tm_mon", rffi.INT), ("tm_year", rffi.INT), ("tm_wday", rffi.INT),
            ("tm_yday", rffi.INT), ("tm_isdst", rffi.INT)])
    else:
        CConfig.tm = platform.Struct("struct tm", [("tm_sec", rffi.INT),
            ("tm_min", rffi.INT), ("tm_hour", rffi.INT), ("tm_mday", rffi.INT),
            ("tm_mon", rffi.INT), ("tm_year", rffi.INT), ("tm_wday", rffi.INT),
            ("tm_yday", rffi.INT), ("tm_isdst", rffi.INT), ("tm_gmtoff", rffi.LONG),
            ("tm_zone", rffi.CCHARP)])

        HAS_TM_ZONE = True

elif _WIN:
    calling_conv = 'win'
    CConfig.tm = platform.Struct("struct tm", [("tm_sec", rffi.INT),
        ("tm_min", rffi.INT), ("tm_hour", rffi.INT), ("tm_mday", rffi.INT),
        ("tm_mon", rffi.INT), ("tm_year", rffi.INT), ("tm_wday", rffi.INT),
        ("tm_yday", rffi.INT), ("tm_isdst", rffi.INT)])

if _MACOSX:
    CConfig.TIMEBASE_INFO = platform.Struct("struct mach_timebase_info", [
        ("numer", rffi.UINT),
        ("denom", rffi.UINT),
    ])

# XXX: optionally support the 2 additional tz fields
_STRUCT_TM_ITEMS = 9
if HAS_TM_ZONE:
    _STRUCT_TM_ITEMS = 11

class cConfig:
    pass

for k, v in platform.configure(CConfig).items():
    setattr(cConfig, k, v)
cConfig.tm.__name__ = "_tm"

def external(name, args, result, eci=CConfig._compilation_info_, **kwds):
    if _WIN and rffi.sizeof(rffi.TIME_T) == 8:
        # Recent Microsoft compilers use 64bit time_t and
        # the corresponding functions are named differently
        if (rffi.TIME_T in args or rffi.TIME_TP in args
            or result in (rffi.TIME_T, rffi.TIME_TP)):
            name = '_' + name + '64'
    return rffi.llexternal(name, args, result,
                           compilation_info=eci,
                           calling_conv=calling_conv,
                           releasegil=False,
                           **kwds)

if _POSIX:
    cConfig.timeval.__name__ = "_timeval"
    timeval = cConfig.timeval

CLOCKS_PER_SEC = cConfig.CLOCKS_PER_SEC
HAS_CLOCK_GETTIME = rtime.HAS_CLOCK_GETTIME
HAS_CLOCK_HIGHRES = rtime.CLOCK_HIGHRES is not None
HAS_CLOCK_MONOTONIC = rtime.CLOCK_MONOTONIC is not None
HAS_MONOTONIC = (_WIN or _MACOSX or
                 (HAS_CLOCK_GETTIME and (HAS_CLOCK_HIGHRES or HAS_CLOCK_MONOTONIC)))
tm = cConfig.tm
glob_buf = lltype.malloc(tm, flavor='raw', zero=True, immortal=True)

if _WIN:
    _GetSystemTimeAsFileTime = rwin32.winexternal('GetSystemTimeAsFileTime',
                                                  [lltype.Ptr(rwin32.FILETIME)],
                                                  lltype.Void)
    LPDWORD = rwin32.LPDWORD
    _GetSystemTimeAdjustment = rwin32.winexternal(
                                            'GetSystemTimeAdjustment',
                                            [LPDWORD, LPDWORD, rwin32.LPBOOL], 
                                            rffi.INT)
    def gettimeofday(space, w_info=None):
        with lltype.scoped_alloc(rwin32.FILETIME) as system_time:
            _GetSystemTimeAsFileTime(system_time)
            quad_part = (system_time.c_dwLowDateTime |
                         (r_ulonglong(system_time.c_dwHighDateTime) << 32))
            # 11,644,473,600,000,000: number of microseconds between
            # the 1st january 1601 and the 1st january 1970 (369 years + 80 leap
            # days).

            # We can't use that big number when translating for
            # 32-bit system (which windows always is currently)
            # XXX: Need to come up with a better solution
            offset = (r_ulonglong(16384) * r_ulonglong(27) * r_ulonglong(390625)
                     * r_ulonglong(79) * r_ulonglong(853))
            microseconds = quad_part / 10 - offset
            tv_sec = microseconds / 1000000
            tv_usec = microseconds % 1000000
            if w_info:
                with lltype.scoped_alloc(LPDWORD.TO, 1) as time_adjustment, \
                     lltype.scoped_alloc(LPDWORD.TO, 1) as time_increment, \
                     lltype.scoped_alloc(rwin32.LPBOOL.TO, 1) as is_time_adjustment_disabled:
                    _GetSystemTimeAdjustment(time_adjustment, time_increment,
                                             is_time_adjustment_disabled)
                    
                    _setinfo(space, w_info, "GetSystemTimeAsFileTime()",
                             time_increment[0] * 1e-7, False, True)
            return space.newfloat(tv_sec + tv_usec * 1e-6)
else:
    if HAVE_GETTIMEOFDAY:
        if GETTIMEOFDAY_NO_TZ:
            c_gettimeofday = external('gettimeofday',
                                      [lltype.Ptr(TIMEVAL)], rffi.INT)
        else:
            c_gettimeofday = external('gettimeofday',
                                      [lltype.Ptr(TIMEVAL), rffi.VOIDP], rffi.INT)
    def gettimeofday(space, w_info=None):
        if HAVE_GETTIMEOFDAY:
            with lltype.scoped_alloc(TIMEVAL) as timeval:
                if GETTIMEOFDAY_NO_TZ:
                    errcode = c_gettimeofday(timeval)
                else:
                    void = lltype.nullptr(rffi.VOIDP.TO)
                    errcode = c_gettimeofday(timeval, void)
                if rffi.cast(rffi.LONG, errcode) == 0:
                    if w_info is not None:
                        _setinfo(space, w_info, "gettimeofday()", 1e-6, False, True)
                    return space.newfloat(
                        widen(timeval.c_tv_sec) +
                        widen(timeval.c_tv_usec) * 1e-6)
        if HAVE_FTIME:
            with lltype.scoped_alloc(TIMEB) as t:
                c_ftime(t)
                result = (widen(t.c_time) +
                          widen(t.c_millitm) * 0.001)
                if w_info is not None:
                    _setinfo(space, w_info, "ftime()", 1e-3,
                             False, True) 
            return space.newfloat(result)
        else:
            if w_info:
                _setinfo(space, w_info, "time()", 1.0, False, True)
            return space.newint(c_time(lltype.nullptr(rffi.TIME_TP.TO)))

TM_P = lltype.Ptr(tm)
c_time = external('time', [rffi.TIME_TP], rffi.TIME_T)
c_gmtime = external('gmtime', [rffi.TIME_TP], TM_P,
                    save_err=rffi.RFFI_SAVE_ERRNO)
c_mktime = external('mktime', [TM_P], rffi.TIME_T)
c_localtime = external('localtime', [rffi.TIME_TP], TM_P,
                       save_err=rffi.RFFI_SAVE_ERRNO)
if HAS_CLOCK_GETTIME:
    from rpython.rlib.rtime import TIMESPEC, c_clock_gettime
    from rpython.rlib.rtime import c_clock_settime, c_clock_getres
if _POSIX:
    c_tzset = external('tzset', [], lltype.Void)
if _WIN:
    win_eci = ExternalCompilationInfo(
        includes = ["time.h"],
        post_include_bits = ["RPY_EXTERN "
                             "long pypy_get_timezone();\n"
                             "RPY_EXTERN "
                             "int pypy_get_daylight();\n"
                             "RPY_EXTERN "
                             "char** pypy_get_tzname();\n"
                             "RPY_EXTERN "
                             "void pypy__tzset();"],
        separate_module_sources = ["""
        long pypy_get_timezone() { return timezone; }
        int pypy_get_daylight() { return daylight; }
        char** pypy_get_tzname() { return tzname; }
        void pypy__tzset() { return _tzset(); }
        """])
    # Ensure sure that we use _tzset() and timezone from the same C Runtime.
    c_tzset = external('pypy__tzset', [], lltype.Void, win_eci)
    c_get_timezone = external('pypy_get_timezone', [], rffi.LONG, win_eci)
    c_get_daylight = external('pypy_get_daylight', [], rffi.INT, win_eci)
    c_get_tzname = external('pypy_get_tzname', [], rffi.CCHARPP, win_eci)

c_strftime = external('strftime', [rffi.CCHARP, rffi.SIZE_T, rffi.CCHARP, TM_P],
                      rffi.SIZE_T)

<<<<<<< HEAD
=======
def _init_accept2dyear(space):
    if os.environ.get("PYTHONY2K"):
        accept2dyear = 0
    else:
        accept2dyear = 1
    _set_module_object(space, "accept2dyear", space.newint(accept2dyear))

>>>>>>> ca3243bc
def _init_timezone(space):
    timezone = daylight = altzone = 0
    tzname = ["", ""]

    if _WIN:
        c_tzset()
        timezone = c_get_timezone()
        altzone = timezone - 3600
        daylight = c_get_daylight()
        tzname_ptr = c_get_tzname()
        tzname = rffi.charp2str(tzname_ptr[0]), rffi.charp2str(tzname_ptr[1])

    if _POSIX:
        if _CYGWIN:
            YEAR = (365 * 24 + 6) * 3600

            # about January 11th
            t = (((c_time(lltype.nullptr(rffi.TIME_TP.TO))) / YEAR) * YEAR + 10 * 24 * 3600)
            # we cannot have reference to stack variable, put it on the heap
            t_ref = lltype.malloc(rffi.TIME_TP.TO, 1, flavor='raw')
            t_ref[0] = rffi.cast(rffi.TIME_T, t)
            p = c_localtime(t_ref)
            q = c_gmtime(t_ref)
            janzone = (p.c_tm_hour + 24 * p.c_tm_mday) - (q.c_tm_hour + 24 * q.c_tm_mday)
            if janzone < -12:
                janname = "   "
            elif janzone > 14:
                janname = "   "
            else:
                janname = _time_zones[janzone - 12]
            janzone = janzone * 3600
            # about July 11th
            tt = t + YEAR / 2
            t_ref[0] = rffi.cast(rffi.TIME_T, tt)
            p = c_localtime(t_ref)
            q = c_gmtime(t_ref)
            julyzone = (p.c_tm_hour + 24 * p.c_tm_mday) - (q.c_tm_hour + 24 * q.c_tm_mday)
            if julyzone < -12:
                julyname = "   "
            elif julyzone > 14:
                julyname = "   "
            else:
                julyname = _time_zones[julyzone - 12]
            julyzone = julyzone * 3600
            lltype.free(t_ref, flavor='raw')

            if janzone < julyzone:
                # DST is reversed in the southern hemisphere
                timezone = julyzone
                altzone = janzone
                daylight = int(janzone != julyzone)
                tzname = [julyname, janname]
            else:
                timezone = janzone
                altzone = julyzone
                daylight = int(janzone != julyzone)
                tzname = [janname, julyname]

        else:
            YEAR = (365 * 24 + 6) * 3600

            t = (((c_time(lltype.nullptr(rffi.TIME_TP.TO))) / YEAR) * YEAR)
            # we cannot have reference to stack variable, put it on the heap
            t_ref = lltype.malloc(rffi.TIME_TP.TO, 1, flavor='raw')
            t_ref[0] = rffi.cast(rffi.TIME_T, t)
            p = c_localtime(t_ref)
            janzone = -p.c_tm_gmtoff
            tm_zone = rffi.charp2str(p.c_tm_zone)
            janname = ["   ", tm_zone][bool(tm_zone)]
            tt = t + YEAR / 2
            t_ref[0] = rffi.cast(rffi.TIME_T, tt)
            p = c_localtime(t_ref)
            lltype.free(t_ref, flavor='raw')
            tm_zone = rffi.charp2str(p.c_tm_zone)
            julyzone = -p.c_tm_gmtoff
            julyname = ["   ", tm_zone][bool(tm_zone)]

            if janzone < julyzone:
                # DST is reversed in the southern hemisphere
                timezone = julyzone
                altzone = janzone
                daylight = int(janzone != julyzone)
                tzname = [julyname, janname]
            else:
                timezone = janzone
                altzone = julyzone
                daylight = int(janzone != julyzone)
                tzname = [janname, julyname]

    _set_module_object(space, "timezone", space.newint(timezone))
    _set_module_object(space, 'daylight', space.newint(daylight))
    tzname_w = [space.newtext(tzname[0]), space.newtext(tzname[1])]
    _set_module_object(space, 'tzname', space.newtuple(tzname_w))
    _set_module_object(space, 'altzone', space.newint(altzone))

def _get_error_msg():
    errno = rposix.get_saved_errno()
    return _strerror(errno)

if sys.platform != 'win32':
    from errno import EINTR
    from rpython.rlib.rtime import c_select

    @unwrap_spec(secs=float)
    def sleep(space, secs):
        if secs < 0:
            raise oefmt(space.w_ValueError,
                        "sleep length must be non-negative")
        end_time = timeutils.monotonic(space) + secs
        while True:
            void = lltype.nullptr(rffi.VOIDP.TO)
            with lltype.scoped_alloc(TIMEVAL) as t:
                frac = math.fmod(secs, 1.0)
                rffi.setintfield(t, 'c_tv_sec', int(secs))
                rffi.setintfield(t, 'c_tv_usec', int(frac*1000000.0))

                res = rffi.cast(rffi.LONG, c_select(0, void, void, void, t))
            if res == 0:
                break    # normal path
            if rposix.get_saved_errno() != EINTR:
                raise exception_from_saved_errno(space, space.w_OSError)
            secs = end_time - timeutils.monotonic(space)   # retry
            if secs <= 0.0:
                break

else:
    from rpython.rlib import rwin32
    from errno import EINTR
    def _simple_sleep(space, secs, interruptible):
        if secs == 0.0 or not interruptible:
            rtime.sleep(secs)
        else:
            millisecs = int(secs * 1000)
            interrupt_event = space.fromcache(State).get_interrupt_event()
            rwin32.ResetEvent(interrupt_event)
            rc = rwin32.WaitForSingleObject(interrupt_event, millisecs)
            if rc == rwin32.WAIT_OBJECT_0:
                # Yield to make sure real Python signal handler
                # called.
                rtime.sleep(0.001)
                raise wrap_oserror(space,
                                   OSError(EINTR, "sleep() interrupted"))
    @unwrap_spec(secs=float)
    def sleep(space, secs):
        XXX   # review for EINTR / PEP475
        if secs < 0:
            raise oefmt(space.w_ValueError,
                        "sleep length must be non-negative")
        # as decreed by Guido, only the main thread can be
        # interrupted.
        main_thread = space.fromcache(State).main_thread
        interruptible = (main_thread == thread.get_ident())
        MAX = sys.maxint / 1000.0 # > 24 days
        while secs > MAX:
            _simple_sleep(space, MAX, interruptible)
            secs -= MAX
        _simple_sleep(space, secs, interruptible)

def _get_module_object(space, obj_name):
    w_module = space.getbuiltinmodule('time')
    w_obj = space.getattr(w_module, space.newtext(obj_name))
    return w_obj

def _set_module_object(space, obj_name, w_obj_value):
    w_module = space.getbuiltinmodule('time')
    space.setattr(w_module, space.newtext(obj_name), w_obj_value)

def _get_inttime(space, w_seconds):
    # w_seconds can be a wrapped None (it will be automatically wrapped
    # in the callers, so we never get a real None here).
    if space.is_none(w_seconds):
        seconds = pytime.time()
    else:
        seconds = space.float_w(w_seconds)
    #
    t = rffi.cast(rffi.TIME_T, seconds)
    #
    # Logic from CPython: How much info did we lose?  We assume that
    # time_t is an integral type.  If we lost a second or more, the
    # input doesn't fit in a time_t; call it an error.
    diff = seconds - rffi.cast(lltype.Float, t)
    if diff <= -1.0 or diff >= 1.0:
        raise oefmt(space.w_OverflowError,
                    "timestamp out of range for platform time_t")
    return t

def _tm_to_tuple(space, t):
    time_tuple = [
        space.newint(rffi.getintfield(t, 'c_tm_year') + 1900),
        space.newint(rffi.getintfield(t, 'c_tm_mon') + 1), # want january == 1
        space.newint(rffi.getintfield(t, 'c_tm_mday')),
        space.newint(rffi.getintfield(t, 'c_tm_hour')),
        space.newint(rffi.getintfield(t, 'c_tm_min')),
        space.newint(rffi.getintfield(t, 'c_tm_sec')),
        space.newint((rffi.getintfield(t, 'c_tm_wday') + 6) % 7), # want monday == 0
        space.newint(rffi.getintfield(t, 'c_tm_yday') + 1), # want january, 1 == 1
        space.newint(rffi.getintfield(t, 'c_tm_isdst'))]

<<<<<<< HEAD
    if HAS_TM_ZONE:
        # CPython calls PyUnicode_DecodeLocale here should we do the same?
        tm_zone = decode_utf8(space, rffi.charp2str(t.c_tm_zone),
                              allow_surrogates=True)
        extra = [space.newunicode(tm_zone),
                 space.newint(rffi.getintfield(t, 'c_tm_gmtoff'))]
        w_time_tuple = space.newtuple(time_tuple + extra)
    else:
        w_time_tuple = space.newtuple(time_tuple)
=======
>>>>>>> ca3243bc
    w_struct_time = _get_module_object(space, 'struct_time')
    w_obj = space.call_function(w_struct_time, w_time_tuple)
    return w_obj

def _gettmarg(space, w_tup, allowNone=True):
    if space.is_none(w_tup):
        if not allowNone:
            raise oefmt(space.w_TypeError, "tuple expected")
        # default to the current local time
        tt = rffi.cast(rffi.TIME_T, pytime.time())
        t_ref = lltype.malloc(rffi.TIME_TP.TO, 1, flavor='raw')
        t_ref[0] = tt
        pbuf = c_localtime(t_ref)
        rffi.setintfield(pbuf, "c_tm_year",
                         rffi.getintfield(pbuf, "c_tm_year") + 1900)
        lltype.free(t_ref, flavor='raw')
        if not pbuf:
            raise OperationError(space.w_ValueError,
                space.newtext(_get_error_msg()))
        return pbuf

    tup_w = space.fixedview(w_tup)
    if len(tup_w) < 9:
        raise oefmt(space.w_TypeError,
                    "argument must be sequence of at least length 9, not %d",
                    len(tup_w))

    y = space.c_int_w(tup_w[0])
    tm_mon = space.c_int_w(tup_w[1])
    if tm_mon == 0:
        tm_mon = 1
    tm_mday = space.c_int_w(tup_w[2])
    if tm_mday == 0:
        tm_mday = 1
    tm_yday = space.c_int_w(tup_w[7])
    if tm_yday == 0:
        tm_yday = 1
    rffi.setintfield(glob_buf, 'c_tm_mon', tm_mon)
    rffi.setintfield(glob_buf, 'c_tm_mday', tm_mday)
    rffi.setintfield(glob_buf, 'c_tm_hour', space.c_int_w(tup_w[3]))
    rffi.setintfield(glob_buf, 'c_tm_min', space.c_int_w(tup_w[4]))
    rffi.setintfield(glob_buf, 'c_tm_sec', space.c_int_w(tup_w[5]))
    rffi.setintfield(glob_buf, 'c_tm_wday', space.c_int_w(tup_w[6]))
    rffi.setintfield(glob_buf, 'c_tm_yday', tm_yday)
    rffi.setintfield(glob_buf, 'c_tm_isdst', space.c_int_w(tup_w[8]))
    #
    old_tm_zone = glob_buf.c_tm_zone
    glob_buf.c_tm_zone = lltype.nullptr(rffi.CCHARP.TO)
    rffi.setintfield(glob_buf, 'c_tm_gmtoff', 0)
    if HAS_TM_ZONE :
        if len(tup_w) >= 10:
            # NOTE this is not cleanly solved!
            # it saves the string that is later deleted when this
            # function is called again. A refactoring of this module
            # could remove this
            tm_zone = encode_utf8(space, space.unicode_w(tup_w[9]), allow_surrogates=True)
            malloced_str = rffi.str2charp(tm_zone, track_allocation=False)
            if old_tm_zone != lltype.nullptr(rffi.CCHARP.TO):
                rffi.free_charp(old_tm_zone, track_allocation=False)
            glob_buf.c_tm_zone = malloced_str
        if len(tup_w) >= 11:
            rffi.setintfield(glob_buf, 'c_tm_gmtoff', space.c_int_w(tup_w[10]))

    # tm_wday does not need checking of its upper-bound since taking "%
    #  7" in _gettmarg() automatically restricts the range.
    if rffi.getintfield(glob_buf, 'c_tm_wday') < -1:
        raise oefmt(space.w_ValueError, "day of week out of range")

    rffi.setintfield(glob_buf, 'c_tm_year', y)
    rffi.setintfield(glob_buf, 'c_tm_mon',
                     rffi.getintfield(glob_buf, 'c_tm_mon') - 1)
    rffi.setintfield(glob_buf, 'c_tm_wday',
                     (rffi.getintfield(glob_buf, 'c_tm_wday') + 1) % 7)
    rffi.setintfield(glob_buf, 'c_tm_yday',
                     rffi.getintfield(glob_buf, 'c_tm_yday') - 1)

    return glob_buf

def _checktm(space, t_ref):
    """Checks added to make sure strftime() and asctime() do not crash
    Python by indexing blindly into some array for a textual
    representation by some bad index (fixes bug #897625).  No check for
    year or wday since handled in _gettmarg()."""
    if not 0 <= rffi.getintfield(t_ref, 'c_tm_mon') <= 11:
        raise oefmt(space.w_ValueError, "month out of range")
    if not 1 <= rffi.getintfield(t_ref, 'c_tm_mday') <= 31:
        raise oefmt(space.w_ValueError, "day of month out of range")
    if not 0 <= rffi.getintfield(t_ref, 'c_tm_hour') <= 23:
        raise oefmt(space.w_ValueError, "hour out of range")
    if not 0 <= rffi.getintfield(t_ref, 'c_tm_min') <= 59:
        raise oefmt(space.w_ValueError, "minute out of range")
    if not 0 <= rffi.getintfield(t_ref, 'c_tm_sec') <= 61:
        raise oefmt(space.w_ValueError, "seconds out of range")
    # tm_wday does not need checking: "% 7" in _gettmarg() automatically
    # restricts the range
    if not 0 <= rffi.getintfield(t_ref, 'c_tm_yday') <= 365:
        raise oefmt(space.w_ValueError, "day of year out of range")

def time(space, w_info=None):
    """time() -> floating point number

    Return the current time in seconds since the Epoch.
    Fractions of a second may be present if the system clock provides them."""
<<<<<<< HEAD
    if HAS_CLOCK_GETTIME:
        with lltype.scoped_alloc(TIMESPEC) as timespec:
            ret = c_clock_gettime(rtime.CLOCK_REALTIME, timespec)
            if ret == 0:
                if w_info is not None:
                    with lltype.scoped_alloc(TIMESPEC) as tsres:
                        ret = c_clock_getres(rtime.CLOCK_REALTIME, tsres)
                        if ret == 0:
                            res = _timespec_to_seconds(tsres)
                        else:
                            res = 1e-9
                        _setinfo(space, w_info, "clock_gettime(CLOCK_REALTIME)",
                                 res, False, True)
                return space.newfloat(_timespec_to_seconds(timespec))
    else:
        return gettimeofday(space, w_info)
=======

    secs = pytime.time()
    return space.newfloat(secs)

def clock(space):
    """clock() -> floating point number

    Return the CPU time or real time since the start of the process or since
    the first call to clock().  This has as much precision as the system
    records."""

    return space.newfloat(pytime.clock())
>>>>>>> ca3243bc

def ctime(space, w_seconds=None):
    """ctime([seconds]) -> string

    Convert a time in seconds since the Epoch to a string in local time.
    This is equivalent to asctime(localtime(seconds)). When the time tuple is
    not present, current time as returned by localtime() is used."""

    seconds = _get_inttime(space, w_seconds)
    with lltype.scoped_alloc(rffi.TIME_TP.TO, 1) as t_ref:
        t_ref[0] = seconds
        p = c_localtime(t_ref)
    if not p:
<<<<<<< HEAD
        raise oefmt(space.w_OSError, "unconvertible time")
    rffi.setintfield(p, "c_tm_year", rffi.getintfield(p, "c_tm_year") + 1900)
    return _asctime(space, p)
=======
        raise oefmt(space.w_ValueError, "unconvertible time")

    return space.newtext(rffi.charp2str(p)[:-1]) # get rid of new line
>>>>>>> ca3243bc

# by now w_tup is an optional argument (and not *args)
# because of the ext. compiler bugs in handling such arguments (*args, **kwds)
def asctime(space, w_tup=None):
    """asctime([tuple]) -> string

    Convert a time tuple to a string, e.g. 'Sat Jun 06 16:26:11 1998'.
    When the time tuple is not present, current time as returned by localtime()
    is used."""
    buf_value = _gettmarg(space, w_tup)
<<<<<<< HEAD
    _checktm(space, buf_value)
    return _asctime(space, buf_value)

_wday_names = ["Sun", "Mon", "Tue", "Wed", "Thu", "Fri", "Sat"]
_mon_names = ["Jan", "Feb", "Mar", "Apr", "May", "Jun", "Jul", "Aug", "Sep",
              "Oct", "Nov", "Dec"]

def _asctime(space, t_ref):
    # Inspired by Open Group reference implementation available at
    # http://pubs.opengroup.org/onlinepubs/009695399/functions/asctime.html
    getif = rffi.getintfield
    args = [space.newtext(_wday_names[getif(t_ref, 'c_tm_wday')]),
            space.newtext(_mon_names[getif(t_ref, 'c_tm_mon')]),
            space.newint(getif(t_ref, 'c_tm_mday')),
            space.newint(getif(t_ref, 'c_tm_hour')),
            space.newint(getif(t_ref, 'c_tm_min')),
            space.newint(getif(t_ref, 'c_tm_sec')),
            space.newint(getif(t_ref, 'c_tm_year'))]
    return space.mod(space.newtext("%.3s %.3s%3d %.2d:%.2d:%.2d %d"),
                     space.newtuple(args))
=======
    p = c_asctime(buf_value)
    if not p:
        raise oefmt(space.w_ValueError, "unconvertible time")

    return space.newtext(rffi.charp2str(p)[:-1]) # get rid of new line
>>>>>>> ca3243bc

def gmtime(space, w_seconds=None):
    """gmtime([seconds]) -> (tm_year, tm_mon, tm_day, tm_hour, tm_min,
                          tm_sec, tm_wday, tm_yday, tm_isdst)

    Convert seconds since the Epoch to a time tuple expressing UTC (a.k.a.
    GMT).  When 'seconds' is not passed in, convert the current time instead.
    """

    # rpython does not support that a variable has two incompatible builtins
    # as value so we have to duplicate the code. NOT GOOD! see localtime() too
    seconds = _get_inttime(space, w_seconds)
    t_ref = lltype.malloc(rffi.TIME_TP.TO, 1, flavor='raw')
    t_ref[0] = seconds
    p = c_gmtime(t_ref)
    lltype.free(t_ref, flavor='raw')

    if not p:
        raise OperationError(space.w_ValueError, space.newtext(_get_error_msg()))
    return _tm_to_tuple(space, p)

def localtime(space, w_seconds=None):
    """localtime([seconds]) -> (tm_year, tm_mon, tm_day, tm_hour, tm_min,
                             tm_sec, tm_wday, tm_yday, tm_isdst)

    Convert seconds since the Epoch to a time tuple expressing local time.
    When 'seconds' is not passed in, convert the current time instead."""

    seconds = _get_inttime(space, w_seconds)
    t_ref = lltype.malloc(rffi.TIME_TP.TO, 1, flavor='raw')
    t_ref[0] = seconds
    p = c_localtime(t_ref)
    lltype.free(t_ref, flavor='raw')

    if not p:
<<<<<<< HEAD
        raise OperationError(space.w_OSError, space.newtext(_get_error_msg()))
=======
        raise OperationError(space.w_ValueError, space.newtext(_get_error_msg()))
>>>>>>> ca3243bc
    return _tm_to_tuple(space, p)

def mktime(space, w_tup):
    """mktime(tuple) -> floating point number

    Convert a time tuple in local time to seconds since the Epoch."""

    buf = _gettmarg(space, w_tup, allowNone=False)
    rffi.setintfield(buf, "c_tm_wday", -1)
    rffi.setintfield(buf, "c_tm_year", rffi.getintfield(buf, "c_tm_year") - 1900)
    tt = c_mktime(buf)
    # A return value of -1 does not necessarily mean an error, but tm_wday
    # cannot remain set to -1 if mktime succeeds.
    if tt == -1 and rffi.getintfield(buf, "c_tm_wday") == -1:
        raise oefmt(space.w_OverflowError, "mktime argument out of range")

    return space.newfloat(float(tt))
<<<<<<< HEAD

if HAS_CLOCK_GETTIME:
    def _timespec_to_seconds(timespec):
        return widen(timespec.c_tv_sec) + widen(timespec.c_tv_nsec) * 1e-9

    @unwrap_spec(clk_id='c_int')
    def clock_gettime(space, clk_id):
        with lltype.scoped_alloc(TIMESPEC) as timespec:
            ret = c_clock_gettime(clk_id, timespec)
            if ret != 0:
                raise exception_from_saved_errno(space, space.w_OSError)
            secs = _timespec_to_seconds(timespec)
        return space.newfloat(secs)

    @unwrap_spec(clk_id='c_int', secs=float)
    def clock_settime(space, clk_id, secs):
        with lltype.scoped_alloc(TIMESPEC) as timespec:
            integer_secs = rffi.cast(TIMESPEC.c_tv_sec, secs)
            frac = secs - widen(integer_secs)
            rffi.setintfield(timespec, 'c_tv_sec', integer_secs)
            rffi.setintfield(timespec, 'c_tv_nsec', int(frac * 1e9))
            ret = c_clock_settime(clk_id, timespec)
            if ret != 0:
                raise exception_from_saved_errno(space, space.w_OSError)

    @unwrap_spec(clk_id='c_int')
    def clock_getres(space, clk_id):
        with lltype.scoped_alloc(TIMESPEC) as timespec:
            ret = c_clock_getres(clk_id, timespec)
            if ret != 0:
                raise exception_from_saved_errno(space, space.w_OSError)
            secs = _timespec_to_seconds(timespec)
        return space.newfloat(secs)
=======
>>>>>>> ca3243bc

if _POSIX:
    def tzset(space):
        """tzset()

        Initialize, or reinitialize, the local timezone to the value stored in
        os.environ['TZ']. The TZ environment variable should be specified in
        standard Unix timezone format as documented in the tzset man page
        (eg. 'US/Eastern', 'Europe/Amsterdam'). Unknown timezones will silently
        fall back to UTC. If the TZ environment variable is not set, the local
        timezone is set to the systems best guess of wallclock time.
        Changing the TZ environment variable without calling tzset *may* change
        the local timezone used by methods such as localtime, but this behaviour
        should not be relied on"""

        c_tzset()

        # reset timezone, altzone, daylight and tzname
        _init_timezone(space)

@unwrap_spec(format='text')
def strftime(space, format, w_tup=None):
    """strftime(format[, tuple]) -> string

    Convert a time tuple to a string according to a format specification.
    See the library reference manual for formatting codes. When the time tuple
    is not present, current time as returned by localtime() is used."""
    buf_value = _gettmarg(space, w_tup)
    _checktm(space, buf_value)

    # Normalize tm_isdst just in case someone foolishly implements %Z
    # based on the assumption that tm_isdst falls within the range of
    # [-1, 1]
    if rffi.getintfield(buf_value, 'c_tm_isdst') < -1:
        rffi.setintfield(buf_value, 'c_tm_isdst', -1)
    elif rffi.getintfield(buf_value, 'c_tm_isdst') > 1:
        rffi.setintfield(buf_value, 'c_tm_isdst', 1)
    rffi.setintfield(buf_value, "c_tm_year",
                     rffi.getintfield(buf_value, "c_tm_year") - 1900)

    if _WIN:
        # check that the format string contains only valid directives
        length = len(format)
        i = 0
        while i < length:
            if format[i] == '%':
                i += 1
                if i < length and format[i] == '#':
                    # not documented by python
                    i += 1
                if i >= length or format[i] not in "aAbBcdHIjmMpSUwWxXyYzZ%":
                    raise oefmt(space.w_ValueError, "invalid format string")
            i += 1

    i = 1024
    while True:
        outbuf = lltype.malloc(rffi.CCHARP.TO, i, flavor='raw')
        try:
            buflen = c_strftime(outbuf, i, format, buf_value)
            if buflen > 0 or i >= 256 * len(format):
                # if the buffer is 256 times as long as the format,
                # it's probably not failing for lack of room!
                # More likely, the format yields an empty result,
                # e.g. an empty format, or %Z when the timezone
                # is unknown.
                result = rffi.charp2strn(outbuf, intmask(buflen))
                return space.newtext(result)
        finally:
            lltype.free(outbuf, flavor='raw')
        i += i

if HAS_MONOTONIC:
    if _WIN:
        _GetTickCount = rwin32.winexternal('GetTickCount', [], rwin32.DWORD)
        def monotonic(space, w_info=None):
            result = 0
            HAS_GETTICKCOUNT64 = time_state.check_GetTickCount64()
            if HAS_GETTICKCOUNT64:
                result = time_state.GetTickCount64() * 1e-3
            else:
                ticks = _GetTickCount()
                if ticks < time_state.last_ticks:
                    time_state.n_overflow += 1
                time_state.last_ticks = ticks
                result = math.ldexp(time_state.n_overflow, 32)
                result = result + ticks
                result = result * 1e-3

            if w_info is not None:
                if HAS_GETTICKCOUNT64:
                    implementation = "GetTickCount64()"
                else:
                    implementation = "GetTickCount()"
                resolution = 1e-7
                with lltype.scoped_alloc(rwin32.LPDWORD.TO, 1) as time_adjustment, \
                     lltype.scoped_alloc(rwin32.LPDWORD.TO, 1) as time_increment, \
                     lltype.scoped_alloc(rwin32.LPBOOL.TO, 1) as is_time_adjustment_disabled:
                    ok = _GetSystemTimeAdjustment(time_adjustment,
                                                  time_increment,
                                                  is_time_adjustment_disabled)
                    if not ok:
                        # Is this right? Cargo culting...
                        raise wrap_windowserror(space,
                            rwin32.lastSavedWindowsError("GetSystemTimeAdjustment"))
                    resolution = resolution * time_increment[0]
                _setinfo(space, w_info, implementation, resolution, True, False)
            return space.newfloat(result)

    elif _MACOSX:
        c_mach_timebase_info = external('mach_timebase_info',
                                        [lltype.Ptr(cConfig.TIMEBASE_INFO)],
                                        lltype.Void)
        c_mach_absolute_time = external('mach_absolute_time', [], rffi.ULONGLONG)

        timebase_info = lltype.malloc(cConfig.TIMEBASE_INFO, flavor='raw',
                                      zero=True, immortal=True)

        def monotonic(space, w_info=None):
            if rffi.getintfield(timebase_info, 'c_denom') == 0:
                c_mach_timebase_info(timebase_info)
            time = rffi.cast(lltype.Signed, c_mach_absolute_time())
            numer = rffi.getintfield(timebase_info, 'c_numer')
            denom = rffi.getintfield(timebase_info, 'c_denom')
            nanosecs = time * numer / denom
            if w_info is not None:
                res = (numer / denom) * 1e-9
                _setinfo(space, w_info, "mach_absolute_time()", res, True, False)
            secs = nanosecs / 10**9
            rest = nanosecs % 10**9
            return space.newfloat(float(secs) + float(rest) * 1e-9)

    else:
        assert _POSIX
        def monotonic(space, w_info=None):
            if rtime.CLOCK_HIGHRES is not None:
                clk_id = rtime.CLOCK_HIGHRES
                implementation = "clock_gettime(CLOCK_HIGHRES)"
            else:
                clk_id = rtime.CLOCK_MONOTONIC
                implementation = "clock_gettime(CLOCK_MONOTONIC)"
            w_result = clock_gettime(space, clk_id)
            if w_info is not None:
                with lltype.scoped_alloc(TIMESPEC) as tsres:
                    ret = c_clock_getres(clk_id, tsres)
                    if ret == 0:
                        res = _timespec_to_seconds(tsres)
                    else:
                        res = 1e-9
                _setinfo(space, w_info, implementation, res, True, False)
            return w_result

if _WIN:
    # hacking to avoid LARGE_INTEGER which is a union...
    QueryPerformanceCounter = external(
        'QueryPerformanceCounter', [rffi.CArrayPtr(lltype.SignedLongLong)],
         lltype.Void)
    QueryPerformanceCounter = rwin32.winexternal('QueryPerformanceCounter',
                                                 [rffi.CArrayPtr(lltype.SignedLongLong)],
                                                 rwin32.DWORD)
    QueryPerformanceFrequency = rwin32.winexternal(
        'QueryPerformanceFrequency', [rffi.CArrayPtr(lltype.SignedLongLong)], 
        rffi.INT)
    def win_perf_counter(space, w_info=None):
        with lltype.scoped_alloc(rffi.CArray(rffi.lltype.SignedLongLong), 1) as a:
            succeeded = True
            if time_state.divisor == 0.0:
                QueryPerformanceCounter(a)
                time_state.counter_start = a[0]
                succeeded = QueryPerformanceFrequency(a)
                time_state.divisor = float(a[0])
            if succeeded and time_state.divisor != 0.0:
                QueryPerformanceCounter(a)
                diff = a[0] - time_state.counter_start
            else:
                raise ValueError("Failed to generate the result.")
            resolution = 1 / time_state.divisor
            if w_info is not None:
                _setinfo(space, w_info, "QueryPerformanceCounter()", resolution,
                         True, False)
            return space.newfloat(float(diff) / time_state.divisor)

    def perf_counter(space, w_info=None):
        try:
            return win_perf_counter(space, w_info=w_info)
        except ValueError:
            if HAS_MONOTONIC:
                try:
                    return monotonic(space, w_info=w_info)
                except Exception:
                    pass
        return time(space, w_info=w_info)
else:
    def perf_counter(space, w_info=None):
        if HAS_MONOTONIC:
            try:
                return monotonic(space, w_info=w_info)
            except Exception:
                pass
        return time(space, w_info=w_info)

if _WIN:
    def process_time(space, w_info=None):
        from rpython.rlib.rposix import GetCurrentProcess, GetProcessTimes
        current_process = GetCurrentProcess()
        with lltype.scoped_alloc(rwin32.FILETIME) as creation_time, \
             lltype.scoped_alloc(rwin32.FILETIME) as exit_time, \
             lltype.scoped_alloc(rwin32.FILETIME) as kernel_time, \
             lltype.scoped_alloc(rwin32.FILETIME) as user_time:
            worked = GetProcessTimes(current_process, creation_time, exit_time,
                                     kernel_time, user_time)
            if not worked:
                raise wrap_windowserror(space,
                    rwin32.lastSavedWindowsError("GetProcessTimes"))
            kernel_time2 = (kernel_time.c_dwLowDateTime |
                            r_ulonglong(kernel_time.c_dwHighDateTime) << 32)
            user_time2 = (user_time.c_dwLowDateTime |
                          r_ulonglong(user_time.c_dwHighDateTime) << 32)
        if w_info is not None:
            _setinfo(space, w_info, "GetProcessTimes()", 1e-7, True, False)
        return space.newfloat((float(kernel_time2) + float(user_time2)) * 1e-7)
else:
    have_times = hasattr(rposix, 'c_times')

    def process_time(space, w_info=None):
        if HAS_CLOCK_GETTIME and (
                rtime.CLOCK_PROF is not None or
                rtime.CLOCK_PROCESS_CPUTIME_ID is not None):
            if rtime.CLOCK_PROF is not None:
                clk_id = rtime.CLOCK_PROF
                implementation = "clock_gettime(CLOCK_PROF)"
            else:
                clk_id = rtime.CLOCK_PROCESS_CPUTIME_ID
                implementation = "clock_gettime(CLOCK_PROCESS_CPUTIME_ID)"
            with lltype.scoped_alloc(TIMESPEC) as timespec:
                ret = c_clock_gettime(clk_id, timespec)
                if ret == 0:
                    if w_info is not None:
                        with lltype.scoped_alloc(TIMESPEC) as tsres:
                            ret = c_clock_getres(clk_id, tsres)
                            if ret == 0:
                                res = _timespec_to_seconds(tsres)
                            else:
                                res = 1e-9
                        _setinfo(space, w_info,
                                 implementation, res, True, False)
                    return space.newfloat(_timespec_to_seconds(timespec))

        if True: # XXX available except if it isn't?
            from rpython.rlib.rtime import (c_getrusage, RUSAGE, RUSAGE_SELF,
                                            decode_timeval)
            with lltype.scoped_alloc(RUSAGE) as rusage:
                ret = c_getrusage(RUSAGE_SELF, rusage)
                if ret == 0:
                    if w_info is not None:
                        _setinfo(space, w_info,
                                 "getrusage(RUSAGE_SELF)", 1e-6, True, False)
                    return space.newfloat(decode_timeval(rusage.c_ru_utime) +
                                          decode_timeval(rusage.c_ru_stime))
        if have_times:
            with lltype.scoped_alloc(rposix.TMS) as tms:
                ret = rposix.c_times(tms)
                if rffi.cast(lltype.Signed, ret) != -1:
                    cpu_time = float(rffi.cast(lltype.Signed,
                                               tms.c_tms_utime) +
                                     rffi.cast(lltype.Signed,
                                               tms.c_tms_stime))
                    if w_info is not None:
                        _setinfo(space, w_info, "times()",
                                 1.0 / rposix.CLOCK_TICKS_PER_SECOND,
                                 True, False)
                    return space.newfloat(cpu_time / rposix.CLOCK_TICKS_PER_SECOND)
        return clock(space)

_clock = external('clock', [], rposix.CLOCK_T)
def clock(space, w_info=None):
    """clock() -> floating point number

    Return the CPU time or real time since the start of the process or since
    the first call to clock().  This has as much precision as the system
    records."""
    if _WIN:
        try:
            return win_perf_counter(space, w_info=w_info)
        except ValueError:
            pass
    value = widen(_clock())
    if value == widen(rffi.cast(rposix.CLOCK_T, -1)):
        raise oefmt(space.w_RuntimeError,
                    "the processor time used is not available or its value"
                    "cannot be represented")
    if w_info is not None:
        _setinfo(space, w_info,
                 "clock()", 1.0 / CLOCKS_PER_SEC, True, False)
    return space.newfloat(float(value) / CLOCKS_PER_SEC)


def _setinfo(space, w_info, impl, res, mono, adj):
    space.setattr(w_info, space.newtext('implementation'), space.newtext(impl))
    space.setattr(w_info, space.newtext('resolution'), space.newfloat(res))
    space.setattr(w_info, space.newtext('monotonic'), space.newbool(mono))
    space.setattr(w_info, space.newtext('adjustable'), space.newbool(adj))<|MERGE_RESOLUTION|>--- conflicted
+++ resolved
@@ -348,16 +348,6 @@
 c_strftime = external('strftime', [rffi.CCHARP, rffi.SIZE_T, rffi.CCHARP, TM_P],
                       rffi.SIZE_T)
 
-<<<<<<< HEAD
-=======
-def _init_accept2dyear(space):
-    if os.environ.get("PYTHONY2K"):
-        accept2dyear = 0
-    else:
-        accept2dyear = 1
-    _set_module_object(space, "accept2dyear", space.newint(accept2dyear))
-
->>>>>>> ca3243bc
 def _init_timezone(space):
     timezone = daylight = altzone = 0
     tzname = ["", ""]
@@ -556,7 +546,6 @@
         space.newint(rffi.getintfield(t, 'c_tm_yday') + 1), # want january, 1 == 1
         space.newint(rffi.getintfield(t, 'c_tm_isdst'))]
 
-<<<<<<< HEAD
     if HAS_TM_ZONE:
         # CPython calls PyUnicode_DecodeLocale here should we do the same?
         tm_zone = decode_utf8(space, rffi.charp2str(t.c_tm_zone),
@@ -566,8 +555,6 @@
         w_time_tuple = space.newtuple(time_tuple + extra)
     else:
         w_time_tuple = space.newtuple(time_tuple)
-=======
->>>>>>> ca3243bc
     w_struct_time = _get_module_object(space, 'struct_time')
     w_obj = space.call_function(w_struct_time, w_time_tuple)
     return w_obj
@@ -671,7 +658,6 @@
 
     Return the current time in seconds since the Epoch.
     Fractions of a second may be present if the system clock provides them."""
-<<<<<<< HEAD
     if HAS_CLOCK_GETTIME:
         with lltype.scoped_alloc(TIMESPEC) as timespec:
             ret = c_clock_gettime(rtime.CLOCK_REALTIME, timespec)
@@ -688,20 +674,6 @@
                 return space.newfloat(_timespec_to_seconds(timespec))
     else:
         return gettimeofday(space, w_info)
-=======
-
-    secs = pytime.time()
-    return space.newfloat(secs)
-
-def clock(space):
-    """clock() -> floating point number
-
-    Return the CPU time or real time since the start of the process or since
-    the first call to clock().  This has as much precision as the system
-    records."""
-
-    return space.newfloat(pytime.clock())
->>>>>>> ca3243bc
 
 def ctime(space, w_seconds=None):
     """ctime([seconds]) -> string
@@ -715,15 +687,9 @@
         t_ref[0] = seconds
         p = c_localtime(t_ref)
     if not p:
-<<<<<<< HEAD
         raise oefmt(space.w_OSError, "unconvertible time")
     rffi.setintfield(p, "c_tm_year", rffi.getintfield(p, "c_tm_year") + 1900)
     return _asctime(space, p)
-=======
-        raise oefmt(space.w_ValueError, "unconvertible time")
-
-    return space.newtext(rffi.charp2str(p)[:-1]) # get rid of new line
->>>>>>> ca3243bc
 
 # by now w_tup is an optional argument (and not *args)
 # because of the ext. compiler bugs in handling such arguments (*args, **kwds)
@@ -734,7 +700,6 @@
     When the time tuple is not present, current time as returned by localtime()
     is used."""
     buf_value = _gettmarg(space, w_tup)
-<<<<<<< HEAD
     _checktm(space, buf_value)
     return _asctime(space, buf_value)
 
@@ -755,13 +720,6 @@
             space.newint(getif(t_ref, 'c_tm_year'))]
     return space.mod(space.newtext("%.3s %.3s%3d %.2d:%.2d:%.2d %d"),
                      space.newtuple(args))
-=======
-    p = c_asctime(buf_value)
-    if not p:
-        raise oefmt(space.w_ValueError, "unconvertible time")
-
-    return space.newtext(rffi.charp2str(p)[:-1]) # get rid of new line
->>>>>>> ca3243bc
 
 def gmtime(space, w_seconds=None):
     """gmtime([seconds]) -> (tm_year, tm_mon, tm_day, tm_hour, tm_min,
@@ -797,11 +755,7 @@
     lltype.free(t_ref, flavor='raw')
 
     if not p:
-<<<<<<< HEAD
         raise OperationError(space.w_OSError, space.newtext(_get_error_msg()))
-=======
-        raise OperationError(space.w_ValueError, space.newtext(_get_error_msg()))
->>>>>>> ca3243bc
     return _tm_to_tuple(space, p)
 
 def mktime(space, w_tup):
@@ -819,7 +773,6 @@
         raise oefmt(space.w_OverflowError, "mktime argument out of range")
 
     return space.newfloat(float(tt))
-<<<<<<< HEAD
 
 if HAS_CLOCK_GETTIME:
     def _timespec_to_seconds(timespec):
@@ -853,8 +806,6 @@
                 raise exception_from_saved_errno(space, space.w_OSError)
             secs = _timespec_to_seconds(timespec)
         return space.newfloat(secs)
-=======
->>>>>>> ca3243bc
 
 if _POSIX:
     def tzset(space):
