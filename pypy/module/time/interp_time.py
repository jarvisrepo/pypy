--- conflicted
+++ resolved
@@ -17,13 +17,8 @@
                                 HAVE_GETTIMEOFDAY, HAVE_FTIME)
 from rpython.rlib import rposix, rtime
 from rpython.translator.tool.cbuild import ExternalCompilationInfo
-<<<<<<< HEAD
-from rpython.rlib.objectmodel import we_are_translated
-import math
-=======
 
 import errno
->>>>>>> 1c4bcc5a
 import os
 import math
 import sys
