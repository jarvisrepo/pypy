--- conflicted
+++ resolved
@@ -165,24 +165,14 @@
 glob_buf = lltype.malloc(tm, flavor='raw', zero=True, immortal=True)
 
 TM_P = lltype.Ptr(tm)
-<<<<<<< HEAD
 c_time = external('time', [rffi.TIME_TP], rffi.TIME_T, transactionsafe=True)
 c_ctime = external('ctime', [rffi.TIME_TP], rffi.CCHARP)   # not reentrant
-c_gmtime = external('gmtime', [rffi.TIME_TP], TM_P)        # not reentrant
+c_gmtime = external('gmtime', [rffi.TIME_TP], TM_P,        # not reentrant
+                    save_err=rffi.RFFI_SAVE_ERRNO)
 c_mktime = external('mktime', [TM_P], rffi.TIME_T, transactionsafe=True)
 c_asctime = external('asctime', [TM_P], rffi.CCHARP)       # not reentrant
-c_localtime = external('localtime', [rffi.TIME_TP], TM_P)  # not reentrant
-=======
-c_clock = external('clock', [rffi.TIME_TP], clock_t)
-c_time = external('time', [rffi.TIME_TP], rffi.TIME_T)
-c_ctime = external('ctime', [rffi.TIME_TP], rffi.CCHARP)
-c_gmtime = external('gmtime', [rffi.TIME_TP], TM_P,
-                    save_err=rffi.RFFI_SAVE_ERRNO)
-c_mktime = external('mktime', [TM_P], rffi.TIME_T)
-c_asctime = external('asctime', [TM_P], rffi.CCHARP)
-c_localtime = external('localtime', [rffi.TIME_TP], TM_P,
+c_localtime = external('localtime', [rffi.TIME_TP], TM_P,  # not reentrant
                        save_err=rffi.RFFI_SAVE_ERRNO)
->>>>>>> 024daef6
 if _POSIX:
     c_tzset = external('tzset', [], lltype.Void)
 if _WIN:
