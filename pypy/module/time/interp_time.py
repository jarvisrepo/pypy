--- conflicted
+++ resolved
@@ -166,11 +166,7 @@
         libraries=rtime.libraries
     )
     CLOCKS_PER_SEC = platform.ConstantInteger("CLOCKS_PER_SEC")
-<<<<<<< HEAD
     has_gettimeofday = platform.Has('gettimeofday')
-=======
-    clock_t = platform.SimpleType("clock_t", rffi.ULONG)
->>>>>>> 40dd3525
 
 HAS_TM_ZONE = False
 
@@ -245,7 +241,6 @@
 tm = cConfig.tm
 glob_buf = lltype.malloc(tm, flavor='raw', zero=True, immortal=True)
 
-<<<<<<< HEAD
 if _WIN:
     _GetSystemTimeAsFileTime = rwin32.winexternal('GetSystemTimeAsFileTime',
                                                   [lltype.Ptr(rwin32.FILETIME)],
@@ -321,24 +316,13 @@
 TM_P = lltype.Ptr(tm)
 c_time = external('time', [rffi.TIME_TP], rffi.TIME_T)
 c_gmtime = external('gmtime', [rffi.TIME_TP], TM_P,
-                    save_err=rffi.RFFI_SAVE_ERRNO)
-c_mktime = external('mktime', [TM_P], rffi.TIME_T)
+                    save_err=rffi.RFFI_SAVE_ERRNO, sandboxsafe=True)
+c_mktime = external('mktime', [TM_P], rffi.TIME_T, sandboxsafe=True)
 c_localtime = external('localtime', [rffi.TIME_TP], TM_P,
-                       save_err=rffi.RFFI_SAVE_ERRNO)
+                       save_err=rffi.RFFI_SAVE_ERRNO, sandboxsafe=True)
 if HAS_CLOCK_GETTIME:
     from rpython.rlib.rtime import TIMESPEC, c_clock_gettime
     from rpython.rlib.rtime import c_clock_settime, c_clock_getres
-=======
-TM_P = lltype.Ptr(tm)
-c_time = external('time', [rffi.TIME_TP], rffi.TIME_T)
-c_ctime = external('ctime', [rffi.TIME_TP], rffi.CCHARP, sandboxsafe=True)
-c_gmtime = external('gmtime', [rffi.TIME_TP], TM_P,
-                    save_err=rffi.RFFI_SAVE_ERRNO, sandboxsafe=True)
-c_mktime = external('mktime', [TM_P], rffi.TIME_T, sandboxsafe=True)
-c_asctime = external('asctime', [TM_P], rffi.CCHARP, sandboxsafe=True)
-c_localtime = external('localtime', [rffi.TIME_TP], TM_P,
-                       save_err=rffi.RFFI_SAVE_ERRNO, sandboxsafe=True)
->>>>>>> 40dd3525
 if _POSIX:
     c_tzset = external('tzset', [], lltype.Void, sandboxsafe=True)
 if _WIN:
