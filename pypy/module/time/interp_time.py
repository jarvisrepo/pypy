from rpython.rtyper.tool import rffi_platform as platform
from rpython.rtyper.lltypesystem import rffi
from pypy.interpreter.error import (OperationError, oefmt,
        strerror as _strerror, exception_from_saved_errno)
from pypy.interpreter.gateway import unwrap_spec
from pypy.interpreter.timeutils import (
    SECS_TO_NS, MS_TO_NS, US_TO_NS, monotonic as _monotonic, timestamp_w)
from pypy.interpreter.unicodehelper import (
    decode_utf8sp, utf8_encode_utf_16, str_decode_utf_16)
from pypy.module._codecs.locale import (
    str_decode_locale_surrogateescape, utf8_encode_locale_surrogateescape)
from rpython.rtyper.lltypesystem import lltype
from rpython.rlib.rarithmetic import (
    intmask, r_ulonglong, r_longfloat, r_int64, widen, ovfcheck, ovfcheck_float_to_int, INT_MIN)
from rpython.rlib.rtime import (GETTIMEOFDAY_NO_TZ, TIMEVAL,
                                HAVE_GETTIMEOFDAY, HAVE_FTIME)
from rpython.rlib import rposix, rtime
from rpython.translator.tool.cbuild import ExternalCompilationInfo
from rpython.rlib.objectmodel import we_are_translated

import errno
import os
import math
import sys
import time as pytime

if HAVE_FTIME:
    from rpython.rlib.rtime import TIMEB, c_ftime

_POSIX = os.name == "posix"
_WIN = os.name == "nt"
_MACOSX = sys.platform == "darwin"
_CYGWIN = sys.platform == "cygwin"

_time_zones = []
if _CYGWIN:
    _time_zones = ["GMT-12", "GMT-11", "GMT-10", "GMT-9", "GMT-8", "GMT-7",
                   "GMT-6", "GMT-5", "GMT-4", "GMT-3", "GMT-2", "GMT-1",
                   "GMT",  "GMT+1", "GMT+2", "GMT+3", "GMT+4", "GMT+5",
                   "GMT+6",  "GMT+7", "GMT+8", "GMT+9", "GMT+10", "GMT+11",
                   "GMT+12",  "GMT+13", "GMT+14"]

if _WIN:
    # Interruptible sleeps on Windows:
    # We install a specific Console Ctrl Handler which sets an 'event'.
    # time.sleep() will actually call WaitForSingleObject with the desired
    # timeout.  On Ctrl-C, the signal handler is called, the event is set,
    # and the wait function exits.
    from rpython.rlib import rwin32
    from pypy.interpreter.error import wrap_oserror
    from rpython.rlib import rthread as thread

    eci = ExternalCompilationInfo(
        includes = ['windows.h'],
        post_include_bits = [
            "RPY_EXTERN\n"
            "BOOL pypy_timemodule_setCtrlHandler(HANDLE event);\n"
            "RPY_EXTERN ULONGLONG pypy_GetTickCount64(FARPROC address);"
        ],
        separate_module_sources=['''
            /* this 'extern' is defined in translator/c/src/signals.c */
            #ifdef PYPY_SIGINT_INTERRUPT_EVENT
            extern HANDLE pypy_sigint_interrupt_event;
            #endif

            static BOOL WINAPI CtrlHandlerRoutine(
              DWORD dwCtrlType)
            {
                return TRUE;     /* like CPython 3.6 */
            }

            BOOL pypy_timemodule_setCtrlHandler(HANDLE event)
            {
            #ifdef PYPY_SIGINT_INTERRUPT_EVENT
                pypy_sigint_interrupt_event = event;
            #endif
                return SetConsoleCtrlHandler(CtrlHandlerRoutine, TRUE);
            }

            ULONGLONG pypy_GetTickCount64(FARPROC address) {
                ULONGLONG (WINAPI *func)();
                *(FARPROC*)&func = address;
                return func();
            }

        '''],
        )
    _setCtrlHandlerRoutine = rffi.llexternal(
        'pypy_timemodule_setCtrlHandler',
        [rwin32.HANDLE], rwin32.BOOL,
        compilation_info=eci,
        save_err=rffi.RFFI_SAVE_LASTERROR)

    pypy_GetTickCount64 = rffi.llexternal(
        'pypy_GetTickCount64',
        [rffi.VOIDP],
        rffi.ULONGLONG, compilation_info=eci)

    class GlobalState:
        def __init__(self):
            self.init()

        def init(self):
            self.interrupt_event = rwin32.NULL_HANDLE

        def startup(self, space):
            # Initialize the event handle used to signal Ctrl-C
            try:
                globalState.interrupt_event = rwin32.CreateEvent(
                    rffi.NULL, True, False, rffi.NULL)
            except WindowsError as e:
                raise wrap_oserror(space, e)
            if not _setCtrlHandlerRoutine(globalState.interrupt_event):
                raise wrap_oserror(space,
                    rwin32.lastSavedWindowsError("SetConsoleCtrlHandler"))

    globalState = GlobalState()

    class State:
        def __init__(self, space):
            self.main_thread = 0

        def _cleanup_(self):
            self.main_thread = 0
            globalState.init()

        def startup(self, space):
            self.main_thread = thread.get_ident()
            globalState.startup(space)

        def get_interrupt_event(self):
            return globalState.interrupt_event

    class TimeState(object):
        GetTickCount64_handle = lltype.nullptr(rffi.VOIDP.TO)
        def __init__(self):
            self.n_overflow = 0
            self.last_ticks = 0
            self.divisor = 0
            self.counter_start = 0

        def check_GetTickCount64(self, *args):
            if (self.GetTickCount64_handle !=
                lltype.nullptr(rffi.VOIDP.TO)):
                return True
            from rpython.rlib.rdynload import GetModuleHandle, dlsym
            hKernel32 = GetModuleHandle("KERNEL32")
            try:
                GetTickCount64_handle = dlsym(hKernel32, 'GetTickCount64')
            except KeyError:
                return False
            self.GetTickCount64_handle = GetTickCount64_handle
            return True

        def GetTickCount64(self, *args):
            assert (self.GetTickCount64_handle !=
                    lltype.nullptr(rffi.VOIDP.TO))
            return pypy_GetTickCount64(
                self.GetTickCount64_handle, *args)

    time_state = TimeState()

_includes = ["time.h"]
if _POSIX:
    _includes.append('sys/time.h')
if _MACOSX:
    _includes.append('mach/mach_time.h')

class CConfig:
    _compilation_info_ = ExternalCompilationInfo(
        includes=_includes,
        libraries=rtime.libraries
    )
    CLOCKS_PER_SEC = platform.ConstantInteger("CLOCKS_PER_SEC")
    has_gettimeofday = platform.Has('gettimeofday')

HAS_TM_ZONE = False

if _POSIX:
    calling_conv = 'c'
    CConfig.timeval = platform.Struct("struct timeval",
                                      [("tv_sec", rffi.INT),
                                       ("tv_usec", rffi.INT)])
    if _CYGWIN:
        CConfig.tm = platform.Struct("struct tm", [("tm_sec", rffi.INT),
            ("tm_min", rffi.INT), ("tm_hour", rffi.INT), ("tm_mday", rffi.INT),
            ("tm_mon", rffi.INT), ("tm_year", rffi.INT), ("tm_wday", rffi.INT),
            ("tm_yday", rffi.INT), ("tm_isdst", rffi.INT)])
    else:
        CConfig.tm = platform.Struct("struct tm", [("tm_sec", rffi.INT),
            ("tm_min", rffi.INT), ("tm_hour", rffi.INT), ("tm_mday", rffi.INT),
            ("tm_mon", rffi.INT), ("tm_year", rffi.INT), ("tm_wday", rffi.INT),
            ("tm_yday", rffi.INT), ("tm_isdst", rffi.INT), ("tm_gmtoff", rffi.LONG),
            ("tm_zone", rffi.CCHARP)])

        HAS_TM_ZONE = True

elif _WIN:
    calling_conv = 'win'
    CConfig.tm = platform.Struct("struct tm", [("tm_sec", rffi.INT),
        ("tm_min", rffi.INT), ("tm_hour", rffi.INT), ("tm_mday", rffi.INT),
        ("tm_mon", rffi.INT), ("tm_year", rffi.INT), ("tm_wday", rffi.INT),
        ("tm_yday", rffi.INT), ("tm_isdst", rffi.INT)])

if _MACOSX:
    CConfig.TIMEBASE_INFO = platform.Struct("struct mach_timebase_info", [
        ("numer", rffi.UINT),
        ("denom", rffi.UINT),
    ])

# XXX: optionally support the 2 additional tz fields
_STRUCT_TM_ITEMS = 9
if HAS_TM_ZONE:
    _STRUCT_TM_ITEMS = 11

class cConfig:
    pass

for k, v in platform.configure(CConfig).items():
    setattr(cConfig, k, v)
cConfig.tm.__name__ = "_tm"

def external(name, args, result, eci=CConfig._compilation_info_, **kwds):
    if _WIN and rffi.sizeof(rffi.TIME_T) == 8:
        # Recent Microsoft compilers use 64bit time_t and
        # the corresponding functions are named differently
        if (rffi.TIME_T in args or rffi.TIME_TP in args
            or result in (rffi.TIME_T, rffi.TIME_TP)):
            name = '_' + name + '64'
    _calling_conv = kwds.pop('calling_conv', calling_conv)
    return rffi.llexternal(name, args, result,
                           compilation_info=eci,
                           calling_conv=_calling_conv,
                           releasegil=False,
                           **kwds)

if _POSIX:
    cConfig.timeval.__name__ = "_timeval"
    timeval = cConfig.timeval

CLOCKS_PER_SEC = cConfig.CLOCKS_PER_SEC
HAS_CLOCK_GETTIME = rtime.HAS_CLOCK_GETTIME
HAS_CLOCK_HIGHRES = rtime.CLOCK_HIGHRES is not None
HAS_CLOCK_MONOTONIC = rtime.CLOCK_MONOTONIC is not None
HAS_MONOTONIC = (_WIN or _MACOSX or
                 (HAS_CLOCK_GETTIME and (HAS_CLOCK_HIGHRES or HAS_CLOCK_MONOTONIC)))
HAS_THREAD_TIME = (_WIN or
                   (HAS_CLOCK_GETTIME and rtime.CLOCK_PROCESS_CPUTIME_ID is not None))
tm = cConfig.tm
glob_buf = lltype.malloc(tm, flavor='raw', zero=True, immortal=True)

if _WIN:
    _GetSystemTimeAsFileTime = rwin32.winexternal('GetSystemTimeAsFileTime',
                                                  [lltype.Ptr(rwin32.FILETIME)],
                                                  lltype.Void)
    LPDWORD = rwin32.LPDWORD
    _GetSystemTimeAdjustment = rwin32.winexternal(
                                            'GetSystemTimeAdjustment',
                                            [LPDWORD, LPDWORD, rwin32.LPBOOL],
                                            rffi.INT)
    def _gettimeofday_impl(space, w_info, return_ns):
        with lltype.scoped_alloc(rwin32.FILETIME) as system_time:
            _GetSystemTimeAsFileTime(system_time)
            quad_part = (system_time.c_dwLowDateTime |
                         (r_ulonglong(system_time.c_dwHighDateTime) << 32))
            # 11,644,473,600,000,000: number of microseconds between
            # the 1st january 1601 and the 1st january 1970 (369 years + 80 leap
            # days).

            # We can't use that big number when translating for
            # 32-bit system (which windows always is currently)
            # XXX: Need to come up with a better solution
            offset = (r_ulonglong(16384) * r_ulonglong(27) * r_ulonglong(390625)
                     * r_ulonglong(79) * r_ulonglong(853))
            microseconds = quad_part / 10 - offset
            if w_info:
                with lltype.scoped_alloc(LPDWORD.TO, 1) as time_adjustment, \
                     lltype.scoped_alloc(LPDWORD.TO, 1) as time_increment, \
                     lltype.scoped_alloc(rwin32.LPBOOL.TO, 1) as is_time_adjustment_disabled:
                    _GetSystemTimeAdjustment(time_adjustment, time_increment,
                                             is_time_adjustment_disabled)

                    _setinfo(space, w_info, "GetSystemTimeAsFileTime()",
                             time_increment[0] * 1e-7, False, True)
            if return_ns:
                return space.newint(r_int64(microseconds) * 10**3)
            else:
                tv_sec = microseconds / 10**6
                tv_usec = microseconds % 10**6
                return space.newfloat(tv_sec + tv_usec * 1e-6)
else:
    if HAVE_GETTIMEOFDAY:
        if GETTIMEOFDAY_NO_TZ:
            c_gettimeofday = external('gettimeofday',
                                      [lltype.Ptr(TIMEVAL)], rffi.INT)
        else:
            c_gettimeofday = external('gettimeofday',
                                      [lltype.Ptr(TIMEVAL), rffi.VOIDP], rffi.INT)
    def _gettimeofday_impl(space, w_info, return_ns):
        if HAVE_GETTIMEOFDAY:
            with lltype.scoped_alloc(TIMEVAL) as timeval:
                if GETTIMEOFDAY_NO_TZ:
                    errcode = c_gettimeofday(timeval)
                else:
                    void = lltype.nullptr(rffi.VOIDP.TO)
                    errcode = c_gettimeofday(timeval, void)
                if rffi.cast(rffi.LONG, errcode) == 0:
                    if w_info is not None:
                        _setinfo(space, w_info, "gettimeofday()", 1e-6, False, True)
                    if return_ns:
                        return space.newint(
                            r_int64(timeval.c_tv_sec) * 10**9 +
                            r_int64(timeval.c_tv_usec) * 10**3)
                    else:
                        return space.newfloat(
                            widen(timeval.c_tv_sec) +
                            widen(timeval.c_tv_usec) * 1e-6)
        if HAVE_FTIME:
            with lltype.scoped_alloc(TIMEB) as t:
                c_ftime(t)
                if w_info is not None:
                    _setinfo(space, w_info, "ftime()", 1e-3, False, True)
                if return_ns:
                    return space.newint(
                        r_int64(t.c_time) * 10**9 +
                        r_int64(intmask(t.c_millitm)) * 10**6)
                else:
                    return space.newfloat(
                        widen(t.c_time) +
                        widen(t.c_millitm) * 1e-3)
        else:
            if w_info:
                _setinfo(space, w_info, "time()", 1.0, False, True)
            result = c_time(lltype.nullptr(rffi.TIME_TP.TO))
            if return_ns:
                return space.newint(r_int64(result) * 10**9)
            else:
                return space.newfloat(float(result))
    
    def gettimeofday(space, w_info=None):
        return _gettimeofday_impl(space, w_info, False)

TM_P = lltype.Ptr(tm)
c_time = external('time', [rffi.TIME_TP], rffi.TIME_T)
c_gmtime = external('gmtime', [rffi.TIME_TP], TM_P,
                    save_err=rffi.RFFI_SAVE_ERRNO)
c_mktime = external('mktime', [TM_P], rffi.TIME_T)
c_localtime = external('localtime', [rffi.TIME_TP], TM_P,
                       save_err=rffi.RFFI_SAVE_ERRNO)
if HAS_CLOCK_GETTIME:
    from rpython.rlib.rtime import TIMESPEC, c_clock_gettime
    from rpython.rlib.rtime import c_clock_settime, c_clock_getres
if _POSIX:
    c_tzset = external('tzset', [], lltype.Void)
if _WIN:
    win_eci = ExternalCompilationInfo(
        includes = ["time.h"],
        post_include_bits = ["RPY_EXTERN "
                             "long pypy_get_timezone();\n"
                             "RPY_EXTERN "
                             "int pypy_get_daylight();\n"
                             "RPY_EXTERN "
                             "int pypy_get_tzname(size_t, int, char*);\n"
                             "RPY_EXTERN "
                             "void pypy__tzset();"],
        separate_module_sources = ["""
            long pypy_get_timezone() {
                long timezone;
                _get_timezone(&timezone);
                return timezone;
            };
            int pypy_get_daylight() {
                int daylight;
                _get_daylight(&daylight);
                return daylight;
            };
            int pypy_get_tzname(size_t len, int index, char * tzname) {
                size_t s;
                errno_t ret = _get_tzname(&s, tzname, len, index);
                return (int)s;
            };
            void pypy__tzset() { _tzset(); }
        """])
    # Ensure sure that we use _tzset() and timezone from the same C Runtime.
    c_tzset = external('pypy__tzset', [], lltype.Void, win_eci)
    c_get_timezone = external('pypy_get_timezone', [], rffi.LONG, win_eci)
    c_get_daylight = external('pypy_get_daylight', [], rffi.INT, win_eci)
    c_get_tzname = external('pypy_get_tzname',
                            [rffi.SIZE_T, rffi.INT, rffi.CCHARP],
                            rffi.INT, win_eci, calling_conv='c')

if _WIN:
    c_strftime = external('wcsftime', [rffi.CWCHARP, rffi.SIZE_T, rffi.CWCHARP, TM_P],
                      rffi.SIZE_T)
else:
    c_strftime = external('strftime', [rffi.CCHARP, rffi.SIZE_T, rffi.CCHARP, TM_P],
                      rffi.SIZE_T)

def _init_timezone(space):
    timezone = daylight = altzone = 0
    tzname = ["", ""]

    if _WIN:
        c_tzset()
        timezone = c_get_timezone()
        altzone = timezone - 3600
        daylight = c_get_daylight()
        for i in [0, 1]:
            blen = c_get_tzname(0, i, None)
            with rffi.scoped_alloc_buffer(blen) as buf:
                s = c_get_tzname(blen, i, buf.raw)
                tzn = buf.str(s - 1)
                tznutf8, _ = str_decode_locale_surrogateescape(tzn)
                tzname[i] = tznutf8

    if _POSIX:
        if _CYGWIN:
            YEAR = (365 * 24 + 6) * 3600

            # about January 11th
            t = (((c_time(lltype.nullptr(rffi.TIME_TP.TO))) / YEAR) * YEAR + 10 * 24 * 3600)
            # we cannot have reference to stack variable, put it on the heap
            t_ref = lltype.malloc(rffi.TIME_TP.TO, 1, flavor='raw')
            t_ref[0] = rffi.cast(rffi.TIME_T, t)
            p = c_localtime(t_ref)
            q = c_gmtime(t_ref)
            janzone = (p.c_tm_hour + 24 * p.c_tm_mday) - (q.c_tm_hour + 24 * q.c_tm_mday)
            if janzone < -12:
                janname = "   "
            elif janzone > 14:
                janname = "   "
            else:
                janname = _time_zones[janzone - 12]
            janzone = janzone * 3600
            # about July 11th
            tt = t + YEAR / 2
            t_ref[0] = rffi.cast(rffi.TIME_T, tt)
            p = c_localtime(t_ref)
            q = c_gmtime(t_ref)
            julyzone = (p.c_tm_hour + 24 * p.c_tm_mday) - (q.c_tm_hour + 24 * q.c_tm_mday)
            if julyzone < -12:
                julyname = "   "
            elif julyzone > 14:
                julyname = "   "
            else:
                julyname = _time_zones[julyzone - 12]
            julyzone = julyzone * 3600
            lltype.free(t_ref, flavor='raw')

            if janzone < julyzone:
                # DST is reversed in the southern hemisphere
                timezone = julyzone
                altzone = janzone
                daylight = int(janzone != julyzone)
                tzname = [julyname, janname]
            else:
                timezone = janzone
                altzone = julyzone
                daylight = int(janzone != julyzone)
                tzname = [janname, julyname]

        else:
            YEAR = (365 * 24 + 6) * 3600

            t = (((c_time(lltype.nullptr(rffi.TIME_TP.TO))) / YEAR) * YEAR)
            # we cannot have reference to stack variable, put it on the heap
            t_ref = lltype.malloc(rffi.TIME_TP.TO, 1, flavor='raw')
            t_ref[0] = rffi.cast(rffi.TIME_T, t)
            p = c_localtime(t_ref)
            janzone = -p.c_tm_gmtoff
            tm_zone = rffi.charp2str(p.c_tm_zone)
            janname = ["   ", tm_zone][bool(tm_zone)]
            tt = t + YEAR / 2
            t_ref[0] = rffi.cast(rffi.TIME_T, tt)
            p = c_localtime(t_ref)
            lltype.free(t_ref, flavor='raw')
            tm_zone = rffi.charp2str(p.c_tm_zone)
            julyzone = -p.c_tm_gmtoff
            julyname = ["   ", tm_zone][bool(tm_zone)]

            if janzone < julyzone:
                # DST is reversed in the southern hemisphere
                timezone = julyzone
                altzone = janzone
                daylight = int(janzone != julyzone)
                tzname = [julyname, janname]
            else:
                timezone = janzone
                altzone = julyzone
                daylight = int(janzone != julyzone)
                tzname = [janname, julyname]

    _set_module_object(space, "timezone", space.newint(timezone))
    _set_module_object(space, 'daylight', space.newint(daylight))
    tzname_w = [space.newtext(tzname[0]),
                space.newtext(tzname[1])]
    _set_module_object(space, 'tzname', space.newtuple(tzname_w))
    _set_module_object(space, 'altzone', space.newint(altzone))

def _get_error_msg():
    errno = rposix.get_saved_errno()
    return _strerror(errno)

from errno import EINTR
if not _WIN:
    from rpython.rlib.rtime import c_select
from rpython.rlib import rwin32

def sleep(space, w_secs):
    delay_ns = timestamp_w(space, w_secs)
    if not (delay_ns >= 0):
        raise oefmt(space.w_ValueError,
                    "sleep length must be non-negative")
    secs = float(delay_ns) / SECS_TO_NS
    end_time = _monotonic(space) + secs
    while True:
        # 'secs' is reduced at the end of the loop, for the next iteration.
        if _WIN:
            # as decreed by Guido, only the main thread can be
            # interrupted.
            main_thread = space.fromcache(State).main_thread
            interruptible = (main_thread == thread.get_ident())
            millisecs = secs * 1000.0
            if millisecs < 1.0 or not interruptible:
                rtime.sleep(secs)
                break
            MAX = 0x7fffffff
            if millisecs < MAX:
                interval = int(millisecs)
            else:
                interval = MAX
            interrupt_event = space.fromcache(State).get_interrupt_event()
            rwin32.ResetEvent(interrupt_event)
            rc = rwin32.WaitForSingleObject(interrupt_event, interval)
            was_interrupted = rc == rwin32.WAIT_OBJECT_0
            if not was_interrupted and interval < MAX:
                break
        else:
            void = lltype.nullptr(rffi.VOIDP.TO)
            with lltype.scoped_alloc(TIMEVAL) as t:
                frac = int(math.fmod(secs, 1.0) * 1000000.)
                assert frac >= 0
                rffi.setintfield(t, 'c_tv_sec', int(secs))
                rffi.setintfield(t, 'c_tv_usec', frac)

                res = rffi.cast(rffi.LONG, c_select(0, void, void, void, t))
            if res == 0:
                break    # normal path
            if rposix.get_saved_errno() != EINTR:
                raise exception_from_saved_errno(space, space.w_OSError)
        space.getexecutioncontext().checksignals()
        secs = end_time - _monotonic(space)   # retry
        if secs <= 0:
            break


def _get_module_object(space, obj_name):
    w_module = space.getbuiltinmodule('time')
    w_obj = space.getattr(w_module, space.newtext(obj_name))
    return w_obj


def _set_module_object(space, obj_name, w_obj_value):
    w_module = space.getbuiltinmodule('time')
    space.setattr(w_module, space.newtext(obj_name), w_obj_value)
    # XXX find a more appropriate way to ensure the values are preserved
    # across module reloading
    from pypy.interpreter.mixedmodule import MixedModule
    assert isinstance(w_module, MixedModule)
    w_module.reset_lazy_initial_values()


def _get_inttime(space, w_seconds):
    # w_seconds can be a wrapped None (it will be automatically wrapped
    # in the callers, so we never get a real None here).
    if space.is_none(w_seconds):
        seconds = pytime.time()
    else:
        seconds = space.float_w(w_seconds)
        if math.isnan(seconds):
            raise oefmt(space.w_ValueError,
                        "Invalid value Nan (not a number)")
    #
    t = rffi.cast(rffi.TIME_T, seconds)
    #
    # Logic from CPython: How much info did we lose?  We assume that
    # time_t is an integral type.  If we lost a second or more, the
    # input doesn't fit in a time_t; call it an error.
    diff = seconds - rffi.cast(lltype.Float, t)
    if diff <= -1.0 or diff >= 1.0:
        raise oefmt(space.w_OverflowError,
                    "timestamp out of range for platform time_t")
    return t

def _tm_to_tuple(space, t, zone="UTC", offset=0):
    time_tuple = [
        space.newint(rffi.getintfield(t, 'c_tm_year') + 1900),
        space.newint(rffi.getintfield(t, 'c_tm_mon') + 1), # want january == 1
        space.newint(rffi.getintfield(t, 'c_tm_mday')),
        space.newint(rffi.getintfield(t, 'c_tm_hour')),
        space.newint(rffi.getintfield(t, 'c_tm_min')),
        space.newint(rffi.getintfield(t, 'c_tm_sec')),
        space.newint((rffi.getintfield(t, 'c_tm_wday') + 6) % 7), # want monday == 0
        space.newint(rffi.getintfield(t, 'c_tm_yday') + 1), # want january, 1 == 1
        space.newint(rffi.getintfield(t, 'c_tm_isdst'))]

    if HAS_TM_ZONE:
        # CPython calls PyUnicode_DecodeLocale here should we do the same?
        tm_zone, lgt, pos = decode_utf8sp(space, rffi.charp2str(t.c_tm_zone))
        extra = [space.newtext(tm_zone, lgt),
                 space.newint(rffi.getintfield(t, 'c_tm_gmtoff'))]
    else:
        extra = [space.newtext(zone), space.newint(offset)]
    w_time_tuple = space.newtuple(time_tuple + extra)
    w_struct_time = _get_module_object(space, 'struct_time')
    w_obj = space.call_function(w_struct_time, w_time_tuple)
    return w_obj

def _gettmarg(space, w_tup, allowNone=True):
    if space.is_none(w_tup):
        if not allowNone:
            raise oefmt(space.w_TypeError, "tuple expected")
        # default to the current local time
        tt = rffi.cast(rffi.TIME_T, pytime.time())
        t_ref = lltype.malloc(rffi.TIME_TP.TO, 1, flavor='raw')
        t_ref[0] = tt
        pbuf = c_localtime(t_ref)
        rffi.setintfield(pbuf, "c_tm_year",
                         rffi.getintfield(pbuf, "c_tm_year") + 1900)
        lltype.free(t_ref, flavor='raw')
        if not pbuf:
            raise OperationError(space.w_ValueError,
                                 space.newtext(*_get_error_msg()))
        return pbuf

    tup_w = space.fixedview(w_tup)
    if len(tup_w) < 9:
        raise oefmt(space.w_TypeError,
                    "argument must be sequence of at least length 9, not %d",
                    len(tup_w))

    y = space.c_int_w(tup_w[0])
    tm_mon = space.c_int_w(tup_w[1])
    if tm_mon == 0:
        tm_mon = 1
    tm_mday = space.c_int_w(tup_w[2])
    if tm_mday == 0:
        tm_mday = 1
    tm_yday = space.c_int_w(tup_w[7])
    if tm_yday == 0:
        tm_yday = 1
    rffi.setintfield(glob_buf, 'c_tm_mon', tm_mon)
    rffi.setintfield(glob_buf, 'c_tm_mday', tm_mday)
    rffi.setintfield(glob_buf, 'c_tm_hour', space.c_int_w(tup_w[3]))
    rffi.setintfield(glob_buf, 'c_tm_min', space.c_int_w(tup_w[4]))
    rffi.setintfield(glob_buf, 'c_tm_sec', space.c_int_w(tup_w[5]))
    rffi.setintfield(glob_buf, 'c_tm_wday', space.c_int_w(tup_w[6]))
    rffi.setintfield(glob_buf, 'c_tm_yday', tm_yday)
    rffi.setintfield(glob_buf, 'c_tm_isdst', space.c_int_w(tup_w[8]))
    #
    if HAS_TM_ZONE :
        old_tm_zone = glob_buf.c_tm_zone
        glob_buf.c_tm_zone = lltype.nullptr(rffi.CCHARP.TO)
        rffi.setintfield(glob_buf, 'c_tm_gmtoff', 0)
        if len(tup_w) >= 10:
            # NOTE this is not cleanly solved!
            # it saves the string that is later deleted when this
            # function is called again. A refactoring of this module
            # could remove this
            tm_zone = space.utf8_w(tup_w[9])
            malloced_str = rffi.str2charp(tm_zone, track_allocation=False)
            if old_tm_zone != lltype.nullptr(rffi.CCHARP.TO):
                rffi.free_charp(old_tm_zone, track_allocation=False)
            glob_buf.c_tm_zone = malloced_str
        if len(tup_w) >= 11:
            rffi.setintfield(glob_buf, 'c_tm_gmtoff', space.c_int_w(tup_w[10]))

    if (y < INT_MIN + 1900):
        raise oefmt(space.w_OverflowError, "year out of range")

    # tm_wday does not need checking of its upper-bound since taking "%
    #  7" in _gettmarg() automatically restricts the range.
    if rffi.getintfield(glob_buf, 'c_tm_wday') < -1:
        raise oefmt(space.w_ValueError, "day of week out of range")

    rffi.setintfield(glob_buf, 'c_tm_year', y)
    rffi.setintfield(glob_buf, 'c_tm_mon',
                     rffi.getintfield(glob_buf, 'c_tm_mon') - 1)
    rffi.setintfield(glob_buf, 'c_tm_wday',
                     (rffi.getintfield(glob_buf, 'c_tm_wday') + 1) % 7)
    rffi.setintfield(glob_buf, 'c_tm_yday',
                     rffi.getintfield(glob_buf, 'c_tm_yday') - 1)

    return glob_buf

def _checktm(space, t_ref):
    """Checks added to make sure strftime() and asctime() do not crash
    Python by indexing blindly into some array for a textual
    representation by some bad index (fixes bug #897625).  No check for
    year or wday since handled in _gettmarg()."""
    if not 0 <= rffi.getintfield(t_ref, 'c_tm_mon') <= 11:
        raise oefmt(space.w_ValueError, "month out of range")
    if not 1 <= rffi.getintfield(t_ref, 'c_tm_mday') <= 31:
        raise oefmt(space.w_ValueError, "day of month out of range")
    if not 0 <= rffi.getintfield(t_ref, 'c_tm_hour') <= 23:
        raise oefmt(space.w_ValueError, "hour out of range")
    if not 0 <= rffi.getintfield(t_ref, 'c_tm_min') <= 59:
        raise oefmt(space.w_ValueError, "minute out of range")
    if not 0 <= rffi.getintfield(t_ref, 'c_tm_sec') <= 61:
        raise oefmt(space.w_ValueError, "seconds out of range")
    # tm_wday does not need checking: "% 7" in _gettmarg() automatically
    # restricts the range
    if not 0 <= rffi.getintfield(t_ref, 'c_tm_yday') <= 365:
        raise oefmt(space.w_ValueError, "day of year out of range")

def _time_impl(space, w_info, return_ns):
    if HAS_CLOCK_GETTIME:
        with lltype.scoped_alloc(TIMESPEC) as timespec:
            ret = c_clock_gettime(rtime.CLOCK_REALTIME, timespec)
            if ret == 0:
                if w_info is not None:
                    with lltype.scoped_alloc(TIMESPEC) as tsres:
                        ret = c_clock_getres(rtime.CLOCK_REALTIME, tsres)
                        if ret == 0:
                            res = _timespec_to_seconds(tsres)
                        else:
                            res = 1e-9
                        _setinfo(space, w_info, "clock_gettime(CLOCK_REALTIME)",
                                 res, False, True)
                if return_ns:
                    return space.newint(_timespec_to_nanoseconds(timespec))
                else:
                    return space.newfloat(_timespec_to_seconds(timespec))
    return _gettimeofday_impl(space, w_info, return_ns)

def time(space):
    """time() -> floating point number

    Return the current time in seconds since the Epoch.
    Fractions of a second may be present if the system clock provides them."""
    return _time_impl(space, None, False)
<<<<<<< HEAD

@unwrap_spec(name='text0')
def _get_time_info(space, name, w_info):
    """_get_time_info(name, info) -> None
    Internal helper for get_clock_info
    """
    if name == 'time':
        _time_impl(space, w_info, False)
    elif name == 'monotonic' and HAS_MONOTONIC:
        _monotonic_impl(space, w_info, False)
    elif name == 'clock':
        _clock_impl(space, w_info, False)
    elif name == 'perf_counter':
        _perf_counter_impl(space, w_info, False)
    elif name == "process_time":
        _process_time_impl(space, w_info, False)
    elif name == "thread_time" and HAS_THREAD_TIME:
        _thread_time_impl(space, w_info, False)
    else:
        oefmt(space.w_ValueError, "unknown clock")

=======

@unwrap_spec(name='text0')
def _get_time_info(space, name, w_info):
    """_get_time_info(name, info) -> None
    Internal helper for get_clock_info
    """
    if name == 'time':
        _time_impl(space, w_info, False)
    elif name == 'monotonic' and HAS_MONOTONIC:
        _monotonic_impl(space, w_info, False)
    elif name == 'clock':
        _clock_impl(space, w_info, False)
    elif name == 'perf_counter':
        _perf_counter_impl(space, w_info, False)
    elif name == "process_time":
        _process_time_impl(space, w_info, False)
    elif name == "thread_time" and HAS_THREAD_TIME:
        _thread_time_impl(space, w_info, False)
    else:
        raise oefmt(space.w_ValueError, "unknown clock")

>>>>>>> cf09e4c6
def time_ns(space):
    """time_ns() -> int
    
    Return the current time in nanoseconds since the Epoch."""
    return _time_impl(space, None, True)

def ctime(space, w_seconds=None):
    """ctime([seconds]) -> string

    Convert a time in seconds since the Epoch to a string in local time.
    This is equivalent to asctime(localtime(seconds)). When the time tuple is
    not present, current time as returned by localtime() is used."""

    seconds = _get_inttime(space, w_seconds)
    with lltype.scoped_alloc(rffi.TIME_TP.TO, 1) as t_ref:
        t_ref[0] = seconds
        p = c_localtime(t_ref)
    if not p:
        raise oefmt(space.w_OSError, "unconvertible time")
    rffi.setintfield(p, "c_tm_year", rffi.getintfield(p, "c_tm_year") + 1900)
    return _asctime(space, p)

# by now w_tup is an optional argument (and not *args)
# because of the ext. compiler bugs in handling such arguments (*args, **kwds)
def asctime(space, w_tup=None):
    """asctime([tuple]) -> string

    Convert a time tuple to a string, e.g. 'Sat Jun 06 16:26:11 1998'.
    When the time tuple is not present, current time as returned by localtime()
    is used."""
    buf_value = _gettmarg(space, w_tup)
    _checktm(space, buf_value)
    return _asctime(space, buf_value)

_wday_names = ["Sun", "Mon", "Tue", "Wed", "Thu", "Fri", "Sat"]
_mon_names = ["Jan", "Feb", "Mar", "Apr", "May", "Jun", "Jul", "Aug", "Sep",
              "Oct", "Nov", "Dec"]

def _asctime(space, t_ref):
    # Inspired by Open Group reference implementation available at
    # http://pubs.opengroup.org/onlinepubs/009695399/functions/asctime.html
    getif = rffi.getintfield
    args = [space.newtext(_wday_names[getif(t_ref, 'c_tm_wday')]),
            space.newtext(_mon_names[getif(t_ref, 'c_tm_mon')]),
            space.newint(getif(t_ref, 'c_tm_mday')),
            space.newint(getif(t_ref, 'c_tm_hour')),
            space.newint(getif(t_ref, 'c_tm_min')),
            space.newint(getif(t_ref, 'c_tm_sec')),
            space.newint(getif(t_ref, 'c_tm_year'))]
    return space.mod(space.newtext("%.3s %.3s%3d %.2d:%.2d:%.2d %d"),
                     space.newtuple(args))

def gmtime(space, w_seconds=None):
    """gmtime([seconds]) -> (tm_year, tm_mon, tm_day, tm_hour, tm_min,
                          tm_sec, tm_wday, tm_yday, tm_isdst)

    Convert seconds since the Epoch to a time tuple expressing UTC (a.k.a.
    GMT).  When 'seconds' is not passed in, convert the current time instead.
    """

    # rpython does not support that a variable has two incompatible builtins
    # as value so we have to duplicate the code. NOT GOOD! see localtime() too
    seconds = _get_inttime(space, w_seconds)
    t_ref = lltype.malloc(rffi.TIME_TP.TO, 1, flavor='raw')
    t_ref[0] = seconds
    p = c_gmtime(t_ref)
    lltype.free(t_ref, flavor='raw')

    if not p:
        raise OperationError(space.w_ValueError,
                             space.newtext(*_get_error_msg()))
    return _tm_to_tuple(space, p, zone="UTC", offset=0)

def localtime(space, w_seconds=None):
    """localtime([seconds]) -> (tm_year, tm_mon, tm_day, tm_hour, tm_min,
                             tm_sec, tm_wday, tm_yday, tm_isdst)

    Convert seconds since the Epoch to a time tuple expressing local time.
    When 'seconds' is not passed in, convert the current time instead."""

    seconds = _get_inttime(space, w_seconds)
    t_ref = lltype.malloc(rffi.TIME_TP.TO, 1, flavor='raw')
    t_ref[0] = seconds
    p = c_localtime(t_ref)
    lltype.free(t_ref, flavor='raw')

    if not p:
        raise OperationError(space.w_OSError,
                             space.newtext(*_get_error_msg()))
    if HAS_TM_ZONE:
        return _tm_to_tuple(space, p)
    else:
        offset = space.int_w(_get_module_object(space, "timezone"))
        daylight_w = _get_module_object(space, 'daylight')
        tzname_w =  _get_module_object(space, 'tzname')
        zone_w = space.getitem(tzname_w, daylight_w)
        if not space.eq_w(daylight_w, space.newint(0)):
            offset -= 3600
        return _tm_to_tuple(space, p, zone=space.utf8_w(zone_w), offset=-offset)
        

def mktime(space, w_tup):
    """mktime(tuple) -> floating point number

    Convert a time tuple in local time to seconds since the Epoch."""

    buf = _gettmarg(space, w_tup, allowNone=False)
    rffi.setintfield(buf, "c_tm_wday", -1)
    rffi.setintfield(buf, "c_tm_year", rffi.getintfield(buf, "c_tm_year") - 1900)
    tt = c_mktime(buf)
    # A return value of -1 does not necessarily mean an error, but tm_wday
    # cannot remain set to -1 if mktime succeeds.
    if tt == -1 and rffi.getintfield(buf, "c_tm_wday") == -1:
        raise oefmt(space.w_OverflowError, "mktime argument out of range")

    return space.newfloat(float(tt))

if HAS_CLOCK_GETTIME:
    def _timespec_to_seconds(timespec):
        return widen(timespec.c_tv_sec) + widen(timespec.c_tv_nsec) * 1e-9

    def _timespec_to_nanoseconds(timespec):
        return r_int64(timespec.c_tv_sec) * 10**9 + r_int64(timespec.c_tv_nsec)
    
    def _clock_gettime_impl(space, clk_id, return_ns):
        with lltype.scoped_alloc(TIMESPEC) as timespec:
            ret = c_clock_gettime(clk_id, timespec)
            if ret != 0:
                raise exception_from_saved_errno(space, space.w_OSError)
            if return_ns:
                return space.newint(_timespec_to_nanoseconds(timespec))
            else:
                return space.newfloat(_timespec_to_seconds(timespec))

    @unwrap_spec(clk_id='c_int')
    def clock_gettime(space, clk_id):
        """clock_gettime(clk_id) -> float
    
        Return the time of the specified clock clk_id."""
        return _clock_gettime_impl(space, clk_id, False)

    @unwrap_spec(clk_id='c_int')
    def clock_gettime_ns(space, clk_id):
        """clock_gettime_ns(clk_id) -> int
    
        Return the time of the specified clock clk_id as nanoseconds."""
        return _clock_gettime_impl(space, clk_id, True)

    @unwrap_spec(clk_id='c_int', secs=float)
    def clock_settime(space, clk_id, secs):
        """clock_settime(clk_id, time)
    
        Set the time of the specified clock clk_id."""
        with lltype.scoped_alloc(TIMESPEC) as timespec:
            integer_secs = rffi.cast(TIMESPEC.c_tv_sec, secs)
            frac = secs - widen(integer_secs)
            rffi.setintfield(timespec, 'c_tv_sec', integer_secs)
            rffi.setintfield(timespec, 'c_tv_nsec', int(frac * 1e9))
            ret = c_clock_settime(clk_id, timespec)
            if ret != 0:
                raise exception_from_saved_errno(space, space.w_OSError)

    @unwrap_spec(clk_id='c_int', ns=r_int64)
    def clock_settime_ns(space, clk_id, ns):
        """clock_settime_ns(clk_id, time)
    
        Set the time of the specified clock clk_id with nanoseconds."""
        with lltype.scoped_alloc(TIMESPEC) as timespec:
            rffi.setintfield(timespec, 'c_tv_sec', ns // 10**9)
            rffi.setintfield(timespec, 'c_tv_nsec', ns % 10**9)
            ret = c_clock_settime(clk_id, timespec)
            if ret != 0:
                raise exception_from_saved_errno(space, space.w_OSError)

    @unwrap_spec(clk_id='c_int')
    def clock_getres(space, clk_id):
        """clock_getres(clk_id) -> floating point number
    
        Return the resolution (precision) of the specified clock clk_id."""
        with lltype.scoped_alloc(TIMESPEC) as timespec:
            ret = c_clock_getres(clk_id, timespec)
            if ret != 0:
                raise exception_from_saved_errno(space, space.w_OSError)
            secs = _timespec_to_seconds(timespec)
        return space.newfloat(secs)

if _POSIX:
    def tzset(space):
        """tzset()

        Initialize, or reinitialize, the local timezone to the value stored in
        os.environ['TZ']. The TZ environment variable should be specified in
        standard Unix timezone format as documented in the tzset man page
        (eg. 'US/Eastern', 'Europe/Amsterdam'). Unknown timezones will silently
        fall back to UTC. If the TZ environment variable is not set, the local
        timezone is set to the systems best guess of wallclock time.
        Changing the TZ environment variable without calling tzset *may* change
        the local timezone used by methods such as localtime, but this behaviour
        should not be relied on"""

        c_tzset()

        # reset timezone, altzone, daylight and tzname
        _init_timezone(space)

@unwrap_spec(format='text0')
def strftime(space, format, w_tup=None):
    """strftime(format[, tuple]) -> string

    Convert a time tuple to a string according to a format specification.
    See the library reference manual for formatting codes. When the time tuple
    is not present, current time as returned by localtime() is used."""
    buf_value = _gettmarg(space, w_tup)
    _checktm(space, buf_value)

    # Normalize tm_isdst just in case someone foolishly implements %Z
    # based on the assumption that tm_isdst falls within the range of
    # [-1, 1]
    if rffi.getintfield(buf_value, 'c_tm_isdst') < -1:
        rffi.setintfield(buf_value, 'c_tm_isdst', -1)
    elif rffi.getintfield(buf_value, 'c_tm_isdst') > 1:
        rffi.setintfield(buf_value, 'c_tm_isdst', 1)
    rffi.setintfield(buf_value, "c_tm_year",
                     rffi.getintfield(buf_value, "c_tm_year") - 1900)

    i = 1024
    if _WIN:
        tm_year = rffi.getintfield(buf_value, 'c_tm_year')
        if (tm_year + 1900 < 1 or  9999 < tm_year + 1900):
            raise oefmt(space.w_ValueError, "strftime() requires year in [1; 9999]")
     
        if not we_are_translated():
            # We use this pre-call check since, when untranslated, since the host
            # python and the c_strftime use different runtimes, and the c_strftime
            # call goes through the ctypes call of the host python's runtime, which
            # can be different than the translated runtime

            # Remove this when we no longer allow msvcrt9
            fmts = "aAbBcdHIjmMpSUwWxXyYzZ%"
            length = len(format)
            i = 0
            while i < length:
                if format[i] == '%':
                    i += 1
                    if i < length and format[i] == '#':
                        # not documented by python
                        i += 1
                    # Assume visual studio 2015
                    if i >= length or format[i] not in fmts:
                        raise oefmt(space.w_ValueError, "invalid format string")
                i += 1
        # wcharp with track_allocation=True
        format_for_call = rffi.utf82wcharp(format, len(format))
    else:
        format_for_call= utf8_encode_locale_surrogateescape(format, len(format))
    try:
        while True:
            if _WIN:
                outbuf = lltype.malloc(rffi.CWCHARP.TO, i, flavor='raw')
            else:
                outbuf = lltype.malloc(rffi.CCHARP.TO, i, flavor='raw')
            try:
                with rposix.SuppressIPH():
                    buflen = c_strftime(outbuf, i, format_for_call, buf_value)
                if buflen > 0 or i >= 256 * len(format):
                    # if the buffer is 256 times as long as the format,
                    # it's probably not failing for lack of room!
                    # More likely, the format yields an empty result,
                    # e.g. an empty format, or %Z when the timezone
                    # is unknown.
                    if _WIN:
                        decoded, size = rffi.wcharp2utf8n(outbuf, intmask(buflen))
                    else:
                        result = rffi.charp2strn(outbuf, intmask(buflen))
                        decoded, size = str_decode_locale_surrogateescape(result)
                    return space.newutf8(decoded, size)
                if buflen == 0 and rposix.get_saved_errno() == errno.EINVAL:
                    raise oefmt(space.w_ValueError, "invalid format string")
            finally:
                lltype.free(outbuf, flavor='raw')
            i += i
    finally:
        if _WIN:
            rffi.free_wcharp(format_for_call)

if HAS_MONOTONIC:
    if _WIN:
        _GetTickCount = rwin32.winexternal('GetTickCount', [], rwin32.DWORD)
        def _monotonic_impl(space, w_info, return_ns):
            result = 0
            HAS_GETTICKCOUNT64 = time_state.check_GetTickCount64()
            if HAS_GETTICKCOUNT64:
                tick_count = time_state.GetTickCount64()
            else:
                ticks = _GetTickCount()
                if ticks < time_state.last_ticks:
                    time_state.n_overflow += 1
                time_state.last_ticks = ticks
                tick_count = math.ldexp(time_state.n_overflow, 32)
                tick_count = tick_count + ticks

            if w_info is not None:
                if HAS_GETTICKCOUNT64:
                    implementation = "GetTickCount64()"
                else:
                    implementation = "GetTickCount()"
                resolution = 1e-7
                with lltype.scoped_alloc(rwin32.LPDWORD.TO, 1) as time_adjustment, \
                     lltype.scoped_alloc(rwin32.LPDWORD.TO, 1) as time_increment, \
                     lltype.scoped_alloc(rwin32.LPBOOL.TO, 1) as is_time_adjustment_disabled:
                    ok = _GetSystemTimeAdjustment(time_adjustment,
                                                  time_increment,
                                                  is_time_adjustment_disabled)
                    if not ok:
                        # Is this right? Cargo culting...
                        raise wrap_oserror(space,
                            rwin32.lastSavedWindowsError("GetSystemTimeAdjustment"))
                    resolution = resolution * time_increment[0]
                _setinfo(space, w_info, implementation, resolution, True, False)

            if return_ns:
                return space.newint(r_int64(tick_count) * 10**6)
            else:
                return space.newfloat(tick_count * 1e-3)

    elif _MACOSX:
        c_mach_timebase_info = external('mach_timebase_info',
                                        [lltype.Ptr(cConfig.TIMEBASE_INFO)],
                                        lltype.Void)
        c_mach_absolute_time = external('mach_absolute_time', [], rffi.ULONGLONG)

        timebase_info = lltype.malloc(cConfig.TIMEBASE_INFO, flavor='raw',
                                      zero=True, immortal=True)

        def _monotonic_impl(space, w_info, return_ns):
            if rffi.getintfield(timebase_info, 'c_denom') == 0:
                c_mach_timebase_info(timebase_info)
            time = rffi.cast(lltype.Signed, c_mach_absolute_time())
            numer = rffi.getintfield(timebase_info, 'c_numer')
            denom = rffi.getintfield(timebase_info, 'c_denom')
            nanosecs = r_int64(time) * numer / denom
            if w_info is not None:
                res = (numer / denom) * 1e-9
                _setinfo(space, w_info, "mach_absolute_time()", res, True, False)
            if return_ns:
                return space.newint(nanosecs)
            else:
                secs = nanosecs / 10**9
                rest = nanosecs % 10**9
                return space.newfloat(float(secs) + float(rest) * 1e-9)

    else:
        assert _POSIX
        def _monotonic_impl(space, w_info, return_ns):
            if rtime.CLOCK_HIGHRES is not None:
                clk_id = rtime.CLOCK_HIGHRES
                implementation = "clock_gettime(CLOCK_HIGHRES)"
            else:
                clk_id = rtime.CLOCK_MONOTONIC
                implementation = "clock_gettime(CLOCK_MONOTONIC)"
            w_result = _clock_gettime_impl(space, clk_id, return_ns)
            if w_info is not None:
                with lltype.scoped_alloc(TIMESPEC) as tsres:
                    ret = c_clock_getres(clk_id, tsres)
                    if ret == 0:
                        res = _timespec_to_seconds(tsres)
                    else:
                        res = 1e-9
                _setinfo(space, w_info, implementation, res, True, False)
            return w_result

    def monotonic(space):
        """monotonic() -> float
    
        Monotonic clock, cannot go backward."""
        return _monotonic_impl(space, None, False)

    def monotonic_ns(space):
        """monotonic_ns() -> int
    
        Monotonic clock, cannot go backward, as nanoseconds."""
        return _monotonic_impl(space, None, True)

if _WIN:
    # hacking to avoid LARGE_INTEGER which is a union...
    QueryPerformanceCounter = external(
        'QueryPerformanceCounter', [rffi.CArrayPtr(lltype.SignedLongLong)],
         lltype.Void)
    QueryPerformanceCounter = rwin32.winexternal('QueryPerformanceCounter',
                                                 [rffi.CArrayPtr(lltype.SignedLongLong)],
                                                 rwin32.DWORD)
    QueryPerformanceFrequency = rwin32.winexternal(
        'QueryPerformanceFrequency', [rffi.CArrayPtr(lltype.SignedLongLong)],
        rffi.INT)
    def _win_perf_counter_impl(space, w_info, return_ns):
        with lltype.scoped_alloc(rffi.CArray(rffi.lltype.SignedLongLong), 1) as a:
            succeeded = True
            if time_state.divisor == 0:
                QueryPerformanceCounter(a)
                time_state.counter_start = a[0]
                succeeded = QueryPerformanceFrequency(a)
                time_state.divisor = a[0]
            if succeeded and time_state.divisor != 0:
                QueryPerformanceCounter(a)
                diff = a[0] - time_state.counter_start
            else:
                raise ValueError("Failed to generate the result.")
            if w_info is not None:
                resolution = 1 / float(time_state.divisor)
                _setinfo(space, w_info, "QueryPerformanceCounter()", resolution,
                         True, False)
            if return_ns:
                return space.newint(r_int64(diff) * 10**9 // time_state.divisor)
            else:
                return space.newfloat(float(diff) / float(time_state.divisor))

    def _perf_counter_impl(space, w_info, return_ns):
        try:
            return _win_perf_counter_impl(space, w_info, return_ns)
        except ValueError:
            if HAS_MONOTONIC:
                try:
                    return _monotonic_impl(space, w_info, return_ns)
                except Exception:
                    pass
        return _time_impl(space, w_info, return_ns)
else:
    def _perf_counter_impl(space, w_info, return_ns):
        if HAS_MONOTONIC:
            try:
                return _monotonic_impl(space, w_info, return_ns)
            except Exception:
                pass
        return _time_impl(space, w_info, return_ns)

def perf_counter(space):
    """perf_counter() -> float
    
    Performance counter for benchmarking."""
    return _perf_counter_impl(space, None, False)

def perf_counter_ns(space):
    """perf_counter_ns() -> int
    
    Performance counter for benchmarking as nanoseconds."""
    return _perf_counter_impl(space, None, True)

if _WIN:
    def _process_time_impl(space, w_info, return_ns):
        from rpython.rlib.rposix import GetCurrentProcess, GetProcessTimes
        current_process = GetCurrentProcess()
        with lltype.scoped_alloc(rwin32.FILETIME) as creation_time, \
             lltype.scoped_alloc(rwin32.FILETIME) as exit_time, \
             lltype.scoped_alloc(rwin32.FILETIME) as kernel_time, \
             lltype.scoped_alloc(rwin32.FILETIME) as user_time:
            worked = GetProcessTimes(current_process, creation_time, exit_time,
                                     kernel_time, user_time)
            if not worked:
                raise wrap_oserror(space,
                    rwin32.lastSavedWindowsError("GetProcessTimes"))
            kernel_time2 = (kernel_time.c_dwLowDateTime |
                            r_ulonglong(kernel_time.c_dwHighDateTime) << 32)
            user_time2 = (user_time.c_dwLowDateTime |
                          r_ulonglong(user_time.c_dwHighDateTime) << 32)
        if w_info is not None:
            _setinfo(space, w_info, "GetProcessTimes()", 1e-7, True, False)
        if return_ns:
            return space.newint((r_int64(kernel_time2) + r_int64(user_time2)) * 10**2)
        else:
            return space.newfloat((float(kernel_time2) + float(user_time2)) * 1e-7)
else:
    have_times = hasattr(rposix, 'c_times')

    def _process_time_impl(space, w_info, return_ns):
        if HAS_CLOCK_GETTIME and (
                rtime.CLOCK_PROF is not None or
                rtime.CLOCK_PROCESS_CPUTIME_ID is not None):
            if rtime.CLOCK_PROF is not None:
                clk_id = rtime.CLOCK_PROF
                implementation = "clock_gettime(CLOCK_PROF)"
            else:
                clk_id = rtime.CLOCK_PROCESS_CPUTIME_ID
                implementation = "clock_gettime(CLOCK_PROCESS_CPUTIME_ID)"
            with lltype.scoped_alloc(TIMESPEC) as timespec:
                ret = c_clock_gettime(clk_id, timespec)
                if ret == 0:
                    if w_info is not None:
                        with lltype.scoped_alloc(TIMESPEC) as tsres:
                            ret = c_clock_getres(clk_id, tsres)
                            if ret == 0:
                                res = _timespec_to_seconds(tsres)
                            else:
                                res = 1e-9
                        _setinfo(space, w_info,
                                 implementation, res, True, False)
                    if return_ns:
                        return space.newint(_timespec_to_nanoseconds(timespec))
                    else:
                        return space.newfloat(_timespec_to_seconds(timespec))

        if True: # XXX available except if it isn't?
            from rpython.rlib.rtime import (c_getrusage, RUSAGE, RUSAGE_SELF,
                                            decode_timeval, decode_timeval_ns)
            with lltype.scoped_alloc(RUSAGE) as rusage:
                ret = c_getrusage(RUSAGE_SELF, rusage)
                if ret == 0:
                    if w_info is not None:
                        _setinfo(space, w_info,
                                 "getrusage(RUSAGE_SELF)", 1e-6, True, False)
                    if return_ns:
                        return space.newint(
                            decode_timeval_ns(rusage.c_ru_utime) +
                            decode_timeval_ns(rusage.c_ru_stime))
                    else:
                        return space.newfloat(decode_timeval(rusage.c_ru_utime) +
                                              decode_timeval(rusage.c_ru_stime))
        if have_times:
            with lltype.scoped_alloc(rposix.TMS) as tms:
                ret = rposix.c_times(tms)
                if rffi.cast(lltype.Signed, ret) != -1:
                    cpu_time = (rffi.cast(lltype.Signed, tms.c_tms_utime) +
                                rffi.cast(lltype.Signed, tms.c_tms_stime))
                    if w_info is not None:
                        _setinfo(space, w_info, "times()",
                                 1.0 / rposix.CLOCK_TICKS_PER_SECOND,
                                 True, False)
                    if return_ns:
                        return space.newint(r_int64(cpu_time) * 10**9 // int(rposix.CLOCK_TICKS_PER_SECOND))
                    else:
                        return space.newfloat(float(cpu_time) / rposix.CLOCK_TICKS_PER_SECOND)
        return _clock_impl(space, w_info, return_ns)

def process_time(space):
    """process_time() -> float

    Process time for profiling: sum of the kernel and user-space CPU time."""
    return _process_time_impl(space, None, False)

def process_time_ns(space):
    """process_time() -> int

    Process time for profiling as nanoseconds:
    sum of the kernel and user-space CPU time"""
    return _process_time_impl(space, None, True)

if HAS_THREAD_TIME:
    if _WIN:
        _GetCurrentThread = rwin32.winexternal('GetCurrentThread', [], rwin32.HANDLE)
        _GetThreadTimes = rwin32.winexternal('GetThreadTimes', [rwin32.HANDLE,
                                                                lltype.Ptr(rwin32.FILETIME),
                                                                lltype.Ptr(rwin32.FILETIME),
                                                                lltype.Ptr(rwin32.FILETIME),
                                                                lltype.Ptr(rwin32.FILETIME)],
                                                               rwin32.BOOL)
        def _thread_time_impl(space, w_info, return_ns):
            thread = _GetCurrentThread()

            with lltype.scoped_alloc(rwin32.FILETIME) as creation_time, \
                 lltype.scoped_alloc(rwin32.FILETIME) as exit_time, \
                 lltype.scoped_alloc(rwin32.FILETIME) as kernel_time, \
                 lltype.scoped_alloc(rwin32.FILETIME) as user_time:
                ok = _GetThreadTimes(thread, creation_time, exit_time,
                                     kernel_time, user_time)
                if not ok:
                    raise wrap_oserror(space,
                        rwin32.lastSavedWindowsError("GetThreadTimes"))
                ktime = (kernel_time.c_dwLowDateTime |
                         r_ulonglong(kernel_time.c_dwHighDateTime) << 32)
                utime = (user_time.c_dwLowDateTime |
                         r_ulonglong(user_time.c_dwHighDateTime) << 32)
            
            if w_info is not None:
                _setinfo(space, w_info, "GetThreadTimes()", 1e-7, True, False)

            # ktime and utime have a resolution of 100 nanoseconds
            if return_ns:
                return space.newint((r_int64(ktime) + r_int64(utime)) * 10**2)
            else:
                return space.newfloat((float(ktime) + float(utime)) * 1e-7)
    else:
        def _thread_time_impl(space, w_info, return_ns):
            clk_id = rtime.CLOCK_THREAD_CPUTIME_ID
            implementation = "clock_gettime(CLOCK_THREAD_CPUTIME_ID)"

            with lltype.scoped_alloc(TIMESPEC) as timespec:
                ret = c_clock_gettime(clk_id, timespec)
                if ret == 0:
                    if w_info is not None:
                        with lltype.scoped_alloc(TIMESPEC) as tsres:
                            ret = c_clock_getres(clk_id, tsres)
                            if ret == 0:
                                res = _timespec_to_seconds(tsres)
                            else:
                                res = 1e-9
                        _setinfo(space, w_info,
                                 implementation, res, True, False)
                    if return_ns:
                        return space.newint(_timespec_to_nanoseconds(timespec))
                    else:
                        return space.newfloat(_timespec_to_seconds(timespec))

    def thread_time(space):
        """thread_time() -> float

        Thread time for profiling: sum of the kernel and user-space CPU time."""
        return _thread_time_impl(space, None, False)

    def thread_time_ns(space):
        """thread_time_ns() -> int

        Thread time for profiling as nanoseconds:
        sum of the kernel and user-space CPU time."""
        return _thread_time_impl(space, None, True)

_clock = external('clock', [], rposix.CLOCK_T)
def _clock_impl(space, w_info, return_ns):
    space.warn(space.newtext(
        "time.clock has been deprecated in Python 3.3 and will "
        "be removed from Python 3.8: "
        "use time.perf_counter or time.process_time "
        "instead"), space.w_DeprecationWarning)
    if _WIN:
        try:
            return _win_perf_counter_impl(space, w_info, return_ns)
        except ValueError:
            pass
    value = widen(_clock())
    if value == widen(rffi.cast(rposix.CLOCK_T, -1)):
        raise oefmt(space.w_RuntimeError,
                    "the processor time used is not available or its value"
                    "cannot be represented")

    if _MACOSX:
        # small hack apparently solving unsigned int on mac
        value = intmask(value)

    if w_info is not None:
        _setinfo(space, w_info,
                 "clock()", 1.0 / CLOCKS_PER_SEC, True, False)
    if return_ns:
        return space.newint(r_int64(value) * 10**9 // CLOCKS_PER_SEC)
    else:
        return space.newfloat(float(value) / CLOCKS_PER_SEC)

def clock(space):
    """clock() -> floating point number

    Return the CPU time or real time since the start of the process or since
    the first call to clock().  This has as much precision as the system
    records."""
    return _clock_impl(space, None, False)


def _setinfo(space, w_info, impl, res, mono, adj):
    space.setattr(w_info, space.newtext('implementation'), space.newtext(impl))
    space.setattr(w_info, space.newtext('resolution'), space.newfloat(res))
    space.setattr(w_info, space.newtext('monotonic'), space.newbool(mono))
    space.setattr(w_info, space.newtext('adjustable'), space.newbool(adj))<|MERGE_RESOLUTION|>--- conflicted
+++ resolved
@@ -739,29 +739,6 @@
     Return the current time in seconds since the Epoch.
     Fractions of a second may be present if the system clock provides them."""
     return _time_impl(space, None, False)
-<<<<<<< HEAD
-
-@unwrap_spec(name='text0')
-def _get_time_info(space, name, w_info):
-    """_get_time_info(name, info) -> None
-    Internal helper for get_clock_info
-    """
-    if name == 'time':
-        _time_impl(space, w_info, False)
-    elif name == 'monotonic' and HAS_MONOTONIC:
-        _monotonic_impl(space, w_info, False)
-    elif name == 'clock':
-        _clock_impl(space, w_info, False)
-    elif name == 'perf_counter':
-        _perf_counter_impl(space, w_info, False)
-    elif name == "process_time":
-        _process_time_impl(space, w_info, False)
-    elif name == "thread_time" and HAS_THREAD_TIME:
-        _thread_time_impl(space, w_info, False)
-    else:
-        oefmt(space.w_ValueError, "unknown clock")
-
-=======
 
 @unwrap_spec(name='text0')
 def _get_time_info(space, name, w_info):
@@ -783,7 +760,6 @@
     else:
         raise oefmt(space.w_ValueError, "unknown clock")
 
->>>>>>> cf09e4c6
 def time_ns(space):
     """time_ns() -> int
     
