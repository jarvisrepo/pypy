from rpython.rtyper.tool import rffi_platform as platform
from rpython.rtyper.lltypesystem import rffi
from pypy.interpreter.error import (OperationError, oefmt,
        strerror as _strerror, exception_from_saved_errno)
from pypy.interpreter.gateway import unwrap_spec
from pypy.interpreter.timeutils import (
    SECS_TO_NS, MS_TO_NS, US_TO_NS, monotonic as _monotonic, timestamp_w)
from pypy.interpreter.unicodehelper import decode_utf8sp
from rpython.rtyper.lltypesystem import lltype
from rpython.rlib.rarithmetic import (
    intmask, r_ulonglong, r_longfloat, widen, ovfcheck, ovfcheck_float_to_int)
from rpython.rlib.rtime import (GETTIMEOFDAY_NO_TZ, TIMEVAL,
                                HAVE_GETTIMEOFDAY, HAVE_FTIME)
from rpython.rlib import rposix, rtime
from rpython.rlib.objectmodel import sandbox_review
from rpython.translator.tool.cbuild import ExternalCompilationInfo
import math
import os
import sys
import time as pytime

if HAVE_FTIME:
    from rpython.rlib.rtime import TIMEB, c_ftime

_POSIX = os.name == "posix"
_WIN = os.name == "nt"
_MACOSX = sys.platform == "darwin"
_CYGWIN = sys.platform == "cygwin"

_time_zones = []
if _CYGWIN:
    _time_zones = ["GMT-12", "GMT-11", "GMT-10", "GMT-9", "GMT-8", "GMT-7",
                   "GMT-6", "GMT-5", "GMT-4", "GMT-3", "GMT-2", "GMT-1",
                   "GMT",  "GMT+1", "GMT+2", "GMT+3", "GMT+4", "GMT+5",
                   "GMT+6",  "GMT+7", "GMT+8", "GMT+9", "GMT+10", "GMT+11",
                   "GMT+12",  "GMT+13", "GMT+14"]

if _WIN:
    # Interruptible sleeps on Windows:
    # We install a specific Console Ctrl Handler which sets an 'event'.
    # time.sleep() will actually call WaitForSingleObject with the desired
    # timeout.  On Ctrl-C, the signal handler is called, the event is set,
    # and the wait function exits.
    from rpython.rlib import rwin32
    from pypy.interpreter.error import wrap_oserror
    from rpython.rlib import rthread as thread

    eci = ExternalCompilationInfo(
        includes = ['windows.h'],
        post_include_bits = [
            "RPY_EXTERN\n"
            "BOOL pypy_timemodule_setCtrlHandler(HANDLE event);\n"
            "RPY_EXTERN ULONGLONG pypy_GetTickCount64(FARPROC address);"
        ],
        separate_module_sources=['''
            static HANDLE interrupt_event;

            static BOOL WINAPI CtrlHandlerRoutine(
              DWORD dwCtrlType)
            {
                SetEvent(interrupt_event);
                /* allow other default handlers to be called.
                 * Default Python handler will setup the
                 * KeyboardInterrupt exception.
                 */
                return 0;
            }

            BOOL pypy_timemodule_setCtrlHandler(HANDLE event)
            {
                interrupt_event = event;
                return SetConsoleCtrlHandler(CtrlHandlerRoutine, TRUE);
            }

            ULONGLONG pypy_GetTickCount64(FARPROC address) {
                ULONGLONG (WINAPI *func)();
                *(FARPROC*)&func = address;
                return func();
            }

        '''],
        )
    _setCtrlHandlerRoutine = rffi.llexternal(
        'pypy_timemodule_setCtrlHandler',
        [rwin32.HANDLE], rwin32.BOOL,
        compilation_info=eci,
        save_err=rffi.RFFI_SAVE_LASTERROR)

    pypy_GetTickCount64 = rffi.llexternal(
        'pypy_GetTickCount64',
        [rffi.VOIDP],
        rffi.ULONGLONG, compilation_info=eci)

    class GlobalState:
        def __init__(self):
            self.init()

        def init(self):
            self.interrupt_event = rwin32.NULL_HANDLE

        def startup(self, space):
            # Initialize the event handle used to signal Ctrl-C
            try:
                globalState.interrupt_event = rwin32.CreateEvent(
                    rffi.NULL, True, False, rffi.NULL)
            except WindowsError as e:
                raise wrap_oserror(space, e)
            if not _setCtrlHandlerRoutine(globalState.interrupt_event):
                raise wrap_oserror(space,
                    rwin32.lastSavedWindowsError("SetConsoleCtrlHandler"))

    globalState = GlobalState()

    class State:
        def __init__(self, space):
            self.main_thread = 0

        def _cleanup_(self):
            self.main_thread = 0
            globalState.init()

        def startup(self, space):
            self.main_thread = thread.get_ident()
            globalState.startup(space)

        def get_interrupt_event(self):
            return globalState.interrupt_event

    class TimeState(object):
        GetTickCount64_handle = lltype.nullptr(rffi.VOIDP.TO)
        def __init__(self):
            self.n_overflow = 0
            self.last_ticks = 0
            self.divisor = 0.0
            self.counter_start = 0

        def check_GetTickCount64(self, *args):
            if (self.GetTickCount64_handle !=
                lltype.nullptr(rffi.VOIDP.TO)):
                return True
            from rpython.rlib.rdynload import GetModuleHandle, dlsym
            hKernel32 = GetModuleHandle("KERNEL32")
            try:
                GetTickCount64_handle = dlsym(hKernel32, 'GetTickCount64')
            except KeyError:
                return False
            self.GetTickCount64_handle = GetTickCount64_handle
            return True

        def GetTickCount64(self, *args):
            assert (self.GetTickCount64_handle !=
                    lltype.nullptr(rffi.VOIDP.TO))
            return pypy_GetTickCount64(
                self.GetTickCount64_handle, *args)

    time_state = TimeState()

_includes = ["time.h"]
if _POSIX:
    _includes.append('sys/time.h')
if _MACOSX:
    _includes.append('mach/mach_time.h')

class CConfig:
    _compilation_info_ = ExternalCompilationInfo(
        includes=_includes,
        libraries=rtime.libraries
    )
    CLOCKS_PER_SEC = platform.ConstantInteger("CLOCKS_PER_SEC")
    has_gettimeofday = platform.Has('gettimeofday')

HAS_TM_ZONE = False

if _POSIX:
    calling_conv = 'c'
    CConfig.timeval = platform.Struct("struct timeval",
                                      [("tv_sec", rffi.INT),
                                       ("tv_usec", rffi.INT)])
    if _CYGWIN:
        CConfig.tm = platform.Struct("struct tm", [("tm_sec", rffi.INT),
            ("tm_min", rffi.INT), ("tm_hour", rffi.INT), ("tm_mday", rffi.INT),
            ("tm_mon", rffi.INT), ("tm_year", rffi.INT), ("tm_wday", rffi.INT),
            ("tm_yday", rffi.INT), ("tm_isdst", rffi.INT)])
    else:
        CConfig.tm = platform.Struct("struct tm", [("tm_sec", rffi.INT),
            ("tm_min", rffi.INT), ("tm_hour", rffi.INT), ("tm_mday", rffi.INT),
            ("tm_mon", rffi.INT), ("tm_year", rffi.INT), ("tm_wday", rffi.INT),
            ("tm_yday", rffi.INT), ("tm_isdst", rffi.INT), ("tm_gmtoff", rffi.LONG),
            ("tm_zone", rffi.CCHARP)])

        HAS_TM_ZONE = True

elif _WIN:
    calling_conv = 'win'
    CConfig.tm = platform.Struct("struct tm", [("tm_sec", rffi.INT),
        ("tm_min", rffi.INT), ("tm_hour", rffi.INT), ("tm_mday", rffi.INT),
        ("tm_mon", rffi.INT), ("tm_year", rffi.INT), ("tm_wday", rffi.INT),
        ("tm_yday", rffi.INT), ("tm_isdst", rffi.INT)])

if _MACOSX:
    CConfig.TIMEBASE_INFO = platform.Struct("struct mach_timebase_info", [
        ("numer", rffi.UINT),
        ("denom", rffi.UINT),
    ])

# XXX: optionally support the 2 additional tz fields
_STRUCT_TM_ITEMS = 9
if HAS_TM_ZONE:
    _STRUCT_TM_ITEMS = 11

class cConfig:
    pass

for k, v in platform.configure(CConfig).items():
    setattr(cConfig, k, v)
cConfig.tm.__name__ = "_tm"

def external(name, args, result, eci=CConfig._compilation_info_, **kwds):
    if _WIN and rffi.sizeof(rffi.TIME_T) == 8:
        # Recent Microsoft compilers use 64bit time_t and
        # the corresponding functions are named differently
        if (rffi.TIME_T in args or rffi.TIME_TP in args
            or result in (rffi.TIME_T, rffi.TIME_TP)):
            name = '_' + name + '64'
    _calling_conv = kwds.pop('calling_conv', calling_conv)
    return rffi.llexternal(name, args, result,
                           compilation_info=eci,
                           calling_conv=_calling_conv,
                           releasegil=False,
                           **kwds)

if _POSIX:
    cConfig.timeval.__name__ = "_timeval"
    timeval = cConfig.timeval

CLOCKS_PER_SEC = cConfig.CLOCKS_PER_SEC
HAS_CLOCK_GETTIME = rtime.HAS_CLOCK_GETTIME
HAS_CLOCK_HIGHRES = rtime.CLOCK_HIGHRES is not None
HAS_CLOCK_MONOTONIC = rtime.CLOCK_MONOTONIC is not None
HAS_MONOTONIC = (_WIN or _MACOSX or
                 (HAS_CLOCK_GETTIME and (HAS_CLOCK_HIGHRES or HAS_CLOCK_MONOTONIC)))
tm = cConfig.tm
glob_buf = lltype.malloc(tm, flavor='raw', zero=True, immortal=True)

if _WIN:
    _GetSystemTimeAsFileTime = rwin32.winexternal('GetSystemTimeAsFileTime',
                                                  [lltype.Ptr(rwin32.FILETIME)],
                                                  lltype.Void)
    LPDWORD = rwin32.LPDWORD
    _GetSystemTimeAdjustment = rwin32.winexternal(
                                            'GetSystemTimeAdjustment',
                                            [LPDWORD, LPDWORD, rwin32.LPBOOL],
                                            rffi.INT)
    def gettimeofday(space, w_info=None):
        with lltype.scoped_alloc(rwin32.FILETIME) as system_time:
            _GetSystemTimeAsFileTime(system_time)
            quad_part = (system_time.c_dwLowDateTime |
                         (r_ulonglong(system_time.c_dwHighDateTime) << 32))
            # 11,644,473,600,000,000: number of microseconds between
            # the 1st january 1601 and the 1st january 1970 (369 years + 80 leap
            # days).

            # We can't use that big number when translating for
            # 32-bit system (which windows always is currently)
            # XXX: Need to come up with a better solution
            offset = (r_ulonglong(16384) * r_ulonglong(27) * r_ulonglong(390625)
                     * r_ulonglong(79) * r_ulonglong(853))
            microseconds = quad_part / 10 - offset
            tv_sec = microseconds / 1000000
            tv_usec = microseconds % 1000000
            if w_info:
                with lltype.scoped_alloc(LPDWORD.TO, 1) as time_adjustment, \
                     lltype.scoped_alloc(LPDWORD.TO, 1) as time_increment, \
                     lltype.scoped_alloc(rwin32.LPBOOL.TO, 1) as is_time_adjustment_disabled:
                    _GetSystemTimeAdjustment(time_adjustment, time_increment,
                                             is_time_adjustment_disabled)

                    _setinfo(space, w_info, "GetSystemTimeAsFileTime()",
                             time_increment[0] * 1e-7, False, True)
            return space.newfloat(tv_sec + tv_usec * 1e-6)
else:
    if HAVE_GETTIMEOFDAY:
        if GETTIMEOFDAY_NO_TZ:
            c_gettimeofday = external('gettimeofday',
                                      [lltype.Ptr(TIMEVAL)], rffi.INT)
        else:
            c_gettimeofday = external('gettimeofday',
                                      [lltype.Ptr(TIMEVAL), rffi.VOIDP], rffi.INT)
    def gettimeofday(space, w_info=None):
        if HAVE_GETTIMEOFDAY:
            with lltype.scoped_alloc(TIMEVAL) as timeval:
                if GETTIMEOFDAY_NO_TZ:
                    errcode = c_gettimeofday(timeval)
                else:
                    void = lltype.nullptr(rffi.VOIDP.TO)
                    errcode = c_gettimeofday(timeval, void)
                if rffi.cast(rffi.LONG, errcode) == 0:
                    if w_info is not None:
                        _setinfo(space, w_info, "gettimeofday()", 1e-6, False, True)
                    return space.newfloat(
                        widen(timeval.c_tv_sec) +
                        widen(timeval.c_tv_usec) * 1e-6)
        if HAVE_FTIME and not space.config.translation.sandbox:
            with lltype.scoped_alloc(TIMEB) as t:
                c_ftime(t)
                result = (widen(t.c_time) +
                          widen(t.c_millitm) * 0.001)
                if w_info is not None:
                    _setinfo(space, w_info, "ftime()", 1e-3,
                             False, True)
            return space.newfloat(result)
        else:
            if w_info:
                _setinfo(space, w_info, "time()", 1.0, False, True)
            return space.newint(c_time(lltype.nullptr(rffi.TIME_TP.TO)))

TM_P = lltype.Ptr(tm)
c_time = external('time', [rffi.TIME_TP], rffi.TIME_T)
c_gmtime = external('gmtime', [rffi.TIME_TP], TM_P,
                    save_err=rffi.RFFI_SAVE_ERRNO, sandboxsafe=True)
c_mktime = external('mktime', [TM_P], rffi.TIME_T, sandboxsafe=True)
c_localtime = external('localtime', [rffi.TIME_TP], TM_P,
                       save_err=rffi.RFFI_SAVE_ERRNO, sandboxsafe=True)
if HAS_CLOCK_GETTIME:
    from rpython.rlib.rtime import TIMESPEC, c_clock_gettime
    from rpython.rlib.rtime import c_clock_settime, c_clock_getres
if _POSIX:
    c_tzset = external('tzset', [], lltype.Void, sandboxsafe=True)
if _WIN:
    win_eci = ExternalCompilationInfo(
        includes = ["time.h"],
        post_include_bits = ["RPY_EXTERN "
                             "long pypy_get_timezone();\n"
                             "RPY_EXTERN "
                             "int pypy_get_daylight();\n"
                             "RPY_EXTERN "
                             "int pypy_get_tzname(size_t, int, char*);\n"
                             "RPY_EXTERN "
                             "void pypy__tzset();"],
        separate_module_sources = ["""
            long pypy_get_timezone() {
                long timezone; 
                _get_timezone(&timezone); 
                return timezone;
            };
            int pypy_get_daylight() {
                int daylight;
                _get_daylight(&daylight);
                return daylight;
            };
            int pypy_get_tzname(size_t len, int index, char * tzname) {
                size_t s;
                errno_t ret = _get_tzname(&s, tzname, len, index);
                return (int)s;
            };
            void pypy__tzset() { _tzset(); }
        """])
    # Ensure sure that we use _tzset() and timezone from the same C Runtime.
    c_tzset = external('pypy__tzset', [], lltype.Void, win_eci)
    c_get_timezone = external('pypy_get_timezone', [], rffi.LONG, win_eci)
    c_get_daylight = external('pypy_get_daylight', [], rffi.INT, win_eci)
    c_get_tzname = external('pypy_get_tzname',
                            [rffi.SIZE_T, rffi.INT, rffi.CCHARP], 
                            rffi.INT, win_eci, calling_conv='c')

c_strftime = external('strftime', [rffi.CCHARP, rffi.SIZE_T, rffi.CCHARP, TM_P],
                      rffi.SIZE_T, sandboxsafe=True)

<<<<<<< HEAD
=======
def _init_accept2dyear(space):
    if os.environ.get("PYTHONY2K"):
        accept2dyear = 0
    else:
        accept2dyear = 1
    _set_module_object(space, "accept2dyear", space.newint(accept2dyear))

@sandbox_review(reviewed=True)
>>>>>>> a9f30b95
def _init_timezone(space):
    timezone = daylight = altzone = 0
    tzname = ["", ""]

    if _WIN:
        c_tzset()
        timezone = c_get_timezone()
        altzone = timezone - 3600
        daylight = c_get_daylight()
        with rffi.scoped_alloc_buffer(100) as buf:
            s = c_get_tzname(100, 0, buf.raw)
            tzname[0] = buf.str(s)
            s = c_get_tzname(100, 1, buf.raw)
            tzname[1] = buf.str(s)

    if _POSIX:
        if _CYGWIN:
            YEAR = (365 * 24 + 6) * 3600

            # about January 11th
            t = (((c_time(lltype.nullptr(rffi.TIME_TP.TO))) / YEAR) * YEAR + 10 * 24 * 3600)
            # we cannot have reference to stack variable, put it on the heap
            t_ref = lltype.malloc(rffi.TIME_TP.TO, 1, flavor='raw')
            t_ref[0] = rffi.cast(rffi.TIME_T, t)
            p = c_localtime(t_ref)
            q = c_gmtime(t_ref)
            janzone = (p.c_tm_hour + 24 * p.c_tm_mday) - (q.c_tm_hour + 24 * q.c_tm_mday)
            if janzone < -12:
                janname = "   "
            elif janzone > 14:
                janname = "   "
            else:
                janname = _time_zones[janzone - 12]
            janzone = janzone * 3600
            # about July 11th
            tt = t + YEAR / 2
            t_ref[0] = rffi.cast(rffi.TIME_T, tt)
            p = c_localtime(t_ref)
            q = c_gmtime(t_ref)
            julyzone = (p.c_tm_hour + 24 * p.c_tm_mday) - (q.c_tm_hour + 24 * q.c_tm_mday)
            if julyzone < -12:
                julyname = "   "
            elif julyzone > 14:
                julyname = "   "
            else:
                julyname = _time_zones[julyzone - 12]
            julyzone = julyzone * 3600
            lltype.free(t_ref, flavor='raw')

            if janzone < julyzone:
                # DST is reversed in the southern hemisphere
                timezone = julyzone
                altzone = janzone
                daylight = int(janzone != julyzone)
                tzname = [julyname, janname]
            else:
                timezone = janzone
                altzone = julyzone
                daylight = int(janzone != julyzone)
                tzname = [janname, julyname]

        else:
            YEAR = (365 * 24 + 6) * 3600

            t = (((c_time(lltype.nullptr(rffi.TIME_TP.TO))) / YEAR) * YEAR)
            # we cannot have reference to stack variable, put it on the heap
            t_ref = lltype.malloc(rffi.TIME_TP.TO, 1, flavor='raw')
            t_ref[0] = rffi.cast(rffi.TIME_T, t)
            p = c_localtime(t_ref)
            janzone = -p.c_tm_gmtoff
            tm_zone = rffi.charp2str(p.c_tm_zone)
            janname = ["   ", tm_zone][bool(tm_zone)]
            tt = t + YEAR / 2
            t_ref[0] = rffi.cast(rffi.TIME_T, tt)
            p = c_localtime(t_ref)
            lltype.free(t_ref, flavor='raw')
            tm_zone = rffi.charp2str(p.c_tm_zone)
            julyzone = -p.c_tm_gmtoff
            julyname = ["   ", tm_zone][bool(tm_zone)]

            if janzone < julyzone:
                # DST is reversed in the southern hemisphere
                timezone = julyzone
                altzone = janzone
                daylight = int(janzone != julyzone)
                tzname = [julyname, janname]
            else:
                timezone = janzone
                altzone = julyzone
                daylight = int(janzone != julyzone)
                tzname = [janname, julyname]

    _set_module_object(space, "timezone", space.newint(timezone))
    _set_module_object(space, 'daylight', space.newint(daylight))
    tzname_w = [space.newtext(tzname[0]),
                space.newtext(tzname[1])]
    _set_module_object(space, 'tzname', space.newtuple(tzname_w))
    _set_module_object(space, 'altzone', space.newint(altzone))

def _get_error_msg():
    errno = rposix.get_saved_errno()
    return _strerror(errno)

from errno import EINTR
if not _WIN:
    from rpython.rlib.rtime import c_select
from rpython.rlib import rwin32

def sleep(space, w_secs):
    ns = timestamp_w(space, w_secs)
    if not (ns >= 0):
        raise oefmt(space.w_ValueError,
                    "sleep length must be non-negative")
    end_time = _monotonic(space) + float(ns) / SECS_TO_NS
    while True:
        if _WIN:
            # as decreed by Guido, only the main thread can be
            # interrupted.
            main_thread = space.fromcache(State).main_thread
            interruptible = (main_thread == thread.get_ident())
            millisecs = ns // MS_TO_NS
            if millisecs == 0 or not interruptible:
                rtime.sleep(float(ns) / SECS_TO_NS)
                break
            interrupt_event = space.fromcache(State).get_interrupt_event()
            rwin32.ResetEvent(interrupt_event)
            rc = rwin32.WaitForSingleObject(interrupt_event, millisecs)
            if rc != rwin32.WAIT_OBJECT_0:
                break
        else:
            void = lltype.nullptr(rffi.VOIDP.TO)
            with lltype.scoped_alloc(TIMEVAL) as t:
                seconds = ns // SECS_TO_NS
                us = (ns % SECS_TO_NS) // US_TO_NS
                rffi.setintfield(t, 'c_tv_sec', int(seconds))
                rffi.setintfield(t, 'c_tv_usec', int(us))

                res = rffi.cast(rffi.LONG, c_select(0, void, void, void, t))
            if res == 0:
                break    # normal path
            if rposix.get_saved_errno() != EINTR:
                raise exception_from_saved_errno(space, space.w_OSError)
        space.getexecutioncontext().checksignals()
        secs = end_time - _monotonic(space)   # retry
        if secs <= 0:
            break

def _get_module_object(space, obj_name):
    w_module = space.getbuiltinmodule('time')
    w_obj = space.getattr(w_module, space.newtext(obj_name))
    return w_obj

def _set_module_object(space, obj_name, w_obj_value):
    w_module = space.getbuiltinmodule('time')
    space.setattr(w_module, space.newtext(obj_name), w_obj_value)

def _get_inttime(space, w_seconds):
    # w_seconds can be a wrapped None (it will be automatically wrapped
    # in the callers, so we never get a real None here).
    if space.is_none(w_seconds):
        seconds = pytime.time()
    else:
        seconds = space.float_w(w_seconds)
    #
    t = rffi.cast(rffi.TIME_T, seconds)
    #
    # Logic from CPython: How much info did we lose?  We assume that
    # time_t is an integral type.  If we lost a second or more, the
    # input doesn't fit in a time_t; call it an error.
    diff = seconds - rffi.cast(lltype.Float, t)
    if diff <= -1.0 or diff >= 1.0:
        raise oefmt(space.w_OverflowError,
                    "timestamp out of range for platform time_t")
    return t

def _tm_to_tuple(space, t):
    time_tuple = [
        space.newint(rffi.getintfield(t, 'c_tm_year') + 1900),
        space.newint(rffi.getintfield(t, 'c_tm_mon') + 1), # want january == 1
        space.newint(rffi.getintfield(t, 'c_tm_mday')),
        space.newint(rffi.getintfield(t, 'c_tm_hour')),
        space.newint(rffi.getintfield(t, 'c_tm_min')),
        space.newint(rffi.getintfield(t, 'c_tm_sec')),
        space.newint((rffi.getintfield(t, 'c_tm_wday') + 6) % 7), # want monday == 0
        space.newint(rffi.getintfield(t, 'c_tm_yday') + 1), # want january, 1 == 1
        space.newint(rffi.getintfield(t, 'c_tm_isdst'))]

    if HAS_TM_ZONE:
        # CPython calls PyUnicode_DecodeLocale here should we do the same?
        tm_zone, lgt, pos = decode_utf8sp(space, rffi.charp2str(t.c_tm_zone))
        extra = [space.newtext(tm_zone, lgt),
                 space.newint(rffi.getintfield(t, 'c_tm_gmtoff'))]
        w_time_tuple = space.newtuple(time_tuple + extra)
    else:
        w_time_tuple = space.newtuple(time_tuple)
    w_struct_time = _get_module_object(space, 'struct_time')
    w_obj = space.call_function(w_struct_time, w_time_tuple)
    return w_obj

@sandbox_review(reviewed=True)
def _gettmarg(space, w_tup, allowNone=True):
    if space.is_none(w_tup):
        if not allowNone:
            raise oefmt(space.w_TypeError, "tuple expected")
        # default to the current local time
        tt = rffi.cast(rffi.TIME_T, pytime.time())
        t_ref = lltype.malloc(rffi.TIME_TP.TO, 1, flavor='raw')
        t_ref[0] = tt
        pbuf = c_localtime(t_ref)
        rffi.setintfield(pbuf, "c_tm_year",
                         rffi.getintfield(pbuf, "c_tm_year") + 1900)
        lltype.free(t_ref, flavor='raw')
        if not pbuf:
            raise OperationError(space.w_ValueError,
                                 space.newtext(*_get_error_msg()))
        return pbuf

    tup_w = space.fixedview(w_tup)
    if len(tup_w) < 9:
        raise oefmt(space.w_TypeError,
                    "argument must be sequence of at least length 9, not %d",
                    len(tup_w))

    y = space.c_int_w(tup_w[0])
    tm_mon = space.c_int_w(tup_w[1])
    if tm_mon == 0:
        tm_mon = 1
    tm_mday = space.c_int_w(tup_w[2])
    if tm_mday == 0:
        tm_mday = 1
    tm_yday = space.c_int_w(tup_w[7])
    if tm_yday == 0:
        tm_yday = 1
    rffi.setintfield(glob_buf, 'c_tm_mon', tm_mon)
    rffi.setintfield(glob_buf, 'c_tm_mday', tm_mday)
    rffi.setintfield(glob_buf, 'c_tm_hour', space.c_int_w(tup_w[3]))
    rffi.setintfield(glob_buf, 'c_tm_min', space.c_int_w(tup_w[4]))
    rffi.setintfield(glob_buf, 'c_tm_sec', space.c_int_w(tup_w[5]))
    rffi.setintfield(glob_buf, 'c_tm_wday', space.c_int_w(tup_w[6]))
    rffi.setintfield(glob_buf, 'c_tm_yday', tm_yday)
    rffi.setintfield(glob_buf, 'c_tm_isdst', space.c_int_w(tup_w[8]))
    #
    if HAS_TM_ZONE :
        old_tm_zone = glob_buf.c_tm_zone
        glob_buf.c_tm_zone = lltype.nullptr(rffi.CCHARP.TO)
        rffi.setintfield(glob_buf, 'c_tm_gmtoff', 0)
        if len(tup_w) >= 10:
            # NOTE this is not cleanly solved!
            # it saves the string that is later deleted when this
            # function is called again. A refactoring of this module
            # could remove this
            tm_zone = space.utf8_w(tup_w[9])
            malloced_str = rffi.str2charp(tm_zone, track_allocation=False)
            if old_tm_zone != lltype.nullptr(rffi.CCHARP.TO):
                rffi.free_charp(old_tm_zone, track_allocation=False)
            glob_buf.c_tm_zone = malloced_str
        if len(tup_w) >= 11:
            rffi.setintfield(glob_buf, 'c_tm_gmtoff', space.c_int_w(tup_w[10]))

    # tm_wday does not need checking of its upper-bound since taking "%
    #  7" in _gettmarg() automatically restricts the range.
    if rffi.getintfield(glob_buf, 'c_tm_wday') < -1:
        raise oefmt(space.w_ValueError, "day of week out of range")

    rffi.setintfield(glob_buf, 'c_tm_year', y)
    rffi.setintfield(glob_buf, 'c_tm_mon',
                     rffi.getintfield(glob_buf, 'c_tm_mon') - 1)
    rffi.setintfield(glob_buf, 'c_tm_wday',
                     (rffi.getintfield(glob_buf, 'c_tm_wday') + 1) % 7)
    rffi.setintfield(glob_buf, 'c_tm_yday',
                     rffi.getintfield(glob_buf, 'c_tm_yday') - 1)

    return glob_buf

def _checktm(space, t_ref):
    """Checks added to make sure strftime() and asctime() do not crash
    Python by indexing blindly into some array for a textual
    representation by some bad index (fixes bug #897625).  No check for
    year or wday since handled in _gettmarg()."""
    if not 0 <= rffi.getintfield(t_ref, 'c_tm_mon') <= 11:
        raise oefmt(space.w_ValueError, "month out of range")
    if not 1 <= rffi.getintfield(t_ref, 'c_tm_mday') <= 31:
        raise oefmt(space.w_ValueError, "day of month out of range")
    if not 0 <= rffi.getintfield(t_ref, 'c_tm_hour') <= 23:
        raise oefmt(space.w_ValueError, "hour out of range")
    if not 0 <= rffi.getintfield(t_ref, 'c_tm_min') <= 59:
        raise oefmt(space.w_ValueError, "minute out of range")
    if not 0 <= rffi.getintfield(t_ref, 'c_tm_sec') <= 61:
        raise oefmt(space.w_ValueError, "seconds out of range")
    # tm_wday does not need checking: "% 7" in _gettmarg() automatically
    # restricts the range
    if not 0 <= rffi.getintfield(t_ref, 'c_tm_yday') <= 365:
        raise oefmt(space.w_ValueError, "day of year out of range")

def time(space, w_info=None):
    """time() -> floating point number

    Return the current time in seconds since the Epoch.
    Fractions of a second may be present if the system clock provides them."""
    if HAS_CLOCK_GETTIME:
        with lltype.scoped_alloc(TIMESPEC) as timespec:
            ret = c_clock_gettime(rtime.CLOCK_REALTIME, timespec)
            if ret == 0:
                if w_info is not None:
                    with lltype.scoped_alloc(TIMESPEC) as tsres:
                        ret = c_clock_getres(rtime.CLOCK_REALTIME, tsres)
                        if ret == 0:
                            res = _timespec_to_seconds(tsres)
                        else:
                            res = 1e-9
                        _setinfo(space, w_info, "clock_gettime(CLOCK_REALTIME)",
                                 res, False, True)
                return space.newfloat(_timespec_to_seconds(timespec))
    return gettimeofday(space, w_info)

@sandbox_review(reviewed=True)
def ctime(space, w_seconds=None):
    """ctime([seconds]) -> string

    Convert a time in seconds since the Epoch to a string in local time.
    This is equivalent to asctime(localtime(seconds)). When the time tuple is
    not present, current time as returned by localtime() is used."""

    seconds = _get_inttime(space, w_seconds)
    with lltype.scoped_alloc(rffi.TIME_TP.TO, 1) as t_ref:
        t_ref[0] = seconds
        p = c_localtime(t_ref)
    if not p:
        raise oefmt(space.w_OSError, "unconvertible time")
    rffi.setintfield(p, "c_tm_year", rffi.getintfield(p, "c_tm_year") + 1900)
    return _asctime(space, p)

# by now w_tup is an optional argument (and not *args)
# because of the ext. compiler bugs in handling such arguments (*args, **kwds)
def asctime(space, w_tup=None):
    """asctime([tuple]) -> string

    Convert a time tuple to a string, e.g. 'Sat Jun 06 16:26:11 1998'.
    When the time tuple is not present, current time as returned by localtime()
    is used."""
    buf_value = _gettmarg(space, w_tup)
    _checktm(space, buf_value)
    return _asctime(space, buf_value)

_wday_names = ["Sun", "Mon", "Tue", "Wed", "Thu", "Fri", "Sat"]
_mon_names = ["Jan", "Feb", "Mar", "Apr", "May", "Jun", "Jul", "Aug", "Sep",
              "Oct", "Nov", "Dec"]

def _asctime(space, t_ref):
    # Inspired by Open Group reference implementation available at
    # http://pubs.opengroup.org/onlinepubs/009695399/functions/asctime.html
    getif = rffi.getintfield
    args = [space.newtext(_wday_names[getif(t_ref, 'c_tm_wday')]),
            space.newtext(_mon_names[getif(t_ref, 'c_tm_mon')]),
            space.newint(getif(t_ref, 'c_tm_mday')),
            space.newint(getif(t_ref, 'c_tm_hour')),
            space.newint(getif(t_ref, 'c_tm_min')),
            space.newint(getif(t_ref, 'c_tm_sec')),
            space.newint(getif(t_ref, 'c_tm_year'))]
    return space.mod(space.newtext("%.3s %.3s%3d %.2d:%.2d:%.2d %d"),
                     space.newtuple(args))

@sandbox_review(reviewed=True)
def gmtime(space, w_seconds=None):
    """gmtime([seconds]) -> (tm_year, tm_mon, tm_day, tm_hour, tm_min,
                          tm_sec, tm_wday, tm_yday, tm_isdst)

    Convert seconds since the Epoch to a time tuple expressing UTC (a.k.a.
    GMT).  When 'seconds' is not passed in, convert the current time instead.
    """

    # rpython does not support that a variable has two incompatible builtins
    # as value so we have to duplicate the code. NOT GOOD! see localtime() too
    seconds = _get_inttime(space, w_seconds)
    t_ref = lltype.malloc(rffi.TIME_TP.TO, 1, flavor='raw')
    t_ref[0] = seconds
    p = c_gmtime(t_ref)
    lltype.free(t_ref, flavor='raw')

    if not p:
        raise OperationError(space.w_ValueError,
                             space.newtext(*_get_error_msg()))
    return _tm_to_tuple(space, p)

@sandbox_review(reviewed=True)
def localtime(space, w_seconds=None):
    """localtime([seconds]) -> (tm_year, tm_mon, tm_day, tm_hour, tm_min,
                             tm_sec, tm_wday, tm_yday, tm_isdst)

    Convert seconds since the Epoch to a time tuple expressing local time.
    When 'seconds' is not passed in, convert the current time instead."""

    seconds = _get_inttime(space, w_seconds)
    t_ref = lltype.malloc(rffi.TIME_TP.TO, 1, flavor='raw')
    t_ref[0] = seconds
    p = c_localtime(t_ref)
    lltype.free(t_ref, flavor='raw')

    if not p:
        raise OperationError(space.w_OSError,
                             space.newtext(*_get_error_msg()))
    return _tm_to_tuple(space, p)

@sandbox_review(reviewed=True)
def mktime(space, w_tup):
    """mktime(tuple) -> floating point number

    Convert a time tuple in local time to seconds since the Epoch."""

    buf = _gettmarg(space, w_tup, allowNone=False)
    rffi.setintfield(buf, "c_tm_wday", -1)
    rffi.setintfield(buf, "c_tm_year", rffi.getintfield(buf, "c_tm_year") - 1900)
    tt = c_mktime(buf)
    # A return value of -1 does not necessarily mean an error, but tm_wday
    # cannot remain set to -1 if mktime succeeds.
    if tt == -1 and rffi.getintfield(buf, "c_tm_wday") == -1:
        raise oefmt(space.w_OverflowError, "mktime argument out of range")

    return space.newfloat(float(tt))

if HAS_CLOCK_GETTIME:
    def _timespec_to_seconds(timespec):
        return widen(timespec.c_tv_sec) + widen(timespec.c_tv_nsec) * 1e-9

    @unwrap_spec(clk_id='c_int')
    def clock_gettime(space, clk_id):
        with lltype.scoped_alloc(TIMESPEC) as timespec:
            ret = c_clock_gettime(clk_id, timespec)
            if ret != 0:
                raise exception_from_saved_errno(space, space.w_OSError)
            secs = _timespec_to_seconds(timespec)
        return space.newfloat(secs)

    @unwrap_spec(clk_id='c_int', secs=float)
    def clock_settime(space, clk_id, secs):
        with lltype.scoped_alloc(TIMESPEC) as timespec:
            integer_secs = rffi.cast(TIMESPEC.c_tv_sec, secs)
            frac = secs - widen(integer_secs)
            rffi.setintfield(timespec, 'c_tv_sec', integer_secs)
            rffi.setintfield(timespec, 'c_tv_nsec', int(frac * 1e9))
            ret = c_clock_settime(clk_id, timespec)
            if ret != 0:
                raise exception_from_saved_errno(space, space.w_OSError)

    @unwrap_spec(clk_id='c_int')
    def clock_getres(space, clk_id):
        with lltype.scoped_alloc(TIMESPEC) as timespec:
            ret = c_clock_getres(clk_id, timespec)
            if ret != 0:
                raise exception_from_saved_errno(space, space.w_OSError)
            secs = _timespec_to_seconds(timespec)
        return space.newfloat(secs)

if _POSIX:
    def tzset(space):
        """tzset()

        Initialize, or reinitialize, the local timezone to the value stored in
        os.environ['TZ']. The TZ environment variable should be specified in
        standard Unix timezone format as documented in the tzset man page
        (eg. 'US/Eastern', 'Europe/Amsterdam'). Unknown timezones will silently
        fall back to UTC. If the TZ environment variable is not set, the local
        timezone is set to the systems best guess of wallclock time.
        Changing the TZ environment variable without calling tzset *may* change
        the local timezone used by methods such as localtime, but this behaviour
        should not be relied on"""

        c_tzset()

        # reset timezone, altzone, daylight and tzname
        _init_timezone(space)

@unwrap_spec(format='text')
def strftime(space, format, w_tup=None):
    """strftime(format[, tuple]) -> string

    Convert a time tuple to a string according to a format specification.
    See the library reference manual for formatting codes. When the time tuple
    is not present, current time as returned by localtime() is used."""
    buf_value = _gettmarg(space, w_tup)
    _checktm(space, buf_value)

    # Normalize tm_isdst just in case someone foolishly implements %Z
    # based on the assumption that tm_isdst falls within the range of
    # [-1, 1]
    if rffi.getintfield(buf_value, 'c_tm_isdst') < -1:
        rffi.setintfield(buf_value, 'c_tm_isdst', -1)
    elif rffi.getintfield(buf_value, 'c_tm_isdst') > 1:
        rffi.setintfield(buf_value, 'c_tm_isdst', 1)
    rffi.setintfield(buf_value, "c_tm_year",
                     rffi.getintfield(buf_value, "c_tm_year") - 1900)

    if _WIN or space.config.translation.sandbox:
        # check that the format string contains only valid directives
        length = len(format)
        i = 0
        while i < length:
            if format[i] == '%':
                i += 1
                if i < length and format[i] == '#':
                    # not documented by python
                    i += 1
                if i >= length or format[i] not in "aAbBcdHIjmMpSUwWxXyYzZ%":
                    raise oefmt(space.w_ValueError, "invalid format string")
            i += 1

    i = 1024
    while True:
        outbuf = lltype.malloc(rffi.CCHARP.TO, i, flavor='raw')
        try:
            buflen = c_strftime(outbuf, i, format, buf_value)
            if buflen > 0 or i >= 256 * len(format):
                # if the buffer is 256 times as long as the format,
                # it's probably not failing for lack of room!
                # More likely, the format yields an empty result,
                # e.g. an empty format, or %Z when the timezone
                # is unknown.
                result = rffi.charp2strn(outbuf, intmask(buflen))
                return space.newtext(result)
        finally:
            lltype.free(outbuf, flavor='raw')
        i += i

if HAS_MONOTONIC:
    if _WIN:
        _GetTickCount = rwin32.winexternal('GetTickCount', [], rwin32.DWORD)
        def monotonic(space, w_info=None):
            result = 0
            HAS_GETTICKCOUNT64 = time_state.check_GetTickCount64()
            if HAS_GETTICKCOUNT64:
                result = time_state.GetTickCount64() * 1e-3
            else:
                ticks = _GetTickCount()
                if ticks < time_state.last_ticks:
                    time_state.n_overflow += 1
                time_state.last_ticks = ticks
                result = math.ldexp(time_state.n_overflow, 32)
                result = result + ticks
                result = result * 1e-3

            if w_info is not None:
                if HAS_GETTICKCOUNT64:
                    implementation = "GetTickCount64()"
                else:
                    implementation = "GetTickCount()"
                resolution = 1e-7
                with lltype.scoped_alloc(rwin32.LPDWORD.TO, 1) as time_adjustment, \
                     lltype.scoped_alloc(rwin32.LPDWORD.TO, 1) as time_increment, \
                     lltype.scoped_alloc(rwin32.LPBOOL.TO, 1) as is_time_adjustment_disabled:
                    ok = _GetSystemTimeAdjustment(time_adjustment,
                                                  time_increment,
                                                  is_time_adjustment_disabled)
                    if not ok:
                        # Is this right? Cargo culting...
                        raise wrap_oserror(space,
                            rwin32.lastSavedWindowsError("GetSystemTimeAdjustment"))
                    resolution = resolution * time_increment[0]
                _setinfo(space, w_info, implementation, resolution, True, False)
            return space.newfloat(result)

    elif _MACOSX:
        c_mach_timebase_info = external('mach_timebase_info',
                                        [lltype.Ptr(cConfig.TIMEBASE_INFO)],
                                        lltype.Void)
        c_mach_absolute_time = external('mach_absolute_time', [], rffi.ULONGLONG)

        timebase_info = lltype.malloc(cConfig.TIMEBASE_INFO, flavor='raw',
                                      zero=True, immortal=True)

        def monotonic(space, w_info=None):
            if rffi.getintfield(timebase_info, 'c_denom') == 0:
                c_mach_timebase_info(timebase_info)
            time = rffi.cast(lltype.Signed, c_mach_absolute_time())
            numer = rffi.getintfield(timebase_info, 'c_numer')
            denom = rffi.getintfield(timebase_info, 'c_denom')
            nanosecs = time * numer / denom
            if w_info is not None:
                res = (numer / denom) * 1e-9
                _setinfo(space, w_info, "mach_absolute_time()", res, True, False)
            secs = nanosecs / 10**9
            rest = nanosecs % 10**9
            return space.newfloat(float(secs) + float(rest) * 1e-9)

    else:
        assert _POSIX
        def monotonic(space, w_info=None):
            if rtime.CLOCK_HIGHRES is not None:
                clk_id = rtime.CLOCK_HIGHRES
                implementation = "clock_gettime(CLOCK_HIGHRES)"
            else:
                clk_id = rtime.CLOCK_MONOTONIC
                implementation = "clock_gettime(CLOCK_MONOTONIC)"
            w_result = clock_gettime(space, clk_id)
            if w_info is not None:
                with lltype.scoped_alloc(TIMESPEC) as tsres:
                    ret = c_clock_getres(clk_id, tsres)
                    if ret == 0:
                        res = _timespec_to_seconds(tsres)
                    else:
                        res = 1e-9
                _setinfo(space, w_info, implementation, res, True, False)
            return w_result

if _WIN:
    # hacking to avoid LARGE_INTEGER which is a union...
    QueryPerformanceCounter = external(
        'QueryPerformanceCounter', [rffi.CArrayPtr(lltype.SignedLongLong)],
         lltype.Void)
    QueryPerformanceCounter = rwin32.winexternal('QueryPerformanceCounter',
                                                 [rffi.CArrayPtr(lltype.SignedLongLong)],
                                                 rwin32.DWORD)
    QueryPerformanceFrequency = rwin32.winexternal(
        'QueryPerformanceFrequency', [rffi.CArrayPtr(lltype.SignedLongLong)],
        rffi.INT)
    def win_perf_counter(space, w_info=None):
        with lltype.scoped_alloc(rffi.CArray(rffi.lltype.SignedLongLong), 1) as a:
            succeeded = True
            if time_state.divisor == 0.0:
                QueryPerformanceCounter(a)
                time_state.counter_start = a[0]
                succeeded = QueryPerformanceFrequency(a)
                time_state.divisor = float(a[0])
            if succeeded and time_state.divisor != 0.0:
                QueryPerformanceCounter(a)
                diff = a[0] - time_state.counter_start
            else:
                raise ValueError("Failed to generate the result.")
            resolution = 1 / time_state.divisor
            if w_info is not None:
                _setinfo(space, w_info, "QueryPerformanceCounter()", resolution,
                         True, False)
            return space.newfloat(float(diff) / time_state.divisor)

    def perf_counter(space, w_info=None):
        try:
            return win_perf_counter(space, w_info=w_info)
        except ValueError:
            if HAS_MONOTONIC:
                try:
                    return monotonic(space, w_info=w_info)
                except Exception:
                    pass
        return time(space, w_info=w_info)
else:
    def perf_counter(space, w_info=None):
        if HAS_MONOTONIC:
            try:
                return monotonic(space, w_info=w_info)
            except Exception:
                pass
        return time(space, w_info=w_info)

if _WIN:
    def process_time(space, w_info=None):
        from rpython.rlib.rposix import GetCurrentProcess, GetProcessTimes
        current_process = GetCurrentProcess()
        with lltype.scoped_alloc(rwin32.FILETIME) as creation_time, \
             lltype.scoped_alloc(rwin32.FILETIME) as exit_time, \
             lltype.scoped_alloc(rwin32.FILETIME) as kernel_time, \
             lltype.scoped_alloc(rwin32.FILETIME) as user_time:
            worked = GetProcessTimes(current_process, creation_time, exit_time,
                                     kernel_time, user_time)
            if not worked:
                raise wrap_oserror(space,
                    rwin32.lastSavedWindowsError("GetProcessTimes"))
            kernel_time2 = (kernel_time.c_dwLowDateTime |
                            r_ulonglong(kernel_time.c_dwHighDateTime) << 32)
            user_time2 = (user_time.c_dwLowDateTime |
                          r_ulonglong(user_time.c_dwHighDateTime) << 32)
        if w_info is not None:
            _setinfo(space, w_info, "GetProcessTimes()", 1e-7, True, False)
        return space.newfloat((float(kernel_time2) + float(user_time2)) * 1e-7)
else:
    have_times = hasattr(rposix, 'c_times')

    def process_time(space, w_info=None):
        if HAS_CLOCK_GETTIME and (
                rtime.CLOCK_PROF is not None or
                rtime.CLOCK_PROCESS_CPUTIME_ID is not None):
            if rtime.CLOCK_PROF is not None:
                clk_id = rtime.CLOCK_PROF
                implementation = "clock_gettime(CLOCK_PROF)"
            else:
                clk_id = rtime.CLOCK_PROCESS_CPUTIME_ID
                implementation = "clock_gettime(CLOCK_PROCESS_CPUTIME_ID)"
            with lltype.scoped_alloc(TIMESPEC) as timespec:
                ret = c_clock_gettime(clk_id, timespec)
                if ret == 0:
                    if w_info is not None:
                        with lltype.scoped_alloc(TIMESPEC) as tsres:
                            ret = c_clock_getres(clk_id, tsres)
                            if ret == 0:
                                res = _timespec_to_seconds(tsres)
                            else:
                                res = 1e-9
                        _setinfo(space, w_info,
                                 implementation, res, True, False)
                    return space.newfloat(_timespec_to_seconds(timespec))

        if True: # XXX available except if it isn't?
            from rpython.rlib.rtime import (c_getrusage, RUSAGE, RUSAGE_SELF,
                                            decode_timeval)
            with lltype.scoped_alloc(RUSAGE) as rusage:
                ret = c_getrusage(RUSAGE_SELF, rusage)
                if ret == 0:
                    if w_info is not None:
                        _setinfo(space, w_info,
                                 "getrusage(RUSAGE_SELF)", 1e-6, True, False)
                    return space.newfloat(decode_timeval(rusage.c_ru_utime) +
                                          decode_timeval(rusage.c_ru_stime))
        if have_times:
            with lltype.scoped_alloc(rposix.TMS) as tms:
                ret = rposix.c_times(tms)
                if rffi.cast(lltype.Signed, ret) != -1:
                    cpu_time = float(rffi.cast(lltype.Signed,
                                               tms.c_tms_utime) +
                                     rffi.cast(lltype.Signed,
                                               tms.c_tms_stime))
                    if w_info is not None:
                        _setinfo(space, w_info, "times()",
                                 1.0 / rposix.CLOCK_TICKS_PER_SECOND,
                                 True, False)
                    return space.newfloat(cpu_time / rposix.CLOCK_TICKS_PER_SECOND)
        return clock(space)

_clock = external('clock', [], rposix.CLOCK_T)
def clock(space, w_info=None):
    """clock() -> floating point number

    Return the CPU time or real time since the start of the process or since
    the first call to clock().  This has as much precision as the system
    records."""
    if _WIN:
        try:
            return win_perf_counter(space, w_info=w_info)
        except ValueError:
            pass
    value = widen(_clock())
    if value == widen(rffi.cast(rposix.CLOCK_T, -1)):
        raise oefmt(space.w_RuntimeError,
                    "the processor time used is not available or its value"
                    "cannot be represented")
    if w_info is not None:
        _setinfo(space, w_info,
                 "clock()", 1.0 / CLOCKS_PER_SEC, True, False)
    return space.newfloat(float(value) / CLOCKS_PER_SEC)


def _setinfo(space, w_info, impl, res, mono, adj):
    space.setattr(w_info, space.newtext('implementation'), space.newtext(impl))
    space.setattr(w_info, space.newtext('resolution'), space.newfloat(res))
    space.setattr(w_info, space.newtext('monotonic'), space.newbool(mono))
    space.setattr(w_info, space.newtext('adjustable'), space.newbool(adj))<|MERGE_RESOLUTION|>--- conflicted
+++ resolved
@@ -366,17 +366,7 @@
 c_strftime = external('strftime', [rffi.CCHARP, rffi.SIZE_T, rffi.CCHARP, TM_P],
                       rffi.SIZE_T, sandboxsafe=True)
 
-<<<<<<< HEAD
-=======
-def _init_accept2dyear(space):
-    if os.environ.get("PYTHONY2K"):
-        accept2dyear = 0
-    else:
-        accept2dyear = 1
-    _set_module_object(space, "accept2dyear", space.newint(accept2dyear))
-
 @sandbox_review(reviewed=True)
->>>>>>> a9f30b95
 def _init_timezone(space):
     timezone = daylight = altzone = 0
     tzname = ["", ""]
