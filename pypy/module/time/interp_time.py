from rpython.rtyper.tool import rffi_platform as platform
from rpython.rtyper.lltypesystem import rffi
from pypy.interpreter.error import OperationError, oefmt, strerror as _strerror, exception_from_saved_errno
from pypy.interpreter.gateway import unwrap_spec
from rpython.rtyper.lltypesystem import lltype
from rpython.rlib.rarithmetic import intmask
<<<<<<< HEAD
from rpython.rlib.rtime import win_perf_counter
from rpython.rlib import rposix
=======
from rpython.rlib import rposix, rtime
>>>>>>> bdaa1647
from rpython.translator.tool.cbuild import ExternalCompilationInfo
import math
import os
import sys
import time as pytime

_POSIX = os.name == "posix"
_WIN = os.name == "nt"
_MACOSX = sys.platform == "darwin"
_CYGWIN = sys.platform == "cygwin"

_time_zones = []
if _CYGWIN:
    _time_zones = ["GMT-12", "GMT-11", "GMT-10", "GMT-9", "GMT-8", "GMT-7",
                   "GMT-6", "GMT-5", "GMT-4", "GMT-3", "GMT-2", "GMT-1",
                   "GMT",  "GMT+1", "GMT+2", "GMT+3", "GMT+4", "GMT+5",
                   "GMT+6",  "GMT+7", "GMT+8", "GMT+9", "GMT+10", "GMT+11",
                   "GMT+12",  "GMT+13", "GMT+14"]

if _WIN:
    # Interruptible sleeps on Windows:
    # We install a specific Console Ctrl Handler which sets an 'event'.
    # time.sleep() will actually call WaitForSingleObject with the desired
    # timeout.  On Ctrl-C, the signal handler is called, the event is set,
    # and the wait function exits.
    from rpython.rlib import rwin32
    from pypy.interpreter.error import wrap_windowserror, wrap_oserror
    from rpython.rlib import rthread as thread

    eci = ExternalCompilationInfo(
        includes = ['windows.h'],
        post_include_bits = [
            "RPY_EXTERN\n"
            "BOOL pypy_timemodule_setCtrlHandler(HANDLE event);"],
        separate_module_sources=['''
            static HANDLE interrupt_event;

            static BOOL WINAPI CtrlHandlerRoutine(
              DWORD dwCtrlType)
            {
                SetEvent(interrupt_event);
                /* allow other default handlers to be called.
                 * Default Python handler will setup the
                 * KeyboardInterrupt exception.
                 */
                return 0;
            }

            BOOL pypy_timemodule_setCtrlHandler(HANDLE event)
            {
                interrupt_event = event;
                return SetConsoleCtrlHandler(CtrlHandlerRoutine, TRUE);
            }

        '''],
        )
    _setCtrlHandlerRoutine = rffi.llexternal(
        'pypy_timemodule_setCtrlHandler',
        [rwin32.HANDLE], rwin32.BOOL,
        compilation_info=eci,
        save_err=rffi.RFFI_SAVE_LASTERROR)

    class GlobalState:
        def __init__(self):
            self.init()

        def init(self):
            self.interrupt_event = rwin32.NULL_HANDLE

        def startup(self, space):
            # Initialize the event handle used to signal Ctrl-C
            try:
                globalState.interrupt_event = rwin32.CreateEvent(
                    rffi.NULL, True, False, rffi.NULL)
            except WindowsError, e:
                raise wrap_windowserror(space, e)
            if not _setCtrlHandlerRoutine(globalState.interrupt_event):
                raise wrap_windowserror(space,
                    rwin32.lastSavedWindowsError("SetConsoleCtrlHandler"))

    globalState = GlobalState()

    class State:
        def __init__(self, space):
            self.main_thread = 0

        def _cleanup_(self):
            self.main_thread = 0
            globalState.init()

        def startup(self, space):
            self.main_thread = thread.get_ident()
            globalState.startup(space)

        def get_interrupt_event(self):
            return globalState.interrupt_event


_includes = ["time.h"]
if _POSIX:
    _includes.append('sys/time.h')
if _MACOSX:
    _includes.append('mach/mach_time.h')

class CConfig:
    _compilation_info_ = ExternalCompilationInfo(
        includes = _includes
    )
    CLOCKS_PER_SEC = platform.ConstantInteger("CLOCKS_PER_SEC")
    clock_t = platform.SimpleType("clock_t", rffi.ULONG)
    has_gettimeofday = platform.Has('gettimeofday')
    has_clock_gettime = platform.Has('clock_gettime')
    CLOCK_PROF = platform.DefinedConstantInteger('CLOCK_PROF')

CLOCK_CONSTANTS = ['CLOCK_HIGHRES', 'CLOCK_MONOTONIC', 'CLOCK_MONOTONIC_RAW',
                   'CLOCK_PROCESS_CPUTIME_ID', 'CLOCK_REALTIME',
                   'CLOCK_THREAD_CPUTIME_ID']

for constant in CLOCK_CONSTANTS:
    setattr(CConfig, constant, platform.DefinedConstantInteger(constant))

if _POSIX:
    calling_conv = 'c'
    CConfig.timeval = platform.Struct("struct timeval",
                                      [("tv_sec", rffi.INT),
                                       ("tv_usec", rffi.INT)])
    if _CYGWIN:
        CConfig.tm = platform.Struct("struct tm", [("tm_sec", rffi.INT),
            ("tm_min", rffi.INT), ("tm_hour", rffi.INT), ("tm_mday", rffi.INT),
            ("tm_mon", rffi.INT), ("tm_year", rffi.INT), ("tm_wday", rffi.INT),
            ("tm_yday", rffi.INT), ("tm_isdst", rffi.INT)])
    else:
        CConfig.tm = platform.Struct("struct tm", [("tm_sec", rffi.INT),
            ("tm_min", rffi.INT), ("tm_hour", rffi.INT), ("tm_mday", rffi.INT),
            ("tm_mon", rffi.INT), ("tm_year", rffi.INT), ("tm_wday", rffi.INT),
            ("tm_yday", rffi.INT), ("tm_isdst", rffi.INT), ("tm_gmtoff", rffi.LONG),
            ("tm_zone", rffi.CCHARP)])
elif _WIN:
    calling_conv = 'win'
    CConfig.tm = platform.Struct("struct tm", [("tm_sec", rffi.INT),
        ("tm_min", rffi.INT), ("tm_hour", rffi.INT), ("tm_mday", rffi.INT),
        ("tm_mon", rffi.INT), ("tm_year", rffi.INT), ("tm_wday", rffi.INT),
        ("tm_yday", rffi.INT), ("tm_isdst", rffi.INT)])

if _MACOSX:
    CConfig.TIMEBASE_INFO = platform.Struct("struct mach_timebase_info", [
        ("numer", rffi.UINT),
        ("denom", rffi.UINT),
    ])

# XXX: optionally support the 2 additional tz fields
_STRUCT_TM_ITEMS = 9

class cConfig:
    pass

for k, v in platform.configure(CConfig).items():
    setattr(cConfig, k, v)
cConfig.tm.__name__ = "_tm"

def external(name, args, result, eci=CConfig._compilation_info_, **kwds):
    if _WIN and rffi.sizeof(rffi.TIME_T) == 8:
        # Recent Microsoft compilers use 64bit time_t and
        # the corresponding functions are named differently
        if (rffi.TIME_T in args or rffi.TIME_TP in args
            or result in (rffi.TIME_T, rffi.TIME_TP)):
            name = '_' + name + '64'
    return rffi.llexternal(name, args, result,
                           compilation_info=eci,
                           calling_conv=calling_conv,
                           releasegil=False,
                           **kwds)

if _POSIX:
    cConfig.timeval.__name__ = "_timeval"
    timeval = cConfig.timeval

CLOCKS_PER_SEC = cConfig.CLOCKS_PER_SEC
HAS_CLOCK_GETTIME = cConfig.has_clock_gettime
clock_t = cConfig.clock_t
tm = cConfig.tm
glob_buf = lltype.malloc(tm, flavor='raw', zero=True, immortal=True)

if cConfig.has_gettimeofday:
    c_gettimeofday = external('gettimeofday', [rffi.VOIDP, rffi.VOIDP], rffi.INT)
TM_P = lltype.Ptr(tm)
c_time = external('time', [rffi.TIME_TP], rffi.TIME_T)
c_gmtime = external('gmtime', [rffi.TIME_TP], TM_P,
                    save_err=rffi.RFFI_SAVE_ERRNO)
c_mktime = external('mktime', [TM_P], rffi.TIME_T)
c_localtime = external('localtime', [rffi.TIME_TP], TM_P,
                       save_err=rffi.RFFI_SAVE_ERRNO)
if HAS_CLOCK_GETTIME:
    from rpython.rlib.rtime import TIMESPEC, c_clock_gettime
    c_clock_settime = external('clock_settime',
                               [lltype.Signed, lltype.Ptr(TIMESPEC)], rffi.INT,
                               save_err=rffi.RFFI_SAVE_ERRNO)
    c_clock_getres = external('clock_getres',
                              [lltype.Signed, lltype.Ptr(TIMESPEC)], rffi.INT,
                              save_err=rffi.RFFI_SAVE_ERRNO)
if _POSIX:
    c_tzset = external('tzset', [], lltype.Void)
if _WIN:
    win_eci = ExternalCompilationInfo(
        includes = ["time.h"],
        post_include_bits = ["RPY_EXTERN "
                             "long pypy_get_timezone();\n"
                             "RPY_EXTERN "
                             "int pypy_get_daylight();\n"
                             "RPY_EXTERN "
                             "char** pypy_get_tzname();\n"
                             "RPY_EXTERN "
                             "void pypy__tzset();"],
        separate_module_sources = ["""
        long pypy_get_timezone() { return timezone; }
        int pypy_get_daylight() { return daylight; }
        char** pypy_get_tzname() { return tzname; }
        void pypy__tzset() { return _tzset(); }
        """])
    # Ensure sure that we use _tzset() and timezone from the same C Runtime.
    c_tzset = external('pypy__tzset', [], lltype.Void, win_eci)
    c_get_timezone = external('pypy_get_timezone', [], rffi.LONG, win_eci)
    c_get_daylight = external('pypy_get_daylight', [], rffi.INT, win_eci)
    c_get_tzname = external('pypy_get_tzname', [], rffi.CCHARPP, win_eci)

c_strftime = external('strftime', [rffi.CCHARP, rffi.SIZE_T, rffi.CCHARP, TM_P],
                      rffi.SIZE_T)

def _init_timezone(space):
    timezone = daylight = altzone = 0
    tzname = ["", ""]

    if _WIN:
        c_tzset()
        timezone = c_get_timezone()
        altzone = timezone - 3600
        daylight = c_get_daylight()
        tzname_ptr = c_get_tzname()
        tzname = rffi.charp2str(tzname_ptr[0]), rffi.charp2str(tzname_ptr[1])

    if _POSIX:
        if _CYGWIN:
            YEAR = (365 * 24 + 6) * 3600

            # about January 11th
            t = (((c_time(lltype.nullptr(rffi.TIME_TP.TO))) / YEAR) * YEAR + 10 * 24 * 3600)
            # we cannot have reference to stack variable, put it on the heap
            t_ref = lltype.malloc(rffi.TIME_TP.TO, 1, flavor='raw')
            t_ref[0] = rffi.cast(rffi.TIME_T, t)
            p = c_localtime(t_ref)
            q = c_gmtime(t_ref)
            janzone = (p.c_tm_hour + 24 * p.c_tm_mday) - (q.c_tm_hour + 24 * q.c_tm_mday)
            if janzone < -12:
                janname = "   "
            elif janzone > 14:
                janname = "   "
            else:
                janname = _time_zones[janzone - 12]
            janzone = janzone * 3600
            # about July 11th
            tt = t + YEAR / 2
            t_ref[0] = rffi.cast(rffi.TIME_T, tt)
            p = c_localtime(t_ref)
            q = c_gmtime(t_ref)
            julyzone = (p.c_tm_hour + 24 * p.c_tm_mday) - (q.c_tm_hour + 24 * q.c_tm_mday)
            if julyzone < -12:
                julyname = "   "
            elif julyzone > 14:
                julyname = "   "
            else:
                julyname = _time_zones[julyzone - 12]
            julyzone = julyzone * 3600
            lltype.free(t_ref, flavor='raw')

            if janzone < julyzone:
                # DST is reversed in the southern hemisphere
                timezone = julyzone
                altzone = janzone
                daylight = int(janzone != julyzone)
                tzname = [julyname, janname]
            else:
                timezone = janzone
                altzone = julyzone
                daylight = int(janzone != julyzone)
                tzname = [janname, julyname]

        else:
            YEAR = (365 * 24 + 6) * 3600

            t = (((c_time(lltype.nullptr(rffi.TIME_TP.TO))) / YEAR) * YEAR)
            # we cannot have reference to stack variable, put it on the heap
            t_ref = lltype.malloc(rffi.TIME_TP.TO, 1, flavor='raw')
            t_ref[0] = rffi.cast(rffi.TIME_T, t)
            p = c_localtime(t_ref)
            janzone = -p.c_tm_gmtoff
            tm_zone = rffi.charp2str(p.c_tm_zone)
            janname = ["   ", tm_zone][bool(tm_zone)]
            tt = t + YEAR / 2
            t_ref[0] = rffi.cast(rffi.TIME_T, tt)
            p = c_localtime(t_ref)
            lltype.free(t_ref, flavor='raw')
            tm_zone = rffi.charp2str(p.c_tm_zone)
            julyzone = -p.c_tm_gmtoff
            julyname = ["   ", tm_zone][bool(tm_zone)]

            if janzone < julyzone:
                # DST is reversed in the southern hemisphere
                timezone = julyzone
                altzone = janzone
                daylight = int(janzone != julyzone)
                tzname = [julyname, janname]
            else:
                timezone = janzone
                altzone = julyzone
                daylight = int(janzone != julyzone)
                tzname = [janname, julyname]

    _set_module_object(space, "timezone", space.wrap(timezone))
    _set_module_object(space, 'daylight', space.wrap(daylight))
    tzname_w = [space.wrap(tzname[0]), space.wrap(tzname[1])]
    _set_module_object(space, 'tzname', space.newtuple(tzname_w))
    _set_module_object(space, 'altzone', space.wrap(altzone))

def _get_error_msg():
    errno = rposix.get_saved_errno()
    return _strerror(errno)

if sys.platform != 'win32':
    @unwrap_spec(secs=float)
    def sleep(space, secs):
        if secs < 0:
<<<<<<< HEAD
            raise OperationError(space.w_ValueError,
                                 space.wrap("sleep length must be non-negative"))
        pytime.sleep(secs)
=======
            raise OperationError(space.w_IOError,
                                 space.wrap("Invalid argument: negative time in sleep"))
        rtime.sleep(secs)
>>>>>>> bdaa1647
else:
    from rpython.rlib import rwin32
    from errno import EINTR
    def _simple_sleep(space, secs, interruptible):
        if secs == 0.0 or not interruptible:
            rtime.sleep(secs)
        else:
            millisecs = int(secs * 1000)
            interrupt_event = space.fromcache(State).get_interrupt_event()
            rwin32.ResetEvent(interrupt_event)
            rc = rwin32.WaitForSingleObject(interrupt_event, millisecs)
            if rc == rwin32.WAIT_OBJECT_0:
                # Yield to make sure real Python signal handler
                # called.
                rtime.sleep(0.001)
                raise wrap_oserror(space,
                                   OSError(EINTR, "sleep() interrupted"))
    @unwrap_spec(secs=float)
    def sleep(space, secs):
        if secs < 0:
            raise OperationError(space.w_ValueError,
                                 space.wrap("sleep length must be non-negative"))
        # as decreed by Guido, only the main thread can be
        # interrupted.
        main_thread = space.fromcache(State).main_thread
        interruptible = (main_thread == thread.get_ident())
        MAX = sys.maxint / 1000.0 # > 24 days
        while secs > MAX:
            _simple_sleep(space, MAX, interruptible)
            secs -= MAX
        _simple_sleep(space, secs, interruptible)

def _get_module_object(space, obj_name):
    w_module = space.getbuiltinmodule('time')
    w_obj = space.getattr(w_module, space.wrap(obj_name))
    return w_obj

def _set_module_object(space, obj_name, w_obj_value):
    w_module = space.getbuiltinmodule('time')
    space.setattr(w_module, space.wrap(obj_name), w_obj_value)

def _get_inttime(space, w_seconds):
    # w_seconds can be a wrapped None (it will be automatically wrapped
    # in the callers, so we never get a real None here).
    if space.is_none(w_seconds):
        seconds = pytime.time()
    else:
        seconds = space.float_w(w_seconds)
    #
    t = rffi.cast(rffi.TIME_T, seconds)
    #
    # Logic from CPython: How much info did we lose?  We assume that
    # time_t is an integral type.  If we lost a second or more, the
    # input doesn't fit in a time_t; call it an error.
    diff = seconds - rffi.cast(lltype.Float, t)
    if diff <= -1.0 or diff >= 1.0:
        raise OperationError(space.w_OverflowError,
                      space.wrap("timestamp out of range for platform time_t"))
    return t

def _tm_to_tuple(space, t):
    time_tuple = [
        space.wrap(rffi.getintfield(t, 'c_tm_year') + 1900),
        space.wrap(rffi.getintfield(t, 'c_tm_mon') + 1), # want january == 1
        space.wrap(rffi.getintfield(t, 'c_tm_mday')),
        space.wrap(rffi.getintfield(t, 'c_tm_hour')),
        space.wrap(rffi.getintfield(t, 'c_tm_min')),
        space.wrap(rffi.getintfield(t, 'c_tm_sec')),
        space.wrap((rffi.getintfield(t, 'c_tm_wday') + 6) % 7), # want monday == 0
        space.wrap(rffi.getintfield(t, 'c_tm_yday') + 1), # want january, 1 == 1
        space.wrap(rffi.getintfield(t, 'c_tm_isdst'))]

    w_struct_time = _get_module_object(space, 'struct_time')
    w_time_tuple = space.newtuple(time_tuple)
    return space.call_function(w_struct_time, w_time_tuple)

def _gettmarg(space, w_tup, allowNone=True):
    if space.is_none(w_tup):
        if not allowNone:
            raise OperationError(space.w_TypeError,
                                 space.wrap("tuple expected"))
        # default to the current local time
        tt = rffi.r_time_t(int(pytime.time()))
        t_ref = lltype.malloc(rffi.TIME_TP.TO, 1, flavor='raw')
        t_ref[0] = tt
        pbuf = c_localtime(t_ref)
        lltype.free(t_ref, flavor='raw')
        if not pbuf:
            raise OperationError(space.w_ValueError,
                                 space.wrap(_get_error_msg()))
        return pbuf

    tup_w = space.fixedview(w_tup)
    if len(tup_w) != 9:
        raise oefmt(space.w_TypeError,
                    "argument must be sequence of length 9, not %d",
                    len(tup_w))

    y = space.c_int_w(tup_w[0])
    tm_mon = space.c_int_w(tup_w[1])
    if tm_mon == 0:
        tm_mon = 1
    tm_mday = space.c_int_w(tup_w[2])
    if tm_mday == 0:
        tm_mday = 1
    tm_yday = space.c_int_w(tup_w[7])
    if tm_yday == 0:
        tm_yday = 1
    rffi.setintfield(glob_buf, 'c_tm_mon', tm_mon)
    rffi.setintfield(glob_buf, 'c_tm_mday', tm_mday)
    rffi.setintfield(glob_buf, 'c_tm_hour', space.c_int_w(tup_w[3]))
    rffi.setintfield(glob_buf, 'c_tm_min', space.c_int_w(tup_w[4]))
    rffi.setintfield(glob_buf, 'c_tm_sec', space.c_int_w(tup_w[5]))
    rffi.setintfield(glob_buf, 'c_tm_wday', space.c_int_w(tup_w[6]))
    rffi.setintfield(glob_buf, 'c_tm_yday', tm_yday)
    rffi.setintfield(glob_buf, 'c_tm_isdst', space.c_int_w(tup_w[8]))
    if _POSIX:
        if _CYGWIN:
            pass
        else:
            # actually never happens, but makes annotator happy
            glob_buf.c_tm_zone = lltype.nullptr(rffi.CCHARP.TO)
            rffi.setintfield(glob_buf, 'c_tm_gmtoff', 0)

    # tm_wday does not need checking of its upper-bound since taking "%
    #  7" in _gettmarg() automatically restricts the range.
    if rffi.getintfield(glob_buf, 'c_tm_wday') < -1:
        raise OperationError(space.w_ValueError,
                             space.wrap("day of week out of range"))

    rffi.setintfield(glob_buf, 'c_tm_year', y - 1900)
    rffi.setintfield(glob_buf, 'c_tm_mon',
                     rffi.getintfield(glob_buf, 'c_tm_mon') - 1)
    rffi.setintfield(glob_buf, 'c_tm_wday',
                     (rffi.getintfield(glob_buf, 'c_tm_wday') + 1) % 7)
    rffi.setintfield(glob_buf, 'c_tm_yday',
                     rffi.getintfield(glob_buf, 'c_tm_yday') - 1)

    return glob_buf

def _checktm(space, t_ref):
    """Checks added to make sure strftime() and asctime() do not crash
    Python by indexing blindly into some array for a textual
    representation by some bad index (fixes bug #897625).  No check for
    year or wday since handled in _gettmarg()."""
    if not 0 <= rffi.getintfield(t_ref, 'c_tm_mon') <= 11:
        raise OperationError(space.w_ValueError,
                             space.wrap("month out of range"))
    if not 1 <= rffi.getintfield(t_ref, 'c_tm_mday') <= 31:
        raise OperationError(space.w_ValueError,
                             space.wrap("day of month out of range"))
    if not 0 <= rffi.getintfield(t_ref, 'c_tm_hour') <= 23:
        raise OperationError(space.w_ValueError,
                             space.wrap("hour out of range"))
    if not 0 <= rffi.getintfield(t_ref, 'c_tm_min') <= 59:
        raise OperationError(space.w_ValueError,
                             space.wrap("minute out of range"))
    if not 0 <= rffi.getintfield(t_ref, 'c_tm_sec') <= 61:
        raise OperationError(space.w_ValueError,
                             space.wrap("seconds out of range"))
    # tm_wday does not need checking: "% 7" in _gettmarg() automatically
    # restricts the range
    if not 0 <= rffi.getintfield(t_ref, 'c_tm_yday') <= 365:
        raise OperationError(space.w_ValueError,
                             space.wrap("day of year out of range"))

def time(space):
    """time() -> floating point number

    Return the current time in seconds since the Epoch.
    Fractions of a second may be present if the system clock provides them."""

    secs = pytime.time()
    return space.wrap(secs)

def clock(space):
    """clock() -> floating point number

    Return the CPU time or real time since the start of the process or since
    the first call to clock().  This has as much precision as the system
    records."""

    return space.wrap(pytime.clock())

def ctime(space, w_seconds=None):
    """ctime([seconds]) -> string

    Convert a time in seconds since the Epoch to a string in local time.
    This is equivalent to asctime(localtime(seconds)). When the time tuple is
    not present, current time as returned by localtime() is used."""

    seconds = _get_inttime(space, w_seconds)
    with lltype.scoped_alloc(rffi.TIME_TP.TO, 1) as t_ref:
        t_ref[0] = seconds
        p = c_localtime(t_ref)
    if not p:
        raise OperationError(space.w_ValueError,
                             space.wrap("unconvertible time"))
    return _asctime(space, p)

# by now w_tup is an optional argument (and not *args)
# because of the ext. compiler bugs in handling such arguments (*args, **kwds)
def asctime(space, w_tup=None):
    """asctime([tuple]) -> string

    Convert a time tuple to a string, e.g. 'Sat Jun 06 16:26:11 1998'.
    When the time tuple is not present, current time as returned by localtime()
    is used."""
    buf_value = _gettmarg(space, w_tup)
    _checktm(space, buf_value)
    return _asctime(space, buf_value)

_wday_names = ["Sun", "Mon", "Tue", "Wed", "Thu", "Fri", "Sat"]
_mon_names = ["Jan", "Feb", "Mar", "Apr", "May", "Jun", "Jul", "Aug", "Sep",
              "Oct", "Nov", "Dec"]

def _asctime(space, t_ref):
    # Inspired by Open Group reference implementation available at
    # http://pubs.opengroup.org/onlinepubs/009695399/functions/asctime.html
    w, getif = space.wrap, rffi.getintfield
    args = [w(_wday_names[getif(t_ref, 'c_tm_wday')]),
            w(_mon_names[getif(t_ref, 'c_tm_mon')]),
            w(getif(t_ref, 'c_tm_mday')),
            w(getif(t_ref, 'c_tm_hour')),
            w(getif(t_ref, 'c_tm_min')),
            w(getif(t_ref, 'c_tm_sec')),
            w(getif(t_ref, 'c_tm_year') + 1900)]
    return space.mod(w("%.3s %.3s%3d %.2d:%.2d:%.2d %d"),
                     space.newtuple(args))

def gmtime(space, w_seconds=None):
    """gmtime([seconds]) -> (tm_year, tm_mon, tm_day, tm_hour, tm_min,
                          tm_sec, tm_wday, tm_yday, tm_isdst)

    Convert seconds since the Epoch to a time tuple expressing UTC (a.k.a.
    GMT).  When 'seconds' is not passed in, convert the current time instead.
    """

    # rpython does not support that a variable has two incompatible builtins
    # as value so we have to duplicate the code. NOT GOOD! see localtime() too
    seconds = _get_inttime(space, w_seconds)
    t_ref = lltype.malloc(rffi.TIME_TP.TO, 1, flavor='raw')
    t_ref[0] = seconds
    p = c_gmtime(t_ref)
    lltype.free(t_ref, flavor='raw')

    if not p:
        raise OperationError(space.w_ValueError, space.wrap(_get_error_msg()))
    return _tm_to_tuple(space, p)

def localtime(space, w_seconds=None):
    """localtime([seconds]) -> (tm_year, tm_mon, tm_day, tm_hour, tm_min,
                             tm_sec, tm_wday, tm_yday, tm_isdst)

    Convert seconds since the Epoch to a time tuple expressing local time.
    When 'seconds' is not passed in, convert the current time instead."""

    seconds = _get_inttime(space, w_seconds)
    t_ref = lltype.malloc(rffi.TIME_TP.TO, 1, flavor='raw')
    t_ref[0] = seconds
    p = c_localtime(t_ref)
    lltype.free(t_ref, flavor='raw')

    if not p:
        raise OperationError(space.w_ValueError, space.wrap(_get_error_msg()))
    return _tm_to_tuple(space, p)

def mktime(space, w_tup):
    """mktime(tuple) -> floating point number

    Convert a time tuple in local time to seconds since the Epoch."""

    buf = _gettmarg(space, w_tup, allowNone=False)
    rffi.setintfield(buf, "c_tm_wday", -1)
    tt = c_mktime(buf)
    # A return value of -1 does not necessarily mean an error, but tm_wday
    # cannot remain set to -1 if mktime succeeds.
    if tt == -1 and rffi.getintfield(buf, "c_tm_wday") == -1:
        raise OperationError(space.w_OverflowError,
            space.wrap("mktime argument out of range"))

    return space.wrap(float(tt))

if HAS_CLOCK_GETTIME:
    def _timespec_to_seconds(timespec):
        return int(timespec.c_tv_sec) + int(timespec.c_tv_nsec) * 1e-9

    @unwrap_spec(clk_id='c_int')
    def clock_gettime(space, clk_id):
        with lltype.scoped_alloc(TIMESPEC) as timespec:
            ret = c_clock_gettime(clk_id, timespec)
            if ret != 0:
                raise exception_from_saved_errno(space, space.w_OSError)
            secs = _timespec_to_seconds(timespec)
        return space.wrap(secs)

    @unwrap_spec(clk_id='c_int', secs=float)
    def clock_settime(space, clk_id, secs):
        with lltype.scoped_alloc(TIMESPEC) as timespec:
            frac = math.fmod(secs, 1.0)
            rffi.setintfield(timespec, 'c_tv_sec', int(secs))
            rffi.setintfield(timespec, 'c_tv_nsec', int(frac * 1e9))
            ret = c_clock_settime(clk_id, timespec)
            if ret != 0:
                raise exception_from_saved_errno(space, space.w_OSError)

    @unwrap_spec(clk_id='c_int')
    def clock_getres(space, clk_id):
        with lltype.scoped_alloc(TIMESPEC) as timespec:
            ret = c_clock_getres(clk_id, timespec)
            if ret != 0:
                raise exception_from_saved_errno(space, space.w_OSError)
            secs = _timespec_to_seconds(timespec)
        return space.wrap(secs)

if _POSIX:
    def tzset(space):
        """tzset()

        Initialize, or reinitialize, the local timezone to the value stored in
        os.environ['TZ']. The TZ environment variable should be specified in
        standard Unix timezone format as documented in the tzset man page
        (eg. 'US/Eastern', 'Europe/Amsterdam'). Unknown timezones will silently
        fall back to UTC. If the TZ environment variable is not set, the local
        timezone is set to the systems best guess of wallclock time.
        Changing the TZ environment variable without calling tzset *may* change
        the local timezone used by methods such as localtime, but this behaviour
        should not be relied on"""

        c_tzset()

        # reset timezone, altzone, daylight and tzname
        _init_timezone(space)

@unwrap_spec(format=str)
def strftime(space, format, w_tup=None):
    """strftime(format[, tuple]) -> string

    Convert a time tuple to a string according to a format specification.
    See the library reference manual for formatting codes. When the time tuple
    is not present, current time as returned by localtime() is used."""
    buf_value = _gettmarg(space, w_tup)
    _checktm(space, buf_value)

    # Normalize tm_isdst just in case someone foolishly implements %Z
    # based on the assumption that tm_isdst falls within the range of
    # [-1, 1]
    if rffi.getintfield(buf_value, 'c_tm_isdst') < -1:
        rffi.setintfield(buf_value, 'c_tm_isdst', -1)
    elif rffi.getintfield(buf_value, 'c_tm_isdst') > 1:
        rffi.setintfield(buf_value, 'c_tm_isdst', 1)

    if _WIN:
        # check that the format string contains only valid directives
        length = len(format)
        i = 0
        while i < length:
            if format[i] == '%':
                i += 1
                if i < length and format[i] == '#':
                    # not documented by python
                    i += 1
                if i >= length or format[i] not in "aAbBcdHIjmMpSUwWxXyYzZ%":
                    raise OperationError(space.w_ValueError,
                                         space.wrap("invalid format string"))
            i += 1

    i = 1024
    while True:
        outbuf = lltype.malloc(rffi.CCHARP.TO, i, flavor='raw')
        try:
            buflen = c_strftime(outbuf, i, format, buf_value)
            if buflen > 0 or i >= 256 * len(format):
                # if the buffer is 256 times as long as the format,
                # it's probably not failing for lack of room!
                # More likely, the format yields an empty result,
                # e.g. an empty format, or %Z when the timezone
                # is unknown.
                result = rffi.charp2strn(outbuf, intmask(buflen))
                return space.wrap(result)
        finally:
            lltype.free(outbuf, flavor='raw')
        i += i


if _WIN:
    # untested so far
    _GetTickCount64 = rwin32.winexternal('GetTickCount64', [], rffi.ULONGLONG)

    def monotonic(space):
        return space.wrap(_GetTickCount64() * 1e-3)

elif _MACOSX:
    c_mach_timebase_info = external('mach_timebase_info',
                                    [lltype.Ptr(cConfig.TIMEBASE_INFO)],
                                    lltype.Void)
    c_mach_absolute_time = external('mach_absolute_time', [], rffi.ULONGLONG)

    timebase_info = lltype.malloc(cConfig.TIMEBASE_INFO, flavor='raw',
                                  zero=True, immortal=True)

    def monotonic(space):
        if rffi.getintfield(timebase_info, 'c_denom') == 0:
            c_mach_timebase_info(timebase_info)
        time = rffi.cast(lltype.Signed, c_mach_absolute_time())
        numer = rffi.getintfield(timebase_info, 'c_numer')
        denom = rffi.getintfield(timebase_info, 'c_denom')
        nanosecs = time * numer / denom
        secs = nanosecs / 10**9
        rest = nanosecs % 10**9
        return space.wrap(float(secs) + float(rest) * 1e-9)

else:
    assert _POSIX
    if cConfig.CLOCK_HIGHRES is not None:
        def monotonic(space):
            return clock_gettime(space, cConfig.CLOCK_HIGHRES)
    else:
        def monotonic(space):
            return clock_gettime(space, cConfig.CLOCK_MONOTONIC)


if _WIN:
    def perf_counter(space):
        return space.wrap(win_perf_counter())

else:
    def perf_counter(space):
        return monotonic(space)


if _WIN:
    # untested so far
    def process_time(space):
        process_times = _time.GetProcessTimes(handle)
        return (process_times['UserTime'] + process_times['KernelTime']) * 1e-7

        from rpython.rlib.rposix import GetCurrentProcess, GetProcessTimes
        current_process = GetCurrentProcess()
        with lltype.scoped_alloc(rwin32.FILETIME) as creation_time, \
             lltype.scoped_alloc(rwin32.FILETIME) as exit_time, \
             lltype.scoped_alloc(rwin32.FILETIME) as kernel_time, \
             lltype.scoped_alloc(rwin32.FILETIME) as user_time:
            GetProcessTimes(current_process, creation_time, exit_time,
                            kernel_time, user_time)
            kernel_time2 = (kernel_time.dwLowDateTime |
                            kernel_time.dwHighDateTime << 32)
            user_time2 = (user_time.dwLowDateTime |
                          user_time.dwHighDateTime << 32)
        return space.wrap((float(kernel_time2) + float(user_time2)) * 1e-7)

else:
    have_times = hasattr(rposix, 'c_times')

    def process_time(space):
        if HAS_CLOCK_GETTIME and (
                cConfig.CLOCK_PROF is not None or
                cConfig.CLOCK_PROCESS_CPUTIME_ID is not None):
            if cConfig.CLOCK_PROF is not None:
                clk_id = cConfig.CLOCK_PROF
            else:
                clk_id = cConfig.CLOCK_PROCESS_CPUTIME_ID
            with lltype.scoped_alloc(TIMESPEC) as timespec:
                ret = c_clock_gettime(clk_id, timespec)
                if ret == 0:
                    return space.wrap(_timespec_to_seconds(timespec))
        if True: # XXX available except if it isn't?
            from rpython.rlib.rtime import (c_getrusage, RUSAGE, RUSAGE_SELF,
                                            decode_timeval)
            with lltype.scoped_alloc(RUSAGE) as rusage:
                ret = c_getrusage(RUSAGE_SELF, rusage)
                if ret == 0:
                    return space.wrap(decode_timeval(rusage.c_ru_utime) +
                                      decode_timeval(rusage.c_ru_stime))
        if have_times:
            with lltype.scoped_alloc(rposix.TMS) as tms:
                ret = rposix.c_times(tms)
                if rffi.cast(lltype.Signed, ret) != -1:
                    cpu_time = float(tms.c_tms_utime + tms.c_tms_stime)
                    return space.wrap(cpu_time / rposix.CLOCK_TICKS_PER_SECOND)
        return clock(space)<|MERGE_RESOLUTION|>--- conflicted
+++ resolved
@@ -4,12 +4,8 @@
 from pypy.interpreter.gateway import unwrap_spec
 from rpython.rtyper.lltypesystem import lltype
 from rpython.rlib.rarithmetic import intmask
-<<<<<<< HEAD
 from rpython.rlib.rtime import win_perf_counter
-from rpython.rlib import rposix
-=======
 from rpython.rlib import rposix, rtime
->>>>>>> bdaa1647
 from rpython.translator.tool.cbuild import ExternalCompilationInfo
 import math
 import os
@@ -341,15 +337,9 @@
     @unwrap_spec(secs=float)
     def sleep(space, secs):
         if secs < 0:
-<<<<<<< HEAD
             raise OperationError(space.w_ValueError,
                                  space.wrap("sleep length must be non-negative"))
-        pytime.sleep(secs)
-=======
-            raise OperationError(space.w_IOError,
-                                 space.wrap("Invalid argument: negative time in sleep"))
         rtime.sleep(secs)
->>>>>>> bdaa1647
 else:
     from rpython.rlib import rwin32
     from errno import EINTR
