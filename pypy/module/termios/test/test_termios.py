--- conflicted
+++ resolved
@@ -72,14 +72,9 @@
         source = py.code.Source("""
         import sys
         import termios
-<<<<<<< HEAD
-        termios.tcsetattr(sys.stdin, 1, [16640, 4, 191, 2608, 15, 15, [b'\x03', b'\x1c', b'\x7f', b'\x15', b'\x04', 0, 1, b'\x00', b'\x11', b'\x13', b'\x1a', b'\x00', b'\x12', b'\x0f', b'\x17', b'\x16', b'\x00', b'\x00', b'\x00', b'\x00', b'\x00', b'\x00', b'\x00', b'\x00', b'\x00', b'\x00', b'\x00', b'\x00', b'\x00', b'\x00', b'\x00', b'\x00']])
-        print('ok!')
-=======
         cc = termios.tcgetattr(sys.stdin)[-1]
         termios.tcsetattr(sys.stdin, 1, [16640, 4, 191, 2608, 15, 15, cc])
-        print 'ok!'
->>>>>>> 60dc2f18
+        print('ok!')
         """)
         f = udir.join("test_tcsetattr.py")
         f.write(source)
