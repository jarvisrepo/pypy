# NOT_RPYTHON

# For now this is here, living at app-level.
#
# The issue is that for now we don't support writing interp-level
# subclasses of W_Root that inherit at app-level from a type like
# 'dict'.  But what we can do is write individual methods at
# interp-level.

import _collections


class defaultdict(dict):

    def __init__(self, *args, **kwds):
        if len(args) > 0:
            default_factory = args[0]
            args = args[1:]
            if not callable(default_factory) and default_factory is not None:
                raise TypeError("first argument must be callable")
        else:
            default_factory = None
        self._default_factory = default_factory
        super(defaultdict, self).__init__(*args, **kwds)

<<<<<<< HEAD
    @property
    def default_factory(self):
        return self._default_factory

    @default_factory.setter
    def default_factory(self, default_factory):
        self._default_factory = default_factory
 
=======
>>>>>>> e19aec8d
    def __missing__(self, key):
        pass    # this method is written at interp-level
    __missing__.__code__ = _collections.__missing__.__code__

    def __repr__(self, recurse=set()):
        # XXX not thread-safe, but good enough
        if id(self) in recurse:
            return "defaultdict(...)"
        try:
            recurse.add(id(self))
            return "defaultdict(%s, %s)" % (repr(self._default_factory), super(defaultdict, self).__repr__())
        finally:
            recurse.remove(id(self))

    def copy(self):
<<<<<<< HEAD
        return type(self)(self._default_factory, self)
    
=======
        return type(self)(self.default_factory, self)

>>>>>>> e19aec8d
    def __copy__(self):
        return self.copy()

    def __reduce__(self):
        """
        __reduce__ must return a 5-tuple as follows:

           - factory function
           - tuple of args for the factory function
           - additional state (here None)
           - sequence iterator (here None)
           - dictionary iterator (yielding successive (key, value) pairs

           This API is used by pickle.py and copy.py.
        """
        return (type(self), (self._default_factory,), None, None, self.iteritems())<|MERGE_RESOLUTION|>--- conflicted
+++ resolved
@@ -23,7 +23,6 @@
         self._default_factory = default_factory
         super(defaultdict, self).__init__(*args, **kwds)
 
-<<<<<<< HEAD
     @property
     def default_factory(self):
         return self._default_factory
@@ -31,9 +30,7 @@
     @default_factory.setter
     def default_factory(self, default_factory):
         self._default_factory = default_factory
- 
-=======
->>>>>>> e19aec8d
+
     def __missing__(self, key):
         pass    # this method is written at interp-level
     __missing__.__code__ = _collections.__missing__.__code__
@@ -49,13 +46,8 @@
             recurse.remove(id(self))
 
     def copy(self):
-<<<<<<< HEAD
         return type(self)(self._default_factory, self)
-    
-=======
-        return type(self)(self.default_factory, self)
 
->>>>>>> e19aec8d
     def __copy__(self):
         return self.copy()
 
