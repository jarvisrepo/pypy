--- conflicted
+++ resolved
@@ -2,11 +2,8 @@
 
 from rpython.rlib.objectmodel import specialize
 from rpython.rlib.rarithmetic import ovfcheck
-<<<<<<< HEAD
-=======
 from rpython.rlib import jit
 from rpython.rlib.debug import check_nonneg
->>>>>>> e2ea8e9f
 from pypy.interpreter import gateway
 from pypy.interpreter.baseobjspace import W_Root
 from pypy.interpreter.typedef import TypeDef, make_weakref_descr
@@ -14,10 +11,6 @@
 from pypy.interpreter.gateway import interp2app, unwrap_spec, WrappedDefault
 from pypy.interpreter.error import OperationError, oefmt
 from pypy.objspace.std.sliceobject import unwrap_start_stop
-<<<<<<< HEAD
-from rpython.rlib.debug import check_nonneg
-=======
->>>>>>> e2ea8e9f
 
 
 # A `dequeobject` is composed of a doubly-linked list of `block` nodes.
@@ -62,14 +55,11 @@
     """This is not a lock.  It is a marker to detect concurrent
     modifications (including in the single-threaded case).
     """
-<<<<<<< HEAD
-=======
 
 
 def get_printable_location(tp):
     return "deque._find [%s]" % (tp.getname(tp.space), )
 find_jmp = jit.JitDriver(greens=['tp'], reds='auto', name='deque._find', get_printable_location=get_printable_location)
->>>>>>> e2ea8e9f
 
 # ------------------------------------------------------------
 
