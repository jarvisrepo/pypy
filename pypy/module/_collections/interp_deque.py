import sys
from rpython.rlib.objectmodel import specialize
from pypy.interpreter import gateway
from pypy.interpreter.baseobjspace import W_Root
from pypy.interpreter.typedef import TypeDef, make_weakref_descr
from pypy.interpreter.typedef import GetSetProperty
from pypy.interpreter.gateway import interp2app, unwrap_spec, WrappedDefault
from pypy.interpreter.error import OperationError, oefmt
from pypy.objspace.std.sliceobject import unwrap_start_stop
from rpython.rlib.debug import check_nonneg


# A `dequeobject` is composed of a doubly-linked list of `block` nodes.
# This list is not circular (the leftmost block has leftlink==NULL,
# and the rightmost block has rightlink==NULL).  A deque d's first
# element is at d.leftblock[leftindex] and its last element is at
# d.rightblock[rightindex]; note that, unlike as for Python slice
# indices, these indices are inclusive on both ends.  By being inclusive
# on both ends, algorithms for left and right operations become
# symmetrical which simplifies the design.
#
# The list of blocks is never empty, so d.leftblock and d.rightblock
# are never equal to NULL.
#
# The indices, d.leftindex and d.rightindex are always in the range
#     0 <= index < BLOCKLEN.
# Their exact relationship is:
#     (d.leftindex + d.len - 1) % BLOCKLEN == d.rightindex.
#
# Empty deques have d.len == 0; d.leftblock==d.rightblock;
# d.leftindex == CENTER+1; and d.rightindex == CENTER.
# Checking for d.len == 0 is the intended way to see whether d is empty.
#
# Whenever d.leftblock == d.rightblock,
#     d.leftindex + d.len - 1 == d.rightindex.
#
# However, when d.leftblock != d.rightblock, d.leftindex and d.rightindex
# become indices into distinct blocks and either may be larger than the
# other.

BLOCKLEN = 62
CENTER   = ((BLOCKLEN - 1) / 2)

class Block(object):
    __slots__ = ('leftlink', 'rightlink', 'data')
    def __init__(self, leftlink, rightlink):
        self.leftlink = leftlink
        self.rightlink = rightlink
        self.data = [None] * BLOCKLEN

class Lock(object):
    """This is not a lock.  It is a marker to detect concurrent
    modifications (including in the single-threaded case).
    """

# ------------------------------------------------------------

class W_Deque(W_Root):
    def __init__(self, space):
        self.space = space
        self.maxlen = sys.maxint
        self.clear()
        check_nonneg(self.leftindex)
        check_nonneg(self.rightindex)
        #
        # lightweight locking: any modification to the content of the deque
        # sets the lock to None.  Taking an iterator sets it to a non-None
        # value.  The iterator can check if further modifications occurred
        # by checking if the lock still has the same non-None value.
        # (In CPython, this is implemented using d->state.)
        self.lock = None

    def modified(self):
        self.lock = None

    def getlock(self):
        if self.lock is None:
            self.lock = Lock()
        return self.lock

    def checklock(self, lock):
        if lock is not self.lock:
            raise oefmt(self.space.w_RuntimeError,
                        "deque mutated during iteration")

    def init(self, w_iterable=None, w_maxlen=None):
        space = self.space
        if space.is_none(w_maxlen):
            maxlen = sys.maxint
        else:
            maxlen = space.gateway_nonnegint_w(w_maxlen)
        self.maxlen = maxlen
        if self.len > 0:
            self.clear()
        if w_iterable is not None:
            self.extend(w_iterable)

    def trimleft(self):
        if self.len > self.maxlen:
            self.popleft()
            assert self.len == self.maxlen

    def trimright(self):
        if self.len > self.maxlen:
            self.pop()
            assert self.len == self.maxlen

    def append(self, w_x):
        "Add an element to the right side of the deque."
        ri = self.rightindex + 1
        if ri >= BLOCKLEN:
            b = Block(self.rightblock, None)
            self.rightblock.rightlink = b
            self.rightblock = b
            ri = 0
        self.rightindex = ri
        self.rightblock.data[ri] = w_x
        self.len += 1
        self.trimleft()
        self.modified()

    def appendleft(self, w_x):
        "Add an element to the left side of the deque."
        li = self.leftindex - 1
        if li < 0:
            b = Block(None, self.leftblock)
            self.leftblock.leftlink = b
            self.leftblock = b
            li = BLOCKLEN - 1
        self.leftindex = li
        self.leftblock.data[li] = w_x
        self.len += 1
        self.trimright()
        self.modified()

    def clear(self):
        "Remove all elements from the deque."
        self.leftblock = Block(None, None)
        self.rightblock = self.leftblock
        self.leftindex = CENTER + 1
        self.rightindex = CENTER
        self.len = 0
        self.modified()

    def count(self, w_x):
        "Return number of occurrences of value."
        space = self.space
        result = 0
        block = self.leftblock
        index = self.leftindex
        lock = self.getlock()
        for i in range(self.len):
            w_item = block.data[index]
            if space.eq_w(w_item, w_x):
                result += 1
            self.checklock(lock)
            # Advance the block/index pair
            index += 1
            if index >= BLOCKLEN:
                block = block.rightlink
                index = 0
        return space.newint(result)

    def extend(self, w_iterable):
        "Extend the right side of the deque with elements from the iterable"
        # Handle case where id(deque) == id(iterable)
        space = self.space
        if space.is_w(self, w_iterable):
            w_iterable = space.call_function(space.w_list, w_iterable)
        #
        w_iter = space.iter(w_iterable)
        while True:
            try:
                w_obj = space.next(w_iter)
            except OperationError as e:
                if e.match(space, space.w_StopIteration):
                    break
                raise
            self.append(w_obj)

    def add(self, w_deque):
        deque = self.space.interp_w(W_Deque, w_deque)
        copy = W_Deque(self.space)
        copy.maxlen = self.maxlen
        copy.extend(self.iter())
        copy.extend(deque.iter())
        return copy

    def iadd(self, w_iterable):
        self.extend(w_iterable)
        return self

    def mul(self, w_int):
        space = self.space
        copied = W_Deque(space)
        copied.maxlen = self.maxlen
        num = space.int_w(w_int)

        for _ in range(num):
            copied.extend(self)

        return copied

    def rmul(self, w_int):
        return self.mul(w_int)

    def imul(self, w_int):
        space = self.space
        num = space.int_w(w_int)
        if self.len == 0 or num == 1:
            return self
        if num <= 0:
            self.clear()
            return self
        # use a copy to extend self
        copy = W_Deque(space)
        copy.maxlen = self.maxlen
        copy.extend(self.iter())

        for _ in range(num - 1):
            self.extend(copy)

        return self

    def extendleft(self, w_iterable):
        "Extend the left side of the deque with elements from the iterable"
        # Handle case where id(deque) == id(iterable)
        space = self.space
        if space.is_w(self, w_iterable):
            w_iterable = space.call_function(space.w_list, w_iterable)
        #
        w_iter = space.iter(w_iterable)
        while True:
            try:
                w_obj = space.next(w_iter)
            except OperationError as e:
                if e.match(space, space.w_StopIteration):
                    break
                raise
            self.appendleft(w_obj)

    def pop(self):
        "Remove and return the rightmost element."
        if self.len == 0:
            raise oefmt(self.space.w_IndexError, "pop from an empty deque")
        self.len -= 1
        ri = self.rightindex
        w_obj = self.rightblock.data[ri]
        self.rightblock.data[ri] = None
        ri -= 1
        if ri < 0:
            if self.len == 0:
                # re-center instead of freeing the last block
                self.leftindex = CENTER + 1
                ri = CENTER
            else:
                b = self.rightblock.leftlink
                self.rightblock = b
                b.rightlink = None
                ri = BLOCKLEN - 1
        self.rightindex = ri
        self.modified()
        return w_obj

    def popleft(self):
        "Remove and return the leftmost element."
        if self.len == 0:
            raise oefmt(self.space.w_IndexError, "pop from an empty deque")
        self.len -= 1
        li = self.leftindex
        w_obj = self.leftblock.data[li]
        self.leftblock.data[li] = None
        li += 1
        if li >= BLOCKLEN:
            if self.len == 0:
                # re-center instead of freeing the last block
                li = CENTER + 1
                self.rightindex = CENTER
            else:
                b = self.leftblock.rightlink
                self.leftblock = b
                b.leftlink = None
                li = 0
        self.leftindex = li
        self.modified()
        return w_obj

    def _find(self, w_x):
        space = self.space
        block = self.leftblock
        index = self.leftindex
        lock = self.getlock()
        for i in range(self.len):
            w_item = block.data[index]
            equal = space.eq_w(w_item, w_x)
            self.checklock(lock)
            if equal:
                return i
            # Advance the block/index pair
            index += 1
            if index >= BLOCKLEN:
                block = block.rightlink
                index = 0
        return -1

    def remove(self, w_x):
        "Remove first occurrence of value."
        i = self._find(w_x)
        if i < 0:
            raise oefmt(self.space.w_ValueError,
                        "deque.remove(x): x not in deque")
        self.del_item(i)

    def contains(self, w_x):
        i = self._find(w_x)
        return self.space.newbool(i >= 0)

    def reverse(self):
        "Reverse *IN PLACE*."
        li = self.leftindex
        lb = self.leftblock
        ri = self.rightindex
        rb = self.rightblock
        for i in range(self.len >> 1):
            lb.data[li], rb.data[ri] = rb.data[ri], lb.data[li]
            li += 1
            if li >= BLOCKLEN:
                lb = lb.rightlink
                li = 0
            ri -= 1
            if ri < 0:
                rb = rb.leftlink
                ri = BLOCKLEN - 1

    @unwrap_spec(n=int)
    def rotate(self, n=1):
        "Rotate the deque n steps to the right (default n=1).  If n is negative, rotates left."
        len = self.len
        if len <= 1:
            return
        halflen = len >> 1
        if n > halflen or n < -halflen:
            n %= len
            if n > halflen:
                n -= len
        i = 0
        while i < n:
            self.appendleft(self.pop())
            i += 1
        while i > n:
            self.append(self.popleft())
            i -= 1

    def iter(self):
        return W_DequeIter(self)

    @unwrap_spec(w_start=WrappedDefault(0), w_stop=WrappedDefault(sys.maxint))
    def index(self, w_x, w_start, w_stop):
        space = self.space
        w_iter = space.iter(self)
        _len = self.len
        lock = self.getlock()

        start, stop = unwrap_start_stop(space, _len, w_start, w_stop)

        for i in range(0, min(_len, stop)):
            try:
                w_obj = space.next(w_iter)
                if i < start:
                    continue
                if space.eq_w(w_obj, w_x):
                    return space.newint(i)
                self.checklock(lock)
            except OperationError as e:
                if not e.match(space, space.w_StopIteration):
                    raise
        raise oefmt(space.w_ValueError, "%R is not in deque", w_x)

    @unwrap_spec(index=int)
    def insert(self, index, w_value):
        space = self.space
        n = space.len_w(self)
        if n >= self.maxlen:
            raise oefmt(space.w_IndexError, "deque already at its maximum size")

        if index >= n:
            self.append(w_value)
            return
        if index <= -n or index == 0:
            self.appendleft(w_value)
            return

        self.rotate(-index)
        if index < 0:
            self.append(w_value)
        else:
            self.appendleft(w_value)
        self.rotate(index)

    def reviter(self):
        "Return a reverse iterator over the deque."
        return W_DequeRevIter(self)

    def length(self):
        return self.space.newint(self.len)

    def repr(self):
        space = self.space
        return dequerepr(space, space.get_objects_in_repr(), self)

    @specialize.arg(2)
    def compare(self, w_other, op):
        space = self.space
        if not isinstance(w_other, W_Deque):
            return space.w_NotImplemented
        return space.compare_by_iteration(self, w_other, op)

    def lt(self, w_other):
        return self.compare(w_other, 'lt')
    def le(self, w_other):
        return self.compare(w_other, 'le')
    def eq(self, w_other):
        return self.compare(w_other, 'eq')
    def ne(self, w_other):
        return self.compare(w_other, 'ne')
    def gt(self, w_other):
        return self.compare(w_other, 'gt')
    def ge(self, w_other):
        return self.compare(w_other, 'ge')

    def locate(self, i):
        if i < (self.len >> 1):
            i += self.leftindex
            b = self.leftblock
            while i >= BLOCKLEN:
                b = b.rightlink
                i -= BLOCKLEN
        else:
            i = i - self.len + 1     # then i <= 0
            i += self.rightindex
            b = self.rightblock
            while i < 0:
                b = b.leftlink
                i += BLOCKLEN
        assert i >= 0
        return b, i

    def del_item(self, i):
        # delitem() implemented in terms of rotate for simplicity and
        # reasonable performance near the end points.
        self.rotate(-i)
        self.popleft()
        self.rotate(i)

    def getitem(self, w_index):
        space = self.space
        start, stop, step = space.decode_index(w_index, self.len)
        if step == 0:  # index only
            b, i = self.locate(start)
            return b.data[i]
        else:
            raise oefmt(space.w_TypeError, "deque[:] is not supported")

    def setitem(self, w_index, w_newobj):
        space = self.space
        start, stop, step = space.decode_index(w_index, self.len)
        if step == 0:  # index only
            b, i = self.locate(start)
            b.data[i] = w_newobj
        else:
            raise oefmt(space.w_TypeError, "deque[:] is not supported")

    def delitem(self, w_index):
        space = self.space
        start, stop, step = space.decode_index(w_index, self.len)
        if step == 0:  # index only
            self.del_item(start)
        else:
            raise oefmt(space.w_TypeError, "deque[:] is not supported")

    def copy(self):
        "Return a shallow copy of a deque."
        space = self.space
        if self.maxlen == sys.maxint:
            return space.call_function(space.type(self), self)
        else:
            return space.call_function(space.type(self), self,
                                       space.newint(self.maxlen))

    def reduce(self):
        "Return state information for pickling."
        space = self.space
        w_type = space.type(self)
        w_dict = space.findattr(self, space.newtext('__dict__'))
        w_list = space.call_function(space.w_list, self)
        if w_dict is None:
            if self.maxlen == sys.maxint:
                result = [
                    w_type, space.newtuple([w_list])]
            else:
                result = [
                    w_type, space.newtuple([w_list, space.newint(self.maxlen)])]
        else:
            if self.maxlen == sys.maxint:
                w_len = space.w_None
            else:
                w_len = space.newint(self.maxlen)
            result = [
                w_type, space.newtuple([w_list, w_len]), w_dict]
        return space.newtuple(result)

    def get_maxlen(space, self):
        if self.maxlen == sys.maxint:
            return self.space.w_None
        else:
            return self.space.newint(self.maxlen)


app = gateway.applevel("""
    def dequerepr(currently_in_repr, d):
        'The app-level part of repr().'
<<<<<<< HEAD
        deque_id = id(d)
        if deque_id in currently_in_repr:
            return '[...]'   # strange because it's a deque and this
                             # strongly suggests it's a list instead,
                             # but confirmed behavior from python-dev
=======
        if d in currently_in_repr:
            listrepr = '[...]'
>>>>>>> ffc21467
        else:
            currently_in_repr[d] = 1
            try:
                listrepr = "[" + ", ".join([repr(x) for x in d]) + ']'
            finally:
                try:
                    del currently_in_repr[d]
                except:
                    pass
        if d.maxlen is None:
            maxlenrepr = ''
        else:
            maxlenrepr = ', maxlen=%d' % (d.maxlen,)
        return 'deque(%s%s)' % (listrepr, maxlenrepr)
""", filename=__file__)

dequerepr = app.interphook("dequerepr")


def descr__new__(space, w_subtype, __args__):
    w_self = space.allocate_instance(W_Deque, w_subtype)
    W_Deque.__init__(space.interp_w(W_Deque, w_self), space)
    return w_self

W_Deque.typedef = TypeDef("collections.deque",
    __doc__ = """deque(iterable[, maxlen]) --> deque object

Build an ordered collection accessible from endpoints only.""",
    __new__ = interp2app(descr__new__),
    __init__ = interp2app(W_Deque.init),
    append     = interp2app(W_Deque.append),
    appendleft = interp2app(W_Deque.appendleft),
    clear      = interp2app(W_Deque.clear),
    count      = interp2app(W_Deque.count),
    extend     = interp2app(W_Deque.extend),
    extendleft = interp2app(W_Deque.extendleft),
    index      = interp2app(W_Deque.index),
    insert     = interp2app(W_Deque.insert),
    pop        = interp2app(W_Deque.pop),
    popleft    = interp2app(W_Deque.popleft),
    remove     = interp2app(W_Deque.remove),
    reverse    = interp2app(W_Deque.reverse),
    rotate     = interp2app(W_Deque.rotate),
    copy       = interp2app(W_Deque.copy),
    __weakref__ = make_weakref_descr(W_Deque),
    __iter__ = interp2app(W_Deque.iter),
    __reversed__ = interp2app(W_Deque.reviter),
    __len__ = interp2app(W_Deque.length),
    __repr__ = interp2app(W_Deque.repr),
    __lt__ = interp2app(W_Deque.lt),
    __le__ = interp2app(W_Deque.le),
    __eq__ = interp2app(W_Deque.eq),
    __ne__ = interp2app(W_Deque.ne),
    __gt__ = interp2app(W_Deque.gt),
    __ge__ = interp2app(W_Deque.ge),
    __hash__ = None,
    __add__ = interp2app(W_Deque.add),
    __iadd__ = interp2app(W_Deque.iadd),
    __getitem__ = interp2app(W_Deque.getitem),
    __setitem__ = interp2app(W_Deque.setitem),
    __delitem__ = interp2app(W_Deque.delitem),
    __copy__ = interp2app(W_Deque.copy),
    __reduce__ = interp2app(W_Deque.reduce),
    __mul__ = interp2app(W_Deque.mul),
    __imul__ = interp2app(W_Deque.imul),
    __rmul__ = interp2app(W_Deque.rmul),
    maxlen = GetSetProperty(W_Deque.get_maxlen),
    __contains__ = interp2app(W_Deque.contains),
)

# ------------------------------------------------------------

class W_DequeIter(W_Root):
    def __init__(self, deque):
        self.space = deque.space
        self.deque = deque
        self.block = deque.leftblock
        self.index = deque.leftindex
        self.counter = deque.len
        self.lock = deque.getlock()
        check_nonneg(self.index)

    def _move_to(self, index):
        if index < 0:
            return
        self.counter = self.deque.len - index
        if self.counter <= 0:
            return
        self.block, self.index = self.deque.locate(index)

    def iter(self):
        return self

    def length(self):
        return self.space.newint(self.counter)

    def next(self):
        space = self.space
        if self.lock is not self.deque.lock:
            self.counter = 0
            raise oefmt(space.w_RuntimeError, "deque mutated during iteration")
        if self.counter <= 0:
            raise OperationError(space.w_StopIteration, space.w_None)
        self.counter -= 1
        ri = self.index
        w_x = self.block.data[ri]
        ri += 1
        if ri == BLOCKLEN:
            self.block = self.block.rightlink
            ri = 0
        self.index = ri
        return w_x

    def reduce(self):
        w_i = self.space.newint(self.deque.len - self.counter)
        return self.space.newtuple([self.space.gettypefor(W_DequeIter),
                                    self.space.newtuple([self.deque, w_i])])

@unwrap_spec(index=int)
def W_DequeIter__new__(space, w_subtype, w_deque, index=0):
    w_self = space.allocate_instance(W_DequeIter, w_subtype)
    if not isinstance(w_deque, W_Deque):
        raise oefmt(space.w_TypeError, "must be collections.deque, not %T", w_deque)

    self = space.interp_w(W_DequeIter, w_self)
    W_DequeIter.__init__(self, w_deque)
    self._move_to(index)
    return w_self

W_DequeIter.typedef = TypeDef("_collections.deque_iterator",
    __new__ = interp2app(W_DequeIter__new__),
    __iter__        = interp2app(W_DequeIter.iter),
    __length_hint__ = interp2app(W_DequeIter.length),
    __next__        = interp2app(W_DequeIter.next),
    __reduce__      = interp2app(W_DequeIter.reduce)
)
W_DequeIter.typedef.acceptable_as_base_class = False

# ------------------------------------------------------------

class W_DequeRevIter(W_Root):
    def __init__(self, deque):
        self.space = deque.space
        self.deque = deque
        self.block = deque.rightblock
        self.index = deque.rightindex
        self.counter = deque.len
        self.lock = deque.getlock()
        check_nonneg(self.index)

    def _move_to(self, index):
        if index < 0:
            return
        self.counter = self.deque.len - index
        if self.counter <= 0:
            return
        self.block, self.index = self.deque.locate(self.counter - 1)

    def iter(self):
        return self

    def length(self):
        return self.space.newint(self.counter)

    def next(self):
        space = self.space
        if self.lock is not self.deque.lock:
            self.counter = 0
            raise oefmt(space.w_RuntimeError, "deque mutated during iteration")
        if self.counter <= 0:
            raise OperationError(space.w_StopIteration, space.w_None)
        self.counter -= 1
        ri = self.index
        w_x = self.block.data[ri]
        ri -= 1
        if ri < 0:
            self.block = self.block.leftlink
            ri = BLOCKLEN - 1
        self.index = ri
        return w_x

    def reduce(self):
        w_i = self.space.newint(self.deque.len - self.counter)
        return self.space.newtuple([self.space.gettypefor(W_DequeRevIter),
                                    self.space.newtuple([self.deque, w_i])])

@unwrap_spec(index=int)
def W_DequeRevIter__new__(space, w_subtype, w_deque, index=0):
    w_self = space.allocate_instance(W_DequeRevIter, w_subtype)
    if not isinstance(w_deque, W_Deque):
        raise oefmt(space.w_TypeError, "must be collections.deque, not %T", w_deque)

    self = space.interp_w(W_DequeRevIter, w_self)
    W_DequeRevIter.__init__(self, w_deque)
    self._move_to(index)
    return w_self

W_DequeRevIter.typedef = TypeDef("_collections.deque_reverse_iterator",
    __new__         = interp2app(W_DequeRevIter__new__),
    __iter__        = interp2app(W_DequeRevIter.iter),
    __length_hint__ = interp2app(W_DequeRevIter.length),
    __next__        = interp2app(W_DequeRevIter.next),
    __reduce__      = interp2app(W_DequeRevIter.reduce)
)
W_DequeRevIter.typedef.acceptable_as_base_class = False

# ------------------------------------------------------------<|MERGE_RESOLUTION|>--- conflicted
+++ resolved
@@ -519,16 +519,10 @@
 app = gateway.applevel("""
     def dequerepr(currently_in_repr, d):
         'The app-level part of repr().'
-<<<<<<< HEAD
-        deque_id = id(d)
-        if deque_id in currently_in_repr:
+        if d in currently_in_repr:
             return '[...]'   # strange because it's a deque and this
                              # strongly suggests it's a list instead,
                              # but confirmed behavior from python-dev
-=======
-        if d in currently_in_repr:
-            listrepr = '[...]'
->>>>>>> ffc21467
         else:
             currently_in_repr[d] = 1
             try:
