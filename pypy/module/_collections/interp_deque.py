--- conflicted
+++ resolved
@@ -535,14 +535,9 @@
         return w_x
 
 W_DequeIter.typedef = TypeDef("deque_iterator",
-<<<<<<< HEAD
-    __iter__ = interp2app(W_DequeIter.iter),
-    __next__ = interp2app(W_DequeIter.next),
-=======
     __iter__        = interp2app(W_DequeIter.iter),
     __length_hint__ = interp2app(W_DequeIter.length),
-    next            = interp2app(W_DequeIter.next),
->>>>>>> cff9b12d
+    __next__        = interp2app(W_DequeIter.next),
 )
 W_DequeIter.typedef.acceptable_as_base_class = False
 
@@ -579,14 +574,9 @@
         return w_x
 
 W_DequeRevIter.typedef = TypeDef("deque_reverse_iterator",
-<<<<<<< HEAD
-    __iter__ = interp2app(W_DequeRevIter.iter),
-    __next__ = interp2app(W_DequeRevIter.next),
-=======
     __iter__        = interp2app(W_DequeRevIter.iter),
     __length_hint__ = interp2app(W_DequeRevIter.length),
-    next            = interp2app(W_DequeRevIter.next),
->>>>>>> cff9b12d
+    __next__        = interp2app(W_DequeRevIter.next),
 )
 W_DequeRevIter.typedef.acceptable_as_base_class = False
 
