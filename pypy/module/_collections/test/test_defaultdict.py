--- conflicted
+++ resolved
@@ -1,11 +1,6 @@
 
 class AppTestBasic:
-<<<<<<< HEAD
-    def setup_class(cls):
-        cls.space = gettestobjspace(usemodules=['_collections', 'itertools'])
-=======
     spaceconfig = dict(usemodules=['_collections'])
->>>>>>> 0c0bd860
 
     def test_basics(self):
         from _collections import defaultdict
