--- conflicted
+++ resolved
@@ -4,17 +4,11 @@
 
     def test_basics(self):
         from _collections import deque
-<<<<<<< HEAD
+        assert deque.__module__ == 'collections'
+
         d = deque(range(-5125, -5000))
         d.__init__(range(200))
         for i in range(200, 400):
-=======
-        assert deque.__module__ == 'collections'
-
-        d = deque(xrange(-5125, -5000))
-        d.__init__(xrange(200))
-        for i in xrange(200, 400):
->>>>>>> 39828c70
             d.append(i)
         for i in reversed(range(-200, 0)):
             d.appendleft(i)
