--- conflicted
+++ resolved
@@ -307,7 +307,25 @@
     gc.collect(); gc.collect(); gc.collect()
     assert X.freed
 
-<<<<<<< HEAD
+def test_index_method():
+    d = deque([1, 2, 3, 4, 5])
+    class A(object):
+        def __index__(self):
+            return 1
+    assert d[A()] == 2
+
+def test_index_method_mutates():
+    d = deque([1, 2, 3, 4, 5])
+    class A(object):
+        def __index__(self):
+            d.clear()
+            return 1
+    with raises(IndexError):
+        d[A()]
+    d = deque([1, 2, 3, 4, 5])
+    with raises(IndexError):
+        d[A()] = 2
+
 def test_DequeIter_pickle():
     from _collections import deque
     import pickle
@@ -440,24 +458,4 @@
     ga = _collections.deque[int]
     print(ga)
     assert ga.__origin__ is _collections.deque
-    assert ga.__args__ == (int, )
-=======
-def test_index_method():
-    d = deque([1, 2, 3, 4, 5])
-    class A(object):
-        def __index__(self):
-            return 1
-    assert d[A()] == 2
-
-def test_index_method_mutates():
-    d = deque([1, 2, 3, 4, 5])
-    class A(object):
-        def __index__(self):
-            d.clear()
-            return 1
-    with raises(IndexError):
-        d[A()]
-    d = deque([1, 2, 3, 4, 5])
-    with raises(IndexError):
-        d[A()] = 2
->>>>>>> 8d2ce818
+    assert ga.__args__ == (int, )