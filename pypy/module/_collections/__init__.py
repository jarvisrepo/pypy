from pypy.interpreter.mixedmodule import MixedModule

class Module(MixedModule):
    """High performance data structures.
- deque:        ordered collection accessible from endpoints only
- defaultdict:  dict subclass with a default value factory
"""

    appleveldefs = {
        'defaultdict': 'app_defaultdict.defaultdict',
        }

    interpleveldefs = {
        'deque' : 'interp_deque.W_Deque',
        'deque_iterator' : 'interp_deque.W_DequeIter',
        'deque_reverse_iterator' : 'interp_deque.W_DequeRevIter',
        '__missing__': 'interp_defaultdict.missing',
        }

    def setup_after_space_initialization(self):
        """NOT_RPYTHON"""
        # must remove the interp-level name '__missing__' after it has
        # been used...  otherwise, some code is not happy about seeing
        # this code object twice
        space = self.space
<<<<<<< HEAD
        space.getattr(self, space.wrap('defaultdict'))  # force importing
        space.delattr(self, space.wrap('__missing__'))

    def startup(self, space):
        # OrderedDict is normally present, but in some cases the line
        # "from __pypy__ import reversed_dict, move_to_end" from
        # _pypy_collections.py raises
        space.appexec([space.wrap(self)], """(mod):
            try:
                from _pypy_collections import OrderedDict
                mod.OrderedDict = OrderedDict
            except ImportError:
                pass
        """)
=======
        space.getattr(self, space.newtext('defaultdict'))  # force importing
        space.delattr(self, space.newtext('__missing__'))
>>>>>>> 681e076a
<|MERGE_RESOLUTION|>--- conflicted
+++ resolved
@@ -23,22 +23,17 @@
         # been used...  otherwise, some code is not happy about seeing
         # this code object twice
         space = self.space
-<<<<<<< HEAD
-        space.getattr(self, space.wrap('defaultdict'))  # force importing
-        space.delattr(self, space.wrap('__missing__'))
+        space.getattr(self, space.newtext('defaultdict'))  # force importing
+        space.delattr(self, space.newtext('__missing__'))
 
     def startup(self, space):
         # OrderedDict is normally present, but in some cases the line
         # "from __pypy__ import reversed_dict, move_to_end" from
         # _pypy_collections.py raises
-        space.appexec([space.wrap(self)], """(mod):
+        space.appexec([self], """(mod):
             try:
                 from _pypy_collections import OrderedDict
                 mod.OrderedDict = OrderedDict
             except ImportError:
                 pass
-        """)
-=======
-        space.getattr(self, space.newtext('defaultdict'))  # force importing
-        space.delattr(self, space.newtext('__missing__'))
->>>>>>> 681e076a
+        """)