--- conflicted
+++ resolved
@@ -173,9 +173,6 @@
         f()
         assert len(w) == 1
         f()
-<<<<<<< HEAD
-        assert len(w) == 1
-=======
         assert len(w) == 1
 
 def test_filename_from_co():
@@ -203,4 +200,3 @@
         sys.stderr = stderr
     print(result)
     assert 'pytest.py' in result
->>>>>>> e2acde13
