--- conflicted
+++ resolved
@@ -1,9 +1,5 @@
-<<<<<<< HEAD
 # spaceconfig = {"usemodules": ["_warnings"]}
-=======
-# spaceconfig = dict(usemodules=('_warnings',))
 import pytest
->>>>>>> 3b0a7197
 
 import warnings
 import _warnings
@@ -107,21 +103,6 @@
     globals()['__file__'] = None
     _warnings.warn('test', UserWarning)
 
-<<<<<<< HEAD
-def test_bad_category():
-    raises(TypeError, _warnings.warn, "text", 123)
-    class Foo:
-        pass
-    raises(TypeError, _warnings.warn, "text", Foo)
-
-def test_surrogate_in_filename():
-    for filename in ("nonascii\xe9\u20ac", "surrogate\udc80"):
-        try:
-            __pypy__.fsencode(filename)
-        except UnicodeEncodeError:
-            continue
-        _warnings.warn_explicit("text", UserWarning, filename, 1)
-=======
 def test_warn_unicode():
     if '__pypy__' not in sys.builtin_module_names:
         # see bc4acc4caa28
@@ -147,8 +128,19 @@
                          u'<str2>:831: UserWarning: \u1234\u5678\n')
     finally:
         sys.stderr, warnings.showwarning = old
->>>>>>> 3b0a7197
 
+def test_bad_category():
+    raises(TypeError, _warnings.warn, "text", 123)
+    class Foo:
+        pass
+    raises(TypeError, _warnings.warn, "text", Foo)
+def test_surrogate_in_filename():
+    for filename in ("nonascii\xe9\u20ac", "surrogate\udc80"):
+        try:
+            __pypy__.fsencode(filename)
+        except UnicodeEncodeError:
+            continue
+        _warnings.warn_explicit("text", UserWarning, filename, 1)
 def test_issue31285():
     def get_bad_loader(splitlines_ret_val):
         class BadLoader:
