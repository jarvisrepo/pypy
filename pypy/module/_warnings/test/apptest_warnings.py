--- conflicted
+++ resolved
@@ -141,7 +141,7 @@
         sys.stderr, warnings.showwarning = old
 
 
-<<<<<<< HEAD
+
 def test_bad_category():
     raises(TypeError, _warnings.warn, "text", 123)
 
@@ -159,8 +159,6 @@
         _warnings.warn_explicit("text", UserWarning, filename, 1)
 
 
-=======
->>>>>>> 494c6869
 def test_issue31285():
     def get_bad_loader(splitlines_ret_val):
         class BadLoader:
