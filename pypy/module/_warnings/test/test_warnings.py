class AppTestWarnings:
    spaceconfig = dict(usemodules=('_warnings',))

    def test_defaults(self):
        import _warnings
        assert _warnings._onceregistry == {}
        assert _warnings._defaultaction == 'default'
        expected = [('ignore', None, DeprecationWarning, None, 0),
                    ('ignore', None, PendingDeprecationWarning, None, 0),
                    ('ignore', None, ImportWarning, None, 0),
                    ('ignore', None, BytesWarning, None, 0),
                    ('ignore', None, ResourceWarning, None, 0)]
        assert expected == _warnings.filters

    def test_warn(self):
        import _warnings
        _warnings.warn("some message", DeprecationWarning)
        _warnings.warn("some message", Warning)
        _warnings.warn(("some message",1), Warning)

    def test_use_builtin__warnings(self):
        """Check that the stdlib warnings.py module manages to import our
        _warnings module.  If something is missing, it doesn't, and silently
        continues.  Then things don't reliably work: either the
        functionality of the pure Python version is subtly different, or
        more likely we get confusion because of a half-imported _warnings.
        """
        import warnings
        assert not hasattr(warnings, '_filters_version')

    def test_lineno(self):
        import warnings, _warnings, sys
        with warnings.catch_warnings(record=True) as w:
            _warnings.warn("some message", Warning)
            lineno = sys._getframe().f_lineno - 1 # the line above
            assert w[-1].lineno == lineno

    def test_warn_explicit(self):
        import _warnings
        _warnings.warn_explicit("some message", DeprecationWarning,
                                "<string>", 1, module_globals=globals())
        _warnings.warn_explicit("some message", Warning,
                                "<string>", 1, module_globals=globals())

    def test_default_action(self):
        import warnings, _warnings
        warnings.defaultaction = 'ignore'
        warnings.resetwarnings()
        with warnings.catch_warnings(record=True) as w:
            __warningregistry__ = {}
            _warnings.warn_explicit("message", UserWarning, "<test>", 44,
                                    registry={})
            assert len(w) == 0
        warnings.defaultaction = 'default'

    def test_show_source_line(self):
        import warnings
        import sys, io
        try:
            from test.warning_tests import inner
        except ImportError:
            skip('no test, -A on cpython?')
        # With showarning() missing, make sure that output is okay.
        saved = warnings.showwarning
        try:
<<<<<<< HEAD
            sys.stderr = io.StringIO()
            inner('test message')
            result = sys.stderr.getvalue()
        finally:
            sys.stderr = stderr
=======
            del warnings.showwarning
>>>>>>> aa93c13f

            stderr = sys.stderr
            try:
                sys.stderr = StringIO.StringIO()
                inner('test message')
                result = sys.stderr.getvalue()
            finally:
                sys.stderr = stderr

            assert result.count('\n') == 2
            assert '  warnings.warn(message, ' in result
        finally:
            warnings.showwarning = saved

    def test_filename_none(self):
        import _warnings
        globals()['__file__'] = 'test.pyc'
        _warnings.warn('test', UserWarning)
        globals()['__file__'] = None
        _warnings.warn('test', UserWarning)

    def test_bad_category(self):
        import _warnings
        raises(TypeError, _warnings.warn, "text", 123)
        class Foo:
            pass
        raises(TypeError, _warnings.warn, "text", Foo)

    def test_surrogate_in_filename(self):
        import _warnings, __pypy__
        for filename in ("nonascii\xe9\u20ac", "surrogate\udc80"):
            try:
                __pypy__.fsencode(filename)
            except UnicodeEncodeError:
                continue
            _warnings.warn_explicit("text", UserWarning, filename, 1)<|MERGE_RESOLUTION|>--- conflicted
+++ resolved
@@ -63,19 +63,11 @@
         # With showarning() missing, make sure that output is okay.
         saved = warnings.showwarning
         try:
-<<<<<<< HEAD
-            sys.stderr = io.StringIO()
-            inner('test message')
-            result = sys.stderr.getvalue()
-        finally:
-            sys.stderr = stderr
-=======
             del warnings.showwarning
->>>>>>> aa93c13f
 
             stderr = sys.stderr
             try:
-                sys.stderr = StringIO.StringIO()
+                sys.stderr = io.StringIO()
                 inner('test message')
                 result = sys.stderr.getvalue()
             finally:
