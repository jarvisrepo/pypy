from pypy.interpreter.gateway import unwrap_spec, WrappedDefault
from pypy.interpreter.error import OperationError, oefmt

def create_filter(space, w_category, action):
    return space.newtuple([
        space.newtext(action), space.w_None, w_category,
        space.w_None, space.newint(0)])

class State:
    def __init__(self, space):
        self.init_filters(space)
        self.w_once_registry = space.newdict()
        self.w_default_action = space.newtext("default")
        self.filters_mutated(space)

    def filters_mutated(self, space):
        self.w_filters_version = space.call_function(space.w_object)

    def init_filters(self, space):
        filters_w = []

        filters_w.append(create_filter(
            space, space.w_DeprecationWarning, "ignore"))
        filters_w.append(create_filter(
            space, space.w_PendingDeprecationWarning, "ignore"))
        filters_w.append(create_filter(
            space, space.w_ImportWarning, "ignore"))

        bytes_warning = space.sys.get_flag('bytes_warning')
        if bytes_warning > 1:
            action = "error"
        elif bytes_warning == 0:
            action = "ignore"
        else:
            action = "default"
        filters_w.append(create_filter(
            space, space.w_BytesWarning, action))

        # note: in CPython, resource usage warnings are enabled by default
        # in pydebug mode
        filters_w.append(create_filter(
            space, space.w_ResourceWarning, "ignore"))

        self.w_filters = space.newlist(filters_w)

def get_warnings_attr(space, name):
    try:
        w_module = space.getitem(space.sys.get('modules'),
                                 space.newtext('warnings'))
    except OperationError as e:
        if not e.match(space, space.w_KeyError):
            raise
        return None

    try:
        return space.getattr(w_module, space.newtext(name))
    except OperationError as e:
        if not e.match(space, space.w_AttributeError):
            raise
    return None

def get_category(space, w_message, w_category):
    # Get category
    if space.isinstance_w(w_message, space.w_Warning):
        w_category = space.type(w_message)
    elif space.is_none(w_category):
        w_category = space.w_UserWarning

    # Validate category
    try:
        if not space.abstract_issubclass_w(w_category, space.w_Warning):
            raise oefmt(space.w_TypeError,
                        "category is not a subclass of Warning")
    except OperationError as e:
        if e.async(space):
            raise
        raise oefmt(space.w_TypeError,
                    "category must be a Warning subclass, not '%T'",
                    w_category)

    return w_category

def is_internal_frame(space, frame):
    if frame is None:
        return False
    code = frame.getcode()
    if code is None or code.co_filename is None:
        return False
    # XXX XXX HAAAACK copied directly from CPython, which I'm particularly
    # unhappy about, but I can't do anything more than say "bah"
    return "importlib" in code.co_filename and "_bootstrap" in code.co_filename

def next_external_frame(space, frame):
    ec = space.getexecutioncontext()
    while True:
        frame = ec.getnextframe_nohidden(frame)
        if frame is None or not is_internal_frame(space, frame):
            return frame

def setup_context(space, stacklevel):
    # Setup globals and lineno
    ec = space.getexecutioncontext()

    # Direct copy of CPython's logic, which has grown its own notion of
    # "internal frames".  xxx not sure I understand this logic.
    frame = ec.gettopframe_nohidden()
    if stacklevel <= 0 or is_internal_frame(space, frame):
        while stacklevel > 1 and frame:
            frame = ec.getnextframe_nohidden(frame)
            stacklevel -= 1
    else:
        while stacklevel > 1 and frame:
            frame = next_external_frame(space, frame)
            stacklevel -= 1

    if frame:
        w_globals = frame.get_w_globals()
        lineno = frame.get_last_lineno()
    else:
        w_globals = space.sys.w_dict
        lineno = 1

    # setup registry
    try:
        w_registry = space.getitem(w_globals, space.newtext("__warningregistry__"))
    except OperationError as e:
        if not e.match(space, space.w_KeyError):
            raise
        w_registry = space.newdict()
        space.setitem(w_globals, space.newtext("__warningregistry__"), w_registry)

    # setup module
    try:
        w_module = space.getitem(w_globals, space.newtext("__name__"))
    except OperationError as e:
        if not e.match(space, space.w_KeyError):
            raise
        w_module = space.newtext("<string>")

    # setup filename
    try:
        w_filename = space.getitem(w_globals, space.newtext("__file__"))
        filename = space.fsencode_w(w_filename)
    except OperationError as e:
        if space.text_w(w_module) == '__main__':
            w_argv = space.sys.getdictvalue(space, 'argv')
            if w_argv and space.len_w(w_argv) > 0:
                w_filename = space.getitem(w_argv, space.newint(0))
                if not space.is_true(w_filename):
                    w_filename = space.newtext('__main__')
            else:
                # embedded interpreters don't have sys.argv
                w_filename = space.newtext('__main__')
        else:
            w_filename = w_module
    else:
        lc_filename = filename.lower()
        if lc_filename.endswith(".pyc"):
            # strip last character
            w_filename = space.fsdecode(space.newbytes(filename[:-1]))

    return (w_filename, lineno, w_module, w_registry)

def check_matched(space, w_obj, w_arg):
    if space.is_w(w_obj, space.w_None):
        return True
    return space.is_true(space.call_method(w_obj, "match", w_arg))

def get_filter(space, w_category, w_text, lineno, w_module):
    w_filters = get_warnings_attr(space, "filters")
    if w_filters:
        space.fromcache(State).w_filters = w_filters
    else:
        w_filters = space.fromcache(State).w_filters

    # filters could change while we are iterating over it
    for w_item in space.fixedview(w_filters):
        w_action, w_msg, w_cat, w_mod, w_lineno = space.fixedview(
            w_item, 5)
        ln = space.int_w(w_lineno)

        if (check_matched(space, w_msg, w_text) and
            check_matched(space, w_mod, w_module) and
            space.abstract_issubclass_w(w_category, w_cat) and
            (ln == 0 or ln == lineno)):
            return space.text_w(w_action), w_item

    action = get_default_action(space)
    if not action:
        raise oefmt(space.w_ValueError, "warnings.defaultaction not found")
    return action, None

def get_default_action(space):
    w_action = get_warnings_attr(space, "defaultaction");
    if w_action is None:
        return space.text_w(space.fromcache(State).w_default_action)

    space.fromcache(State).w_default_action = w_action
    return space.text_w(w_action)

def get_once_registry(space):
    w_registry = get_warnings_attr(space, "onceregistry");
    if w_registry is None:
        return space.fromcache(State).w_once_registry

    space.fromcache(State).w_once_registry = w_registry
    return w_registry

def update_registry(space, w_registry, w_text, w_category):
    w_key = space.newtuple([w_text, w_category])
    return already_warned(space, w_registry, w_key, should_set=True)

def already_warned(space, w_registry, w_key, should_set=False):
    w_version_obj = space.finditem_str(w_registry, "version")
    state = space.fromcache(State)
    if w_version_obj is not state.w_filters_version:
        space.call_method(w_registry, "clear")
        space.setitem_str(w_registry, "version", state.w_filters_version)
    else:
        w_already_warned = space.finditem(w_registry, w_key)
        if w_already_warned is not None and space.is_true(w_already_warned):
            return True
    # This warning wasn't found in the registry, set it.
    if should_set:
        space.setitem(w_registry, w_key, space.w_True)
    return False

def normalize_module(space, w_filename):
    # XXX: could be more efficient (doesn't necessarily need
    # fsencoding/redecoding)
    filename = space.fsencode_w(w_filename)
    if len(filename) == 0:
        return space.newtext("<unknown>")
    if filename.endswith(".py"):
        n = len(filename) - 3
        assert n >= 0
        filename = filename[:n]
        return space.newfilename(filename)
    return w_filename

def show_warning(space, w_filename, lineno, w_text, w_category,
                 w_sourceline=None):
    w_name = space.getattr(w_category, space.newtext("__name__"))
    w_stderr = space.sys.get("stderr")

    # Print "filename:lineno: category: text\n"
<<<<<<< HEAD
    message = u"%s:%d: %s: %s\n" % (space.unicode_w(w_filename), lineno,
                                    space.unicode_w(w_name),
                                    space.unicode_w(w_text))
    space.call_method(w_stderr, "write", space.newunicode(message))
=======
    try:
        message = "%s:%d: %s: %s\n" % (space.text_w(w_filename), lineno,
                                       space.text_w(w_name),
                                       space.text_w(w_text))
    except OperationError as e:
        if e.async(space):
            raise
        message = u"%s:%d: %s: %s\n" % (space.unicode_w(w_filename), lineno,
                                        space.unicode_w(w_name),
                                        space.unicode_w(w_text))
        w_message = space.newunicode(message)
    else:
        w_message = space.newtext(message)
    space.call_method(w_stderr, "write", w_message)
>>>>>>> df887ceb

    # Print "  source_line\n"
    if not w_sourceline:
        try:
            # sourceline = linecache.getline(filename, lineno).strip()
            w_builtins = space.getbuiltinmodule('builtins')
            w_linecachemodule = space.call_method(w_builtins, '__import__',
                                                  space.newtext("linecache"))
            w_sourceline = space.call_method(w_linecachemodule, "getline",
                                             w_filename, space.newint(lineno))
            w_sourceline = space.call_method(w_sourceline, "strip")
        except OperationError:
            w_sourceline = None

    if not w_sourceline:
        return
    line = space.unicode_w(w_sourceline)
    if not line:
        return

    message = u"\n"
    for i in range(len(line)):
        c = line[i]
        if c not in u' \t\014':
            message = u"  %s\n" % (line[i:],)
            break
    space.call_method(w_stderr, "write", space.newunicode(message))

def do_warn(space, w_message, w_category, stacklevel):
    context_w = setup_context(space, stacklevel)
    do_warn_explicit(space, w_category, w_message, context_w)

def do_warn_explicit(space, w_category, w_message, context_w,
                     w_sourceline=None):
    w_filename, lineno, w_module, w_registry = context_w

    # normalize module
    if space.is_w(w_module, space.w_None):
        w_module = normalize_module(space, w_filename)

    # normalize message
    if space.isinstance_w(w_message, space.w_Warning):
        w_text = space.str(w_message)
        w_category = space.type(w_message)
    elif (not space.isinstance_w(w_message, space.w_unicode) and
          not space.isinstance_w(w_message, space.w_bytes)):
        w_text = space.str(w_message)
        w_message = space.call_function(w_category, w_message)
    else:
        w_text = w_message
        w_message = space.call_function(w_category, w_message)

    w_lineno = space.newint(lineno)

    # create key
    w_key = space.newtuple([w_text, w_category, w_lineno])

    if not space.is_w(w_registry, space.w_None):
        if already_warned(space, w_registry, w_key):
            return
        # else this warning hasn't been generated before

    action, w_item = get_filter(space, w_category, w_text, lineno, w_module)

    if action == "error":
        raise OperationError(w_category, w_message)

    # Store in the registry that we've been here, *except* when the action is
    # "always".
    warned = False
    if action != 'always':
        if not space.is_w(w_registry, space.w_None):
            space.setitem(w_registry, w_key, space.w_True)
        if action == 'ignore':
            return
        elif action == 'once':
            if space.is_w(w_registry, space.w_None):
                w_registry = get_once_registry(space)
            warned = update_registry(space, w_registry, w_text, w_category)
        elif action == 'module':
            if not space.is_w(w_registry, space.w_None):
                warned = update_registry(space, w_registry, w_text, w_category)
        elif action != 'default':
            try:
                err = space.text_w(space.str(w_item))
            except OperationError:
                err = "???"
            raise oefmt(space.w_RuntimeError,
                        "Unrecognized action (%s) in warnings.filters:\n %s",
                        action, err)

    if warned:
        # Already warned for this module
        return
    w_show_fxn = get_warnings_attr(space, "showwarning")
    if w_show_fxn is None:
        show_warning(space, w_filename, lineno, w_text, w_category,
                     w_sourceline)
    else:
        space.call_function(
            w_show_fxn, w_message, w_category, w_filename, w_lineno)

@unwrap_spec(stacklevel=int)
def warn(space, w_message, w_category=None, stacklevel=1):
    "Issue a warning, or maybe ignore it or raise an exception."
    w_category = get_category(space, w_message, w_category);
    do_warn(space, w_message, w_category, stacklevel)


def get_source_line(space, w_globals, lineno):
    if space.is_none(w_globals):
        return None

    # Check/get the requisite pieces needed for the loader.
    try:
        w_loader = space.getitem(w_globals, space.newtext("__loader__"))
        w_module_name = space.getitem(w_globals, space.newtext("__name__"))
    except OperationError as e:
        if not e.match(space, space.w_KeyError):
            raise
        return None

    # Make sure the loader implements the optional get_source() method.
    try:
        w_get_source = space.getattr(w_loader, space.newtext("get_source"))
    except OperationError as e:
        if not e.match(space, space.w_AttributeError):
            raise
        return None

    # Call get_source() to get the source code.
    w_source = space.call_function(w_get_source, w_module_name)
    if space.is_w(w_source, space.w_None):
        return None

    # Split the source into lines.
    w_source_list = space.call_method(w_source, "splitlines")

    # Get the source line.
    w_source_line = space.getitem(w_source_list, space.newint(lineno - 1))
    return w_source_line

@unwrap_spec(lineno=int, w_module = WrappedDefault(None),
             w_registry = WrappedDefault(None),
             w_module_globals = WrappedDefault(None))
def warn_explicit(space, w_message, w_category, w_filename, lineno,
                  w_module=None, w_registry=None, w_module_globals=None):
    "Low-level inferface to warnings functionality."

    w_source_line = get_source_line(space, w_module_globals, lineno)

    do_warn_explicit(space, w_category, w_message,
                     (w_filename, lineno, w_module, w_registry),
                     w_source_line)

def filters_mutated(space):
    space.fromcache(State).filters_mutated(space)<|MERGE_RESOLUTION|>--- conflicted
+++ resolved
@@ -244,27 +244,10 @@
     w_stderr = space.sys.get("stderr")
 
     # Print "filename:lineno: category: text\n"
-<<<<<<< HEAD
     message = u"%s:%d: %s: %s\n" % (space.unicode_w(w_filename), lineno,
                                     space.unicode_w(w_name),
                                     space.unicode_w(w_text))
     space.call_method(w_stderr, "write", space.newunicode(message))
-=======
-    try:
-        message = "%s:%d: %s: %s\n" % (space.text_w(w_filename), lineno,
-                                       space.text_w(w_name),
-                                       space.text_w(w_text))
-    except OperationError as e:
-        if e.async(space):
-            raise
-        message = u"%s:%d: %s: %s\n" % (space.unicode_w(w_filename), lineno,
-                                        space.unicode_w(w_name),
-                                        space.unicode_w(w_text))
-        w_message = space.newunicode(message)
-    else:
-        w_message = space.newtext(message)
-    space.call_method(w_stderr, "write", w_message)
->>>>>>> df887ceb
 
     # Print "  source_line\n"
     if not w_sourceline:
