from rpython.rlib import rutf8, jit

from pypy.interpreter.gateway import unwrap_spec, WrappedDefault
from pypy.interpreter.error import OperationError, oefmt

def create_filter(space, w_category, action, modname):
    w_modname = space.newtext(modname) if modname is not None else space.w_None
    return space.newtuple([
        space.newtext(action), space.w_None, w_category,
        w_modname, space.newint(0)])

class State:
    def __init__(self, space):
        self.init_filters(space)
        self.w_once_registry = space.newdict()
        self.w_default_action = space.newtext("default")
        self.filters_mutated(space)

    def filters_mutated(self, space):
        self.w_filters_version = space.call_function(space.w_object)

    def init_filters(self, space):
        filters_w = []

        # note: in CPython, all warnings are enabled by default in pydebug mode
        filters_w.append(create_filter(
            space, space.w_DeprecationWarning, "default", "__main__"))
        filters_w.append(create_filter(
            space, space.w_DeprecationWarning, "ignore", None))
        filters_w.append(create_filter(
            space, space.w_PendingDeprecationWarning, "ignore", None))
        filters_w.append(create_filter(
            space, space.w_ImportWarning, "ignore", None))
        filters_w.append(create_filter(
            space, space.w_ResourceWarning, "ignore", None))

        self.w_filters = space.newlist(filters_w)

def get_warnings_attr(space, name):
    try:
        w_module = space.getitem(space.sys.get('modules'),
                                 space.newtext('warnings'))
    except OperationError as e:
        if not e.match(space, space.w_KeyError):
            raise
        return None

    try:
        return space.getattr(w_module, space.newtext(name))
    except OperationError as e:
        if not e.match(space, space.w_AttributeError):
            raise
    return None

def get_category(space, w_message, w_category):
    # Get category
    if space.isinstance_w(w_message, space.w_Warning):
        w_category = space.type(w_message)
    elif space.is_none(w_category):
        w_category = space.w_UserWarning

    # Validate category
    try:
        if not space.abstract_issubclass_w(w_category, space.w_Warning):
            raise oefmt(space.w_TypeError,
                        "category is not a subclass of Warning")
    except OperationError as e:
        if e.async(space):
            raise
        raise oefmt(space.w_TypeError,
                    "category must be a Warning subclass, not '%T'",
                    w_category)

    return w_category

<<<<<<< HEAD
def is_internal_frame(space, frame):
    if frame is None:
        return False
    code = frame.getcode()
    if code is None or code.co_filename is None:
        return False
    # XXX XXX HAAAACK copied directly from CPython, which I'm particularly
    # unhappy about, but I can't do anything more than say "bah"
    return "importlib" in code.co_filename and "_bootstrap" in code.co_filename

def next_external_frame(space, frame):
    ec = space.getexecutioncontext()
    while True:
        frame = ec.getnextframe_nohidden(frame)
        if frame is None or not is_internal_frame(space, frame):
            return frame

def setup_context(space, stacklevel):
    # Setup globals and lineno
=======
@jit.look_inside_iff(lambda space, stacklevel: jit.isconstant(stacklevel))
def _get_frame(space, stacklevel):
>>>>>>> 85bfd893
    ec = space.getexecutioncontext()

    # Direct copy of CPython's logic, which has grown its own notion of
    # "internal frames".  xxx not sure I understand this logic.
    frame = ec.gettopframe_nohidden()
<<<<<<< HEAD
    if stacklevel <= 0 or is_internal_frame(space, frame):
        while stacklevel > 1 and frame:
            frame = ec.getnextframe_nohidden(frame)
            stacklevel -= 1
    else:
        while stacklevel > 1 and frame:
            frame = next_external_frame(space, frame)
            stacklevel -= 1

=======
    while frame and stacklevel > 1:
        frame = ec.getnextframe_nohidden(frame)
        stacklevel -= 1
    return frame

def setup_context(space, stacklevel):
    # Setup globals and lineno
    frame = _get_frame(space, stacklevel)
>>>>>>> 85bfd893
    if frame:
        w_globals = frame.get_w_globals()
        w_filename = space.newtext(frame.pycode.co_filename)
        lineno = frame.get_last_lineno()
    else:
        w_globals = space.sys.w_dict
        w_filename = space.newtext("sys")
        lineno = 1

    # setup registry
    try:
        w_registry = space.getitem(w_globals, space.newtext("__warningregistry__"))
    except OperationError as e:
        if not e.match(space, space.w_KeyError):
            raise
        w_registry = space.newdict()
        space.setitem(w_globals, space.newtext("__warningregistry__"), w_registry)

    # setup module
    try:
        w_module = space.getitem(w_globals, space.newtext("__name__"))
    except OperationError as e:
        if not e.match(space, space.w_KeyError):
            raise
        w_module = space.newtext("<string>")

    return (w_filename, lineno, w_module, w_registry)

def check_matched(space, w_obj, w_arg):
    # A 'None' filter always matches
    if space.is_w(w_obj, space.w_None):
        return True
    # An internal plain text default filter must match exactly
    if space.is_w(space.type(w_obj), space.w_unicode):
        return space.eq_w(w_obj, w_arg)
    # Otherwise assume a regex filter and call its match() method
    return space.is_true(space.call_method(w_obj, "match", w_arg))

def get_filter(space, w_category, w_text, lineno, w_module):
    w_filters = get_warnings_attr(space, "filters")
    if w_filters:
        space.fromcache(State).w_filters = w_filters
    else:
        w_filters = space.fromcache(State).w_filters

    # filters could change while we are iterating over it
    for w_item in space.fixedview(w_filters):
        w_action, w_msg, w_cat, w_mod, w_lineno = space.fixedview(
            w_item, 5)
        ln = space.int_w(w_lineno)

        if (check_matched(space, w_msg, w_text) and
            check_matched(space, w_mod, w_module) and
            space.abstract_issubclass_w(w_category, w_cat) and
            (ln == 0 or ln == lineno)):
            return space.text_w(w_action), w_item

    action = get_default_action(space)
    if not action:
        raise oefmt(space.w_ValueError, "warnings.defaultaction not found")
    return action, None

def get_default_action(space):
    w_action = get_warnings_attr(space, "defaultaction");
    if w_action is None:
        return space.text_w(space.fromcache(State).w_default_action)

    space.fromcache(State).w_default_action = w_action
    return space.text_w(w_action)

def get_once_registry(space):
    w_registry = get_warnings_attr(space, "onceregistry");
    if w_registry is None:
        return space.fromcache(State).w_once_registry

    space.fromcache(State).w_once_registry = w_registry
    return w_registry

def update_registry(space, w_registry, w_text, w_category):
    w_key = space.newtuple2(w_text, w_category)
    return already_warned(space, w_registry, w_key, should_set=True)

def already_warned(space, w_registry, w_key, should_set=False):
    w_version_obj = space.finditem_str(w_registry, "version")
    state = space.fromcache(State)
    if w_version_obj is not state.w_filters_version:
        space.call_method(w_registry, "clear")
        space.setitem_str(w_registry, "version", state.w_filters_version)
    else:
        w_already_warned = space.finditem(w_registry, w_key)
        if w_already_warned is not None and space.is_true(w_already_warned):
            return True
    # This warning wasn't found in the registry, set it.
    if should_set:
        space.setitem(w_registry, w_key, space.w_True)
    return False

def normalize_module(space, w_filename):
    # XXX: could be more efficient (doesn't necessarily need
    # fsencoding/redecoding)
    filename = space.fsencode_w(w_filename)
    if len(filename) == 0:
        return space.newtext("<unknown>")
    if filename.endswith(".py"):
        n = len(filename) - 3
        assert n >= 0
        filename = filename[:n]
        return space.newfilename(filename)
    return w_filename

def show_warning(space, w_filename, lineno, w_text, w_category,
                 w_sourceline=None):
    w_name = space.getattr(w_category, space.newtext("__name__"))
    w_stderr = space.sys.get("stderr")

    # Print "filename:lineno: category: text\n"
    message = b"%s:%d: %s: %s\n" % (space.utf8_w(w_filename), lineno,
                                    space.utf8_w(w_name),
                                    space.utf8_w(w_text))
    space.call_method(w_stderr, "write", space.newtext(message))

    # Print "  source_line\n"
    if not w_sourceline:
        try:
            # sourceline = linecache.getline(filename, lineno).strip()
            w_builtins = space.getbuiltinmodule('builtins')
            w_linecachemodule = space.call_method(w_builtins, '__import__',
                                                  space.newtext("linecache"))
            w_sourceline = space.call_method(w_linecachemodule, "getline",
                                             w_filename, space.newint(lineno))
            w_sourceline = space.call_method(w_sourceline, "strip")
        except OperationError:
            w_sourceline = None

    if not w_sourceline:
        return
    line = space.utf8_w(w_sourceline)
    if not line:
        return

    message = "\n"
    for i in range(len(line)):
        c = line[i]
        if c not in ' \t\014':
            message = "  %s\n" % (line[i:],)
            break
    space.call_method(w_stderr, "write", space.newtext(message))

def do_warn(space, w_message, w_category, stacklevel, w_source=None):
    context_w = setup_context(space, stacklevel)
    do_warn_explicit(space, w_category, w_message, context_w, w_source=w_source)

def do_warn_explicit(space, w_category, w_message, context_w,
                     w_sourceline=None, w_source=None):
    w_filename, lineno, w_module, w_registry = context_w

    # normalize module
    if space.is_w(w_module, space.w_None):
        w_module = normalize_module(space, w_filename)

    # normalize message
    if space.isinstance_w(w_message, space.w_Warning):
        w_text = space.str(w_message)
        w_category = space.type(w_message)
    elif (not space.isinstance_w(w_message, space.w_unicode) and
          not space.isinstance_w(w_message, space.w_bytes)):
        w_text = space.str(w_message)
        w_message = space.call_function(w_category, w_message)
    else:
        w_text = w_message
        w_message = space.call_function(w_category, w_message)

    w_lineno = space.newint(lineno)

    # create key
    w_key = space.newtuple([w_text, w_category, w_lineno])

    if not space.is_w(w_registry, space.w_None):
        if already_warned(space, w_registry, w_key):
            return
        # else this warning hasn't been generated before

    action, w_item = get_filter(space, w_category, w_text, lineno, w_module)

    if action == "error":
        raise OperationError(w_category, w_message)
 
    if action == 'ignore':
        return

    # Store in the registry that we've been here, *except* when the action is
    # "always".
    warned = False
    if action != 'always':
        if not space.is_w(w_registry, space.w_None):
            space.setitem(w_registry, w_key, space.w_True)

        if action == 'once':
            if space.is_w(w_registry, space.w_None):
                w_registry = get_once_registry(space)
            warned = update_registry(space, w_registry, w_text, w_category)
        elif action == 'module':
            if not space.is_w(w_registry, space.w_None):
                warned = update_registry(space, w_registry, w_text, w_category)
        elif action != 'default':
            try:
                err = space.text_w(space.str(w_item))
            except OperationError:
                err = "???"
            raise oefmt(space.w_RuntimeError,
                        "Unrecognized action (%s) in warnings.filters:\n %s",
                        action, err)

    if warned:
        # Already warned for this module
        return

    w_show_fn = get_warnings_attr(space, "_showwarnmsg")
    if w_show_fn is None:
        show_warning(space, w_filename, lineno, w_text, w_category,
                     w_sourceline)
        return

    if not space.is_true(space.callable(w_show_fn)):
        raise oefmt(space.w_TypeError,
                    "warnings._showwarnmsg() must be set to a callable")
    w_message_cls = get_warnings_attr(space, "WarningMessage")
    if w_message_cls is None:
        raise oefmt(space.w_RuntimeError,
                    "unable to get warnings.WarningMessage")
    w_source = w_source or space.w_None
    w_msg = space.call_function(
        w_message_cls, w_message, w_category,
        w_filename, w_lineno, space.w_None, space.w_None, w_source)
    space.call_function(w_show_fn, w_msg)


@unwrap_spec(stacklevel=int)
def warn(space, w_message, w_category=None, stacklevel=1, w_source=None):
    "Issue a warning, or maybe ignore it or raise an exception."
    w_category = get_category(space, w_message, w_category);
    do_warn(space, w_message, w_category, stacklevel, w_source)


def get_source_line(space, w_globals, lineno):
    if space.is_none(w_globals):
        return None

    # Check/get the requisite pieces needed for the loader.
    try:
        w_loader = space.getitem(w_globals, space.newtext("__loader__"))
        w_module_name = space.getitem(w_globals, space.newtext("__name__"))
    except OperationError as e:
        if not e.match(space, space.w_KeyError):
            raise
        return None

    # Make sure the loader implements the optional get_source() method.
    try:
        w_get_source = space.getattr(w_loader, space.newtext("get_source"))
    except OperationError as e:
        if not e.match(space, space.w_AttributeError):
            raise
        return None

    # Call get_source() to get the source code.
    w_source = space.call_function(w_get_source, w_module_name)
    if space.is_w(w_source, space.w_None):
        return None

    # Split the source into lines.
    w_source_list = space.call_method(space.w_text, "splitlines", w_source)

    # Get the source line.
    w_source_line = space.getitem(w_source_list, space.newint(lineno - 1))
    return w_source_line

@unwrap_spec(lineno=int, w_module = WrappedDefault(None),
             w_registry = WrappedDefault(None),
             w_module_globals = WrappedDefault(None))
def warn_explicit(space, w_message, w_category, w_filename, lineno,
                  w_module=None, w_registry=None, w_module_globals=None,
                  w_source=None):
    "Low-level inferface to warnings functionality."

    w_source_line = get_source_line(space, w_module_globals, lineno)

    do_warn_explicit(space, w_category, w_message,
                     (w_filename, lineno, w_module, w_registry),
                     w_source_line, w_source)

def filters_mutated(space):
    space.fromcache(State).filters_mutated(space)<|MERGE_RESOLUTION|>--- conflicted
+++ resolved
@@ -73,7 +73,6 @@
 
     return w_category
 
-<<<<<<< HEAD
 def is_internal_frame(space, frame):
     if frame is None:
         return False
@@ -84,6 +83,7 @@
     # unhappy about, but I can't do anything more than say "bah"
     return "importlib" in code.co_filename and "_bootstrap" in code.co_filename
 
+@jit.unroll_safe # usually runs once, or a small number of times
 def next_external_frame(space, frame):
     ec = space.getexecutioncontext()
     while True:
@@ -91,18 +91,13 @@
         if frame is None or not is_internal_frame(space, frame):
             return frame
 
-def setup_context(space, stacklevel):
-    # Setup globals and lineno
-=======
 @jit.look_inside_iff(lambda space, stacklevel: jit.isconstant(stacklevel))
 def _get_frame(space, stacklevel):
->>>>>>> 85bfd893
     ec = space.getexecutioncontext()
 
     # Direct copy of CPython's logic, which has grown its own notion of
     # "internal frames".  xxx not sure I understand this logic.
     frame = ec.gettopframe_nohidden()
-<<<<<<< HEAD
     if stacklevel <= 0 or is_internal_frame(space, frame):
         while stacklevel > 1 and frame:
             frame = ec.getnextframe_nohidden(frame)
@@ -111,17 +106,12 @@
         while stacklevel > 1 and frame:
             frame = next_external_frame(space, frame)
             stacklevel -= 1
-
-=======
-    while frame and stacklevel > 1:
-        frame = ec.getnextframe_nohidden(frame)
-        stacklevel -= 1
     return frame
 
 def setup_context(space, stacklevel):
     # Setup globals and lineno
     frame = _get_frame(space, stacklevel)
->>>>>>> 85bfd893
+
     if frame:
         w_globals = frame.get_w_globals()
         w_filename = space.newtext(frame.pycode.co_filename)
