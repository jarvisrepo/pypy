from rpython.rtyper.tool import rffi_platform as platform
from rpython.rtyper.lltypesystem import rffi, lltype
from pypy.interpreter.error import OperationError, wrap_oserror, oefmt
from pypy.interpreter.gateway import unwrap_spec, WrappedDefault
from rpython.rlib import rposix
from rpython.translator.tool.cbuild import ExternalCompilationInfo
import sys

class CConfig:
    _compilation_info_ = ExternalCompilationInfo(
        includes = ['fcntl.h', 'sys/file.h', 'sys/ioctl.h']
    )
    flock = platform.Struct("struct flock",
        [('l_start', rffi.LONGLONG), ('l_len', rffi.LONGLONG),
        ('l_pid', rffi.LONG), ('l_type', rffi.SHORT),
        ('l_whence', rffi.SHORT)])
    has_flock = platform.Has('flock')

# constants, look in fcntl.h and platform docs for the meaning
# some constants are linux only so they will be correctly exposed outside
# depending on the OS
constants = {}
constant_names = ['LOCK_SH', 'LOCK_EX', 'LOCK_NB', 'LOCK_UN', 'F_DUPFD',
    'F_GETFD', 'F_SETFD', 'F_GETFL', 'F_SETFL', 'F_UNLCK', 'FD_CLOEXEC',
    'LOCK_MAND', 'LOCK_READ', 'LOCK_WRITE', 'LOCK_RW', 'F_GETSIG', 'F_SETSIG',
    'F_GETLK64', 'F_SETLK64', 'F_SETLKW64', 'F_GETLK', 'F_SETLK', 'F_SETLKW',
    'F_GETOWN', 'F_SETOWN', 'F_RDLCK', 'F_WRLCK', 'F_SETLEASE', 'F_GETLEASE',
    'F_NOTIFY', 'F_EXLCK', 'F_SHLCK', 'DN_ACCESS', 'DN_MODIFY', 'DN_CREATE',
    'DN_DELETE', 'DN_RENAME', 'DN_ATTRIB', 'DN_MULTISHOT', 'I_NREAD',
    'I_PUSH', 'I_POP', 'I_LOOK', 'I_FLUSH', 'I_SRDOPT', 'I_GRDOPT', 'I_STR',
    'I_SETSIG', 'I_GETSIG', 'I_FIND', 'I_LINK', 'I_UNLINK', 'I_PEEK',
    'I_FDINSERT', 'I_SENDFD', 'I_RECVFD', 'I_SWROPT', 'I_LIST', 'I_PLINK',
    'I_PUNLINK', 'I_FLUSHBAND', 'I_CKBAND', 'I_GETBAND', 'I_ATMARK',
    'I_SETCLTIME', 'I_GETCLTIME', 'I_CANPUT']
for name in constant_names:
    setattr(CConfig, name, platform.DefinedConstantInteger(name))

class cConfig(object):
    pass

for k, v in platform.configure(CConfig).items():
    setattr(cConfig, k, v)
cConfig.flock.__name__ = "_flock"

if "linux" in sys.platform:
    cConfig.F_GETSIG = 11
    cConfig.F_SETSIG = 10
    cConfig.F_GETLEASE = 1025
    cConfig.F_SETLEASE = 1024

# needed to export the constants inside and outside. see __init__.py
for name in constant_names:
    value = getattr(cConfig, name)
    if value is not None:
        constants[name] = value
locals().update(constants)

def external(name, args, result):
    return rffi.llexternal(name, args, result, compilation_info=CConfig._compilation_info_)

_flock = lltype.Ptr(cConfig.flock)
fcntl_int = external('fcntl', [rffi.INT, rffi.INT, rffi.INT], rffi.INT)
fcntl_str = external('fcntl', [rffi.INT, rffi.INT, rffi.CCHARP], rffi.INT)
fcntl_flock = external('fcntl', [rffi.INT, rffi.INT, _flock], rffi.INT)
ioctl_int = external('ioctl', [rffi.INT, rffi.INT, rffi.INT], rffi.INT)
ioctl_str = external('ioctl', [rffi.INT, rffi.INT, rffi.CCHARP], rffi.INT)

has_flock = cConfig.has_flock
if has_flock:
    c_flock = external('flock', [rffi.INT, rffi.INT], rffi.INT)

def _get_error(space, funcname):
    errno = rposix.get_errno()
    return wrap_oserror(space, OSError(errno, funcname),
                        exception_name = 'w_IOError')

@unwrap_spec(op=int, w_arg=WrappedDefault(0))
def fcntl(space, w_fd, op, w_arg):
    """fcntl(fd, op, [arg])

    Perform the requested operation on file descriptor fd.  The operation
    is defined by op and is operating system dependent.  These constants are
    available from the fcntl module.  The argument arg is optional, and
    defaults to 0; it may be an int or a string. If arg is given as a string,
    the return value of fcntl is a string of that length, containing the
    resulting value put in the arg buffer by the operating system. If the
    arg given is an integer or if none is specified, the result value is an
    integer corresponding to the return value of the fcntl call in the C code.
    """

    fd = space.c_filedescriptor_w(w_fd)
    op = rffi.cast(rffi.INT, op)        # C long => C int

    try:
        arg = space.getarg_w('s#', w_arg)
    except OperationError, e:
        if not e.match(space, space.w_TypeError):
            raise
<<<<<<< HEAD
        try:
            arg = space.str_w(w_arg)
        except OperationError, e:
            if not e.match(space, space.w_TypeError):
                raise
            raise OperationError(space.w_TypeError, space.wrap(
                    "int or string or buffer required"))

    ll_arg = rffi.str2charp(arg)
    rv = fcntl_str(fd, op, ll_arg)
    arg = rffi.charpsize2str(ll_arg, len(arg))
    lltype.free(ll_arg, flavor='raw')
    if rv < 0:
        raise _get_error(space, "fcntl")
    return space.wrapbytes(arg)

=======
    else:
        ll_arg = rffi.str2charp(arg)
        try:
            rv = fcntl_str(fd, op, ll_arg)
            if rv < 0:
                raise _get_error(space, "fcntl")
            arg = rffi.charpsize2str(ll_arg, len(arg))
            return space.wrap(arg)
        finally:
            lltype.free(ll_arg, flavor='raw')

    intarg = space.int_w(w_arg)
    intarg = rffi.cast(rffi.INT, intarg)   # C long => C int
    rv = fcntl_int(fd, op, intarg)
    if rv < 0:
        raise _get_error(space, "fcntl")
    return space.wrap(rv)
>>>>>>> 2a1d3f4a

@unwrap_spec(op=int)
def flock(space, w_fd, op):
    """flock(fd, operation)

    Perform the lock operation op on file descriptor fd.  See the Unix
    manual flock(3) for details.  (On some systems, this function is
    emulated using fcntl().)"""

    if has_flock:
        fd = space.c_filedescriptor_w(w_fd)
        op = rffi.cast(rffi.INT, op)        # C long => C int
        rv = c_flock(fd, op)
        if rv < 0:
            raise _get_error(space, "flock")
    else:
        lockf(space, w_fd, op)

@unwrap_spec(op=int, length=int, start=int, whence=int)
def lockf(space, w_fd, op, length=0, start=0, whence=0):
    """lockf (fd, operation, length=0, start=0, whence=0)

    This is essentially a wrapper around the fcntl() locking calls.  fd is the
    file descriptor of the file to lock or unlock, and operation is one of the
    following values:

    LOCK_UN - unlock
    LOCK_SH - acquire a shared lock
    LOCK_EX - acquire an exclusive lock

    When operation is LOCK_SH or LOCK_EX, it can also be bit-wise OR'd with
    LOCK_NB to avoid blocking on lock acquisition.  If LOCK_NB is used and the
    lock cannot be acquired, an IOError will be raised and the exception will
    have an errno attribute set to EACCES or EAGAIN (depending on the
    operating system -- for portability, check for either value).

    length is the number of bytes to lock, with the default meaning to lock to
    EOF.  start is the byte offset, relative to whence, to that the lock
    starts.  whence is as with fileobj.seek(), specifically:

    0 - relative to the start of the file (SEEK_SET)
    1 - relative to the current buffer position (SEEK_CUR)
    2 - relative to the end of the file (SEEK_END)"""

    fd = space.c_filedescriptor_w(w_fd)

    if op == LOCK_UN:
        l_type = F_UNLCK
    elif op & LOCK_SH:
        l_type = F_RDLCK
    elif op & LOCK_EX:
        l_type = F_WRLCK
    else:
        raise OperationError(space.w_ValueError,
            space.wrap("unrecognized lock operation"))

    op = [F_SETLKW, F_SETLK][int(bool(op & LOCK_NB))]
    op = rffi.cast(rffi.INT, op)        # C long => C int

    l = lltype.malloc(_flock.TO, flavor='raw')
    try:
        rffi.setintfield(l, 'c_l_type', l_type)
        rffi.setintfield(l, 'c_l_start', int(start))
        rffi.setintfield(l, 'c_l_len', int(length))
        rffi.setintfield(l, 'c_l_whence', int(whence))
        rv = fcntl_flock(fd, op, l)
        if rv < 0:
            raise _get_error(space, "fcntl")
    finally:
        lltype.free(l, flavor='raw')

@unwrap_spec(op=int, mutate_flag=int, w_arg=WrappedDefault(0))
def ioctl(space, w_fd, op, w_arg, mutate_flag=-1):
    """ioctl(fd, opt[, arg[, mutate_flag]])

    Perform the requested operation on file descriptor fd.  The operation is
    defined by opt and is operating system dependent.  Typically these codes
    are retrieved from the fcntl or termios library modules.
    """
    # removed the largish docstring because it is not in sync with the
    # documentation any more (even in CPython's docstring is out of date)

    # XXX this function's interface is a mess.
    # We try to emulate the behavior of Python >= 2.5 w.r.t. mutate_flag

    fd = space.c_filedescriptor_w(w_fd)
    op = rffi.cast(rffi.INT, op)        # C long => C int

    try:
        rwbuffer = space.writebuf_w(w_arg)
    except OperationError, e:
        if not e.match(space, space.w_TypeError):
            raise
    else:
        arg = rwbuffer.as_str()
        ll_arg = rffi.str2charp(arg)
        try:
            rv = ioctl_str(fd, op, ll_arg)
            if rv < 0:
                raise _get_error(space, "ioctl")
            arg = rffi.charpsize2str(ll_arg, len(arg))
            if mutate_flag != 0:
                rwbuffer.setslice(0, arg)
                return space.wrap(rv)
            return space.wrap(arg)
        finally:
            lltype.free(ll_arg, flavor='raw')

    if mutate_flag != -1:
        raise OperationError(space.w_TypeError, space.wrap(
            "ioctl requires a file or file descriptor, an integer "
            "and optionally an integer or buffer argument"))

    try:
        arg = space.getarg_w('s#', w_arg)
    except OperationError, e:
        if not e.match(space, space.w_TypeError):
            raise
<<<<<<< HEAD
        try:
            arg = space.str_w(w_arg)
        except OperationError, e:
            if not e.match(space, space.w_TypeError):
                raise
            raise OperationError(
                space.w_TypeError,
                space.wrap("int or string or buffer required"))

    ll_arg = rffi.str2charp(arg)
    rv = ioctl_str(fd, op, ll_arg)
    arg = rffi.charpsize2str(ll_arg, len(arg))
    lltype.free(ll_arg, flavor='raw')
    if rv < 0:
        raise _get_error(space, "ioctl")
    return space.wrapbytes(arg)
=======
    else:
        ll_arg = rffi.str2charp(arg)
        try:
            rv = ioctl_str(fd, op, ll_arg)
            if rv < 0:
                raise _get_error(space, "ioctl")
            arg = rffi.charpsize2str(ll_arg, len(arg))
            return space.wrap(arg)
        finally:
            lltype.free(ll_arg, flavor='raw')

    intarg = space.int_w(w_arg)
    intarg = rffi.cast(rffi.INT, intarg)   # C long => C int
    rv = ioctl_int(fd, op, intarg)
    if rv < 0:
        raise _get_error(space, "ioctl")
    return space.wrap(rv)
>>>>>>> 2a1d3f4a
<|MERGE_RESOLUTION|>--- conflicted
+++ resolved
@@ -96,24 +96,6 @@
     except OperationError, e:
         if not e.match(space, space.w_TypeError):
             raise
-<<<<<<< HEAD
-        try:
-            arg = space.str_w(w_arg)
-        except OperationError, e:
-            if not e.match(space, space.w_TypeError):
-                raise
-            raise OperationError(space.w_TypeError, space.wrap(
-                    "int or string or buffer required"))
-
-    ll_arg = rffi.str2charp(arg)
-    rv = fcntl_str(fd, op, ll_arg)
-    arg = rffi.charpsize2str(ll_arg, len(arg))
-    lltype.free(ll_arg, flavor='raw')
-    if rv < 0:
-        raise _get_error(space, "fcntl")
-    return space.wrapbytes(arg)
-
-=======
     else:
         ll_arg = rffi.str2charp(arg)
         try:
@@ -130,8 +112,7 @@
     rv = fcntl_int(fd, op, intarg)
     if rv < 0:
         raise _get_error(space, "fcntl")
-    return space.wrap(rv)
->>>>>>> 2a1d3f4a
+    return space.wrapbytes(rv)
 
 @unwrap_spec(op=int)
 def flock(space, w_fd, op):
@@ -250,24 +231,6 @@
     except OperationError, e:
         if not e.match(space, space.w_TypeError):
             raise
-<<<<<<< HEAD
-        try:
-            arg = space.str_w(w_arg)
-        except OperationError, e:
-            if not e.match(space, space.w_TypeError):
-                raise
-            raise OperationError(
-                space.w_TypeError,
-                space.wrap("int or string or buffer required"))
-
-    ll_arg = rffi.str2charp(arg)
-    rv = ioctl_str(fd, op, ll_arg)
-    arg = rffi.charpsize2str(ll_arg, len(arg))
-    lltype.free(ll_arg, flavor='raw')
-    if rv < 0:
-        raise _get_error(space, "ioctl")
-    return space.wrapbytes(arg)
-=======
     else:
         ll_arg = rffi.str2charp(arg)
         try:
@@ -284,5 +247,4 @@
     rv = ioctl_int(fd, op, intarg)
     if rv < 0:
         raise _get_error(space, "ioctl")
-    return space.wrap(rv)
->>>>>>> 2a1d3f4a
+    return space.wrapbytes(rv)