--- conflicted
+++ resolved
@@ -6,16 +6,10 @@
     }
 
     interpleveldefs = {
-<<<<<<< HEAD
-        'CODESIZE':       'space.wrap(interp_sre.CODESIZE)',
+        'CODESIZE':       'space.newint(interp_sre.CODESIZE)',
         'MAGIC':          'space.newint(20140917)',
-        'MAXREPEAT':      'space.wrap(interp_sre.MAXREPEAT)',
-        'MAXGROUPS':      'space.wrap(interp_sre.MAXGROUPS)',
-=======
-        'CODESIZE':       'space.newint(interp_sre.CODESIZE)',
-        'MAGIC':          'space.newint(20031017)',
         'MAXREPEAT':      'space.newint(interp_sre.MAXREPEAT)',
->>>>>>> cc046c66
+        'MAXGROUPS':      'space.newint(interp_sre.MAXGROUPS)',
         'compile':        'interp_sre.W_SRE_Pattern',
         'getlower':       'interp_sre.w_getlower',
         'getcodesize':    'interp_sre.w_getcodesize',
