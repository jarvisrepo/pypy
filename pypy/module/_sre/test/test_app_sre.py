"""Regular expression tests specific to _sre.py and accumulated during TDD."""

import os
import py
from py.test import raises, skip
from pypy.interpreter.gateway import app2interp_temp


def init_app_test(cls, space):
    cls.w_s = space.appexec(
        [space.wrap(os.path.realpath(os.path.dirname(__file__)))],
        """(this_dir):
        import sys
        # Uh-oh, ugly hack
        sys.path.insert(0, this_dir)
        try:
            import support_test_app_sre
            return support_test_app_sre
        finally:
            sys.path.pop(0)
        """)


class AppTestSrePy:
    def test_magic(self):
        import _sre, sre_constants
        assert sre_constants.MAGIC == _sre.MAGIC

    def test_codesize(self):
        import _sre
        assert _sre.getcodesize() == _sre.CODESIZE
        # in py3.7, it should always be 4
        assert _sre.CODESIZE == 4


class AppTestSrePattern:
    def setup_class(cls):
        # This imports support_test_sre as the global "s"
        init_app_test(cls, cls.space)

    spaceconfig = {'usemodules': ['itertools']}

    def test_copy(self):
        # new in 3.7
        import re
        p = re.compile("b")
        assert p.__copy__() is p
        assert p.__deepcopy__("whatever") is p

    def test_creation_attributes(self):
        import re
        pattern_string = b"(b)l(?P<g>a)"
        p = re.compile(pattern_string, re.I | re.M)
        assert pattern_string == p.pattern
        assert re.I | re.M == p.flags
        assert 2 == p.groups
        assert {"g": 2} == p.groupindex
        raises(TypeError, "p.groupindex['g'] = 3")

    def test_repeat_minmax_overflow(self):
        import re
        string = "x" * 100000
        assert re.match(r".{%d}" % (self.s.MAXREPEAT - 1), string) is None
        assert re.match(r".{,%d}" % (self.s.MAXREPEAT - 1), string).span() == (0, 100000)
        assert re.match(r".{%d,}?" % (self.s.MAXREPEAT - 1), string) is None
        import sys
        if sys.version_info[:3] <= (3, 2, 3):
            # XXX: These are fixed in 3.2.4 or so
            return
        raises(OverflowError, re.compile, r".{%d}" % self.s.MAXREPEAT)
        raises(OverflowError, re.compile, r".{,%d}" % self.s.MAXREPEAT)
        raises(OverflowError, re.compile, r".{%d,}?" % self.s.MAXREPEAT)

    def test_match_none(self):
        import re
        p = re.compile("bla")
        none_matches = ["b", "bl", "blub", "jupidu"]
        for string in none_matches:
            assert None == p.match(string)

    def test_pos_endpos(self):
        import re
        # XXX maybe fancier tests here
        p = re.compile("bl(a)")
        tests = [("abla", 0, 4), ("abla", 1, 4), ("ablaa", 1, 4)]
        for string, pos, endpos in tests:
            assert p.search(string, pos, endpos)
        tests = [("abla", 0, 3), ("abla", 2, 4)]
        for string, pos, endpos in tests:
            assert not p.search(string, pos, endpos)

    def test_findall(self):
        import re
        assert ["b"] == re.findall("b", "bla")
        assert ["a", "u"] == re.findall("b(.)", "abalbus")
        assert [("a", "l"), ("u", "s")] == re.findall("b(.)(.)", "abalbus")
        assert [("a", ""), ("s", "s")] == re.findall("b(a|(s))", "babs")
        assert ['', '', 'X', '', ''] == re.findall("X??", "1X4")  # new in 3.7

    def test_findall_unicode(self):
        import re
        assert [u"\u1234"] == re.findall(u"\u1234", u"\u1000\u1234\u2000")
        assert ["a", "u"] == re.findall("b(.)", "abalbus")
        assert [("a", "l"), ("u", "s")] == re.findall("b(.)(.)", "abalbus")
        assert [("a", ""), ("s", "s")] == re.findall("b(a|(s))", "babs")
        assert [u"xyz"] == re.findall(u".*yz", u"xyz")

    def test_finditer(self):
        import re
        it = re.finditer("b(.)", "brabbel")
        assert "br" == next(it).group(0)
        assert "bb" == next(it).group(0)
        raises(StopIteration, next, it)

    def test_split(self):
        import re
        assert ["a", "o", "u", ""] == re.split("b", "abobub")
        assert ["a", "o", "ub"] == re.split("b", "abobub", 2)
        assert ['', 'a', 'l', 'a', 'lla'] == re.split("b(a)", "balballa")
        assert ['', 'a', None, 'l', 'u', None, 'lla'] == (
            re.split("b([ua]|(s))", "balbulla"))
        assert ['Hello \udce2\udc9c\udc93', ''] == re.split(r'\r\n|\r|\n',
                    'Hello \udce2\udc9c\udc93\n')

    def test_weakref(self):
        import re, _weakref
        _weakref.ref(re.compile(r""))

    def test_match_compat(self):
        import re
        res = re.match(r'(a)|(b)', 'b').start(1)
        assert res == -1

    def test_pattern_check(self):
        import _sre
        raises(TypeError, _sre.compile, {}, 0, [])

    def test_fullmatch(self):
        import re
        assert re.compile(r"ab*c").fullmatch("abbcdef") is None
        assert re.compile(r"ab*c").fullmatch("abbc") is not None
        assert re.fullmatch(r"ab*c", "abbbcdef") is None
        assert re.fullmatch(r"ab*c", "abbbc") is not None

    def test_repr(self):
        import re
        r = re.compile(r'f(o"\d)', 0)
        assert repr(r) == (
            r"""re.compile('f(o"\\d)')""")
        r = re.compile(r'f(o"\d)', re.IGNORECASE|re.DOTALL|re.VERBOSE)
        assert repr(r) == (
            r"""re.compile('f(o"\\d)', re.IGNORECASE|re.DOTALL|re.VERBOSE)""")

    def test_pattern_compare(self):
        import re
        pattern1 = re.compile('abc', re.IGNORECASE)

        # equal to itself
        assert pattern1 == pattern1
        assert not(pattern1 != pattern1)
        # equal
        re.purge()
        pattern2 = re.compile('abc', re.IGNORECASE)
        assert hash(pattern2) == hash(pattern1)
        assert pattern2 == pattern1

        # not equal: different pattern
        re.purge()
        pattern3 = re.compile('XYZ', re.IGNORECASE)
        # warranty that hash values are different
        assert pattern3 != pattern1

        # not equal: different flag (flags=0)
        re.purge()
        pattern4 = re.compile('abc')
        assert pattern4 != pattern1

        # only == and != comparison operators are supported
        raises(TypeError, "pattern1 < pattern2")


class AppTestSreMatch:
    spaceconfig = dict(usemodules=('array', ))

    def test_copy(self):
        import re
        # new in 3.7
        m = re.match("bla", "bla")
        assert m.__copy__() is m
        assert m.__deepcopy__("whatever") is m

    def test_match_attributes(self):
        import re
        c = re.compile("bla")
        m = c.match("blastring")
        assert "blastring" == m.string
        assert c == m.re
        assert 0 == m.pos
        assert 9 == m.endpos
        assert None == m.lastindex
        assert None == m.lastgroup
        assert ((0, 3),) == m.regs

    def test_match_attributes_with_groups(self):
        import re
        m = re.search("a(b)(?P<name>c)", "aabcd")
        assert 0 == m.pos
        assert 5 == m.endpos
        assert 2 == m.lastindex
        assert "name" == m.lastgroup
        assert ((1, 4), (2, 3), (3, 4)) == m.regs

    def test_regs_overlapping_groups(self):
        import re
        m = re.match("a((b)c)", "abc")
        assert ((0, 3), (1, 3), (1, 2)) == m.regs

    def test_start_end_span(self):
        import re
        m = re.search("a((b)c)", "aabcd")
        assert (1, 4) == (m.start(), m.end())
        assert (1, 4) == m.span()
        assert (2, 4) == (m.start(1), m.end(1))
        assert (2, 4) == m.span(1)
        assert (2, 3) == (m.start(2), m.end(2))
        assert (2, 3) == m.span(2)
        raises(IndexError, m.start, 3)
        raises(IndexError, m.end, 3)
        raises(IndexError, m.span, 3)
        raises(IndexError, m.start, -1)

    def test_groups(self):
        import re
        m = re.search("a((.).)", "aabcd")
        assert ("ab", "a") == m.groups()
        assert ("ab", "a") == m.groups(True)
        m = re.search("a((\d)|(\s))", "aa1b")
        assert ("1", "1", None) == m.groups()
        assert ("1", "1", True) == m.groups(True)
        m = re.search("a((\d)|(\s))", "a ")
        assert (" ", None, " ") == m.groups()
        m = re.match("(a)", "a")
        assert ("a",) == m.groups()

    def test_groupdict(self):
        import re
        m = re.search("a((.).)", "aabcd")
        assert {} == m.groupdict()
        m = re.search("a((?P<first>.).)", "aabcd")
        assert {"first": "a"} == m.groupdict()
        m = re.search("a((?P<first>\d)|(?P<second>\s))", "aa1b")
        assert {"first": "1", "second": None} == m.groupdict()
        assert {"first": "1", "second": True} == m.groupdict(True)

    def test_group(self):
        import re
        m = re.search("a((?P<first>\d)|(?P<second>\s))", "aa1b")
        assert "a1" == m.group()
        assert ("1", "1", None) == m.group(1, 2, 3)
        assert ("1", None) == m.group("first", "second")
        raises(IndexError, m.group, 1, 4)
        assert ("1", None) == m.group(1, "second")
        raises(IndexError, m.group, 'foobarbaz')
        raises(IndexError, m.group, 'first', 'foobarbaz')

    def test_group_takes_long(self):
        import re
        import sys
        if sys.version_info < (2, 7, 9):
            skip()
        assert re.match("(foo)", "foo").group(1) == "foo"
        exc = raises(IndexError, re.match("", "").group, sys.maxsize + 1)
        assert str(exc.value) == "no such group"

    def test_group_takes_index(self):
        import re
        class Index:
            def __init__(self, value):
                self.value = value
            def __index__(self):
                return self.value
        assert re.match("(foo)", "foo").group(Index(1)) == "foo"

    def test_getitem(self):
        import re
        assert re.match("(foo)bar", "foobar")[1] == "foo"

    def test_expand(self):
        import re
        m = re.search("a(..)(?P<name>..)", "ab1bc")
        assert "b1bcbc" == m.expand(r"\1\g<name>\2")

    def test_sub_bytes(self):
        import re
        assert b"bbbbb" == re.sub(b"a", b"b", b"ababa")
        assert (b"bbbbb", 3) == re.subn(b"a", b"b", b"ababa")
        assert b"dddd" == re.sub(b"[abc]", b"d", b"abcd")
        assert (b"dddd", 3) == re.subn(b"[abc]", b"d", b"abcd")
        assert b"rbd\nbr\n" == re.sub(b"a(.)", br"b\1\n", b"radar")
        assert (b"rbd\nbr\n", 2) == re.subn(b"a(.)", br"b\1\n", b"radar")
        assert (b"bbbba", 2) == re.subn(b"a", b"b", b"ababa", 2)

    def test_sub_unicode(self):
        import re
        assert isinstance(re.sub("a", "b", ""), str)
        # the input is returned unmodified if no substitution is performed,
        # which (if interpreted literally, as CPython does) gives the
        # following strangeish rules:
        assert isinstance(re.sub("a", "b", "diwoiioamoi"), str)
        raises(TypeError, re.sub, "a", "b", b"diwoiiobmoi")
        raises(TypeError, re.sub, 'x', b'y', b'x')

    def test_sub_callable(self):
        import re
        def call_me(match):
            ret = ""
            for char in match.group():
                ret += chr(ord(char) + 1)
            return ret
        assert ("bbbbb", 3) == re.subn("a", call_me, "ababa")

    def test_sub_callable_returns_none(self):
        import re
        def call_me(match):
            return None
        assert "acd" == re.sub("b", call_me, "abcd")

    def test_sub_subclass_of_str(self):
        import re
        class MyString(str):
            pass
        class MyBytes(bytes):
            pass
        s1 = MyString('zz')
        s2 = re.sub('aa', 'bb', s1)
        assert s2 == s1
        assert type(s2) is str       # and not MyString
        u1 = MyBytes(b'zz')
        u2 = re.sub(b'aa', b'bb', u1)
        assert u2 == u1
        assert type(u2) is bytes   # and not MyBytes

    def test_sub_bug(self):
        import re
        assert re.sub('=\w{2}', 'x', '=CA') == 'x'

    def test_sub_emptymatch(self):
        import re
        assert re.sub(r"b*", "*", "abc") == "*a*c*"   # changes in 3.7

<<<<<<< HEAD
    def test_sub_bytearray(self):
        import re
        assert re.sub(b'a', bytearray(b'A'), b'axa') == b'AxA'
        # this fails on CPython 3.5:
        assert re.sub(b'a', bytearray(b'\\n'), b'axa') == b'\nx\n'

    def test_sub_emptymatch(self):
        import re
        assert re.sub(r"b*", "*", "abc") == "*a**c*"
=======
    def test_sub_shortcut_no_match(self):
        import re
        s = b"ccccccc"
        assert re.sub(b"a", b"b", s) is s
        s = u"ccccccc"
        assert re.sub(u"a", u"b", s) is s
>>>>>>> 2d440d51

    def test_match_array(self):
        import re, array
        a = array.array('b', b'hello')
        m = re.match(b'hel+', a)
        assert m.end() == 4

    def test_match_typeerror(self):
        import re
        raises(TypeError, re.match, 'hel+', list('hello'))

    def test_match_repr(self):
        import re
        m = re.search("ab+c", "xabbbcd")
        assert repr(m) == "<re.Match object; span=(1, 6), match='abbbc'>"

    def test_unicode_iscased(self):
        import _sre
        assert _sre.unicode_iscased(64261)
        assert not _sre.unicode_iscased(32)

    def test_group_bugs(self):
        import re
        r = re.compile(r"""
            \&(?:
              (?P<escaped>\&) |
              (?P<named>[_a-z][_a-z0-9]*)      |
              {(?P<braced>[_a-z][_a-z0-9]*)}   |
              (?P<invalid>)
            )
        """, re.IGNORECASE | re.VERBOSE)
        matches = list(r.finditer('this &gift is for &{who} &&'))
        assert len(matches) == 3
        assert matches[0].groupdict() == {'escaped': None,
                                          'named': 'gift',
                                          'braced': None,
                                          'invalid': None}
        assert matches[1].groupdict() == {'escaped': None,
                                          'named': None,
                                          'braced': 'who',
                                          'invalid': None}
        assert matches[2].groupdict() == {'escaped': '&',
                                          'named': None,
                                          'braced': None,
                                          'invalid': None}
        matches = list(r.finditer('&who likes &{what)'))   # note the ')'
        assert len(matches) == 2
        assert matches[0].groupdict() == {'escaped': None,
                                          'named': 'who',
                                          'braced': None,
                                          'invalid': None}
        assert matches[1].groupdict() == {'escaped': None,
                                          'named': None,
                                          'braced': None,
                                          'invalid': ''}

    def test_sub_typecheck(self):
        import re
        KEYCRE = re.compile(r"%\(([^)]*)\)s|.")
        raises(TypeError, KEYCRE.sub, "hello", {"%(": 1})

    def test_sub_matches_stay_valid(self):
        import re
        matches = []
        def callback(match):
            matches.append(match)
            return "x"
        result = re.compile(r"[ab]").sub(callback, "acb")
        assert result == "xcx"
        assert len(matches) == 2
        assert matches[0].group() == "a"
        assert matches[1].group() == "b"


class AppTestSreScanner:

    spaceconfig = {'usemodules': ['itertools']}

    def test_scanner_attributes(self):
        import re
        p = re.compile("bla")
        s = p.scanner("blablubla")
        assert p == s.pattern

    def test_scanner_match(self):
        import re
        p = re.compile(".").scanner("bla")
        assert ("b", "l", "a") == (p.match().group(0),
                                    p.match().group(0), p.match().group(0))
        assert None == p.match()

    def test_scanner_match_detail(self):
        import re
        p = re.compile("a").scanner("aaXaa")
        assert "a" == p.match().group(0)
        assert "a" == p.match().group(0)
        assert None == p.match()
        # the rest has been changed somewhere between Python 2.6.9
        # and Python 2.7.18.  PyPy now follows the 2.7.18 behavior
        assert None == p.match()
        assert None == p.match()

    def test_scanner_search(self):
        import re
        p = re.compile("\d").scanner("bla23c5a")
        assert ("2", "3", "5") == (p.search().group(0),
                                    p.search().group(0), p.search().group(0))
        assert None == p.search()

    def test_scanner_zero_width_match(self):
        import re, sys
        if sys.version_info[:2] == (2, 3):
            skip("2.3 is different here")
        p = re.compile(".*").scanner("bla")
        assert ("bla", "") == (p.search().group(0), p.search().group(0))
        assert None == p.search()

    def test_scanner_empty_match(self):
        import re, sys
        p = re.compile("a??").scanner("bac")
        assert ("", "", "a", "", "") == (
            p.search().group(0), p.search().group(0), p.search().group(0),
            p.search().group(0), p.search().group(0))
        assert None == p.search()

    def test_no_pattern(self):
        import sre_compile, sre_parse
        sre_pattern = sre_compile.compile(
            sre_parse.SubPattern(sre_parse.Pattern()))
        assert sre_pattern.scanner('s') is not None


class AppTestGetlower:
    spaceconfig = dict(usemodules=('_locale',))

    def setup_class(cls):
        # This imports support_test_sre as the global "s"
        init_app_test(cls, cls.space)

    def setup_method(self, method):
        import locale
        locale.setlocale(locale.LC_ALL, (None, None))

    def teardown_method(self, method):
        import locale
        locale.setlocale(locale.LC_ALL, (None, None))

    def test_getlower_no_flags(self):
        s = self.s
        UPPER_AE = "\xc4"
        s.assert_lower_equal([("a", "a"), ("A", "a"), (UPPER_AE, UPPER_AE),
            ("\u00c4", "\u00c4"), ("\u4444", "\u4444")], 0)

    def test_getlower_unicode(self):
        s = self.s
        import sre_constants
        UPPER_AE = "\xc4"
        LOWER_AE = "\xe4"
        UPPER_PI = "\u03a0"
        LOWER_PI = "\u03c0"
        s.assert_lower_equal([("a", "a"), ("A", "a"), (UPPER_AE, LOWER_AE),
            ("\u00c4", "\u00e4"), (UPPER_PI, LOWER_PI),
            ("\u4444", "\u4444")], sre_constants.SRE_FLAG_UNICODE)


class AppTestSimpleSearches:

    spaceconfig = {'usemodules': ('array', 'itertools')}

    def test_search_simple_literal(self):
        import re
        assert re.search("bla", "bla")
        assert re.search("bla", "blab")
        assert not re.search("bla", "blu")

    def test_search_simple_ats(self):
        import re
        assert re.search("^bla", "bla")
        assert re.search("^bla", "blab")
        assert not re.search("^bla", "bbla")
        assert re.search("bla$", "abla")
        assert re.search("bla$", "bla\n")
        assert not re.search("bla$", "blaa")

    def test_search_simple_boundaries(self):
        import re
        UPPER_PI = "\u03a0"
        assert re.search(r"bla\b", "bla")
        assert re.search(r"bla\b", "bla ja")
        assert re.search(r"bla\b", "bla%s" % UPPER_PI, re.ASCII)
        assert not re.search(r"bla\b", "blano")
        assert not re.search(r"bla\b", "bla%s" % UPPER_PI, re.UNICODE)

    def test_search_simple_categories(self):
        import re
        LOWER_PI = "\u03c0"
        INDIAN_DIGIT = "\u0966"
        EM_SPACE = "\u2001"
        LOWER_AE = "\xe4"
        assert re.search(r"bla\d\s\w", "bla3 b")
        assert re.search(r"b\d", "b%s" % INDIAN_DIGIT, re.UNICODE)
        assert not re.search(r"b\D", "b%s" % INDIAN_DIGIT, re.UNICODE)
        assert re.search(r"b\s", "b%s" % EM_SPACE, re.UNICODE)
        assert not re.search(r"b\S", "b%s" % EM_SPACE, re.UNICODE)
        assert re.search(r"b\w", "b%s" % LOWER_PI, re.UNICODE)
        assert not re.search(r"b\W", "b%s" % LOWER_PI, re.UNICODE)
        assert re.search(r"b\w", "b%s" % LOWER_AE, re.UNICODE)

    def test_search_simple_any(self):
        import re
        assert re.search(r"b..a", "jboaas")
        assert not re.search(r"b..a", "jbo\nas")
        assert re.search(r"b..a", "jbo\nas", re.DOTALL)

    def test_search_simple_in(self):
        import re
        UPPER_PI = "\u03a0"
        LOWER_PI = "\u03c0"
        EM_SPACE = "\u2001"
        LINE_SEP = "\u2028"
        assert re.search(r"b[\da-z]a", "bb1a")
        assert re.search(r"b[\da-z]a", "bbsa")
        assert not re.search(r"b[\da-z]a", "bbSa")
        assert re.search(r"b[^okd]a", "bsa")
        assert not re.search(r"b[^okd]a", "bda")
        assert re.search("b[%s%s%s]a" % (LOWER_PI, UPPER_PI, EM_SPACE),
            "b%sa" % UPPER_PI) # bigcharset
        assert re.search("b[%s%s%s]a" % (LOWER_PI, UPPER_PI, EM_SPACE),
            "b%sa" % EM_SPACE)
        assert not re.search("b[%s%s%s]a" % (LOWER_PI, UPPER_PI, EM_SPACE),
            "b%sa" % LINE_SEP)

    def test_search_simple_literal_ignore(self):
        import re
        UPPER_PI = "\u03a0"
        LOWER_PI = "\u03c0"
        assert re.search(r"ba", "ba", re.IGNORECASE)
        assert re.search(r"ba", "BA", re.IGNORECASE)
        assert re.search("b%s" % UPPER_PI, "B%s" % LOWER_PI,
            re.IGNORECASE | re.UNICODE)

    def test_search_simple_in_ignore(self):
        import re
        UPPER_PI = "\u03a0"
        LOWER_PI = "\u03c0"
        assert re.search(r"ba[A-C]", "bac", re.IGNORECASE)
        assert re.search(r"ba[a-c]", "baB", re.IGNORECASE)
        assert re.search("ba[%s]" % UPPER_PI, "ba%s" % LOWER_PI,
            re.IGNORECASE | re.UNICODE)
        assert re.search(r"ba[^A-C]", "bar", re.IGNORECASE)
        assert not re.search(r"ba[^A-C]", "baA", re.IGNORECASE)
        assert not re.search(r"ba[^A-C]", "baa", re.IGNORECASE)

    def test_search_simple_branch(self):
        import re
        assert re.search(r"a(bb|d[ef])b", "adeb")
        assert re.search(r"a(bb|d[ef])b", "abbb")

    def test_search_simple_repeat_one(self):
        import re
        assert re.search(r"aa+", "aa") # empty tail
        assert re.search(r"aa+ab", "aaaab") # backtracking
        assert re.search(r"aa*ab", "aab") # empty match
        assert re.search(r"a[bc]+", "abbccb")
        assert "abbcb" == re.search(r"a.+b", "abbcb\nb").group()
        assert "abbcb\nb" == re.search(r"a.+b", "abbcb\nb", re.DOTALL).group()
        assert re.search(r"ab+c", "aBbBbBc", re.IGNORECASE)
        assert not re.search(r"aa{2,3}", "aa") # string too short
        assert not re.search(r"aa{2,3}b", "aab") # too few repetitions
        assert not re.search(r"aa+b", "aaaac") # tail doesn't match

    def test_search_simple_min_repeat_one(self):
        import re
        assert re.search(r"aa+?", "aa") # empty tail
        assert re.search(r"aa+?ab", "aaaab") # forward tracking
        assert re.search(r"a[bc]+?", "abbccb")
        assert "abb" == re.search(r"a.+?b", "abbcb\nb").group()
        assert "a\nbb" == re.search(r"a.+b", "a\nbbc", re.DOTALL).group()
        assert re.search(r"ab+?c", "aBbBbBc", re.IGNORECASE)
        assert not re.search(r"aa+?", "a") # string too short
        assert not re.search(r"aa{2,3}?b", "aab") # too few repetitions
        assert not re.search(r"aa+?b", "aaaac") # tail doesn't match
        assert re.match(".*?cd", "abcabcde").end(0) == 7

    def test_search_simple_repeat_maximizing(self):
        import re
        assert not re.search(r"(ab){3,5}", "abab")
        assert not re.search(r"(ab){3,5}", "ababa")
        assert re.search(r"(ab){3,5}", "ababab")
        assert re.search(r"(ab){3,5}", "abababababab").end(0) == 10
        assert "ad" == re.search(r"(a.)*", "abacad").group(1)
        assert ("abcg", "cg") == (
            re.search(r"(ab(c.)*)+", "ababcecfabcg").groups())
        assert ("cg", "cg") == (
            re.search(r"(ab|(c.))+", "abcg").groups())
        assert ("ab", "cf") == (
            re.search(r"((c.)|ab)+", "cfab").groups())
        assert re.search(r".*", "")

    def test_search_simple_repeat_minimizing(self):
        import re
        assert not re.search(r"(ab){3,5}?", "abab")
        assert re.search(r"(ab){3,5}?", "ababab")
        assert re.search(r"b(a){3,5}?b", "baaaaab")
        assert not re.search(r"b(a){3,5}?b", "baaaaaab")
        assert re.search(r"a(b(.)+?)*", "abdbebb")

    def test_search_simple_groupref(self):
        import re
        UPPER_PI = "\u03a0"
        LOWER_PI = "\u03c0"
        assert re.match(r"((ab)+)c\1", "ababcabab")
        assert not re.match(r"((ab)+)c\1", "ababcab")
        assert not re.search(r"(a|(b))\2", "aa")
        assert re.match(r"((ab)+)c\1", "aBAbcAbaB", re.IGNORECASE)
        assert re.match(r"((a.)+)c\1", "a%sca%s" % (UPPER_PI, LOWER_PI),
            re.IGNORECASE | re.UNICODE)

    def test_search_simple_groupref_exists(self):
        import re, sys
        if not sys.version_info[:2] == (2, 3):
            assert re.search(r"(<)?bla(?(1)>)", "<bla>")
            assert re.search(r"(<)?bla(?(1)>)", "bla")
            assert not re.match(r"(<)?bla(?(1)>)", "<bla")
            assert re.search(r"(<)?bla(?(1)>|u)", "blau")

    def test_search_simple_assert(self):
        import re
        assert re.search(r"b(?=\d\d).{3,}", "b23a")
        assert not re.search(r"b(?=\d\d).{3,}", "b2aa")
        assert re.search(r"b(?<=\d.)a", "2ba")
        assert not re.search(r"b(?<=\d.)a", "ba")

    def test_search_simple_assert_not(self):
        import re
        assert re.search(r"b(?<!\d.)a", "aba")
        assert re.search(r"b(?<!\d.)a", "ba")
        assert not re.search(r"b(?<!\d.)a", "11ba")


class AppTestMarksStack:

    spaceconfig = {'usemodules': ['itertools']}

    def test_mark_stack_branch(self):
        import re
        m = re.match("b(.)a|b.b", "bob")
        assert None == m.group(1)
        assert None == m.lastindex

    def test_mark_stack_repeat_one(self):
        import re
        m = re.match("\d+1((2)|(3))4", "2212413")
        assert ("2", "2", None) == m.group(1, 2, 3)
        assert 1 == m.lastindex

    def test_mark_stack_min_repeat_one(self):
        import re
        m = re.match("\d+?1((2)|(3))44", "221341244")
        assert ("2", "2", None) == m.group(1, 2, 3)
        assert 1 == m.lastindex

    def test_mark_stack_max_until(self):
        import re
        m = re.match("(\d)+1((2)|(3))4", "2212413")
        assert ("2", "2", None) == m.group(2, 3, 4)
        assert 2 == m.lastindex

    def test_mark_stack_min_until(self):
        import re
        m = re.match("(\d)+?1((2)|(3))44", "221341244")
        assert ("2", "2", None) == m.group(2, 3, 4)
        assert 2 == m.lastindex

    def test_bug_725149(self):
        # mark_stack_base restoring before restoring marks
        # test copied from CPython test
        import re
        assert re.match('(a)(?:(?=(b)*)c)*', 'abb').groups() == ('a', None)
        assert re.match('(a)((?!(b)*))*', 'abb').groups() == ('a', None, None)


class AppTestOpcodes:
    spaceconfig = dict(usemodules=('_locale',))

    def setup_class(cls):
        if cls.runappdirect:
            py.test.skip("can only be run on py.py: _sre opcodes don't match")
        # This imports support_test_sre as the global "s"
        init_app_test(cls, cls.space)

    def test_length_optimization(self):
        s = self.s
        pattern = "bla"
        opcodes = [s.OPCODES["info"], 3, 3, len(pattern)] \
            + s.encode_literal(pattern) + [s.OPCODES["success"]]
        s.assert_no_match(opcodes, ["b", "bl", "ab"])

    def test_literal(self):
        s = self.s
        opcodes = s.encode_literal("bla") + [s.OPCODES["success"]]
        s.assert_no_match(opcodes, ["bl", "blu"])
        s.assert_match(opcodes, ["bla", "blab", "cbla", "bbla"])

    def test_not_literal(self):
        s = self.s
        opcodes = s.encode_literal("b") \
            + [s.OPCODES["not_literal"], ord("a"), s.OPCODES["success"]]
        s.assert_match(opcodes, ["bx", "ababy"])
        s.assert_no_match(opcodes, ["ba", "jabadu"])

    def test_unknown(self):
        s = self.s
        raises(RuntimeError, s.search, [55555], "b")

    def test_at_beginning(self):
        s = self.s
        for atname in ["at_beginning", "at_beginning_string"]:
            opcodes = [s.OPCODES["at"], s.ATCODES[atname]] \
                + s.encode_literal("bla") + [s.OPCODES["success"]]
            s.assert_match(opcodes, "bla")
            s.assert_no_match(opcodes, "abla")

    def test_at_beginning_line(self):
        s = self.s
        opcodes = [s.OPCODES["at"], s.ATCODES["at_beginning_line"]] \
            + s.encode_literal("bla") + [s.OPCODES["success"]]
        s.assert_match(opcodes, ["bla", "x\nbla"])
        s.assert_no_match(opcodes, ["abla", "abla\nubla"])

    def test_at_end(self):
        s = self.s
        opcodes = s.encode_literal("bla") \
            + [s.OPCODES["at"], s.ATCODES["at_end"], s.OPCODES["success"]]
        s.assert_match(opcodes, ["bla", "bla\n"])
        s.assert_no_match(opcodes, ["blau", "abla\nblau"])

    def test_at_end_line(self):
        s = self.s
        opcodes = s.encode_literal("bla") \
            + [s.OPCODES["at"], s.ATCODES["at_end_line"], s.OPCODES["success"]]
        s.assert_match(opcodes, ["bla\n", "bla\nx", "bla"])
        s.assert_no_match(opcodes, ["blau"])

    def test_at_end_string(self):
        s = self.s
        opcodes = s.encode_literal("bla") \
            + [s.OPCODES["at"], s.ATCODES["at_end_string"], s.OPCODES["success"]]
        s.assert_match(opcodes, "bla")
        s.assert_no_match(opcodes, ["blau", "bla\n"])

    def test_at_boundary(self):
        s = self.s
        for atname in "at_boundary", "at_loc_boundary", "at_uni_boundary":
            opcodes = s.encode_literal("bla") \
                + [s.OPCODES["at"], s.ATCODES[atname], s.OPCODES["success"]]
            s.assert_match(opcodes, ["bla", "bla ha", "bla,x"])
            s.assert_no_match(opcodes, ["blaja", ""])
            opcodes = [s.OPCODES["at"], s.ATCODES[atname]] \
                + s.encode_literal("bla") + [s.OPCODES["success"]]
            assert s.search(opcodes, "bla")
            s.assert_no_match(opcodes, "")

    def test_at_non_boundary(self):
        s = self.s
        for atname in "at_non_boundary", "at_loc_non_boundary", "at_uni_non_boundary":
            opcodes = s.encode_literal("bla") \
                + [s.OPCODES["at"], s.ATCODES[atname], s.OPCODES["success"]]
            assert s.search(opcodes, "blan")
            s.assert_no_match(opcodes, ["bla ja", "bla"])

    def test_at_loc_boundary(self):
        s = self.s
        import locale
        try:
            s.void_locale()
            opcodes1 = s.encode_literal("bla") \
                + [s.OPCODES["at"], s.ATCODES["at_loc_boundary"], s.OPCODES["success"]]
            opcodes2 = s.encode_literal("bla") \
                + [s.OPCODES["at"], s.ATCODES["at_loc_non_boundary"], s.OPCODES["success"]]
            assert s.search(opcodes1, "bla\xFC")
            s.assert_no_match(opcodes2, "bla\xFC")
            oldlocale = locale.setlocale(locale.LC_ALL)
            locale.setlocale(locale.LC_ALL, "de_DE")
            s.assert_no_match(opcodes1, "bla\xFC")
            assert s.search(opcodes2, "bla\xFC")
            locale.setlocale(locale.LC_ALL, oldlocale)
        except locale.Error:
            # skip test
            skip("locale error")

    def test_at_uni_boundary(self):
        s = self.s
        UPPER_PI = "\u03a0"
        LOWER_PI = "\u03c0"
        opcodes = s.encode_literal("bl") + [s.OPCODES["any"], s.OPCODES["at"],
            s.ATCODES["at_uni_boundary"], s.OPCODES["success"]]
        s.assert_match(opcodes, ["bla ha", "bl%s ja" % UPPER_PI])
        s.assert_no_match(opcodes, ["bla%s" % LOWER_PI])
        opcodes = s.encode_literal("bl") + [s.OPCODES["any"], s.OPCODES["at"],
            s.ATCODES["at_uni_non_boundary"], s.OPCODES["success"]]
        s.assert_match(opcodes, ["blaha", "bl%sja" % UPPER_PI])

    def test_category_loc_word(self):
        s = self.s
        import locale
        try:
            s.void_locale()
            opcodes1 = s.encode_literal("b") \
                + [s.OPCODES["category"], s.CHCODES["category_loc_word"], s.OPCODES["success"]]
            opcodes2 = s.encode_literal("b") \
                + [s.OPCODES["category"], s.CHCODES["category_loc_not_word"], s.OPCODES["success"]]
            assert not s.search(opcodes1, u"b\xFC")
            assert s.search(opcodes2, u"b\xFC")
            locale.setlocale(locale.LC_ALL, "de_DE")
            assert s.search(opcodes1, u"b\xFC")
            assert not s.search(opcodes2, u"b\xFC")
            s.void_locale()
        except locale.Error:
            # skip test
            skip("locale error")

    def test_any(self):
        s = self.s
        opcodes = s.encode_literal("b") + [s.OPCODES["any"]] \
            + s.encode_literal("a") + [s.OPCODES["success"]]
        s.assert_match(opcodes, ["b a", "bla", "bboas"])
        s.assert_no_match(opcodes, ["b\na", "oba", "b"])

    def test_any_all(self):
        s = self.s
        opcodes = s.encode_literal("b") + [s.OPCODES["any_all"]] \
            + s.encode_literal("a") + [s.OPCODES["success"]]
        s.assert_match(opcodes, ["b a", "bla", "bboas", "b\na"])
        s.assert_no_match(opcodes, ["oba", "b"])

    def test_in_failure(self):
        s = self.s
        opcodes = s.encode_literal("b") + [s.OPCODES["in"], 2, s.OPCODES["failure"]] \
            + s.encode_literal("a") + [s.OPCODES["success"]]
        s.assert_no_match(opcodes, ["ba", "bla"])

    def test_in_literal(self):
        s = self.s
        opcodes = s.encode_literal("b") + [s.OPCODES["in"], 7] \
            + s.encode_literal("la") + [s.OPCODES["failure"], s.OPCODES["failure"]] \
            + s.encode_literal("a") + [s.OPCODES["success"]]
        s.assert_match(opcodes, ["bla", "baa", "blbla"])
        s.assert_no_match(opcodes, ["ba", "bja", "blla"])

    def test_in_category(self):
        s = self.s
        opcodes = s.encode_literal("b") + [s.OPCODES["in"], 6, s.OPCODES["category"],
            s.CHCODES["category_digit"], s.OPCODES["category"], s.CHCODES["category_space"],
            s.OPCODES["failure"]] + s.encode_literal("a") + [s.OPCODES["success"]]
        s.assert_match(opcodes, ["b1a", "b a", "b4b\tas"])
        s.assert_no_match(opcodes, ["baa", "b5"])

    def test_in_charset_ucs2(self):
        import _sre
        if _sre.CODESIZE != 2:
            return
        s = self.s
        # charset bitmap for characters "l" and "h"
        bitmap = 6 * [0] + [4352] + 9 * [0]
        opcodes = s.encode_literal("b") + [s.OPCODES["in"], 19, s.OPCODES["charset"]] \
            + bitmap + [s.OPCODES["failure"]] + s.encode_literal("a") + [s.OPCODES["success"]]
        s.assert_match(opcodes, ["bla", "bha", "blbha"])
        s.assert_no_match(opcodes, ["baa", "bl"])

    def _test_in_bigcharset_ucs2(self):
        # disabled because this actually only works on big-endian machines
        if _sre.CODESIZE != 2:
            return
        s = self.s
        # constructing bigcharset for lowercase pi (\u03c0)
        UPPER_PI = u"\u03a0"
        LOWER_PI = u"\u03c0"
        bitmap = 6 * [0] + [4352] + 9 * [0]
        opcodes = s.encode_literal("b") + [s.OPCODES["in"], 164, s.OPCODES["bigcharset"], 2] \
            + [0, 1] + 126 * [0] \
            + 16 * [0] \
            + 12 * [0] + [1] + 3 * [0] \
            + [s.OPCODES["failure"]] + s.encode_literal("a") + [s.OPCODES["success"]]
        s.assert_match(opcodes, [u"b%sa" % LOWER_PI])
        s.assert_no_match(opcodes, [u"b%sa" % UPPER_PI])

    # XXX bigcharset test for ucs4 missing here

    def test_in_range(self):
        s = self.s
        opcodes = s.encode_literal("b") + [s.OPCODES["in"], 5, s.OPCODES["range"],
            ord("1"), ord("9"), s.OPCODES["failure"]] \
            + s.encode_literal("a") + [s.OPCODES["success"]]
        s.assert_match(opcodes, ["b1a", "b56b7aa"])
        s.assert_no_match(opcodes, ["baa", "b5"])

    def test_in_negate(self):
        s = self.s
        opcodes = s.encode_literal("b") + [s.OPCODES["in"], 7, s.OPCODES["negate"]] \
            + s.encode_literal("la") + [s.OPCODES["failure"]] \
            + s.encode_literal("a") + [s.OPCODES["success"]]
        s.assert_match(opcodes, ["b1a", "bja", "bubua"])
        s.assert_no_match(opcodes, ["bla", "baa", "blbla"])

    def test_literal_ignore(self):
        s = self.s
        opcodes = s.encode_literal("b") \
            + [s.OPCODES["literal_ignore"], ord("a"), s.OPCODES["success"]]
        s.assert_match(opcodes, ["ba", "bA"])
        s.assert_no_match(opcodes, ["bb", "bu"])

    def test_not_literal_ignore(self):
        s = self.s
        UPPER_PI = "\u03a0"
        opcodes = s.encode_literal("b") \
            + [s.OPCODES["not_literal_ignore"], ord("a"), s.OPCODES["success"]]
        s.assert_match(opcodes, ["bb", "bu", "b%s" % UPPER_PI])
        s.assert_no_match(opcodes, ["ba", "bA"])

    def test_in_ignore(self):
        s = self.s
        opcodes = s.encode_literal("b") + [s.OPCODES["in_ignore"], 8] \
            + s.encode_literal("abc") + [s.OPCODES["failure"]] \
            + s.encode_literal("a") + [s.OPCODES["success"]]
        s.assert_match(opcodes, ["baa", "bAa", "bbbBa"])
        s.assert_no_match(opcodes, ["ba", "bja", "blla"])

    def test_in_jump_info(self):
        s = self.s
        for opname in "jump", "info":
            opcodes = s.encode_literal("b") \
                + [s.OPCODES[opname], 3, s.OPCODES["failure"], s.OPCODES["failure"]] \
                + s.encode_literal("a") + [s.OPCODES["success"]]
            s.assert_match(opcodes, "ba")

    def _test_mark(self):
        s = self.s
        # XXX need to rewrite this implementation-independent
        opcodes = s.encode_literal("a") + [s.OPCODES["mark"], 0] \
            + s.encode_literal("b") + [s.OPCODES["mark"], 1, s.OPCODES["success"]]
        state = self.create_state("abc")
        _sre._sre_search(state, opcodes)
        assert 1 == state.lastindex
        assert 1 == state.lastmark
        # NB: the following are indexes from the start of the match
        assert [1, 2] == state.marks

    def test_branch(self):
        s = self.s
        opcodes = [s.OPCODES["branch"], 7] + s.encode_literal("ab") \
            + [s.OPCODES["jump"], 9, 7] + s.encode_literal("cd") \
            + [s.OPCODES["jump"], 2, s.OPCODES["failure"], s.OPCODES["success"]]
        s.assert_match(opcodes, ["ab", "cd"])
        s.assert_no_match(opcodes, ["aacas", "ac", "bla"])

    def test_repeat_one(self):
        s = self.s
        opcodes = [s.OPCODES["repeat_one"], 6, 1, self.s.MAXREPEAT] + s.encode_literal("a") \
            + [s.OPCODES["success"]] + s.encode_literal("ab") + [s.OPCODES["success"]]
        s.assert_match(opcodes, ["aab", "aaaab"])
        s.assert_no_match(opcodes, ["ab", "a"])

    def test_min_repeat_one(self):
        s = self.s
        opcodes = [s.OPCODES["min_repeat_one"], 5, 1, self.s.MAXREPEAT, s.OPCODES["any"]] \
            + [s.OPCODES["success"]] + s.encode_literal("b") + [s.OPCODES["success"]]
        s.assert_match(opcodes, ["aab", "ardb", "bb"])
        s.assert_no_match(opcodes, ["b"])

    def test_repeat_maximizing(self):
        s = self.s
        opcodes = [s.OPCODES["repeat"], 5, 1, self.s.MAXREPEAT] + s.encode_literal("a") \
            + [s.OPCODES["max_until"]] + s.encode_literal("b") + [s.OPCODES["success"]]
        s.assert_match(opcodes, ["ab", "aaaab", "baabb"])
        s.assert_no_match(opcodes, ["aaa", "", "ac"])

    def test_max_until_zero_width_match(self):
        # re.compile won't compile prospective zero-with matches (all of them?),
        # so we can only produce an example by directly constructing bytecodes.
        # CPython 2.3 fails with a recursion limit exceeded error here.
        import sys
        if not sys.version_info[:2] == (2, 3):
            s = self.s
            opcodes = [s.OPCODES["repeat"], 10, 1, self.s.MAXREPEAT, s.OPCODES["repeat_one"],
                6, 0, self.s.MAXREPEAT] + s.encode_literal("a") + [s.OPCODES["success"],
                s.OPCODES["max_until"], s.OPCODES["success"]]
            s.assert_match(opcodes, ["ab", "bb"])
            assert "" == s.search(opcodes, "bb").group(0)

    def test_repeat_minimizing(self):
        s = self.s
        opcodes = [s.OPCODES["repeat"], 4, 1, self.s.MAXREPEAT, s.OPCODES["any"],
            s.OPCODES["min_until"]] + s.encode_literal("b") + [s.OPCODES["success"]]
        s.assert_match(opcodes, ["ab", "aaaab", "baabb"])
        s.assert_no_match(opcodes, ["b"])
        assert "aab" == s.search(opcodes, "aabb").group(0)

    def test_groupref(self):
        s = self.s
        opcodes = [s.OPCODES["mark"], 0, s.OPCODES["any"], s.OPCODES["mark"], 1] \
            + s.encode_literal("a") + [s.OPCODES["groupref"], 0, s.OPCODES["success"]]
        s.assert_match(opcodes, ["bab", "aaa", "dad"])
        s.assert_no_match(opcodes, ["ba", "bad", "baad"])

    def test_groupref_ignore(self):
        s = self.s
        opcodes = [s.OPCODES["mark"], 0, s.OPCODES["any"], s.OPCODES["mark"], 1] \
            + s.encode_literal("a") + [s.OPCODES["groupref_ignore"], 0, s.OPCODES["success"]]
        s.assert_match(opcodes, ["bab", "baB", "Dad"])
        s.assert_no_match(opcodes, ["ba", "bad", "baad"])

    def test_assert(self):
        s = self.s
        opcodes = s.encode_literal("a") + [s.OPCODES["assert"], 4, 0] \
            + s.encode_literal("b") + [s.OPCODES["success"], s.OPCODES["success"]]
        assert "a" == s.search(opcodes, "ab").group(0)
        s.assert_no_match(opcodes, ["a", "aa"])

    def test_assert_not(self):
        s = self.s
        opcodes = s.encode_literal("a") + [s.OPCODES["assert_not"], 4, 0] \
            + s.encode_literal("b") + [s.OPCODES["success"], s.OPCODES["success"]]
        assert "a" == s.search(opcodes, "ac").group(0)
        s.assert_match(opcodes, ["a"])
        s.assert_no_match(opcodes, ["ab"])


class AppTestOptimizations:
    """These tests try to trigger optmized edge cases."""

    spaceconfig = {'usemodules': ['itertools']}

    def test_match_length_optimization(self):
        import re
        assert None == re.match("bla", "blub")

    def test_fast_search(self):
        import re
        assert None == re.search("bl", "abaub")
        assert None == re.search("bl", "b")
        assert ["bl", "bl"] == re.findall("bl", "blbl")
        assert ["a", "u"] == re.findall("bl(.)", "blablu")

    def test_branch_literal_shortcut(self):
        import re
        assert None == re.search("bl|a|c", "hello")

    def test_literal_search(self):
        import re
        assert re.search("b(\d)", "ababbbab1")
        assert None == re.search("b(\d)", "ababbbab")

    def test_repeat_one_literal_tail(self):
        import re
        assert re.search(".+ab", "wowowowawoabwowo")
        assert None == re.search(".+ab", "wowowaowowo")

    def test_split_empty(self):
        import re
        assert re.split('', '') == ['', '']
        assert re.split('', 'ab') == ['', 'a', 'b', '']
        assert re.split('a*', '') == ['', '']
        assert re.split('a*', 'a') == ['', '', '']
        assert re.split('a*', 'aa') == ['', '', '']
        assert re.split('a*', 'baaac') == ['', 'b', '', 'c', '']

    def test_type_names(self):
        import re
        assert repr(re.Pattern) == "<class 're.Pattern'>"
        assert repr(re.Match) == "<class 're.Match'>"

class AppTestUnicodeExtra:
    def test_string_attribute(self):
        import re
        match = re.search(u"\u1234", u"\u1233\u1234\u1235")
        assert match.string == u"\u1233\u1234\u1235"
        # check ascii version too
        match = re.search(u"a", u"bac")
        assert match.string == u"bac"

    def test_match_start(self):
        import re
        match = re.search(u"\u1234", u"\u1233\u1234\u1235")
        assert match.start() == 1

    def test_match_repr_span(self):
        import re
        match = re.match(u"\u1234", u"\u1234")
        assert match.span() == (0, 1)
        assert "span=(0, 1), match='\u1234'" in repr(match)

    def test_match_repr_truncation(self):
        import re
        s = "xy" + u"\u1234" * 50
        match = re.match(s, s)
        # this used to produce invalid utf-8 by truncating repr(s)
        # after 50 bytes
        assert "span=(0, 52), match=" + repr(s)[:50] + ">" in repr(match)

    def test_pattern_repr_truncation(self):
        import re
        s = "xy" + u"\u1234" * 200
        pattern = re.compile(s)
        # this used to produce invalid utf-8 by truncating repr(s)
        # after 200 bytes
        assert repr(pattern) == "re.compile(%s)" % (repr(s)[:200],)
<|MERGE_RESOLUTION|>--- conflicted
+++ resolved
@@ -348,24 +348,22 @@
         import re
         assert re.sub(r"b*", "*", "abc") == "*a*c*"   # changes in 3.7
 
-<<<<<<< HEAD
-    def test_sub_bytearray(self):
-        import re
-        assert re.sub(b'a', bytearray(b'A'), b'axa') == b'AxA'
-        # this fails on CPython 3.5:
-        assert re.sub(b'a', bytearray(b'\\n'), b'axa') == b'\nx\n'
-
-    def test_sub_emptymatch(self):
-        import re
-        assert re.sub(r"b*", "*", "abc") == "*a**c*"
-=======
     def test_sub_shortcut_no_match(self):
         import re
         s = b"ccccccc"
         assert re.sub(b"a", b"b", s) is s
         s = u"ccccccc"
         assert re.sub(u"a", u"b", s) is s
->>>>>>> 2d440d51
+        
+    def test_sub_bytearray(self):
+        import re
+        assert re.sub(b'a', bytearray(b'A'), b'axa') == b'AxA'
+        # this fails on CPython 3.5:
+        assert re.sub(b'a', bytearray(b'\\n'), b'axa') == b'\nx\n'
+
+    def test_sub_emptymatch(self):
+        import re
+        assert re.sub(r"b*", "*", "abc") == "*a**c*"
 
     def test_match_array(self):
         import re, array
