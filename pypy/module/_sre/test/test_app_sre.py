"""Regular expression tests specific to _sre.py and accumulated during TDD."""

import os
import py
from py.test import raises, skip
from pypy.interpreter.gateway import app2interp_temp


def init_app_test(cls, space):
    cls.w_s = space.appexec(
        [space.wrap(os.path.realpath(os.path.dirname(__file__)))],
        """(this_dir):
        import sys
        # Uh-oh, ugly hack
        sys.path.insert(0, this_dir)
        try:
            import support_test_app_sre
            return support_test_app_sre
        finally:
            sys.path.pop(0)
        """)

<<<<<<< HEAD
=======
def _test_sre_ctx_(self, str, start, end):
    # Use the MatchContextForTests class, which handles Position
    # instances instead of plain integers.  This is used to detect when
    # we're accepting or escaping a Position to app-level, which we
    # should not: Positions are meant to be byte indexes inside a
    # possibly UTF8 string, not character indexes.
    if not isinstance(start, support.Position):
        start = support.Position(start)
    if not isinstance(end, support.Position):
        end = support.Position(end)
    return support.MatchContextForTests(str, start, end)

def _bytepos_to_charindex(self, bytepos):
    if isinstance(self.ctx, support.MatchContextForTests):
        return self.ctx._real_pos(bytepos)
    return _org_maker[1](self, bytepos)

def setup_module(mod):
    mod._org_maker = (
        interp_sre.W_SRE_Pattern._make_str_match_context,
        interp_sre.W_SRE_Match.bytepos_to_charindex,
        )
    interp_sre.W_SRE_Pattern._make_str_match_context = _test_sre_ctx_
    interp_sre.W_SRE_Match.bytepos_to_charindex = _bytepos_to_charindex

def teardown_module(mod):
    (
        interp_sre.W_SRE_Pattern._make_str_match_context,
        interp_sre.W_SRE_Match.bytepos_to_charindex,
    ) = mod._org_maker

>>>>>>> 1ee83ab3

class AppTestSrePy:
    def test_magic(self):
        import _sre, sre_constants
        assert sre_constants.MAGIC == _sre.MAGIC

    def test_codesize(self):
        import _sre
        assert _sre.getcodesize() == _sre.CODESIZE


class AppTestSrePattern:
    def setup_class(cls):
        # This imports support_test_sre as the global "s"
        init_app_test(cls, cls.space)

    spaceconfig = {'usemodules': ['itertools']}

    def test_copy(self):
        # copy support is disabled by default in _sre.c
        import re
        p = re.compile("b")
        raises(TypeError, p.__copy__)        # p.__copy__() should raise
        raises(TypeError, p.__deepcopy__)    # p.__deepcopy__() should raise

    def test_creation_attributes(self):
        import re
        pattern_string = b"(b)l(?P<g>a)"
        p = re.compile(pattern_string, re.I | re.M)
        assert pattern_string == p.pattern
        assert re.I | re.M == p.flags
        assert 2 == p.groups
        assert {"g": 2} == p.groupindex
        raises(TypeError, "p.groupindex['g'] = 3")

    def test_repeat_minmax_overflow(self):
        import re
        string = "x" * 100000
        assert re.match(r".{%d}" % (self.s.MAXREPEAT - 1), string) is None
        assert re.match(r".{,%d}" % (self.s.MAXREPEAT - 1), string).span() == (0, 100000)
        assert re.match(r".{%d,}?" % (self.s.MAXREPEAT - 1), string) is None
        import sys
        if sys.version_info[:3] <= (3, 2, 3):
            # XXX: These are fixed in 3.2.4 or so
            return
        raises(OverflowError, re.compile, r".{%d}" % self.s.MAXREPEAT)
        raises(OverflowError, re.compile, r".{,%d}" % self.s.MAXREPEAT)
        raises(OverflowError, re.compile, r".{%d,}?" % self.s.MAXREPEAT)

    def test_match_none(self):
        import re
        p = re.compile("bla")
        none_matches = ["b", "bl", "blub", "jupidu"]
        for string in none_matches:
            assert None == p.match(string)

    def test_pos_endpos(self):
        import re
        # XXX maybe fancier tests here
        p = re.compile("bl(a)")
        tests = [("abla", 0, 4), ("abla", 1, 4), ("ablaa", 1, 4)]
        for string, pos, endpos in tests:
            assert p.search(string, pos, endpos)
        tests = [("abla", 0, 3), ("abla", 2, 4)]
        for string, pos, endpos in tests:
            assert not p.search(string, pos, endpos)

    def test_findall(self):
        import re
        assert ["b"] == re.findall("b", "bla")
        assert ["a", "u"] == re.findall("b(.)", "abalbus")
        assert [("a", "l"), ("u", "s")] == re.findall("b(.)(.)", "abalbus")
        assert [("a", ""), ("s", "s")] == re.findall("b(a|(s))", "babs")

    def test_findall_unicode(self):
        import re
        assert [u"\u1234"] == re.findall(u"\u1234", u"\u1000\u1234\u2000")
        assert ["a", "u"] == re.findall("b(.)", "abalbus")
        assert [("a", "l"), ("u", "s")] == re.findall("b(.)(.)", "abalbus")
        assert [("a", ""), ("s", "s")] == re.findall("b(a|(s))", "babs")
        assert [u"xyz"] == re.findall(u".*yz", u"xyz")

    def test_finditer(self):
        import re
        it = re.finditer("b(.)", "brabbel")
        assert "br" == next(it).group(0)
        assert "bb" == next(it).group(0)
        raises(StopIteration, next, it)

    def test_split(self):
        import re
        assert ["a", "o", "u", ""] == re.split("b", "abobub")
        assert ["a", "o", "ub"] == re.split("b", "abobub", 2)
        assert ['', 'a', 'l', 'a', 'lla'] == re.split("b(a)", "balballa")
        assert ['', 'a', None, 'l', 'u', None, 'lla'] == (
            re.split("b([ua]|(s))", "balbulla"))
        assert ['Hello \udce2\udc9c\udc93', ''] == re.split(r'\r\n|\r|\n',
                    'Hello \udce2\udc9c\udc93\n')

    def test_weakref(self):
        import re, _weakref
        _weakref.ref(re.compile(r""))

    def test_match_compat(self):
        import re
        res = re.match(r'(a)|(b)', 'b').start(1)
        assert res == -1

    def test_pattern_check(self):
        import _sre
        raises(TypeError, _sre.compile, {}, 0, [])

    def test_fullmatch(self):
        import re
        assert re.compile(r"ab*c").fullmatch("abbcdef") is None
        assert re.compile(r"ab*c").fullmatch("abbc") is not None
        assert re.fullmatch(r"ab*c", "abbbcdef") is None
        assert re.fullmatch(r"ab*c", "abbbc") is not None

    def test_repr(self):
        import re
        r = re.compile(r'f(o"\d)', 0)
        assert repr(r) == (
            r"""re.compile('f(o"\\d)')""")
        r = re.compile(r'f(o"\d)', re.IGNORECASE|re.DOTALL|re.VERBOSE)
        assert repr(r) == (
            r"""re.compile('f(o"\\d)', re.IGNORECASE|re.DOTALL|re.VERBOSE)""")

    def test_pattern_compare(self):
        import re
        pattern1 = re.compile('abc', re.IGNORECASE)

        # equal to itself
        assert pattern1 == pattern1
        assert not(pattern1 != pattern1)
        # equal
        re.purge()
        pattern2 = re.compile('abc', re.IGNORECASE)
        assert hash(pattern2) == hash(pattern1)
        assert pattern2 == pattern1

        # not equal: different pattern
        re.purge()
        pattern3 = re.compile('XYZ', re.IGNORECASE)
        # warranty that hash values are different
        assert pattern3 != pattern1

        # not equal: different flag (flags=0)
        re.purge()
        pattern4 = re.compile('abc')
        assert pattern4 != pattern1

        # only == and != comparison operators are supported
        raises(TypeError, "pattern1 < pattern2")


class AppTestSreMatch:
    spaceconfig = dict(usemodules=('array', ))

    def test_copy(self):
        import re
        # copy support is disabled by default in _sre.c
        m = re.match("bla", "bla")
        raises(TypeError, m.__copy__)
        raises(TypeError, m.__deepcopy__)

    def test_match_attributes(self):
        import re
        c = re.compile("bla")
        m = c.match("blastring")
        assert "blastring" == m.string
        assert c == m.re
        assert 0 == m.pos
        assert 9 == m.endpos
        assert None == m.lastindex
        assert None == m.lastgroup
        assert ((0, 3),) == m.regs

    def test_match_attributes_with_groups(self):
        import re
        m = re.search("a(b)(?P<name>c)", "aabcd")
        assert 0 == m.pos
        assert 5 == m.endpos
        assert 2 == m.lastindex
        assert "name" == m.lastgroup
        assert ((1, 4), (2, 3), (3, 4)) == m.regs

    def test_regs_overlapping_groups(self):
        import re
        m = re.match("a((b)c)", "abc")
        assert ((0, 3), (1, 3), (1, 2)) == m.regs

    def test_start_end_span(self):
        import re
        m = re.search("a((b)c)", "aabcd")
        assert (1, 4) == (m.start(), m.end())
        assert (1, 4) == m.span()
        assert (2, 4) == (m.start(1), m.end(1))
        assert (2, 4) == m.span(1)
        assert (2, 3) == (m.start(2), m.end(2))
        assert (2, 3) == m.span(2)
        raises(IndexError, m.start, 3)
        raises(IndexError, m.end, 3)
        raises(IndexError, m.span, 3)
        raises(IndexError, m.start, -1)

    def test_groups(self):
        import re
        m = re.search("a((.).)", "aabcd")
        assert ("ab", "a") == m.groups()
        assert ("ab", "a") == m.groups(True)
        m = re.search("a((\d)|(\s))", "aa1b")
        assert ("1", "1", None) == m.groups()
        assert ("1", "1", True) == m.groups(True)
        m = re.search("a((\d)|(\s))", "a ")
        assert (" ", None, " ") == m.groups()
        m = re.match("(a)", "a")
        assert ("a",) == m.groups()

    def test_groupdict(self):
        import re
        m = re.search("a((.).)", "aabcd")
        assert {} == m.groupdict()
        m = re.search("a((?P<first>.).)", "aabcd")
        assert {"first": "a"} == m.groupdict()
        m = re.search("a((?P<first>\d)|(?P<second>\s))", "aa1b")
        assert {"first": "1", "second": None} == m.groupdict()
        assert {"first": "1", "second": True} == m.groupdict(True)

    def test_group(self):
        import re
        m = re.search("a((?P<first>\d)|(?P<second>\s))", "aa1b")
        assert "a1" == m.group()
        assert ("1", "1", None) == m.group(1, 2, 3)
        assert ("1", None) == m.group("first", "second")
        raises(IndexError, m.group, 1, 4)
        assert ("1", None) == m.group(1, "second")
        raises(IndexError, m.group, 'foobarbaz')
        raises(IndexError, m.group, 'first', 'foobarbaz')

    def test_group_takes_long(self):
        import re
        import sys
        if sys.version_info < (2, 7, 9):
            skip()
        assert re.match("(foo)", "foo").group(1) == "foo"
        exc = raises(IndexError, re.match("", "").group, sys.maxsize + 1)
        assert str(exc.value) == "no such group"

    def test_group_takes_index(self):
        import re
        class Index:
            def __init__(self, value):
                self.value = value
            def __index__(self):
                return self.value
        assert re.match("(foo)", "foo").group(Index(1)) == "foo"

    def test_getitem(self):
        import re
        assert re.match("(foo)bar", "foobar")[1] == "foo"

    def test_expand(self):
        import re
        m = re.search("a(..)(?P<name>..)", "ab1bc")
        assert "b1bcbc" == m.expand(r"\1\g<name>\2")

    def test_sub_bytes(self):
        import re
        assert b"bbbbb" == re.sub(b"a", b"b", b"ababa")
        assert (b"bbbbb", 3) == re.subn(b"a", b"b", b"ababa")
        assert b"dddd" == re.sub(b"[abc]", b"d", b"abcd")
        assert (b"dddd", 3) == re.subn(b"[abc]", b"d", b"abcd")
        assert b"rbd\nbr\n" == re.sub(b"a(.)", br"b\1\n", b"radar")
        assert (b"rbd\nbr\n", 2) == re.subn(b"a(.)", br"b\1\n", b"radar")
        assert (b"bbbba", 2) == re.subn(b"a", b"b", b"ababa", 2)

    def test_sub_unicode(self):
        import re
        assert isinstance(re.sub("a", "b", ""), str)
        # the input is returned unmodified if no substitution is performed,
        # which (if interpreted literally, as CPython does) gives the
        # following strangeish rules:
        assert isinstance(re.sub("a", "b", "diwoiioamoi"), str)
        raises(TypeError, re.sub, "a", "b", b"diwoiiobmoi")
        raises(TypeError, re.sub, 'x', b'y', b'x')

    def test_sub_callable(self):
        import re
        def call_me(match):
            ret = ""
            for char in match.group():
                ret += chr(ord(char) + 1)
            return ret
        assert ("bbbbb", 3) == re.subn("a", call_me, "ababa")

    def test_sub_callable_returns_none(self):
        import re
        def call_me(match):
            return None
        assert "acd" == re.sub("b", call_me, "abcd")

    def test_sub_subclass_of_str(self):
        import re
        class MyString(str):
            pass
        class MyBytes(bytes):
            pass
        s1 = MyString('zz')
        s2 = re.sub('aa', 'bb', s1)
        assert s2 == s1
        assert type(s2) is str       # and not MyString
        u1 = MyBytes(b'zz')
        u2 = re.sub(b'aa', b'bb', u1)
        assert u2 == u1
        assert type(u2) is bytes   # and not MyBytes

    def test_sub_bug(self):
        import re
        assert re.sub('=\w{2}', 'x', '=CA') == 'x'

    def test_sub_bytearray(self):
        import re
        assert re.sub(b'a', bytearray(b'A'), b'axa') == b'AxA'
        # this fails on CPython 3.5:
        assert re.sub(b'a', bytearray(b'\\n'), b'axa') == b'\nx\n'

    def test_match_array(self):
        import re, array
        a = array.array('b', b'hello')
        m = re.match(b'hel+', a)
        assert m.end() == 4

    def test_match_typeerror(self):
        import re
        raises(TypeError, re.match, 'hel+', list('hello'))

    def test_match_repr(self):
        import re
        m = re.search("ab+c", "xabbbcd")
        assert repr(m) == "<_sre.SRE_Match object; span=(1, 6), match='abbbc'>"

    def test_group_bugs(self):
        import re
        r = re.compile(r"""
            \&(?:
              (?P<escaped>\&) |
              (?P<named>[_a-z][_a-z0-9]*)      |
              {(?P<braced>[_a-z][_a-z0-9]*)}   |
              (?P<invalid>)
            )
        """, re.IGNORECASE | re.VERBOSE)
        matches = list(r.finditer('this &gift is for &{who} &&'))
        assert len(matches) == 3
        assert matches[0].groupdict() == {'escaped': None,
                                          'named': 'gift',
                                          'braced': None,
                                          'invalid': None}
        assert matches[1].groupdict() == {'escaped': None,
                                          'named': None,
                                          'braced': 'who',
                                          'invalid': None}
        assert matches[2].groupdict() == {'escaped': '&',
                                          'named': None,
                                          'braced': None,
                                          'invalid': None}
        matches = list(r.finditer('&who likes &{what)'))   # note the ')'
        assert len(matches) == 2
        assert matches[0].groupdict() == {'escaped': None,
                                          'named': 'who',
                                          'braced': None,
                                          'invalid': None}
        assert matches[1].groupdict() == {'escaped': None,
                                          'named': None,
                                          'braced': None,
                                          'invalid': ''}

    def test_sub_typecheck(self):
        import re
        KEYCRE = re.compile(r"%\(([^)]*)\)s|.")
        raises(TypeError, KEYCRE.sub, "hello", {"%(": 1})

    def test_sub_matches_stay_valid(self):
        import re
        matches = []
        def callback(match):
            matches.append(match)
            return "x"
        result = re.compile(r"[ab]").sub(callback, "acb")
        assert result == "xcx"
        assert len(matches) == 2
        assert matches[0].group() == "a"
        assert matches[1].group() == "b"


class AppTestSreScanner:

    spaceconfig = {'usemodules': ['itertools']}

    def test_scanner_attributes(self):
        import re
        p = re.compile("bla")
        s = p.scanner("blablubla")
        assert p == s.pattern

    def test_scanner_match(self):
        import re
        p = re.compile(".").scanner("bla")
        assert ("b", "l", "a") == (p.match().group(0),
                                    p.match().group(0), p.match().group(0))
        assert None == p.match()

    def test_scanner_match_detail(self):
        import re
        p = re.compile("a").scanner("aaXaa")
        assert "a" == p.match().group(0)
        assert "a" == p.match().group(0)
        assert None == p.match()
        assert "a" == p.match().group(0)
        assert "a" == p.match().group(0)
        assert None == p.match()
        assert None == p.match()
        assert None == p.match()

    def test_scanner_search(self):
        import re
        p = re.compile("\d").scanner("bla23c5a")
        assert ("2", "3", "5") == (p.search().group(0),
                                    p.search().group(0), p.search().group(0))
        assert None == p.search()

    def test_scanner_zero_width_match(self):
        import re, sys
        if sys.version_info[:2] == (2, 3):
            skip("2.3 is different here")
        p = re.compile(".*").scanner("bla")
        assert ("bla", "") == (p.search().group(0), p.search().group(0))
        assert None == p.search()

    def test_no_pattern(self):
        import sre_compile, sre_parse
        sre_pattern = sre_compile.compile(
            sre_parse.SubPattern(sre_parse.Pattern()))
        assert sre_pattern.scanner('s') is not None


class AppTestGetlower:
    spaceconfig = dict(usemodules=('_locale',))

    def setup_class(cls):
        # This imports support_test_sre as the global "s"
        init_app_test(cls, cls.space)

    def setup_method(self, method):
        import locale
        locale.setlocale(locale.LC_ALL, (None, None))

    def teardown_method(self, method):
        import locale
        locale.setlocale(locale.LC_ALL, (None, None))

    def test_getlower_no_flags(self):
        s = self.s
        UPPER_AE = "\xc4"
        s.assert_lower_equal([("a", "a"), ("A", "a"), (UPPER_AE, UPPER_AE),
            ("\u00c4", "\u00c4"), ("\u4444", "\u4444")], 0)

    def test_getlower_locale(self):
        s = self.s
        import locale, sre_constants
        UPPER_AE = "\xc4"
        LOWER_AE = "\xe4"
        UPPER_PI = "\u03a0"
        try:
            locale.setlocale(locale.LC_ALL, "de_DE")
            s.assert_lower_equal([("a", "a"), ("A", "a"), (UPPER_AE, LOWER_AE),
                ("\u00c4", "\u00e4"), (UPPER_PI, UPPER_PI)],
                sre_constants.SRE_FLAG_LOCALE)
        except locale.Error:
            # skip test
            skip("unsupported locale de_DE")

    def test_getlower_unicode(self):
        s = self.s
        import sre_constants
        UPPER_AE = "\xc4"
        LOWER_AE = "\xe4"
        UPPER_PI = "\u03a0"
        LOWER_PI = "\u03c0"
        s.assert_lower_equal([("a", "a"), ("A", "a"), (UPPER_AE, LOWER_AE),
            ("\u00c4", "\u00e4"), (UPPER_PI, LOWER_PI),
            ("\u4444", "\u4444")], sre_constants.SRE_FLAG_UNICODE)


class AppTestSimpleSearches:

    spaceconfig = {'usemodules': ('array', 'itertools')}

    def test_search_simple_literal(self):
        import re
        assert re.search("bla", "bla")
        assert re.search("bla", "blab")
        assert not re.search("bla", "blu")

    def test_search_simple_ats(self):
        import re
        assert re.search("^bla", "bla")
        assert re.search("^bla", "blab")
        assert not re.search("^bla", "bbla")
        assert re.search("bla$", "abla")
        assert re.search("bla$", "bla\n")
        assert not re.search("bla$", "blaa")

    def test_search_simple_boundaries(self):
        import re
        UPPER_PI = "\u03a0"
        assert re.search(r"bla\b", "bla")
        assert re.search(r"bla\b", "bla ja")
        assert re.search(r"bla\b", "bla%s" % UPPER_PI, re.ASCII)
        assert not re.search(r"bla\b", "blano")
        assert not re.search(r"bla\b", "bla%s" % UPPER_PI, re.UNICODE)

    def test_search_simple_categories(self):
        import re
        LOWER_PI = "\u03c0"
        INDIAN_DIGIT = "\u0966"
        EM_SPACE = "\u2001"
        LOWER_AE = "\xe4"
        assert re.search(r"bla\d\s\w", "bla3 b")
        assert re.search(r"b\d", "b%s" % INDIAN_DIGIT, re.UNICODE)
        assert not re.search(r"b\D", "b%s" % INDIAN_DIGIT, re.UNICODE)
        assert re.search(r"b\s", "b%s" % EM_SPACE, re.UNICODE)
        assert not re.search(r"b\S", "b%s" % EM_SPACE, re.UNICODE)
        assert re.search(r"b\w", "b%s" % LOWER_PI, re.UNICODE)
        assert not re.search(r"b\W", "b%s" % LOWER_PI, re.UNICODE)
        assert re.search(r"b\w", "b%s" % LOWER_AE, re.UNICODE)

    def test_search_simple_any(self):
        import re
        assert re.search(r"b..a", "jboaas")
        assert not re.search(r"b..a", "jbo\nas")
        assert re.search(r"b..a", "jbo\nas", re.DOTALL)

    def test_search_simple_in(self):
        import re
        UPPER_PI = "\u03a0"
        LOWER_PI = "\u03c0"
        EM_SPACE = "\u2001"
        LINE_SEP = "\u2028"
        assert re.search(r"b[\da-z]a", "bb1a")
        assert re.search(r"b[\da-z]a", "bbsa")
        assert not re.search(r"b[\da-z]a", "bbSa")
        assert re.search(r"b[^okd]a", "bsa")
        assert not re.search(r"b[^okd]a", "bda")
        assert re.search("b[%s%s%s]a" % (LOWER_PI, UPPER_PI, EM_SPACE),
            "b%sa" % UPPER_PI) # bigcharset
        assert re.search("b[%s%s%s]a" % (LOWER_PI, UPPER_PI, EM_SPACE),
            "b%sa" % EM_SPACE)
        assert not re.search("b[%s%s%s]a" % (LOWER_PI, UPPER_PI, EM_SPACE),
            "b%sa" % LINE_SEP)

    def test_search_simple_literal_ignore(self):
        import re
        UPPER_PI = "\u03a0"
        LOWER_PI = "\u03c0"
        assert re.search(r"ba", "ba", re.IGNORECASE)
        assert re.search(r"ba", "BA", re.IGNORECASE)
        assert re.search("b%s" % UPPER_PI, "B%s" % LOWER_PI,
            re.IGNORECASE | re.UNICODE)

    def test_search_simple_in_ignore(self):
        import re
        UPPER_PI = "\u03a0"
        LOWER_PI = "\u03c0"
        assert re.search(r"ba[A-C]", "bac", re.IGNORECASE)
        assert re.search(r"ba[a-c]", "baB", re.IGNORECASE)
        assert re.search("ba[%s]" % UPPER_PI, "ba%s" % LOWER_PI,
            re.IGNORECASE | re.UNICODE)
        assert re.search(r"ba[^A-C]", "bar", re.IGNORECASE)
        assert not re.search(r"ba[^A-C]", "baA", re.IGNORECASE)
        assert not re.search(r"ba[^A-C]", "baa", re.IGNORECASE)

    def test_search_simple_branch(self):
        import re
        assert re.search(r"a(bb|d[ef])b", "adeb")
        assert re.search(r"a(bb|d[ef])b", "abbb")

    def test_search_simple_repeat_one(self):
        import re
        assert re.search(r"aa+", "aa") # empty tail
        assert re.search(r"aa+ab", "aaaab") # backtracking
        assert re.search(r"aa*ab", "aab") # empty match
        assert re.search(r"a[bc]+", "abbccb")
        assert "abbcb" == re.search(r"a.+b", "abbcb\nb").group()
        assert "abbcb\nb" == re.search(r"a.+b", "abbcb\nb", re.DOTALL).group()
        assert re.search(r"ab+c", "aBbBbBc", re.IGNORECASE)
        assert not re.search(r"aa{2,3}", "aa") # string too short
        assert not re.search(r"aa{2,3}b", "aab") # too few repetitions
        assert not re.search(r"aa+b", "aaaac") # tail doesn't match

    def test_search_simple_min_repeat_one(self):
        import re
        assert re.search(r"aa+?", "aa") # empty tail
        assert re.search(r"aa+?ab", "aaaab") # forward tracking
        assert re.search(r"a[bc]+?", "abbccb")
        assert "abb" == re.search(r"a.+?b", "abbcb\nb").group()
        assert "a\nbb" == re.search(r"a.+b", "a\nbbc", re.DOTALL).group()
        assert re.search(r"ab+?c", "aBbBbBc", re.IGNORECASE)
        assert not re.search(r"aa+?", "a") # string too short
        assert not re.search(r"aa{2,3}?b", "aab") # too few repetitions
        assert not re.search(r"aa+?b", "aaaac") # tail doesn't match
        assert re.match(".*?cd", "abcabcde").end(0) == 7

    def test_search_simple_repeat_maximizing(self):
        import re
        assert not re.search(r"(ab){3,5}", "abab")
        assert not re.search(r"(ab){3,5}", "ababa")
        assert re.search(r"(ab){3,5}", "ababab")
        assert re.search(r"(ab){3,5}", "abababababab").end(0) == 10
        assert "ad" == re.search(r"(a.)*", "abacad").group(1)
        assert ("abcg", "cg") == (
            re.search(r"(ab(c.)*)+", "ababcecfabcg").groups())
        assert ("cg", "cg") == (
            re.search(r"(ab|(c.))+", "abcg").groups())
        assert ("ab", "cf") == (
            re.search(r"((c.)|ab)+", "cfab").groups())
        assert re.search(r".*", "")

    def test_search_simple_repeat_minimizing(self):
        import re
        assert not re.search(r"(ab){3,5}?", "abab")
        assert re.search(r"(ab){3,5}?", "ababab")
        assert re.search(r"b(a){3,5}?b", "baaaaab")
        assert not re.search(r"b(a){3,5}?b", "baaaaaab")
        assert re.search(r"a(b(.)+?)*", "abdbebb")

    def test_search_simple_groupref(self):
        import re
        UPPER_PI = "\u03a0"
        LOWER_PI = "\u03c0"
        assert re.match(r"((ab)+)c\1", "ababcabab")
        assert not re.match(r"((ab)+)c\1", "ababcab")
        assert not re.search(r"(a|(b))\2", "aa")
        assert re.match(r"((ab)+)c\1", "aBAbcAbaB", re.IGNORECASE)
        assert re.match(r"((a.)+)c\1", "a%sca%s" % (UPPER_PI, LOWER_PI),
            re.IGNORECASE | re.UNICODE)

    def test_search_simple_groupref_exists(self):
        import re, sys
        if not sys.version_info[:2] == (2, 3):
            assert re.search(r"(<)?bla(?(1)>)", "<bla>")
            assert re.search(r"(<)?bla(?(1)>)", "bla")
            assert not re.match(r"(<)?bla(?(1)>)", "<bla")
            assert re.search(r"(<)?bla(?(1)>|u)", "blau")

    def test_search_simple_assert(self):
        import re
        assert re.search(r"b(?=\d\d).{3,}", "b23a")
        assert not re.search(r"b(?=\d\d).{3,}", "b2aa")
        assert re.search(r"b(?<=\d.)a", "2ba")
        assert not re.search(r"b(?<=\d.)a", "ba")

    def test_search_simple_assert_not(self):
        import re
        assert re.search(r"b(?<!\d.)a", "aba")
        assert re.search(r"b(?<!\d.)a", "ba")
        assert not re.search(r"b(?<!\d.)a", "11ba")


class AppTestMarksStack:

    spaceconfig = {'usemodules': ['itertools']}

    def test_mark_stack_branch(self):
        import re
        m = re.match("b(.)a|b.b", "bob")
        assert None == m.group(1)
        assert None == m.lastindex

    def test_mark_stack_repeat_one(self):
        import re
        m = re.match("\d+1((2)|(3))4", "2212413")
        assert ("2", "2", None) == m.group(1, 2, 3)
        assert 1 == m.lastindex

    def test_mark_stack_min_repeat_one(self):
        import re
        m = re.match("\d+?1((2)|(3))44", "221341244")
        assert ("2", "2", None) == m.group(1, 2, 3)
        assert 1 == m.lastindex

    def test_mark_stack_max_until(self):
        import re
        m = re.match("(\d)+1((2)|(3))4", "2212413")
        assert ("2", "2", None) == m.group(2, 3, 4)
        assert 2 == m.lastindex

    def test_mark_stack_min_until(self):
        import re
        m = re.match("(\d)+?1((2)|(3))44", "221341244")
        assert ("2", "2", None) == m.group(2, 3, 4)
        assert 2 == m.lastindex

    def test_bug_725149(self):
        # mark_stack_base restoring before restoring marks
        # test copied from CPython test
        import re
        assert re.match('(a)(?:(?=(b)*)c)*', 'abb').groups() == ('a', None)
        assert re.match('(a)((?!(b)*))*', 'abb').groups() == ('a', None, None)


class AppTestOpcodes:
    spaceconfig = dict(usemodules=('_locale',))

    def setup_class(cls):
        if cls.runappdirect:
            py.test.skip("can only be run on py.py: _sre opcodes don't match")
        # This imports support_test_sre as the global "s"
        init_app_test(cls, cls.space)

    def test_length_optimization(self):
        s = self.s
        pattern = "bla"
        opcodes = [s.OPCODES["info"], 3, 3, len(pattern)] \
            + s.encode_literal(pattern) + [s.OPCODES["success"]]
        s.assert_no_match(opcodes, ["b", "bl", "ab"])

    def test_literal(self):
        s = self.s
        opcodes = s.encode_literal("bla") + [s.OPCODES["success"]]
        s.assert_no_match(opcodes, ["bl", "blu"])
        s.assert_match(opcodes, ["bla", "blab", "cbla", "bbla"])

    def test_not_literal(self):
        s = self.s
        opcodes = s.encode_literal("b") \
            + [s.OPCODES["not_literal"], ord("a"), s.OPCODES["success"]]
        s.assert_match(opcodes, ["bx", "ababy"])
        s.assert_no_match(opcodes, ["ba", "jabadu"])

    def test_unknown(self):
        s = self.s
        raises(RuntimeError, s.search, [55555], "b")

    def test_at_beginning(self):
        s = self.s
        for atname in ["at_beginning", "at_beginning_string"]:
            opcodes = [s.OPCODES["at"], s.ATCODES[atname]] \
                + s.encode_literal("bla") + [s.OPCODES["success"]]
            s.assert_match(opcodes, "bla")
            s.assert_no_match(opcodes, "abla")

    def test_at_beginning_line(self):
        s = self.s
        opcodes = [s.OPCODES["at"], s.ATCODES["at_beginning_line"]] \
            + s.encode_literal("bla") + [s.OPCODES["success"]]
        s.assert_match(opcodes, ["bla", "x\nbla"])
        s.assert_no_match(opcodes, ["abla", "abla\nubla"])

    def test_at_end(self):
        s = self.s
        opcodes = s.encode_literal("bla") \
            + [s.OPCODES["at"], s.ATCODES["at_end"], s.OPCODES["success"]]
        s.assert_match(opcodes, ["bla", "bla\n"])
        s.assert_no_match(opcodes, ["blau", "abla\nblau"])

    def test_at_end_line(self):
        s = self.s
        opcodes = s.encode_literal("bla") \
            + [s.OPCODES["at"], s.ATCODES["at_end_line"], s.OPCODES["success"]]
        s.assert_match(opcodes, ["bla\n", "bla\nx", "bla"])
        s.assert_no_match(opcodes, ["blau"])

    def test_at_end_string(self):
        s = self.s
        opcodes = s.encode_literal("bla") \
            + [s.OPCODES["at"], s.ATCODES["at_end_string"], s.OPCODES["success"]]
        s.assert_match(opcodes, "bla")
        s.assert_no_match(opcodes, ["blau", "bla\n"])

    def test_at_boundary(self):
        s = self.s
        for atname in "at_boundary", "at_loc_boundary", "at_uni_boundary":
            opcodes = s.encode_literal("bla") \
                + [s.OPCODES["at"], s.ATCODES[atname], s.OPCODES["success"]]
            s.assert_match(opcodes, ["bla", "bla ha", "bla,x"])
            s.assert_no_match(opcodes, ["blaja", ""])
            opcodes = [s.OPCODES["at"], s.ATCODES[atname]] \
                + s.encode_literal("bla") + [s.OPCODES["success"]]
            assert s.search(opcodes, "bla")
            s.assert_no_match(opcodes, "")

    def test_at_non_boundary(self):
        s = self.s
        for atname in "at_non_boundary", "at_loc_non_boundary", "at_uni_non_boundary":
            opcodes = s.encode_literal("bla") \
                + [s.OPCODES["at"], s.ATCODES[atname], s.OPCODES["success"]]
            assert s.search(opcodes, "blan")
            s.assert_no_match(opcodes, ["bla ja", "bla"])

    def test_at_loc_boundary(self):
        s = self.s
        import locale
        try:
            s.void_locale()
            opcodes1 = s.encode_literal("bla") \
                + [s.OPCODES["at"], s.ATCODES["at_loc_boundary"], s.OPCODES["success"]]
            opcodes2 = s.encode_literal("bla") \
                + [s.OPCODES["at"], s.ATCODES["at_loc_non_boundary"], s.OPCODES["success"]]
            assert s.search(opcodes1, "bla\xFC")
            s.assert_no_match(opcodes2, "bla\xFC")
            oldlocale = locale.setlocale(locale.LC_ALL)
            locale.setlocale(locale.LC_ALL, "de_DE")
            s.assert_no_match(opcodes1, "bla\xFC")
            assert s.search(opcodes2, "bla\xFC")
            locale.setlocale(locale.LC_ALL, oldlocale)
        except locale.Error:
            # skip test
            skip("locale error")

    def test_at_uni_boundary(self):
        s = self.s
        UPPER_PI = "\u03a0"
        LOWER_PI = "\u03c0"
        opcodes = s.encode_literal("bl") + [s.OPCODES["any"], s.OPCODES["at"],
            s.ATCODES["at_uni_boundary"], s.OPCODES["success"]]
        s.assert_match(opcodes, ["bla ha", "bl%s ja" % UPPER_PI])
        s.assert_no_match(opcodes, ["bla%s" % LOWER_PI])
        opcodes = s.encode_literal("bl") + [s.OPCODES["any"], s.OPCODES["at"],
            s.ATCODES["at_uni_non_boundary"], s.OPCODES["success"]]
        s.assert_match(opcodes, ["blaha", "bl%sja" % UPPER_PI])

    def test_category_loc_word(self):
        s = self.s
        import locale
        try:
            s.void_locale()
            opcodes1 = s.encode_literal("b") \
                + [s.OPCODES["category"], s.CHCODES["category_loc_word"], s.OPCODES["success"]]
            opcodes2 = s.encode_literal("b") \
                + [s.OPCODES["category"], s.CHCODES["category_loc_not_word"], s.OPCODES["success"]]
            assert not s.search(opcodes1, u"b\xFC")
            assert s.search(opcodes2, u"b\xFC")
            locale.setlocale(locale.LC_ALL, "de_DE")
            assert s.search(opcodes1, u"b\xFC")
            assert not s.search(opcodes2, u"b\xFC")
            s.void_locale()
        except locale.Error:
            # skip test
            skip("locale error")

    def test_any(self):
        s = self.s
        opcodes = s.encode_literal("b") + [s.OPCODES["any"]] \
            + s.encode_literal("a") + [s.OPCODES["success"]]
        s.assert_match(opcodes, ["b a", "bla", "bboas"])
        s.assert_no_match(opcodes, ["b\na", "oba", "b"])

    def test_any_all(self):
        s = self.s
        opcodes = s.encode_literal("b") + [s.OPCODES["any_all"]] \
            + s.encode_literal("a") + [s.OPCODES["success"]]
        s.assert_match(opcodes, ["b a", "bla", "bboas", "b\na"])
        s.assert_no_match(opcodes, ["oba", "b"])

    def test_in_failure(self):
        s = self.s
        opcodes = s.encode_literal("b") + [s.OPCODES["in"], 2, s.OPCODES["failure"]] \
            + s.encode_literal("a") + [s.OPCODES["success"]]
        s.assert_no_match(opcodes, ["ba", "bla"])

    def test_in_literal(self):
        s = self.s
        opcodes = s.encode_literal("b") + [s.OPCODES["in"], 7] \
            + s.encode_literal("la") + [s.OPCODES["failure"], s.OPCODES["failure"]] \
            + s.encode_literal("a") + [s.OPCODES["success"]]
        s.assert_match(opcodes, ["bla", "baa", "blbla"])
        s.assert_no_match(opcodes, ["ba", "bja", "blla"])

    def test_in_category(self):
        s = self.s
        opcodes = s.encode_literal("b") + [s.OPCODES["in"], 6, s.OPCODES["category"],
            s.CHCODES["category_digit"], s.OPCODES["category"], s.CHCODES["category_space"],
            s.OPCODES["failure"]] + s.encode_literal("a") + [s.OPCODES["success"]]
        s.assert_match(opcodes, ["b1a", "b a", "b4b\tas"])
        s.assert_no_match(opcodes, ["baa", "b5"])

    def test_in_charset_ucs2(self):
        import _sre
        if _sre.CODESIZE != 2:
            return
        s = self.s
        # charset bitmap for characters "l" and "h"
        bitmap = 6 * [0] + [4352] + 9 * [0]
        opcodes = s.encode_literal("b") + [s.OPCODES["in"], 19, s.OPCODES["charset"]] \
            + bitmap + [s.OPCODES["failure"]] + s.encode_literal("a") + [s.OPCODES["success"]]
        s.assert_match(opcodes, ["bla", "bha", "blbha"])
        s.assert_no_match(opcodes, ["baa", "bl"])

    def _test_in_bigcharset_ucs2(self):
        # disabled because this actually only works on big-endian machines
        if _sre.CODESIZE != 2:
            return
        s = self.s
        # constructing bigcharset for lowercase pi (\u03c0)
        UPPER_PI = u"\u03a0"
        LOWER_PI = u"\u03c0"
        bitmap = 6 * [0] + [4352] + 9 * [0]
        opcodes = s.encode_literal("b") + [s.OPCODES["in"], 164, s.OPCODES["bigcharset"], 2] \
            + [0, 1] + 126 * [0] \
            + 16 * [0] \
            + 12 * [0] + [1] + 3 * [0] \
            + [s.OPCODES["failure"]] + s.encode_literal("a") + [s.OPCODES["success"]]
        s.assert_match(opcodes, [u"b%sa" % LOWER_PI])
        s.assert_no_match(opcodes, [u"b%sa" % UPPER_PI])

    # XXX bigcharset test for ucs4 missing here

    def test_in_range(self):
        s = self.s
        opcodes = s.encode_literal("b") + [s.OPCODES["in"], 5, s.OPCODES["range"],
            ord("1"), ord("9"), s.OPCODES["failure"]] \
            + s.encode_literal("a") + [s.OPCODES["success"]]
        s.assert_match(opcodes, ["b1a", "b56b7aa"])
        s.assert_no_match(opcodes, ["baa", "b5"])

    def test_in_negate(self):
        s = self.s
        opcodes = s.encode_literal("b") + [s.OPCODES["in"], 7, s.OPCODES["negate"]] \
            + s.encode_literal("la") + [s.OPCODES["failure"]] \
            + s.encode_literal("a") + [s.OPCODES["success"]]
        s.assert_match(opcodes, ["b1a", "bja", "bubua"])
        s.assert_no_match(opcodes, ["bla", "baa", "blbla"])

    def test_literal_ignore(self):
        s = self.s
        opcodes = s.encode_literal("b") \
            + [s.OPCODES["literal_ignore"], ord("a"), s.OPCODES["success"]]
        s.assert_match(opcodes, ["ba", "bA"])
        s.assert_no_match(opcodes, ["bb", "bu"])

    def test_not_literal_ignore(self):
        s = self.s
        UPPER_PI = "\u03a0"
        opcodes = s.encode_literal("b") \
            + [s.OPCODES["not_literal_ignore"], ord("a"), s.OPCODES["success"]]
        s.assert_match(opcodes, ["bb", "bu", "b%s" % UPPER_PI])
        s.assert_no_match(opcodes, ["ba", "bA"])

    def test_in_ignore(self):
        s = self.s
        opcodes = s.encode_literal("b") + [s.OPCODES["in_ignore"], 8] \
            + s.encode_literal("abc") + [s.OPCODES["failure"]] \
            + s.encode_literal("a") + [s.OPCODES["success"]]
        s.assert_match(opcodes, ["baa", "bAa", "bbbBa"])
        s.assert_no_match(opcodes, ["ba", "bja", "blla"])

    def test_in_jump_info(self):
        s = self.s
        for opname in "jump", "info":
            opcodes = s.encode_literal("b") \
                + [s.OPCODES[opname], 3, s.OPCODES["failure"], s.OPCODES["failure"]] \
                + s.encode_literal("a") + [s.OPCODES["success"]]
            s.assert_match(opcodes, "ba")

    def _test_mark(self):
        s = self.s
        # XXX need to rewrite this implementation-independent
        opcodes = s.encode_literal("a") + [s.OPCODES["mark"], 0] \
            + s.encode_literal("b") + [s.OPCODES["mark"], 1, s.OPCODES["success"]]
        state = self.create_state("abc")
        _sre._sre_search(state, opcodes)
        assert 1 == state.lastindex
        assert 1 == state.lastmark
        # NB: the following are indexes from the start of the match
        assert [1, 2] == state.marks

    def test_branch(self):
        s = self.s
        opcodes = [s.OPCODES["branch"], 7] + s.encode_literal("ab") \
            + [s.OPCODES["jump"], 9, 7] + s.encode_literal("cd") \
            + [s.OPCODES["jump"], 2, s.OPCODES["failure"], s.OPCODES["success"]]
        s.assert_match(opcodes, ["ab", "cd"])
        s.assert_no_match(opcodes, ["aacas", "ac", "bla"])

    def test_repeat_one(self):
        s = self.s
        opcodes = [s.OPCODES["repeat_one"], 6, 1, self.s.MAXREPEAT] + s.encode_literal("a") \
            + [s.OPCODES["success"]] + s.encode_literal("ab") + [s.OPCODES["success"]]
        s.assert_match(opcodes, ["aab", "aaaab"])
        s.assert_no_match(opcodes, ["ab", "a"])

    def test_min_repeat_one(self):
        s = self.s
        opcodes = [s.OPCODES["min_repeat_one"], 5, 1, self.s.MAXREPEAT, s.OPCODES["any"]] \
            + [s.OPCODES["success"]] + s.encode_literal("b") + [s.OPCODES["success"]]
        s.assert_match(opcodes, ["aab", "ardb", "bb"])
        s.assert_no_match(opcodes, ["b"])

    def test_repeat_maximizing(self):
        s = self.s
        opcodes = [s.OPCODES["repeat"], 5, 1, self.s.MAXREPEAT] + s.encode_literal("a") \
            + [s.OPCODES["max_until"]] + s.encode_literal("b") + [s.OPCODES["success"]]
        s.assert_match(opcodes, ["ab", "aaaab", "baabb"])
        s.assert_no_match(opcodes, ["aaa", "", "ac"])

    def test_max_until_zero_width_match(self):
        # re.compile won't compile prospective zero-with matches (all of them?),
        # so we can only produce an example by directly constructing bytecodes.
        # CPython 2.3 fails with a recursion limit exceeded error here.
        import sys
        if not sys.version_info[:2] == (2, 3):
            s = self.s
            opcodes = [s.OPCODES["repeat"], 10, 1, self.s.MAXREPEAT, s.OPCODES["repeat_one"],
                6, 0, self.s.MAXREPEAT] + s.encode_literal("a") + [s.OPCODES["success"],
                s.OPCODES["max_until"], s.OPCODES["success"]]
            s.assert_match(opcodes, ["ab", "bb"])
            assert "" == s.search(opcodes, "bb").group(0)

    def test_repeat_minimizing(self):
        s = self.s
        opcodes = [s.OPCODES["repeat"], 4, 1, self.s.MAXREPEAT, s.OPCODES["any"],
            s.OPCODES["min_until"]] + s.encode_literal("b") + [s.OPCODES["success"]]
        s.assert_match(opcodes, ["ab", "aaaab", "baabb"])
        s.assert_no_match(opcodes, ["b"])
        assert "aab" == s.search(opcodes, "aabb").group(0)

    def test_groupref(self):
        s = self.s
        opcodes = [s.OPCODES["mark"], 0, s.OPCODES["any"], s.OPCODES["mark"], 1] \
            + s.encode_literal("a") + [s.OPCODES["groupref"], 0, s.OPCODES["success"]]
        s.assert_match(opcodes, ["bab", "aaa", "dad"])
        s.assert_no_match(opcodes, ["ba", "bad", "baad"])

    def test_groupref_ignore(self):
        s = self.s
        opcodes = [s.OPCODES["mark"], 0, s.OPCODES["any"], s.OPCODES["mark"], 1] \
            + s.encode_literal("a") + [s.OPCODES["groupref_ignore"], 0, s.OPCODES["success"]]
        s.assert_match(opcodes, ["bab", "baB", "Dad"])
        s.assert_no_match(opcodes, ["ba", "bad", "baad"])

    def test_assert(self):
        s = self.s
        opcodes = s.encode_literal("a") + [s.OPCODES["assert"], 4, 0] \
            + s.encode_literal("b") + [s.OPCODES["success"], s.OPCODES["success"]]
        assert "a" == s.search(opcodes, "ab").group(0)
        s.assert_no_match(opcodes, ["a", "aa"])

    def test_assert_not(self):
        s = self.s
        opcodes = s.encode_literal("a") + [s.OPCODES["assert_not"], 4, 0] \
            + s.encode_literal("b") + [s.OPCODES["success"], s.OPCODES["success"]]
        assert "a" == s.search(opcodes, "ac").group(0)
        s.assert_match(opcodes, ["a"])
        s.assert_no_match(opcodes, ["ab"])


class AppTestOptimizations:
    """These tests try to trigger optmized edge cases."""

    spaceconfig = {'usemodules': ['itertools']}

    def test_match_length_optimization(self):
        import re
        assert None == re.match("bla", "blub")

    def test_fast_search(self):
        import re
        assert None == re.search("bl", "abaub")
        assert None == re.search("bl", "b")
        assert ["bl", "bl"] == re.findall("bl", "blbl")
        assert ["a", "u"] == re.findall("bl(.)", "blablu")

    def test_branch_literal_shortcut(self):
        import re
        assert None == re.search("bl|a|c", "hello")

    def test_literal_search(self):
        import re
        assert re.search("b(\d)", "ababbbab1")
        assert None == re.search("b(\d)", "ababbbab")

    def test_repeat_one_literal_tail(self):
        import re
        assert re.search(".+ab", "wowowowawoabwowo")
        assert None == re.search(".+ab", "wowowaowowo")

    def test_split_nonempty(self):
        import re
        raises(ValueError, re.split, '', '')
        re.split("a*", '')    # -> warning

class AppTestUnicodeExtra:
    def test_string_attribute(self):
        import re
        match = re.search(u"\u1234", u"\u1233\u1234\u1235")
        assert match.string == u"\u1233\u1234\u1235"
        # check ascii version too
        match = re.search(u"a", u"bac")
        assert match.string == u"bac"

    def test_match_start(self):
        import re
        match = re.search(u"\u1234", u"\u1233\u1234\u1235")
        assert match.start() == 1<|MERGE_RESOLUTION|>--- conflicted
+++ resolved
@@ -20,40 +20,6 @@
             sys.path.pop(0)
         """)
 
-<<<<<<< HEAD
-=======
-def _test_sre_ctx_(self, str, start, end):
-    # Use the MatchContextForTests class, which handles Position
-    # instances instead of plain integers.  This is used to detect when
-    # we're accepting or escaping a Position to app-level, which we
-    # should not: Positions are meant to be byte indexes inside a
-    # possibly UTF8 string, not character indexes.
-    if not isinstance(start, support.Position):
-        start = support.Position(start)
-    if not isinstance(end, support.Position):
-        end = support.Position(end)
-    return support.MatchContextForTests(str, start, end)
-
-def _bytepos_to_charindex(self, bytepos):
-    if isinstance(self.ctx, support.MatchContextForTests):
-        return self.ctx._real_pos(bytepos)
-    return _org_maker[1](self, bytepos)
-
-def setup_module(mod):
-    mod._org_maker = (
-        interp_sre.W_SRE_Pattern._make_str_match_context,
-        interp_sre.W_SRE_Match.bytepos_to_charindex,
-        )
-    interp_sre.W_SRE_Pattern._make_str_match_context = _test_sre_ctx_
-    interp_sre.W_SRE_Match.bytepos_to_charindex = _bytepos_to_charindex
-
-def teardown_module(mod):
-    (
-        interp_sre.W_SRE_Pattern._make_str_match_context,
-        interp_sre.W_SRE_Match.bytepos_to_charindex,
-    ) = mod._org_maker
-
->>>>>>> 1ee83ab3
 
 class AppTestSrePy:
     def test_magic(self):
