"""Regular expression tests specific to _sre.py and accumulated during TDD."""

import os
import py
from py.test import raises, skip
from pypy.interpreter.gateway import app2interp_temp


def init_app_test(cls, space):
    cls.w_s = space.appexec(
        [space.wrap(os.path.realpath(os.path.dirname(__file__)))],
        """(this_dir):
        import sys
        # Uh-oh, ugly hack
        sys.path.insert(0, this_dir)
        try:
            import support_test_app_sre
            return support_test_app_sre
        finally:
            sys.path.pop(0)
        """)


class AppTestSrePy:
    def test_magic(self):
        import _sre, sre_constants
        assert sre_constants.MAGIC == _sre.MAGIC

    def test_codesize(self):
        import _sre
        assert _sre.getcodesize() == _sre.CODESIZE


class AppTestSrePattern:
    def setup_class(cls):
        # This imports support_test_sre as the global "s"
        init_app_test(cls, cls.space)

    spaceconfig = {'usemodules': ['itertools']}

    def test_copy(self):
        # copy support is disabled by default in _sre.c
        import re
        p = re.compile("b")
        raises(TypeError, p.__copy__)        # p.__copy__() should raise
        raises(TypeError, p.__deepcopy__)    # p.__deepcopy__() should raise

    def test_creation_attributes(self):
        import re
        pattern_string = b"(b)l(?P<g>a)"
        p = re.compile(pattern_string, re.I | re.M)
        assert pattern_string == p.pattern
        assert re.I | re.M == p.flags
        assert 2 == p.groups
        assert {"g": 2} == p.groupindex

    def test_repeat_minmax_overflow(self):
        import re
        string = "x" * 100000
        assert re.match(r".{%d}" % (self.s.MAXREPEAT - 1), string) is None
        assert re.match(r".{,%d}" % (self.s.MAXREPEAT - 1), string).span() == (0, 100000)
        assert re.match(r".{%d,}?" % (self.s.MAXREPEAT - 1), string) is None
        import sys
        if sys.version_info[:3] <= (3, 2, 3):
            # XXX: These are fixed in 3.2.4 or so
            return
        raises(OverflowError, re.compile, r".{%d}" % self.s.MAXREPEAT)
        raises(OverflowError, re.compile, r".{,%d}" % self.s.MAXREPEAT)
        raises(OverflowError, re.compile, r".{%d,}?" % self.s.MAXREPEAT)

    def test_match_none(self):
        import re
        p = re.compile("bla")
        none_matches = ["b", "bl", "blub", "jupidu"]
        for string in none_matches:
            assert None == p.match(string)

    def test_pos_endpos(self):
        import re
        # XXX maybe fancier tests here
        p = re.compile("bl(a)")
        tests = [("abla", 0, 4), ("abla", 1, 4), ("ablaa", 1, 4)]
        for string, pos, endpos in tests:
            assert p.search(string, pos, endpos)
        tests = [("abla", 0, 3), ("abla", 2, 4)]
        for string, pos, endpos in tests:
            assert not p.search(string, pos, endpos)

    def test_findall(self):
        import re
        assert ["b"] == re.findall("b", "bla")
        assert ["a", "u"] == re.findall("b(.)", "abalbus")
        assert [("a", "l"), ("u", "s")] == re.findall("b(.)(.)", "abalbus")
        assert [("a", ""), ("s", "s")] == re.findall("b(a|(s))", "babs")

    def test_finditer(self):
        import re
        it = re.finditer("b(.)", "brabbel")
        assert "br" == next(it).group(0)
        assert "bb" == next(it).group(0)
        raises(StopIteration, next, it)

    def test_split(self):
        import re
        assert ["a", "o", "u", ""] == re.split("b", "abobub")
        assert ["a", "o", "ub"] == re.split("b", "abobub", 2)
        assert ['', 'a', 'l', 'a', 'lla'] == re.split("b(a)", "balballa")
        assert ['', 'a', None, 'l', 'u', None, 'lla'] == (
            re.split("b([ua]|(s))", "balbulla"))

    def test_weakref(self):
        import re, _weakref
        _weakref.ref(re.compile(r""))

    def test_pattern_check(self):
        import _sre
        raises(TypeError, _sre.compile, {}, 0, [])


class AppTestSreMatch:
    spaceconfig = dict(usemodules=('array', ))

    def test_copy(self):
        import re
        # copy support is disabled by default in _sre.c
        m = re.match("bla", "bla")
        raises(TypeError, m.__copy__)
        raises(TypeError, m.__deepcopy__)

    def test_match_attributes(self):
        import re
        c = re.compile("bla")
        m = c.match("blastring")
        assert "blastring" == m.string
        assert c == m.re
        assert 0 == m.pos
        assert 9 == m.endpos
        assert None == m.lastindex
        assert None == m.lastgroup
        assert ((0, 3),) == m.regs

    def test_match_attributes_with_groups(self):
        import re
        m = re.search("a(b)(?P<name>c)", "aabcd")
        assert 0 == m.pos
        assert 5 == m.endpos
        assert 2 == m.lastindex
        assert "name" == m.lastgroup
        assert ((1, 4), (2, 3), (3, 4)) == m.regs

    def test_regs_overlapping_groups(self):
        import re
        m = re.match("a((b)c)", "abc")
        assert ((0, 3), (1, 3), (1, 2)) == m.regs

    def test_start_end_span(self):
        import re
        m = re.search("a((b)c)", "aabcd")
        assert (1, 4) == (m.start(), m.end())
        assert (1, 4) == m.span()
        assert (2, 4) == (m.start(1), m.end(1))
        assert (2, 4) == m.span(1)
        assert (2, 3) == (m.start(2), m.end(2))
        assert (2, 3) == m.span(2)
        raises(IndexError, m.start, 3)
        raises(IndexError, m.end, 3)
        raises(IndexError, m.span, 3)
        raises(IndexError, m.start, -1)

    def test_groups(self):
        import re
        m = re.search("a((.).)", "aabcd")
        assert ("ab", "a") == m.groups()
        assert ("ab", "a") == m.groups(True)
        m = re.search("a((\d)|(\s))", "aa1b")
        assert ("1", "1", None) == m.groups()
        assert ("1", "1", True) == m.groups(True)
        m = re.search("a((\d)|(\s))", "a ")
        assert (" ", None, " ") == m.groups()
        m = re.match("(a)", "a")
        assert ("a",) == m.groups()

    def test_groupdict(self):
        import re
        m = re.search("a((.).)", "aabcd")
        assert {} == m.groupdict()
        m = re.search("a((?P<first>.).)", "aabcd")
        assert {"first": "a"} == m.groupdict()
        m = re.search("a((?P<first>\d)|(?P<second>\s))", "aa1b")
        assert {"first": "1", "second": None} == m.groupdict()
        assert {"first": "1", "second": True} == m.groupdict(True)

    def test_group(self):
        import re
        m = re.search("a((?P<first>\d)|(?P<second>\s))", "aa1b")
        assert "a1" == m.group()
        assert ("1", "1", None) == m.group(1, 2, 3)
        assert ("1", None) == m.group("first", "second")
        raises(IndexError, m.group, 1, 4)
        assert ("1", None) == m.group(1, "second")
        raises(IndexError, m.group, 'foobarbaz')
        raises(IndexError, m.group, 'first', 'foobarbaz')

    def test_group_takes_long(self):
        import re
        import sys
        if sys.version_info < (2, 7, 9):
            skip()
        assert re.match("(foo)", "foo").group(1L) == "foo"
        exc = raises(IndexError, re.match("", "").group, sys.maxint + 1)
        assert str(exc.value) == "no such group"

    def test_expand(self):
        import re
        m = re.search("a(..)(?P<name>..)", "ab1bc")
        assert "b1bcbc" == m.expand(r"\1\g<name>\2")

    def test_sub_bytes(self):
        import re
        assert b"bbbbb" == re.sub(b"a", b"b", b"ababa")
        assert (b"bbbbb", 3) == re.subn(b"a", b"b", b"ababa")
        assert b"dddd" == re.sub(b"[abc]", b"d", b"abcd")
        assert (b"dddd", 3) == re.subn(b"[abc]", b"d", b"abcd")
        assert b"rbd\nbr\n" == re.sub(b"a(.)", br"b\1\n", b"radar")
        assert (b"rbd\nbr\n", 2) == re.subn(b"a(.)", br"b\1\n", b"radar")
        assert (b"bbbba", 2) == re.subn(b"a", b"b", b"ababa", 2)

    def test_sub_unicode(self):
        import re
        assert isinstance(re.sub("a", "b", ""), str)
        # the input is returned unmodified if no substitution is performed,
        # which (if interpreted literally, as CPython does) gives the
        # following strangeish rules:
        assert isinstance(re.sub("a", "b", "diwoiioamoi"), str)
        raises(TypeError, re.sub, "a", "b", b"diwoiiobmoi")
        raises(TypeError, re.sub, 'x', b'y', b'x')

    def test_sub_callable(self):
        import re
        def call_me(match):
            ret = ""
            for char in match.group():
                ret += chr(ord(char) + 1)
            return ret
        assert ("bbbbb", 3) == re.subn("a", call_me, "ababa")

    def test_sub_callable_returns_none(self):
        import re
        def call_me(match):
            return None
        assert "acd" == re.sub("b", call_me, "abcd")

    def test_sub_subclass_of_str(self):
        import re
        class MyString(str):
            pass
        class MyBytes(bytes):
            pass
        s1 = MyString('zz')
        s2 = re.sub('aa', 'bb', s1)
        assert s2 == s1
        assert type(s2) is str       # and not MyString
        u1 = MyBytes(b'zz')
        u2 = re.sub(b'aa', b'bb', u1)
        assert u2 == u1
        assert type(u2) is bytes   # and not MyBytes

    def test_sub_bug(self):
        import re
        assert re.sub('=\w{2}', 'x', '=CA') == 'x'

    def test_match_array(self):
        import re, array
        a = array.array('b', b'hello')
        m = re.match(b'hel+', a)
        assert m.end() == 4

    def test_match_typeerror(self):
        import re
        raises(TypeError, re.match, 'hel+', list('hello'))

    def test_group_bugs(self):
        import re
        r = re.compile(r"""
            \&(?:
              (?P<escaped>\&) |
              (?P<named>[_a-z][_a-z0-9]*)      |
              {(?P<braced>[_a-z][_a-z0-9]*)}   |
              (?P<invalid>)
            )
        """, re.IGNORECASE | re.VERBOSE)
        matches = list(r.finditer('this &gift is for &{who} &&'))
        assert len(matches) == 3
        assert matches[0].groupdict() == {'escaped': None,
                                          'named': 'gift',
                                          'braced': None,
                                          'invalid': None}
        assert matches[1].groupdict() == {'escaped': None,
                                          'named': None,
                                          'braced': 'who',
                                          'invalid': None}
        assert matches[2].groupdict() == {'escaped': '&',
                                          'named': None,
                                          'braced': None,
                                          'invalid': None}
        matches = list(r.finditer('&who likes &{what)'))   # note the ')'
        assert len(matches) == 2
        assert matches[0].groupdict() == {'escaped': None,
                                          'named': 'who',
                                          'braced': None,
                                          'invalid': None}
        assert matches[1].groupdict() == {'escaped': None,
                                          'named': None,
                                          'braced': None,
                                          'invalid': ''}

    def test_sub_typecheck(self):
        import re
        KEYCRE = re.compile(r"%\(([^)]*)\)s|.")
        raises(TypeError, KEYCRE.sub, "hello", {"%(": 1})


class AppTestSreScanner:

    spaceconfig = {'usemodules': ['itertools']}

    def test_scanner_attributes(self):
        import re
        p = re.compile("bla")
        s = p.scanner("blablubla")
        assert p == s.pattern

    def test_scanner_match(self):
        import re
        p = re.compile(".").scanner("bla")
        assert ("b", "l", "a") == (p.match().group(0),
                                    p.match().group(0), p.match().group(0))
        assert None == p.match()

    def test_scanner_match_detail(self):
        import re
        p = re.compile("a").scanner("aaXaa")
        assert "a" == p.match().group(0)
        assert "a" == p.match().group(0)
        assert None == p.match()
        assert "a" == p.match().group(0)
        assert "a" == p.match().group(0)
        assert None == p.match()
        assert None == p.match()
        assert None == p.match()

    def test_scanner_search(self):
        import re
        p = re.compile("\d").scanner("bla23c5a")
        assert ("2", "3", "5") == (p.search().group(0),
                                    p.search().group(0), p.search().group(0))
        assert None == p.search()

    def test_scanner_zero_width_match(self):
        import re, sys
        if sys.version_info[:2] == (2, 3):
            skip("2.3 is different here")
        p = re.compile(".*").scanner("bla")
        assert ("bla", "") == (p.search().group(0), p.search().group(0))
        assert None == p.search()

    def test_no_pattern(self):
        import sre_compile, sre_parse
        sre_pattern = sre_compile.compile(
            sre_parse.SubPattern(sre_parse.Pattern()))
        assert sre_pattern.scanner('s') is not None


class AppTestGetlower:
    spaceconfig = dict(usemodules=('_locale',))

    def setup_class(cls):
        # This imports support_test_sre as the global "s"
        init_app_test(cls, cls.space)

    def setup_method(self, method):
        import locale
        locale.setlocale(locale.LC_ALL, (None, None))

    def teardown_method(self, method):
        import locale
        locale.setlocale(locale.LC_ALL, (None, None))

    def test_getlower_no_flags(self):
        s = self.s
        UPPER_AE = "\xc4"
        s.assert_lower_equal([("a", "a"), ("A", "a"), (UPPER_AE, UPPER_AE),
            ("\u00c4", "\u00c4"), ("\u4444", "\u4444")], 0)

    def test_getlower_locale(self):
        s = self.s
        import locale, sre_constants
        UPPER_AE = "\xc4"
        LOWER_AE = "\xe4"
        UPPER_PI = "\u03a0"
        try:
            locale.setlocale(locale.LC_ALL, "de_DE")
            s.assert_lower_equal([("a", "a"), ("A", "a"), (UPPER_AE, LOWER_AE),
                ("\u00c4", "\u00e4"), (UPPER_PI, UPPER_PI)],
                sre_constants.SRE_FLAG_LOCALE)
        except locale.Error:
            # skip test
            skip("unsupported locale de_DE")

    def test_getlower_unicode(self):
        s = self.s
        import sre_constants
        UPPER_AE = "\xc4"
        LOWER_AE = "\xe4"
        UPPER_PI = "\u03a0"
        LOWER_PI = "\u03c0"
        s.assert_lower_equal([("a", "a"), ("A", "a"), (UPPER_AE, LOWER_AE),
            ("\u00c4", "\u00e4"), (UPPER_PI, LOWER_PI),
            ("\u4444", "\u4444")], sre_constants.SRE_FLAG_UNICODE)


class AppTestSimpleSearches:
<<<<<<< HEAD

    spaceconfig = {'usemodules': ('array', 'itertools')}
=======
    spaceconfig = {"usemodules": ['array']}
>>>>>>> e0ad0ee3

    def test_search_simple_literal(self):
        import re
        assert re.search("bla", "bla")
        assert re.search("bla", "blab")
        assert not re.search("bla", "blu")

    def test_search_simple_ats(self):
        import re
        assert re.search("^bla", "bla")
        assert re.search("^bla", "blab")
        assert not re.search("^bla", "bbla")
        assert re.search("bla$", "abla")
        assert re.search("bla$", "bla\n")
        assert not re.search("bla$", "blaa")

    def test_search_simple_boundaries(self):
        import re
        UPPER_PI = "\u03a0"
        assert re.search(r"bla\b", "bla")
        assert re.search(r"bla\b", "bla ja")
        assert re.search(r"bla\b", "bla%s" % UPPER_PI, re.ASCII)
        assert not re.search(r"bla\b", "blano")
        assert not re.search(r"bla\b", "bla%s" % UPPER_PI, re.UNICODE)

    def test_search_simple_categories(self):
        import re
        LOWER_PI = "\u03c0"
        INDIAN_DIGIT = "\u0966"
        EM_SPACE = "\u2001"
        LOWER_AE = "\xe4"
        assert re.search(r"bla\d\s\w", "bla3 b")
        assert re.search(r"b\d", "b%s" % INDIAN_DIGIT, re.UNICODE)
        assert not re.search(r"b\D", "b%s" % INDIAN_DIGIT, re.UNICODE)
        assert re.search(r"b\s", "b%s" % EM_SPACE, re.UNICODE)
        assert not re.search(r"b\S", "b%s" % EM_SPACE, re.UNICODE)
        assert re.search(r"b\w", "b%s" % LOWER_PI, re.UNICODE)
        assert not re.search(r"b\W", "b%s" % LOWER_PI, re.UNICODE)
        assert re.search(r"b\w", "b%s" % LOWER_AE, re.UNICODE)

    def test_search_simple_any(self):
        import re
        assert re.search(r"b..a", "jboaas")
        assert not re.search(r"b..a", "jbo\nas")
        assert re.search(r"b..a", "jbo\nas", re.DOTALL)

    def test_search_simple_in(self):
        import re
        UPPER_PI = "\u03a0"
        LOWER_PI = "\u03c0"
        EM_SPACE = "\u2001"
        LINE_SEP = "\u2028"
        assert re.search(r"b[\da-z]a", "bb1a")
        assert re.search(r"b[\da-z]a", "bbsa")
        assert not re.search(r"b[\da-z]a", "bbSa")
        assert re.search(r"b[^okd]a", "bsa")
        assert not re.search(r"b[^okd]a", "bda")
        assert re.search("b[%s%s%s]a" % (LOWER_PI, UPPER_PI, EM_SPACE),
            "b%sa" % UPPER_PI) # bigcharset
        assert re.search("b[%s%s%s]a" % (LOWER_PI, UPPER_PI, EM_SPACE),
            "b%sa" % EM_SPACE)
        assert not re.search("b[%s%s%s]a" % (LOWER_PI, UPPER_PI, EM_SPACE),
            "b%sa" % LINE_SEP)

    def test_search_simple_literal_ignore(self):
        import re
        UPPER_PI = "\u03a0"
        LOWER_PI = "\u03c0"
        assert re.search(r"ba", "ba", re.IGNORECASE)
        assert re.search(r"ba", "BA", re.IGNORECASE)
        assert re.search("b%s" % UPPER_PI, "B%s" % LOWER_PI,
            re.IGNORECASE | re.UNICODE)

    def test_search_simple_in_ignore(self):
        import re
        UPPER_PI = "\u03a0"
        LOWER_PI = "\u03c0"
        assert re.search(r"ba[A-C]", "bac", re.IGNORECASE)
        assert re.search(r"ba[a-c]", "baB", re.IGNORECASE)
        assert re.search("ba[%s]" % UPPER_PI, "ba%s" % LOWER_PI,
            re.IGNORECASE | re.UNICODE)
        assert re.search(r"ba[^A-C]", "bar", re.IGNORECASE)
        assert not re.search(r"ba[^A-C]", "baA", re.IGNORECASE)
        assert not re.search(r"ba[^A-C]", "baa", re.IGNORECASE)

    def test_search_simple_branch(self):
        import re
        assert re.search(r"a(bb|d[ef])b", "adeb")
        assert re.search(r"a(bb|d[ef])b", "abbb")

    def test_search_simple_repeat_one(self):
        import re
        assert re.search(r"aa+", "aa") # empty tail
        assert re.search(r"aa+ab", "aaaab") # backtracking
        assert re.search(r"aa*ab", "aab") # empty match
        assert re.search(r"a[bc]+", "abbccb")
        assert "abbcb" == re.search(r"a.+b", "abbcb\nb").group()
        assert "abbcb\nb" == re.search(r"a.+b", "abbcb\nb", re.DOTALL).group()
        assert re.search(r"ab+c", "aBbBbBc", re.IGNORECASE)
        assert not re.search(r"aa{2,3}", "aa") # string too short
        assert not re.search(r"aa{2,3}b", "aab") # too few repetitions
        assert not re.search(r"aa+b", "aaaac") # tail doesn't match

    def test_search_simple_min_repeat_one(self):
        import re
        assert re.search(r"aa+?", "aa") # empty tail
        assert re.search(r"aa+?ab", "aaaab") # forward tracking
        assert re.search(r"a[bc]+?", "abbccb")
        assert "abb" == re.search(r"a.+?b", "abbcb\nb").group()
        assert "a\nbb" == re.search(r"a.+b", "a\nbbc", re.DOTALL).group()
        assert re.search(r"ab+?c", "aBbBbBc", re.IGNORECASE)
        assert not re.search(r"aa+?", "a") # string too short
        assert not re.search(r"aa{2,3}?b", "aab") # too few repetitions
        assert not re.search(r"aa+?b", "aaaac") # tail doesn't match
        assert re.match(".*?cd", "abcabcde").end(0) == 7

    def test_search_simple_repeat_maximizing(self):
        import re
        assert not re.search(r"(ab){3,5}", "abab")
        assert not re.search(r"(ab){3,5}", "ababa")
        assert re.search(r"(ab){3,5}", "ababab")
        assert re.search(r"(ab){3,5}", "abababababab").end(0) == 10
        assert "ad" == re.search(r"(a.)*", "abacad").group(1)
        assert ("abcg", "cg") == (
            re.search(r"(ab(c.)*)+", "ababcecfabcg").groups())
        assert ("cg", "cg") == (
            re.search(r"(ab|(c.))+", "abcg").groups())
        assert ("ab", "cf") == (
            re.search(r"((c.)|ab)+", "cfab").groups())
        assert re.search(r".*", "")

    def test_search_simple_repeat_minimizing(self):
        import re
        assert not re.search(r"(ab){3,5}?", "abab")
        assert re.search(r"(ab){3,5}?", "ababab")
        assert re.search(r"b(a){3,5}?b", "baaaaab")
        assert not re.search(r"b(a){3,5}?b", "baaaaaab")
        assert re.search(r"a(b(.)+?)*", "abdbebb")

    def test_search_simple_groupref(self):
        import re
        UPPER_PI = "\u03a0"
        LOWER_PI = "\u03c0"
        assert re.match(r"((ab)+)c\1", "ababcabab")
        assert not re.match(r"((ab)+)c\1", "ababcab")
        assert not re.search(r"(a|(b))\2", "aa")
        assert re.match(r"((ab)+)c\1", "aBAbcAbaB", re.IGNORECASE)
        assert re.match(r"((a.)+)c\1", "a%sca%s" % (UPPER_PI, LOWER_PI),
            re.IGNORECASE | re.UNICODE)

    def test_search_simple_groupref_exists(self):
        import re, sys
        if not sys.version_info[:2] == (2, 3):
            assert re.search(r"(<)?bla(?(1)>)", "<bla>")
            assert re.search(r"(<)?bla(?(1)>)", "bla")
            assert not re.match(r"(<)?bla(?(1)>)", "<bla")
            assert re.search(r"(<)?bla(?(1)>|u)", "blau")

    def test_search_simple_assert(self):
        import re
        assert re.search(r"b(?=\d\d).{3,}", "b23a")
        assert not re.search(r"b(?=\d\d).{3,}", "b2aa")
        assert re.search(r"b(?<=\d.)a", "2ba")
        assert not re.search(r"b(?<=\d.)a", "ba")

    def test_search_simple_assert_not(self):
        import re
        assert re.search(r"b(?<!\d.)a", "aba")
        assert re.search(r"b(?<!\d.)a", "ba")
        assert not re.search(r"b(?<!\d.)a", "11ba")


class AppTestMarksStack:

    spaceconfig = {'usemodules': ['itertools']}

    def test_mark_stack_branch(self):
        import re
        m = re.match("b(.)a|b.b", "bob")
        assert None == m.group(1)
        assert None == m.lastindex

    def test_mark_stack_repeat_one(self):
        import re
        m = re.match("\d+1((2)|(3))4", "2212413")
        assert ("2", "2", None) == m.group(1, 2, 3)
        assert 1 == m.lastindex

    def test_mark_stack_min_repeat_one(self):
        import re
        m = re.match("\d+?1((2)|(3))44", "221341244")
        assert ("2", "2", None) == m.group(1, 2, 3)
        assert 1 == m.lastindex

    def test_mark_stack_max_until(self):
        import re
        m = re.match("(\d)+1((2)|(3))4", "2212413")
        assert ("2", "2", None) == m.group(2, 3, 4)
        assert 2 == m.lastindex

    def test_mark_stack_min_until(self):
        import re
        m = re.match("(\d)+?1((2)|(3))44", "221341244")
        assert ("2", "2", None) == m.group(2, 3, 4)
        assert 2 == m.lastindex

    def test_bug_725149(self):
        # mark_stack_base restoring before restoring marks
        # test copied from CPython test
        import re
        assert re.match('(a)(?:(?=(b)*)c)*', 'abb').groups() == ('a', None)
        assert re.match('(a)((?!(b)*))*', 'abb').groups() == ('a', None, None)


class AppTestOpcodes:
    spaceconfig = dict(usemodules=('_locale',))

    def setup_class(cls):
        if cls.runappdirect:
            py.test.skip("can only be run on py.py: _sre opcodes don't match")
        # This imports support_test_sre as the global "s"
        init_app_test(cls, cls.space)

    def test_length_optimization(self):
        s = self.s
        pattern = "bla"
        opcodes = [s.OPCODES["info"], 3, 3, len(pattern)] \
            + s.encode_literal(pattern) + [s.OPCODES["success"]]
        s.assert_no_match(opcodes, ["b", "bl", "ab"])

    def test_literal(self):
        s = self.s
        opcodes = s.encode_literal("bla") + [s.OPCODES["success"]]
        s.assert_no_match(opcodes, ["bl", "blu"])
        s.assert_match(opcodes, ["bla", "blab", "cbla", "bbla"])

    def test_not_literal(self):
        s = self.s
        opcodes = s.encode_literal("b") \
            + [s.OPCODES["not_literal"], ord("a"), s.OPCODES["success"]]
        s.assert_match(opcodes, ["bx", "ababy"])
        s.assert_no_match(opcodes, ["ba", "jabadu"])

    def test_unknown(self):
        s = self.s
        raises(RuntimeError, s.search, [55555], "b")

    def test_at_beginning(self):
        s = self.s
        for atname in ["at_beginning", "at_beginning_string"]:
            opcodes = [s.OPCODES["at"], s.ATCODES[atname]] \
                + s.encode_literal("bla") + [s.OPCODES["success"]]
            s.assert_match(opcodes, "bla")
            s.assert_no_match(opcodes, "abla")

    def test_at_beginning_line(self):
        s = self.s
        opcodes = [s.OPCODES["at"], s.ATCODES["at_beginning_line"]] \
            + s.encode_literal("bla") + [s.OPCODES["success"]]
        s.assert_match(opcodes, ["bla", "x\nbla"])
        s.assert_no_match(opcodes, ["abla", "abla\nubla"])

    def test_at_end(self):
        s = self.s
        opcodes = s.encode_literal("bla") \
            + [s.OPCODES["at"], s.ATCODES["at_end"], s.OPCODES["success"]]
        s.assert_match(opcodes, ["bla", "bla\n"])
        s.assert_no_match(opcodes, ["blau", "abla\nblau"])

    def test_at_end_line(self):
        s = self.s
        opcodes = s.encode_literal("bla") \
            + [s.OPCODES["at"], s.ATCODES["at_end_line"], s.OPCODES["success"]]
        s.assert_match(opcodes, ["bla\n", "bla\nx", "bla"])
        s.assert_no_match(opcodes, ["blau"])

    def test_at_end_string(self):
        s = self.s
        opcodes = s.encode_literal("bla") \
            + [s.OPCODES["at"], s.ATCODES["at_end_string"], s.OPCODES["success"]]
        s.assert_match(opcodes, "bla")
        s.assert_no_match(opcodes, ["blau", "bla\n"])

    def test_at_boundary(self):
        s = self.s
        for atname in "at_boundary", "at_loc_boundary", "at_uni_boundary":
            opcodes = s.encode_literal("bla") \
                + [s.OPCODES["at"], s.ATCODES[atname], s.OPCODES["success"]]
            s.assert_match(opcodes, ["bla", "bla ha", "bla,x"])
            s.assert_no_match(opcodes, ["blaja", ""])
            opcodes = [s.OPCODES["at"], s.ATCODES[atname]] \
                + s.encode_literal("bla") + [s.OPCODES["success"]]
            s.assert_match(opcodes, "bla")
            s.assert_no_match(opcodes, "")

    def test_at_non_boundary(self):
        s = self.s
        for atname in "at_non_boundary", "at_loc_non_boundary", "at_uni_non_boundary":
            opcodes = s.encode_literal("bla") \
                + [s.OPCODES["at"], s.ATCODES[atname], s.OPCODES["success"]]
            s.assert_match(opcodes, "blan")
            s.assert_no_match(opcodes, ["bla ja", "bla"])

    def test_at_loc_boundary(self):
        s = self.s
        import locale
        try:
            s.void_locale()
            opcodes1 = s.encode_literal("bla") \
                + [s.OPCODES["at"], s.ATCODES["at_loc_boundary"], s.OPCODES["success"]]
            opcodes2 = s.encode_literal("bla") \
                + [s.OPCODES["at"], s.ATCODES["at_loc_non_boundary"], s.OPCODES["success"]]
            s.assert_match(opcodes1, "bla\xFC")
            s.assert_no_match(opcodes2, "bla\xFC")
            oldlocale = locale.setlocale(locale.LC_ALL)
            locale.setlocale(locale.LC_ALL, "de_DE")
            s.assert_no_match(opcodes1, "bla\xFC")
            s.assert_match(opcodes2, "bla\xFC")
            locale.setlocale(locale.LC_ALL, oldlocale)
        except locale.Error:
            # skip test
            skip("locale error")

    def test_at_uni_boundary(self):
        s = self.s
        UPPER_PI = "\u03a0"
        LOWER_PI = "\u03c0"
        opcodes = s.encode_literal("bl") + [s.OPCODES["any"], s.OPCODES["at"],
            s.ATCODES["at_uni_boundary"], s.OPCODES["success"]]
        s.assert_match(opcodes, ["bla ha", "bl%s ja" % UPPER_PI])
        s.assert_no_match(opcodes, ["bla%s" % LOWER_PI])
        opcodes = s.encode_literal("bl") + [s.OPCODES["any"], s.OPCODES["at"],
            s.ATCODES["at_uni_non_boundary"], s.OPCODES["success"]]
        s.assert_match(opcodes, ["blaha", "bl%sja" % UPPER_PI])

    def test_category_loc_word(self):
        s = self.s
        import locale
        try:
            s.void_locale()
            opcodes1 = s.encode_literal("b") \
                + [s.OPCODES["category"], s.CHCODES["category_loc_word"], s.OPCODES["success"]]
            opcodes2 = s.encode_literal("b") \
                + [s.OPCODES["category"], s.CHCODES["category_loc_not_word"], s.OPCODES["success"]]
            s.assert_no_match(opcodes1, "b\xFC")
            s.assert_no_match(opcodes1, "b\u00FC")
            s.assert_match(opcodes2, "b\xFC")
            locale.setlocale(locale.LC_ALL, "de_DE")
            s.assert_match(opcodes1, "b\xFC")
            s.assert_no_match(opcodes1, "b\u00FC")
            s.assert_no_match(opcodes2, "b\xFC")
            s.void_locale()
        except locale.Error:
            # skip test
            skip("locale error")

    def test_any(self):
        s = self.s
        opcodes = s.encode_literal("b") + [s.OPCODES["any"]] \
            + s.encode_literal("a") + [s.OPCODES["success"]]
        s.assert_match(opcodes, ["b a", "bla", "bboas"])
        s.assert_no_match(opcodes, ["b\na", "oba", "b"])

    def test_any_all(self):
        s = self.s
        opcodes = s.encode_literal("b") + [s.OPCODES["any_all"]] \
            + s.encode_literal("a") + [s.OPCODES["success"]]
        s.assert_match(opcodes, ["b a", "bla", "bboas", "b\na"])
        s.assert_no_match(opcodes, ["oba", "b"])

    def test_in_failure(self):
        s = self.s
        opcodes = s.encode_literal("b") + [s.OPCODES["in"], 2, s.OPCODES["failure"]] \
            + s.encode_literal("a") + [s.OPCODES["success"]]
        s.assert_no_match(opcodes, ["ba", "bla"])

    def test_in_literal(self):
        s = self.s
        opcodes = s.encode_literal("b") + [s.OPCODES["in"], 7] \
            + s.encode_literal("la") + [s.OPCODES["failure"], s.OPCODES["failure"]] \
            + s.encode_literal("a") + [s.OPCODES["success"]]
        s.assert_match(opcodes, ["bla", "baa", "blbla"])
        s.assert_no_match(opcodes, ["ba", "bja", "blla"])

    def test_in_category(self):
        s = self.s
        opcodes = s.encode_literal("b") + [s.OPCODES["in"], 6, s.OPCODES["category"],
            s.CHCODES["category_digit"], s.OPCODES["category"], s.CHCODES["category_space"],
            s.OPCODES["failure"]] + s.encode_literal("a") + [s.OPCODES["success"]]
        s.assert_match(opcodes, ["b1a", "b a", "b4b\tas"])
        s.assert_no_match(opcodes, ["baa", "b5"])

    def test_in_charset_ucs2(self):
        import _sre
        if _sre.CODESIZE != 2:
            return
        s = self.s
        # charset bitmap for characters "l" and "h"
        bitmap = 6 * [0] + [4352] + 9 * [0]
        opcodes = s.encode_literal("b") + [s.OPCODES["in"], 19, s.OPCODES["charset"]] \
            + bitmap + [s.OPCODES["failure"]] + s.encode_literal("a") + [s.OPCODES["success"]]
        s.assert_match(opcodes, ["bla", "bha", "blbha"])
        s.assert_no_match(opcodes, ["baa", "bl"])

    def _test_in_bigcharset_ucs2(self):
        # disabled because this actually only works on big-endian machines
        if _sre.CODESIZE != 2:
            return
        s = self.s
        # constructing bigcharset for lowercase pi (\u03c0)
        UPPER_PI = u"\u03a0"
        LOWER_PI = u"\u03c0"
        bitmap = 6 * [0] + [4352] + 9 * [0]
        opcodes = s.encode_literal("b") + [s.OPCODES["in"], 164, s.OPCODES["bigcharset"], 2] \
            + [0, 1] + 126 * [0] \
            + 16 * [0] \
            + 12 * [0] + [1] + 3 * [0] \
            + [s.OPCODES["failure"]] + s.encode_literal("a") + [s.OPCODES["success"]]
        s.assert_match(opcodes, [u"b%sa" % LOWER_PI])
        s.assert_no_match(opcodes, [u"b%sa" % UPPER_PI])

    # XXX bigcharset test for ucs4 missing here

    def test_in_range(self):
        s = self.s
        opcodes = s.encode_literal("b") + [s.OPCODES["in"], 5, s.OPCODES["range"],
            ord("1"), ord("9"), s.OPCODES["failure"]] \
            + s.encode_literal("a") + [s.OPCODES["success"]]
        s.assert_match(opcodes, ["b1a", "b56b7aa"])
        s.assert_no_match(opcodes, ["baa", "b5"])

    def test_in_negate(self):
        s = self.s
        opcodes = s.encode_literal("b") + [s.OPCODES["in"], 7, s.OPCODES["negate"]] \
            + s.encode_literal("la") + [s.OPCODES["failure"]] \
            + s.encode_literal("a") + [s.OPCODES["success"]]
        s.assert_match(opcodes, ["b1a", "bja", "bubua"])
        s.assert_no_match(opcodes, ["bla", "baa", "blbla"])

    def test_literal_ignore(self):
        s = self.s
        opcodes = s.encode_literal("b") \
            + [s.OPCODES["literal_ignore"], ord("a"), s.OPCODES["success"]]
        s.assert_match(opcodes, ["ba", "bA"])
        s.assert_no_match(opcodes, ["bb", "bu"])

    def test_not_literal_ignore(self):
        s = self.s
        UPPER_PI = "\u03a0"
        opcodes = s.encode_literal("b") \
            + [s.OPCODES["not_literal_ignore"], ord("a"), s.OPCODES["success"]]
        s.assert_match(opcodes, ["bb", "bu", "b%s" % UPPER_PI])
        s.assert_no_match(opcodes, ["ba", "bA"])

    def test_in_ignore(self):
        s = self.s
        opcodes = s.encode_literal("b") + [s.OPCODES["in_ignore"], 8] \
            + s.encode_literal("abc") + [s.OPCODES["failure"]] \
            + s.encode_literal("a") + [s.OPCODES["success"]]
        s.assert_match(opcodes, ["baa", "bAa", "bbbBa"])
        s.assert_no_match(opcodes, ["ba", "bja", "blla"])

    def test_in_jump_info(self):
        s = self.s
        for opname in "jump", "info":
            opcodes = s.encode_literal("b") \
                + [s.OPCODES[opname], 3, s.OPCODES["failure"], s.OPCODES["failure"]] \
                + s.encode_literal("a") + [s.OPCODES["success"]]
            s.assert_match(opcodes, "ba")

    def _test_mark(self):
        s = self.s
        # XXX need to rewrite this implementation-independent
        opcodes = s.encode_literal("a") + [s.OPCODES["mark"], 0] \
            + s.encode_literal("b") + [s.OPCODES["mark"], 1, s.OPCODES["success"]]
        state = self.create_state("abc")
        _sre._sre_search(state, opcodes)
        assert 1 == state.lastindex
        assert 1 == state.lastmark
        # NB: the following are indexes from the start of the match
        assert [1, 2] == state.marks

    def test_branch(self):
        s = self.s
        opcodes = [s.OPCODES["branch"], 7] + s.encode_literal("ab") \
            + [s.OPCODES["jump"], 9, 7] + s.encode_literal("cd") \
            + [s.OPCODES["jump"], 2, s.OPCODES["failure"], s.OPCODES["success"]]
        s.assert_match(opcodes, ["ab", "cd"])
        s.assert_no_match(opcodes, ["aacas", "ac", "bla"])

    def test_repeat_one(self):
        s = self.s
        opcodes = [s.OPCODES["repeat_one"], 6, 1, self.s.MAXREPEAT] + s.encode_literal("a") \
            + [s.OPCODES["success"]] + s.encode_literal("ab") + [s.OPCODES["success"]]
        s.assert_match(opcodes, ["aab", "aaaab"])
        s.assert_no_match(opcodes, ["ab", "a"])

    def test_min_repeat_one(self):
        s = self.s
        opcodes = [s.OPCODES["min_repeat_one"], 5, 1, self.s.MAXREPEAT, s.OPCODES["any"]] \
            + [s.OPCODES["success"]] + s.encode_literal("b") + [s.OPCODES["success"]]
        s.assert_match(opcodes, ["aab", "ardb", "bb"])
        s.assert_no_match(opcodes, ["b"])

    def test_repeat_maximizing(self):
        s = self.s
        opcodes = [s.OPCODES["repeat"], 5, 1, self.s.MAXREPEAT] + s.encode_literal("a") \
            + [s.OPCODES["max_until"]] + s.encode_literal("b") + [s.OPCODES["success"]]
        s.assert_match(opcodes, ["ab", "aaaab", "baabb"])
        s.assert_no_match(opcodes, ["aaa", "", "ac"])

    def test_max_until_zero_width_match(self):
        # re.compile won't compile prospective zero-with matches (all of them?),
        # so we can only produce an example by directly constructing bytecodes.
        # CPython 2.3 fails with a recursion limit exceeded error here.
        import sys
        if not sys.version_info[:2] == (2, 3):
            s = self.s
            opcodes = [s.OPCODES["repeat"], 10, 1, self.s.MAXREPEAT, s.OPCODES["repeat_one"],
                6, 0, self.s.MAXREPEAT] + s.encode_literal("a") + [s.OPCODES["success"],
                s.OPCODES["max_until"], s.OPCODES["success"]]
            s.assert_match(opcodes, ["ab", "bb"])
            assert "" == s.search(opcodes, "bb").group(0)

    def test_repeat_minimizing(self):
        s = self.s
        opcodes = [s.OPCODES["repeat"], 4, 1, self.s.MAXREPEAT, s.OPCODES["any"],
            s.OPCODES["min_until"]] + s.encode_literal("b") + [s.OPCODES["success"]]
        s.assert_match(opcodes, ["ab", "aaaab", "baabb"])
        s.assert_no_match(opcodes, ["b"])
        assert "aab" == s.search(opcodes, "aabb").group(0)

    def test_groupref(self):
        s = self.s
        opcodes = [s.OPCODES["mark"], 0, s.OPCODES["any"], s.OPCODES["mark"], 1] \
            + s.encode_literal("a") + [s.OPCODES["groupref"], 0, s.OPCODES["success"]]
        s.assert_match(opcodes, ["bab", "aaa", "dad"])
        s.assert_no_match(opcodes, ["ba", "bad", "baad"])

    def test_groupref_ignore(self):
        s = self.s
        opcodes = [s.OPCODES["mark"], 0, s.OPCODES["any"], s.OPCODES["mark"], 1] \
            + s.encode_literal("a") + [s.OPCODES["groupref_ignore"], 0, s.OPCODES["success"]]
        s.assert_match(opcodes, ["bab", "baB", "Dad"])
        s.assert_no_match(opcodes, ["ba", "bad", "baad"])

    def test_assert(self):
        s = self.s
        opcodes = s.encode_literal("a") + [s.OPCODES["assert"], 4, 0] \
            + s.encode_literal("b") + [s.OPCODES["success"], s.OPCODES["success"]]
        assert "a" == s.search(opcodes, "ab").group(0)
        s.assert_no_match(opcodes, ["a", "aa"])

    def test_assert_not(self):
        s = self.s
        opcodes = s.encode_literal("a") + [s.OPCODES["assert_not"], 4, 0] \
            + s.encode_literal("b") + [s.OPCODES["success"], s.OPCODES["success"]]
        assert "a" == s.search(opcodes, "ac").group(0)
        s.assert_match(opcodes, ["a"])
        s.assert_no_match(opcodes, ["ab"])


class AppTestOptimizations:
    """These tests try to trigger optmized edge cases."""

    spaceconfig = {'usemodules': ['itertools']}
    
    def test_match_length_optimization(self):
        import re
        assert None == re.match("bla", "blub")

    def test_fast_search(self):
        import re
        assert None == re.search("bl", "abaub")
        assert None == re.search("bl", "b")
        assert ["bl", "bl"] == re.findall("bl", "blbl")
        assert ["a", "u"] == re.findall("bl(.)", "blablu")

    def test_branch_literal_shortcut(self):
        import re
        assert None == re.search("bl|a|c", "hello")

    def test_literal_search(self):
        import re
        assert re.search("b(\d)", "ababbbab1")
        assert None == re.search("b(\d)", "ababbbab")

    def test_repeat_one_literal_tail(self):
        import re
        assert re.search(".+ab", "wowowowawoabwowo")
        assert None == re.search(".+ab", "wowowaowowo")<|MERGE_RESOLUTION|>--- conflicted
+++ resolved
@@ -420,12 +420,8 @@
 
 
 class AppTestSimpleSearches:
-<<<<<<< HEAD
 
     spaceconfig = {'usemodules': ('array', 'itertools')}
-=======
-    spaceconfig = {"usemodules": ['array']}
->>>>>>> e0ad0ee3
 
     def test_search_simple_literal(self):
         import re
