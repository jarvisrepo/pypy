--- conflicted
+++ resolved
@@ -5,17 +5,6 @@
 from pypy.interpreter.gateway import app2interp_temp
 from pypy.conftest import gettestobjspace, option
 
-<<<<<<< HEAD
-def init_globals_hack(space):
-    space.appexec([space.wrap(autopath.this_dir)], """(this_dir):
-    import builtins as b
-    import sys, os.path
-    # Uh-oh, ugly hack
-    sys.path.insert(0, this_dir)
-    import support_test_app_sre
-    b.s = support_test_app_sre
-    sys.path.pop(0)
-=======
 def init_app_test(cls, space):
     cls.w_s = space.appexec([space.wrap(autopath.this_dir)], 
                               """(this_dir):
@@ -27,7 +16,6 @@
             return support_test_app_sre
         finally:
             sys.path.pop(0)
->>>>>>> 59248726
     """)
 
 
@@ -715,14 +703,9 @@
             skip("locale error")
 
     def test_at_uni_boundary(self):
-<<<<<<< HEAD
+        s = self.s
         UPPER_PI = "\u03a0"
         LOWER_PI = "\u03c0"
-=======
-        s = self.s
-        UPPER_PI = u"\u03a0"
-        LOWER_PI = u"\u03c0"
->>>>>>> 59248726
         opcodes = s.encode_literal("bl") + [s.OPCODES["any"], s.OPCODES["at"],
             s.ATCODES["at_uni_boundary"], s.OPCODES["success"]]
         s.assert_match(opcodes, ["bla ha", "bl%s ja" % UPPER_PI])
@@ -843,12 +826,8 @@
         s.assert_no_match(opcodes, ["bb", "bu"])
 
     def test_not_literal_ignore(self):
-<<<<<<< HEAD
+        s = self.s
         UPPER_PI = "\u03a0"
-=======
-        s = self.s
-        UPPER_PI = u"\u03a0"
->>>>>>> 59248726
         opcodes = s.encode_literal("b") \
             + [s.OPCODES["not_literal_ignore"], ord("a"), s.OPCODES["success"]]
         s.assert_match(opcodes, ["bb", "bu", "b%s" % UPPER_PI])
