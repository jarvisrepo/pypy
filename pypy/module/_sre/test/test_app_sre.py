"""Regular expression tests specific to _sre.py and accumulated during TDD."""

import os
import py
from py.test import raises, skip
from pypy.interpreter.gateway import app2interp_temp
from pypy.module._sre import interp_sre
from rpython.rlib.rsre.test import support


def init_app_test(cls, space):
    cls.w_s = space.appexec(
        [space.wrap(os.path.realpath(os.path.dirname(__file__)))],
        """(this_dir):
        import sys
        # Uh-oh, ugly hack
        sys.path.insert(0, this_dir)
        try:
            import support_test_app_sre
            return support_test_app_sre
        finally:
            sys.path.pop(0)
        """)

def _test_sre_ctx_(self, str, start, end):
    # Use the MatchContextForTests class, which handles Position
    # instances instead of plain integers.  This is used to detect when
    # we're accepting or escaping a Position to app-level, which we
    # should not: Positions are meant to be byte indexes inside a
    # possibly UTF8 string, not character indexes.
    if not isinstance(start, support.Position):
        start = support.Position(start)
    if not isinstance(end, support.Position):
        end = support.Position(end)
    return support.MatchContextForTests(str, start, end, self.flags)

def _bytepos_to_charindex(self, bytepos):
    if isinstance(self.ctx, support.MatchContextForTests):
        return self.ctx._real_pos(bytepos)
    return _org_maker[1](self, bytepos)

def setup_module(mod):
    mod._org_maker = (
        interp_sre.W_SRE_Pattern._make_str_match_context,
        interp_sre.W_SRE_Match.bytepos_to_charindex,
        )
    interp_sre.W_SRE_Pattern._make_str_match_context = _test_sre_ctx_
    interp_sre.W_SRE_Match.bytepos_to_charindex = _bytepos_to_charindex

def teardown_module(mod):
    (
        interp_sre.W_SRE_Pattern._make_str_match_context,
        interp_sre.W_SRE_Match.bytepos_to_charindex,
    ) = mod._org_maker


class AppTestSrePy:
    def test_magic(self):
        import _sre, sre_constants
        assert sre_constants.MAGIC == _sre.MAGIC

    def test_codesize(self):
        import _sre
        assert _sre.getcodesize() == _sre.CODESIZE


class AppTestSrePattern:
    def setup_class(cls):
        # This imports support_test_sre as the global "s"
        init_app_test(cls, cls.space)

    spaceconfig = {'usemodules': ['itertools']}

    def test_copy(self):
        # copy support is disabled by default in _sre.c
        import re
        p = re.compile("b")
        raises(TypeError, p.__copy__)        # p.__copy__() should raise
        raises(TypeError, p.__deepcopy__)    # p.__deepcopy__() should raise

    def test_creation_attributes(self):
        import re
        pattern_string = b"(b)l(?P<g>a)"
        p = re.compile(pattern_string, re.I | re.M)
        assert pattern_string == p.pattern
        assert re.I | re.M == p.flags
        assert 2 == p.groups
        assert {"g": 2} == p.groupindex
        raises(TypeError, "p.groupindex['g'] = 3")

    def test_repeat_minmax_overflow(self):
        import re
        string = "x" * 100000
        assert re.match(r".{%d}" % (self.s.MAXREPEAT - 1), string) is None
        assert re.match(r".{,%d}" % (self.s.MAXREPEAT - 1), string).span() == (0, 100000)
        assert re.match(r".{%d,}?" % (self.s.MAXREPEAT - 1), string) is None
        import sys
        if sys.version_info[:3] <= (3, 2, 3):
            # XXX: These are fixed in 3.2.4 or so
            return
        raises(OverflowError, re.compile, r".{%d}" % self.s.MAXREPEAT)
        raises(OverflowError, re.compile, r".{,%d}" % self.s.MAXREPEAT)
        raises(OverflowError, re.compile, r".{%d,}?" % self.s.MAXREPEAT)

    def test_match_none(self):
        import re
        p = re.compile("bla")
        none_matches = ["b", "bl", "blub", "jupidu"]
        for string in none_matches:
            assert None == p.match(string)

    def test_pos_endpos(self):
        import re
        # XXX maybe fancier tests here
        p = re.compile("bl(a)")
        tests = [("abla", 0, 4), ("abla", 1, 4), ("ablaa", 1, 4)]
        for string, pos, endpos in tests:
            assert p.search(string, pos, endpos)
        tests = [("abla", 0, 3), ("abla", 2, 4)]
        for string, pos, endpos in tests:
            assert not p.search(string, pos, endpos)

    def test_findall(self):
        import re
        assert ["b"] == re.findall("b", "bla")
        assert ["a", "u"] == re.findall("b(.)", "abalbus")
        assert [("a", "l"), ("u", "s")] == re.findall("b(.)(.)", "abalbus")
        assert [("a", ""), ("s", "s")] == re.findall("b(a|(s))", "babs")

    def test_findall_unicode(self):
        import re
        assert [u"\u1234"] == re.findall(u"\u1234", u"\u1000\u1234\u2000")
        assert ["a", "u"] == re.findall("b(.)", "abalbus")
        assert [("a", "l"), ("u", "s")] == re.findall("b(.)(.)", "abalbus")
        assert [("a", ""), ("s", "s")] == re.findall("b(a|(s))", "babs")
        assert [u"xyz"] == re.findall(u".*yz", u"xyz")

    def test_finditer(self):
        import re
        it = re.finditer("b(.)", "brabbel")
        assert "br" == next(it).group(0)
        assert "bb" == next(it).group(0)
        raises(StopIteration, next, it)

    def test_split(self):
        import re
        assert ["a", "o", "u", ""] == re.split("b", "abobub")
        assert ["a", "o", "ub"] == re.split("b", "abobub", 2)
        assert ['', 'a', 'l', 'a', 'lla'] == re.split("b(a)", "balballa")
        assert ['', 'a', None, 'l', 'u', None, 'lla'] == (
            re.split("b([ua]|(s))", "balbulla"))
<<<<<<< HEAD
        assert ['Hello \udce2\udc9c\udc93', ''] == re.split(r'\r\n|\r|\n',
                    'Hello \udce2\udc9c\udc93\n')
=======
        assert ["abc"] == re.split("", "abc")
        assert ["abc"] == re.split("X?", "abc")
        assert ["a", "c"] == re.split("b?", "abc")
>>>>>>> c725c405

    def test_weakref(self):
        import re, _weakref
        _weakref.ref(re.compile(r""))

<<<<<<< HEAD
    def test_pattern_check(self):
        import _sre
        raises(TypeError, _sre.compile, {}, 0, [])

    def test_fullmatch(self):
        import re
        assert re.compile(r"ab*c").fullmatch("abbcdef") is None
        assert re.compile(r"ab*c").fullmatch("abbc") is not None
        assert re.fullmatch(r"ab*c", "abbbcdef") is None
        assert re.fullmatch(r"ab*c", "abbbc") is not None

    def test_repr(self):
        import re
        r = re.compile(r'f(o"\d)', 0)
        assert repr(r) == (
            r"""re.compile('f(o"\\d)')""")
        r = re.compile(r'f(o"\d)', re.IGNORECASE|re.DOTALL|re.VERBOSE)
        assert repr(r) == (
            r"""re.compile('f(o"\\d)', re.IGNORECASE|re.DOTALL|re.VERBOSE)""")
=======
    def test_match_compat(self):
        import re
        res = re.match(r'(a)|(b)', 'b').start(1)
        assert res == -1
>>>>>>> c725c405


class AppTestSreMatch:
    spaceconfig = dict(usemodules=('array', ))

    def test_copy(self):
        import re
        # copy support is disabled by default in _sre.c
        m = re.match("bla", "bla")
        raises(TypeError, m.__copy__)
        raises(TypeError, m.__deepcopy__)

    def test_match_attributes(self):
        import re
        c = re.compile("bla")
        m = c.match("blastring")
        assert "blastring" == m.string
        assert c == m.re
        assert 0 == m.pos
        assert 9 == m.endpos
        assert None == m.lastindex
        assert None == m.lastgroup
        assert ((0, 3),) == m.regs

    def test_match_attributes_with_groups(self):
        import re
        m = re.search("a(b)(?P<name>c)", "aabcd")
        assert 0 == m.pos
        assert 5 == m.endpos
        assert 2 == m.lastindex
        assert "name" == m.lastgroup
        assert ((1, 4), (2, 3), (3, 4)) == m.regs

    def test_regs_overlapping_groups(self):
        import re
        m = re.match("a((b)c)", "abc")
        assert ((0, 3), (1, 3), (1, 2)) == m.regs

    def test_start_end_span(self):
        import re
        m = re.search("a((b)c)", "aabcd")
        assert (1, 4) == (m.start(), m.end())
        assert (1, 4) == m.span()
        assert (2, 4) == (m.start(1), m.end(1))
        assert (2, 4) == m.span(1)
        assert (2, 3) == (m.start(2), m.end(2))
        assert (2, 3) == m.span(2)
        raises(IndexError, m.start, 3)
        raises(IndexError, m.end, 3)
        raises(IndexError, m.span, 3)
        raises(IndexError, m.start, -1)

    def test_groups(self):
        import re
        m = re.search("a((.).)", "aabcd")
        assert ("ab", "a") == m.groups()
        assert ("ab", "a") == m.groups(True)
        m = re.search("a((\d)|(\s))", "aa1b")
        assert ("1", "1", None) == m.groups()
        assert ("1", "1", True) == m.groups(True)
        m = re.search("a((\d)|(\s))", "a ")
        assert (" ", None, " ") == m.groups()
        m = re.match("(a)", "a")
        assert ("a",) == m.groups()

    def test_groupdict(self):
        import re
        m = re.search("a((.).)", "aabcd")
        assert {} == m.groupdict()
        m = re.search("a((?P<first>.).)", "aabcd")
        assert {"first": "a"} == m.groupdict()
        m = re.search("a((?P<first>\d)|(?P<second>\s))", "aa1b")
        assert {"first": "1", "second": None} == m.groupdict()
        assert {"first": "1", "second": True} == m.groupdict(True)

    def test_group(self):
        import re
        m = re.search("a((?P<first>\d)|(?P<second>\s))", "aa1b")
        assert "a1" == m.group()
        assert ("1", "1", None) == m.group(1, 2, 3)
        assert ("1", None) == m.group("first", "second")
        raises(IndexError, m.group, 1, 4)
        assert ("1", None) == m.group(1, "second")
        raises(IndexError, m.group, 'foobarbaz')
        raises(IndexError, m.group, 'first', 'foobarbaz')

    def test_group_takes_long(self):
        import re
        import sys
        if sys.version_info < (2, 7, 9):
            skip()
        assert re.match("(foo)", "foo").group(1) == "foo"
        exc = raises(IndexError, re.match("", "").group, sys.maxsize + 1)
        assert str(exc.value) == "no such group"

    def test_expand(self):
        import re
        m = re.search("a(..)(?P<name>..)", "ab1bc")
        assert "b1bcbc" == m.expand(r"\1\g<name>\2")

    def test_sub_bytes(self):
        import re
<<<<<<< HEAD
        assert b"bbbbb" == re.sub(b"a", b"b", b"ababa")
        assert (b"bbbbb", 3) == re.subn(b"a", b"b", b"ababa")
        assert b"dddd" == re.sub(b"[abc]", b"d", b"abcd")
        assert (b"dddd", 3) == re.subn(b"[abc]", b"d", b"abcd")
        assert b"rbd\nbr\n" == re.sub(b"a(.)", br"b\1\n", b"radar")
        assert (b"rbd\nbr\n", 2) == re.subn(b"a(.)", br"b\1\n", b"radar")
        assert (b"bbbba", 2) == re.subn(b"a", b"b", b"ababa", 2)
=======
        assert "bbbbb" == re.sub("a", "b", "ababa")
        assert ("bbbbb", 3) == re.subn("a", "b", "ababa")
        assert "dddd" == re.sub("[abc]", "d", "abcd")
        assert ("dddd", 3) == re.subn("[abc]", "d", "abcd")
        assert "rbd\nbr\n" == re.sub("a(.)", r"b\1\n", "radar")
        assert ("rbd\nbr\n", 2) == re.subn("a(.)", r"b\1\n", "radar")
        assert ("bbbba", 2) == re.subn("a", "b", "ababa", 2)
        assert "XaXbXcX" == re.sub("", "X", "abc")
>>>>>>> c725c405

    def test_sub_unicode(self):
        import re
        assert isinstance(re.sub("a", "b", ""), str)
        # the input is returned unmodified if no substitution is performed,
        # which (if interpreted literally, as CPython does) gives the
        # following strangeish rules:
        assert isinstance(re.sub("a", "b", "diwoiioamoi"), str)
        raises(TypeError, re.sub, "a", "b", b"diwoiiobmoi")
        raises(TypeError, re.sub, 'x', b'y', b'x')

    def test_sub_callable(self):
        import re
        def call_me(match):
            ret = ""
            for char in match.group():
                ret += chr(ord(char) + 1)
            return ret
        assert ("bbbbb", 3) == re.subn("a", call_me, "ababa")

    def test_sub_callable_returns_none(self):
        import re
        def call_me(match):
            return None
        assert "acd" == re.sub("b", call_me, "abcd")

    def test_sub_subclass_of_str(self):
        import re
        class MyString(str):
            pass
        class MyBytes(bytes):
            pass
        s1 = MyString('zz')
        s2 = re.sub('aa', 'bb', s1)
        assert s2 == s1
        assert type(s2) is str       # and not MyString
        u1 = MyBytes(b'zz')
        u2 = re.sub(b'aa', b'bb', u1)
        assert u2 == u1
        assert type(u2) is bytes   # and not MyBytes

    def test_sub_bug(self):
        import re
        assert re.sub('=\w{2}', 'x', '=CA') == 'x'

    def test_sub_bytearray(self):
        import re
        assert re.sub(b'a', bytearray(b'A'), b'axa') == b'AxA'
        # this fails on CPython 3.5:
        assert re.sub(b'a', bytearray(b'\\n'), b'axa') == b'\nx\n'

    def test_match_array(self):
        import re, array
        a = array.array('b', b'hello')
        m = re.match(b'hel+', a)
        assert m.end() == 4

    def test_match_typeerror(self):
        import re
        raises(TypeError, re.match, 'hel+', list('hello'))

    def test_match_repr(self):
        import re
        m = re.search("ab+c", "xabbbcd")
        assert repr(m) == "<_sre.SRE_Match object; span=(1, 6), match='abbbc'>"

    def test_group_bugs(self):
        import re
        r = re.compile(r"""
            \&(?:
              (?P<escaped>\&) |
              (?P<named>[_a-z][_a-z0-9]*)      |
              {(?P<braced>[_a-z][_a-z0-9]*)}   |
              (?P<invalid>)
            )
        """, re.IGNORECASE | re.VERBOSE)
        matches = list(r.finditer('this &gift is for &{who} &&'))
        assert len(matches) == 3
        assert matches[0].groupdict() == {'escaped': None,
                                          'named': 'gift',
                                          'braced': None,
                                          'invalid': None}
        assert matches[1].groupdict() == {'escaped': None,
                                          'named': None,
                                          'braced': 'who',
                                          'invalid': None}
        assert matches[2].groupdict() == {'escaped': '&',
                                          'named': None,
                                          'braced': None,
                                          'invalid': None}
        matches = list(r.finditer('&who likes &{what)'))   # note the ')'
        assert len(matches) == 2
        assert matches[0].groupdict() == {'escaped': None,
                                          'named': 'who',
                                          'braced': None,
                                          'invalid': None}
        assert matches[1].groupdict() == {'escaped': None,
                                          'named': None,
                                          'braced': None,
                                          'invalid': ''}

    def test_sub_typecheck(self):
        import re
        KEYCRE = re.compile(r"%\(([^)]*)\)s|.")
        raises(TypeError, KEYCRE.sub, "hello", {"%(": 1})

    def test_sub_matches_stay_valid(self):
        import re
        matches = []
        def callback(match):
            matches.append(match)
            return "x"
        result = re.compile(r"[ab]").sub(callback, "acb")
        assert result == "xcx"
        assert len(matches) == 2
        assert matches[0].group() == "a"
        assert matches[1].group() == "b"


class AppTestSreScanner:

    spaceconfig = {'usemodules': ['itertools']}

    def test_scanner_attributes(self):
        import re
        p = re.compile("bla")
        s = p.scanner("blablubla")
        assert p == s.pattern

    def test_scanner_match(self):
        import re
        p = re.compile(".").scanner("bla")
        assert ("b", "l", "a") == (p.match().group(0),
                                    p.match().group(0), p.match().group(0))
        assert None == p.match()

    def test_scanner_match_detail(self):
        import re
        p = re.compile("a").scanner("aaXaa")
        assert "a" == p.match().group(0)
        assert "a" == p.match().group(0)
        assert None == p.match()
        assert "a" == p.match().group(0)
        assert "a" == p.match().group(0)
        assert None == p.match()
        assert None == p.match()
        assert None == p.match()

    def test_scanner_search(self):
        import re
        p = re.compile("\d").scanner("bla23c5a")
        assert ("2", "3", "5") == (p.search().group(0),
                                    p.search().group(0), p.search().group(0))
        assert None == p.search()

    def test_scanner_zero_width_match(self):
        import re, sys
        if sys.version_info[:2] == (2, 3):
            skip("2.3 is different here")
        p = re.compile(".*").scanner("bla")
        assert ("bla", "") == (p.search().group(0), p.search().group(0))
        assert None == p.search()

    def test_no_pattern(self):
        import sre_compile, sre_parse
        sre_pattern = sre_compile.compile(
            sre_parse.SubPattern(sre_parse.Pattern()))
        assert sre_pattern.scanner('s') is not None


class AppTestGetlower:
    spaceconfig = dict(usemodules=('_locale',))

    def setup_class(cls):
        # This imports support_test_sre as the global "s"
        init_app_test(cls, cls.space)

    def setup_method(self, method):
        import locale
        locale.setlocale(locale.LC_ALL, (None, None))

    def teardown_method(self, method):
        import locale
        locale.setlocale(locale.LC_ALL, (None, None))

    def test_getlower_no_flags(self):
        s = self.s
        UPPER_AE = "\xc4"
        s.assert_lower_equal([("a", "a"), ("A", "a"), (UPPER_AE, UPPER_AE),
            ("\u00c4", "\u00c4"), ("\u4444", "\u4444")], 0)

    def test_getlower_locale(self):
        s = self.s
        import locale, sre_constants
        UPPER_AE = "\xc4"
        LOWER_AE = "\xe4"
        UPPER_PI = "\u03a0"
        try:
            locale.setlocale(locale.LC_ALL, "de_DE")
            s.assert_lower_equal([("a", "a"), ("A", "a"), (UPPER_AE, LOWER_AE),
                ("\u00c4", "\u00e4"), (UPPER_PI, UPPER_PI)],
                sre_constants.SRE_FLAG_LOCALE)
        except locale.Error:
            # skip test
            skip("unsupported locale de_DE")

    def test_getlower_unicode(self):
        s = self.s
        import sre_constants
        UPPER_AE = "\xc4"
        LOWER_AE = "\xe4"
        UPPER_PI = "\u03a0"
        LOWER_PI = "\u03c0"
        s.assert_lower_equal([("a", "a"), ("A", "a"), (UPPER_AE, LOWER_AE),
            ("\u00c4", "\u00e4"), (UPPER_PI, LOWER_PI),
            ("\u4444", "\u4444")], sre_constants.SRE_FLAG_UNICODE)


class AppTestSimpleSearches:

    spaceconfig = {'usemodules': ('array', 'itertools')}

    def test_search_simple_literal(self):
        import re
        assert re.search("bla", "bla")
        assert re.search("bla", "blab")
        assert not re.search("bla", "blu")

    def test_search_simple_ats(self):
        import re
        assert re.search("^bla", "bla")
        assert re.search("^bla", "blab")
        assert not re.search("^bla", "bbla")
        assert re.search("bla$", "abla")
        assert re.search("bla$", "bla\n")
        assert not re.search("bla$", "blaa")

    def test_search_simple_boundaries(self):
        import re
        UPPER_PI = "\u03a0"
        assert re.search(r"bla\b", "bla")
        assert re.search(r"bla\b", "bla ja")
        assert re.search(r"bla\b", "bla%s" % UPPER_PI, re.ASCII)
        assert not re.search(r"bla\b", "blano")
        assert not re.search(r"bla\b", "bla%s" % UPPER_PI, re.UNICODE)

    def test_search_simple_categories(self):
        import re
        LOWER_PI = "\u03c0"
        INDIAN_DIGIT = "\u0966"
        EM_SPACE = "\u2001"
        LOWER_AE = "\xe4"
        assert re.search(r"bla\d\s\w", "bla3 b")
        assert re.search(r"b\d", "b%s" % INDIAN_DIGIT, re.UNICODE)
        assert not re.search(r"b\D", "b%s" % INDIAN_DIGIT, re.UNICODE)
        assert re.search(r"b\s", "b%s" % EM_SPACE, re.UNICODE)
        assert not re.search(r"b\S", "b%s" % EM_SPACE, re.UNICODE)
        assert re.search(r"b\w", "b%s" % LOWER_PI, re.UNICODE)
        assert not re.search(r"b\W", "b%s" % LOWER_PI, re.UNICODE)
        assert re.search(r"b\w", "b%s" % LOWER_AE, re.UNICODE)

    def test_search_simple_any(self):
        import re
        assert re.search(r"b..a", "jboaas")
        assert not re.search(r"b..a", "jbo\nas")
        assert re.search(r"b..a", "jbo\nas", re.DOTALL)

    def test_search_simple_in(self):
        import re
        UPPER_PI = "\u03a0"
        LOWER_PI = "\u03c0"
        EM_SPACE = "\u2001"
        LINE_SEP = "\u2028"
        assert re.search(r"b[\da-z]a", "bb1a")
        assert re.search(r"b[\da-z]a", "bbsa")
        assert not re.search(r"b[\da-z]a", "bbSa")
        assert re.search(r"b[^okd]a", "bsa")
        assert not re.search(r"b[^okd]a", "bda")
        assert re.search("b[%s%s%s]a" % (LOWER_PI, UPPER_PI, EM_SPACE),
            "b%sa" % UPPER_PI) # bigcharset
        assert re.search("b[%s%s%s]a" % (LOWER_PI, UPPER_PI, EM_SPACE),
            "b%sa" % EM_SPACE)
        assert not re.search("b[%s%s%s]a" % (LOWER_PI, UPPER_PI, EM_SPACE),
            "b%sa" % LINE_SEP)

    def test_search_simple_literal_ignore(self):
        import re
        UPPER_PI = "\u03a0"
        LOWER_PI = "\u03c0"
        assert re.search(r"ba", "ba", re.IGNORECASE)
        assert re.search(r"ba", "BA", re.IGNORECASE)
        assert re.search("b%s" % UPPER_PI, "B%s" % LOWER_PI,
            re.IGNORECASE | re.UNICODE)

    def test_search_simple_in_ignore(self):
        import re
        UPPER_PI = "\u03a0"
        LOWER_PI = "\u03c0"
        assert re.search(r"ba[A-C]", "bac", re.IGNORECASE)
        assert re.search(r"ba[a-c]", "baB", re.IGNORECASE)
        assert re.search("ba[%s]" % UPPER_PI, "ba%s" % LOWER_PI,
            re.IGNORECASE | re.UNICODE)
        assert re.search(r"ba[^A-C]", "bar", re.IGNORECASE)
        assert not re.search(r"ba[^A-C]", "baA", re.IGNORECASE)
        assert not re.search(r"ba[^A-C]", "baa", re.IGNORECASE)

    def test_search_simple_branch(self):
        import re
        assert re.search(r"a(bb|d[ef])b", "adeb")
        assert re.search(r"a(bb|d[ef])b", "abbb")

    def test_search_simple_repeat_one(self):
        import re
        assert re.search(r"aa+", "aa") # empty tail
        assert re.search(r"aa+ab", "aaaab") # backtracking
        assert re.search(r"aa*ab", "aab") # empty match
        assert re.search(r"a[bc]+", "abbccb")
        assert "abbcb" == re.search(r"a.+b", "abbcb\nb").group()
        assert "abbcb\nb" == re.search(r"a.+b", "abbcb\nb", re.DOTALL).group()
        assert re.search(r"ab+c", "aBbBbBc", re.IGNORECASE)
        assert not re.search(r"aa{2,3}", "aa") # string too short
        assert not re.search(r"aa{2,3}b", "aab") # too few repetitions
        assert not re.search(r"aa+b", "aaaac") # tail doesn't match

    def test_search_simple_min_repeat_one(self):
        import re
        assert re.search(r"aa+?", "aa") # empty tail
        assert re.search(r"aa+?ab", "aaaab") # forward tracking
        assert re.search(r"a[bc]+?", "abbccb")
        assert "abb" == re.search(r"a.+?b", "abbcb\nb").group()
        assert "a\nbb" == re.search(r"a.+b", "a\nbbc", re.DOTALL).group()
        assert re.search(r"ab+?c", "aBbBbBc", re.IGNORECASE)
        assert not re.search(r"aa+?", "a") # string too short
        assert not re.search(r"aa{2,3}?b", "aab") # too few repetitions
        assert not re.search(r"aa+?b", "aaaac") # tail doesn't match
        assert re.match(".*?cd", "abcabcde").end(0) == 7

    def test_search_simple_repeat_maximizing(self):
        import re
        assert not re.search(r"(ab){3,5}", "abab")
        assert not re.search(r"(ab){3,5}", "ababa")
        assert re.search(r"(ab){3,5}", "ababab")
        assert re.search(r"(ab){3,5}", "abababababab").end(0) == 10
        assert "ad" == re.search(r"(a.)*", "abacad").group(1)
        assert ("abcg", "cg") == (
            re.search(r"(ab(c.)*)+", "ababcecfabcg").groups())
        assert ("cg", "cg") == (
            re.search(r"(ab|(c.))+", "abcg").groups())
        assert ("ab", "cf") == (
            re.search(r"((c.)|ab)+", "cfab").groups())
        assert re.search(r".*", "")

    def test_search_simple_repeat_minimizing(self):
        import re
        assert not re.search(r"(ab){3,5}?", "abab")
        assert re.search(r"(ab){3,5}?", "ababab")
        assert re.search(r"b(a){3,5}?b", "baaaaab")
        assert not re.search(r"b(a){3,5}?b", "baaaaaab")
        assert re.search(r"a(b(.)+?)*", "abdbebb")

    def test_search_simple_groupref(self):
        import re
        UPPER_PI = "\u03a0"
        LOWER_PI = "\u03c0"
        assert re.match(r"((ab)+)c\1", "ababcabab")
        assert not re.match(r"((ab)+)c\1", "ababcab")
        assert not re.search(r"(a|(b))\2", "aa")
        assert re.match(r"((ab)+)c\1", "aBAbcAbaB", re.IGNORECASE)
        assert re.match(r"((a.)+)c\1", "a%sca%s" % (UPPER_PI, LOWER_PI),
            re.IGNORECASE | re.UNICODE)

    def test_search_simple_groupref_exists(self):
        import re, sys
        if not sys.version_info[:2] == (2, 3):
            assert re.search(r"(<)?bla(?(1)>)", "<bla>")
            assert re.search(r"(<)?bla(?(1)>)", "bla")
            assert not re.match(r"(<)?bla(?(1)>)", "<bla")
            assert re.search(r"(<)?bla(?(1)>|u)", "blau")

    def test_search_simple_assert(self):
        import re
        assert re.search(r"b(?=\d\d).{3,}", "b23a")
        assert not re.search(r"b(?=\d\d).{3,}", "b2aa")
        assert re.search(r"b(?<=\d.)a", "2ba")
        assert not re.search(r"b(?<=\d.)a", "ba")

    def test_search_simple_assert_not(self):
        import re
        assert re.search(r"b(?<!\d.)a", "aba")
        assert re.search(r"b(?<!\d.)a", "ba")
        assert not re.search(r"b(?<!\d.)a", "11ba")


class AppTestMarksStack:

    spaceconfig = {'usemodules': ['itertools']}

    def test_mark_stack_branch(self):
        import re
        m = re.match("b(.)a|b.b", "bob")
        assert None == m.group(1)
        assert None == m.lastindex

    def test_mark_stack_repeat_one(self):
        import re
        m = re.match("\d+1((2)|(3))4", "2212413")
        assert ("2", "2", None) == m.group(1, 2, 3)
        assert 1 == m.lastindex

    def test_mark_stack_min_repeat_one(self):
        import re
        m = re.match("\d+?1((2)|(3))44", "221341244")
        assert ("2", "2", None) == m.group(1, 2, 3)
        assert 1 == m.lastindex

    def test_mark_stack_max_until(self):
        import re
        m = re.match("(\d)+1((2)|(3))4", "2212413")
        assert ("2", "2", None) == m.group(2, 3, 4)
        assert 2 == m.lastindex

    def test_mark_stack_min_until(self):
        import re
        m = re.match("(\d)+?1((2)|(3))44", "221341244")
        assert ("2", "2", None) == m.group(2, 3, 4)
        assert 2 == m.lastindex

    def test_bug_725149(self):
        # mark_stack_base restoring before restoring marks
        # test copied from CPython test
        import re
        assert re.match('(a)(?:(?=(b)*)c)*', 'abb').groups() == ('a', None)
        assert re.match('(a)((?!(b)*))*', 'abb').groups() == ('a', None, None)


class AppTestOpcodes:
    spaceconfig = dict(usemodules=('_locale',))

    def setup_class(cls):
        if cls.runappdirect:
            py.test.skip("can only be run on py.py: _sre opcodes don't match")
        # This imports support_test_sre as the global "s"
        init_app_test(cls, cls.space)

    def test_length_optimization(self):
        s = self.s
        pattern = "bla"
        opcodes = [s.OPCODES["info"], 3, 3, len(pattern)] \
            + s.encode_literal(pattern) + [s.OPCODES["success"]]
        s.assert_no_match(opcodes, ["b", "bl", "ab"])

    def test_literal(self):
        s = self.s
        opcodes = s.encode_literal("bla") + [s.OPCODES["success"]]
        s.assert_no_match(opcodes, ["bl", "blu"])
        s.assert_match(opcodes, ["bla", "blab", "cbla", "bbla"])

    def test_not_literal(self):
        s = self.s
        opcodes = s.encode_literal("b") \
            + [s.OPCODES["not_literal"], ord("a"), s.OPCODES["success"]]
        s.assert_match(opcodes, ["bx", "ababy"])
        s.assert_no_match(opcodes, ["ba", "jabadu"])

    def test_unknown(self):
        s = self.s
        raises(RuntimeError, s.search, [55555], "b")

    def test_at_beginning(self):
        s = self.s
        for atname in ["at_beginning", "at_beginning_string"]:
            opcodes = [s.OPCODES["at"], s.ATCODES[atname]] \
                + s.encode_literal("bla") + [s.OPCODES["success"]]
            s.assert_match(opcodes, "bla")
            s.assert_no_match(opcodes, "abla")

    def test_at_beginning_line(self):
        s = self.s
        opcodes = [s.OPCODES["at"], s.ATCODES["at_beginning_line"]] \
            + s.encode_literal("bla") + [s.OPCODES["success"]]
        s.assert_match(opcodes, ["bla", "x\nbla"])
        s.assert_no_match(opcodes, ["abla", "abla\nubla"])

    def test_at_end(self):
        s = self.s
        opcodes = s.encode_literal("bla") \
            + [s.OPCODES["at"], s.ATCODES["at_end"], s.OPCODES["success"]]
        s.assert_match(opcodes, ["bla", "bla\n"])
        s.assert_no_match(opcodes, ["blau", "abla\nblau"])

    def test_at_end_line(self):
        s = self.s
        opcodes = s.encode_literal("bla") \
            + [s.OPCODES["at"], s.ATCODES["at_end_line"], s.OPCODES["success"]]
        s.assert_match(opcodes, ["bla\n", "bla\nx", "bla"])
        s.assert_no_match(opcodes, ["blau"])

    def test_at_end_string(self):
        s = self.s
        opcodes = s.encode_literal("bla") \
            + [s.OPCODES["at"], s.ATCODES["at_end_string"], s.OPCODES["success"]]
        s.assert_match(opcodes, "bla")
        s.assert_no_match(opcodes, ["blau", "bla\n"])

    def test_at_boundary(self):
        s = self.s
        for atname in "at_boundary", "at_loc_boundary", "at_uni_boundary":
            opcodes = s.encode_literal("bla") \
                + [s.OPCODES["at"], s.ATCODES[atname], s.OPCODES["success"]]
            s.assert_match(opcodes, ["bla", "bla ha", "bla,x"])
            s.assert_no_match(opcodes, ["blaja", ""])
            opcodes = [s.OPCODES["at"], s.ATCODES[atname]] \
                + s.encode_literal("bla") + [s.OPCODES["success"]]
            s.assert_match(opcodes, "bla")
            s.assert_no_match(opcodes, "")

    def test_at_non_boundary(self):
        s = self.s
        for atname in "at_non_boundary", "at_loc_non_boundary", "at_uni_non_boundary":
            opcodes = s.encode_literal("bla") \
                + [s.OPCODES["at"], s.ATCODES[atname], s.OPCODES["success"]]
            s.assert_match(opcodes, "blan")
            s.assert_no_match(opcodes, ["bla ja", "bla"])

    def test_at_loc_boundary(self):
        s = self.s
        import locale
        try:
            s.void_locale()
            opcodes1 = s.encode_literal("bla") \
                + [s.OPCODES["at"], s.ATCODES["at_loc_boundary"], s.OPCODES["success"]]
            opcodes2 = s.encode_literal("bla") \
                + [s.OPCODES["at"], s.ATCODES["at_loc_non_boundary"], s.OPCODES["success"]]
            s.assert_match(opcodes1, "bla\xFC")
            s.assert_no_match(opcodes2, "bla\xFC")
            oldlocale = locale.setlocale(locale.LC_ALL)
            locale.setlocale(locale.LC_ALL, "de_DE")
            s.assert_no_match(opcodes1, "bla\xFC")
            s.assert_match(opcodes2, "bla\xFC")
            locale.setlocale(locale.LC_ALL, oldlocale)
        except locale.Error:
            # skip test
            skip("locale error")

    def test_at_uni_boundary(self):
        s = self.s
        UPPER_PI = "\u03a0"
        LOWER_PI = "\u03c0"
        opcodes = s.encode_literal("bl") + [s.OPCODES["any"], s.OPCODES["at"],
            s.ATCODES["at_uni_boundary"], s.OPCODES["success"]]
        s.assert_match(opcodes, ["bla ha", "bl%s ja" % UPPER_PI])
        s.assert_no_match(opcodes, ["bla%s" % LOWER_PI])
        opcodes = s.encode_literal("bl") + [s.OPCODES["any"], s.OPCODES["at"],
            s.ATCODES["at_uni_non_boundary"], s.OPCODES["success"]]
        s.assert_match(opcodes, ["blaha", "bl%sja" % UPPER_PI])

    def test_category_loc_word(self):
        s = self.s
        import locale
        try:
            s.void_locale()
            opcodes1 = s.encode_literal("b") \
                + [s.OPCODES["category"], s.CHCODES["category_loc_word"], s.OPCODES["success"]]
            opcodes2 = s.encode_literal("b") \
                + [s.OPCODES["category"], s.CHCODES["category_loc_not_word"], s.OPCODES["success"]]
            s.assert_no_match(opcodes1, "b\xFC")
            s.assert_no_match(opcodes1, "b\u00FC")
            s.assert_match(opcodes2, "b\xFC")
            locale.setlocale(locale.LC_ALL, "de_DE")
            s.assert_match(opcodes1, "b\xFC")
            s.assert_no_match(opcodes1, "b\u00FC")
            s.assert_no_match(opcodes2, "b\xFC")
            s.void_locale()
        except locale.Error:
            # skip test
            skip("locale error")

    def test_any(self):
        s = self.s
        opcodes = s.encode_literal("b") + [s.OPCODES["any"]] \
            + s.encode_literal("a") + [s.OPCODES["success"]]
        s.assert_match(opcodes, ["b a", "bla", "bboas"])
        s.assert_no_match(opcodes, ["b\na", "oba", "b"])

    def test_any_all(self):
        s = self.s
        opcodes = s.encode_literal("b") + [s.OPCODES["any_all"]] \
            + s.encode_literal("a") + [s.OPCODES["success"]]
        s.assert_match(opcodes, ["b a", "bla", "bboas", "b\na"])
        s.assert_no_match(opcodes, ["oba", "b"])

    def test_in_failure(self):
        s = self.s
        opcodes = s.encode_literal("b") + [s.OPCODES["in"], 2, s.OPCODES["failure"]] \
            + s.encode_literal("a") + [s.OPCODES["success"]]
        s.assert_no_match(opcodes, ["ba", "bla"])

    def test_in_literal(self):
        s = self.s
        opcodes = s.encode_literal("b") + [s.OPCODES["in"], 7] \
            + s.encode_literal("la") + [s.OPCODES["failure"], s.OPCODES["failure"]] \
            + s.encode_literal("a") + [s.OPCODES["success"]]
        s.assert_match(opcodes, ["bla", "baa", "blbla"])
        s.assert_no_match(opcodes, ["ba", "bja", "blla"])

    def test_in_category(self):
        s = self.s
        opcodes = s.encode_literal("b") + [s.OPCODES["in"], 6, s.OPCODES["category"],
            s.CHCODES["category_digit"], s.OPCODES["category"], s.CHCODES["category_space"],
            s.OPCODES["failure"]] + s.encode_literal("a") + [s.OPCODES["success"]]
        s.assert_match(opcodes, ["b1a", "b a", "b4b\tas"])
        s.assert_no_match(opcodes, ["baa", "b5"])

    def test_in_charset_ucs2(self):
        import _sre
        if _sre.CODESIZE != 2:
            return
        s = self.s
        # charset bitmap for characters "l" and "h"
        bitmap = 6 * [0] + [4352] + 9 * [0]
        opcodes = s.encode_literal("b") + [s.OPCODES["in"], 19, s.OPCODES["charset"]] \
            + bitmap + [s.OPCODES["failure"]] + s.encode_literal("a") + [s.OPCODES["success"]]
        s.assert_match(opcodes, ["bla", "bha", "blbha"])
        s.assert_no_match(opcodes, ["baa", "bl"])

    def _test_in_bigcharset_ucs2(self):
        # disabled because this actually only works on big-endian machines
        if _sre.CODESIZE != 2:
            return
        s = self.s
        # constructing bigcharset for lowercase pi (\u03c0)
        UPPER_PI = u"\u03a0"
        LOWER_PI = u"\u03c0"
        bitmap = 6 * [0] + [4352] + 9 * [0]
        opcodes = s.encode_literal("b") + [s.OPCODES["in"], 164, s.OPCODES["bigcharset"], 2] \
            + [0, 1] + 126 * [0] \
            + 16 * [0] \
            + 12 * [0] + [1] + 3 * [0] \
            + [s.OPCODES["failure"]] + s.encode_literal("a") + [s.OPCODES["success"]]
        s.assert_match(opcodes, [u"b%sa" % LOWER_PI])
        s.assert_no_match(opcodes, [u"b%sa" % UPPER_PI])

    # XXX bigcharset test for ucs4 missing here

    def test_in_range(self):
        s = self.s
        opcodes = s.encode_literal("b") + [s.OPCODES["in"], 5, s.OPCODES["range"],
            ord("1"), ord("9"), s.OPCODES["failure"]] \
            + s.encode_literal("a") + [s.OPCODES["success"]]
        s.assert_match(opcodes, ["b1a", "b56b7aa"])
        s.assert_no_match(opcodes, ["baa", "b5"])

    def test_in_negate(self):
        s = self.s
        opcodes = s.encode_literal("b") + [s.OPCODES["in"], 7, s.OPCODES["negate"]] \
            + s.encode_literal("la") + [s.OPCODES["failure"]] \
            + s.encode_literal("a") + [s.OPCODES["success"]]
        s.assert_match(opcodes, ["b1a", "bja", "bubua"])
        s.assert_no_match(opcodes, ["bla", "baa", "blbla"])

    def test_literal_ignore(self):
        s = self.s
        opcodes = s.encode_literal("b") \
            + [s.OPCODES["literal_ignore"], ord("a"), s.OPCODES["success"]]
        s.assert_match(opcodes, ["ba", "bA"])
        s.assert_no_match(opcodes, ["bb", "bu"])

    def test_not_literal_ignore(self):
        s = self.s
        UPPER_PI = "\u03a0"
        opcodes = s.encode_literal("b") \
            + [s.OPCODES["not_literal_ignore"], ord("a"), s.OPCODES["success"]]
        s.assert_match(opcodes, ["bb", "bu", "b%s" % UPPER_PI])
        s.assert_no_match(opcodes, ["ba", "bA"])

    def test_in_ignore(self):
        s = self.s
        opcodes = s.encode_literal("b") + [s.OPCODES["in_ignore"], 8] \
            + s.encode_literal("abc") + [s.OPCODES["failure"]] \
            + s.encode_literal("a") + [s.OPCODES["success"]]
        s.assert_match(opcodes, ["baa", "bAa", "bbbBa"])
        s.assert_no_match(opcodes, ["ba", "bja", "blla"])

    def test_in_jump_info(self):
        s = self.s
        for opname in "jump", "info":
            opcodes = s.encode_literal("b") \
                + [s.OPCODES[opname], 3, s.OPCODES["failure"], s.OPCODES["failure"]] \
                + s.encode_literal("a") + [s.OPCODES["success"]]
            s.assert_match(opcodes, "ba")

    def _test_mark(self):
        s = self.s
        # XXX need to rewrite this implementation-independent
        opcodes = s.encode_literal("a") + [s.OPCODES["mark"], 0] \
            + s.encode_literal("b") + [s.OPCODES["mark"], 1, s.OPCODES["success"]]
        state = self.create_state("abc")
        _sre._sre_search(state, opcodes)
        assert 1 == state.lastindex
        assert 1 == state.lastmark
        # NB: the following are indexes from the start of the match
        assert [1, 2] == state.marks

    def test_branch(self):
        s = self.s
        opcodes = [s.OPCODES["branch"], 7] + s.encode_literal("ab") \
            + [s.OPCODES["jump"], 9, 7] + s.encode_literal("cd") \
            + [s.OPCODES["jump"], 2, s.OPCODES["failure"], s.OPCODES["success"]]
        s.assert_match(opcodes, ["ab", "cd"])
        s.assert_no_match(opcodes, ["aacas", "ac", "bla"])

    def test_repeat_one(self):
        s = self.s
        opcodes = [s.OPCODES["repeat_one"], 6, 1, self.s.MAXREPEAT] + s.encode_literal("a") \
            + [s.OPCODES["success"]] + s.encode_literal("ab") + [s.OPCODES["success"]]
        s.assert_match(opcodes, ["aab", "aaaab"])
        s.assert_no_match(opcodes, ["ab", "a"])

    def test_min_repeat_one(self):
        s = self.s
        opcodes = [s.OPCODES["min_repeat_one"], 5, 1, self.s.MAXREPEAT, s.OPCODES["any"]] \
            + [s.OPCODES["success"]] + s.encode_literal("b") + [s.OPCODES["success"]]
        s.assert_match(opcodes, ["aab", "ardb", "bb"])
        s.assert_no_match(opcodes, ["b"])

    def test_repeat_maximizing(self):
        s = self.s
        opcodes = [s.OPCODES["repeat"], 5, 1, self.s.MAXREPEAT] + s.encode_literal("a") \
            + [s.OPCODES["max_until"]] + s.encode_literal("b") + [s.OPCODES["success"]]
        s.assert_match(opcodes, ["ab", "aaaab", "baabb"])
        s.assert_no_match(opcodes, ["aaa", "", "ac"])

    def test_max_until_zero_width_match(self):
        # re.compile won't compile prospective zero-with matches (all of them?),
        # so we can only produce an example by directly constructing bytecodes.
        # CPython 2.3 fails with a recursion limit exceeded error here.
        import sys
        if not sys.version_info[:2] == (2, 3):
            s = self.s
            opcodes = [s.OPCODES["repeat"], 10, 1, self.s.MAXREPEAT, s.OPCODES["repeat_one"],
                6, 0, self.s.MAXREPEAT] + s.encode_literal("a") + [s.OPCODES["success"],
                s.OPCODES["max_until"], s.OPCODES["success"]]
            s.assert_match(opcodes, ["ab", "bb"])
            assert "" == s.search(opcodes, "bb").group(0)

    def test_repeat_minimizing(self):
        s = self.s
        opcodes = [s.OPCODES["repeat"], 4, 1, self.s.MAXREPEAT, s.OPCODES["any"],
            s.OPCODES["min_until"]] + s.encode_literal("b") + [s.OPCODES["success"]]
        s.assert_match(opcodes, ["ab", "aaaab", "baabb"])
        s.assert_no_match(opcodes, ["b"])
        assert "aab" == s.search(opcodes, "aabb").group(0)

    def test_groupref(self):
        s = self.s
        opcodes = [s.OPCODES["mark"], 0, s.OPCODES["any"], s.OPCODES["mark"], 1] \
            + s.encode_literal("a") + [s.OPCODES["groupref"], 0, s.OPCODES["success"]]
        s.assert_match(opcodes, ["bab", "aaa", "dad"])
        s.assert_no_match(opcodes, ["ba", "bad", "baad"])

    def test_groupref_ignore(self):
        s = self.s
        opcodes = [s.OPCODES["mark"], 0, s.OPCODES["any"], s.OPCODES["mark"], 1] \
            + s.encode_literal("a") + [s.OPCODES["groupref_ignore"], 0, s.OPCODES["success"]]
        s.assert_match(opcodes, ["bab", "baB", "Dad"])
        s.assert_no_match(opcodes, ["ba", "bad", "baad"])

    def test_assert(self):
        s = self.s
        opcodes = s.encode_literal("a") + [s.OPCODES["assert"], 4, 0] \
            + s.encode_literal("b") + [s.OPCODES["success"], s.OPCODES["success"]]
        assert "a" == s.search(opcodes, "ab").group(0)
        s.assert_no_match(opcodes, ["a", "aa"])

    def test_assert_not(self):
        s = self.s
        opcodes = s.encode_literal("a") + [s.OPCODES["assert_not"], 4, 0] \
            + s.encode_literal("b") + [s.OPCODES["success"], s.OPCODES["success"]]
        assert "a" == s.search(opcodes, "ac").group(0)
        s.assert_match(opcodes, ["a"])
        s.assert_no_match(opcodes, ["ab"])


class AppTestOptimizations:
    """These tests try to trigger optmized edge cases."""

    spaceconfig = {'usemodules': ['itertools']}
    
    def test_match_length_optimization(self):
        import re
        assert None == re.match("bla", "blub")

    def test_fast_search(self):
        import re
        assert None == re.search("bl", "abaub")
        assert None == re.search("bl", "b")
        assert ["bl", "bl"] == re.findall("bl", "blbl")
        assert ["a", "u"] == re.findall("bl(.)", "blablu")

    def test_branch_literal_shortcut(self):
        import re
        assert None == re.search("bl|a|c", "hello")

    def test_literal_search(self):
        import re
        assert re.search("b(\d)", "ababbbab1")
        assert None == re.search("b(\d)", "ababbbab")

    def test_repeat_one_literal_tail(self):
        import re
        assert re.search(".+ab", "wowowowawoabwowo")
        assert None == re.search(".+ab", "wowowaowowo")

    def test_split_nonempty(self):
        import re
        raises(ValueError, re.split, '', '')
        re.split("a*", '')    # -> warning

class AppTestUnicodeExtra:
    def test_string_attribute(self):
        import re
        match = re.search(u"\u1234", u"\u1233\u1234\u1235")
        assert match.string == u"\u1233\u1234\u1235"

    def test_match_start(self):
        import re
        match = re.search(u"\u1234", u"\u1233\u1234\u1235")
        assert match.start() == 1<|MERGE_RESOLUTION|>--- conflicted
+++ resolved
@@ -4,8 +4,6 @@
 import py
 from py.test import raises, skip
 from pypy.interpreter.gateway import app2interp_temp
-from pypy.module._sre import interp_sre
-from rpython.rlib.rsre.test import support
 
 
 def init_app_test(cls, space):
@@ -22,37 +20,6 @@
             sys.path.pop(0)
         """)
 
-def _test_sre_ctx_(self, str, start, end):
-    # Use the MatchContextForTests class, which handles Position
-    # instances instead of plain integers.  This is used to detect when
-    # we're accepting or escaping a Position to app-level, which we
-    # should not: Positions are meant to be byte indexes inside a
-    # possibly UTF8 string, not character indexes.
-    if not isinstance(start, support.Position):
-        start = support.Position(start)
-    if not isinstance(end, support.Position):
-        end = support.Position(end)
-    return support.MatchContextForTests(str, start, end, self.flags)
-
-def _bytepos_to_charindex(self, bytepos):
-    if isinstance(self.ctx, support.MatchContextForTests):
-        return self.ctx._real_pos(bytepos)
-    return _org_maker[1](self, bytepos)
-
-def setup_module(mod):
-    mod._org_maker = (
-        interp_sre.W_SRE_Pattern._make_str_match_context,
-        interp_sre.W_SRE_Match.bytepos_to_charindex,
-        )
-    interp_sre.W_SRE_Pattern._make_str_match_context = _test_sre_ctx_
-    interp_sre.W_SRE_Match.bytepos_to_charindex = _bytepos_to_charindex
-
-def teardown_module(mod):
-    (
-        interp_sre.W_SRE_Pattern._make_str_match_context,
-        interp_sre.W_SRE_Match.bytepos_to_charindex,
-    ) = mod._org_maker
-
 
 class AppTestSrePy:
     def test_magic(self):
@@ -149,20 +116,18 @@
         assert ['', 'a', 'l', 'a', 'lla'] == re.split("b(a)", "balballa")
         assert ['', 'a', None, 'l', 'u', None, 'lla'] == (
             re.split("b([ua]|(s))", "balbulla"))
-<<<<<<< HEAD
         assert ['Hello \udce2\udc9c\udc93', ''] == re.split(r'\r\n|\r|\n',
                     'Hello \udce2\udc9c\udc93\n')
-=======
-        assert ["abc"] == re.split("", "abc")
-        assert ["abc"] == re.split("X?", "abc")
-        assert ["a", "c"] == re.split("b?", "abc")
->>>>>>> c725c405
 
     def test_weakref(self):
         import re, _weakref
         _weakref.ref(re.compile(r""))
 
-<<<<<<< HEAD
+    def test_match_compat(self):
+        import re
+        res = re.match(r'(a)|(b)', 'b').start(1)
+        assert res == -1
+
     def test_pattern_check(self):
         import _sre
         raises(TypeError, _sre.compile, {}, 0, [])
@@ -182,12 +147,6 @@
         r = re.compile(r'f(o"\d)', re.IGNORECASE|re.DOTALL|re.VERBOSE)
         assert repr(r) == (
             r"""re.compile('f(o"\\d)', re.IGNORECASE|re.DOTALL|re.VERBOSE)""")
-=======
-    def test_match_compat(self):
-        import re
-        res = re.match(r'(a)|(b)', 'b').start(1)
-        assert res == -1
->>>>>>> c725c405
 
 
 class AppTestSreMatch:
@@ -290,7 +249,6 @@
 
     def test_sub_bytes(self):
         import re
-<<<<<<< HEAD
         assert b"bbbbb" == re.sub(b"a", b"b", b"ababa")
         assert (b"bbbbb", 3) == re.subn(b"a", b"b", b"ababa")
         assert b"dddd" == re.sub(b"[abc]", b"d", b"abcd")
@@ -298,16 +256,6 @@
         assert b"rbd\nbr\n" == re.sub(b"a(.)", br"b\1\n", b"radar")
         assert (b"rbd\nbr\n", 2) == re.subn(b"a(.)", br"b\1\n", b"radar")
         assert (b"bbbba", 2) == re.subn(b"a", b"b", b"ababa", 2)
-=======
-        assert "bbbbb" == re.sub("a", "b", "ababa")
-        assert ("bbbbb", 3) == re.subn("a", "b", "ababa")
-        assert "dddd" == re.sub("[abc]", "d", "abcd")
-        assert ("dddd", 3) == re.subn("[abc]", "d", "abcd")
-        assert "rbd\nbr\n" == re.sub("a(.)", r"b\1\n", "radar")
-        assert ("rbd\nbr\n", 2) == re.subn("a(.)", r"b\1\n", "radar")
-        assert ("bbbba", 2) == re.subn("a", "b", "ababa", 2)
-        assert "XaXbXcX" == re.sub("", "X", "abc")
->>>>>>> c725c405
 
     def test_sub_unicode(self):
         import re
