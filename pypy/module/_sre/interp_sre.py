import sys
from pypy.interpreter.baseobjspace import W_Root
from pypy.interpreter.typedef import GetSetProperty, TypeDef
from pypy.interpreter.typedef import interp_attrproperty, interp_attrproperty_w
from pypy.interpreter.typedef import make_weakref_descr
from pypy.interpreter.gateway import interp2app, unwrap_spec, WrappedDefault
from pypy.interpreter.error import OperationError, oefmt
from rpython.rlib.rarithmetic import intmask
from rpython.rlib import jit
from rpython.rlib.rstring import StringBuilder, UnicodeBuilder

# ____________________________________________________________
#
# Constants and exposed functions

from rpython.rlib.rsre import rsre_core, rsre_char
from rpython.rlib.rsre.rsre_char import CODESIZE, MAXREPEAT, MAXGROUPS, getlower, set_unicode_db


@unwrap_spec(char_ord=int, flags=int)
def w_getlower(space, char_ord, flags):
    return space.newint(getlower(char_ord, flags))


def w_getcodesize(space):
    return space.newint(CODESIZE)

# use the same version of unicodedb as the standard objspace
import pypy.objspace.std.unicodeobject
set_unicode_db(pypy.objspace.std.unicodeobject.unicodedb)

# ____________________________________________________________
#


def slice_w(space, ctx, start, end, w_default):
    if 0 <= start <= end:
        if isinstance(ctx, rsre_core.BufMatchContext):
            return space.newbytes(ctx._buffer.getslice(start, end, 1,
                                                        end-start))
        if isinstance(ctx, rsre_core.StrMatchContext):
            return space.newbytes(ctx._string[start:end])
        elif isinstance(ctx, rsre_core.UnicodeMatchContext):
            return space.newunicode(ctx._unicodestr[start:end])
        else:
            # unreachable
            raise SystemError
    return w_default


@jit.look_inside_iff(lambda ctx, num_groups: jit.isconstant(num_groups))
def do_flatten_marks(ctx, num_groups):
    # Returns a list of RPython-level integers.
    # Unlike the app-level groups() method, groups are numbered from 0
    # and the returned list does not start with the whole match range.
    if num_groups == 0:
        return None
    result = [-1] * (2 * num_groups)
    mark = ctx.match_marks
    while mark is not None:
        index = jit.promote(mark.gid)
        if result[index] == -1:
            result[index] = mark.position
        mark = mark.prev
    return result


@jit.look_inside_iff(lambda space, ctx, fmarks, num_groups, w_default: jit.isconstant(num_groups))
def allgroups_w(space, ctx, fmarks, num_groups, w_default):
    grps = [slice_w(space, ctx, fmarks[i * 2], fmarks[i * 2 + 1], w_default)
            for i in range(num_groups)]
    return space.newtuple(grps)


def import_re(space):
<<<<<<< HEAD
    w_import = space.getattr(space.builtin, space.wrap("__import__"))
    return space.call_function(w_import, space.wrap("re"))
=======
    w_builtin = space.getbuiltinmodule('__builtin__')
    w_import = space.getattr(w_builtin, space.newtext("__import__"))
    return space.call_function(w_import, space.newtext("re"))
>>>>>>> 2d9871f7

def matchcontext(space, ctx):
    try:
        return rsre_core.match_context(ctx)
    except rsre_core.Error as e:
        raise OperationError(space.w_RuntimeError, space.newtext(e.msg))

def searchcontext(space, ctx):
    try:
        return rsre_core.search_context(ctx)
    except rsre_core.Error as e:
        raise OperationError(space.w_RuntimeError, space.newtext(e.msg))

# ____________________________________________________________
#
# SRE_Pattern class

FLAG_NAMES = ["re.TEMPLATE", "re.IGNORECASE", "re.LOCALE", "re.MULTILINE",
              "re.DOTALL", "re.UNICODE", "re.VERBOSE", "re.DEBUG",
              "re.ASCII"]

class W_SRE_Pattern(W_Root):
    _immutable_fields_ = ["code", "flags", "num_groups", "w_groupindex"]

    def cannot_copy_w(self):
        space = self.space
        raise oefmt(space.w_TypeError, "cannot copy this pattern object")

    def repr_w(self):
        space = self.space
        u = space.unicode_w(space.repr(self.w_pattern))
        if len(u) > 200:
            u = u[:200]
        flag_items = []
        flags = self.flags
        if self.is_known_unicode():
            if ((flags & (rsre_char.SRE_FLAG_LOCALE |
                          rsre_char.SRE_FLAG_UNICODE |
                          256))     # rsre_char.SRE_FLAG_ASCII
                    == rsre_char.SRE_FLAG_UNICODE):
                flags &= ~rsre_char.SRE_FLAG_UNICODE
        for i, name in enumerate(FLAG_NAMES):
            if flags & (1 << i):
                flags -= (1 << i)
                flag_items.append(name)
        if flags != 0:
            flag_items.append('0x%x' % flags)
        if len(flag_items) == 0:
            usep = u''
            uflags = u''
        else:
            usep = u', '
            uflags = u'|'.join([item.decode('latin-1') for item in flag_items])
        return space.wrap(u're.compile(%s%s%s)' % (u, usep, uflags))

    def fget_groupindex(self, space):
        w_groupindex = self.w_groupindex
        if space.isinstance_w(w_groupindex, space.w_dict):
            w_groupindex = space.newdictproxy(w_groupindex)
        return w_groupindex

    def is_known_bytes(self):
        space = self.space
        if space.is_none(self.w_pattern):
            return False
        return not space.isinstance_w(self.w_pattern, space.w_unicode)

    def is_known_unicode(self):
        space = self.space
        if space.is_none(self.w_pattern):
            return False
        return space.isinstance_w(self.w_pattern, space.w_unicode)

    def getstring(self, w_string):
        """Accepts a string-like object (str, bytes, bytearray, buffer...)
        and returns a tuple (len, rpython_unicode, rpython_str, rpython_buf),
        where only one of the rpython_xxx is non-None.
        """
        unicodestr = None
        string = None
        buf = None
        space = self.space
        if space.isinstance_w(w_string, space.w_unicode):
            unicodestr = space.unicode_w(w_string)
            length = len(unicodestr)
        elif space.isinstance_w(w_string, space.w_str):
            string = space.str_w(w_string)
            length = len(string)
        else:
            buf = space.readbuf_w(w_string)
            length = buf.getlength()
            assert length >= 0
        return (length, unicodestr, string, buf)

    def make_ctx(self, w_string, pos=0, endpos=sys.maxint, flags=0):
        """Make a StrMatchContext, BufMatchContext or a UnicodeMatchContext for
        searching in the given w_string object."""
        space = self.space
        length, unicodestr, string, buf = self.getstring(w_string)
        if pos < 0:
            pos = 0
        elif pos > length:
            pos = length
        if endpos < pos:
            endpos = pos
        elif endpos > length:
            endpos = length
        flags = self.flags | flags
        #
        if unicodestr is not None:
            if self.is_known_bytes():
                raise oefmt(space.w_TypeError,
                            "can't use a bytes pattern on a string-like "
                            "object")
            return rsre_core.UnicodeMatchContext(self.code, unicodestr,
                                                 pos, endpos, flags)
        else:
            if self.is_known_unicode():
                raise oefmt(space.w_TypeError,
                            "can't use a string pattern on a bytes-like "
                            "object")
            if string is not None:
                return rsre_core.StrMatchContext(self.code, string,
                                                 pos, endpos, flags)
            else:
                return rsre_core.BufMatchContext(self.code, buf,
                                                 pos, endpos, flags)

    def getmatch(self, ctx, found):
        if found:
            return W_SRE_Match(self, ctx)
        else:
            return self.space.w_None

    @unwrap_spec(pos=int, endpos=int)
    def match_w(self, w_string, pos=0, endpos=sys.maxint):
        ctx = self.make_ctx(w_string, pos, endpos)
        return self.getmatch(ctx, matchcontext(self.space, ctx))

    @unwrap_spec(pos=int, endpos=int)
    def fullmatch_w(self, w_string, pos=0, endpos=sys.maxint):
        ctx = self.make_ctx(w_string, pos, endpos)
        ctx.fullmatch_only = True
        return self.getmatch(ctx, matchcontext(self.space, ctx))

    @unwrap_spec(pos=int, endpos=int)
    def search_w(self, w_string, pos=0, endpos=sys.maxint):
        ctx = self.make_ctx(w_string, pos, endpos)
        return self.getmatch(ctx, searchcontext(self.space, ctx))

    @unwrap_spec(pos=int, endpos=int)
    def findall_w(self, w_string, pos=0, endpos=sys.maxint):
        space = self.space
        matchlist_w = []
        ctx = self.make_ctx(w_string, pos, endpos)
        while ctx.match_start <= ctx.end:
            if not searchcontext(space, ctx):
                break
            num_groups = self.num_groups
            w_emptystr = space.newtext("")
            if num_groups == 0:
                w_item = slice_w(space, ctx, ctx.match_start, ctx.match_end,
                                 w_emptystr)
            else:
                fmarks = do_flatten_marks(ctx, num_groups)
                if num_groups == 1:
                    w_item = slice_w(space, ctx, fmarks[0], fmarks[1],
                                     w_emptystr)
                else:
                    w_item = allgroups_w(space, ctx, fmarks, num_groups,
                                         w_emptystr)
            matchlist_w.append(w_item)
            no_progress = (ctx.match_start == ctx.match_end)
            ctx.reset(ctx.match_end + no_progress)
        return space.newlist(matchlist_w)

    @unwrap_spec(pos=int, endpos=int)
    def finditer_w(self, w_string, pos=0, endpos=sys.maxint):
        # this also works as the implementation of the undocumented
        # scanner() method.
        ctx = self.make_ctx(w_string, pos, endpos)
        scanner = W_SRE_Scanner(self, ctx)
        return scanner

    @unwrap_spec(maxsplit=int)
    def split_w(self, w_string, maxsplit=0):
        space = self.space
        if self.code[0] != rsre_core.OPCODE_INFO or self.code[3] == 0:
            if self.code[0] == rsre_core.OPCODE_INFO and self.code[4] == 0:
                raise oefmt(space.w_ValueError,
                            "split() requires a non-empty pattern match.")
            space.warn(
                space.wrap("split() requires a non-empty pattern match."),
                space.w_FutureWarning)
        #
        splitlist = []
        n = 0
        last = 0
        ctx = self.make_ctx(w_string)
        while not maxsplit or n < maxsplit:
            if not searchcontext(space, ctx):
                break
            if ctx.match_start == ctx.match_end:     # zero-width match
                if ctx.match_start == ctx.end:       # or end of string
                    break
                ctx.reset(ctx.match_end + 1)
                continue
            splitlist.append(slice_w(space, ctx, last, ctx.match_start,
                                     space.w_None))
            # add groups (if any)
            fmarks = do_flatten_marks(ctx, self.num_groups)
            for groupnum in range(self.num_groups):
                groupstart, groupend = fmarks[groupnum*2], fmarks[groupnum*2+1]
                splitlist.append(slice_w(space, ctx, groupstart, groupend,
                                         space.w_None))
            n += 1
            last = ctx.match_end
            ctx.reset(last)
        splitlist.append(slice_w(space, ctx, last, ctx.end, space.w_None))
        return space.newlist(splitlist)

    @unwrap_spec(count=int)
    def sub_w(self, w_repl, w_string, count=0):
        w_item, n = self.subx(w_repl, w_string, count)
        return w_item

    @unwrap_spec(count=int)
    def subn_w(self, w_repl, w_string, count=0):
        w_item, n = self.subx(w_repl, w_string, count)
        space = self.space
        return space.newtuple([w_item, space.newint(n)])

    def subx(self, w_ptemplate, w_string, count):
        space = self.space
        # use a (much faster) string/unicode builder if w_ptemplate and
        # w_string are both string or both unicode objects, and if w_ptemplate
        # is a literal
        use_builder = False
        filter_as_unicode = filter_as_string = None
        if space.is_true(space.callable(w_ptemplate)):
            w_filter = w_ptemplate
            filter_is_callable = True
        else:
            length, filter_as_unicode, filter_as_string, buf = (
                self.getstring(w_ptemplate))
            if filter_as_unicode is not None:
                literal = u'\\' not in filter_as_unicode
                use_builder = (
                    space.isinstance_w(w_string, space.w_unicode) and literal)
            else:
                if buf is not None:
                    filter_as_string = buf.as_str()
                literal = '\\' not in filter_as_string
                use_builder = (
                    space.isinstance_w(w_string, space.w_str) and literal)
            if literal:
                w_filter = w_ptemplate
                filter_is_callable = False
            else:
                # not a literal; hand it over to the template compiler
                # FIX for a CPython 3.5 bug: if w_ptemplate is a buffer
                # (e.g. a bytearray), convert it to a byte string here.
                if buf is not None:
                    w_ptemplate = space.newbytes(filter_as_string)
                w_re = import_re(space)
                w_filter = space.call_method(w_re, '_subx',
                                             self, w_ptemplate)
                filter_is_callable = space.is_true(space.callable(w_filter))
        #
        # XXX this is a bit of a mess, but it improves performance a lot
        ctx = self.make_ctx(w_string)
        sublist_w = strbuilder = unicodebuilder = None
        if use_builder:
            if filter_as_unicode is not None:
                unicodebuilder = UnicodeBuilder(ctx.end)
            else:
                assert filter_as_string is not None
                strbuilder = StringBuilder(ctx.end)
        else:
            sublist_w = []
        n = last_pos = 0
        while not count or n < count:
            sub_jitdriver.jit_merge_point(
                self=self,
                use_builder=use_builder,
                filter_is_callable=filter_is_callable,
                filter_type=type(w_filter),
                ctx=ctx,
                w_filter=w_filter,
                strbuilder=strbuilder,
                unicodebuilder=unicodebuilder,
                filter_as_string=filter_as_string,
                filter_as_unicode=filter_as_unicode,
                count=count,
                w_string=w_string,
                n=n, last_pos=last_pos, sublist_w=sublist_w
                )
            space = self.space
            if not searchcontext(space, ctx):
                break
            if last_pos < ctx.match_start:
                _sub_append_slice(
                    ctx, space, use_builder, sublist_w,
                    strbuilder, unicodebuilder, last_pos, ctx.match_start)
            start = ctx.match_end
            if start == ctx.match_start:
                start += 1
            if not (last_pos == ctx.match_start
                             == ctx.match_end and n > 0):
                # the above ignores empty matches on latest position
                if filter_is_callable:
                    w_match = self.getmatch(ctx, True)
                    w_piece = space.call_function(w_filter, w_match)
                    if not space.is_w(w_piece, space.w_None):
                        assert strbuilder is None and unicodebuilder is None
                        assert not use_builder
                        sublist_w.append(w_piece)
                else:
                    if use_builder:
                        if strbuilder is not None:
                            assert filter_as_string is not None
                            strbuilder.append(filter_as_string)
                        else:
                            assert unicodebuilder is not None
                            assert filter_as_unicode is not None
                            unicodebuilder.append(filter_as_unicode)
                    else:
                        sublist_w.append(w_filter)
                last_pos = ctx.match_end
                n += 1
            elif last_pos >= ctx.end:
                break    # empty match at the end: finished
            ctx.reset(start)

        if last_pos < ctx.end:
            _sub_append_slice(ctx, space, use_builder, sublist_w,
                              strbuilder, unicodebuilder, last_pos, ctx.end)
        if use_builder:
            if strbuilder is not None:
                return space.newbytes(strbuilder.build()), n
            else:
                assert unicodebuilder is not None
                return space.newunicode(unicodebuilder.build()), n
        else:
            if space.isinstance_w(w_string, space.w_unicode):
                w_emptystr = space.newunicode(u'')
            else:
                w_emptystr = space.newbytes('')
            w_item = space.call_method(w_emptystr, 'join',
                                       space.newlist(sublist_w))
            return w_item, n

sub_jitdriver = jit.JitDriver(
    reds="""count n last_pos
            ctx w_filter
            strbuilder unicodebuilder
            filter_as_string
            filter_as_unicode
            w_string sublist_w
            self""".split(),
    greens=["filter_is_callable", "use_builder", "filter_type", "ctx.pattern"])


def _sub_append_slice(ctx, space, use_builder, sublist_w,
                      strbuilder, unicodebuilder, start, end):
    if use_builder:
        if isinstance(ctx, rsre_core.BufMatchContext):
            assert strbuilder is not None
            return strbuilder.append(ctx._buffer.getslice(start, end, 1, end-start))
        if isinstance(ctx, rsre_core.StrMatchContext):
            assert strbuilder is not None
            return strbuilder.append_slice(ctx._string, start, end)
        elif isinstance(ctx, rsre_core.UnicodeMatchContext):
            assert unicodebuilder is not None
            return unicodebuilder.append_slice(ctx._unicodestr, start, end)
        assert 0, "unreachable"
    else:
        sublist_w.append(slice_w(space, ctx, start, end, space.w_None))

@unwrap_spec(flags=int, groups=int, w_groupindex=WrappedDefault(None),
             w_indexgroup=WrappedDefault(None))
def SRE_Pattern__new__(space, w_subtype, w_pattern, flags, w_code,
              groups=0, w_groupindex=None, w_indexgroup=None):
    n = space.len_w(w_code)
    code = [intmask(space.uint_w(space.getitem(w_code, space.newint(i))))
            for i in range(n)]
    #
    w_srepat = space.allocate_instance(W_SRE_Pattern, w_subtype)
    srepat = space.interp_w(W_SRE_Pattern, w_srepat)
    srepat.space = space
    # Type check
    if not (space.is_none(w_pattern) or
            space.isinstance_w(w_pattern, space.w_unicode)):
        space.bufferstr_w(w_pattern)
    srepat.w_pattern = w_pattern      # the original uncompiled pattern
    srepat.flags = flags
    srepat.code = code
    srepat.num_groups = groups
    srepat.w_groupindex = w_groupindex
    srepat.w_indexgroup = w_indexgroup
    return w_srepat


W_SRE_Pattern.typedef = TypeDef(
    '_sre.SRE_Pattern',
    __new__      = interp2app(SRE_Pattern__new__),
    __copy__     = interp2app(W_SRE_Pattern.cannot_copy_w),
    __deepcopy__ = interp2app(W_SRE_Pattern.cannot_copy_w),
    __repr__     = interp2app(W_SRE_Pattern.repr_w),
    __weakref__  = make_weakref_descr(W_SRE_Pattern),
    findall      = interp2app(W_SRE_Pattern.findall_w),
    finditer     = interp2app(W_SRE_Pattern.finditer_w),
    match        = interp2app(W_SRE_Pattern.match_w),
    fullmatch    = interp2app(W_SRE_Pattern.fullmatch_w),
    scanner      = interp2app(W_SRE_Pattern.finditer_w),    # reuse finditer()
    search       = interp2app(W_SRE_Pattern.search_w),
    split        = interp2app(W_SRE_Pattern.split_w),
    sub          = interp2app(W_SRE_Pattern.sub_w),
    subn         = interp2app(W_SRE_Pattern.subn_w),
    flags        = interp_attrproperty('flags', W_SRE_Pattern),
    groupindex   = GetSetProperty(W_SRE_Pattern.fget_groupindex),
    groups       = interp_attrproperty('num_groups', W_SRE_Pattern),
    pattern      = interp_attrproperty_w('w_pattern', W_SRE_Pattern),
)
W_SRE_Pattern.typedef.acceptable_as_base_class = False

# ____________________________________________________________
#
# SRE_Match class

class W_SRE_Match(W_Root):
    flatten_cache = None

    def __init__(self, srepat, ctx):
        self.space = srepat.space
        self.srepat = srepat
        self.ctx = ctx

    def repr_w(self):
        space = self.space
        ctx = self.ctx
        start, end = ctx.match_start, ctx.match_end
        w_s = slice_w(space, ctx, start, end, space.w_None)
        u = space.unicode_w(space.repr(w_s))
        if len(u) > 50:
            u = u[:50]
        return space.wrap(u'<_sre.SRE_Match object; span=(%d, %d), match=%s>' % 
                          (start, end, u))

    def cannot_copy_w(self):
        space = self.space
        raise oefmt(space.w_TypeError, "cannot copy this match object")

    @jit.look_inside_iff(lambda self, args_w: jit.isconstant(len(args_w)))
    def group_w(self, args_w):
        space = self.space
        ctx = self.ctx
        if len(args_w) <= 1:
            if len(args_w) == 0:
                start, end = ctx.match_start, ctx.match_end
            else:
                start, end = self.do_span(args_w[0])
            return slice_w(space, ctx, start, end, space.w_None)
        else:
            results = [None] * len(args_w)
            for i in range(len(args_w)):
                start, end = self.do_span(args_w[i])
                results[i] = slice_w(space, ctx, start, end, space.w_None)
            return space.newtuple(results)

    @unwrap_spec(w_default=WrappedDefault(None))
    def groups_w(self, w_default=None):
        fmarks = self.flatten_marks()
        num_groups = self.srepat.num_groups
        return allgroups_w(self.space, self.ctx, fmarks, num_groups, w_default)

    @unwrap_spec(w_default=WrappedDefault(None))
    def groupdict_w(self, w_default=None):
        space = self.space
        w_dict = space.newdict()
        w_groupindex = self.srepat.w_groupindex
        w_iterator = space.iter(w_groupindex)
        while True:
            try:
                w_key = space.next(w_iterator)
            except OperationError as e:
                if not e.match(space, space.w_StopIteration):
                    raise
                break  # done
            w_value = space.getitem(w_groupindex, w_key)
            start, end = self.do_span(w_value)
            w_grp = slice_w(space, self.ctx, start, end, w_default)
            space.setitem(w_dict, w_key, w_grp)
        return w_dict

    def expand_w(self, w_template):
        space = self.space
        w_re = import_re(space)
        return space.call_method(w_re, '_expand', self.srepat,
                                 self, w_template)

    @unwrap_spec(w_groupnum=WrappedDefault(0))
    def start_w(self, w_groupnum):
        return self.space.newint(self.do_span(w_groupnum)[0])

    @unwrap_spec(w_groupnum=WrappedDefault(0))
    def end_w(self, w_groupnum):
        return self.space.newint(self.do_span(w_groupnum)[1])

    @unwrap_spec(w_groupnum=WrappedDefault(0))
    def span_w(self, w_groupnum):
        start, end = self.do_span(w_groupnum)
        return self.space.newtuple([self.space.newint(start),
                                    self.space.newint(end)])

    def flatten_marks(self):
        if self.flatten_cache is None:
            num_groups = self.srepat.num_groups
            self.flatten_cache = do_flatten_marks(self.ctx, num_groups)
        return self.flatten_cache

    def do_span(self, w_arg):
        space = self.space
        try:
            groupnum = space.int_w(w_arg)
        except OperationError as e:
            if not e.match(space, space.w_TypeError) and \
                    not e.match(space, space.w_OverflowError):
                raise
            try:
                w_groupnum = space.getitem(self.srepat.w_groupindex, w_arg)
            except OperationError as e:
                if not e.match(space, space.w_KeyError):
                    raise
                raise oefmt(space.w_IndexError, "no such group")
            groupnum = space.int_w(w_groupnum)
        if groupnum == 0:
            return self.ctx.match_start, self.ctx.match_end
        elif 1 <= groupnum <= self.srepat.num_groups:
            fmarks = self.flatten_marks()
            idx = 2*(groupnum-1)
            assert idx >= 0
            return fmarks[idx], fmarks[idx+1]
        else:
            raise oefmt(space.w_IndexError, "group index out of range")

    def _last_index(self):
        mark = self.ctx.match_marks
        if mark is not None:
            return mark.gid // 2 + 1
        return -1

    def fget_lastgroup(self, space):
        lastindex = self._last_index()
        if lastindex < 0:
            return space.w_None
        w_result = space.finditem(self.srepat.w_indexgroup,
                                  space.newint(lastindex))
        if w_result is None:
            return space.w_None
        return w_result

    def fget_lastindex(self, space):
        lastindex = self._last_index()
        if lastindex >= 0:
            return space.newint(lastindex)
        return space.w_None

    def fget_pos(self, space):
        return space.newint(self.ctx.original_pos)

    def fget_endpos(self, space):
        return space.newint(self.ctx.end)

    def fget_regs(self, space):
        space = self.space
        fmarks = self.flatten_marks()
        num_groups = self.srepat.num_groups
        result_w = [None] * (num_groups + 1)
        ctx = self.ctx
        result_w[0] = space.newtuple([space.newint(ctx.match_start),
                                      space.newint(ctx.match_end)])
        for i in range(num_groups):
            result_w[i + 1] = space.newtuple([space.newint(fmarks[i*2]),
                                              space.newint(fmarks[i*2+1])])
        return space.newtuple(result_w)

    def fget_string(self, space):
        ctx = self.ctx
        if isinstance(ctx, rsre_core.BufMatchContext):
            return space.newbytes(ctx._buffer.as_str())
        elif isinstance(ctx, rsre_core.StrMatchContext):
            return space.newbytes(ctx._string)
        elif isinstance(ctx, rsre_core.UnicodeMatchContext):
            return space.newunicode(ctx._unicodestr)
        else:
            raise SystemError


W_SRE_Match.typedef = TypeDef(
    '_sre.SRE_Match',
    __copy__     = interp2app(W_SRE_Match.cannot_copy_w),
    __deepcopy__ = interp2app(W_SRE_Match.cannot_copy_w),
    __repr__     = interp2app(W_SRE_Match.repr_w),
    group        = interp2app(W_SRE_Match.group_w),
    groups       = interp2app(W_SRE_Match.groups_w),
    groupdict    = interp2app(W_SRE_Match.groupdict_w),
    start        = interp2app(W_SRE_Match.start_w),
    end          = interp2app(W_SRE_Match.end_w),
    span         = interp2app(W_SRE_Match.span_w),
    expand       = interp2app(W_SRE_Match.expand_w),
    #
    re           = interp_attrproperty('srepat', W_SRE_Match),
    string       = GetSetProperty(W_SRE_Match.fget_string),
    pos          = GetSetProperty(W_SRE_Match.fget_pos),
    endpos       = GetSetProperty(W_SRE_Match.fget_endpos),
    lastgroup    = GetSetProperty(W_SRE_Match.fget_lastgroup),
    lastindex    = GetSetProperty(W_SRE_Match.fget_lastindex),
    regs         = GetSetProperty(W_SRE_Match.fget_regs),
)
W_SRE_Match.typedef.acceptable_as_base_class = False

# ____________________________________________________________
#
# SRE_Scanner class
# This is mostly an internal class in CPython.
# Our version is also directly iterable, to make finditer() easier.

class W_SRE_Scanner(W_Root):
    def __init__(self, pattern, ctx):
        self.space = pattern.space
        self.srepat = pattern
        self.ctx = ctx
        # 'self.ctx' is always a fresh context in which no searching
        # or matching succeeded so far.

    def iter_w(self):
        return self

    def next_w(self):
        if self.ctx.match_start > self.ctx.end:
            raise OperationError(self.space.w_StopIteration, self.space.w_None)
        if not searchcontext(self.space, self.ctx):
            raise OperationError(self.space.w_StopIteration, self.space.w_None)
        return self.getmatch(True)

    def match_w(self):
        if self.ctx.match_start > self.ctx.end:
            return self.space.w_None
        return self.getmatch(matchcontext(self.space, self.ctx))

    def search_w(self):
        if self.ctx.match_start > self.ctx.end:
            return self.space.w_None
        return self.getmatch(searchcontext(self.space, self.ctx))

    def getmatch(self, found):
        if found:
            ctx = self.ctx
            nextstart = ctx.match_end
            nextstart += (ctx.match_start == nextstart)
            self.ctx = ctx.fresh_copy(nextstart)
            match = W_SRE_Match(self.srepat, ctx)
            return match
        else:
            self.ctx.match_start += 1     # obscure corner case
            return None

W_SRE_Scanner.typedef = TypeDef(
    '_sre.SRE_Scanner',
    __iter__ = interp2app(W_SRE_Scanner.iter_w),
    __next__ = interp2app(W_SRE_Scanner.next_w),
    match    = interp2app(W_SRE_Scanner.match_w),
    search   = interp2app(W_SRE_Scanner.search_w),
    pattern  = interp_attrproperty('srepat', W_SRE_Scanner),
)
W_SRE_Scanner.typedef.acceptable_as_base_class = False<|MERGE_RESOLUTION|>--- conflicted
+++ resolved
@@ -73,14 +73,8 @@
 
 
 def import_re(space):
-<<<<<<< HEAD
-    w_import = space.getattr(space.builtin, space.wrap("__import__"))
-    return space.call_function(w_import, space.wrap("re"))
-=======
-    w_builtin = space.getbuiltinmodule('__builtin__')
-    w_import = space.getattr(w_builtin, space.newtext("__import__"))
+    w_import = space.getattr(space.builtin, space.newtext("__import__"))
     return space.call_function(w_import, space.newtext("re"))
->>>>>>> 2d9871f7
 
 def matchcontext(space, ctx):
     try:
@@ -134,7 +128,7 @@
         else:
             usep = u', '
             uflags = u'|'.join([item.decode('latin-1') for item in flag_items])
-        return space.wrap(u're.compile(%s%s%s)' % (u, usep, uflags))
+        return space.newunicode(u're.compile(%s%s%s)' % (u, usep, uflags))
 
     def fget_groupindex(self, space):
         w_groupindex = self.w_groupindex
@@ -273,7 +267,7 @@
                 raise oefmt(space.w_ValueError,
                             "split() requires a non-empty pattern match.")
             space.warn(
-                space.wrap("split() requires a non-empty pattern match."),
+                space.newtext("split() requires a non-empty pattern match."),
                 space.w_FutureWarning)
         #
         splitlist = []
@@ -527,7 +521,7 @@
         u = space.unicode_w(space.repr(w_s))
         if len(u) > 50:
             u = u[:50]
-        return space.wrap(u'<_sre.SRE_Match object; span=(%d, %d), match=%s>' % 
+        return space.newunicode(u'<_sre.SRE_Match object; span=(%d, %d), match=%s>' % 
                           (start, end, u))
 
     def cannot_copy_w(self):
