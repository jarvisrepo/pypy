--- conflicted
+++ resolved
@@ -106,36 +106,26 @@
             endpos = pos
         if space.isinstance_w(w_string, space.w_unicode):
             unicodestr = space.unicode_w(w_string)
-<<<<<<< HEAD
             if not (space.is_none(self.w_pattern) or
                     space.isinstance_w(self.w_pattern, space.w_unicode)):
                 raise OperationError(space.w_TypeError, space.wrap(
                         "can't use a string pattern on a bytes-like object"))
-            if pos > len(unicodestr): pos = len(unicodestr)
-            if endpos > len(unicodestr): endpos = len(unicodestr)
-=======
             if pos > len(unicodestr):
                 pos = len(unicodestr)
             if endpos > len(unicodestr):
                 endpos = len(unicodestr)
->>>>>>> 9e00a47e
             return rsre_core.UnicodeMatchContext(self.code, unicodestr,
                                                  pos, endpos, self.flags)
         else:
             str = space.bufferstr_w(w_string)
-<<<<<<< HEAD
             if (not space.is_none(self.w_pattern) and
                 space.isinstance_w(self.w_pattern, space.w_unicode)):
                 raise OperationError(space.w_TypeError, space.wrap(
                         "can't use a bytes pattern on a string-like object"))
-            if pos > len(str): pos = len(str)
-            if endpos > len(str): endpos = len(str)
-=======
             if pos > len(str):
                 pos = len(str)
             if endpos > len(str):
                 endpos = len(str)
->>>>>>> 9e00a47e
             return rsre_core.StrMatchContext(self.code, str,
                                              pos, endpos, self.flags)
 
