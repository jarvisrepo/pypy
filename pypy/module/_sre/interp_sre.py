import sys
from pypy.interpreter.baseobjspace import W_Root
from pypy.interpreter.typedef import GetSetProperty, TypeDef
from pypy.interpreter.typedef import interp_attrproperty, interp_attrproperty_w
from pypy.interpreter.typedef import make_weakref_descr
from pypy.interpreter.gateway import interp2app, unwrap_spec, WrappedDefault
from pypy.interpreter.error import OperationError, oefmt
from rpython.rlib.rarithmetic import intmask
from rpython.rlib import jit
from rpython.rlib.rstring import StringBuilder, UnicodeBuilder

# ____________________________________________________________
#
# Constants and exposed functions

from rpython.rlib.rsre import rsre_core, rsre_char
from rpython.rlib.rsre.rsre_char import CODESIZE, MAXREPEAT, MAXGROUPS, getlower, set_unicode_db


@unwrap_spec(char_ord=int, flags=int)
def w_getlower(space, char_ord, flags):
    return space.newint(getlower(char_ord, flags))


def w_getcodesize(space):
    return space.newint(CODESIZE)

# use the same version of unicodedb as the standard objspace
import pypy.objspace.std.unicodeobject
set_unicode_db(pypy.objspace.std.unicodeobject.unicodedb)

# ____________________________________________________________
#


def slice_w(space, ctx, start, end, w_default):
    if 0 <= start <= end:
        if isinstance(ctx, rsre_core.BufMatchContext):
            return space.newbytes(ctx._buffer.getslice(start, end, 1,
                                                        end-start))
        if isinstance(ctx, rsre_core.StrMatchContext):
            return space.newbytes(ctx._string[start:end])
        elif isinstance(ctx, rsre_core.UnicodeMatchContext):
            return space.newunicode(ctx._unicodestr[start:end])
        else:
            # unreachable
            raise SystemError
    return w_default


@jit.look_inside_iff(lambda ctx, num_groups: jit.isconstant(num_groups))
def do_flatten_marks(ctx, num_groups):
    # Returns a list of RPython-level integers.
    # Unlike the app-level groups() method, groups are numbered from 0
    # and the returned list does not start with the whole match range.
    if num_groups == 0:
        return None
    result = [-1] * (2 * num_groups)
    mark = ctx.match_marks
    while mark is not None:
        index = jit.promote(mark.gid)
        if result[index] == -1:
            result[index] = mark.position
        mark = mark.prev
    return result


@jit.look_inside_iff(lambda space, ctx, fmarks, num_groups, w_default: jit.isconstant(num_groups))
def allgroups_w(space, ctx, fmarks, num_groups, w_default):
    grps = [slice_w(space, ctx, fmarks[i * 2], fmarks[i * 2 + 1], w_default)
            for i in range(num_groups)]
    return space.newtuple(grps)


def import_re(space):
<<<<<<< HEAD
    w_import = space.getattr(space.builtin, space.newtext("__import__"))
=======
    w_builtin = space.getbuiltinmodule('__builtin__')
    w_import = space.getattr(w_builtin, space.newtext("__import__"))
>>>>>>> ca3243bc
    return space.call_function(w_import, space.newtext("re"))

def matchcontext(space, ctx):
    try:
        return rsre_core.match_context(ctx)
    except rsre_core.Error as e:
        raise OperationError(space.w_RuntimeError, space.newtext(e.msg))

def searchcontext(space, ctx):
    try:
        return rsre_core.search_context(ctx)
    except rsre_core.Error as e:
        raise OperationError(space.w_RuntimeError, space.newtext(e.msg))

# ____________________________________________________________
#
# SRE_Pattern class

FLAG_NAMES = ["re.TEMPLATE", "re.IGNORECASE", "re.LOCALE", "re.MULTILINE",
              "re.DOTALL", "re.UNICODE", "re.VERBOSE", "re.DEBUG",
              "re.ASCII"]

class W_SRE_Pattern(W_Root):
    _immutable_fields_ = ["code", "flags", "num_groups", "w_groupindex"]

    def cannot_copy_w(self):
        space = self.space
        raise oefmt(space.w_TypeError, "cannot copy this pattern object")

    def repr_w(self):
        space = self.space
        u = space.unicode_w(space.repr(self.w_pattern))
        if len(u) > 200:
            u = u[:200]
        flag_items = []
        flags = self.flags
        if self.is_known_unicode():
            if ((flags & (rsre_char.SRE_FLAG_LOCALE |
                          rsre_char.SRE_FLAG_UNICODE |
                          256))     # rsre_char.SRE_FLAG_ASCII
                    == rsre_char.SRE_FLAG_UNICODE):
                flags &= ~rsre_char.SRE_FLAG_UNICODE
        for i, name in enumerate(FLAG_NAMES):
            if flags & (1 << i):
                flags -= (1 << i)
                flag_items.append(name)
        if flags != 0:
            flag_items.append('0x%x' % flags)
        if len(flag_items) == 0:
            usep = u''
            uflags = u''
        else:
            usep = u', '
            uflags = u'|'.join([item.decode('latin-1') for item in flag_items])
        return space.newunicode(u're.compile(%s%s%s)' % (u, usep, uflags))

    def fget_groupindex(self, space):
        w_groupindex = self.w_groupindex
        if space.isinstance_w(w_groupindex, space.w_dict):
            w_groupindex = space.newdictproxy(w_groupindex)
        return w_groupindex

    def is_known_bytes(self):
        space = self.space
        if space.is_none(self.w_pattern):
            return False
        return not space.isinstance_w(self.w_pattern, space.w_unicode)

    def is_known_unicode(self):
        space = self.space
        if space.is_none(self.w_pattern):
            return False
        return space.isinstance_w(self.w_pattern, space.w_unicode)

    def getstring(self, w_string):
        """Accepts a string-like object (str, bytes, bytearray, buffer...)
        and returns a tuple (len, rpython_unicode, rpython_str, rpython_buf),
        where only one of the rpython_xxx is non-None.
        """
        unicodestr = None
        string = None
        buf = None
        space = self.space
        if space.isinstance_w(w_string, space.w_unicode):
            unicodestr = space.unicode_w(w_string)
            length = len(unicodestr)
        elif space.isinstance_w(w_string, space.w_str):
            string = space.str_w(w_string)
            length = len(string)
        else:
            buf = space.readbuf_w(w_string)
            length = buf.getlength()
            assert length >= 0
        return (length, unicodestr, string, buf)

    def make_ctx(self, w_string, pos=0, endpos=sys.maxint, flags=0):
        """Make a StrMatchContext, BufMatchContext or a UnicodeMatchContext for
        searching in the given w_string object."""
        space = self.space
        length, unicodestr, string, buf = self.getstring(w_string)
        if pos < 0:
            pos = 0
        elif pos > length:
            pos = length
        if endpos < pos:
            endpos = pos
        elif endpos > length:
            endpos = length
        flags = self.flags | flags
        #
        if unicodestr is not None:
            if self.is_known_bytes():
                raise oefmt(space.w_TypeError,
                            "can't use a bytes pattern on a string-like "
                            "object")
            return rsre_core.UnicodeMatchContext(self.code, unicodestr,
<<<<<<< HEAD
                                                 pos, endpos, flags)
=======
                                                 pos, endpos, self.flags)
        elif space.isinstance_w(w_string, space.w_bytes):
            str = space.bytes_w(w_string)
            if pos > len(str):
                pos = len(str)
            if endpos > len(str):
                endpos = len(str)
            return rsre_core.StrMatchContext(self.code, str,
                                             pos, endpos, self.flags)
>>>>>>> ca3243bc
        else:
            if self.is_known_unicode():
                raise oefmt(space.w_TypeError,
                            "can't use a string pattern on a bytes-like "
                            "object")
            if string is not None:
                return rsre_core.StrMatchContext(self.code, string,
                                                 pos, endpos, flags)
            else:
                return rsre_core.BufMatchContext(self.code, buf,
                                                 pos, endpos, flags)

    def getmatch(self, ctx, found):
        if found:
            return W_SRE_Match(self, ctx)
        else:
            return self.space.w_None

    @unwrap_spec(pos=int, endpos=int)
    def match_w(self, w_string, pos=0, endpos=sys.maxint):
        ctx = self.make_ctx(w_string, pos, endpos)
        return self.getmatch(ctx, matchcontext(self.space, ctx))

    @unwrap_spec(pos=int, endpos=int)
    def fullmatch_w(self, w_string, pos=0, endpos=sys.maxint):
        ctx = self.make_ctx(w_string, pos, endpos)
        ctx.fullmatch_only = True
        return self.getmatch(ctx, matchcontext(self.space, ctx))

    @unwrap_spec(pos=int, endpos=int)
    def search_w(self, w_string, pos=0, endpos=sys.maxint):
        ctx = self.make_ctx(w_string, pos, endpos)
        return self.getmatch(ctx, searchcontext(self.space, ctx))

    @unwrap_spec(pos=int, endpos=int)
    def findall_w(self, w_string, pos=0, endpos=sys.maxint):
        space = self.space
        matchlist_w = []
        ctx = self.make_ctx(w_string, pos, endpos)
        while ctx.match_start <= ctx.end:
            if not searchcontext(space, ctx):
                break
            num_groups = self.num_groups
            w_emptystr = space.newtext("")
            if num_groups == 0:
                w_item = slice_w(space, ctx, ctx.match_start, ctx.match_end,
                                 w_emptystr)
            else:
                fmarks = do_flatten_marks(ctx, num_groups)
                if num_groups == 1:
                    w_item = slice_w(space, ctx, fmarks[0], fmarks[1],
                                     w_emptystr)
                else:
                    w_item = allgroups_w(space, ctx, fmarks, num_groups,
                                         w_emptystr)
            matchlist_w.append(w_item)
            no_progress = (ctx.match_start == ctx.match_end)
            ctx.reset(ctx.match_end + no_progress)
        return space.newlist(matchlist_w)

    @unwrap_spec(pos=int, endpos=int)
    def finditer_w(self, w_string, pos=0, endpos=sys.maxint):
        # this also works as the implementation of the undocumented
        # scanner() method.
        ctx = self.make_ctx(w_string, pos, endpos)
        scanner = W_SRE_Scanner(self, ctx)
        return scanner

    @unwrap_spec(maxsplit=int)
    def split_w(self, w_string, maxsplit=0):
        space = self.space
        if self.code[0] != rsre_core.OPCODE_INFO or self.code[3] == 0:
            if self.code[0] == rsre_core.OPCODE_INFO and self.code[4] == 0:
                raise oefmt(space.w_ValueError,
                            "split() requires a non-empty pattern match.")
            space.warn(
                space.newtext("split() requires a non-empty pattern match."),
                space.w_FutureWarning)
        #
        splitlist = []
        n = 0
        last = 0
        ctx = self.make_ctx(w_string)
        while not maxsplit or n < maxsplit:
            if not searchcontext(space, ctx):
                break
            if ctx.match_start == ctx.match_end:     # zero-width match
                if ctx.match_start == ctx.end:       # or end of string
                    break
                ctx.reset(ctx.match_end + 1)
                continue
            splitlist.append(slice_w(space, ctx, last, ctx.match_start,
                                     space.w_None))
            # add groups (if any)
            fmarks = do_flatten_marks(ctx, self.num_groups)
            for groupnum in range(self.num_groups):
                groupstart, groupend = fmarks[groupnum*2], fmarks[groupnum*2+1]
                splitlist.append(slice_w(space, ctx, groupstart, groupend,
                                         space.w_None))
            n += 1
            last = ctx.match_end
            ctx.reset(last)
        splitlist.append(slice_w(space, ctx, last, ctx.end, space.w_None))
        return space.newlist(splitlist)

    @unwrap_spec(count=int)
    def sub_w(self, w_repl, w_string, count=0):
        w_item, n = self.subx(w_repl, w_string, count)
        return w_item

    @unwrap_spec(count=int)
    def subn_w(self, w_repl, w_string, count=0):
        w_item, n = self.subx(w_repl, w_string, count)
        space = self.space
        return space.newtuple([w_item, space.newint(n)])

    def subx(self, w_ptemplate, w_string, count):
        space = self.space
        # use a (much faster) string/unicode builder if w_ptemplate and
        # w_string are both string or both unicode objects, and if w_ptemplate
        # is a literal
        use_builder = False
        filter_as_unicode = filter_as_string = None
        if space.is_true(space.callable(w_ptemplate)):
            w_filter = w_ptemplate
            filter_is_callable = True
        else:
            length, filter_as_unicode, filter_as_string, buf = (
                self.getstring(w_ptemplate))
            if filter_as_unicode is not None:
                literal = u'\\' not in filter_as_unicode
                use_builder = (
                    space.isinstance_w(w_string, space.w_unicode) and literal)
            else:
<<<<<<< HEAD
                if buf is not None:
                    filter_as_string = buf.as_str()
                literal = '\\' not in filter_as_string
                use_builder = (
                    space.isinstance_w(w_string, space.w_str) and literal)
=======
                try:
                    filter_as_string = space.bytes_w(w_ptemplate)
                except OperationError as e:
                    if e.async(space):
                        raise
                    literal = False
                else:
                    literal = '\\' not in filter_as_string
                    use_builder = (
                        space.isinstance_w(w_string, space.w_bytes) and literal)
>>>>>>> ca3243bc
            if literal:
                w_filter = w_ptemplate
                filter_is_callable = False
            else:
                # not a literal; hand it over to the template compiler
                # FIX for a CPython 3.5 bug: if w_ptemplate is a buffer
                # (e.g. a bytearray), convert it to a byte string here.
                if buf is not None:
                    w_ptemplate = space.newbytes(filter_as_string)
                w_re = import_re(space)
                w_filter = space.call_method(w_re, '_subx',
                                             self, w_ptemplate)
                filter_is_callable = space.is_true(space.callable(w_filter))
        #
        # XXX this is a bit of a mess, but it improves performance a lot
        ctx = self.make_ctx(w_string)
        sublist_w = strbuilder = unicodebuilder = None
        if use_builder:
            if filter_as_unicode is not None:
                unicodebuilder = UnicodeBuilder(ctx.end)
            else:
                assert filter_as_string is not None
                strbuilder = StringBuilder(ctx.end)
        else:
            sublist_w = []
        n = last_pos = 0
        while not count or n < count:
            sub_jitdriver.jit_merge_point(
                self=self,
                use_builder=use_builder,
                filter_is_callable=filter_is_callable,
                filter_type=type(w_filter),
                ctx=ctx,
                w_filter=w_filter,
                strbuilder=strbuilder,
                unicodebuilder=unicodebuilder,
                filter_as_string=filter_as_string,
                filter_as_unicode=filter_as_unicode,
                count=count,
                w_string=w_string,
                n=n, last_pos=last_pos, sublist_w=sublist_w
                )
            space = self.space
            if not searchcontext(space, ctx):
                break
            if last_pos < ctx.match_start:
                _sub_append_slice(
                    ctx, space, use_builder, sublist_w,
                    strbuilder, unicodebuilder, last_pos, ctx.match_start)
            start = ctx.match_end
            if start == ctx.match_start:
                start += 1
            if not (last_pos == ctx.match_start
                             == ctx.match_end and n > 0):
                # the above ignores empty matches on latest position
                if filter_is_callable:
                    w_match = self.getmatch(ctx, True)
                    w_piece = space.call_function(w_filter, w_match)
                    if not space.is_w(w_piece, space.w_None):
                        assert strbuilder is None and unicodebuilder is None
                        assert not use_builder
                        sublist_w.append(w_piece)
                else:
                    if use_builder:
                        if strbuilder is not None:
                            assert filter_as_string is not None
                            strbuilder.append(filter_as_string)
                        else:
                            assert unicodebuilder is not None
                            assert filter_as_unicode is not None
                            unicodebuilder.append(filter_as_unicode)
                    else:
                        sublist_w.append(w_filter)
                last_pos = ctx.match_end
                n += 1
            elif last_pos >= ctx.end:
                break    # empty match at the end: finished
            ctx.reset(start)

        if last_pos < ctx.end:
            _sub_append_slice(ctx, space, use_builder, sublist_w,
                              strbuilder, unicodebuilder, last_pos, ctx.end)
        if use_builder:
            if strbuilder is not None:
                return space.newbytes(strbuilder.build()), n
            else:
                assert unicodebuilder is not None
                return space.newunicode(unicodebuilder.build()), n
        else:
            if space.isinstance_w(w_string, space.w_unicode):
                w_emptystr = space.newunicode(u'')
            else:
                w_emptystr = space.newbytes('')
            w_item = space.call_method(w_emptystr, 'join',
                                       space.newlist(sublist_w))
            return w_item, n

sub_jitdriver = jit.JitDriver(
    reds="""count n last_pos
            ctx w_filter
            strbuilder unicodebuilder
            filter_as_string
            filter_as_unicode
            w_string sublist_w
            self""".split(),
    greens=["filter_is_callable", "use_builder", "filter_type", "ctx.pattern"])


def _sub_append_slice(ctx, space, use_builder, sublist_w,
                      strbuilder, unicodebuilder, start, end):
    if use_builder:
        if isinstance(ctx, rsre_core.BufMatchContext):
            assert strbuilder is not None
            return strbuilder.append(ctx._buffer.getslice(start, end, 1, end-start))
        if isinstance(ctx, rsre_core.StrMatchContext):
            assert strbuilder is not None
            return strbuilder.append_slice(ctx._string, start, end)
        elif isinstance(ctx, rsre_core.UnicodeMatchContext):
            assert unicodebuilder is not None
            return unicodebuilder.append_slice(ctx._unicodestr, start, end)
        assert 0, "unreachable"
    else:
        sublist_w.append(slice_w(space, ctx, start, end, space.w_None))

@unwrap_spec(flags=int, groups=int, w_groupindex=WrappedDefault(None),
             w_indexgroup=WrappedDefault(None))
def SRE_Pattern__new__(space, w_subtype, w_pattern, flags, w_code,
              groups=0, w_groupindex=None, w_indexgroup=None):
    n = space.len_w(w_code)
    code = [intmask(space.uint_w(space.getitem(w_code, space.newint(i))))
            for i in range(n)]
    #
    w_srepat = space.allocate_instance(W_SRE_Pattern, w_subtype)
    srepat = space.interp_w(W_SRE_Pattern, w_srepat)
    srepat.space = space
    # Type check
    if not (space.is_none(w_pattern) or
            space.isinstance_w(w_pattern, space.w_unicode)):
        space.bufferstr_w(w_pattern)
    srepat.w_pattern = w_pattern      # the original uncompiled pattern
    srepat.flags = flags
    srepat.code = code
    srepat.num_groups = groups
    srepat.w_groupindex = w_groupindex
    srepat.w_indexgroup = w_indexgroup
    return w_srepat


W_SRE_Pattern.typedef = TypeDef(
    '_sre.SRE_Pattern',
    __new__      = interp2app(SRE_Pattern__new__),
    __copy__     = interp2app(W_SRE_Pattern.cannot_copy_w),
    __deepcopy__ = interp2app(W_SRE_Pattern.cannot_copy_w),
    __repr__     = interp2app(W_SRE_Pattern.repr_w),
    __weakref__  = make_weakref_descr(W_SRE_Pattern),
    findall      = interp2app(W_SRE_Pattern.findall_w),
    finditer     = interp2app(W_SRE_Pattern.finditer_w),
    match        = interp2app(W_SRE_Pattern.match_w),
    fullmatch    = interp2app(W_SRE_Pattern.fullmatch_w),
    scanner      = interp2app(W_SRE_Pattern.finditer_w),    # reuse finditer()
    search       = interp2app(W_SRE_Pattern.search_w),
    split        = interp2app(W_SRE_Pattern.split_w),
    sub          = interp2app(W_SRE_Pattern.sub_w),
    subn         = interp2app(W_SRE_Pattern.subn_w),
    flags        = interp_attrproperty('flags', W_SRE_Pattern,
        wrapfn="newint"),
<<<<<<< HEAD
    groupindex   = GetSetProperty(W_SRE_Pattern.fget_groupindex),
=======
    groupindex   = interp_attrproperty_w('w_groupindex', W_SRE_Pattern),
>>>>>>> ca3243bc
    groups       = interp_attrproperty('num_groups', W_SRE_Pattern,
        wrapfn="newint"),
    pattern      = interp_attrproperty_w('w_pattern', W_SRE_Pattern),
)
W_SRE_Pattern.typedef.acceptable_as_base_class = False

# ____________________________________________________________
#
# SRE_Match class

class W_SRE_Match(W_Root):
    flatten_cache = None

    def __init__(self, srepat, ctx):
        self.space = srepat.space
        self.srepat = srepat
        self.ctx = ctx

    def repr_w(self):
        space = self.space
        ctx = self.ctx
        start, end = ctx.match_start, ctx.match_end
        w_s = slice_w(space, ctx, start, end, space.w_None)
        u = space.unicode_w(space.repr(w_s))
        if len(u) > 50:
            u = u[:50]
        return space.newunicode(u'<_sre.SRE_Match object; span=(%d, %d), match=%s>' % 
                          (start, end, u))

    def cannot_copy_w(self):
        space = self.space
        raise oefmt(space.w_TypeError, "cannot copy this match object")

    @jit.look_inside_iff(lambda self, args_w: jit.isconstant(len(args_w)))
    def group_w(self, args_w):
        space = self.space
        ctx = self.ctx
        if len(args_w) <= 1:
            if len(args_w) == 0:
                start, end = ctx.match_start, ctx.match_end
            else:
                start, end = self.do_span(args_w[0])
            return slice_w(space, ctx, start, end, space.w_None)
        else:
            results = [None] * len(args_w)
            for i in range(len(args_w)):
                start, end = self.do_span(args_w[i])
                results[i] = slice_w(space, ctx, start, end, space.w_None)
            return space.newtuple(results)

    @unwrap_spec(w_default=WrappedDefault(None))
    def groups_w(self, w_default=None):
        fmarks = self.flatten_marks()
        num_groups = self.srepat.num_groups
        return allgroups_w(self.space, self.ctx, fmarks, num_groups, w_default)

    @unwrap_spec(w_default=WrappedDefault(None))
    def groupdict_w(self, w_default=None):
        space = self.space
        w_dict = space.newdict()
        w_groupindex = self.srepat.w_groupindex
        w_iterator = space.iter(w_groupindex)
        while True:
            try:
                w_key = space.next(w_iterator)
            except OperationError as e:
                if not e.match(space, space.w_StopIteration):
                    raise
                break  # done
            w_value = space.getitem(w_groupindex, w_key)
            start, end = self.do_span(w_value)
            w_grp = slice_w(space, self.ctx, start, end, w_default)
            space.setitem(w_dict, w_key, w_grp)
        return w_dict

    def expand_w(self, w_template):
        space = self.space
        w_re = import_re(space)
        return space.call_method(w_re, '_expand', self.srepat,
                                 self, w_template)

    @unwrap_spec(w_groupnum=WrappedDefault(0))
    def start_w(self, w_groupnum):
        return self.space.newint(self.do_span(w_groupnum)[0])

    @unwrap_spec(w_groupnum=WrappedDefault(0))
    def end_w(self, w_groupnum):
        return self.space.newint(self.do_span(w_groupnum)[1])

    @unwrap_spec(w_groupnum=WrappedDefault(0))
    def span_w(self, w_groupnum):
        start, end = self.do_span(w_groupnum)
        return self.space.newtuple([self.space.newint(start),
                                    self.space.newint(end)])

    def flatten_marks(self):
        if self.flatten_cache is None:
            num_groups = self.srepat.num_groups
            self.flatten_cache = do_flatten_marks(self.ctx, num_groups)
        return self.flatten_cache

    def do_span(self, w_arg):
        space = self.space
        try:
            groupnum = space.int_w(w_arg)
        except OperationError as e:
            if not e.match(space, space.w_TypeError) and \
                    not e.match(space, space.w_OverflowError):
                raise
            try:
                w_groupnum = space.getitem(self.srepat.w_groupindex, w_arg)
            except OperationError as e:
                if not e.match(space, space.w_KeyError):
                    raise
                raise oefmt(space.w_IndexError, "no such group")
            groupnum = space.int_w(w_groupnum)
        if groupnum == 0:
            return self.ctx.match_start, self.ctx.match_end
        elif 1 <= groupnum <= self.srepat.num_groups:
            fmarks = self.flatten_marks()
            idx = 2*(groupnum-1)
            assert idx >= 0
            return fmarks[idx], fmarks[idx+1]
        else:
            raise oefmt(space.w_IndexError, "group index out of range")

    def _last_index(self):
        mark = self.ctx.match_marks
        if mark is not None:
            return mark.gid // 2 + 1
        return -1

    def fget_lastgroup(self, space):
        lastindex = self._last_index()
        if lastindex < 0:
            return space.w_None
        w_result = space.finditem(self.srepat.w_indexgroup,
                                  space.newint(lastindex))
        if w_result is None:
            return space.w_None
        return w_result

    def fget_lastindex(self, space):
        lastindex = self._last_index()
        if lastindex >= 0:
            return space.newint(lastindex)
        return space.w_None

    def fget_pos(self, space):
        return space.newint(self.ctx.original_pos)

    def fget_endpos(self, space):
        return space.newint(self.ctx.end)

    def fget_regs(self, space):
        space = self.space
        fmarks = self.flatten_marks()
        num_groups = self.srepat.num_groups
        result_w = [None] * (num_groups + 1)
        ctx = self.ctx
        result_w[0] = space.newtuple([space.newint(ctx.match_start),
                                      space.newint(ctx.match_end)])
        for i in range(num_groups):
            result_w[i + 1] = space.newtuple([space.newint(fmarks[i*2]),
                                              space.newint(fmarks[i*2+1])])
        return space.newtuple(result_w)

    def fget_string(self, space):
        ctx = self.ctx
        if isinstance(ctx, rsre_core.BufMatchContext):
            return space.newbytes(ctx._buffer.as_str())
        elif isinstance(ctx, rsre_core.StrMatchContext):
            return space.newbytes(ctx._string)
        elif isinstance(ctx, rsre_core.UnicodeMatchContext):
            return space.newunicode(ctx._unicodestr)
        else:
            raise SystemError


W_SRE_Match.typedef = TypeDef(
    '_sre.SRE_Match',
    __copy__     = interp2app(W_SRE_Match.cannot_copy_w),
    __deepcopy__ = interp2app(W_SRE_Match.cannot_copy_w),
    __repr__     = interp2app(W_SRE_Match.repr_w),
    group        = interp2app(W_SRE_Match.group_w),
    groups       = interp2app(W_SRE_Match.groups_w),
    groupdict    = interp2app(W_SRE_Match.groupdict_w),
    start        = interp2app(W_SRE_Match.start_w),
    end          = interp2app(W_SRE_Match.end_w),
    span         = interp2app(W_SRE_Match.span_w),
    expand       = interp2app(W_SRE_Match.expand_w),
    #
    re           = interp_attrproperty_w('srepat', W_SRE_Match),
    string       = GetSetProperty(W_SRE_Match.fget_string),
    pos          = GetSetProperty(W_SRE_Match.fget_pos),
    endpos       = GetSetProperty(W_SRE_Match.fget_endpos),
    lastgroup    = GetSetProperty(W_SRE_Match.fget_lastgroup),
    lastindex    = GetSetProperty(W_SRE_Match.fget_lastindex),
    regs         = GetSetProperty(W_SRE_Match.fget_regs),
)
W_SRE_Match.typedef.acceptable_as_base_class = False

# ____________________________________________________________
#
# SRE_Scanner class
# This is mostly an internal class in CPython.
# Our version is also directly iterable, to make finditer() easier.

class W_SRE_Scanner(W_Root):
    def __init__(self, pattern, ctx):
        self.space = pattern.space
        self.srepat = pattern
        self.ctx = ctx
        # 'self.ctx' is always a fresh context in which no searching
        # or matching succeeded so far.

    def iter_w(self):
        return self

    def next_w(self):
        if self.ctx.match_start > self.ctx.end:
            raise OperationError(self.space.w_StopIteration, self.space.w_None)
        if not searchcontext(self.space, self.ctx):
            raise OperationError(self.space.w_StopIteration, self.space.w_None)
        return self.getmatch(True)

    def match_w(self):
        if self.ctx.match_start > self.ctx.end:
            return self.space.w_None
        return self.getmatch(matchcontext(self.space, self.ctx))

    def search_w(self):
        if self.ctx.match_start > self.ctx.end:
            return self.space.w_None
        return self.getmatch(searchcontext(self.space, self.ctx))

    def getmatch(self, found):
        if found:
            ctx = self.ctx
            nextstart = ctx.match_end
            nextstart += (ctx.match_start == nextstart)
            self.ctx = ctx.fresh_copy(nextstart)
            match = W_SRE_Match(self.srepat, ctx)
            return match
        else:
            self.ctx.match_start += 1     # obscure corner case
            return None

W_SRE_Scanner.typedef = TypeDef(
    '_sre.SRE_Scanner',
    __iter__ = interp2app(W_SRE_Scanner.iter_w),
    __next__ = interp2app(W_SRE_Scanner.next_w),
    match    = interp2app(W_SRE_Scanner.match_w),
    search   = interp2app(W_SRE_Scanner.search_w),
    pattern  = interp_attrproperty_w('srepat', W_SRE_Scanner),
)
W_SRE_Scanner.typedef.acceptable_as_base_class = False<|MERGE_RESOLUTION|>--- conflicted
+++ resolved
@@ -73,12 +73,7 @@
 
 
 def import_re(space):
-<<<<<<< HEAD
     w_import = space.getattr(space.builtin, space.newtext("__import__"))
-=======
-    w_builtin = space.getbuiltinmodule('__builtin__')
-    w_import = space.getattr(w_builtin, space.newtext("__import__"))
->>>>>>> ca3243bc
     return space.call_function(w_import, space.newtext("re"))
 
 def matchcontext(space, ctx):
@@ -195,19 +190,7 @@
                             "can't use a bytes pattern on a string-like "
                             "object")
             return rsre_core.UnicodeMatchContext(self.code, unicodestr,
-<<<<<<< HEAD
                                                  pos, endpos, flags)
-=======
-                                                 pos, endpos, self.flags)
-        elif space.isinstance_w(w_string, space.w_bytes):
-            str = space.bytes_w(w_string)
-            if pos > len(str):
-                pos = len(str)
-            if endpos > len(str):
-                endpos = len(str)
-            return rsre_core.StrMatchContext(self.code, str,
-                                             pos, endpos, self.flags)
->>>>>>> ca3243bc
         else:
             if self.is_known_unicode():
                 raise oefmt(space.w_TypeError,
@@ -342,24 +325,11 @@
                 use_builder = (
                     space.isinstance_w(w_string, space.w_unicode) and literal)
             else:
-<<<<<<< HEAD
                 if buf is not None:
                     filter_as_string = buf.as_str()
                 literal = '\\' not in filter_as_string
                 use_builder = (
-                    space.isinstance_w(w_string, space.w_str) and literal)
-=======
-                try:
-                    filter_as_string = space.bytes_w(w_ptemplate)
-                except OperationError as e:
-                    if e.async(space):
-                        raise
-                    literal = False
-                else:
-                    literal = '\\' not in filter_as_string
-                    use_builder = (
-                        space.isinstance_w(w_string, space.w_bytes) and literal)
->>>>>>> ca3243bc
+                    space.isinstance_w(w_string, space.w_bytes) and literal)
             if literal:
                 w_filter = w_ptemplate
                 filter_is_callable = False
@@ -526,11 +496,7 @@
     subn         = interp2app(W_SRE_Pattern.subn_w),
     flags        = interp_attrproperty('flags', W_SRE_Pattern,
         wrapfn="newint"),
-<<<<<<< HEAD
     groupindex   = GetSetProperty(W_SRE_Pattern.fget_groupindex),
-=======
-    groupindex   = interp_attrproperty_w('w_groupindex', W_SRE_Pattern),
->>>>>>> ca3243bc
     groups       = interp_attrproperty('num_groups', W_SRE_Pattern,
         wrapfn="newint"),
     pattern      = interp_attrproperty_w('w_pattern', W_SRE_Pattern),
