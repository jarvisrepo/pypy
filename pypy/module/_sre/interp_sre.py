import sys
from pypy.interpreter.baseobjspace import W_Root
from pypy.interpreter.typedef import GetSetProperty, TypeDef
from pypy.interpreter.typedef import interp_attrproperty, interp_attrproperty_w
from pypy.interpreter.typedef import make_weakref_descr
from pypy.interpreter.gateway import interp2app, unwrap_spec, WrappedDefault
from pypy.interpreter.error import OperationError, oefmt
from rpython.rlib.rarithmetic import intmask
from rpython.rlib import jit
from rpython.rlib.rstring import StringBuilder, UnicodeBuilder

# ____________________________________________________________
#
# Constants and exposed functions

from rpython.rlib.rsre import rsre_core, rsre_char
from rpython.rlib.rsre.rsre_char import CODESIZE, MAXREPEAT, MAXGROUPS, getlower, set_unicode_db


@unwrap_spec(char_ord=int, flags=int)
def w_getlower(space, char_ord, flags):
    return space.newint(getlower(char_ord, flags))


def w_getcodesize(space):
    return space.newint(CODESIZE)

# use the same version of unicodedb as the standard objspace
import pypy.objspace.std.unicodeobject
set_unicode_db(pypy.objspace.std.unicodeobject.unicodedb)

# ____________________________________________________________
#


def slice_w(space, ctx, start, end, w_default):
    if 0 <= start <= end:
        if isinstance(ctx, rsre_core.BufMatchContext):
            return space.newbytes(ctx._buffer.getslice(start, end, 1,
                                                        end-start))
        if isinstance(ctx, rsre_core.StrMatchContext):
            return space.newbytes(ctx._string[start:end])
        elif isinstance(ctx, rsre_core.UnicodeMatchContext):
            return space.newunicode(ctx._unicodestr[start:end])
        else:
            # unreachable
            raise SystemError
    return w_default


@jit.look_inside_iff(lambda ctx, num_groups: jit.isconstant(num_groups))
def do_flatten_marks(ctx, num_groups):
    # Returns a list of RPython-level integers.
    # Unlike the app-level groups() method, groups are numbered from 0
    # and the returned list does not start with the whole match range.
    if num_groups == 0:
        return None
    result = [-1] * (2 * num_groups)
    mark = ctx.match_marks
    while mark is not None:
        index = jit.promote(mark.gid)
        if result[index] == -1:
            result[index] = mark.position
        mark = mark.prev
    return result


@jit.look_inside_iff(lambda space, ctx, fmarks, num_groups, w_default: jit.isconstant(num_groups))
def allgroups_w(space, ctx, fmarks, num_groups, w_default):
    grps = [slice_w(space, ctx, fmarks[i * 2], fmarks[i * 2 + 1], w_default)
            for i in range(num_groups)]
    return space.newtuple(grps)


def import_re(space):
    w_import = space.getattr(space.builtin, space.newtext("__import__"))
    return space.call_function(w_import, space.newtext("re"))

def matchcontext(space, ctx):
    try:
        return rsre_core.match_context(ctx)
    except rsre_core.Error as e:
        raise OperationError(space.w_RuntimeError, space.newtext(e.msg))

def searchcontext(space, ctx):
    try:
        return rsre_core.search_context(ctx)
    except rsre_core.Error as e:
        raise OperationError(space.w_RuntimeError, space.newtext(e.msg))

# ____________________________________________________________
#
# SRE_Pattern class

FLAG_NAMES = ["re.TEMPLATE", "re.IGNORECASE", "re.LOCALE", "re.MULTILINE",
              "re.DOTALL", "re.UNICODE", "re.VERBOSE", "re.DEBUG",
              "re.ASCII"]

class W_SRE_Pattern(W_Root):
    _immutable_fields_ = ["code", "flags", "num_groups", "w_groupindex"]

    def cannot_copy_w(self):
        space = self.space
        raise oefmt(space.w_TypeError, "cannot copy this pattern object")

    def repr_w(self):
        space = self.space
        u = space.unicode_w(space.repr(self.w_pattern))
        if len(u) > 200:
            u = u[:200]
        flag_items = []
        flags = self.flags
        if self.is_known_unicode():
            if ((flags & (rsre_char.SRE_FLAG_LOCALE |
                          rsre_char.SRE_FLAG_UNICODE |
                          256))     # rsre_char.SRE_FLAG_ASCII
                    == rsre_char.SRE_FLAG_UNICODE):
                flags &= ~rsre_char.SRE_FLAG_UNICODE
        for i, name in enumerate(FLAG_NAMES):
            if flags & (1 << i):
                flags -= (1 << i)
                flag_items.append(name)
        if flags != 0:
            flag_items.append('0x%x' % flags)
        if len(flag_items) == 0:
            usep = u''
            uflags = u''
        else:
            usep = u', '
            uflags = u'|'.join([item.decode('latin-1') for item in flag_items])
        return space.newunicode(u're.compile(%s%s%s)' % (u, usep, uflags))

    def fget_groupindex(self, space):
        w_groupindex = self.w_groupindex
        if space.isinstance_w(w_groupindex, space.w_dict):
            w_groupindex = space.newdictproxy(w_groupindex)
        return w_groupindex

    def is_known_bytes(self):
        space = self.space
        if space.is_none(self.w_pattern):
            return False
        return not space.isinstance_w(self.w_pattern, space.w_unicode)

    def is_known_unicode(self):
        space = self.space
        if space.is_none(self.w_pattern):
            return False
        return space.isinstance_w(self.w_pattern, space.w_unicode)

    def getstring(self, w_string):
        """Accepts a string-like object (str, bytes, bytearray, buffer...)
        and returns a tuple (len, rpython_unicode, rpython_str, rpython_buf),
        where only one of the rpython_xxx is non-None.
        """
        unicodestr = None
        string = None
        buf = None
        space = self.space
        if space.isinstance_w(w_string, space.w_unicode):
            unicodestr = space.unicode_w(w_string)
            length = len(unicodestr)
        elif space.isinstance_w(w_string, space.w_str):
            string = space.str_w(w_string)
            length = len(string)
        else:
            buf = space.readbuf_w(w_string)
            length = buf.getlength()
            assert length >= 0
        return (length, unicodestr, string, buf)

    def make_ctx(self, w_string, pos=0, endpos=sys.maxint, flags=0):
        """Make a StrMatchContext, BufMatchContext or a UnicodeMatchContext for
        searching in the given w_string object."""
        space = self.space
        length, unicodestr, string, buf = self.getstring(w_string)
        if pos < 0:
            pos = 0
        elif pos > length:
            pos = length
        if endpos < pos:
            endpos = pos
        elif endpos > length:
            endpos = length
        flags = self.flags | flags
        #
        if unicodestr is not None:
            if self.is_known_bytes():
                raise oefmt(space.w_TypeError,
                            "can't use a bytes pattern on a string-like "
                            "object")
            return rsre_core.UnicodeMatchContext(self.code, unicodestr,
                                                 pos, endpos, flags)
        else:
            if self.is_known_unicode():
                raise oefmt(space.w_TypeError,
                            "can't use a string pattern on a bytes-like "
                            "object")
            if string is not None:
                return rsre_core.StrMatchContext(self.code, string,
                                                 pos, endpos, flags)
            else:
                return rsre_core.BufMatchContext(self.code, buf,
                                                 pos, endpos, flags)

    def getmatch(self, ctx, found):
        if found:
            return W_SRE_Match(self, ctx)
        else:
            return self.space.w_None

    @unwrap_spec(pos=int, endpos=int)
    def match_w(self, w_string, pos=0, endpos=sys.maxint):
        ctx = self.make_ctx(w_string, pos, endpos)
        return self.getmatch(ctx, matchcontext(self.space, ctx))

    @unwrap_spec(pos=int, endpos=int)
    def fullmatch_w(self, w_string, pos=0, endpos=sys.maxint):
        ctx = self.make_ctx(w_string, pos, endpos)
        ctx.fullmatch_only = True
        return self.getmatch(ctx, matchcontext(self.space, ctx))

    @unwrap_spec(pos=int, endpos=int)
    def search_w(self, w_string, pos=0, endpos=sys.maxint):
        ctx = self.make_ctx(w_string, pos, endpos)
        return self.getmatch(ctx, searchcontext(self.space, ctx))

    @unwrap_spec(pos=int, endpos=int)
    def findall_w(self, w_string, pos=0, endpos=sys.maxint):
        space = self.space
        matchlist_w = []
        ctx = self.make_ctx(w_string, pos, endpos)
        while ctx.match_start <= ctx.end:
            if not searchcontext(space, ctx):
                break
            num_groups = self.num_groups
            w_emptystr = space.newtext("")
            if num_groups == 0:
                w_item = slice_w(space, ctx, ctx.match_start, ctx.match_end,
                                 w_emptystr)
            else:
                fmarks = do_flatten_marks(ctx, num_groups)
                if num_groups == 1:
                    w_item = slice_w(space, ctx, fmarks[0], fmarks[1],
                                     w_emptystr)
                else:
                    w_item = allgroups_w(space, ctx, fmarks, num_groups,
                                         w_emptystr)
            matchlist_w.append(w_item)
            no_progress = (ctx.match_start == ctx.match_end)
            ctx.reset(ctx.match_end + no_progress)
        return space.newlist(matchlist_w)

    @unwrap_spec(pos=int, endpos=int)
    def finditer_w(self, w_string, pos=0, endpos=sys.maxint):
        # this also works as the implementation of the undocumented
        # scanner() method.
        ctx = self.make_ctx(w_string, pos, endpos)
        scanner = W_SRE_Scanner(self, ctx)
        return scanner

    @unwrap_spec(maxsplit=int)
    def split_w(self, w_string, maxsplit=0):
        space = self.space
        if self.code[0] != rsre_core.OPCODE_INFO or self.code[3] == 0:
            if self.code[0] == rsre_core.OPCODE_INFO and self.code[4] == 0:
                raise oefmt(space.w_ValueError,
                            "split() requires a non-empty pattern match.")
            space.warn(
                space.newtext("split() requires a non-empty pattern match."),
                space.w_FutureWarning)
        #
        splitlist = []
        n = 0
        last = 0
        ctx = self.make_ctx(w_string)
        while not maxsplit or n < maxsplit:
            if not searchcontext(space, ctx):
                break
            if ctx.match_start == ctx.match_end:     # zero-width match
                if ctx.match_start == ctx.end:       # or end of string
                    break
                ctx.reset(ctx.match_end + 1)
                continue
            splitlist.append(slice_w(space, ctx, last, ctx.match_start,
                                     space.w_None))
            # add groups (if any)
            fmarks = do_flatten_marks(ctx, self.num_groups)
            for groupnum in range(self.num_groups):
                groupstart, groupend = fmarks[groupnum*2], fmarks[groupnum*2+1]
                splitlist.append(slice_w(space, ctx, groupstart, groupend,
                                         space.w_None))
            n += 1
            last = ctx.match_end
            ctx.reset(last)
        splitlist.append(slice_w(space, ctx, last, ctx.end, space.w_None))
        return space.newlist(splitlist)

    @unwrap_spec(count=int)
    def sub_w(self, w_repl, w_string, count=0):
        w_item, n = self.subx(w_repl, w_string, count)
        return w_item

    @unwrap_spec(count=int)
    def subn_w(self, w_repl, w_string, count=0):
        w_item, n = self.subx(w_repl, w_string, count)
        space = self.space
        return space.newtuple([w_item, space.newint(n)])

    def subx(self, w_ptemplate, w_string, count):
        space = self.space
        # use a (much faster) string/unicode builder if w_ptemplate and
        # w_string are both string or both unicode objects, and if w_ptemplate
        # is a literal
        use_builder = False
        filter_as_unicode = filter_as_string = None
        if space.is_true(space.callable(w_ptemplate)):
            w_filter = w_ptemplate
            filter_is_callable = True
        else:
            length, filter_as_unicode, filter_as_string, buf = (
                self.getstring(w_ptemplate))
            if filter_as_unicode is not None:
                literal = u'\\' not in filter_as_unicode
                use_builder = (
                    space.isinstance_w(w_string, space.w_unicode) and literal)
            else:
                if buf is not None:
                    filter_as_string = buf.as_str()
                literal = '\\' not in filter_as_string
                use_builder = (
                    space.isinstance_w(w_string, space.w_str) and literal)
            if literal:
                w_filter = w_ptemplate
                filter_is_callable = False
            else:
                # not a literal; hand it over to the template compiler
                # FIX for a CPython 3.5 bug: if w_ptemplate is a buffer
                # (e.g. a bytearray), convert it to a byte string here.
                if buf is not None:
                    w_ptemplate = space.newbytes(filter_as_string)
                w_re = import_re(space)
                w_filter = space.call_method(w_re, '_subx',
                                             self, w_ptemplate)
                filter_is_callable = space.is_true(space.callable(w_filter))
        #
        # XXX this is a bit of a mess, but it improves performance a lot
        ctx = self.make_ctx(w_string)
        sublist_w = strbuilder = unicodebuilder = None
        if use_builder:
            if filter_as_unicode is not None:
                unicodebuilder = UnicodeBuilder(ctx.end)
            else:
                assert filter_as_string is not None
                strbuilder = StringBuilder(ctx.end)
        else:
            sublist_w = []
        n = last_pos = 0
        while not count or n < count:
            sub_jitdriver.jit_merge_point(
                self=self,
                use_builder=use_builder,
                filter_is_callable=filter_is_callable,
                filter_type=type(w_filter),
                ctx=ctx,
                w_filter=w_filter,
                strbuilder=strbuilder,
                unicodebuilder=unicodebuilder,
                filter_as_string=filter_as_string,
                filter_as_unicode=filter_as_unicode,
                count=count,
                w_string=w_string,
                n=n, last_pos=last_pos, sublist_w=sublist_w
                )
            space = self.space
            if not searchcontext(space, ctx):
                break
            if last_pos < ctx.match_start:
                _sub_append_slice(
                    ctx, space, use_builder, sublist_w,
                    strbuilder, unicodebuilder, last_pos, ctx.match_start)
            start = ctx.match_end
            if start == ctx.match_start:
                start += 1
            if not (last_pos == ctx.match_start
                             == ctx.match_end and n > 0):
                # the above ignores empty matches on latest position
                if filter_is_callable:
                    w_match = self.getmatch(ctx, True)
                    w_piece = space.call_function(w_filter, w_match)
                    if not space.is_w(w_piece, space.w_None):
                        assert strbuilder is None and unicodebuilder is None
                        assert not use_builder
                        sublist_w.append(w_piece)
                else:
                    if use_builder:
                        if strbuilder is not None:
                            assert filter_as_string is not None
                            strbuilder.append(filter_as_string)
                        else:
                            assert unicodebuilder is not None
                            assert filter_as_unicode is not None
                            unicodebuilder.append(filter_as_unicode)
                    else:
                        sublist_w.append(w_filter)
                last_pos = ctx.match_end
                n += 1
            elif last_pos >= ctx.end:
                break    # empty match at the end: finished
            ctx.reset(start)

        if last_pos < ctx.end:
            _sub_append_slice(ctx, space, use_builder, sublist_w,
                              strbuilder, unicodebuilder, last_pos, ctx.end)
        if use_builder:
            if strbuilder is not None:
                return space.newbytes(strbuilder.build()), n
            else:
                assert unicodebuilder is not None
                return space.newunicode(unicodebuilder.build()), n
        else:
            if space.isinstance_w(w_string, space.w_unicode):
                w_emptystr = space.newunicode(u'')
            else:
                w_emptystr = space.newbytes('')
            w_item = space.call_method(w_emptystr, 'join',
                                       space.newlist(sublist_w))
            return w_item, n

sub_jitdriver = jit.JitDriver(
    reds="""count n last_pos
            ctx w_filter
            strbuilder unicodebuilder
            filter_as_string
            filter_as_unicode
            w_string sublist_w
            self""".split(),
    greens=["filter_is_callable", "use_builder", "filter_type", "ctx.pattern"])


def _sub_append_slice(ctx, space, use_builder, sublist_w,
                      strbuilder, unicodebuilder, start, end):
    if use_builder:
        if isinstance(ctx, rsre_core.BufMatchContext):
            assert strbuilder is not None
            return strbuilder.append(ctx._buffer.getslice(start, end, 1, end-start))
        if isinstance(ctx, rsre_core.StrMatchContext):
            assert strbuilder is not None
            return strbuilder.append_slice(ctx._string, start, end)
        elif isinstance(ctx, rsre_core.UnicodeMatchContext):
            assert unicodebuilder is not None
            return unicodebuilder.append_slice(ctx._unicodestr, start, end)
        assert 0, "unreachable"
    else:
        sublist_w.append(slice_w(space, ctx, start, end, space.w_None))

@unwrap_spec(flags=int, groups=int, w_groupindex=WrappedDefault(None),
             w_indexgroup=WrappedDefault(None))
def SRE_Pattern__new__(space, w_subtype, w_pattern, flags, w_code,
              groups=0, w_groupindex=None, w_indexgroup=None):
    n = space.len_w(w_code)
    code = [intmask(space.uint_w(space.getitem(w_code, space.newint(i))))
            for i in range(n)]
    #
    w_srepat = space.allocate_instance(W_SRE_Pattern, w_subtype)
    srepat = space.interp_w(W_SRE_Pattern, w_srepat)
    srepat.space = space
    # Type check
    if not (space.is_none(w_pattern) or
            space.isinstance_w(w_pattern, space.w_unicode)):
        space.bufferstr_w(w_pattern)
    srepat.w_pattern = w_pattern      # the original uncompiled pattern
    srepat.flags = flags
    srepat.code = code
    srepat.num_groups = groups
    srepat.w_groupindex = w_groupindex
    srepat.w_indexgroup = w_indexgroup
    return w_srepat


W_SRE_Pattern.typedef = TypeDef(
    '_sre.SRE_Pattern',
    __new__      = interp2app(SRE_Pattern__new__),
    __copy__     = interp2app(W_SRE_Pattern.cannot_copy_w),
    __deepcopy__ = interp2app(W_SRE_Pattern.cannot_copy_w),
    __repr__     = interp2app(W_SRE_Pattern.repr_w),
    __weakref__  = make_weakref_descr(W_SRE_Pattern),
    findall      = interp2app(W_SRE_Pattern.findall_w),
    finditer     = interp2app(W_SRE_Pattern.finditer_w),
    match        = interp2app(W_SRE_Pattern.match_w),
    fullmatch    = interp2app(W_SRE_Pattern.fullmatch_w),
    scanner      = interp2app(W_SRE_Pattern.finditer_w),    # reuse finditer()
    search       = interp2app(W_SRE_Pattern.search_w),
    split        = interp2app(W_SRE_Pattern.split_w),
    sub          = interp2app(W_SRE_Pattern.sub_w),
    subn         = interp2app(W_SRE_Pattern.subn_w),
<<<<<<< HEAD
    flags        = interp_attrproperty('flags', W_SRE_Pattern),
    groupindex   = GetSetProperty(W_SRE_Pattern.fget_groupindex),
    groups       = interp_attrproperty('num_groups', W_SRE_Pattern),
=======
    flags        = interp_attrproperty('flags', W_SRE_Pattern,
        wrapfn="newint"),
    groupindex   = interp_attrproperty_w('w_groupindex', W_SRE_Pattern),
    groups       = interp_attrproperty('num_groups', W_SRE_Pattern,
        wrapfn="newint"),
>>>>>>> 4843d88a
    pattern      = interp_attrproperty_w('w_pattern', W_SRE_Pattern),
)
W_SRE_Pattern.typedef.acceptable_as_base_class = False

# ____________________________________________________________
#
# SRE_Match class

class W_SRE_Match(W_Root):
    flatten_cache = None

    def __init__(self, srepat, ctx):
        self.space = srepat.space
        self.srepat = srepat
        self.ctx = ctx

    def repr_w(self):
        space = self.space
        ctx = self.ctx
        start, end = ctx.match_start, ctx.match_end
        w_s = slice_w(space, ctx, start, end, space.w_None)
        u = space.unicode_w(space.repr(w_s))
        if len(u) > 50:
            u = u[:50]
        return space.newunicode(u'<_sre.SRE_Match object; span=(%d, %d), match=%s>' % 
                          (start, end, u))

    def cannot_copy_w(self):
        space = self.space
        raise oefmt(space.w_TypeError, "cannot copy this match object")

    @jit.look_inside_iff(lambda self, args_w: jit.isconstant(len(args_w)))
    def group_w(self, args_w):
        space = self.space
        ctx = self.ctx
        if len(args_w) <= 1:
            if len(args_w) == 0:
                start, end = ctx.match_start, ctx.match_end
            else:
                start, end = self.do_span(args_w[0])
            return slice_w(space, ctx, start, end, space.w_None)
        else:
            results = [None] * len(args_w)
            for i in range(len(args_w)):
                start, end = self.do_span(args_w[i])
                results[i] = slice_w(space, ctx, start, end, space.w_None)
            return space.newtuple(results)

    @unwrap_spec(w_default=WrappedDefault(None))
    def groups_w(self, w_default=None):
        fmarks = self.flatten_marks()
        num_groups = self.srepat.num_groups
        return allgroups_w(self.space, self.ctx, fmarks, num_groups, w_default)

    @unwrap_spec(w_default=WrappedDefault(None))
    def groupdict_w(self, w_default=None):
        space = self.space
        w_dict = space.newdict()
        w_groupindex = self.srepat.w_groupindex
        w_iterator = space.iter(w_groupindex)
        while True:
            try:
                w_key = space.next(w_iterator)
            except OperationError as e:
                if not e.match(space, space.w_StopIteration):
                    raise
                break  # done
            w_value = space.getitem(w_groupindex, w_key)
            start, end = self.do_span(w_value)
            w_grp = slice_w(space, self.ctx, start, end, w_default)
            space.setitem(w_dict, w_key, w_grp)
        return w_dict

    def expand_w(self, w_template):
        space = self.space
        w_re = import_re(space)
        return space.call_method(w_re, '_expand', self.srepat,
                                 self, w_template)

    @unwrap_spec(w_groupnum=WrappedDefault(0))
    def start_w(self, w_groupnum):
        return self.space.newint(self.do_span(w_groupnum)[0])

    @unwrap_spec(w_groupnum=WrappedDefault(0))
    def end_w(self, w_groupnum):
        return self.space.newint(self.do_span(w_groupnum)[1])

    @unwrap_spec(w_groupnum=WrappedDefault(0))
    def span_w(self, w_groupnum):
        start, end = self.do_span(w_groupnum)
        return self.space.newtuple([self.space.newint(start),
                                    self.space.newint(end)])

    def flatten_marks(self):
        if self.flatten_cache is None:
            num_groups = self.srepat.num_groups
            self.flatten_cache = do_flatten_marks(self.ctx, num_groups)
        return self.flatten_cache

    def do_span(self, w_arg):
        space = self.space
        try:
            groupnum = space.int_w(w_arg)
        except OperationError as e:
            if not e.match(space, space.w_TypeError) and \
                    not e.match(space, space.w_OverflowError):
                raise
            try:
                w_groupnum = space.getitem(self.srepat.w_groupindex, w_arg)
            except OperationError as e:
                if not e.match(space, space.w_KeyError):
                    raise
                raise oefmt(space.w_IndexError, "no such group")
            groupnum = space.int_w(w_groupnum)
        if groupnum == 0:
            return self.ctx.match_start, self.ctx.match_end
        elif 1 <= groupnum <= self.srepat.num_groups:
            fmarks = self.flatten_marks()
            idx = 2*(groupnum-1)
            assert idx >= 0
            return fmarks[idx], fmarks[idx+1]
        else:
            raise oefmt(space.w_IndexError, "group index out of range")

    def _last_index(self):
        mark = self.ctx.match_marks
        if mark is not None:
            return mark.gid // 2 + 1
        return -1

    def fget_lastgroup(self, space):
        lastindex = self._last_index()
        if lastindex < 0:
            return space.w_None
        w_result = space.finditem(self.srepat.w_indexgroup,
                                  space.newint(lastindex))
        if w_result is None:
            return space.w_None
        return w_result

    def fget_lastindex(self, space):
        lastindex = self._last_index()
        if lastindex >= 0:
            return space.newint(lastindex)
        return space.w_None

    def fget_pos(self, space):
        return space.newint(self.ctx.original_pos)

    def fget_endpos(self, space):
        return space.newint(self.ctx.end)

    def fget_regs(self, space):
        space = self.space
        fmarks = self.flatten_marks()
        num_groups = self.srepat.num_groups
        result_w = [None] * (num_groups + 1)
        ctx = self.ctx
        result_w[0] = space.newtuple([space.newint(ctx.match_start),
                                      space.newint(ctx.match_end)])
        for i in range(num_groups):
            result_w[i + 1] = space.newtuple([space.newint(fmarks[i*2]),
                                              space.newint(fmarks[i*2+1])])
        return space.newtuple(result_w)

    def fget_string(self, space):
        ctx = self.ctx
        if isinstance(ctx, rsre_core.BufMatchContext):
            return space.newbytes(ctx._buffer.as_str())
        elif isinstance(ctx, rsre_core.StrMatchContext):
            return space.newbytes(ctx._string)
        elif isinstance(ctx, rsre_core.UnicodeMatchContext):
            return space.newunicode(ctx._unicodestr)
        else:
            raise SystemError


W_SRE_Match.typedef = TypeDef(
    '_sre.SRE_Match',
    __copy__     = interp2app(W_SRE_Match.cannot_copy_w),
    __deepcopy__ = interp2app(W_SRE_Match.cannot_copy_w),
    __repr__     = interp2app(W_SRE_Match.repr_w),
    group        = interp2app(W_SRE_Match.group_w),
    groups       = interp2app(W_SRE_Match.groups_w),
    groupdict    = interp2app(W_SRE_Match.groupdict_w),
    start        = interp2app(W_SRE_Match.start_w),
    end          = interp2app(W_SRE_Match.end_w),
    span         = interp2app(W_SRE_Match.span_w),
    expand       = interp2app(W_SRE_Match.expand_w),
    #
    re           = interp_attrproperty_w('srepat', W_SRE_Match),
    string       = GetSetProperty(W_SRE_Match.fget_string),
    pos          = GetSetProperty(W_SRE_Match.fget_pos),
    endpos       = GetSetProperty(W_SRE_Match.fget_endpos),
    lastgroup    = GetSetProperty(W_SRE_Match.fget_lastgroup),
    lastindex    = GetSetProperty(W_SRE_Match.fget_lastindex),
    regs         = GetSetProperty(W_SRE_Match.fget_regs),
)
W_SRE_Match.typedef.acceptable_as_base_class = False

# ____________________________________________________________
#
# SRE_Scanner class
# This is mostly an internal class in CPython.
# Our version is also directly iterable, to make finditer() easier.

class W_SRE_Scanner(W_Root):
    def __init__(self, pattern, ctx):
        self.space = pattern.space
        self.srepat = pattern
        self.ctx = ctx
        # 'self.ctx' is always a fresh context in which no searching
        # or matching succeeded so far.

    def iter_w(self):
        return self

    def next_w(self):
        if self.ctx.match_start > self.ctx.end:
            raise OperationError(self.space.w_StopIteration, self.space.w_None)
        if not searchcontext(self.space, self.ctx):
            raise OperationError(self.space.w_StopIteration, self.space.w_None)
        return self.getmatch(True)

    def match_w(self):
        if self.ctx.match_start > self.ctx.end:
            return self.space.w_None
        return self.getmatch(matchcontext(self.space, self.ctx))

    def search_w(self):
        if self.ctx.match_start > self.ctx.end:
            return self.space.w_None
        return self.getmatch(searchcontext(self.space, self.ctx))

    def getmatch(self, found):
        if found:
            ctx = self.ctx
            nextstart = ctx.match_end
            nextstart += (ctx.match_start == nextstart)
            self.ctx = ctx.fresh_copy(nextstart)
            match = W_SRE_Match(self.srepat, ctx)
            return match
        else:
            self.ctx.match_start += 1     # obscure corner case
            return None

W_SRE_Scanner.typedef = TypeDef(
    '_sre.SRE_Scanner',
    __iter__ = interp2app(W_SRE_Scanner.iter_w),
    __next__ = interp2app(W_SRE_Scanner.next_w),
    match    = interp2app(W_SRE_Scanner.match_w),
    search   = interp2app(W_SRE_Scanner.search_w),
    pattern  = interp_attrproperty_w('srepat', W_SRE_Scanner),
)
W_SRE_Scanner.typedef.acceptable_as_base_class = False<|MERGE_RESOLUTION|>--- conflicted
+++ resolved
@@ -494,17 +494,11 @@
     split        = interp2app(W_SRE_Pattern.split_w),
     sub          = interp2app(W_SRE_Pattern.sub_w),
     subn         = interp2app(W_SRE_Pattern.subn_w),
-<<<<<<< HEAD
-    flags        = interp_attrproperty('flags', W_SRE_Pattern),
-    groupindex   = GetSetProperty(W_SRE_Pattern.fget_groupindex),
-    groups       = interp_attrproperty('num_groups', W_SRE_Pattern),
-=======
     flags        = interp_attrproperty('flags', W_SRE_Pattern,
         wrapfn="newint"),
-    groupindex   = interp_attrproperty_w('w_groupindex', W_SRE_Pattern),
+    groupindex   = GetSetProperty(W_SRE_Pattern.fget_groupindex),
     groups       = interp_attrproperty('num_groups', W_SRE_Pattern,
         wrapfn="newint"),
->>>>>>> 4843d88a
     pattern      = interp_attrproperty_w('w_pattern', W_SRE_Pattern),
 )
 W_SRE_Pattern.typedef.acceptable_as_base_class = False
