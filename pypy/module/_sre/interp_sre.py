--- conflicted
+++ resolved
@@ -180,7 +180,6 @@
             pos = length
         if endpos < pos:
             endpos = pos
-<<<<<<< HEAD
         elif endpos > length:
             endpos = length
         flags = self.flags | flags
@@ -190,7 +189,7 @@
                 raise oefmt(space.w_TypeError,
                             "can't use a bytes pattern on a string-like "
                             "object")
-            return rsre_core.UnicodeMatchContext(self.code, unicodestr,
+            return rsre_core.UnicodeMatchContext(unicodestr,
                                                  pos, endpos, flags)
         else:
             if self.is_known_unicode():
@@ -198,39 +197,11 @@
                             "can't use a string pattern on a bytes-like "
                             "object")
             if string is not None:
-                return rsre_core.StrMatchContext(self.code, string,
+                return rsre_core.StrMatchContext(string,
                                                  pos, endpos, flags)
             else:
-                return rsre_core.BufMatchContext(self.code, buf,
+                return rsre_core.BufMatchContext(buf,
                                                  pos, endpos, flags)
-=======
-        if space.isinstance_w(w_string, space.w_unicode):
-            unicodestr = space.unicode_w(w_string)
-            if pos > len(unicodestr):
-                pos = len(unicodestr)
-            if endpos > len(unicodestr):
-                endpos = len(unicodestr)
-            return rsre_core.UnicodeMatchContext(unicodestr,
-                                                 pos, endpos, self.flags)
-        elif space.isinstance_w(w_string, space.w_bytes):
-            str = space.bytes_w(w_string)
-            if pos > len(str):
-                pos = len(str)
-            if endpos > len(str):
-                endpos = len(str)
-            return rsre_core.StrMatchContext(str,
-                                             pos, endpos, self.flags)
-        else:
-            buf = space.readbuf_w(w_string)
-            size = buf.getlength()
-            assert size >= 0
-            if pos > size:
-                pos = size
-            if endpos > size:
-                endpos = size
-            return rsre_core.BufMatchContext(buf,
-                                             pos, endpos, self.flags)
->>>>>>> 040cf3a3
 
     def getmatch(self, ctx, found):
         if found:
@@ -247,7 +218,7 @@
     def fullmatch_w(self, w_string, pos=0, endpos=sys.maxint):
         ctx = self.make_ctx(w_string, pos, endpos)
         ctx.fullmatch_only = True
-        return self.getmatch(ctx, matchcontext(self.space, ctx))
+        return self.getmatch(ctx, matchcontext(self.space, ctx, self.code))
 
     @unwrap_spec(pos=int, endpos=int)
     def search_w(self, w_string, pos=0, endpos=sys.maxint):
@@ -291,8 +262,9 @@
     @unwrap_spec(maxsplit=int)
     def split_w(self, w_string, maxsplit=0):
         space = self.space
-        if self.code[0] != rsre_core.OPCODE_INFO or self.code[3] == 0:
-            if self.code[0] == rsre_core.OPCODE_INFO and self.code[4] == 0:
+
+        if self.code.pattern[0] != rsre_core.OPCODE_INFO or self.code.pattern[3] == 0:
+            if self.code.pattern[0] == rsre_core.OPCODE_INFO and self.code.pattern[4] == 0:
                 raise oefmt(space.w_ValueError,
                             "split() requires a non-empty pattern match.")
             space.warn(
