import sys
from pypy.interpreter.baseobjspace import W_Root
from pypy.interpreter.typedef import GetSetProperty, TypeDef
from pypy.interpreter.typedef import interp_attrproperty, interp_attrproperty_w
from pypy.interpreter.typedef import make_weakref_descr
from pypy.interpreter.gateway import interp2app, unwrap_spec, WrappedDefault
from pypy.interpreter.error import OperationError, oefmt
from rpython.rlib.rarithmetic import intmask
from rpython.rlib import jit
from rpython.rlib.rstring import StringBuilder, UnicodeBuilder

# ____________________________________________________________
#
# Constants and exposed functions

from rpython.rlib.rsre import rsre_core, rsre_char
from rpython.rlib.rsre.rsre_char import CODESIZE, MAXREPEAT, MAXGROUPS, getlower, set_unicode_db


@unwrap_spec(char_ord=int, flags=int)
def w_getlower(space, char_ord, flags):
    return space.newint(getlower(char_ord, flags))


def w_getcodesize(space):
    return space.newint(CODESIZE)

# use the same version of unicodedb as the standard objspace
import pypy.objspace.std.unicodeobject
set_unicode_db(pypy.objspace.std.unicodeobject.unicodedb)

# ____________________________________________________________
#


def slice_w(space, ctx, start, end, w_default):
    if 0 <= start <= end:
        if isinstance(ctx, rsre_core.BufMatchContext):
            return space.newbytes(ctx._buffer.getslice(start, end, 1,
                                                        end-start))
        if isinstance(ctx, rsre_core.StrMatchContext):
            return space.newbytes(ctx._string[start:end])
        elif isinstance(ctx, rsre_core.UnicodeMatchContext):
            return space.newunicode(ctx._unicodestr[start:end])
        else:
            # unreachable
            raise SystemError
    return w_default


@jit.look_inside_iff(lambda ctx, num_groups: jit.isconstant(num_groups))
def do_flatten_marks(ctx, num_groups):
    # Returns a list of RPython-level integers.
    # Unlike the app-level groups() method, groups are numbered from 0
    # and the returned list does not start with the whole match range.
    if num_groups == 0:
        return None
    result = [-1] * (2 * num_groups)
    mark = ctx.match_marks
    while mark is not None:
        index = jit.promote(mark.gid)
        if result[index] == -1:
            result[index] = mark.position
        mark = mark.prev
    return result


@jit.look_inside_iff(lambda space, ctx, fmarks, num_groups, w_default: jit.isconstant(num_groups))
def allgroups_w(space, ctx, fmarks, num_groups, w_default):
    grps = [slice_w(space, ctx, fmarks[i * 2], fmarks[i * 2 + 1], w_default)
            for i in range(num_groups)]
    return space.newtuple(grps)


def import_re(space):
    w_import = space.getattr(space.builtin, space.newtext("__import__"))
    return space.call_function(w_import, space.newtext("re"))

def matchcontext(space, ctx, pattern):
    try:
        return rsre_core.match_context(ctx, pattern)
    except rsre_core.Error as e:
        raise OperationError(space.w_RuntimeError, space.newtext(e.msg))

def searchcontext(space, ctx, pattern):
    try:
        return rsre_core.search_context(ctx, pattern)
    except rsre_core.Error as e:
        raise OperationError(space.w_RuntimeError, space.newtext(e.msg))

# ____________________________________________________________
#
# SRE_Pattern class

FLAG_NAMES = ["re.TEMPLATE", "re.IGNORECASE", "re.LOCALE", "re.MULTILINE",
              "re.DOTALL", "re.UNICODE", "re.VERBOSE", "re.DEBUG",
              "re.ASCII"]

class W_SRE_Pattern(W_Root):
    _immutable_fields_ = ["code", "flags", "num_groups", "w_groupindex"]

    def cannot_copy_w(self):
        space = self.space
        raise oefmt(space.w_TypeError, "cannot copy this pattern object")

    def repr_w(self):
        space = self.space
        u = space.unicode_w(space.repr(self.w_pattern))
        if len(u) > 200:
            u = u[:200]
        flag_items = []
        flags = self.flags
        if self.is_known_unicode():
            if ((flags & (rsre_char.SRE_FLAG_LOCALE |
                          rsre_char.SRE_FLAG_UNICODE |
                          256))     # rsre_char.SRE_FLAG_ASCII
                    == rsre_char.SRE_FLAG_UNICODE):
                flags &= ~rsre_char.SRE_FLAG_UNICODE
        for i, name in enumerate(FLAG_NAMES):
            if flags & (1 << i):
                flags -= (1 << i)
                flag_items.append(name)
        if flags != 0:
            flag_items.append('0x%x' % flags)
        if len(flag_items) == 0:
            usep = u''
            uflags = u''
        else:
            usep = u', '
            uflags = u'|'.join([item.decode('latin-1') for item in flag_items])
        return space.newunicode(u're.compile(%s%s%s)' % (u, usep, uflags))

    def fget_groupindex(self, space):
        w_groupindex = self.w_groupindex
        if space.isinstance_w(w_groupindex, space.w_dict):
            w_groupindex = space.newdictproxy(w_groupindex)
        return w_groupindex

    def is_known_bytes(self):
        space = self.space
        if space.is_none(self.w_pattern):
            return False
        return not space.isinstance_w(self.w_pattern, space.w_unicode)

    def is_known_unicode(self):
        space = self.space
        if space.is_none(self.w_pattern):
            return False
        return space.isinstance_w(self.w_pattern, space.w_unicode)

    def getstring(self, w_string):
        """Accepts a string-like object (str, bytes, bytearray, buffer...)
        and returns a tuple (len, rpython_unicode, rpython_str, rpython_buf),
        where only one of the rpython_xxx is non-None.
        """
        unicodestr = None
        string = None
        buf = None
        space = self.space
        if space.isinstance_w(w_string, space.w_unicode):
            unicodestr = space.unicode_w(w_string)
            length = len(unicodestr)
        elif space.isinstance_w(w_string, space.w_bytes):
            string = space.bytes_w(w_string)
            length = len(string)
        else:
            buf = space.readbuf_w(w_string)
            length = buf.getlength()
            assert length >= 0
        return (length, unicodestr, string, buf)

    def make_ctx(self, w_string, pos=0, endpos=sys.maxint, flags=0):
        """Make a StrMatchContext, BufMatchContext or a UnicodeMatchContext for
        searching in the given w_string object."""
        space = self.space
        length, unicodestr, string, buf = self.getstring(w_string)
        if pos < 0:
            pos = 0
        elif pos > length:
            pos = length
        if endpos < pos:
            endpos = pos
        elif endpos > length:
            endpos = length
        flags = self.flags | flags
        #
        if unicodestr is not None:
            if self.is_known_bytes():
                raise oefmt(space.w_TypeError,
                            "can't use a bytes pattern on a string-like "
                            "object")
<<<<<<< HEAD
            return rsre_core.UnicodeMatchContext(self.code, unicodestr,
=======
            return rsre_core.UnicodeMatchContext(unicodestr,
>>>>>>> 72195e3e
                                                 pos, endpos, flags)
        else:
            if self.is_known_unicode():
                raise oefmt(space.w_TypeError,
                            "can't use a string pattern on a bytes-like "
                            "object")
            if string is not None:
<<<<<<< HEAD
                return rsre_core.StrMatchContext(self.code, string,
                                                 pos, endpos, flags)
            else:
                return rsre_core.BufMatchContext(self.code, buf,
=======
                return rsre_core.StrMatchContext(string,
                                                 pos, endpos, flags)
            else:
                return rsre_core.BufMatchContext(buf,
>>>>>>> 72195e3e
                                                 pos, endpos, flags)

    def getmatch(self, ctx, found):
        if found:
            return W_SRE_Match(self, ctx)
        else:
            return self.space.w_None

    @unwrap_spec(pos=int, endpos=int)
    def match_w(self, w_string, pos=0, endpos=sys.maxint):
        ctx = self.make_ctx(w_string, pos, endpos)
        return self.getmatch(ctx, matchcontext(self.space, ctx, self.code))

    @unwrap_spec(pos=int, endpos=int)
    def fullmatch_w(self, w_string, pos=0, endpos=sys.maxint):
        ctx = self.make_ctx(w_string, pos, endpos)
        ctx.fullmatch_only = True
        return self.getmatch(ctx, matchcontext(self.space, ctx, self.code))

    @unwrap_spec(pos=int, endpos=int)
    def fullmatch_w(self, w_string, pos=0, endpos=sys.maxint):
        ctx = self.make_ctx(w_string, pos, endpos)
        ctx.fullmatch_only = True
        return self.getmatch(ctx, matchcontext(self.space, ctx))

    @unwrap_spec(pos=int, endpos=int)
    def search_w(self, w_string, pos=0, endpos=sys.maxint):
        ctx = self.make_ctx(w_string, pos, endpos)
        return self.getmatch(ctx, searchcontext(self.space, ctx, self.code))

    @unwrap_spec(pos=int, endpos=int)
    def findall_w(self, w_string, pos=0, endpos=sys.maxint):
        space = self.space
        matchlist_w = []
        ctx = self.make_ctx(w_string, pos, endpos)
        while ctx.match_start <= ctx.end:
            if not searchcontext(space, ctx, self.code):
                break
            num_groups = self.num_groups
            w_emptystr = space.newtext("")
            if num_groups == 0:
                w_item = slice_w(space, ctx, ctx.match_start, ctx.match_end,
                                 w_emptystr)
            else:
                fmarks = do_flatten_marks(ctx, num_groups)
                if num_groups == 1:
                    w_item = slice_w(space, ctx, fmarks[0], fmarks[1],
                                     w_emptystr)
                else:
                    w_item = allgroups_w(space, ctx, fmarks, num_groups,
                                         w_emptystr)
            matchlist_w.append(w_item)
            no_progress = (ctx.match_start == ctx.match_end)
            ctx.reset(ctx.match_end + no_progress)
        return space.newlist(matchlist_w)

    @unwrap_spec(pos=int, endpos=int)
    def finditer_w(self, w_string, pos=0, endpos=sys.maxint):
        # this also works as the implementation of the undocumented
        # scanner() method.
        ctx = self.make_ctx(w_string, pos, endpos)
        scanner = W_SRE_Scanner(self, ctx, self.code)
        return scanner

    @unwrap_spec(maxsplit=int)
    def split_w(self, w_string, maxsplit=0):
        space = self.space
<<<<<<< HEAD
        if self.code[0] != rsre_core.OPCODE_INFO or self.code[3] == 0:
            if self.code[0] == rsre_core.OPCODE_INFO and self.code[4] == 0:
=======

        if self.code.pattern[0] != rsre_core.OPCODE_INFO or self.code.pattern[3] == 0:
            if self.code.pattern[0] == rsre_core.OPCODE_INFO and self.code.pattern[4] == 0:
>>>>>>> 72195e3e
                raise oefmt(space.w_ValueError,
                            "split() requires a non-empty pattern match.")
            space.warn(
                space.newtext("split() requires a non-empty pattern match."),
                space.w_FutureWarning)
        #
        splitlist = []
        n = 0
        last = 0
        ctx = self.make_ctx(w_string)
        while not maxsplit or n < maxsplit:
            if not searchcontext(space, ctx, self.code):
                break
            if ctx.match_start == ctx.match_end:     # zero-width match
                if ctx.match_start == ctx.end:       # or end of string
                    break
                ctx.reset(ctx.match_end + 1)
                continue
            splitlist.append(slice_w(space, ctx, last, ctx.match_start,
                                     space.w_None))
            # add groups (if any)
            fmarks = do_flatten_marks(ctx, self.num_groups)
            for groupnum in range(self.num_groups):
                groupstart, groupend = fmarks[groupnum*2], fmarks[groupnum*2+1]
                splitlist.append(slice_w(space, ctx, groupstart, groupend,
                                         space.w_None))
            n += 1
            last = ctx.match_end
            ctx.reset(last)
        splitlist.append(slice_w(space, ctx, last, ctx.end, space.w_None))
        return space.newlist(splitlist)

    @unwrap_spec(count=int)
    def sub_w(self, w_repl, w_string, count=0):
        w_item, n = self.subx(w_repl, w_string, count)
        return w_item

    @unwrap_spec(count=int)
    def subn_w(self, w_repl, w_string, count=0):
        w_item, n = self.subx(w_repl, w_string, count)
        space = self.space
        return space.newtuple([w_item, space.newint(n)])

    def subx(self, w_ptemplate, w_string, count):
        space = self.space
        # use a (much faster) string/unicode builder if w_ptemplate and
        # w_string are both string or both unicode objects, and if w_ptemplate
        # is a literal
        use_builder = False
        filter_as_unicode = filter_as_string = None
        if space.is_true(space.callable(w_ptemplate)):
            w_filter = w_ptemplate
            filter_is_callable = True
        else:
            length, filter_as_unicode, filter_as_string, buf = (
                self.getstring(w_ptemplate))
            if filter_as_unicode is not None:
                literal = u'\\' not in filter_as_unicode
                use_builder = (
                    space.isinstance_w(w_string, space.w_unicode) and literal)
            else:
                if buf is not None:
                    filter_as_string = buf.as_str()
                literal = '\\' not in filter_as_string
                use_builder = (
                    space.isinstance_w(w_string, space.w_bytes) and literal)
            if literal:
                w_filter = w_ptemplate
                filter_is_callable = False
            else:
                # not a literal; hand it over to the template compiler
                # FIX for a CPython 3.5 bug: if w_ptemplate is a buffer
                # (e.g. a bytearray), convert it to a byte string here.
                if buf is not None:
                    w_ptemplate = space.newbytes(filter_as_string)
                w_re = import_re(space)
                w_filter = space.call_method(w_re, '_subx',
                                             self, w_ptemplate)
                filter_is_callable = space.is_true(space.callable(w_filter))
        #
        # XXX this is a bit of a mess, but it improves performance a lot
        ctx = self.make_ctx(w_string)
        sublist_w = strbuilder = unicodebuilder = None
        if use_builder:
            if filter_as_unicode is not None:
                unicodebuilder = UnicodeBuilder(ctx.end)
            else:
                assert filter_as_string is not None
                strbuilder = StringBuilder(ctx.end)
        else:
            sublist_w = []
        n = last_pos = 0
        pattern = self.code
        while not count or n < count:
            sub_jitdriver.jit_merge_point(
                self=self,
                use_builder=use_builder,
                filter_is_callable=filter_is_callable,
                filter_type=type(w_filter),
                ctx=ctx, pattern=pattern,
                w_filter=w_filter,
                strbuilder=strbuilder,
                unicodebuilder=unicodebuilder,
                filter_as_string=filter_as_string,
                filter_as_unicode=filter_as_unicode,
                count=count,
                w_string=w_string,
                n=n, last_pos=last_pos, sublist_w=sublist_w
                )
            space = self.space
            if not searchcontext(space, ctx, pattern):
                break
            if last_pos < ctx.match_start:
                _sub_append_slice(
                    ctx, space, use_builder, sublist_w,
                    strbuilder, unicodebuilder, last_pos, ctx.match_start)
            start = ctx.match_end
            if start == ctx.match_start:
                start += 1
            if not (last_pos == ctx.match_start
                             == ctx.match_end and n > 0):
                # the above ignores empty matches on latest position
                last_pos = ctx.match_end
                if filter_is_callable:
                    w_match = self.getmatch(ctx, True)
                    # make a copy of 'ctx'; see test_sub_matches_stay_valid
                    ctx = ctx.fresh_copy(start) # match_start/match_end dropped
                    w_piece = space.call_function(w_filter, w_match)
                    if not space.is_w(w_piece, space.w_None):
                        assert strbuilder is None and unicodebuilder is None
                        assert not use_builder
                        sublist_w.append(w_piece)
                else:
                    if use_builder:
                        if strbuilder is not None:
                            assert filter_as_string is not None
                            strbuilder.append(filter_as_string)
                        else:
                            assert unicodebuilder is not None
                            assert filter_as_unicode is not None
                            unicodebuilder.append(filter_as_unicode)
                    else:
                        sublist_w.append(w_filter)
                n += 1
            elif last_pos >= ctx.end:
                break    # empty match at the end: finished
            ctx.reset(start)

        if last_pos < ctx.end:
            _sub_append_slice(ctx, space, use_builder, sublist_w,
                              strbuilder, unicodebuilder, last_pos, ctx.end)
        if use_builder:
            if strbuilder is not None:
                return space.newbytes(strbuilder.build()), n
            else:
                assert unicodebuilder is not None
                return space.newunicode(unicodebuilder.build()), n
        else:
            if space.isinstance_w(w_string, space.w_unicode):
                w_emptystr = space.newunicode(u'')
            else:
                w_emptystr = space.newbytes('')
            w_item = space.call_method(w_emptystr, 'join',
                                       space.newlist(sublist_w))
            return w_item, n

sub_jitdriver = jit.JitDriver(
    reds="""count n last_pos
            ctx w_filter
            strbuilder unicodebuilder
            filter_as_string
            filter_as_unicode
            w_string sublist_w
            self""".split(),
    greens=["filter_is_callable", "use_builder", "filter_type", "pattern"])


def _sub_append_slice(ctx, space, use_builder, sublist_w,
                      strbuilder, unicodebuilder, start, end):
    if use_builder:
        if isinstance(ctx, rsre_core.BufMatchContext):
            assert strbuilder is not None
            return strbuilder.append(ctx._buffer.getslice(start, end, 1, end-start))
        if isinstance(ctx, rsre_core.StrMatchContext):
            assert strbuilder is not None
            return strbuilder.append_slice(ctx._string, start, end)
        elif isinstance(ctx, rsre_core.UnicodeMatchContext):
            assert unicodebuilder is not None
            return unicodebuilder.append_slice(ctx._unicodestr, start, end)
        assert 0, "unreachable"
    else:
        sublist_w.append(slice_w(space, ctx, start, end, space.w_None))

@unwrap_spec(flags=int, groups=int, w_groupindex=WrappedDefault(None),
             w_indexgroup=WrappedDefault(None))
def SRE_Pattern__new__(space, w_subtype, w_pattern, flags, w_code,
              groups=0, w_groupindex=None, w_indexgroup=None):
    n = space.len_w(w_code)
    code = [intmask(space.uint_w(space.getitem(w_code, space.newint(i))))
            for i in range(n)]
    #
    w_srepat = space.allocate_instance(W_SRE_Pattern, w_subtype)
    srepat = space.interp_w(W_SRE_Pattern, w_srepat)
    srepat.space = space
    # Type check
    if not (space.is_none(w_pattern) or
            space.isinstance_w(w_pattern, space.w_unicode)):
        space.readbuf_w(w_pattern)
    srepat.w_pattern = w_pattern      # the original uncompiled pattern
    srepat.flags = flags
    # note: we assume that the app-level is caching SRE_Pattern objects,
    # so that we don't need to do it here.  Creating new SRE_Pattern
    # objects all the time would be bad for the JIT, which relies on the
    # identity of the CompiledPattern() object.
    srepat.code = rsre_core.CompiledPattern(code)
    srepat.num_groups = groups
    srepat.w_groupindex = w_groupindex
    srepat.w_indexgroup = w_indexgroup
    return w_srepat


W_SRE_Pattern.typedef = TypeDef(
    '_sre.SRE_Pattern',
    __new__      = interp2app(SRE_Pattern__new__),
    __copy__     = interp2app(W_SRE_Pattern.cannot_copy_w),
    __deepcopy__ = interp2app(W_SRE_Pattern.cannot_copy_w),
    __repr__     = interp2app(W_SRE_Pattern.repr_w),
    __weakref__  = make_weakref_descr(W_SRE_Pattern),
    findall      = interp2app(W_SRE_Pattern.findall_w),
    finditer     = interp2app(W_SRE_Pattern.finditer_w),
    match        = interp2app(W_SRE_Pattern.match_w),
    fullmatch    = interp2app(W_SRE_Pattern.fullmatch_w),
    scanner      = interp2app(W_SRE_Pattern.finditer_w),    # reuse finditer()
    search       = interp2app(W_SRE_Pattern.search_w),
    split        = interp2app(W_SRE_Pattern.split_w),
    sub          = interp2app(W_SRE_Pattern.sub_w),
    subn         = interp2app(W_SRE_Pattern.subn_w),
    flags        = interp_attrproperty('flags', W_SRE_Pattern,
        wrapfn="newint"),
    groupindex   = GetSetProperty(W_SRE_Pattern.fget_groupindex),
    groups       = interp_attrproperty('num_groups', W_SRE_Pattern,
        wrapfn="newint"),
    pattern      = interp_attrproperty_w('w_pattern', W_SRE_Pattern),
)
W_SRE_Pattern.typedef.acceptable_as_base_class = False

# ____________________________________________________________
#
# SRE_Match class

class W_SRE_Match(W_Root):
    flatten_cache = None

    def __init__(self, srepat, ctx):
        self.space = srepat.space
        self.srepat = srepat
        self.ctx = ctx

    def repr_w(self):
        space = self.space
        ctx = self.ctx
        start, end = ctx.match_start, ctx.match_end
        w_s = slice_w(space, ctx, start, end, space.w_None)
        u = space.unicode_w(space.repr(w_s))
        if len(u) > 50:
            u = u[:50]
        return space.newunicode(u'<_sre.SRE_Match object; span=(%d, %d), match=%s>' %
                          (start, end, u))

    def cannot_copy_w(self):
        space = self.space
        raise oefmt(space.w_TypeError, "cannot copy this match object")

    @jit.look_inside_iff(lambda self, args_w: jit.isconstant(len(args_w)))
    def group_w(self, args_w):
        space = self.space
        ctx = self.ctx
        if len(args_w) <= 1:
            if len(args_w) == 0:
                start, end = ctx.match_start, ctx.match_end
            else:
                start, end = self.do_span(args_w[0])
            return slice_w(space, ctx, start, end, space.w_None)
        else:
            results = [None] * len(args_w)
            for i in range(len(args_w)):
                start, end = self.do_span(args_w[i])
                results[i] = slice_w(space, ctx, start, end, space.w_None)
            return space.newtuple(results)

    @unwrap_spec(w_default=WrappedDefault(None))
    def groups_w(self, w_default=None):
        fmarks = self.flatten_marks()
        num_groups = self.srepat.num_groups
        return allgroups_w(self.space, self.ctx, fmarks, num_groups, w_default)

    @unwrap_spec(w_default=WrappedDefault(None))
    def groupdict_w(self, w_default=None):
        space = self.space
        w_dict = space.newdict()
        w_groupindex = self.srepat.w_groupindex
        w_iterator = space.iter(w_groupindex)
        while True:
            try:
                w_key = space.next(w_iterator)
            except OperationError as e:
                if not e.match(space, space.w_StopIteration):
                    raise
                break  # done
            w_value = space.getitem(w_groupindex, w_key)
            start, end = self.do_span(w_value)
            w_grp = slice_w(space, self.ctx, start, end, w_default)
            space.setitem(w_dict, w_key, w_grp)
        return w_dict

    def expand_w(self, w_template):
        space = self.space
        w_re = import_re(space)
        return space.call_method(w_re, '_expand', self.srepat,
                                 self, w_template)

    @unwrap_spec(w_groupnum=WrappedDefault(0))
    def start_w(self, w_groupnum):
        start, end = self.do_span(w_groupnum)
        return self.space.newint(start)

    @unwrap_spec(w_groupnum=WrappedDefault(0))
    def end_w(self, w_groupnum):
        start, end = self.do_span(w_groupnum)
        return self.space.newint(end)

    @unwrap_spec(w_groupnum=WrappedDefault(0))
    def span_w(self, w_groupnum):
        start, end = self.do_span(w_groupnum)
        return self.space.newtuple([self.space.newint(start),
                                    self.space.newint(end)])

    def flatten_marks(self):
        if self.flatten_cache is None:
            num_groups = self.srepat.num_groups
            self.flatten_cache = do_flatten_marks(self.ctx, num_groups)
        return self.flatten_cache

    def do_span(self, w_arg):
        space = self.space
        try:
            groupnum = space.int_w(w_arg)
        except OperationError as e:
            if not e.match(space, space.w_TypeError) and \
                    not e.match(space, space.w_OverflowError):
                raise
            try:
                w_groupnum = space.getitem(self.srepat.w_groupindex, w_arg)
            except OperationError as e:
                if not e.match(space, space.w_KeyError):
                    raise
                raise oefmt(space.w_IndexError, "no such group")
            groupnum = space.int_w(w_groupnum)
        if groupnum == 0:
            return self.ctx.match_start, self.ctx.match_end
        elif 1 <= groupnum <= self.srepat.num_groups:
            fmarks = self.flatten_marks()
            idx = 2*(groupnum-1)
            assert idx >= 0
            return fmarks[idx], fmarks[idx+1]
        else:
            raise oefmt(space.w_IndexError, "group index out of range")

    def _last_index(self):
        mark = self.ctx.match_marks
        if mark is not None:
            return mark.gid // 2 + 1
        return -1

    def fget_lastgroup(self, space):
        lastindex = self._last_index()
        if lastindex < 0:
            return space.w_None
        w_result = space.finditem(self.srepat.w_indexgroup,
                                  space.newint(lastindex))
        if w_result is None:
            return space.w_None
        return w_result

    def fget_lastindex(self, space):
        lastindex = self._last_index()
        if lastindex >= 0:
            return space.newint(lastindex)
        return space.w_None

    def fget_pos(self, space):
        return space.newint(self.ctx.original_pos)

    def fget_endpos(self, space):
        return space.newint(self.ctx.end)

    def fget_regs(self, space):
        space = self.space
        fmarks = self.flatten_marks()
        num_groups = self.srepat.num_groups
        result_w = [None] * (num_groups + 1)
        ctx = self.ctx
        result_w[0] = space.newtuple([space.newint(ctx.match_start),
                                      space.newint(ctx.match_end)])
        for i in range(num_groups):
            result_w[i + 1] = space.newtuple([space.newint(fmarks[i*2]),
                                              space.newint(fmarks[i*2+1])])
        return space.newtuple(result_w)

    def fget_string(self, space):
        ctx = self.ctx
        if isinstance(ctx, rsre_core.BufMatchContext):
            return space.newbytes(ctx._buffer.as_str())
        elif isinstance(ctx, rsre_core.StrMatchContext):
            return space.newbytes(ctx._string)
        elif isinstance(ctx, rsre_core.UnicodeMatchContext):
            return space.newunicode(ctx._unicodestr)
        else:
            raise SystemError


W_SRE_Match.typedef = TypeDef(
    '_sre.SRE_Match',
    __copy__     = interp2app(W_SRE_Match.cannot_copy_w),
    __deepcopy__ = interp2app(W_SRE_Match.cannot_copy_w),
    __repr__     = interp2app(W_SRE_Match.repr_w),
    group        = interp2app(W_SRE_Match.group_w),
    groups       = interp2app(W_SRE_Match.groups_w),
    groupdict    = interp2app(W_SRE_Match.groupdict_w),
    start        = interp2app(W_SRE_Match.start_w),
    end          = interp2app(W_SRE_Match.end_w),
    span         = interp2app(W_SRE_Match.span_w),
    expand       = interp2app(W_SRE_Match.expand_w),
    #
    re           = interp_attrproperty_w('srepat', W_SRE_Match),
    string       = GetSetProperty(W_SRE_Match.fget_string),
    pos          = GetSetProperty(W_SRE_Match.fget_pos),
    endpos       = GetSetProperty(W_SRE_Match.fget_endpos),
    lastgroup    = GetSetProperty(W_SRE_Match.fget_lastgroup),
    lastindex    = GetSetProperty(W_SRE_Match.fget_lastindex),
    regs         = GetSetProperty(W_SRE_Match.fget_regs),
)
W_SRE_Match.typedef.acceptable_as_base_class = False

# ____________________________________________________________
#
# SRE_Scanner class
# This is mostly an internal class in CPython.
# Our version is also directly iterable, to make finditer() easier.

class W_SRE_Scanner(W_Root):
    def __init__(self, pattern, ctx, code):
        self.space = pattern.space
        self.srepat = pattern
        self.ctx = ctx
        self.code = code
        # 'self.ctx' is always a fresh context in which no searching
        # or matching succeeded so far.

    def iter_w(self):
        return self

    def next_w(self):
        if self.ctx.match_start > self.ctx.end:
            raise OperationError(self.space.w_StopIteration, self.space.w_None)
        if not searchcontext(self.space, self.ctx, self.code):
            raise OperationError(self.space.w_StopIteration, self.space.w_None)
        return self.getmatch(True)

    def match_w(self):
        if self.ctx.match_start > self.ctx.end:
            return self.space.w_None
        return self.getmatch(matchcontext(self.space, self.ctx, self.code))

    def search_w(self):
        if self.ctx.match_start > self.ctx.end:
            return self.space.w_None
        return self.getmatch(searchcontext(self.space, self.ctx, self.code))

    def getmatch(self, found):
        if found:
            ctx = self.ctx
            nextstart = ctx.match_end
            nextstart += (ctx.match_start == nextstart)
            self.ctx = ctx.fresh_copy(nextstart)
            match = W_SRE_Match(self.srepat, ctx)
            return match
        else:
            self.ctx.match_start += 1     # obscure corner case
            return None

W_SRE_Scanner.typedef = TypeDef(
    '_sre.SRE_Scanner',
    __iter__ = interp2app(W_SRE_Scanner.iter_w),
    __next__ = interp2app(W_SRE_Scanner.next_w),
    match    = interp2app(W_SRE_Scanner.match_w),
    search   = interp2app(W_SRE_Scanner.search_w),
    pattern  = interp_attrproperty_w('srepat', W_SRE_Scanner),
)
W_SRE_Scanner.typedef.acceptable_as_base_class = False<|MERGE_RESOLUTION|>--- conflicted
+++ resolved
@@ -189,11 +189,7 @@
                 raise oefmt(space.w_TypeError,
                             "can't use a bytes pattern on a string-like "
                             "object")
-<<<<<<< HEAD
-            return rsre_core.UnicodeMatchContext(self.code, unicodestr,
-=======
             return rsre_core.UnicodeMatchContext(unicodestr,
->>>>>>> 72195e3e
                                                  pos, endpos, flags)
         else:
             if self.is_known_unicode():
@@ -201,17 +197,10 @@
                             "can't use a string pattern on a bytes-like "
                             "object")
             if string is not None:
-<<<<<<< HEAD
-                return rsre_core.StrMatchContext(self.code, string,
-                                                 pos, endpos, flags)
-            else:
-                return rsre_core.BufMatchContext(self.code, buf,
-=======
                 return rsre_core.StrMatchContext(string,
                                                  pos, endpos, flags)
             else:
                 return rsre_core.BufMatchContext(buf,
->>>>>>> 72195e3e
                                                  pos, endpos, flags)
 
     def getmatch(self, ctx, found):
@@ -230,12 +219,6 @@
         ctx = self.make_ctx(w_string, pos, endpos)
         ctx.fullmatch_only = True
         return self.getmatch(ctx, matchcontext(self.space, ctx, self.code))
-
-    @unwrap_spec(pos=int, endpos=int)
-    def fullmatch_w(self, w_string, pos=0, endpos=sys.maxint):
-        ctx = self.make_ctx(w_string, pos, endpos)
-        ctx.fullmatch_only = True
-        return self.getmatch(ctx, matchcontext(self.space, ctx))
 
     @unwrap_spec(pos=int, endpos=int)
     def search_w(self, w_string, pos=0, endpos=sys.maxint):
@@ -279,14 +262,9 @@
     @unwrap_spec(maxsplit=int)
     def split_w(self, w_string, maxsplit=0):
         space = self.space
-<<<<<<< HEAD
-        if self.code[0] != rsre_core.OPCODE_INFO or self.code[3] == 0:
-            if self.code[0] == rsre_core.OPCODE_INFO and self.code[4] == 0:
-=======
 
         if self.code.pattern[0] != rsre_core.OPCODE_INFO or self.code.pattern[3] == 0:
             if self.code.pattern[0] == rsre_core.OPCODE_INFO and self.code.pattern[4] == 0:
->>>>>>> 72195e3e
                 raise oefmt(space.w_ValueError,
                             "split() requires a non-empty pattern match.")
             space.warn(
