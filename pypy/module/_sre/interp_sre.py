import sys
from pypy.interpreter.baseobjspace import W_Root
from pypy.interpreter.typedef import GetSetProperty, TypeDef
from pypy.interpreter.typedef import interp_attrproperty, interp_attrproperty_w
from pypy.interpreter.typedef import make_weakref_descr
from pypy.interpreter.gateway import interp2app, unwrap_spec, WrappedDefault
from pypy.interpreter.error import OperationError
from rpython.rlib.rarithmetic import intmask
from rpython.rlib import jit
from rpython.rlib.rstring import StringBuilder, UnicodeBuilder

# ____________________________________________________________
#
# Constants and exposed functions

from rpython.rlib.rsre import rsre_core
from rpython.rlib.rsre.rsre_char import MAGIC, CODESIZE, MAXREPEAT, getlower, set_unicode_db


@unwrap_spec(char_ord=int, flags=int)
def w_getlower(space, char_ord, flags):
    return space.wrap(getlower(char_ord, flags))


def w_getcodesize(space):
    return space.wrap(CODESIZE)

# use the same version of unicodedb as the standard objspace
import pypy.objspace.std.unicodeobject
set_unicode_db(pypy.objspace.std.unicodeobject.unicodedb)

# ____________________________________________________________
#


def slice_w(space, ctx, start, end, w_default):
    if 0 <= start <= end:
        if isinstance(ctx, rsre_core.BufMatchContext):
<<<<<<< HEAD
            return space.wrapbytes(ctx._buffer.getslice(start, end, 1,
                                                        end-start))
=======
            return space.wrap(ctx._buffer.getslice(start, end, 1, end-start))
        if isinstance(ctx, rsre_core.StrMatchContext):
            return space.wrap(ctx._string[start:end])
>>>>>>> 6213ca1b
        elif isinstance(ctx, rsre_core.UnicodeMatchContext):
            return space.wrap(ctx._unicodestr[start:end])
        else:
            # unreachable
            raise SystemError
    return w_default


@jit.look_inside_iff(lambda ctx, num_groups: jit.isconstant(num_groups))
def do_flatten_marks(ctx, num_groups):
    # Returns a list of RPython-level integers.
    # Unlike the app-level groups() method, groups are numbered from 0
    # and the returned list does not start with the whole match range.
    if num_groups == 0:
        return None
    result = [-1] * (2 * num_groups)
    mark = ctx.match_marks
    while mark is not None:
        index = jit.promote(mark.gid)
        if result[index] == -1:
            result[index] = mark.position
        mark = mark.prev
    return result


@jit.look_inside_iff(lambda space, ctx, fmarks, num_groups, w_default: jit.isconstant(num_groups))
def allgroups_w(space, ctx, fmarks, num_groups, w_default):
    grps = [slice_w(space, ctx, fmarks[i * 2], fmarks[i * 2 + 1], w_default)
            for i in range(num_groups)]
    return space.newtuple(grps)


def import_re(space):
    w_import = space.getattr(space.builtin, space.wrap("__import__"))
    return space.call_function(w_import, space.wrap("re"))

def matchcontext(space, ctx):
    try:
        return rsre_core.match_context(ctx)
    except rsre_core.Error, e:
        raise OperationError(space.w_RuntimeError, space.wrap(e.msg))

def searchcontext(space, ctx):
    try:
        return rsre_core.search_context(ctx)
    except rsre_core.Error, e:
        raise OperationError(space.w_RuntimeError, space.wrap(e.msg))

# ____________________________________________________________
#
# SRE_Pattern class

class W_SRE_Pattern(W_Root):
    _immutable_fields_ = ["code", "flags", "num_groups", "w_groupindex"]

    def cannot_copy_w(self):
        space = self.space
        raise OperationError(space.w_TypeError,
                             space.wrap("cannot copy this pattern object"))

    def make_ctx(self, w_string, pos=0, endpos=sys.maxint):
        """Make a StrMatchContext, BufMatchContext or a UnicodeMatchContext for
        searching in the given w_string object."""
        space = self.space
        if pos < 0:
            pos = 0
        if endpos < pos:
            endpos = pos
        if space.isinstance_w(w_string, space.w_unicode):
            unicodestr = space.unicode_w(w_string)
            if not (space.is_none(self.w_pattern) or
                    space.isinstance_w(self.w_pattern, space.w_unicode)):
                raise OperationError(space.w_TypeError, space.wrap(
                        "can't use a string pattern on a bytes-like object"))
            if pos > len(unicodestr):
                pos = len(unicodestr)
            if endpos > len(unicodestr):
                endpos = len(unicodestr)
            return rsre_core.UnicodeMatchContext(self.code, unicodestr,
                                                 pos, endpos, self.flags)
        elif space.isinstance_w(w_string, space.w_str):
            str = space.str_w(w_string)
            if pos > len(str):
                pos = len(str)
            if endpos > len(str):
                endpos = len(str)
            return rsre_core.StrMatchContext(self.code, str,
                                             pos, endpos, self.flags)
        else:
            buf = space.readbuf_w(w_string)
            if (not space.is_none(self.w_pattern) and
                space.isinstance_w(self.w_pattern, space.w_unicode)):
                raise OperationError(space.w_TypeError, space.wrap(
                        "can't use a bytes pattern on a string-like object"))
            size = buf.getlength()
            assert size >= 0
            if pos > size:
                pos = size
            if endpos > size:
                endpos = size
            return rsre_core.BufMatchContext(self.code, buf,
                                             pos, endpos, self.flags)

    def getmatch(self, ctx, found):
        if found:
            return W_SRE_Match(self, ctx)
        else:
            return self.space.w_None

    @unwrap_spec(pos=int, endpos=int)
    def match_w(self, w_string, pos=0, endpos=sys.maxint):
        ctx = self.make_ctx(w_string, pos, endpos)
        return self.getmatch(ctx, matchcontext(self.space, ctx))

    @unwrap_spec(pos=int, endpos=int)
    def search_w(self, w_string, pos=0, endpos=sys.maxint):
        ctx = self.make_ctx(w_string, pos, endpos)
        return self.getmatch(ctx, searchcontext(self.space, ctx))

    @unwrap_spec(pos=int, endpos=int)
    def findall_w(self, w_string, pos=0, endpos=sys.maxint):
        space = self.space
        matchlist_w = []
        ctx = self.make_ctx(w_string, pos, endpos)
        while ctx.match_start <= ctx.end:
            if not searchcontext(space, ctx):
                break
            num_groups = self.num_groups
            w_emptystr = space.wrap("")
            if num_groups == 0:
                w_item = slice_w(space, ctx, ctx.match_start, ctx.match_end,
                                 w_emptystr)
            else:
                fmarks = do_flatten_marks(ctx, num_groups)
                if num_groups == 1:
                    w_item = slice_w(space, ctx, fmarks[0], fmarks[1],
                                     w_emptystr)
                else:
                    w_item = allgroups_w(space, ctx, fmarks, num_groups,
                                         w_emptystr)
            matchlist_w.append(w_item)
            no_progress = (ctx.match_start == ctx.match_end)
            ctx.reset(ctx.match_end + no_progress)
        return space.newlist(matchlist_w)

    @unwrap_spec(pos=int, endpos=int)
    def finditer_w(self, w_string, pos=0, endpos=sys.maxint):
        # this also works as the implementation of the undocumented
        # scanner() method.
        ctx = self.make_ctx(w_string, pos, endpos)
        scanner = W_SRE_Scanner(self, ctx)
        return self.space.wrap(scanner)

    @unwrap_spec(maxsplit=int)
    def split_w(self, w_string, maxsplit=0):
        space = self.space
        splitlist = []
        n = 0
        last = 0
        ctx = self.make_ctx(w_string)
        while not maxsplit or n < maxsplit:
            if not searchcontext(space, ctx):
                break
            if ctx.match_start == ctx.match_end:     # zero-width match
                if ctx.match_start == ctx.end:       # or end of string
                    break
                ctx.reset(ctx.match_end + 1)
                continue
            splitlist.append(slice_w(space, ctx, last, ctx.match_start,
                                     space.w_None))
            # add groups (if any)
            fmarks = do_flatten_marks(ctx, self.num_groups)
            for groupnum in range(self.num_groups):
                groupstart, groupend = fmarks[groupnum*2], fmarks[groupnum*2+1]
                splitlist.append(slice_w(space, ctx, groupstart, groupend,
                                         space.w_None))
            n += 1
            last = ctx.match_end
            ctx.reset(last)
        splitlist.append(slice_w(space, ctx, last, ctx.end, space.w_None))
        return space.newlist(splitlist)

    @unwrap_spec(count=int)
    def sub_w(self, w_repl, w_string, count=0):
        w_item, n = self.subx(w_repl, w_string, count)
        return w_item

    @unwrap_spec(count=int)
    def subn_w(self, w_repl, w_string, count=0):
        w_item, n = self.subx(w_repl, w_string, count)
        space = self.space
        return space.newtuple([w_item, space.wrap(n)])

    def subx(self, w_ptemplate, w_string, count):
        space = self.space
        # use a (much faster) string/unicode builder if w_ptemplate and
        # w_string are both string or both unicode objects, and if w_ptemplate
        # is a literal
        use_builder = False
        filter_as_unicode = filter_as_string = None
        if space.is_true(space.callable(w_ptemplate)):
            w_filter = w_ptemplate
            filter_is_callable = True
        else:
            if space.isinstance_w(w_ptemplate, space.w_unicode):
                filter_as_unicode = space.unicode_w(w_ptemplate)
                literal = u'\\' not in filter_as_unicode
                use_builder = (
                    space.isinstance_w(w_string, space.w_unicode) and literal)
            else:
                try:
                    filter_as_string = space.bytes_w(w_ptemplate)
                except OperationError, e:
                    if e.async(space):
                        raise
                    literal = False
                else:
                    literal = '\\' not in filter_as_string
                    use_builder = (
                        space.isinstance_w(w_string, space.w_str) and literal)
            if literal:
                w_filter = w_ptemplate
                filter_is_callable = False
            else:
                # not a literal; hand it over to the template compiler
                w_re = import_re(space)
                w_filter = space.call_method(w_re, '_subx',
                                             space.wrap(self), w_ptemplate)
                filter_is_callable = space.is_true(space.callable(w_filter))
        #
        # XXX this is a bit of a mess, but it improves performance a lot
        ctx = self.make_ctx(w_string)
        sublist_w = strbuilder = unicodebuilder = None
        if use_builder:
            if filter_as_unicode is not None:
                unicodebuilder = UnicodeBuilder(ctx.end)
            else:
                assert filter_as_string is not None
                strbuilder = StringBuilder(ctx.end)
        else:
            sublist_w = []
        n = last_pos = 0
        while not count or n < count:
            sub_jitdriver.jit_merge_point(
                self=self,
                use_builder=use_builder,
                filter_is_callable=filter_is_callable,
                filter_type=type(w_filter),
                ctx=ctx,
                w_filter=w_filter,
                strbuilder=strbuilder,
                unicodebuilder=unicodebuilder,
                filter_as_string=filter_as_string,
                filter_as_unicode=filter_as_unicode,
                count=count,
                w_string=w_string,
                n=n, last_pos=last_pos, sublist_w=sublist_w
                )
            space = self.space
            if not searchcontext(space, ctx):
                break
            if last_pos < ctx.match_start:
                _sub_append_slice(
                    ctx, space, use_builder, sublist_w,
                    strbuilder, unicodebuilder, last_pos, ctx.match_start)
            start = ctx.match_end
            if start == ctx.match_start:
                start += 1
            if not (last_pos == ctx.match_start
                             == ctx.match_end and n > 0):
                # the above ignores empty matches on latest position
                if filter_is_callable:
                    w_match = self.getmatch(ctx, True)
                    w_piece = space.call_function(w_filter, w_match)
                    if not space.is_w(w_piece, space.w_None):
                        assert strbuilder is None and unicodebuilder is None
                        assert not use_builder
                        sublist_w.append(w_piece)
                else:
                    if use_builder:
                        if strbuilder is not None:
                            assert filter_as_string is not None
                            strbuilder.append(filter_as_string)
                        else:
                            assert unicodebuilder is not None
                            assert filter_as_unicode is not None
                            unicodebuilder.append(filter_as_unicode)
                    else:
                        sublist_w.append(w_filter)
                last_pos = ctx.match_end
                n += 1
            elif last_pos >= ctx.end:
                break    # empty match at the end: finished
            ctx.reset(start)

        if last_pos < ctx.end:
            _sub_append_slice(ctx, space, use_builder, sublist_w,
                              strbuilder, unicodebuilder, last_pos, ctx.end)
        if use_builder:
            if strbuilder is not None:
                return space.wrap(strbuilder.build()), n
            else:
                assert unicodebuilder is not None
                return space.wrap(unicodebuilder.build()), n
        else:
<<<<<<< HEAD
            w_emptystr = space.wrapbytes('')
        w_item = space.call_method(w_emptystr, 'join',
                                   space.newlist(sublist_w))
        return w_item, n

=======
            if space.isinstance_w(w_string, space.w_unicode):
                w_emptystr = space.wrap(u'')
            else:
                w_emptystr = space.wrap('')
            w_item = space.call_method(w_emptystr, 'join',
                                       space.newlist(sublist_w))
            return w_item, n

sub_jitdriver = jit.JitDriver(
    reds="""count n last_pos
            ctx w_filter
            strbuilder unicodebuilder
            filter_as_string
            filter_as_unicode
            w_string sublist_w
            self""".split(),
    greens=["filter_is_callable", "use_builder", "filter_type", "ctx.pattern"])


def _sub_append_slice(ctx, space, use_builder, sublist_w,
                      strbuilder, unicodebuilder, start, end):
    if use_builder:
        if isinstance(ctx, rsre_core.BufMatchContext):
            assert strbuilder is not None
            return strbuilder.append(ctx._buffer.getslice(start, end, 1, end-start))
        if isinstance(ctx, rsre_core.StrMatchContext):
            assert strbuilder is not None
            return strbuilder.append_slice(ctx._string, start, end)
        elif isinstance(ctx, rsre_core.UnicodeMatchContext):
            assert unicodebuilder is not None
            return unicodebuilder.append_slice(ctx._unicodestr, start, end)
        assert 0, "unreachable"
    else:
        sublist_w.append(slice_w(space, ctx, start, end, space.w_None))
>>>>>>> 6213ca1b

@unwrap_spec(flags=int, groups=int, w_groupindex=WrappedDefault(None),
             w_indexgroup=WrappedDefault(None))
def SRE_Pattern__new__(space, w_subtype, w_pattern, flags, w_code,
              groups=0, w_groupindex=None, w_indexgroup=None):
    n = space.len_w(w_code)
    code = [intmask(space.uint_w(space.getitem(w_code, space.wrap(i))))
            for i in range(n)]
    #
    w_srepat = space.allocate_instance(W_SRE_Pattern, w_subtype)
    srepat = space.interp_w(W_SRE_Pattern, w_srepat)
    srepat.space = space
    # Type check
    if not (space.is_none(w_pattern) or
            space.isinstance_w(w_pattern, space.w_unicode)):
        space.bufferstr_w(w_pattern)
    srepat.w_pattern = w_pattern      # the original uncompiled pattern
    srepat.flags = flags
    srepat.code = code
    srepat.num_groups = groups
    srepat.w_groupindex = w_groupindex
    srepat.w_indexgroup = w_indexgroup
    return w_srepat


W_SRE_Pattern.typedef = TypeDef(
    'SRE_Pattern',
    __new__      = interp2app(SRE_Pattern__new__),
    __copy__     = interp2app(W_SRE_Pattern.cannot_copy_w),
    __deepcopy__ = interp2app(W_SRE_Pattern.cannot_copy_w),
    __weakref__  = make_weakref_descr(W_SRE_Pattern),
    findall      = interp2app(W_SRE_Pattern.findall_w),
    finditer     = interp2app(W_SRE_Pattern.finditer_w),
    match        = interp2app(W_SRE_Pattern.match_w),
    scanner      = interp2app(W_SRE_Pattern.finditer_w),    # reuse finditer()
    search       = interp2app(W_SRE_Pattern.search_w),
    split        = interp2app(W_SRE_Pattern.split_w),
    sub          = interp2app(W_SRE_Pattern.sub_w),
    subn         = interp2app(W_SRE_Pattern.subn_w),
    flags        = interp_attrproperty('flags', W_SRE_Pattern),
    groupindex   = interp_attrproperty_w('w_groupindex', W_SRE_Pattern),
    groups       = interp_attrproperty('num_groups', W_SRE_Pattern),
    pattern      = interp_attrproperty_w('w_pattern', W_SRE_Pattern),
)
W_SRE_Pattern.typedef.acceptable_as_base_class = False

# ____________________________________________________________
#
# SRE_Match class

class W_SRE_Match(W_Root):
    flatten_cache = None

    def __init__(self, srepat, ctx):
        self.space = srepat.space
        self.srepat = srepat
        self.ctx = ctx

    def cannot_copy_w(self):
        space = self.space
        raise OperationError(space.w_TypeError,
                             space.wrap("cannot copy this match object"))

    @jit.look_inside_iff(lambda self, args_w: jit.isconstant(len(args_w)))
    def group_w(self, args_w):
        space = self.space
        ctx = self.ctx
        if len(args_w) <= 1:
            if len(args_w) == 0:
                start, end = ctx.match_start, ctx.match_end
            else:
                start, end = self.do_span(args_w[0])
            return slice_w(space, ctx, start, end, space.w_None)
        else:
            results = [None] * len(args_w)
            for i in range(len(args_w)):
                start, end = self.do_span(args_w[i])
                results[i] = slice_w(space, ctx, start, end, space.w_None)
            return space.newtuple(results)

    @unwrap_spec(w_default=WrappedDefault(None))
    def groups_w(self, w_default=None):
        fmarks = self.flatten_marks()
        num_groups = self.srepat.num_groups
        return allgroups_w(self.space, self.ctx, fmarks, num_groups, w_default)

    @unwrap_spec(w_default=WrappedDefault(None))
    def groupdict_w(self, w_default=None):
        space = self.space
        w_dict = space.newdict()
        w_groupindex = self.srepat.w_groupindex
        w_iterator = space.iter(w_groupindex)
        while True:
            try:
                w_key = space.next(w_iterator)
            except OperationError, e:
                if not e.match(space, space.w_StopIteration):
                    raise
                break  # done
            w_value = space.getitem(w_groupindex, w_key)
            start, end = self.do_span(w_value)
            w_grp = slice_w(space, self.ctx, start, end, w_default)
            space.setitem(w_dict, w_key, w_grp)
        return w_dict

    def expand_w(self, w_template):
        space = self.space
        w_re = import_re(space)
        return space.call_method(w_re, '_expand', space.wrap(self.srepat),
                                 space.wrap(self), w_template)

    @unwrap_spec(w_groupnum=WrappedDefault(0))
    def start_w(self, w_groupnum):
        return self.space.wrap(self.do_span(w_groupnum)[0])

    @unwrap_spec(w_groupnum=WrappedDefault(0))
    def end_w(self, w_groupnum):
        return self.space.wrap(self.do_span(w_groupnum)[1])

    @unwrap_spec(w_groupnum=WrappedDefault(0))
    def span_w(self, w_groupnum):
        start, end = self.do_span(w_groupnum)
        return self.space.newtuple([self.space.wrap(start),
                                    self.space.wrap(end)])

    def flatten_marks(self):
        if self.flatten_cache is None:
            num_groups = self.srepat.num_groups
            self.flatten_cache = do_flatten_marks(self.ctx, num_groups)
        return self.flatten_cache

    def do_span(self, w_arg):
        space = self.space
        try:
            groupnum = space.int_w(w_arg)
        except OperationError, e:
            if not e.match(space, space.w_TypeError) and \
                    not e.match(space, space.w_OverflowError):
                raise
            try:
                w_groupnum = space.getitem(self.srepat.w_groupindex, w_arg)
            except OperationError, e:
                if not e.match(space, space.w_KeyError):
                    raise
                raise OperationError(space.w_IndexError,
                                     space.wrap("no such group"))
            groupnum = space.int_w(w_groupnum)
        if groupnum == 0:
            return self.ctx.match_start, self.ctx.match_end
        elif 1 <= groupnum <= self.srepat.num_groups:
            fmarks = self.flatten_marks()
            idx = 2*(groupnum-1)
            assert idx >= 0
            return fmarks[idx], fmarks[idx+1]
        else:
            raise OperationError(space.w_IndexError,
                                 space.wrap("group index out of range"))

    def _last_index(self):
        mark = self.ctx.match_marks
        if mark is not None:
            return mark.gid // 2 + 1
        return -1

    def fget_lastgroup(self, space):
        lastindex = self._last_index()
        if lastindex < 0:
            return space.w_None
        w_result = space.finditem(self.srepat.w_indexgroup,
                                  space.wrap(lastindex))
        if w_result is None:
            return space.w_None
        return w_result

    def fget_lastindex(self, space):
        lastindex = self._last_index()
        if lastindex >= 0:
            return space.wrap(lastindex)
        return space.w_None

    def fget_pos(self, space):
        return space.wrap(self.ctx.original_pos)

    def fget_endpos(self, space):
        return space.wrap(self.ctx.end)

    def fget_regs(self, space):
        space = self.space
        fmarks = self.flatten_marks()
        num_groups = self.srepat.num_groups
        result_w = [None] * (num_groups + 1)
        ctx = self.ctx
        result_w[0] = space.newtuple([space.wrap(ctx.match_start),
                                      space.wrap(ctx.match_end)])
        for i in range(num_groups):
            result_w[i + 1] = space.newtuple([space.wrap(fmarks[i*2]),
                                              space.wrap(fmarks[i*2+1])])
        return space.newtuple(result_w)

    def fget_string(self, space):
        ctx = self.ctx
        if isinstance(ctx, rsre_core.BufMatchContext):
<<<<<<< HEAD
            return space.wrapbytes(ctx._buffer.as_str())
=======
            return space.wrap(ctx._buffer.as_str())
        elif isinstance(ctx, rsre_core.StrMatchContext):
            return space.wrap(ctx._string)
>>>>>>> 6213ca1b
        elif isinstance(ctx, rsre_core.UnicodeMatchContext):
            return space.wrap(ctx._unicodestr)
        else:
            raise SystemError


W_SRE_Match.typedef = TypeDef(
    'SRE_Match',
    __copy__     = interp2app(W_SRE_Match.cannot_copy_w),
    __deepcopy__ = interp2app(W_SRE_Match.cannot_copy_w),
    group        = interp2app(W_SRE_Match.group_w),
    groups       = interp2app(W_SRE_Match.groups_w),
    groupdict    = interp2app(W_SRE_Match.groupdict_w),
    start        = interp2app(W_SRE_Match.start_w),
    end          = interp2app(W_SRE_Match.end_w),
    span         = interp2app(W_SRE_Match.span_w),
    expand       = interp2app(W_SRE_Match.expand_w),
    #
    re           = interp_attrproperty('srepat', W_SRE_Match),
    string       = GetSetProperty(W_SRE_Match.fget_string),
    pos          = GetSetProperty(W_SRE_Match.fget_pos),
    endpos       = GetSetProperty(W_SRE_Match.fget_endpos),
    lastgroup    = GetSetProperty(W_SRE_Match.fget_lastgroup),
    lastindex    = GetSetProperty(W_SRE_Match.fget_lastindex),
    regs         = GetSetProperty(W_SRE_Match.fget_regs),
)
W_SRE_Match.typedef.acceptable_as_base_class = False

# ____________________________________________________________
#
# SRE_Scanner class
# This is mostly an internal class in CPython.
# Our version is also directly iterable, to make finditer() easier.

class W_SRE_Scanner(W_Root):
    def __init__(self, pattern, ctx):
        self.space = pattern.space
        self.srepat = pattern
        self.ctx = ctx
        # 'self.ctx' is always a fresh context in which no searching
        # or matching succeeded so far.

    def iter_w(self):
        return self.space.wrap(self)

    def next_w(self):
        if self.ctx.match_start > self.ctx.end:
            raise OperationError(self.space.w_StopIteration, self.space.w_None)
        if not searchcontext(self.space, self.ctx):
            raise OperationError(self.space.w_StopIteration, self.space.w_None)
        return self.getmatch(True)

    def match_w(self):
        if self.ctx.match_start > self.ctx.end:
            return self.space.w_None
        return self.getmatch(matchcontext(self.space, self.ctx))

    def search_w(self):
        if self.ctx.match_start > self.ctx.end:
            return self.space.w_None
        return self.getmatch(searchcontext(self.space, self.ctx))

    def getmatch(self, found):
        if found:
            ctx = self.ctx
            nextstart = ctx.match_end
            nextstart += (ctx.match_start == nextstart)
            self.ctx = ctx.fresh_copy(nextstart)
            match = W_SRE_Match(self.srepat, ctx)
            return self.space.wrap(match)
        else:
            self.ctx.match_start += 1     # obscure corner case
            return None

W_SRE_Scanner.typedef = TypeDef(
    'SRE_Scanner',
    __iter__ = interp2app(W_SRE_Scanner.iter_w),
    __next__ = interp2app(W_SRE_Scanner.next_w),
    match    = interp2app(W_SRE_Scanner.match_w),
    search   = interp2app(W_SRE_Scanner.search_w),
    pattern  = interp_attrproperty('srepat', W_SRE_Scanner),
)
W_SRE_Scanner.typedef.acceptable_as_base_class = False<|MERGE_RESOLUTION|>--- conflicted
+++ resolved
@@ -36,14 +36,10 @@
 def slice_w(space, ctx, start, end, w_default):
     if 0 <= start <= end:
         if isinstance(ctx, rsre_core.BufMatchContext):
-<<<<<<< HEAD
             return space.wrapbytes(ctx._buffer.getslice(start, end, 1,
                                                         end-start))
-=======
-            return space.wrap(ctx._buffer.getslice(start, end, 1, end-start))
         if isinstance(ctx, rsre_core.StrMatchContext):
-            return space.wrap(ctx._string[start:end])
->>>>>>> 6213ca1b
+            return space.wrapbytes(ctx._string[start:end])
         elif isinstance(ctx, rsre_core.UnicodeMatchContext):
             return space.wrap(ctx._unicodestr[start:end])
         else:
@@ -344,22 +340,15 @@
                               strbuilder, unicodebuilder, last_pos, ctx.end)
         if use_builder:
             if strbuilder is not None:
-                return space.wrap(strbuilder.build()), n
+                return space.wrapbytes(strbuilder.build()), n
             else:
                 assert unicodebuilder is not None
                 return space.wrap(unicodebuilder.build()), n
         else:
-<<<<<<< HEAD
-            w_emptystr = space.wrapbytes('')
-        w_item = space.call_method(w_emptystr, 'join',
-                                   space.newlist(sublist_w))
-        return w_item, n
-
-=======
             if space.isinstance_w(w_string, space.w_unicode):
                 w_emptystr = space.wrap(u'')
             else:
-                w_emptystr = space.wrap('')
+                w_emptystr = space.wrapbytes('')
             w_item = space.call_method(w_emptystr, 'join',
                                        space.newlist(sublist_w))
             return w_item, n
@@ -390,7 +379,6 @@
         assert 0, "unreachable"
     else:
         sublist_w.append(slice_w(space, ctx, start, end, space.w_None))
->>>>>>> 6213ca1b
 
 @unwrap_spec(flags=int, groups=int, w_groupindex=WrappedDefault(None),
              w_indexgroup=WrappedDefault(None))
@@ -593,13 +581,9 @@
     def fget_string(self, space):
         ctx = self.ctx
         if isinstance(ctx, rsre_core.BufMatchContext):
-<<<<<<< HEAD
             return space.wrapbytes(ctx._buffer.as_str())
-=======
-            return space.wrap(ctx._buffer.as_str())
         elif isinstance(ctx, rsre_core.StrMatchContext):
-            return space.wrap(ctx._string)
->>>>>>> 6213ca1b
+            return space.wrapbytes(ctx._string)
         elif isinstance(ctx, rsre_core.UnicodeMatchContext):
             return space.wrap(ctx._unicodestr)
         else:
