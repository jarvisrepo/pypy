import sys
from pypy.interpreter.baseobjspace import W_Root
from pypy.interpreter.typedef import GetSetProperty, TypeDef
from pypy.interpreter.typedef import interp_attrproperty, interp_attrproperty_w
from pypy.interpreter.typedef import make_weakref_descr
from pypy.interpreter.gateway import interp2app, unwrap_spec, WrappedDefault
from pypy.interpreter.error import OperationError
from rpython.rlib.rarithmetic import intmask
from rpython.rlib import jit

# ____________________________________________________________
#
# Constants and exposed functions

from rpython.rlib.rsre import rsre_core
from rpython.rlib.rsre.rsre_char import MAGIC, CODESIZE, MAXREPEAT, getlower, set_unicode_db


@unwrap_spec(char_ord=int, flags=int)
def w_getlower(space, char_ord, flags):
    return space.wrap(getlower(char_ord, flags))


def w_getcodesize(space):
    return space.wrap(CODESIZE)

# use the same version of unicodedb as the standard objspace
import pypy.objspace.std.unicodeobject
set_unicode_db(pypy.objspace.std.unicodeobject.unicodedb)

# ____________________________________________________________
#


def slice_w(space, ctx, start, end, w_default):
    if 0 <= start <= end:
<<<<<<< HEAD
        if isinstance(ctx, rsre_core.StrMatchContext):
            return space.wrapbytes(ctx._string[start:end])
=======
        if isinstance(ctx, rsre_core.BufMatchContext):
            return space.wrap(ctx._buffer.getslice(start, end, 1, end-start))
>>>>>>> 647ae161
        elif isinstance(ctx, rsre_core.UnicodeMatchContext):
            return space.wrap(ctx._unicodestr[start:end])
        else:
            # unreachable
            raise SystemError
    return w_default


@jit.look_inside_iff(lambda ctx, num_groups: jit.isconstant(num_groups))
def do_flatten_marks(ctx, num_groups):
    # Returns a list of RPython-level integers.
    # Unlike the app-level groups() method, groups are numbered from 0
    # and the returned list does not start with the whole match range.
    if num_groups == 0:
        return None
    result = [-1] * (2 * num_groups)
    mark = ctx.match_marks
    while mark is not None:
        index = jit.promote(mark.gid)
        if result[index] == -1:
            result[index] = mark.position
        mark = mark.prev
    return result


@jit.look_inside_iff(lambda space, ctx, fmarks, num_groups, w_default: jit.isconstant(num_groups))
def allgroups_w(space, ctx, fmarks, num_groups, w_default):
    grps = [slice_w(space, ctx, fmarks[i * 2], fmarks[i * 2 + 1], w_default)
            for i in range(num_groups)]
    return space.newtuple(grps)


def import_re(space):
    w_import = space.getattr(space.builtin, space.wrap("__import__"))
    return space.call_function(w_import, space.wrap("re"))

def matchcontext(space, ctx):
    try:
        return rsre_core.match_context(ctx)
    except rsre_core.Error, e:
        raise OperationError(space.w_RuntimeError, space.wrap(e.msg))

def searchcontext(space, ctx):
    try:
        return rsre_core.search_context(ctx)
    except rsre_core.Error, e:
        raise OperationError(space.w_RuntimeError, space.wrap(e.msg))

# ____________________________________________________________
#
# SRE_Pattern class

class W_SRE_Pattern(W_Root):
    _immutable_fields_ = ["code", "flags", "num_groups", "w_groupindex"]

    def cannot_copy_w(self):
        space = self.space
        raise OperationError(space.w_TypeError,
                             space.wrap("cannot copy this pattern object"))

    def make_ctx(self, w_string, pos=0, endpos=sys.maxint):
        """Make a BufMatchContext or a UnicodeMatchContext for searching
        in the given w_string object."""
        space = self.space
        if pos < 0:
            pos = 0
        if endpos < pos:
            endpos = pos
        if space.isinstance_w(w_string, space.w_unicode):
            unicodestr = space.unicode_w(w_string)
            if not (space.is_none(self.w_pattern) or
                    space.isinstance_w(self.w_pattern, space.w_unicode)):
                raise OperationError(space.w_TypeError, space.wrap(
                        "can't use a string pattern on a bytes-like object"))
            if pos > len(unicodestr):
                pos = len(unicodestr)
            if endpos > len(unicodestr):
                endpos = len(unicodestr)
            return rsre_core.UnicodeMatchContext(self.code, unicodestr,
                                                 pos, endpos, self.flags)
        else:
<<<<<<< HEAD
            str = space.bufferstr_w(w_string)
            if (not space.is_none(self.w_pattern) and
                space.isinstance_w(self.w_pattern, space.w_unicode)):
                raise OperationError(space.w_TypeError, space.wrap(
                        "can't use a bytes pattern on a string-like object"))
            if pos > len(str):
                pos = len(str)
            if endpos > len(str):
                endpos = len(str)
            return rsre_core.StrMatchContext(self.code, str,
=======
            buf = space.buffer_w(w_string)
            size = buf.getlength()
            assert size >= 0
            if pos > size:
                pos = size
            if endpos > size:
                endpos = size
            return rsre_core.BufMatchContext(self.code, buf,
>>>>>>> 647ae161
                                             pos, endpos, self.flags)

    def getmatch(self, ctx, found):
        if found:
            return W_SRE_Match(self, ctx)
        else:
            return self.space.w_None

    @unwrap_spec(pos=int, endpos=int)
    def match_w(self, w_string, pos=0, endpos=sys.maxint):
        ctx = self.make_ctx(w_string, pos, endpos)
        return self.getmatch(ctx, matchcontext(self.space, ctx))

    @unwrap_spec(pos=int, endpos=int)
    def search_w(self, w_string, pos=0, endpos=sys.maxint):
        ctx = self.make_ctx(w_string, pos, endpos)
        return self.getmatch(ctx, searchcontext(self.space, ctx))

    @unwrap_spec(pos=int, endpos=int)
    def findall_w(self, w_string, pos=0, endpos=sys.maxint):
        space = self.space
        matchlist_w = []
        ctx = self.make_ctx(w_string, pos, endpos)
        while ctx.match_start <= ctx.end:
            if not searchcontext(space, ctx):
                break
            num_groups = self.num_groups
            w_emptystr = space.wrap("")
            if num_groups == 0:
                w_item = slice_w(space, ctx, ctx.match_start, ctx.match_end,
                                 w_emptystr)
            else:
                fmarks = do_flatten_marks(ctx, num_groups)
                if num_groups == 1:
                    w_item = slice_w(space, ctx, fmarks[0], fmarks[1],
                                     w_emptystr)
                else:
                    w_item = allgroups_w(space, ctx, fmarks, num_groups,
                                         w_emptystr)
            matchlist_w.append(w_item)
            no_progress = (ctx.match_start == ctx.match_end)
            ctx.reset(ctx.match_end + no_progress)
        return space.newlist(matchlist_w)

    @unwrap_spec(pos=int, endpos=int)
    def finditer_w(self, w_string, pos=0, endpos=sys.maxint):
        # this also works as the implementation of the undocumented
        # scanner() method.
        ctx = self.make_ctx(w_string, pos, endpos)
        scanner = W_SRE_Scanner(self, ctx)
        return self.space.wrap(scanner)

    @unwrap_spec(maxsplit=int)
    def split_w(self, w_string, maxsplit=0):
        space = self.space
        splitlist = []
        n = 0
        last = 0
        ctx = self.make_ctx(w_string)
        while not maxsplit or n < maxsplit:
            if not searchcontext(space, ctx):
                break
            if ctx.match_start == ctx.match_end:     # zero-width match
                if ctx.match_start == ctx.end:       # or end of string
                    break
                ctx.reset(ctx.match_end + 1)
                continue
            splitlist.append(slice_w(space, ctx, last, ctx.match_start,
                                     space.w_None))
            # add groups (if any)
            fmarks = do_flatten_marks(ctx, self.num_groups)
            for groupnum in range(self.num_groups):
                groupstart, groupend = fmarks[groupnum*2], fmarks[groupnum*2+1]
                splitlist.append(slice_w(space, ctx, groupstart, groupend,
                                         space.w_None))
            n += 1
            last = ctx.match_end
            ctx.reset(last)
        splitlist.append(slice_w(space, ctx, last, ctx.end, space.w_None))
        return space.newlist(splitlist)

    @unwrap_spec(count=int)
    def sub_w(self, w_repl, w_string, count=0):
        w_item, n = self.subx(w_repl, w_string, count)
        return w_item

    @unwrap_spec(count=int)
    def subn_w(self, w_repl, w_string, count=0):
        w_item, n = self.subx(w_repl, w_string, count)
        space = self.space
        return space.newtuple([w_item, space.wrap(n)])

    def subx(self, w_ptemplate, w_string, count):
        space = self.space
        if space.is_true(space.callable(w_ptemplate)):
            w_filter = w_ptemplate
            filter_is_callable = True
        else:
            if space.isinstance_w(w_ptemplate, space.w_unicode):
                filter_as_unicode = space.unicode_w(w_ptemplate)
                literal = u'\\' not in filter_as_unicode
            else:
                try:
                    filter_as_string = space.bytes_w(w_ptemplate)
                except OperationError, e:
                    if e.async(space):
                        raise
                    literal = False
                else:
                    literal = '\\' not in filter_as_string
            if literal:
                w_filter = w_ptemplate
                filter_is_callable = False
            else:
                # not a literal; hand it over to the template compiler
                w_re = import_re(space)
                w_filter = space.call_method(w_re, '_subx',
                                             space.wrap(self), w_ptemplate)
                filter_is_callable = space.is_true(space.callable(w_filter))
        #
        ctx = self.make_ctx(w_string)
        sublist_w = []
        n = last_pos = 0
        while not count or n < count:
            if not searchcontext(space, ctx):
                break
            if last_pos < ctx.match_start:
                sublist_w.append(slice_w(space, ctx, last_pos,
                                         ctx.match_start, space.w_None))
            start = ctx.match_end
            if start == ctx.match_start:
                start += 1
            nextctx = ctx.fresh_copy(start)
            if not (last_pos == ctx.match_start
                             == ctx.match_end and n > 0):
                # the above ignores empty matches on latest position
                if filter_is_callable:
                    w_match = self.getmatch(ctx, True)
                    w_piece = space.call_function(w_filter, w_match)
                    if not space.is_w(w_piece, space.w_None):
                        sublist_w.append(w_piece)
                else:
                    sublist_w.append(w_filter)
                last_pos = ctx.match_end
                n += 1
            elif last_pos >= ctx.end:
                break    # empty match at the end: finished
            ctx = nextctx

        if last_pos < ctx.end:
            sublist_w.append(slice_w(space, ctx, last_pos, ctx.end,
                                     space.w_None))

        if space.isinstance_w(w_string, space.w_unicode):
            w_emptystr = space.wrap(u'')
        else:
            w_emptystr = space.wrapbytes('')
        w_item = space.call_method(w_emptystr, 'join',
                                   space.newlist(sublist_w))
        return w_item, n


@unwrap_spec(flags=int, groups=int, w_groupindex=WrappedDefault(None),
             w_indexgroup=WrappedDefault(None))
def SRE_Pattern__new__(space, w_subtype, w_pattern, flags, w_code,
              groups=0, w_groupindex=None, w_indexgroup=None):
    n = space.len_w(w_code)
    code = [intmask(space.uint_w(space.getitem(w_code, space.wrap(i))))
            for i in range(n)]
    #
    w_srepat = space.allocate_instance(W_SRE_Pattern, w_subtype)
    srepat = space.interp_w(W_SRE_Pattern, w_srepat)
    srepat.space = space
    # Type check
    if not (space.is_none(w_pattern) or
            space.isinstance_w(w_pattern, space.w_unicode)):
        space.bufferstr_w(w_pattern)
    srepat.w_pattern = w_pattern      # the original uncompiled pattern
    srepat.flags = flags
    srepat.code = code
    srepat.num_groups = groups
    srepat.w_groupindex = w_groupindex
    srepat.w_indexgroup = w_indexgroup
    return w_srepat


W_SRE_Pattern.typedef = TypeDef(
    'SRE_Pattern',
    __new__      = interp2app(SRE_Pattern__new__),
    __copy__     = interp2app(W_SRE_Pattern.cannot_copy_w),
    __deepcopy__ = interp2app(W_SRE_Pattern.cannot_copy_w),
    __weakref__  = make_weakref_descr(W_SRE_Pattern),
    findall      = interp2app(W_SRE_Pattern.findall_w),
    finditer     = interp2app(W_SRE_Pattern.finditer_w),
    match        = interp2app(W_SRE_Pattern.match_w),
    scanner      = interp2app(W_SRE_Pattern.finditer_w),    # reuse finditer()
    search       = interp2app(W_SRE_Pattern.search_w),
    split        = interp2app(W_SRE_Pattern.split_w),
    sub          = interp2app(W_SRE_Pattern.sub_w),
    subn         = interp2app(W_SRE_Pattern.subn_w),
    flags        = interp_attrproperty('flags', W_SRE_Pattern),
    groupindex   = interp_attrproperty_w('w_groupindex', W_SRE_Pattern),
    groups       = interp_attrproperty('num_groups', W_SRE_Pattern),
    pattern      = interp_attrproperty_w('w_pattern', W_SRE_Pattern),
)
W_SRE_Pattern.typedef.acceptable_as_base_class = False

# ____________________________________________________________
#
# SRE_Match class

class W_SRE_Match(W_Root):
    flatten_cache = None

    def __init__(self, srepat, ctx):
        self.space = srepat.space
        self.srepat = srepat
        self.ctx = ctx

    def cannot_copy_w(self):
        space = self.space
        raise OperationError(space.w_TypeError,
                             space.wrap("cannot copy this match object"))

    @jit.look_inside_iff(lambda self, args_w: jit.isconstant(len(args_w)))
    def group_w(self, args_w):
        space = self.space
        ctx = self.ctx
        if len(args_w) <= 1:
            if len(args_w) == 0:
                start, end = ctx.match_start, ctx.match_end
            else:
                start, end = self.do_span(args_w[0])
            return slice_w(space, ctx, start, end, space.w_None)
        else:
            results = [None] * len(args_w)
            for i in range(len(args_w)):
                start, end = self.do_span(args_w[i])
                results[i] = slice_w(space, ctx, start, end, space.w_None)
            return space.newtuple(results)

    @unwrap_spec(w_default=WrappedDefault(None))
    def groups_w(self, w_default=None):
        fmarks = self.flatten_marks()
        num_groups = self.srepat.num_groups
        return allgroups_w(self.space, self.ctx, fmarks, num_groups, w_default)

    @unwrap_spec(w_default=WrappedDefault(None))
    def groupdict_w(self, w_default=None):
        space = self.space
        w_dict = space.newdict()
        w_groupindex = self.srepat.w_groupindex
        w_iterator = space.iter(w_groupindex)
        while True:
            try:
                w_key = space.next(w_iterator)
            except OperationError, e:
                if not e.match(space, space.w_StopIteration):
                    raise
                break  # done
            w_value = space.getitem(w_groupindex, w_key)
            start, end = self.do_span(w_value)
            w_grp = slice_w(space, self.ctx, start, end, w_default)
            space.setitem(w_dict, w_key, w_grp)
        return w_dict

    def expand_w(self, w_template):
        space = self.space
        w_re = import_re(space)
        return space.call_method(w_re, '_expand', space.wrap(self.srepat),
                                 space.wrap(self), w_template)

    @unwrap_spec(w_groupnum=WrappedDefault(0))
    def start_w(self, w_groupnum):
        return self.space.wrap(self.do_span(w_groupnum)[0])

    @unwrap_spec(w_groupnum=WrappedDefault(0))
    def end_w(self, w_groupnum):
        return self.space.wrap(self.do_span(w_groupnum)[1])

    @unwrap_spec(w_groupnum=WrappedDefault(0))
    def span_w(self, w_groupnum):
        start, end = self.do_span(w_groupnum)
        return self.space.newtuple([self.space.wrap(start),
                                    self.space.wrap(end)])

    def flatten_marks(self):
        if self.flatten_cache is None:
            num_groups = self.srepat.num_groups
            self.flatten_cache = do_flatten_marks(self.ctx, num_groups)
        return self.flatten_cache

    def do_span(self, w_arg):
        space = self.space
        try:
            groupnum = space.int_w(w_arg)
        except OperationError, e:
            if not e.match(space, space.w_TypeError):
                raise
            try:
                w_groupnum = space.getitem(self.srepat.w_groupindex, w_arg)
            except OperationError, e:
                if not e.match(space, space.w_KeyError):
                    raise
                raise OperationError(space.w_IndexError,
                                     space.wrap("no such group"))
            groupnum = space.int_w(w_groupnum)
        if groupnum == 0:
            return self.ctx.match_start, self.ctx.match_end
        elif 1 <= groupnum <= self.srepat.num_groups:
            fmarks = self.flatten_marks()
            idx = 2*(groupnum-1)
            assert idx >= 0
            return fmarks[idx], fmarks[idx+1]
        else:
            raise OperationError(space.w_IndexError,
                                 space.wrap("group index out of range"))

    def _last_index(self):
        mark = self.ctx.match_marks
        if mark is not None:
            return mark.gid // 2 + 1
        return -1

    def fget_lastgroup(self, space):
        lastindex = self._last_index()
        if lastindex < 0:
            return space.w_None
        w_result = space.finditem(self.srepat.w_indexgroup,
                                  space.wrap(lastindex))
        if w_result is None:
            return space.w_None
        return w_result

    def fget_lastindex(self, space):
        lastindex = self._last_index()
        if lastindex >= 0:
            return space.wrap(lastindex)
        return space.w_None

    def fget_pos(self, space):
        return space.wrap(self.ctx.original_pos)

    def fget_endpos(self, space):
        return space.wrap(self.ctx.end)

    def fget_regs(self, space):
        space = self.space
        fmarks = self.flatten_marks()
        num_groups = self.srepat.num_groups
        result_w = [None] * (num_groups + 1)
        ctx = self.ctx
        result_w[0] = space.newtuple([space.wrap(ctx.match_start),
                                      space.wrap(ctx.match_end)])
        for i in range(num_groups):
            result_w[i + 1] = space.newtuple([space.wrap(fmarks[i*2]),
                                              space.wrap(fmarks[i*2+1])])
        return space.newtuple(result_w)

    def fget_string(self, space):
        ctx = self.ctx
<<<<<<< HEAD
        if isinstance(ctx, rsre_core.StrMatchContext):
            return space.wrapbytes(ctx._string)
=======
        if isinstance(ctx, rsre_core.BufMatchContext):
            return space.wrap(ctx._buffer.as_str())
>>>>>>> 647ae161
        elif isinstance(ctx, rsre_core.UnicodeMatchContext):
            return space.wrap(ctx._unicodestr)
        else:
            raise SystemError


W_SRE_Match.typedef = TypeDef(
    'SRE_Match',
    __copy__     = interp2app(W_SRE_Match.cannot_copy_w),
    __deepcopy__ = interp2app(W_SRE_Match.cannot_copy_w),
    group        = interp2app(W_SRE_Match.group_w),
    groups       = interp2app(W_SRE_Match.groups_w),
    groupdict    = interp2app(W_SRE_Match.groupdict_w),
    start        = interp2app(W_SRE_Match.start_w),
    end          = interp2app(W_SRE_Match.end_w),
    span         = interp2app(W_SRE_Match.span_w),
    expand       = interp2app(W_SRE_Match.expand_w),
    #
    re           = interp_attrproperty('srepat', W_SRE_Match),
    string       = GetSetProperty(W_SRE_Match.fget_string),
    pos          = GetSetProperty(W_SRE_Match.fget_pos),
    endpos       = GetSetProperty(W_SRE_Match.fget_endpos),
    lastgroup    = GetSetProperty(W_SRE_Match.fget_lastgroup),
    lastindex    = GetSetProperty(W_SRE_Match.fget_lastindex),
    regs         = GetSetProperty(W_SRE_Match.fget_regs),
)
W_SRE_Match.typedef.acceptable_as_base_class = False

# ____________________________________________________________
#
# SRE_Scanner class
# This is mostly an internal class in CPython.
# Our version is also directly iterable, to make finditer() easier.

class W_SRE_Scanner(W_Root):
    def __init__(self, pattern, ctx):
        self.space = pattern.space
        self.srepat = pattern
        self.ctx = ctx
        # 'self.ctx' is always a fresh context in which no searching
        # or matching succeeded so far.

    def iter_w(self):
        return self.space.wrap(self)

    def next_w(self):
        if self.ctx.match_start > self.ctx.end:
            raise OperationError(self.space.w_StopIteration, self.space.w_None)
        if not searchcontext(self.space, self.ctx):
            raise OperationError(self.space.w_StopIteration, self.space.w_None)
        return self.getmatch(True)

    def match_w(self):
        if self.ctx.match_start > self.ctx.end:
            return self.space.w_None
        return self.getmatch(matchcontext(self.space, self.ctx))

    def search_w(self):
        if self.ctx.match_start > self.ctx.end:
            return self.space.w_None
        return self.getmatch(searchcontext(self.space, self.ctx))

    def getmatch(self, found):
        if found:
            ctx = self.ctx
            nextstart = ctx.match_end
            nextstart += (ctx.match_start == nextstart)
            self.ctx = ctx.fresh_copy(nextstart)
            match = W_SRE_Match(self.srepat, ctx)
            return self.space.wrap(match)
        else:
            self.ctx.match_start += 1     # obscure corner case
            return None

W_SRE_Scanner.typedef = TypeDef(
    'SRE_Scanner',
    __iter__ = interp2app(W_SRE_Scanner.iter_w),
    __next__ = interp2app(W_SRE_Scanner.next_w),
    match    = interp2app(W_SRE_Scanner.match_w),
    search   = interp2app(W_SRE_Scanner.search_w),
    pattern  = interp_attrproperty('srepat', W_SRE_Scanner),
)
W_SRE_Scanner.typedef.acceptable_as_base_class = False<|MERGE_RESOLUTION|>--- conflicted
+++ resolved
@@ -34,13 +34,9 @@
 
 def slice_w(space, ctx, start, end, w_default):
     if 0 <= start <= end:
-<<<<<<< HEAD
-        if isinstance(ctx, rsre_core.StrMatchContext):
-            return space.wrapbytes(ctx._string[start:end])
-=======
         if isinstance(ctx, rsre_core.BufMatchContext):
-            return space.wrap(ctx._buffer.getslice(start, end, 1, end-start))
->>>>>>> 647ae161
+            return space.wrapbytes(ctx._buffer.getslice(start, end, 1,
+                                                        end-start))
         elif isinstance(ctx, rsre_core.UnicodeMatchContext):
             return space.wrap(ctx._unicodestr[start:end])
         else:
@@ -122,19 +118,11 @@
             return rsre_core.UnicodeMatchContext(self.code, unicodestr,
                                                  pos, endpos, self.flags)
         else:
-<<<<<<< HEAD
-            str = space.bufferstr_w(w_string)
+            buf = space.buffer_w(w_string)
             if (not space.is_none(self.w_pattern) and
                 space.isinstance_w(self.w_pattern, space.w_unicode)):
                 raise OperationError(space.w_TypeError, space.wrap(
                         "can't use a bytes pattern on a string-like object"))
-            if pos > len(str):
-                pos = len(str)
-            if endpos > len(str):
-                endpos = len(str)
-            return rsre_core.StrMatchContext(self.code, str,
-=======
-            buf = space.buffer_w(w_string)
             size = buf.getlength()
             assert size >= 0
             if pos > size:
@@ -142,7 +130,6 @@
             if endpos > size:
                 endpos = size
             return rsre_core.BufMatchContext(self.code, buf,
->>>>>>> 647ae161
                                              pos, endpos, self.flags)
 
     def getmatch(self, ctx, found):
@@ -504,13 +491,8 @@
 
     def fget_string(self, space):
         ctx = self.ctx
-<<<<<<< HEAD
-        if isinstance(ctx, rsre_core.StrMatchContext):
-            return space.wrapbytes(ctx._string)
-=======
         if isinstance(ctx, rsre_core.BufMatchContext):
-            return space.wrap(ctx._buffer.as_str())
->>>>>>> 647ae161
+            return space.wrapbytes(ctx._buffer.as_str())
         elif isinstance(ctx, rsre_core.UnicodeMatchContext):
             return space.wrap(ctx._unicodestr)
         else:
