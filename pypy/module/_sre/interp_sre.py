--- conflicted
+++ resolved
@@ -115,7 +115,6 @@
         if endpos < pos:
             endpos = pos
         if space.isinstance_w(w_string, space.w_unicode):
-<<<<<<< HEAD
             w_unicode_obj = space.convert_arg_to_w_unicode(w_string)
             utf8str = w_unicode_obj._utf8
             length = w_unicode_obj._len()
@@ -139,27 +138,13 @@
             # W_SRE_Match.bytepos_to_charindex()
             ctx.w_unicode_obj = w_unicode_obj
             return ctx
-=======
-            unicodestr = space.unicode_w(w_string)
-            if pos > len(unicodestr):
-                pos = len(unicodestr)
-            if endpos > len(unicodestr):
-                endpos = len(unicodestr)
-            return rsre_core.UnicodeMatchContext(unicodestr,
-                                                 pos, endpos, self.flags)
->>>>>>> a8b50106
         elif space.isinstance_w(w_string, space.w_bytes):
             str = space.bytes_w(w_string)
             if pos > len(str):
                 pos = len(str)
             if endpos > len(str):
                 endpos = len(str)
-<<<<<<< HEAD
             return self._make_str_match_context(str, pos, endpos)
-=======
-            return rsre_core.StrMatchContext(str,
-                                             pos, endpos, self.flags)
->>>>>>> a8b50106
         else:
             buf = space.readbuf_w(w_string)
             size = buf.getlength()
@@ -213,13 +198,8 @@
         space = self.space
         matchlist_w = []
         ctx = self.make_ctx(w_string, pos, endpos)
-<<<<<<< HEAD
         while True:
-            if not searchcontext(space, ctx):
-=======
-        while ctx.match_start <= ctx.end:
             if not searchcontext(space, ctx, self.code):
->>>>>>> a8b50106
                 break
             num_groups = self.num_groups
             w_emptystr = space.newtext("")
@@ -336,14 +316,10 @@
             strbuilder = StringBuilder(ctx.end)
         else:
             sublist_w = []
-<<<<<<< HEAD
         n = 0
         last_pos = ctx.ZERO
-=======
-        n = last_pos = 0
-        pattern = self.code
->>>>>>> a8b50106
         while not count or n < count:
+            pattern = ctx.pattern
             sub_jitdriver.jit_merge_point(
                 self=self,
                 use_builder=use_builder,
