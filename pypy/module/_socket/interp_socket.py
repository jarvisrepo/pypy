import sys, errno
from rpython.rlib import rsocket, rweaklist
from rpython.rlib.objectmodel import specialize
from rpython.rlib.rarithmetic import intmask
from rpython.rlib.rsocket import (
    RSocket, AF_INET, SOCK_STREAM, SocketError, SocketErrorWithErrno,
    RSocketError, SOMAXCONN
)
from rpython.rtyper.lltypesystem import lltype, rffi

from pypy.interpreter import gateway
from pypy.interpreter.baseobjspace import W_Root
from pypy.interpreter.error import OperationError, oefmt
from pypy.interpreter.gateway import interp2app, unwrap_spec, WrappedDefault
from pypy.interpreter.typedef import (
    GetSetProperty, TypeDef, generic_new_descr, interp_attrproperty,
    make_weakref_descr)


# XXX Hack to seperate rpython and pypy
def addr_as_object(addr, fd, space):
    from rpython.rlib import _rsocket_rffi as _c
    if isinstance(addr, rsocket.INETAddress):
        return space.newtuple([space.wrap(addr.get_host()),
                               space.wrap(addr.get_port())])
    elif isinstance(addr, rsocket.INET6Address):
        return space.newtuple([space.wrap(addr.get_host()),
                               space.wrap(addr.get_port()),
                               space.wrap(addr.get_flowinfo()),
                               space.wrap(addr.get_scope_id())])
    elif rsocket.HAS_AF_PACKET and isinstance(addr, rsocket.PacketAddress):
        return space.newtuple([space.wrap(addr.get_ifname(fd)),
                               space.wrap(addr.get_protocol()),
                               space.wrap(addr.get_pkttype()),
                               space.wrap(addr.get_hatype()),
                               space.wrap(addr.get_haddr())])
    elif rsocket.HAS_AF_UNIX and isinstance(addr, rsocket.UNIXAddress):
        path = addr.get_path()
        if _c.linux and len(path) > 0 and path[0] == '\x00':
            # Linux abstract namespace
            return space.newbytes(path)
        else:
            return space.wrap_fsdecoded(path)
    elif rsocket.HAS_AF_NETLINK and isinstance(addr, rsocket.NETLINKAddress):
        return space.newtuple([space.wrap(addr.get_pid()),
                               space.wrap(addr.get_groups())])
    # If we don't know the address family, don't raise an
    # exception -- return it as a tuple.
    a = addr.lock()
    family = rffi.cast(lltype.Signed, a.c_sa_family)
    datalen = addr.addrlen - rsocket.offsetof(_c.sockaddr, 'c_sa_data')
    rawdata = ''.join([a.c_sa_data[i] for i in range(datalen)])
    addr.unlock()
    return space.newtuple([space.wrap(family),
                          space.wrap(rawdata)])

# XXX Hack to seperate rpython and pypy
# XXX a bit of code duplication
def fill_from_object(addr, space, w_address):
    from rpython.rlib import _rsocket_rffi as _c
    if isinstance(addr, rsocket.INETAddress):
        _, w_port = space.unpackiterable(w_address, 2)
        port = space.int_w(w_port)
        port = make_ushort_port(space, port)
        a = addr.lock(_c.sockaddr_in)
        rffi.setintfield(a, 'c_sin_port', rsocket.htons(port))
        addr.unlock()
    elif isinstance(addr, rsocket.INET6Address):
        pieces_w = space.unpackiterable(w_address)
        if not (2 <= len(pieces_w) <= 4):
            raise RSocketError("AF_INET6 address must be a tuple of length 2 "
                               "to 4, not %d" % len(pieces_w))
        port = space.int_w(pieces_w[1])
        port = make_ushort_port(space, port)
        if len(pieces_w) > 2: flowinfo = space.int_w(pieces_w[2])
        else:                 flowinfo = 0
        if len(pieces_w) > 3: scope_id = space.uint_w(pieces_w[3])
        else:                 scope_id = 0
        flowinfo = make_unsigned_flowinfo(space, flowinfo)
        a = addr.lock(_c.sockaddr_in6)
        rffi.setintfield(a, 'c_sin6_port', rsocket.htons(port))
        rffi.setintfield(a, 'c_sin6_flowinfo', rsocket.htonl(flowinfo))
        rffi.setintfield(a, 'c_sin6_scope_id', scope_id)
        addr.unlock()
    else:
        raise NotImplementedError

# XXX Hack to seperate rpython and pypy
def addr_from_object(family, fd, space, w_address):
    if family == rsocket.AF_INET:
        w_host, w_port = space.unpackiterable(w_address, 2)
        host = space.str_w(w_host)
        port = space.int_w(w_port)
        port = make_ushort_port(space, port)
        return rsocket.INETAddress(host, port)
    if family == rsocket.AF_INET6:
        pieces_w = space.unpackiterable(w_address)
        if not (2 <= len(pieces_w) <= 4):
            raise oefmt(space.w_TypeError,
                        "AF_INET6 address must be a tuple of length 2 "
                        "to 4, not %d", len(pieces_w))
        host = space.str_w(pieces_w[0])
        port = space.int_w(pieces_w[1])
        port = make_ushort_port(space, port)
        if len(pieces_w) > 2: flowinfo = space.int_w(pieces_w[2])
        else:                 flowinfo = 0
        if len(pieces_w) > 3: scope_id = space.uint_w(pieces_w[3])
        else:                 scope_id = 0
        flowinfo = make_unsigned_flowinfo(space, flowinfo)
        return rsocket.INET6Address(host, port, flowinfo, scope_id)
    if rsocket.HAS_AF_UNIX and family == rsocket.AF_UNIX:
        # Not using space.fsencode_w since Linux allows embedded NULs.
        if space.isinstance_w(w_address, space.w_unicode):
            w_address = space.fsencode(w_address)
        return rsocket.UNIXAddress(space.bytes_w(w_address))
    if rsocket.HAS_AF_NETLINK and family == rsocket.AF_NETLINK:
        w_pid, w_groups = space.unpackiterable(w_address, 2)
        return rsocket.NETLINKAddress(space.uint_w(w_pid), space.uint_w(w_groups))
    if rsocket.HAS_AF_PACKET and family == rsocket.AF_PACKET:
        pieces_w = space.unpackiterable(w_address)
        if not (2 <= len(pieces_w) <= 5):
            raise oefmt(space.w_TypeError,
                        "AF_PACKET address must be a tuple of length 2 "
                        "to 5, not %d", len(pieces_w))
        ifname = space.str_w(pieces_w[0])
        ifindex = rsocket.PacketAddress.get_ifindex_from_ifname(fd, ifname)
        protocol = space.int_w(pieces_w[1])
        if len(pieces_w) > 2: pkttype = space.int_w(pieces_w[2])
        else:                 pkttype = 0
        if len(pieces_w) > 3: hatype = space.int_w(pieces_w[3])
        else:                 hatype = 0
        if len(pieces_w) > 4: haddr = space.str_w(pieces_w[4])
        else:                 haddr = ""
        if len(haddr) > 8:
            raise oefmt(space.w_ValueError,
                        "Hardware address must be 8 bytes or less")
        if protocol < 0 or protocol > 0xfffff:
            raise oefmt(space.w_OverflowError, "protoNumber must be 0-65535.")
        return rsocket.PacketAddress(ifindex, protocol, pkttype, hatype, haddr)
    raise RSocketError("unknown address family")

# XXX Hack to seperate rpython and pypy
def make_ushort_port(space, port):
    assert isinstance(port, int)
    if port < 0 or port > 0xffff:
        raise oefmt(space.w_OverflowError, "port must be 0-65535.")
    return port

def make_unsigned_flowinfo(space, flowinfo):
    if flowinfo < 0 or flowinfo > 0xfffff:
        raise oefmt(space.w_OverflowError, "flowinfo must be 0-1048575.")
    return rffi.cast(lltype.Unsigned, flowinfo)

# XXX Hack to seperate rpython and pypy
def ipaddr_from_object(space, w_sockaddr):
    host = space.str_w(space.getitem(w_sockaddr, space.wrap(0)))
    addr = rsocket.makeipaddr(host)
    fill_from_object(addr, space, w_sockaddr)
    return addr


class W_Socket(W_Root):
    def __init__(self, space, sock=None):
        self.space = space
        if sock is None:
            self.sock = RSocket.empty_rsocket()
        else:
            register_socket(space, sock)
            self.sock = sock
            self.register_finalizer(space)

    @unwrap_spec(family=int, type=int, proto=int,
                 w_fileno=WrappedDefault(None))
    def descr_init(self, space, family=AF_INET, type=SOCK_STREAM, proto=0,
                   w_fileno=None):
        try:
            if not space.is_w(w_fileno, space.w_None):
                sock = RSocket(family, type, proto,
                               fd=space.c_filedescriptor_w(w_fileno))
            else:
                sock = RSocket(family, type, proto, inheritable=False)
            W_Socket.__init__(self, space, sock)
        except SocketError as e:
            raise converted_error(space, e)

    def _finalize_(self):
        sock = self.sock
        if sock.fd != rsocket.INVALID_SOCKET:
            try:
                self._dealloc_warn()
            finally:
                try:
                    sock.close()
                except SocketError:
                    pass

    def get_type_w(self, space):
        return space.wrap(self.sock.type)

    def get_proto_w(self, space):
        return space.wrap(self.sock.proto)

    def get_family_w(self, space):
        return space.wrap(self.sock.family)

    def _dealloc_warn(self):
        space = self.space
        try:
            msg = (u"unclosed %s" %
                   space.unicode_w(space.repr(space.wrap(self))))
            space.warn(space.wrap(msg), space.w_ResourceWarning)
        except OperationError as e:
            # Spurious errors can appear at shutdown
            if e.match(space, space.w_Warning):
                e.write_unraisable(space, '', space.wrap(self))

    def descr_repr(self, space):
        fd = intmask(self.sock.fd)  # Force to signed type even on Windows.
        return space.wrap("<socket object, fd=%d, family=%d,"
                          " type=%d, proto=%d>" %
                          (fd, self.sock.family,
                           self.sock.type, self.sock.proto))

    def _accept_w(self, space):
        """_accept() -> (socket object, address info)

        Wait for an incoming connection.  Return a new socket file descriptor
        representing the connection, and the address of the client.
        For IP sockets, the address info is a pair (hostaddr, port).
        """
        while True:
            try:
                fd, addr = self.sock.accept(inheritable=False)
                return space.newtuple([space.wrap(fd),
                                       addr_as_object(addr, fd, space)])
            except SocketError as e:
                converted_error(space, e, eintr_retry=True)

    # convert an Address into an app-level object
    def addr_as_object(self, space, address):
        return addr_as_object(address, self.sock.fd, space)

    # convert an app-level object into an Address
    # based on the current socket's family
    def addr_from_object(self, space, w_address):
        fd = intmask(self.sock.fd)
        return addr_from_object(self.sock.family, fd, space, w_address)

    def bind_w(self, space, w_addr):
        """bind(address)

        Bind the socket to a local address.  For IP sockets, the address is a
        pair (host, port); the host must refer to the local host. For raw packet
        sockets the address is a tuple (ifname, proto [,pkttype [,hatype]])
        """
        try:
            self.sock.bind(self.addr_from_object(space, w_addr))
        except SocketError as e:
            raise converted_error(space, e)

    def close_w(self, space):
        """close()

        Close the socket.  It cannot be used after this call.
        """
        try:
            self.sock.close()
        except SocketError:
            # cpython doesn't return any errors on close
            pass
        self.may_unregister_rpython_finalizer(space)

    def connect_w(self, space, w_addr):
        """connect(address)

        Connect the socket to a remote address.  For IP sockets, the address
        is a pair (host, port).
        """
        while True:
            try:
                self.sock.connect(self.addr_from_object(space, w_addr))
                break
            except SocketError as e:
                converted_error(space, e, eintr_retry=True)

    def connect_ex_w(self, space, w_addr):
        """connect_ex(address) -> errno

        This is like connect(address), but returns an error code (the errno value)
        instead of raising an exception when an error occurs.
        """
        try:
            addr = self.addr_from_object(space, w_addr)
        except SocketError as e:
            raise converted_error(space, e)
        while True:
            error = self.sock.connect_ex(addr)
            if error != errno.EINTR:
                break
            space.getexecutioncontext().checksignals()
        return space.wrap(error)

    def fileno_w(self, space):
        """fileno() -> integer

        Return the integer file descriptor of the socket.
        """
        return space.wrap(intmask(self.sock.fd))

    def detach_w(self, space):
        """detach()

        Close the socket object without closing the underlying file descriptor.
        The object cannot be used after this call, but the file descriptor
        can be reused for other purposes.  The file descriptor is returned."""
        fd = self.sock.detach()
        return space.wrap(intmask(fd))

    def getpeername_w(self, space):
        """getpeername() -> address info

        Return the address of the remote endpoint.  For IP sockets, the address
        info is a pair (hostaddr, port).
        """
        try:
            addr = self.sock.getpeername()
            return addr_as_object(addr, self.sock.fd, space)
        except SocketError as e:
            raise converted_error(space, e)

    def getsockname_w(self, space):
        """getsockname() -> address info

        Return the address of the local endpoint.  For IP sockets, the address
        info is a pair (hostaddr, port).
        """
        try:
            addr = self.sock.getsockname()
            return addr_as_object(addr, self.sock.fd, space)
        except SocketError as e:
            raise converted_error(space, e)

    @unwrap_spec(level=int, optname=int)
    def getsockopt_w(self, space, level, optname, w_buflen=None):
        """getsockopt(level, option[, buffersize]) -> value

        Get a socket option.  See the Unix manual for level and option.
        If a nonzero buffersize argument is given, the return value is a
        string of that length; otherwise it is an integer.
        """
        if w_buflen is None:
            try:
                return space.wrap(self.sock.getsockopt_int(level, optname))
            except SocketError as e:
                raise converted_error(space, e)
        buflen = space.int_w(w_buflen)
        return space.newbytes(self.sock.getsockopt(level, optname, buflen))

    def gettimeout_w(self, space):
        """gettimeout() -> timeout

        Returns the timeout in floating seconds associated with socket
        operations. A timeout of None indicates that timeouts on socket
        """
        timeout = self.sock.gettimeout()
        if timeout < 0.0:
            return space.w_None
        return space.wrap(timeout)

    @unwrap_spec(backlog="c_int")
    def listen_w(self, space, backlog=min(SOMAXCONN, 128)):
        """listen(backlog)

        Enable a server to accept connections.  The backlog argument must be at
        least 0 (if it is lower, it is set to 0); it specifies the number of
        unaccepted connection that the system will allow before refusing new
        connections. If not specified, a default reasonable value is chosen.
        """
        if backlog < 0:
            backlog = 0
        try:
            self.sock.listen(backlog)
        except SocketError as e:
            raise converted_error(space, e)

    @unwrap_spec(buffersize='nonnegint', flags=int)
    def recv_w(self, space, buffersize, flags=0):
        """recv(buffersize[, flags]) -> data

        Receive up to buffersize bytes from the socket.  For the optional flags
        argument, see the Unix manual.  When no data is available, block until
        at least one byte is available or until the remote end is closed.  When
        the remote end is closed and all data is read, return the empty string.
        """
        while True:
            try:
                data = self.sock.recv(buffersize, flags)
                break
            except SocketError as e:
                converted_error(space, e, eintr_retry=True)
        return space.newbytes(data)

    @unwrap_spec(buffersize='nonnegint', flags=int)
    def recvfrom_w(self, space, buffersize, flags=0):
        """recvfrom(buffersize[, flags]) -> (data, address info)

        Like recv(buffersize, flags) but also return the sender's address info.
        """
        while True:
            try:
                data, addr = self.sock.recvfrom(buffersize, flags)
                if addr:
                    w_addr = addr_as_object(addr, self.sock.fd, space)
                else:
                    w_addr = space.w_None
                break
            except SocketError as e:
                converted_error(space, e, eintr_retry=True)
        return space.newtuple([space.newbytes(data), w_addr])

    @unwrap_spec(data='bufferstr', flags=int)
    def send_w(self, space, data, flags=0):
        """send(data[, flags]) -> count

        Send a data string to the socket.  For the optional flags
        argument, see the Unix manual.  Return the number of bytes
        sent; this may be less than len(data) if the network is busy.
        """
        while True:
            try:
                count = self.sock.send(data, flags)
                break
            except SocketError as e:
                converted_error(space, e, eintr_retry=True)
        return space.wrap(count)

    @unwrap_spec(data='bufferstr', flags=int)
    def sendall_w(self, space, data, flags=0):
        """sendall(data[, flags])

        Send a data string to the socket.  For the optional flags
        argument, see the Unix manual.  This calls send() repeatedly
        until all data is sent.  If an error occurs, it's impossible
        to tell how much data has been sent.
        """
        try:
            self.sock.sendall(
                data, flags, space.getexecutioncontext().checksignals)
        except SocketError as e:
            raise converted_error(space, e)

    @unwrap_spec(data='bufferstr')
    def sendto_w(self, space, data, w_param2, w_param3=None):
        """sendto(data[, flags], address) -> count

        Like send(data, flags) but allows specifying the destination address.
        For IP sockets, the address is a pair (hostaddr, port).
        """
        if w_param3 is None:
            # 2 args version
            flags = 0
            w_addr = w_param2
        else:
            # 3 args version
            flags = space.int_w(w_param2)
            w_addr = w_param3
        while True:
            try:
                addr = self.addr_from_object(space, w_addr)
                count = self.sock.sendto(data, flags, addr)
                break
            except SocketError as e:
                converted_error(space, e, eintr_retry=True)
        return space.wrap(count)

    @unwrap_spec(flag=int)
    def setblocking_w(self, flag):
        """setblocking(flag)

        Set the socket to blocking (flag is true) or non-blocking (false).
        setblocking(True) is equivalent to settimeout(None);
        setblocking(False) is equivalent to settimeout(0.0).
        """
        self.sock.setblocking(bool(flag))

    @unwrap_spec(level=int, optname=int)
    def setsockopt_w(self, space, level, optname, w_optval):
        """setsockopt(level, option, value)

        Set a socket option.  See the Unix manual for level and option.
        The value argument can either be an integer or a string.
        """
        try:
            optval = space.c_int_w(w_optval)
        except OperationError as e:
            if e.async(space):
                raise
            optval = space.bytes_w(w_optval)
            try:
                self.sock.setsockopt(level, optname, optval)
            except SocketError as e:
                raise converted_error(space, e)
            return
        try:
            self.sock.setsockopt_int(level, optname, optval)
        except SocketError as e:
            raise converted_error(space, e)

    def settimeout_w(self, space, w_timeout):
        """settimeout(timeout)

        Set a timeout on socket operations.  'timeout' can be a float,
        giving in seconds, or None.  Setting a timeout of None disables
        the timeout feature and is equivalent to setblocking(1).
        Setting a timeout of zero is the same as setblocking(0).
        """
        if space.is_w(w_timeout, space.w_None):
            timeout = -1.0
        else:
            timeout = space.float_w(w_timeout)
            if timeout < 0.0:
                raise oefmt(space.w_ValueError, "Timeout value out of range")
        self.sock.settimeout(timeout)

    @unwrap_spec(nbytes=int, flags=int)
    def recv_into_w(self, space, w_buffer, nbytes=0, flags=0):
        """recv_into(buffer, [nbytes[, flags]]) -> nbytes_read

        A version of recv() that stores its data into a buffer rather than creating
        a new string.  Receive up to buffersize bytes from the socket.  If buffersize
        is not specified (or 0), receive up to the size available in the given buffer.

        See recv() for documentation about the flags.
        """
        rwbuffer = space.getarg_w('w*', w_buffer)
        lgt = rwbuffer.getlength()
        if nbytes < 0:
            raise oefmt(space.w_ValueError, "negative buffersize in recv_into")
        if nbytes == 0:
            nbytes = lgt
<<<<<<< HEAD
        if lgt < nbytes:
            raise oefmt(space.w_ValueError, "buffer too small for requested bytes")
        try:
            return space.wrap(self.sock.recvinto(rwbuffer, nbytes, flags))
        except SocketError as e:
            raise converted_error(space, e)
=======
        while True:
            try:
                nbytes_read = self.sock.recvinto(rwbuffer, nbytes, flags)
                break
            except SocketError as e:
                converted_error(space, e, eintr_retry=True)
        return space.wrap(nbytes_read)
>>>>>>> 6a240b60

    @unwrap_spec(nbytes=int, flags=int)
    def recvfrom_into_w(self, space, w_buffer, nbytes=0, flags=0):
        """recvfrom_into(buffer[, nbytes[, flags]]) -> (nbytes, address info)

        Like recv_into(buffer[, nbytes[, flags]]) but also return the sender's address info.
        """
        rwbuffer = space.getarg_w('w*', w_buffer)
        lgt = rwbuffer.getlength()
        if nbytes == 0:
            nbytes = lgt
        elif nbytes > lgt:
            raise oefmt(space.w_ValueError,
                        "nbytes is greater than the length of the buffer")
        while True:
            try:
                readlgt, addr = self.sock.recvfrom_into(rwbuffer, nbytes, flags)
                break
            except SocketError as e:
                converted_error(space, e, eintr_retry=True)
        if addr:
            try:
                w_addr = addr_as_object(addr, self.sock.fd, space)
            except SocketError as e:
                raise converted_error(space, e)
        else:
            w_addr = space.w_None
        return space.newtuple([space.wrap(readlgt), w_addr])

    @unwrap_spec(cmd=int)
    def ioctl_w(self, space, cmd, w_option):
        from rpython.rtyper.lltypesystem import rffi, lltype
        from rpython.rlib import rwin32
        from rpython.rlib.rsocket import _c

        recv_ptr = lltype.malloc(rwin32.LPDWORD.TO, 1, flavor='raw')
        try:
            if cmd == _c.SIO_RCVALL:
                value_size = rffi.sizeof(rffi.INTP)
            elif cmd == _c.SIO_KEEPALIVE_VALS:
                value_size = rffi.sizeof(_c.tcp_keepalive)
            else:
                raise oefmt(space.w_ValueError,
                            "invalid ioctl command %d", cmd)

            value_ptr = lltype.malloc(rffi.VOIDP.TO, value_size, flavor='raw')
            try:
                if cmd == _c.SIO_RCVALL:
                    option_ptr = rffi.cast(rffi.INTP, value_ptr)
                    option_ptr[0] = space.int_w(w_option)
                elif cmd == _c.SIO_KEEPALIVE_VALS:
                    w_onoff, w_time, w_interval = space.unpackiterable(w_option, 3)
                    option_ptr = rffi.cast(lltype.Ptr(_c.tcp_keepalive), value_ptr)
                    option_ptr.c_onoff = space.uint_w(w_onoff)
                    option_ptr.c_keepalivetime = space.uint_w(w_time)
                    option_ptr.c_keepaliveinterval = space.uint_w(w_interval)

                res = _c.WSAIoctl(
                    self.sock.fd, cmd, value_ptr, value_size,
                    rffi.NULL, 0, recv_ptr, rffi.NULL, rffi.NULL)
                if res < 0:
                    raise converted_error(space, rsocket.last_error())
            finally:
                if value_ptr:
                    lltype.free(value_ptr, flavor='raw')

            return space.wrap(recv_ptr[0])
        finally:
            lltype.free(recv_ptr, flavor='raw')

    @unwrap_spec(how="c_int")
    def shutdown_w(self, space, how):
        """shutdown(flag)

        Shut down the reading side of the socket (flag == SHUT_RD), the
        writing side of the socket (flag == SHUT_WR), or both ends
        (flag == SHUT_RDWR).
        """
        try:
            self.sock.shutdown(how)
        except SocketError as e:
            raise converted_error(space, e)

    #------------------------------------------------------------
    # Support functions for socket._socketobject
    usecount = 1
    def _reuse_w(self):
        """_resue()

        Increase the usecount of the socketobject.
        Intended only to be used by socket._socketobject
        """
        self.usecount += 1

    def _drop_w(self, space):
        """_drop()

        Decrease the usecount of the socketobject. If the
        usecount reaches 0 close the socket.
        Intended only to be used by socket._socketobject
        """
        self.usecount -= 1
        if self.usecount > 0:
            return
        self.close_w(space)


# ____________________________________________________________
# Automatic shutdown()/close()

# On some systems, the C library does not guarantee that when the program
# finishes, all data sent so far is really sent even if the socket is not
# explicitly closed.  This behavior has been observed on Windows but not
# on Linux, so far.
NEED_EXPLICIT_CLOSE = (sys.platform == 'win32')

class OpenRSockets(rweaklist.RWeakListMixin):
    pass
class OpenRSocketsState:
    def __init__(self, space):
        self.openrsockets = OpenRSockets()
        self.openrsockets.initialize()

def getopenrsockets(space):
    if NEED_EXPLICIT_CLOSE and space.config.translation.rweakref:
        return space.fromcache(OpenRSocketsState).openrsockets
    else:
        return None

def register_socket(space, socket):
    openrsockets = getopenrsockets(space)
    if openrsockets is not None:
        openrsockets.add_handle(socket)

def close_all_sockets(space):
    openrsockets = getopenrsockets(space)
    if openrsockets is not None:
        for sock_wref in openrsockets.get_all_handles():
            sock = sock_wref()
            if sock is not None:
                try:
                    sock.close()
                except SocketError:
                    pass


# ____________________________________________________________
# Error handling

class SocketAPI:
    def __init__(self, space):
        self.w_error = space.w_OSError
        self.w_herror = space.new_exception_class(
            "_socket.herror", self.w_error)
        self.w_gaierror = space.new_exception_class(
            "_socket.gaierror", self.w_error)
        self.w_timeout = space.new_exception_class(
            "_socket.timeout", self.w_error)

        self.errors_w = {'error': self.w_error,
                         'herror': self.w_herror,
                         'gaierror': self.w_gaierror,
                         'timeout': self.w_timeout,
                         }

    def get_exception(self, applevelerrcls):
        return self.errors_w[applevelerrcls]

def get_error(space, name):
    return space.fromcache(SocketAPI).get_exception(name)

@specialize.arg(2)
def converted_error(space, e, eintr_retry=False):
    message = e.get_msg()
    w_exception_class = get_error(space, e.applevelerrcls)
    if isinstance(e, SocketErrorWithErrno):
        if e.errno == errno.EINTR:
            space.getexecutioncontext().checksignals()
            if eintr_retry:
                return       # only return None if eintr_retry==True
        w_exception = space.call_function(w_exception_class, space.wrap(e.errno),
                                      space.wrap(message))
    else:
        w_exception = space.call_function(w_exception_class, space.wrap(message))
    raise OperationError(w_exception_class, w_exception)

# ____________________________________________________________

socketmethodnames = """
_accept bind close connect connect_ex fileno detach
getpeername getsockname getsockopt gettimeout listen
recv recvfrom send sendall sendto setblocking
setsockopt settimeout shutdown _reuse _drop recv_into recvfrom_into
""".split()
if hasattr(rsocket._c, 'WSAIoctl'):
    socketmethodnames.append('ioctl')

socketmethods = {}
for methodname in socketmethodnames:
    method = getattr(W_Socket, methodname + '_w')
    socketmethods[methodname] = interp2app(method)

W_Socket.typedef = TypeDef("_socket.socket",
    __doc__ = """\
socket([family[, type[, proto]]]) -> socket object

Open a socket of the given type.  The family argument specifies the
address family; it defaults to AF_INET.  The type argument specifies
whether this is a stream (SOCK_STREAM, this is the default)
or datagram (SOCK_DGRAM) socket.  The protocol argument defaults to 0,
specifying the default protocol.  Keyword arguments are accepted.

A socket object represents one endpoint of a network connection.

Methods of socket objects (keyword arguments not allowed):

_accept() -- accept a connection, returning new socket fd and client address
bind(addr) -- bind the socket to a local address
close() -- close the socket
connect(addr) -- connect the socket to a remote address
connect_ex(addr) -- connect, return an error code instead of an exception
fileno() -- return underlying file descriptor
getpeername() -- return remote address [*]
getsockname() -- return local address
getsockopt(level, optname[, buflen]) -- get socket options
gettimeout() -- return timeout or None
listen(n) -- start listening for incoming connections
recv(buflen[, flags]) -- receive data
recvfrom(buflen[, flags]) -- receive data and sender's address
sendall(data[, flags]) -- send all data
send(data[, flags]) -- send data, may not send all of it
sendto(data[, flags], addr) -- send data to a given address
setblocking(0 | 1) -- set or clear the blocking I/O flag
setsockopt(level, optname, value) -- set socket options
settimeout(None | float) -- set or clear the timeout
shutdown(how) -- shut down traffic in one or both directions

 [*] not available on all platforms!""",
    __new__ = generic_new_descr(W_Socket),
    __init__ = interp2app(W_Socket.descr_init),
    __repr__ = interp2app(W_Socket.descr_repr),
    type = GetSetProperty(W_Socket.get_type_w),
    proto = GetSetProperty(W_Socket.get_proto_w),
    family = GetSetProperty(W_Socket.get_family_w),
    ** socketmethods
    )<|MERGE_RESOLUTION|>--- conflicted
+++ resolved
@@ -538,14 +538,6 @@
             raise oefmt(space.w_ValueError, "negative buffersize in recv_into")
         if nbytes == 0:
             nbytes = lgt
-<<<<<<< HEAD
-        if lgt < nbytes:
-            raise oefmt(space.w_ValueError, "buffer too small for requested bytes")
-        try:
-            return space.wrap(self.sock.recvinto(rwbuffer, nbytes, flags))
-        except SocketError as e:
-            raise converted_error(space, e)
-=======
         while True:
             try:
                 nbytes_read = self.sock.recvinto(rwbuffer, nbytes, flags)
@@ -553,7 +545,6 @@
             except SocketError as e:
                 converted_error(space, e, eintr_retry=True)
         return space.wrap(nbytes_read)
->>>>>>> 6a240b60
 
     @unwrap_spec(nbytes=int, flags=int)
     def recvfrom_into_w(self, space, w_buffer, nbytes=0, flags=0):
