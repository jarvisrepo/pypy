--- conflicted
+++ resolved
@@ -184,7 +184,6 @@
     def get_family_w(self, space):
         return space.wrap(self.sock.family)
 
-<<<<<<< HEAD
     def _dealloc_warn(self):
         space = self.space
         try:
@@ -196,13 +195,6 @@
             if e.match(space, space.w_Warning):
                 e.write_unraisable(space, '', space.wrap(self))
 
-    def _accept_w(self, space):
-        """_accept() -> (socket object, address info)
-
-        Wait for an incoming connection.  Return a new socket file descriptor
-        representing the connection, and the address of the client.
-        For IP sockets, the address info is a pair (hostaddr, port).
-=======
     def descr_repr(self, space):
         fd = intmask(self.sock.fd)  # Force to signed type even on Windows.
         return space.wrap("<socket object, fd=%d, family=%d,"
@@ -210,13 +202,12 @@
                           (fd, self.sock.family,
                            self.sock.type, self.sock.proto))
 
-    def accept_w(self, space):
-        """accept() -> (socket object, address info)
-
-        Wait for an incoming connection.  Return a new socket representing the
-        connection, and the address of the client.  For IP sockets, the address
-        info is a pair (hostaddr, port).
->>>>>>> e0ad0ee3
+    def _accept_w(self, space):
+        """_accept() -> (socket object, address info)
+
+        Wait for an incoming connection.  Return a new socket file descriptor
+        representing the connection, and the address of the client.
+        For IP sockets, the address info is a pair (hostaddr, port).
         """
         try:
             fd, addr = self.sock.accept()
@@ -689,14 +680,9 @@
 shutdown(how) -- shut down traffic in one or both directions
 
  [*] not available on all platforms!""",
-<<<<<<< HEAD
     __new__ = interp2app(W_Socket.descr_new.im_func),
     __init__ = interp2app(W_Socket.descr_init),
-=======
-    __new__ = descr_socket_new,
-    __weakref__ = make_weakref_descr(W_Socket),
     __repr__ = interp2app(W_Socket.descr_repr),
->>>>>>> e0ad0ee3
     type = GetSetProperty(W_Socket.get_type_w),
     proto = GetSetProperty(W_Socket.get_proto_w),
     family = GetSetProperty(W_Socket.get_family_w),
