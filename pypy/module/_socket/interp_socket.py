from pypy.interpreter.baseobjspace import W_Root
from pypy.interpreter.typedef import TypeDef, interp_attrproperty
from pypy.interpreter.gateway import interp2app, unwrap_spec, WrappedDefault
from rpython.rlib.rarithmetic import intmask
from rpython.rtyper.lltypesystem import lltype, rffi
from rpython.rlib import rsocket
from rpython.rlib.rsocket import RSocket, AF_INET, SOCK_STREAM
from rpython.rlib.rsocket import SocketError, SocketErrorWithErrno, RSocketError
from pypy.interpreter.error import OperationError, oefmt
from pypy.interpreter import gateway


# XXX Hack to seperate rpython and pypy
def addr_as_object(addr, fd, space):
    from rpython.rlib import _rsocket_rffi as _c
    if isinstance(addr, rsocket.INETAddress):
        return space.newtuple([space.wrap(addr.get_host()),
                               space.wrap(addr.get_port())])
    elif isinstance(addr, rsocket.INET6Address):
        return space.newtuple([space.wrap(addr.get_host()),
                               space.wrap(addr.get_port()),
                               space.wrap(addr.get_flowinfo()),
                               space.wrap(addr.get_scope_id())])
    elif rsocket.HAS_AF_PACKET and isinstance(addr, rsocket.PacketAddress):
        return space.newtuple([space.wrap(addr.get_ifname(fd)),
                               space.wrap(addr.get_protocol()),
                               space.wrap(addr.get_pkttype()),
                               space.wrap(addr.get_hatype()),
                               space.wrap(addr.get_addr())])
    elif rsocket.HAS_AF_UNIX and isinstance(addr, rsocket.UNIXAddress):
        path = addr.get_path()
        if _c.linux and len(path) > 0 and path[0] == '\x00':
            # Linux abstract namespace
            return space.wrapbytes(path)
        else:
            return space.wrap(path)
    elif rsocket.HAS_AF_NETLINK and isinstance(addr, rsocket.NETLINKAddress):
        return space.newtuple([space.wrap(addr.get_pid()),
                               space.wrap(addr.get_groups())])
    # If we don't know the address family, don't raise an
    # exception -- return it as a tuple.
    a = addr.lock()
    family = rffi.cast(lltype.Signed, a.c_sa_family)
    datalen = addr.addrlen - rsocket.offsetof(_c.sockaddr, 'c_sa_data')
    rawdata = ''.join([a.c_sa_data[i] for i in range(datalen)])
    addr.unlock()
    return space.newtuple([space.wrap(family),
                          space.wrap(rawdata)])

# XXX Hack to seperate rpython and pypy
# XXX a bit of code duplication
def fill_from_object(addr, space, w_address):
    from rpython.rlib import _rsocket_rffi as _c
    if isinstance(addr, rsocket.INETAddress):
        _, w_port = space.unpackiterable(w_address, 2)
        port = space.int_w(w_port)
        port = make_ushort_port(space, port)
        a = addr.lock(_c.sockaddr_in)
        rffi.setintfield(a, 'c_sin_port', rsocket.htons(port))
        addr.unlock()
    elif isinstance(addr, rsocket.INET6Address):
        pieces_w = space.unpackiterable(w_address)
        if not (2 <= len(pieces_w) <= 4):
            raise RSocketError("AF_INET6 address must be a tuple of length 2 "
                               "to 4, not %d" % len(pieces_w))
        port = space.int_w(pieces_w[1])
        port = make_ushort_port(space, port)
        if len(pieces_w) > 2: flowinfo = space.int_w(pieces_w[2])
        else:                 flowinfo = 0
        if len(pieces_w) > 3: scope_id = space.uint_w(pieces_w[3])
        else:                 scope_id = 0
        if flowinfo < 0 or flowinfo > 0xfffff:
            raise OperationError(space.w_OverflowError, space.wrap(
                "flowinfo must be 0-1048575."))
        flowinfo = rffi.cast(lltype.Unsigned, flowinfo)
        a = addr.lock(_c.sockaddr_in6)
        rffi.setintfield(a, 'c_sin6_port', rsocket.htons(port))
        rffi.setintfield(a, 'c_sin6_flowinfo', rsocket.htonl(flowinfo))
        rffi.setintfield(a, 'c_sin6_scope_id', scope_id)
        addr.unlock()
    else:
        raise NotImplementedError

# XXX Hack to seperate rpython and pypy
def addr_from_object(family, space, w_address):
    if family == rsocket.AF_INET:
        w_host, w_port = space.unpackiterable(w_address, 2)
        host = space.str_w(w_host)
        port = space.int_w(w_port)
        port = make_ushort_port(space, port)
        return rsocket.INETAddress(host, port)
    if family == rsocket.AF_INET6:
        pieces_w = space.unpackiterable(w_address)
        if not (2 <= len(pieces_w) <= 4):
            raise TypeError("AF_INET6 address must be a tuple of length 2 "
                               "to 4, not %d" % len(pieces_w))
        host = space.str_w(pieces_w[0])
        port = space.int_w(pieces_w[1])
        port = make_ushort_port(space, port)
        if len(pieces_w) > 2: flowinfo = space.int_w(pieces_w[2])
        else:                 flowinfo = 0
        if len(pieces_w) > 3: scope_id = space.uint_w(pieces_w[3])
        else:                 scope_id = 0
        if flowinfo < 0 or flowinfo > 0xfffff:
            raise OperationError(space.w_OverflowError, space.wrap(
                "flowinfo must be 0-1048575."))
        flowinfo = rffi.cast(lltype.Unsigned, flowinfo)
        return rsocket.INET6Address(host, port, flowinfo, scope_id)
    if rsocket.HAS_AF_UNIX and family == rsocket.AF_UNIX:
        return rsocket.UNIXAddress(space.str_w(w_address))
    if rsocket.HAS_AF_NETLINK and family == rsocket.AF_NETLINK:
        w_pid, w_groups = space.unpackiterable(w_address, 2)
        return rsocket.NETLINKAddress(space.uint_w(w_pid), space.uint_w(w_groups))
    raise RSocketError("unknown address family")

# XXX Hack to seperate rpython and pypy
def make_ushort_port(space, port):
    if port < 0 or port > 0xffff:
        raise OperationError(space.w_ValueError, space.wrap(
            "port must be 0-65535."))
    return rffi.cast(rffi.USHORT, port)

# XXX Hack to seperate rpython and pypy
def ipaddr_from_object(space, w_sockaddr):
    host = space.str_w(space.getitem(w_sockaddr, space.wrap(0)))
    addr = rsocket.makeipaddr(host)
    fill_from_object(addr, space, w_sockaddr)
    return addr


class W_RSocket(W_Root, RSocket):

    # for _dealloc_warn
    space = None

    def descr_new(space, w_subtype, __args__):
        sock = space.allocate_instance(W_RSocket, w_subtype)
        return space.wrap(sock)

    @unwrap_spec(family=int, type=int, proto=int,
                 w_fileno=WrappedDefault(None))
    def descr_init(self, space, family=AF_INET, type=SOCK_STREAM, proto=0,
                   w_fileno=None):
        try:
            if not space.is_w(w_fileno, space.w_None):
                W_RSocket.__init__(self, family, type, proto,
                                   fd=space.c_filedescriptor_w(w_fileno))
            else:
                W_RSocket.__init__(self, family, type, proto)
            self.space = space
        except SocketError, e:
            raise converted_error(space, e)

    def __del__(self):
        self.clear_all_weakrefs()
        if self.space:
            self.enqueue_for_destruction(self.space, W_RSocket.destructor,
                                         'internal __del__ of ')

    def destructor(self):
        assert isinstance(self, W_RSocket)
        if self.fd != rsocket.INVALID_SOCKET:
            try:
                self._dealloc_warn()
            finally:
                self.close_w(self.space)

    def _dealloc_warn(self):
        space = self.space
        try:
            msg = (u"unclosed %s" %
                   space.unicode_w(space.repr(space.wrap(self))))
            space.warn(space.wrap(msg), space.w_ResourceWarning)
        except OperationError as e:
            # Spurious errors can appear at shutdown
            if e.match(space, space.w_Warning):
                e.write_unraisable(space, '', space.wrap(self))

    def _accept_w(self, space):
        """_accept() -> (socket object, address info)

        Wait for an incoming connection.  Return a new socket file descriptor
        representing the connection, and the address of the client.
        For IP sockets, the address info is a pair (hostaddr, port).
        """
        try:
            fd, addr = self.accept()
            return space.newtuple([space.wrap(fd),
                                   addr_as_object(addr, fd, space)])
        except SocketError, e:
            raise converted_error(space, e)

    # convert an Address into an app-level object
    def addr_as_object(self, space, address):
        return addr_as_object(address, self.fd, space)

    # convert an app-level object into an Address
    # based on the current socket's family
    def addr_from_object(self, space, w_address):
        return addr_from_object(self.family, space, w_address)

    def bind_w(self, space, w_addr):
        """bind(address)

        Bind the socket to a local address.  For IP sockets, the address is a
        pair (host, port); the host must refer to the local host. For raw packet
        sockets the address is a tuple (ifname, proto [,pkttype [,hatype]])
        """
        try:
            self.bind(self.addr_from_object(space, w_addr))
        except SocketError, e:
            raise converted_error(space, e)

    def close_w(self, space):
        """close()

        Close the socket.  It cannot be used after this call.
        """
        try:
            self.close()
        except SocketError:
            # cpython doesn't return any errors on close
            pass

    def connect_w(self, space, w_addr):
        """connect(address)

        Connect the socket to a remote address.  For IP sockets, the address
        is a pair (host, port).
        """
        try:
            self.connect(self.addr_from_object(space, w_addr))
        except SocketError, e:
            raise converted_error(space, e)

    def connect_ex_w(self, space, w_addr):
        """connect_ex(address) -> errno

        This is like connect(address), but returns an error code (the errno value)
        instead of raising an exception when an error occurs.
        """
        try:
            addr = self.addr_from_object(space, w_addr)
        except SocketError, e:
            raise converted_error(space, e)
        error = self.connect_ex(addr)
        return space.wrap(error)

<<<<<<< HEAD
=======
    def dup_w(self, space):
        try:
            return self.dup(W_RSocket)
        except SocketError, e:
            raise converted_error(space, e)

>>>>>>> 2821dd96
    def fileno_w(self, space):
        """fileno() -> integer

        Return the integer file descriptor of the socket.
        """
        return space.wrap(intmask(self.fd))

    def detach_w(self, space):
        """detach()

        Close the socket object without closing the underlying file descriptor.
        The object cannot be used after this call, but the file descriptor
        can be reused for other purposes.  The file descriptor is returned."""
        fd = self.detach()
        return space.wrap(intmask(fd))

    def getpeername_w(self, space):
        """getpeername() -> address info

        Return the address of the remote endpoint.  For IP sockets, the address
        info is a pair (hostaddr, port).
        """
        try:
            addr = self.getpeername()
            return addr_as_object(addr, self.fd, space)
        except SocketError, e:
            raise converted_error(space, e)

    def getsockname_w(self, space):
        """getsockname() -> address info

        Return the address of the local endpoint.  For IP sockets, the address
        info is a pair (hostaddr, port).
        """
        try:
            addr = self.getsockname()
            return addr_as_object(addr, self.fd, space)
        except SocketError, e:
            raise converted_error(space, e)

    @unwrap_spec(level=int, optname=int)
    def getsockopt_w(self, space, level, optname, w_buflen=None):
        """getsockopt(level, option[, buffersize]) -> value

        Get a socket option.  See the Unix manual for level and option.
        If a nonzero buffersize argument is given, the return value is a
        string of that length; otherwise it is an integer.
        """
        if w_buflen is None:
            try:
                return space.wrap(self.getsockopt_int(level, optname))
            except SocketError, e:
                raise converted_error(space, e)
        buflen = space.int_w(w_buflen)
        return space.wrapbytes(self.getsockopt(level, optname, buflen))

    def gettimeout_w(self, space):
        """gettimeout() -> timeout

        Returns the timeout in floating seconds associated with socket
        operations. A timeout of None indicates that timeouts on socket
        """
        timeout = self.gettimeout()
        if timeout < 0.0:
            return space.w_None
        return space.wrap(timeout)

    @unwrap_spec(backlog="c_int")
    def listen_w(self, space, backlog):
        """listen(backlog)

        Enable a server to accept connections.  The backlog argument must be at
        least 1; it specifies the number of unaccepted connection that the system
        will allow before refusing new connections.
        """
        try:
            self.listen(backlog)
        except SocketError, e:
            raise converted_error(space, e)

    @unwrap_spec(buffersize='nonnegint', flags=int)
    def recv_w(self, space, buffersize, flags=0):
        """recv(buffersize[, flags]) -> data

        Receive up to buffersize bytes from the socket.  For the optional flags
        argument, see the Unix manual.  When no data is available, block until
        at least one byte is available or until the remote end is closed.  When
        the remote end is closed and all data is read, return the empty string.
        """
        try:
            data = self.recv(buffersize, flags)
        except SocketError, e:
            raise converted_error(space, e)
        return space.wrapbytes(data)

    @unwrap_spec(buffersize='nonnegint', flags=int)
    def recvfrom_w(self, space, buffersize, flags=0):
        """recvfrom(buffersize[, flags]) -> (data, address info)

        Like recv(buffersize, flags) but also return the sender's address info.
        """
        try:
            data, addr = self.recvfrom(buffersize, flags)
            if addr:
                w_addr = addr_as_object(addr, self.fd, space)
            else:
                w_addr = space.w_None
            return space.newtuple([space.wrapbytes(data), w_addr])
        except SocketError, e:
            raise converted_error(space, e)

    @unwrap_spec(data='bufferstr', flags=int)
    def send_w(self, space, data, flags=0):
        """send(data[, flags]) -> count

        Send a data string to the socket.  For the optional flags
        argument, see the Unix manual.  Return the number of bytes
        sent; this may be less than len(data) if the network is busy.
        """
        try:
            count = self.send(data, flags)
        except SocketError, e:
            raise converted_error(space, e)
        return space.wrap(count)

    @unwrap_spec(data='bufferstr', flags=int)
    def sendall_w(self, space, data, flags=0):
        """sendall(data[, flags])

        Send a data string to the socket.  For the optional flags
        argument, see the Unix manual.  This calls send() repeatedly
        until all data is sent.  If an error occurs, it's impossible
        to tell how much data has been sent.
        """
        try:
            self.sendall(data, flags, space.getexecutioncontext().checksignals)
        except SocketError, e:
            raise converted_error(space, e)

    @unwrap_spec(data='bufferstr')
    def sendto_w(self, space, data, w_param2, w_param3=None):
        """sendto(data[, flags], address) -> count

        Like send(data, flags) but allows specifying the destination address.
        For IP sockets, the address is a pair (hostaddr, port).
        """
        if w_param3 is None:
            # 2 args version
            flags = 0
            w_addr = w_param2
        else:
            # 3 args version
            flags = space.int_w(w_param2)
            w_addr = w_param3
        try:
            addr = self.addr_from_object(space, w_addr)
            count = self.sendto(data, flags, addr)
        except SocketError, e:
            raise converted_error(space, e)
        return space.wrap(count)

    @unwrap_spec(flag=bool)
    def setblocking_w(self, flag):
        """setblocking(flag)

        Set the socket to blocking (flag is true) or non-blocking (false).
        setblocking(True) is equivalent to settimeout(None);
        setblocking(False) is equivalent to settimeout(0.0).
        """
        self.setblocking(flag)

    @unwrap_spec(level=int, optname=int)
    def setsockopt_w(self, space, level, optname, w_optval):
        """setsockopt(level, option, value)

        Set a socket option.  See the Unix manual for level and option.
        The value argument can either be an integer or a string.
        """
        try:
            optval = space.int_w(w_optval)
        except:
            optval = space.bytes_w(w_optval)
            try:
                self.setsockopt(level, optname, optval)
            except SocketError, e:
                raise converted_error(space, e)
            return
        try:
            self.setsockopt_int(level, optname, optval)
        except SocketError, e:
            raise converted_error(space, e)

    def settimeout_w(self, space, w_timeout):
        """settimeout(timeout)

        Set a timeout on socket operations.  'timeout' can be a float,
        giving in seconds, or None.  Setting a timeout of None disables
        the timeout feature and is equivalent to setblocking(1).
        Setting a timeout of zero is the same as setblocking(0).
        """
        if space.is_w(w_timeout, space.w_None):
            timeout = -1.0
        else:
            timeout = space.float_w(w_timeout)
            if timeout < 0.0:
                raise OperationError(space.w_ValueError,
                                     space.wrap('Timeout value out of range'))
        self.settimeout(timeout)

    @unwrap_spec(nbytes=int, flags=int)
    def recv_into_w(self, space, w_buffer, nbytes=0, flags=0):
        rwbuffer = space.rwbuffer_w(w_buffer)
        lgt = rwbuffer.getlength()
        if nbytes == 0 or nbytes > lgt:
            nbytes = lgt
        try:
            return space.wrap(self.recvinto(rwbuffer, nbytes, flags))
        except SocketError, e:
            raise converted_error(space, e)

    @unwrap_spec(nbytes=int, flags=int)
    def recvfrom_into_w(self, space, w_buffer, nbytes=0, flags=0):
        rwbuffer = space.rwbuffer_w(w_buffer)
        lgt = rwbuffer.getlength()
        if nbytes == 0 or nbytes > lgt:
            nbytes = lgt
        try:
            readlgt, addr = self.recvfrom_into(rwbuffer, nbytes, flags)
            if addr:
                w_addr = addr_as_object(addr, self.fd, space)
            else:
                w_addr = space.w_None
            return space.newtuple([space.wrap(readlgt), w_addr])
        except SocketError, e:
            raise converted_error(space, e)

    @unwrap_spec(cmd=int)
    def ioctl_w(self, space, cmd, w_option):
        from rpython.rtyper.lltypesystem import rffi, lltype
        from rpython.rlib import rwin32
        from rpython.rlib.rsocket import _c

        recv_ptr = lltype.malloc(rwin32.LPDWORD.TO, 1, flavor='raw')
        try:
            if cmd == _c.SIO_RCVALL:
                value_size = rffi.sizeof(rffi.INTP)
            elif cmd == _c.SIO_KEEPALIVE_VALS:
                value_size = rffi.sizeof(_c.tcp_keepalive)
            else:
                raise oefmt(space.w_ValueError,
                            "invalid ioctl command %d", cmd)

            value_ptr = lltype.malloc(rffi.VOIDP.TO, value_size, flavor='raw')
            try:
                if cmd == _c.SIO_RCVALL:
                    option_ptr = rffi.cast(rffi.INTP, value_ptr)
                    option_ptr[0] = space.int_w(w_option)
                elif cmd == _c.SIO_KEEPALIVE_VALS:
                    w_onoff, w_time, w_interval = space.unpackiterable(w_option, 3)
                    option_ptr = rffi.cast(lltype.Ptr(_c.tcp_keepalive), value_ptr)
                    option_ptr.c_onoff = space.uint_w(w_onoff)
                    option_ptr.c_keepalivetime = space.uint_w(w_time)
                    option_ptr.c_keepaliveinterval = space.uint_w(w_interval)

                res = _c.WSAIoctl(
                    self.fd, cmd, value_ptr, value_size,
                    rffi.NULL, 0, recv_ptr, rffi.NULL, rffi.NULL)
                if res < 0:
                    raise converted_error(space, rsocket.last_error())
            finally:
                if value_ptr:
                    lltype.free(value_ptr, flavor='raw')

            return space.wrap(recv_ptr[0])
        finally:
            lltype.free(recv_ptr, flavor='raw')

    @unwrap_spec(how="c_int")
    def shutdown_w(self, space, how):
        """shutdown(flag)

        Shut down the reading side of the socket (flag == SHUT_RD), the
        writing side of the socket (flag == SHUT_WR), or both ends
        (flag == SHUT_RDWR).
        """
        try:
            self.shutdown(how)
        except SocketError, e:
            raise converted_error(space, e)

    #------------------------------------------------------------
    # Support functions for socket._socketobject
    usecount = 1
    def _reuse_w(self):
        """_resue()

        Increase the usecount of the socketobject.
        Intended only to be used by socket._socketobject
        """
        self.usecount += 1

    def _drop_w(self, space):
        """_drop()

        Decrease the usecount of the socketobject. If the
        usecount reaches 0 close the socket.
        Intended only to be used by socket._socketobject
        """
        self.usecount -= 1
        if self.usecount > 0:
            return
        self.close_w(space)


# ____________________________________________________________
# Error handling

class SocketAPI:
    def __init__(self, space):
        self.w_error = space.new_exception_class(
            "_socket.error", space.w_IOError)
        self.w_herror = space.new_exception_class(
            "_socket.herror", self.w_error)
        self.w_gaierror = space.new_exception_class(
            "_socket.gaierror", self.w_error)
        self.w_timeout = space.new_exception_class(
            "_socket.timeout", self.w_error)

        self.errors_w = {'error': self.w_error,
                         'herror': self.w_herror,
                         'gaierror': self.w_gaierror,
                         'timeout': self.w_timeout,
                         }

    def get_exception(self, applevelerrcls):
        return self.errors_w[applevelerrcls]

def get_error(space, name):
    return space.fromcache(SocketAPI).get_exception(name)

def converted_error(space, e):
    message = e.get_msg()
    w_exception_class = get_error(space, e.applevelerrcls)
    if isinstance(e, SocketErrorWithErrno):
        w_exception = space.call_function(w_exception_class, space.wrap(e.errno),
                                      space.wrap(message))
    else:
        w_exception = space.call_function(w_exception_class, space.wrap(message))
    return OperationError(w_exception_class, w_exception)

# ____________________________________________________________

socketmethodnames = """
_accept bind close connect connect_ex fileno detach
getpeername getsockname getsockopt gettimeout listen
recv recvfrom send sendall sendto setblocking
setsockopt settimeout shutdown _reuse _drop recv_into recvfrom_into
""".split()
if hasattr(rsocket._c, 'WSAIoctl'):
    socketmethodnames.append('ioctl')

socketmethods = {}
for methodname in socketmethodnames:
    method = getattr(W_RSocket, methodname + '_w')
    socketmethods[methodname] = interp2app(method)

W_RSocket.typedef = TypeDef("_socket.socket",
    __doc__ = """\
socket([family[, type[, proto]]]) -> socket object

Open a socket of the given type.  The family argument specifies the
address family; it defaults to AF_INET.  The type argument specifies
whether this is a stream (SOCK_STREAM, this is the default)
or datagram (SOCK_DGRAM) socket.  The protocol argument defaults to 0,
specifying the default protocol.  Keyword arguments are accepted.

A socket object represents one endpoint of a network connection.

Methods of socket objects (keyword arguments not allowed):

_accept() -- accept a connection, returning new socket fd and client address
bind(addr) -- bind the socket to a local address
close() -- close the socket
connect(addr) -- connect the socket to a remote address
connect_ex(addr) -- connect, return an error code instead of an exception
fileno() -- return underlying file descriptor
getpeername() -- return remote address [*]
getsockname() -- return local address
getsockopt(level, optname[, buflen]) -- get socket options
gettimeout() -- return timeout or None
listen(n) -- start listening for incoming connections
recv(buflen[, flags]) -- receive data
recvfrom(buflen[, flags]) -- receive data and sender's address
sendall(data[, flags]) -- send all data
send(data[, flags]) -- send data, may not send all of it
sendto(data[, flags], addr) -- send data to a given address
setblocking(0 | 1) -- set or clear the blocking I/O flag
setsockopt(level, optname, value) -- set socket options
settimeout(None | float) -- set or clear the timeout
shutdown(how) -- shut down traffic in one or both directions

 [*] not available on all platforms!""",
    __new__ = interp2app(W_RSocket.descr_new.im_func),
    __init__ = interp2app(W_RSocket.descr_init),
    type = interp_attrproperty('type', W_RSocket),
    proto = interp_attrproperty('proto', W_RSocket),
    family = interp_attrproperty('family', W_RSocket),
    ** socketmethods
    )<|MERGE_RESOLUTION|>--- conflicted
+++ resolved
@@ -246,15 +246,6 @@
         error = self.connect_ex(addr)
         return space.wrap(error)
 
-<<<<<<< HEAD
-=======
-    def dup_w(self, space):
-        try:
-            return self.dup(W_RSocket)
-        except SocketError, e:
-            raise converted_error(space, e)
-
->>>>>>> 2821dd96
     def fileno_w(self, space):
         """fileno() -> integer
 
