--- conflicted
+++ resolved
@@ -26,13 +26,8 @@
     elif isinstance(addr, rsocket.INET6Address):
         return space.newtuple([space.newtext(addr.get_host()),
                                space.newint(addr.get_port()),
-<<<<<<< HEAD
-                               space.newint(addr.get_flowinfo()), # YYY
-                               space.newint(addr.get_scope_id())]) # YYY
-=======
                                space.newint(addr.get_flowinfo()),
                                space.newint(addr.get_scope_id())])
->>>>>>> 35b8f2c3
     elif rsocket.HAS_AF_PACKET and isinstance(addr, rsocket.PacketAddress):
         return space.newtuple([space.newtext(addr.get_ifname(fd)),
                                space.newint(addr.get_protocol()),
@@ -643,11 +638,7 @@
                 if value_ptr:
                     lltype.free(value_ptr, flavor='raw')
 
-<<<<<<< HEAD
-            return space.newint(recv_ptr[0]) # YYY
-=======
             return space.newint(recv_ptr[0])
->>>>>>> 35b8f2c3
         finally:
             lltype.free(recv_ptr, flavor='raw')
 
