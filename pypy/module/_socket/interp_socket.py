--- conflicted
+++ resolved
@@ -1,11 +1,5 @@
-<<<<<<< HEAD
-from pypy.interpreter.baseobjspace import Wrappable
+from pypy.interpreter.baseobjspace import W_Root
 from pypy.interpreter.typedef import TypeDef, interp_attrproperty
-=======
-from pypy.interpreter.baseobjspace import W_Root
-from pypy.interpreter.typedef import TypeDef, make_weakref_descr,\
-     interp_attrproperty
->>>>>>> 9e00a47e
 from pypy.interpreter.gateway import interp2app, unwrap_spec, WrappedDefault
 from rpython.rlib.rarithmetic import intmask
 from rpython.rtyper.lltypesystem import lltype, rffi
@@ -141,8 +135,7 @@
     return addr
 
 
-<<<<<<< HEAD
-class W_RSocket(Wrappable, RSocket):
+class W_RSocket(W_Root, RSocket):
 
     # for _dealloc_warn
     space = None
@@ -165,9 +158,6 @@
         except SocketError, e:
             raise converted_error(space, e)
 
-=======
-class W_RSocket(W_Root, RSocket):
->>>>>>> 9e00a47e
     def __del__(self):
         self.clear_all_weakrefs()
         if self.space:
