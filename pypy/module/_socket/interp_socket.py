--- conflicted
+++ resolved
@@ -35,16 +35,12 @@
                                space.newint(addr.get_hatype()),
                                space.newtext(addr.get_haddr())])
     elif rsocket.HAS_AF_UNIX and isinstance(addr, rsocket.UNIXAddress):
-<<<<<<< HEAD
         path = addr.get_path()
         if _c.linux and len(path) > 0 and path[0] == '\x00':
             # Linux abstract namespace
             return space.newbytes(path)
         else:
             return space.wrap_fsdecoded(path)
-=======
-        return space.newtext(addr.get_path())
->>>>>>> ca3243bc
     elif rsocket.HAS_AF_NETLINK and isinstance(addr, rsocket.NETLINKAddress):
         return space.newtuple([space.newint(addr.get_pid()),
                                space.newint(addr.get_groups())])
@@ -117,11 +113,7 @@
 def addr_from_object(family, fd, space, w_address):
     if family == rsocket.AF_INET:
         w_host, w_port = space.unpackiterable(w_address, 2)
-<<<<<<< HEAD
         host = idna_converter(space, w_host)
-=======
-        host = space.text_w(w_host)
->>>>>>> ca3243bc
         port = space.int_w(w_port)
         port = make_ushort_port(space, port)
         return rsocket.INETAddress(host, port)
@@ -131,11 +123,7 @@
             raise oefmt(space.w_TypeError,
                         "AF_INET6 address must be a tuple of length 2 "
                         "to 4, not %d", len(pieces_w))
-<<<<<<< HEAD
         host = idna_converter(space, pieces_w[0])
-=======
-        host = space.text_w(pieces_w[0])
->>>>>>> ca3243bc
         port = space.int_w(pieces_w[1])
         port = make_ushort_port(space, port)
         if len(pieces_w) > 2: flowinfo = space.int_w(pieces_w[2])
@@ -145,7 +133,6 @@
         flowinfo = make_unsigned_flowinfo(space, flowinfo)
         return rsocket.INET6Address(host, port, flowinfo, scope_id)
     if rsocket.HAS_AF_UNIX and family == rsocket.AF_UNIX:
-<<<<<<< HEAD
         # Not using space.fsencode_w since Linux allows embedded NULs.
         if space.isinstance_w(w_address, space.w_unicode):
             w_address = space.fsencode(w_address)
@@ -153,9 +140,6 @@
             w_address = space.newbytes(space.charbuf_w(w_address))
         bytelike = space.bytes_w(w_address) # getarg_w('y*', w_address)
         return rsocket.UNIXAddress(bytelike)
-=======
-        return rsocket.UNIXAddress(space.text_w(w_address))
->>>>>>> ca3243bc
     if rsocket.HAS_AF_NETLINK and family == rsocket.AF_NETLINK:
         w_pid, w_groups = space.unpackiterable(w_address, 2)
         return rsocket.NETLINKAddress(space.uint_w(w_pid), space.uint_w(w_groups))
@@ -227,7 +211,6 @@
             raise converted_error(space, e)
 
     def _finalize_(self):
-<<<<<<< HEAD
         sock = self.sock
         if sock.fd != rsocket.INVALID_SOCKET:
             try:
@@ -237,14 +220,6 @@
                     sock.close()
                 except SocketError:
                     pass
-=======
-        is_open = self.sock.fd >= 0
-        if is_open and self.space.sys.track_resources:
-            w_repr = self.space.repr(self)
-            str_repr = self.space.text_w(w_repr)
-            w_msg = self.space.newtext("WARNING: unclosed " + str_repr)
-            self.space.resource_warning(w_msg, self.w_tb)
->>>>>>> ca3243bc
 
     def get_type_w(self, space):
         return space.newint(self.sock.type)
@@ -254,7 +229,6 @@
 
     def get_family_w(self, space):
         return space.newint(self.sock.family)
-<<<<<<< HEAD
 
     def _dealloc_warn(self):
         space = self.space
@@ -266,17 +240,11 @@
             # Spurious errors can appear at shutdown
             if e.match(space, space.w_Warning):
                 e.write_unraisable(space, '', self)
-=======
->>>>>>> ca3243bc
 
     def descr_repr(self, space):
         fd = intmask(self.sock.fd)  # Force to signed type even on Windows.
         return space.newtext("<socket object, fd=%d, family=%d,"
-<<<<<<< HEAD
                              " type=%d, proto=%d>" %
-=======
-                          " type=%d, protocol=%d>" %
->>>>>>> ca3243bc
                           (fd, self.sock.family,
                            self.sock.type, self.sock.proto))
 
@@ -287,7 +255,6 @@
         representing the connection, and the address of the client.
         For IP sockets, the address info is a pair (hostaddr, port).
         """
-<<<<<<< HEAD
         while True:
             try:
                 fd, addr = self.sock.accept(inheritable=False)
@@ -295,16 +262,6 @@
                                        addr_as_object(addr, fd, space)])
             except SocketError as e:
                 converted_error(space, e, eintr_retry=True)
-=======
-        try:
-            fd, addr = self.sock.accept()
-            sock = rsocket.make_socket(
-                fd, self.sock.family, self.sock.type, self.sock.proto)
-            return space.newtuple([W_Socket(space, sock),
-                                   addr_as_object(addr, sock.fd, space)])
-        except SocketError as e:
-            raise converted_error(space, e)
->>>>>>> ca3243bc
 
     # convert an Address into an app-level object
     def addr_as_object(self, space, address):
@@ -363,24 +320,12 @@
             addr = self.addr_from_object(space, w_addr)
         except SocketError as e:
             raise converted_error(space, e)
-<<<<<<< HEAD
         while True:
             error = self.sock.connect_ex(addr)
             if error != errno.EINTR:
                 break
             space.getexecutioncontext().checksignals()
         return space.newint(error)
-=======
-        error = self.sock.connect_ex(addr)
-        return space.newint(error)
-
-    def dup_w(self, space):
-        try:
-            sock = self.sock.dup()
-            return W_Socket(space, sock)
-        except SocketError as e:
-            raise converted_error(space, e)
->>>>>>> ca3243bc
 
     def fileno_w(self, space):
         """fileno() -> integer
@@ -388,7 +333,6 @@
         Return the integer file descriptor of the socket.
         """
         return space.newint(intmask(self.sock.fd))
-<<<<<<< HEAD
 
     def detach_w(self, space):
         """detach()
@@ -398,8 +342,6 @@
         can be reused for other purposes.  The file descriptor is returned."""
         fd = self.sock.detach()
         return space.newint(intmask(fd))
-=======
->>>>>>> ca3243bc
 
     def getpeername_w(self, space):
         """getpeername() -> address info
@@ -511,19 +453,12 @@
         argument, see the Unix manual.  Return the number of bytes
         sent; this may be less than len(data) if the network is busy.
         """
-<<<<<<< HEAD
         while True:
             try:
                 count = self.sock.send(data, flags)
                 break
             except SocketError as e:
                 converted_error(space, e, eintr_retry=True)
-=======
-        try:
-            count = self.sock.send(data, flags)
-        except SocketError as e:
-            raise converted_error(space, e)
->>>>>>> ca3243bc
         return space.newint(count)
 
     @unwrap_spec(data='bufferstr', flags=int)
@@ -556,7 +491,6 @@
             # 3 args version
             flags = space.int_w(w_param2)
             w_addr = w_param3
-<<<<<<< HEAD
         while True:
             try:
                 addr = self.addr_from_object(space, w_addr)
@@ -564,13 +498,6 @@
                 break
             except SocketError as e:
                 converted_error(space, e, eintr_retry=True)
-=======
-        try:
-            addr = self.addr_from_object(space, w_addr)
-            count = self.sock.sendto(data, flags, addr)
-        except SocketError as e:
-            raise converted_error(space, e)
->>>>>>> ca3243bc
         return space.newint(count)
 
     @unwrap_spec(flag=int)
@@ -638,7 +565,6 @@
             raise oefmt(space.w_ValueError, "negative buffersize in recv_into")
         if nbytes == 0:
             nbytes = lgt
-<<<<<<< HEAD
         while True:
             try:
                 nbytes_read = self.sock.recvinto(rwbuffer, nbytes, flags)
@@ -646,12 +572,6 @@
             except SocketError as e:
                 converted_error(space, e, eintr_retry=True)
         return space.newint(nbytes_read)
-=======
-        try:
-            return space.newint(self.sock.recvinto(rwbuffer, nbytes, flags))
-        except SocketError as e:
-            raise converted_error(space, e)
->>>>>>> ca3243bc
 
     @unwrap_spec(nbytes=int, flags=int)
     def recvfrom_into_w(self, space, w_buffer, nbytes=0, flags=0):
@@ -675,19 +595,11 @@
         if addr:
             try:
                 w_addr = addr_as_object(addr, self.sock.fd, space)
-<<<<<<< HEAD
             except SocketError as e:
                 raise converted_error(space, e)
         else:
             w_addr = space.w_None
         return space.newtuple([space.newint(readlgt), w_addr])
-=======
-            else:
-                w_addr = space.w_None
-            return space.newtuple([space.newint(readlgt), w_addr])
-        except SocketError as e:
-            raise converted_error(space, e)
->>>>>>> ca3243bc
 
     @unwrap_spec(cmd=int)
     def ioctl_w(self, space, cmd, w_option):
@@ -766,33 +678,6 @@
             return
         self.close_w(space)
 
-<<<<<<< HEAD
-=======
-app_makefile = gateway.applevel(r'''
-def makefile(self, mode="r", buffersize=-1):
-    """makefile([mode[, buffersize]]) -> file object
-
-    Return a regular file object corresponding to the socket.
-    The mode and buffersize arguments are as for the built-in open() function.
-    """
-    import os
-    newfd = os.dup(self.fileno())
-    return os.fdopen(newfd, mode, buffersize)
-''', filename =__file__).interphook('makefile')
-
-@unwrap_spec(family=int, type=int, proto=int)
-def newsocket(space, w_subtype, family=AF_INET,
-              type=SOCK_STREAM, proto=0):
-    self = space.allocate_instance(W_Socket, w_subtype)
-    try:
-        sock = RSocket(family, type, proto)
-    except SocketError as e:
-        raise converted_error(space, e)
-    W_Socket.__init__(self, space, sock)
-    return self
-descr_socket_new = interp2app(newsocket)
-
->>>>>>> ca3243bc
 
 # ____________________________________________________________
 # Automatic shutdown()/close()
@@ -863,22 +748,15 @@
     message = e.get_msg()
     w_exception_class = get_error(space, e.applevelerrcls)
     if isinstance(e, SocketErrorWithErrno):
-<<<<<<< HEAD
         if e.errno == errno.EINTR:
             space.getexecutioncontext().checksignals()
             if eintr_retry:
                 return       # only return None if eintr_retry==True
-=======
->>>>>>> ca3243bc
         w_exception = space.call_function(w_exception_class, space.newint(e.errno),
                                       space.newtext(message))
     else:
         w_exception = space.call_function(w_exception_class, space.newtext(message))
-<<<<<<< HEAD
     raise OperationError(w_exception_class, w_exception)
-=======
-    return OperationError(w_exception_class, w_exception)
->>>>>>> ca3243bc
 
 # ____________________________________________________________
 
