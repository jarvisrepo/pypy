--- conflicted
+++ resolved
@@ -625,11 +625,7 @@
         count = 0
         try:
             while 1:
-<<<<<<< HEAD
-                cli.send(b'foobar' * 70)
-=======
-                count += cli.send('foobar' * 70)
->>>>>>> 5081216d
+                count += cli.send(b'foobar' * 70)
         except timeout:
             pass
         t.recv(count)    
