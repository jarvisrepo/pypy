import sys, os
import py
from pypy.tool.pytest.objspace import gettestobjspace
from rpython.tool.udir import udir
from rpython.rlib import rsocket
from rpython.rtyper.lltypesystem import lltype, rffi

def setup_module(mod):
    mod.space = gettestobjspace(usemodules=['_socket', 'array', 'struct',
                                            'unicodedata'])
    global socket
    import socket
    mod.w_socket = space.appexec([], "(): import _socket as m; return m")
    mod.path = udir.join('fd')
    mod.path.write('fo')
    mod.raises = py.test.raises # make raises available from app-level tests
    mod.skip = py.test.skip

def test_gethostname():
    host = space.appexec([w_socket], "(_socket): return _socket.gethostname()")
    assert space.unwrap(host) == socket.gethostname()

def test_gethostbyname():
    for host in ["localhost", "127.0.0.1"]:
        ip = space.appexec([w_socket, space.wrap(host)],
                           "(_socket, host): return _socket.gethostbyname(host)")
        assert space.unwrap(ip) == socket.gethostbyname(host)

def test_gethostbyname_ex():
    for host in ["localhost", "127.0.0.1"]:
        ip = space.appexec([w_socket, space.wrap(host)],
                           "(_socket, host): return _socket.gethostbyname_ex(host)")
        assert space.unwrap(ip) == socket.gethostbyname_ex(host)

def test_gethostbyaddr():
    try:
        socket.gethostbyaddr("::1")
    except socket.herror:
        ipv6 = False
    else:
        ipv6 = True
    for host in ["localhost", "127.0.0.1", "::1"]:
        if host == "::1" and not ipv6:
            from pypy.interpreter.error import OperationError
            with py.test.raises(OperationError):
                space.appexec([w_socket, space.wrap(host)],
                              "(_socket, host): return _socket.gethostbyaddr(host)")
            continue
        ip = space.appexec([w_socket, space.wrap(host)],
                           "(_socket, host): return _socket.gethostbyaddr(host)")
        assert space.unwrap(ip) == socket.gethostbyaddr(host)

def test_getservbyname():
    name = "smtp"
    # 2 args version
    port = space.appexec([w_socket, space.wrap(name)],
                        "(_socket, name): return _socket.getservbyname(name, 'tcp')")
    assert space.unwrap(port) == 25
    # 1 arg version
    if sys.version_info < (2, 4):
        py.test.skip("getservbyname second argument is not optional before python 2.4")
    port = space.appexec([w_socket, space.wrap(name)],
                        "(_socket, name): return _socket.getservbyname(name)")
    assert space.unwrap(port) == 25

def test_getservbyport():
    if sys.version_info < (2, 4):
        py.test.skip("getservbyport does not exist before python 2.4")
    port = 25
    # 2 args version
    name = space.appexec([w_socket, space.wrap(port)],
                         "(_socket, port): return _socket.getservbyport(port, 'tcp')")
    assert space.unwrap(name) == "smtp"
    name = space.appexec([w_socket, space.wrap(port)],
                         """(_socket, port):
                         try:
                             return _socket.getservbyport(port, 42)
                         except TypeError:
                             return 'OK'
                         """)
    assert space.unwrap(name) == 'OK'
    # 1 arg version
    name = space.appexec([w_socket, space.wrap(port)],
                         "(_socket, port): return _socket.getservbyport(port)")
    assert space.unwrap(name) == "smtp"

    from pypy.interpreter.error import OperationError
    exc = raises(OperationError, space.appexec,
           [w_socket], "(_socket): return _socket.getservbyport(-1)")
    assert exc.value.match(space, space.w_ValueError)

def test_getprotobyname():
    name = "tcp"
    w_n = space.appexec([w_socket, space.wrap(name)],
                        "(_socket, name): return _socket.getprotobyname(name)")
    assert space.unwrap(w_n) == socket.IPPROTO_TCP

def test_ntohs():
    w_n = space.appexec([w_socket, space.wrap(125)],
                        "(_socket, x): return _socket.ntohs(x)")
    assert space.unwrap(w_n) == socket.ntohs(125)

def test_ntohl():
    w_n = space.appexec([w_socket, space.wrap(125)],
                        "(_socket, x): return _socket.ntohl(x)")
    assert space.unwrap(w_n) == socket.ntohl(125)
    w_n = space.appexec([w_socket, space.wrap(0x89abcdef)],
                        "(_socket, x): return _socket.ntohl(x)")
    assert space.unwrap(w_n) in (0x89abcdef, 0xefcdab89)
    space.raises_w(space.w_OverflowError, space.appexec,
                   [w_socket, space.wrap(1<<32)],
                   "(_socket, x): return _socket.ntohl(x)")

def test_htons():
    w_n = space.appexec([w_socket, space.wrap(125)],
                        "(_socket, x): return _socket.htons(x)")
    assert space.unwrap(w_n) == socket.htons(125)

def test_htonl():
    w_n = space.appexec([w_socket, space.wrap(125)],
                        "(_socket, x): return _socket.htonl(x)")
    assert space.unwrap(w_n) == socket.htonl(125)
    w_n = space.appexec([w_socket, space.wrap(0x89abcdef)],
                        "(_socket, x): return _socket.htonl(x)")
    assert space.unwrap(w_n) in (0x89abcdef, 0xefcdab89)
    space.raises_w(space.w_OverflowError, space.appexec,
                   [w_socket, space.wrap(1<<32)],
                   "(_socket, x): return _socket.htonl(x)")

def test_aton_ntoa():
    ip = '123.45.67.89'
    packed = socket.inet_aton(ip)
    w_p = space.appexec([w_socket, space.wrap(ip)],
                        "(_socket, ip): return _socket.inet_aton(ip)")
    assert space.bytes_w(w_p) == packed
    w_ip = space.appexec([w_socket, w_p],
                         "(_socket, p): return _socket.inet_ntoa(p)")
    assert space.unicode_w(w_ip) == ip

def test_pton_ntop_ipv4():
    if not hasattr(socket, 'inet_pton'):
        py.test.skip('No socket.inet_pton on this platform')
    tests = [
        ("123.45.67.89", "\x7b\x2d\x43\x59"),
        ("0.0.0.0", "\x00" * 4),
        ("255.255.255.255", "\xff" * 4),
    ]
    for ip, packed in tests:
        w_p = space.appexec([w_socket, space.wrap(ip)],
                            "(_socket, ip): return _socket.inet_pton(_socket.AF_INET, ip)")
        assert space.unwrap(w_p) == packed
        w_ip = space.appexec([w_socket, w_p],
                             "(_socket, p): return _socket.inet_ntop(_socket.AF_INET, p)")
        assert space.unwrap(w_ip) == ip

def test_ntop_ipv6():
    if not hasattr(socket, 'inet_pton'):
        py.test.skip('No socket.inet_pton on this platform')
    if not socket.has_ipv6:
        py.test.skip("No IPv6 on this platform")
    tests = [
        ("\x00" * 16, "::"),
        ("\x01" * 16, ":".join(["101"] * 8)),
        ("\x00\x00\x10\x10" * 4, None), #"::1010:" + ":".join(["0:1010"] * 3)),
        ("\x00" * 12 + "\x01\x02\x03\x04", "::1.2.3.4"),
        ("\x00" * 10 + "\xff\xff\x01\x02\x03\x04", "::ffff:1.2.3.4"),
    ]
    for packed, ip in tests:
        w_ip = space.appexec([w_socket, space.wrapbytes(packed)],
            "(_socket, packed): return _socket.inet_ntop(_socket.AF_INET6, packed)")
        if ip is not None:   # else don't check for the precise representation
            assert space.unwrap(w_ip) == ip
        w_packed = space.appexec([w_socket, w_ip],
            "(_socket, ip): return _socket.inet_pton(_socket.AF_INET6, ip)")
        assert space.unwrap(w_packed) == packed

def test_pton_ipv6():
    if not hasattr(socket, 'inet_pton'):
        py.test.skip('No socket.inet_pton on this platform')
    if not socket.has_ipv6:
        py.test.skip("No IPv6 on this platform")
    tests = [
        ("\x00" * 16, "::"),
        ("\x01" * 16, ":".join(["101"] * 8)),
        ("\x00\x01" + "\x00" * 12 + "\x00\x02", "1::2"),
        ("\x00" * 4 + "\x00\x01" * 6, "::1:1:1:1:1:1"),
        ("\x00\x01" * 6 + "\x00" * 4, "1:1:1:1:1:1::"),
        ("\xab\xcd\xef\00" + "\x00" * 12, "ABCD:EF00::"),
        ("\xab\xcd\xef\00" + "\x00" * 12, "abcd:ef00::"),
        ("\x00\x00\x10\x10" * 4, "::1010:" + ":".join(["0:1010"] * 3)),
        ("\x00" * 12 + "\x01\x02\x03\x04", "::1.2.3.4"),
        ("\x00" * 10 + "\xff\xff\x01\x02\x03\x04", "::ffff:1.2.3.4"),
    ]
    for packed, ip in tests:
        w_packed = space.appexec([w_socket, space.wrap(ip)],
            "(_socket, ip): return _socket.inet_pton(_socket.AF_INET6, ip)")
        assert space.unwrap(w_packed) == packed

def test_has_ipv6():
    py.test.skip("has_ipv6 is always True on PyPy for now")
    res = space.appexec([w_socket], "(_socket): return _socket.has_ipv6")
    assert space.unwrap(res) == socket.has_ipv6

def test_getaddrinfo():
    host = b"localhost"
    port = 25
    info = socket.getaddrinfo(host, port)
    w_l = space.appexec([w_socket, space.wrapbytes(host), space.wrap(port)],
                        "(_socket, host, port): return _socket.getaddrinfo(host, port)")
    assert space.unwrap(w_l) == info
    w_l = space.appexec([w_socket, space.wrap(host), space.wrap(port)],
                        "(_socket, host, port): return _socket.getaddrinfo(host, port)")
    assert space.unwrap(w_l) == info
    w_l = space.appexec([w_socket, space.wrapbytes(host), space.wrap('smtp')],
                        "(_socket, host, port): return _socket.getaddrinfo(host, port)")
    assert space.unwrap(w_l) == socket.getaddrinfo(host, 'smtp')

def test_unknown_addr_as_object():
    from pypy.module._socket.interp_socket import addr_as_object
    c_addr = lltype.malloc(rsocket._c.sockaddr, flavor='raw', track_allocation=False)
    c_addr.c_sa_data[0] = 'c'
    rffi.setintfield(c_addr, 'c_sa_family', 15)
    # XXX what size to pass here? for the purpose of this test it has
    #     to be short enough so we have some data, 1 sounds good enough
    #     + sizeof USHORT
    w_obj = addr_as_object(rsocket.Address(c_addr, 1 + 2), -1, space)
    assert space.isinstance_w(w_obj, space.w_tuple)
    assert space.int_w(space.getitem(w_obj, space.wrap(0))) == 15
    assert space.str_w(space.getitem(w_obj, space.wrap(1))) == 'c'

def test_addr_raw_packet():
    from pypy.module._socket.interp_socket import addr_as_object
    if not hasattr(rsocket._c, 'sockaddr_ll'):
        py.test.skip("posix specific test")
    # HACK: To get the correct interface number of lo, which in most cases is 1,
    # but can be anything (i.e. 39), we need to call the libc function
    # if_nametoindex to get the correct index
    import ctypes
    libc = ctypes.CDLL(ctypes.util.find_library('c'))
    ifnum = libc.if_nametoindex('lo')

    c_addr_ll = lltype.malloc(rsocket._c.sockaddr_ll, flavor='raw')
    addrlen = rffi.sizeof(rsocket._c.sockaddr_ll)
    c_addr = rffi.cast(lltype.Ptr(rsocket._c.sockaddr), c_addr_ll)
    rffi.setintfield(c_addr_ll, 'c_sll_ifindex', ifnum)
    rffi.setintfield(c_addr_ll, 'c_sll_protocol', 8)
    rffi.setintfield(c_addr_ll, 'c_sll_pkttype', 13)
    rffi.setintfield(c_addr_ll, 'c_sll_hatype', 0)
    rffi.setintfield(c_addr_ll, 'c_sll_halen', 3)
    c_addr_ll.c_sll_addr[0] = 'a'
    c_addr_ll.c_sll_addr[1] = 'b'
    c_addr_ll.c_sll_addr[2] = 'c'
    rffi.setintfield(c_addr, 'c_sa_family', socket.AF_PACKET)
    # fd needs to be somehow valid
    s = socket.socket(socket.AF_INET, socket.SOCK_STREAM)
    fd = s.fileno()
    w_obj = addr_as_object(rsocket.make_address(c_addr, addrlen), fd, space)
    lltype.free(c_addr_ll, flavor='raw')
    assert space.is_true(space.eq(w_obj, space.newtuple([
        space.wrap('lo'),
        space.wrap(socket.ntohs(8)),
        space.wrap(13),
        space.wrap(False),
        space.wrap("abc"),
        ])))

def test_getnameinfo():
    from pypy.module._socket.interp_socket import get_error
    host = "127.0.0.1"
    port = 25
    info = socket.getnameinfo((host, port), 0)
    w_l = space.appexec([w_socket, space.wrap(host), space.wrap(port)],
                        "(_socket, host, port): return _socket.getnameinfo((host, port), 0)")
    assert space.unwrap(w_l) == info
    sockaddr = space.newtuple([space.wrap('mail.python.org'), space.wrap(0)])
    space.raises_w(get_error(space, 'error'), space.appexec,
                   [w_socket, sockaddr, space.wrap(0)],
                   "(_socket, sockaddr, flags): return _socket.getnameinfo(sockaddr, flags)")
    if socket.has_ipv6:
        sockaddr = space.newtuple([space.wrap('::1'), space.wrap(0),
                                   space.wrap(0xffffffff)])
        space.raises_w(space.w_OverflowError, space.appexec,
                       [w_socket, sockaddr, space.wrap(0)],
                       "(_socket, sockaddr, flags): return _socket.getnameinfo(sockaddr, flags)")

def test_timeout():
    space.appexec([w_socket, space.wrap(25.4)],
                  "(_socket, timeout): _socket.setdefaulttimeout(timeout)")
    w_t = space.appexec([w_socket],
                  "(_socket): return _socket.getdefaulttimeout()")
    assert space.unwrap(w_t) == 25.4

    space.appexec([w_socket, space.w_None],
                  "(_socket, timeout): _socket.setdefaulttimeout(timeout)")
    w_t = space.appexec([w_socket],
                  "(_socket): return _socket.getdefaulttimeout()")
    assert space.unwrap(w_t) is None


# XXX also need tests for other connection and timeout errors


class AppTestSocket:
    spaceconfig = dict(usemodules=['_socket', '_weakref', 'struct'])

    def setup_class(cls):
        cls.space = space
        cls.w_udir = space.wrap(str(udir))

    def teardown_class(cls):
        if not cls.runappdirect:
            cls.space.sys.getmodule('_socket').shutdown(cls.space)

    def test_module(self):
        import _socket
        assert _socket.socket.__name__ == 'socket'
        assert _socket.socket.__module__ == '_socket'

    def test_ntoa_exception(self):
        import _socket
        raises(_socket.error, _socket.inet_ntoa, b"ab")

    def test_aton_exceptions(self):
        import _socket
        tests = ["127.0.0.256", "127.0.0.255555555555555555", "127.2b.0.0",
            "127.2.0.0.1", "127.2.0."]
        for ip in tests:
            raises(_socket.error, _socket.inet_aton, ip)

    def test_ntop_exceptions(self):
        import _socket
        if not hasattr(_socket, 'inet_ntop'):
            skip('No socket.inet_pton on this platform')
        for family, packed, exception in \
                    [(_socket.AF_INET + _socket.AF_INET6, b"", _socket.error),
                     (_socket.AF_INET, b"a", ValueError),
                     (_socket.AF_INET6, b"a", ValueError),
                     (_socket.AF_INET, "aa\u2222a", TypeError)]:
            raises(exception, _socket.inet_ntop, family, packed)

    def test_pton_exceptions(self):
        import _socket
        if not hasattr(_socket, 'inet_pton'):
            skip('No socket.inet_pton on this platform')
        tests = [
            (_socket.AF_INET + _socket.AF_INET6, ""),
            (_socket.AF_INET, "127.0.0.256"),
            (_socket.AF_INET, "127.0.0.255555555555555555"),
            (_socket.AF_INET, "127.2b.0.0"),
            (_socket.AF_INET, "127.2.0.0.1"),
            (_socket.AF_INET, "127.2..0"),
            (_socket.AF_INET6, "127.0.0.1"),
            (_socket.AF_INET6, "1::2::3"),
            (_socket.AF_INET6, "1:1:1:1:1:1:1:1:1"),
            (_socket.AF_INET6, "1:1:1:1:1:1:1:1::"),
            (_socket.AF_INET6, "1:1:1::1:1:1:1:1"),
            (_socket.AF_INET6, "1::22222:1"),
            (_socket.AF_INET6, "1::eg"),
        ]
        for family, ip in tests:
            raises(_socket.error, _socket.inet_pton, family, ip)

    def test_newsocket_error(self):
        import _socket
        raises(_socket.error, _socket.socket, 10001, _socket.SOCK_STREAM, 0)

    def test_socket_fileno(self):
        import _socket
        s = _socket.socket(_socket.AF_INET, _socket.SOCK_STREAM, 0)
        assert s.fileno() > -1
        assert isinstance(s.fileno(), int)

    def test_socket_repr(self):
        import _socket
        s = _socket.socket(_socket.AF_INET, _socket.SOCK_STREAM)
        try:
            expected = ('<socket object, fd=%s, family=%s, type=%s, protocol=%s>'
                        % (s.fileno(), s.family, s.type, s.proto))
            assert repr(s) == expected
        finally:
            s.close()
        expected = ('<socket object, fd=-1, family=%s, type=%s, protocol=%s>'
                    % (s.family, s.type, s.proto))
        assert repr(s) == expected

    def test_socket_close(self):
        import _socket, os
        s = _socket.socket(_socket.AF_INET, _socket.SOCK_STREAM, 0)
        fileno = s.fileno()
        assert s.fileno() >= 0
        s.close()
        assert s.fileno() < 0
        s.close()
        if os.name != 'nt':
            raises(OSError, os.close, fileno)

    def test_socket_close_error(self):
        import _socket, os
        if os.name == 'nt':
            skip("Windows sockets are not files")
        s = _socket.socket(_socket.AF_INET, _socket.SOCK_STREAM, 0)
        os.close(s.fileno())
        s.close()

    def test_socket_connect(self):
        import _socket, os
        s = _socket.socket(_socket.AF_INET, _socket.SOCK_STREAM, 0)
        # it would be nice to have a test which works even if there is no
        # network connection. However, this one is "good enough" for now. Skip
        # it if there is no connection.
        try:
            s.connect(("www.python.org", 80))
        except _socket.gaierror as ex:
            skip("GAIError - probably no connection: %s" % str(ex.args))
        name = s.getpeername() # Will raise socket.error if not connected
        assert name[1] == 80
        s.close()

    def test_socket_connect_ex(self):
        import _socket
        s = _socket.socket(_socket.AF_INET, _socket.SOCK_STREAM, 0)
        # The following might fail if the DNS redirects failed requests to a
        # catch-all address (i.e. opendns).
        # Make sure we get an app-level error, not an interp one.
        raises(_socket.gaierror, s.connect_ex, ("wrong.invalid", 80))
        s.close()

    def test_socket_connect_typeerrors(self):
        tests = [
            "",
            ("80"),
            ("80", "80"),
            (80, 80),
        ]
        import _socket
        s = _socket.socket(_socket.AF_INET, _socket.SOCK_STREAM, 0)
        for args in tests:
            raises((TypeError, ValueError), s.connect, args)
        s.close()

    def test_bigport(self):
        import _socket
        s = _socket.socket()
        exc = raises(OverflowError, s.connect, ("localhost", -1))
        assert "port must be 0-65535." in str(exc.value)
        exc = raises(OverflowError, s.connect, ("localhost", 1000000))
        assert "port must be 0-65535." in str(exc.value)
        s = _socket.socket(_socket.AF_INET6)
        exc = raises(OverflowError, s.connect, ("::1", 1234, 1048576))
        assert "flowinfo must be 0-1048575." in str(exc.value)

    def test_NtoH(self):
        import sys
        import _socket as socket
        # This just checks that htons etc. are their own inverse,
        # when looking at the lower 16 or 32 bits.
        sizes = {socket.htonl: 32, socket.ntohl: 32,
                 socket.htons: 16, socket.ntohs: 16}
        for func, size in sizes.items():
            mask = (1 << size) - 1
            for i in (0, 1, 0xffff, ~0xffff, 2, 0x01234567, 0x76543210):
                assert i & mask == func(func(i&mask)) & mask

            swapped = func(mask)
            assert swapped & mask == mask
            try:
                func(-1)
            except (OverflowError, ValueError):
                pass
            else:
                assert False
            try:
                func(sys.maxsize*2+2)
            except OverflowError:
                pass
            else:
                assert False

    def test_NtoH_overflow(self):
        skip("we are not checking for overflowing values yet")
        import _socket as socket
        # Checks that we cannot give too large values to htons etc.
        # Skipped for now; CPython 2.6 is also not consistent.
        sizes = {socket.htonl: 32, socket.ntohl: 32,
                 socket.htons: 16, socket.ntohs: 16}
        for func, size in sizes.items():
            try:
                func(1 << size)
            except OverflowError:
                pass
            else:
                assert False

    def test_newsocket(self):
        import socket
        s = socket.socket()

    def test_subclass(self):
        from _socket import socket
        class MySock(socket):
            blah = 123
        s = MySock()
        assert s.blah == 123

    def test_getsetsockopt(self):
        import _socket as socket
        import struct
        # A socket should start with reuse == 0
        s = socket.socket(socket.AF_INET, socket.SOCK_STREAM)
        reuse = s.getsockopt(socket.SOL_SOCKET, socket.SO_REUSEADDR)
        assert reuse == 0
        #
        raises(TypeError, s.setsockopt, socket.SOL_SOCKET,
                          socket.SO_REUSEADDR, 2 ** 31)
        raises(TypeError, s.setsockopt, socket.SOL_SOCKET,
                          socket.SO_REUSEADDR, 2 ** 32 + 1)
        assert s.getsockopt(socket.SOL_SOCKET, socket.SO_REUSEADDR) == 0
        #
        s.setsockopt(socket.SOL_SOCKET, socket.SO_REUSEADDR, 1)
        reuse = s.getsockopt(socket.SOL_SOCKET, socket.SO_REUSEADDR)
        assert reuse != 0
        # String case
        intsize = struct.calcsize('i')
        s = socket.socket(socket.AF_INET, socket.SOCK_STREAM)
        reusestr = s.getsockopt(socket.SOL_SOCKET, socket.SO_REUSEADDR,
                                intsize)
        (reuse,) = struct.unpack('i', reusestr)
        assert reuse == 0
        reusestr = struct.pack('i', 1)
        s.setsockopt(socket.SOL_SOCKET, socket.SO_REUSEADDR, reusestr)
        reusestr = s.getsockopt(socket.SOL_SOCKET, socket.SO_REUSEADDR,
                                intsize)
        (reuse,) = struct.unpack('i', reusestr)
        assert reuse != 0

    def test_socket_ioctl(self):
        import _socket, sys
        if sys.platform != 'win32':
            skip("win32 only")
        assert hasattr(_socket.socket, 'ioctl')
        assert hasattr(_socket, 'SIO_RCVALL')
        assert hasattr(_socket, 'RCVALL_ON')
        assert hasattr(_socket, 'RCVALL_OFF')
        assert hasattr(_socket, 'SIO_KEEPALIVE_VALS')
        s = _socket.socket()
        raises(ValueError, s.ioctl, -1, None)
        s.ioctl(_socket.SIO_KEEPALIVE_VALS, (1, 100, 100))

    def test_dup(self):
        import _socket as socket
        s = socket.socket(socket.AF_INET, socket.SOCK_STREAM)
        s.bind(('localhost', 0))
        fd = socket.dup(s.fileno())
        assert s.fileno() != fd

    def test_buffer(self):
        # Test that send/sendall/sendto accept a buffer as arg
        import _socket, os
        s = _socket.socket(_socket.AF_INET, _socket.SOCK_STREAM, 0)
        # XXX temporarily we use python.org to test, will have more robust tests
        # in the absence of a network connection later when more parts of the
        # socket API are implemented.  Currently skip the test if there is no
        # connection.
        try:
            s.connect(("www.python.org", 80))
        except _socket.gaierror as ex:
            skip("GAIError - probably no connection: %s" % str(ex.args))
        exc = raises(TypeError, s.send, None)
        assert str(exc.value) == "'NoneType' does not support the buffer interface"
        assert s.send(memoryview(b'')) == 0
        assert s.sendall(memoryview(b'')) is None
        exc = raises(TypeError, s.send, '')
        assert str(exc.value) == "'str' does not support the buffer interface"
        raises(TypeError, s.sendall, '')
        s.close()
        s = _socket.socket(_socket.AF_INET, _socket.SOCK_DGRAM, 0)
        s.sendto(memoryview(b''), ('localhost', 9)) # Send to discard port.
        s.close()

    def test_unix_socket_connect(self):
        import _socket, os
        if not hasattr(_socket, 'AF_UNIX'):
            skip('AF_UNIX not supported.')
        oldcwd = os.getcwd()
        os.chdir(self.udir)
        try:
            sockpath = 'app_test_unix_socket_connect'

            serversock = _socket.socket(_socket.AF_UNIX)
            serversock.bind(sockpath)
            serversock.listen(1)

            clientsock = _socket.socket(_socket.AF_UNIX)
            clientsock.connect(sockpath)
            fileno, addr = serversock._accept()
            s = _socket.socket(fileno=fileno)
            assert not addr

            s.send(b'X')
            data = clientsock.recv(100)
            assert data == b'X'
            clientsock.send(b'Y')
            data = s.recv(100)
            assert data == b'Y'

            clientsock.close()
            s.close()
        finally:
            os.chdir(oldcwd)

    def test_automatic_shutdown(self):
        # doesn't really test anything, but at least should not explode
        # in close_all_sockets()
        import _socket
        self.foo = _socket.socket()

    def test_subclass_init(self):
        # Socket is not created in __new__, but in __init__.
        import socket
        class Socket_IPV6(socket.socket):
            def __init__(self):
                socket.socket.__init__(self, family=socket.AF_INET6)
        assert Socket_IPV6().family == socket.AF_INET6

    def test_subclass_noinit(self):
        from _socket import socket
        class MySock(socket):
            def __init__(self, *args):
                pass  # don't call super
        s = MySock()
        assert s.type == 0
        assert s.proto == 0
        assert s.family == 0
        assert s.fileno() < 0
        raises(OSError, s.bind, ('localhost', 0))

    def test_dealloc_warn(self):
        import _socket
        import gc
        import warnings

        s = _socket.socket(_socket.AF_INET, _socket.SOCK_STREAM)
        r = repr(s)
        gc.collect()
        with warnings.catch_warnings(record=True) as w:
            warnings.simplefilter('always')
            s = None
            gc.collect()
        assert len(w) == 1, [str(warning) for warning in w]
        assert r in str(w[0])


class AppTestNetlink:
    def setup_class(cls):
        if not hasattr(os, 'getpid'):
            py.test.skip("AF_NETLINK needs os.getpid()")
        w_ok = space.appexec([], "(): import _socket; " +
                                 "return hasattr(_socket, 'AF_NETLINK')")
        if not space.is_true(w_ok):
            py.test.skip("no AF_NETLINK on this platform")
        cls.space = space

    def test_connect_to_kernel_netlink_routing_socket(self):
        import _socket, os
        s = _socket.socket(_socket.AF_NETLINK, _socket.SOCK_DGRAM, _socket.NETLINK_ROUTE)
        assert s.getsockname() == (0, 0)
        s.bind((0, 0))
        a, b = s.getsockname()
        assert a == os.getpid()
        assert b == 0


class AppTestPacket:
    def setup_class(cls):
        if not hasattr(os, 'getuid') or os.getuid() != 0:
            py.test.skip("AF_PACKET needs to be root for testing")
        w_ok = space.appexec([], "(): import _socket; " +
                                 "return hasattr(_socket, 'AF_PACKET')")
        if not space.is_true(w_ok):
            py.test.skip("no AF_PACKET on this platform")
        cls.space = space

    def test_convert_between_tuple_and_sockaddr_ll(self):
        import _socket
        s = _socket.socket(_socket.AF_PACKET, _socket.SOCK_RAW)
        assert s.getsockname() == ('', 0, 0, 0, '')
        s.bind(('lo', 123))
        a, b, c, d, e = s.getsockname()
        assert (a, b, c) == ('lo', 123, 0)
        assert isinstance(d, int)
        assert isinstance(e, str)
        assert 0 <= len(e) <= 8


class AppTestSocketTCP:
    HOST = 'localhost'
    spaceconfig = {'usemodules': ['_socket', 'array']}

    def setup_method(self, method):
<<<<<<< HEAD
        w_HOST = space.wrap(self.HOST)
        self.w_serv = space.appexec([w_HOST],
            '''(HOST):
            import _socket
=======
        w_HOST = self.space.wrap(self.HOST)
        self.w_serv =self.space.appexec([w_socket, w_HOST],
            '''(_socket, HOST):
>>>>>>> dddc5157
            serv = _socket.socket(_socket.AF_INET, _socket.SOCK_STREAM)
            serv.bind((HOST, 0))
            serv.listen(1)
            return serv
            ''')

    def teardown_method(self, method):
        if hasattr(self, 'w_serv'):
            self.space.appexec([self.w_serv], '(serv): serv.close()')
            self.w_serv = None

    def test_timeout(self):
        from _socket import timeout
        def raise_timeout():
            self.serv.settimeout(1.0)
            self.serv._accept()
        raises(timeout, raise_timeout)

    def test_timeout_zero(self):
        from _socket import error
        def raise_error():
            self.serv.settimeout(0.0)
            foo = self.serv._accept()
        raises(error, raise_error)

    def test_recv_send_timeout(self):
        from _socket import socket, timeout, SOL_SOCKET, SO_RCVBUF, SO_SNDBUF
        cli = socket()
        cli.connect(self.serv.getsockname())
        fileno, addr = self.serv._accept()
        t = socket(fileno=fileno)
        cli.settimeout(1.0)
        # test recv() timeout
        t.send(b'*')
        buf = cli.recv(100)
        assert buf == b'*'
        raises(timeout, cli.recv, 100)
        # test that send() works
        count = cli.send(b'!')
        assert count == 1
        buf = t.recv(1)
        assert buf == b'!'
        # test that sendall() works
        count = cli.sendall(b'?')
        assert count is None
        buf = t.recv(1)
        assert buf == b'?'
        # speed up filling the buffers
        t.setsockopt(SOL_SOCKET, SO_RCVBUF, 4096)
        cli.setsockopt(SOL_SOCKET, SO_SNDBUF, 4096)
        # test send() timeout
        count = 0
        try:
            while 1:
                count += cli.send(b'foobar' * 70)
                assert count < 100000
        except timeout:
            pass
        t.recv(count)
        # test sendall() timeout
        try:
            while 1:
                cli.sendall(b'foobar' * 70)
        except timeout:
            pass
        # done
        cli.close()
        t.close()

    def test_recv_into(self):
        import socket
        import array
        MSG = b'dupa was here\n'
        cli = socket.socket(socket.AF_INET, socket.SOCK_STREAM)
        cli.connect(self.serv.getsockname())
        fileno, addr = self.serv._accept()
        conn = socket.socket(fileno=fileno)
        buf = memoryview(MSG)
        conn.send(buf)
        buf = array.array('b', b' ' * 1024)
        nbytes = cli.recv_into(buf)
        assert nbytes == len(MSG)
        msg = buf.tobytes()[:len(MSG)]
        assert msg == MSG

        conn.send(MSG)
        buf = bytearray(1024)
        nbytes = cli.recv_into(memoryview(buf))
        assert nbytes == len(MSG)
        msg = buf[:len(MSG)]
        assert msg == MSG

    def test_recvfrom_into(self):
        import socket
        import array
        MSG = b'dupa was here\n'
        cli = socket.socket(socket.AF_INET, socket.SOCK_STREAM)
        cli.connect(self.serv.getsockname())
        fileno, addr = self.serv._accept()
        conn = socket.socket(fileno=fileno)
        buf = memoryview(MSG)
        conn.send(buf)
        buf = array.array('b', b' ' * 1024)
        nbytes, addr = cli.recvfrom_into(buf)
        assert nbytes == len(MSG)
        msg = buf.tobytes()[:len(MSG)]
        assert msg == MSG

        conn.send(MSG)
        buf = bytearray(1024)
        nbytes, addr = cli.recvfrom_into(memoryview(buf))
        assert nbytes == len(MSG)
        msg = buf[:len(MSG)]
        assert msg == MSG

        conn.send(MSG)
        buf = bytearray(8)
        exc = raises(ValueError, cli.recvfrom_into, buf, 1024)
        assert str(exc.value) == "nbytes is greater than the length of the buffer"

    def test_family(self):
        import socket
        cli = socket.socket(socket.AF_INET, socket.SOCK_STREAM)
        assert cli.family == socket.AF_INET


class AppTestErrno:
    spaceconfig = {'usemodules': ['_socket']}

    def test_errno(self):
        from socket import socket, AF_INET, SOCK_STREAM, error
        import errno
        s = socket(AF_INET, SOCK_STREAM)
        exc = raises(error, s.accept)
        assert isinstance(exc.value, error)
        assert isinstance(exc.value, IOError)
        # error is EINVAL, or WSAEINVAL on Windows
        assert exc.value.errno == getattr(errno, 'WSAEINVAL', errno.EINVAL)
        assert isinstance(exc.value.strerror, str)<|MERGE_RESOLUTION|>--- conflicted
+++ resolved
@@ -697,16 +697,10 @@
     spaceconfig = {'usemodules': ['_socket', 'array']}
 
     def setup_method(self, method):
-<<<<<<< HEAD
-        w_HOST = space.wrap(self.HOST)
-        self.w_serv = space.appexec([w_HOST],
+        w_HOST = self.space.wrap(self.HOST)
+        self.w_serv = self.space.appexec([w_HOST],
             '''(HOST):
             import _socket
-=======
-        w_HOST = self.space.wrap(self.HOST)
-        self.w_serv =self.space.appexec([w_socket, w_HOST],
-            '''(_socket, HOST):
->>>>>>> dddc5157
             serv = _socket.socket(_socket.AF_INET, _socket.SOCK_STREAM)
             serv.bind((HOST, 0))
             serv.listen(1)
