from pypy.conftest import gettestobjspace
import sys
import py
from pypy.tool.udir import udir
from pypy.rlib import rsocket
from pypy.rpython.lltypesystem import lltype, rffi

def setup_module(mod):
    mod.space = gettestobjspace(usemodules=['_socket', 'array'])
    global socket
    import socket
    mod.w_socket = space.appexec([], "(): import _socket as m; return m")
    mod.path = udir.join('fd')
    mod.path.write('fo')
    mod.raises = py.test.raises # make raises available from app-level tests
    mod.skip = py.test.skip

def test_gethostname():
    host = space.appexec([w_socket], "(_socket): return _socket.gethostname()")
    assert space.unwrap(host) == socket.gethostname()

def test_gethostbyname():
    host = "localhost"
    ip = space.appexec([w_socket, space.wrap(host)],
                       "(_socket, host): return _socket.gethostbyname(host)")
    assert space.unwrap(ip) == socket.gethostbyname(host)

def test_gethostbyname_ex():
    host = "localhost"
    ip = space.appexec([w_socket, space.wrap(host)],
                       "(_socket, host): return _socket.gethostbyname_ex(host)")
    assert isinstance(space.unwrap(ip), tuple)
    assert space.unwrap(ip) == socket.gethostbyname_ex(host)

def test_gethostbyaddr():
    host = "localhost"
    expected = socket.gethostbyaddr(host)
    expecteds = (expected, expected[:2]+(['0.0.0.0'],))
    ip = space.appexec([w_socket, space.wrap(host)],
                       "(_socket, host): return _socket.gethostbyaddr(host)")
    assert space.unwrap(ip) in expecteds
    host = "127.0.0.1"
    expected = socket.gethostbyaddr(host)
    expecteds = (expected, expected[:2]+(['0.0.0.0'],))
    ip = space.appexec([w_socket, space.wrap(host)],
                       "(_socket, host): return _socket.gethostbyaddr(host)")
    assert space.unwrap(ip) in expecteds

def test_getservbyname():
    name = "smtp"
    # 2 args version
    port = space.appexec([w_socket, space.wrap(name)],
                        "(_socket, name): return _socket.getservbyname(name, 'tcp')")
    assert space.unwrap(port) == 25
    # 1 arg version
    if sys.version_info < (2, 4):
        py.test.skip("getservbyname second argument is not optional before python 2.4")
    port = space.appexec([w_socket, space.wrap(name)],
                        "(_socket, name): return _socket.getservbyname(name)")
    assert space.unwrap(port) == 25

def test_getservbyport():
    if sys.version_info < (2, 4):
        py.test.skip("getservbyport does not exist before python 2.4")
    port = 25
    # 2 args version
    name = space.appexec([w_socket, space.wrap(port)],
                         "(_socket, port): return _socket.getservbyport(port, 'tcp')")
    assert space.unwrap(name) == "smtp"
    name = space.appexec([w_socket, space.wrap(port)],
                         """(_socket, port):
                         try:
                             return _socket.getservbyport(port, 42)
                         except TypeError:
                             return 'OK'
                         """)
    assert space.unwrap(name) == 'OK'
    # 1 arg version
    name = space.appexec([w_socket, space.wrap(port)],
                         "(_socket, port): return _socket.getservbyport(port)")
    assert space.unwrap(name) == "smtp"

    from pypy.interpreter.error import OperationError
    exc = raises(OperationError, space.appexec,
           [w_socket], "(_socket): return _socket.getservbyport(-1)")
    assert exc.value.match(space, space.w_ValueError)

def test_getprotobyname():
    name = "tcp"
    w_n = space.appexec([w_socket, space.wrap(name)],
                        "(_socket, name): return _socket.getprotobyname(name)")
    assert space.unwrap(w_n) == socket.IPPROTO_TCP

def test_fromfd():
    # XXX review
    if not hasattr(socket, 'fromfd'):
        py.test.skip("No socket.fromfd on this platform")
    orig_fd = path.open()
    fd = space.appexec([w_socket, space.wrap(orig_fd.fileno()),
            space.wrap(socket.AF_INET), space.wrap(socket.SOCK_STREAM),
            space.wrap(0)],
           """(_socket, fd, family, type, proto): 
                 return _socket.fromfd(fd, family, type, proto)""")

    assert space.unwrap(space.call_method(fd, 'fileno'))
    fd = space.appexec([w_socket, space.wrap(orig_fd.fileno()),
            space.wrap(socket.AF_INET), space.wrap(socket.SOCK_STREAM)],
                """(_socket, fd, family, type):
                    return _socket.fromfd(fd, family, type)""")

    assert space.unwrap(space.call_method(fd, 'fileno'))

def test_ntohs():
    w_n = space.appexec([w_socket, space.wrap(125)],
                        "(_socket, x): return _socket.ntohs(x)")
    assert space.unwrap(w_n) == socket.ntohs(125)

def test_ntohl():
    w_n = space.appexec([w_socket, space.wrap(125)],
                        "(_socket, x): return _socket.ntohl(x)")
    assert space.unwrap(w_n) == socket.ntohl(125)
    w_n = space.appexec([w_socket, space.wrap(0x89abcdef)],
                        "(_socket, x): return _socket.ntohl(x)")
    assert space.unwrap(w_n) in (0x89abcdef, 0xefcdab89)
    space.raises_w(space.w_OverflowError, space.appexec,
                   [w_socket, space.wrap(1<<32)],
                   "(_socket, x): return _socket.ntohl(x)")

def test_htons():
    w_n = space.appexec([w_socket, space.wrap(125)],
                        "(_socket, x): return _socket.htons(x)")
    assert space.unwrap(w_n) == socket.htons(125)

def test_htonl():
    w_n = space.appexec([w_socket, space.wrap(125)],
                        "(_socket, x): return _socket.htonl(x)")
    assert space.unwrap(w_n) == socket.htonl(125)
    w_n = space.appexec([w_socket, space.wrap(0x89abcdef)],
                        "(_socket, x): return _socket.htonl(x)")
    assert space.unwrap(w_n) in (0x89abcdef, 0xefcdab89)
    space.raises_w(space.w_OverflowError, space.appexec,
                   [w_socket, space.wrap(1<<32)],
                   "(_socket, x): return _socket.htonl(x)")

def test_aton_ntoa():
    ip = '123.45.67.89'
    packed = socket.inet_aton(ip)
    w_p = space.appexec([w_socket, space.wrap(ip)],
                        "(_socket, ip): return _socket.inet_aton(ip)")
    assert space.bytes_w(w_p) == packed
    w_ip = space.appexec([w_socket, w_p],
                         "(_socket, p): return _socket.inet_ntoa(p)")
    assert space.unicode_w(w_ip) == ip

def test_pton_ntop_ipv4():
    if not hasattr(socket, 'inet_pton'):
        py.test.skip('No socket.inet_pton on this platform')
    tests = [
        ("123.45.67.89", "\x7b\x2d\x43\x59"),
        ("0.0.0.0", "\x00" * 4),
        ("255.255.255.255", "\xff" * 4),
    ]
    for ip, packed in tests:
        w_p = space.appexec([w_socket, space.wrap(ip)],
                            "(_socket, ip): return _socket.inet_pton(_socket.AF_INET, ip)")
        assert space.unwrap(w_p) == packed
        w_ip = space.appexec([w_socket, w_p],
                             "(_socket, p): return _socket.inet_ntop(_socket.AF_INET, p)")
        assert space.unwrap(w_ip) == ip

def test_ntop_ipv6():
    if not hasattr(socket, 'inet_pton'):
        py.test.skip('No socket.inet_pton on this platform')
    if not socket.has_ipv6:
        py.test.skip("No IPv6 on this platform")
    tests = [
        ("\x00" * 16, "::"),
        ("\x01" * 16, ":".join(["101"] * 8)),
        ("\x00\x00\x10\x10" * 4, None), #"::1010:" + ":".join(["0:1010"] * 3)),
        ("\x00" * 12 + "\x01\x02\x03\x04", "::1.2.3.4"),
        ("\x00" * 10 + "\xff\xff\x01\x02\x03\x04", "::ffff:1.2.3.4"),
    ]
    for packed, ip in tests:
        w_ip = space.appexec([w_socket, space.wrapbytes(packed)],
            "(_socket, packed): return _socket.inet_ntop(_socket.AF_INET6, packed)")
        if ip is not None:   # else don't check for the precise representation
            assert space.unwrap(w_ip) == ip
        w_packed = space.appexec([w_socket, w_ip],
            "(_socket, ip): return _socket.inet_pton(_socket.AF_INET6, ip)")
        assert space.unwrap(w_packed) == packed

def test_pton_ipv6():
    if not hasattr(socket, 'inet_pton'):
        py.test.skip('No socket.inet_pton on this platform')
    if not socket.has_ipv6:
        py.test.skip("No IPv6 on this platform")
    tests = [
        ("\x00" * 16, "::"),
        ("\x01" * 16, ":".join(["101"] * 8)),
        ("\x00\x01" + "\x00" * 12 + "\x00\x02", "1::2"),
        ("\x00" * 4 + "\x00\x01" * 6, "::1:1:1:1:1:1"),
        ("\x00\x01" * 6 + "\x00" * 4, "1:1:1:1:1:1::"),
        ("\xab\xcd\xef\00" + "\x00" * 12, "ABCD:EF00::"),
        ("\xab\xcd\xef\00" + "\x00" * 12, "abcd:ef00::"),
        ("\x00\x00\x10\x10" * 4, "::1010:" + ":".join(["0:1010"] * 3)),
        ("\x00" * 12 + "\x01\x02\x03\x04", "::1.2.3.4"),
        ("\x00" * 10 + "\xff\xff\x01\x02\x03\x04", "::ffff:1.2.3.4"),
    ]
    for packed, ip in tests:
        w_packed = space.appexec([w_socket, space.wrap(ip)],
            "(_socket, ip): return _socket.inet_pton(_socket.AF_INET6, ip)")
        assert space.unwrap(w_packed) == packed

def test_has_ipv6():
    py.test.skip("has_ipv6 is always True on PyPy for now")
    res = space.appexec([w_socket], "(_socket): return _socket.has_ipv6")
    assert space.unwrap(res) == socket.has_ipv6

def test_getaddrinfo():
    host = b"localhost"
    port = 25
    info = socket.getaddrinfo(host, port)
    w_l = space.appexec([w_socket, space.wrapbytes(host), space.wrap(port)],
                        "(_socket, host, port): return _socket.getaddrinfo(host, port)")
    assert space.unwrap(w_l) == info
    w_l = space.appexec([w_socket, space.wrap(host), space.wrap(port)],
                        "(_socket, host, port): return _socket.getaddrinfo(host, port)")
    assert space.unwrap(w_l) == info
    w_l = space.appexec([w_socket, space.wrapbytes(host), space.wrap('smtp')],
                        "(_socket, host, port): return _socket.getaddrinfo(host, port)")
    assert space.unwrap(w_l) == socket.getaddrinfo(host, 'smtp')

def test_unknown_addr_as_object():    
    c_addr = lltype.malloc(rsocket._c.sockaddr, flavor='raw')
    c_addr.c_sa_data[0] = 'c'
    rffi.setintfield(c_addr, 'c_sa_family', 15)
    # XXX what size to pass here? for the purpose of this test it has
    #     to be short enough so we have some data, 1 sounds good enough
    #     + sizeof USHORT
    w_obj = rsocket.Address(c_addr, 1 + 2).as_object(-1, space)
    assert space.is_true(space.isinstance(w_obj, space.w_tuple))
    assert space.int_w(space.getitem(w_obj, space.wrap(0))) == 15
    assert space.str_w(space.getitem(w_obj, space.wrap(1))) == 'c'

def test_addr_raw_packet():
    if not hasattr(rsocket._c, 'sockaddr_ll'):
        py.test.skip("posix specific test")
    c_addr_ll = lltype.malloc(rsocket._c.sockaddr_ll, flavor='raw')
    addrlen = rffi.sizeof(rsocket._c.sockaddr_ll)
    c_addr = rffi.cast(lltype.Ptr(rsocket._c.sockaddr), c_addr_ll)
    rffi.setintfield(c_addr_ll, 'c_sll_ifindex', 1)
    rffi.setintfield(c_addr_ll, 'c_sll_protocol', 8)
    rffi.setintfield(c_addr_ll, 'c_sll_pkttype', 13)
    rffi.setintfield(c_addr_ll, 'c_sll_hatype', 0)
    rffi.setintfield(c_addr_ll, 'c_sll_halen', 3)
    c_addr_ll.c_sll_addr[0] = 'a'
    c_addr_ll.c_sll_addr[1] = 'b'
    c_addr_ll.c_sll_addr[2] = 'c'
    rffi.setintfield(c_addr, 'c_sa_family', socket.AF_PACKET)
    # fd needs to be somehow valid
    s = socket.socket(socket.AF_INET, socket.SOCK_STREAM)
    fd = s.fileno()
    w_obj = rsocket.make_address(c_addr, addrlen).as_object(fd, space)
    lltype.free(c_addr_ll, flavor='raw')
    assert space.is_true(space.eq(w_obj, space.newtuple([
        space.wrap('lo'),
        space.wrap(socket.ntohs(8)),
        space.wrap(13),
        space.wrap(False),
        space.wrap("abc"),
        ])))

def test_getnameinfo():
    host = "127.0.0.1"
    port = 25
    info = socket.getnameinfo((host, port), 0)
    w_l = space.appexec([w_socket, space.wrap(host), space.wrap(port)],
                        "(_socket, host, port): return _socket.getnameinfo((host, port), 0)")
    assert space.unwrap(w_l) == info

def test_timeout():
    space.appexec([w_socket, space.wrap(25.4)],
                  "(_socket, timeout): _socket.setdefaulttimeout(timeout)")
    w_t = space.appexec([w_socket],
                  "(_socket): return _socket.getdefaulttimeout()")
    assert space.unwrap(w_t) == 25.4

    space.appexec([w_socket, space.w_None],
                  "(_socket, timeout): _socket.setdefaulttimeout(timeout)")
    w_t = space.appexec([w_socket],
                  "(_socket): return _socket.getdefaulttimeout()")
    assert space.unwrap(w_t) is None


# XXX also need tests for other connection and timeout errors


class AppTestSocket:
    def setup_class(cls):
        cls.space = space
        cls.w_udir = space.wrap(str(udir))

    def test_ntoa_exception(self):
        import _socket
        raises(_socket.error, _socket.inet_ntoa, "ab")

    def test_aton_exceptions(self):
        import _socket
        tests = ["127.0.0.256", "127.0.0.255555555555555555", "127.2b.0.0",
            "127.2.0.0.1", "127.2.0."]
        for ip in tests:
            raises(_socket.error, _socket.inet_aton, ip)

    def test_ntop_exceptions(self):
        import _socket
        if not hasattr(_socket, 'inet_ntop'):
            skip('No socket.inet_pton on this platform')
        for family, packed, exception in \
                    [(_socket.AF_INET + _socket.AF_INET6, b"", _socket.error),
                     (_socket.AF_INET, b"a", ValueError),
                     (_socket.AF_INET6, b"a", ValueError),
                     (_socket.AF_INET, u"aa\u2222a", TypeError)]:
            raises(exception, _socket.inet_ntop, family, packed)

    def test_pton_exceptions(self):
        import _socket
        if not hasattr(_socket, 'inet_pton'):
            skip('No socket.inet_pton on this platform')
        tests = [
            (_socket.AF_INET + _socket.AF_INET6, ""),
            (_socket.AF_INET, "127.0.0.256"),
            (_socket.AF_INET, "127.0.0.255555555555555555"),
            (_socket.AF_INET, "127.2b.0.0"),
            (_socket.AF_INET, "127.2.0.0.1"),
            (_socket.AF_INET, "127.2..0"),
            (_socket.AF_INET6, "127.0.0.1"),
            (_socket.AF_INET6, "1::2::3"),
            (_socket.AF_INET6, "1:1:1:1:1:1:1:1:1"),
            (_socket.AF_INET6, "1:1:1:1:1:1:1:1::"),
            (_socket.AF_INET6, "1:1:1::1:1:1:1:1"),
            (_socket.AF_INET6, "1::22222:1"),
            (_socket.AF_INET6, "1::eg"),
        ]
        for family, ip in tests:
            raises(_socket.error, _socket.inet_pton, family, ip)

    def test_newsocket_error(self):
        import _socket
        raises(_socket.error, _socket.socket, 10001, _socket.SOCK_STREAM, 0)

    def test_socket_fileno(self):
        import _socket
        s = _socket.socket(_socket.AF_INET, _socket.SOCK_STREAM, 0)
        assert s.fileno() > -1
        assert isinstance(s.fileno(), int)

    def test_socket_close(self):
        import _socket
        s = _socket.socket(_socket.AF_INET, _socket.SOCK_STREAM, 0)
        fileno = s.fileno()
        assert s.fileno() >= 0
        s.close()
        assert s.fileno() < 0
        s.close()

    def test_socket_close_error(self):
        import _socket, os
        if os.name == 'nt':
            skip("Windows sockets are not files")
        s = _socket.socket(_socket.AF_INET, _socket.SOCK_STREAM, 0)
        os.close(s.fileno())
        raises(_socket.error, s.close)

    def test_socket_connect(self):
        import _socket, os
        s = _socket.socket(_socket.AF_INET, _socket.SOCK_STREAM, 0)
        # XXX temporarily we use python.org to test, will have more robust tests
        # in the absence of a network connection later when more parts of the
        # socket API are implemented.  Currently skip the test if there is no
        # connection.
        try:
            s.connect(("www.python.org", 80))
        except _socket.gaierror, ex:
            skip("GAIError - probably no connection: %s" % str(ex.args))
        name = s.getpeername() # Will raise socket.error if not connected
        assert name[1] == 80
        s.close()
    
    def test_socket_connect_ex(self):
        import _socket
        s = _socket.socket(_socket.AF_INET, _socket.SOCK_STREAM, 0)
        # Make sure we get an app-level error, not an interp one.
        raises(_socket.gaierror, s.connect_ex, ("wrong.invalid", 80))
        s.close()

    def test_socket_connect_typeerrors(self):
        tests = [
            "",
            ("80"),
            ("80", "80"),
            (80, 80),
        ]
        import _socket
        s = _socket.socket(_socket.AF_INET, _socket.SOCK_STREAM, 0)
        for args in tests:
            raises((TypeError, ValueError), s.connect, args)
        s.close()

    def test_bigport(self):
        import _socket
        s = _socket.socket()
        raises(ValueError, s.connect, ("localhost", 1000000))
        raises(ValueError, s.connect, ("localhost", -1))

    def test_NtoH(self):
        import sys
        import _socket as socket
        # This just checks that htons etc. are their own inverse,
        # when looking at the lower 16 or 32 bits.
        sizes = {socket.htonl: 32, socket.ntohl: 32,
                 socket.htons: 16, socket.ntohs: 16}
        for func, size in sizes.items():
            mask = (1L<<size) - 1
            for i in (0, 1, 0xffff, ~0xffff, 2, 0x01234567, 0x76543210):
                assert i & mask == func(func(i&mask)) & mask

            swapped = func(mask)
            assert swapped & mask == mask
            try:
                func(-1)
            except (OverflowError, ValueError):
                pass
            else:
                assert False
            try:
                func(sys.maxint*2+2)
            except OverflowError:
                pass
            else:
                assert False

    def test_NtoH_overflow(self):
        skip("we are not checking for overflowing values yet")
        import _socket as socket
        # Checks that we cannot give too large values to htons etc.
        # Skipped for now; CPython 2.6 is also not consistent.
        sizes = {socket.htonl: 32, socket.ntohl: 32,
                 socket.htons: 16, socket.ntohs: 16}
        for func, size in sizes.items():
            try:
                func(1L << size)
            except OverflowError:
                pass
            else:
                assert False

    def test_newsocket(self):
        import socket
        s = socket.socket()

    def test_getsetsockopt(self):
        import _socket as socket
        import struct
        # A socket sould start with reuse == 0
        s = socket.socket(socket.AF_INET, socket.SOCK_STREAM)
        reuse = s.getsockopt(socket.SOL_SOCKET, socket.SO_REUSEADDR)
        assert reuse == 0
        s.setsockopt(socket.SOL_SOCKET, socket.SO_REUSEADDR, 1)
        reuse = s.getsockopt(socket.SOL_SOCKET, socket.SO_REUSEADDR)
        assert reuse != 0
        # String case
        intsize = struct.calcsize('i')
        s = socket.socket(socket.AF_INET, socket.SOCK_STREAM)
        reusestr = s.getsockopt(socket.SOL_SOCKET, socket.SO_REUSEADDR,
                                intsize)
        (reuse,) = struct.unpack('i', reusestr)
        assert reuse == 0
        reusestr = struct.pack('i', 1)
        s.setsockopt(socket.SOL_SOCKET, socket.SO_REUSEADDR, reusestr)
        reusestr = s.getsockopt(socket.SOL_SOCKET, socket.SO_REUSEADDR,
                                intsize)
        (reuse,) = struct.unpack('i', reusestr)
        assert reuse != 0

    def test_socket_ioctl(self):
        import _socket, sys
        if sys.platform != 'win32':
            skip("win32 only")
        assert hasattr(_socket.socket, 'ioctl')
        assert hasattr(_socket, 'SIO_RCVALL')
        assert hasattr(_socket, 'RCVALL_ON')
        assert hasattr(_socket, 'RCVALL_OFF')
        assert hasattr(_socket, 'SIO_KEEPALIVE_VALS')
        s = _socket.socket()
        raises(ValueError, s.ioctl, -1, None)
        s.ioctl(_socket.SIO_KEEPALIVE_VALS, (1, 100, 100))

    def test_dup(self):
        import _socket as socket
        if not hasattr(socket.socket, 'dup'):
            skip('No dup() on this platform')
        s = socket.socket(socket.AF_INET, socket.SOCK_STREAM)
        s.bind(('localhost', 0))
        s2 = s.dup()
        assert s.fileno() != s2.fileno()
        assert s.getsockname() == s2.getsockname()

    def test_buffer(self):
        # Test that send/sendall/sendto accept a buffer as arg
        import _socket, os
        s = _socket.socket(_socket.AF_INET, _socket.SOCK_STREAM, 0)
        # XXX temporarily we use python.org to test, will have more robust tests
        # in the absence of a network connection later when more parts of the
        # socket API are implemented.  Currently skip the test if there is no
        # connection.
        try:
            s.connect(("www.python.org", 80))
        except _socket.gaierror, ex:
            skip("GAIError - probably no connection: %s" % str(ex.args))
        s.send(buffer(b''))
        s.sendall(buffer(b''))
        raises(TypeError, s.send, u'')
        raises(TypeError, s.sendall, u'')
        s.close()
        s = _socket.socket(_socket.AF_INET, _socket.SOCK_DGRAM, 0)
        s.sendto(buffer(b''), ('localhost', 9)) # Send to discard port.
        s.close()

    def test_unix_socket_connect(self):
        import _socket, os
        if not hasattr(_socket, 'AF_UNIX'):
            skip('AF_UNIX not supported.')
<<<<<<< HEAD
        sockpath = os.path.join(self.udir, 'app_test_unix_socket_connect')

        serversock = _socket.socket(_socket.AF_UNIX)
        serversock.bind(sockpath)
        serversock.listen(1)

        clientsock = _socket.socket(_socket.AF_UNIX)
        clientsock.connect(sockpath)
        fileno, addr = serversock._accept()
        s = _socket.socket(fileno=fileno)
        assert not addr

        s.send(b'X')
        data = clientsock.recv(100)
        assert data == b'X'
        clientsock.send(b'Y')
        data = s.recv(100)
        assert data == b'Y'

        clientsock.close()
        s.close()
=======
        oldcwd = os.getcwd()
        os.chdir(self.udir)
        try:
            sockpath = 'app_test_unix_socket_connect'

            serversock = _socket.socket(_socket.AF_UNIX)
            serversock.bind(sockpath)
            serversock.listen(1)

            clientsock = _socket.socket(_socket.AF_UNIX)
            clientsock.connect(sockpath)
            s, addr = serversock.accept()
            assert not addr

            s.send('X')
            data = clientsock.recv(100)
            assert data == 'X'
            clientsock.send('Y')
            data = s.recv(100)
            assert data == 'Y'

            clientsock.close()
            s.close()
        finally:
            os.chdir(oldcwd)
>>>>>>> c5a63fa2

    def test_subclass(self):
        # Socket is not created in __new__, but in __init__.
        import socket
        class Socket_IPV6(socket.socket):
            def __init__(self):
                socket.socket.__init__(self, family=socket.AF_INET6)
        assert Socket_IPV6().family == socket.AF_INET6


class AppTestSocketTCP:
    def setup_class(cls):
        cls.space = space

    HOST = 'localhost'
        
    def setup_method(self, method):
        w_HOST = space.wrap(self.HOST)
        self.w_serv = space.appexec([w_socket, w_HOST],
            '''(_socket, HOST):
            serv = _socket.socket(_socket.AF_INET, _socket.SOCK_STREAM)
            serv.bind((HOST, 0))
            serv.listen(1)
            return serv
            ''')
    def teardown_method(self, method):
        if hasattr(self, 'w_serv'):
            space.appexec([self.w_serv], '(serv): serv.close()')
            self.w_serv = None

    def test_timeout(self):
        from _socket import timeout
        def raise_timeout():
            self.serv.settimeout(1.0)
            self.serv._accept()
        raises(timeout, raise_timeout)

    def test_timeout_zero(self):
        from _socket import error
        def raise_error():
            self.serv.settimeout(0.0)
            foo = self.serv._accept()
        raises(error, raise_error)

    def test_recv_send_timeout(self):
        from _socket import socket, timeout
        cli = socket()
        cli.connect(self.serv.getsockname())
        fileno, addr = self.serv._accept()
        t = socket(fileno=fileno)
        cli.settimeout(1.0)
        # test recv() timeout
        t.send(b'*')
        buf = cli.recv(100)
        assert buf == b'*'
        raises(timeout, cli.recv, 100)
        # test that send() works
        count = cli.send(b'!')
        assert count == 1
        buf = t.recv(1)
        assert buf == b'!'
        # test that sendall() works
        cli.sendall(b'?')
        assert count == 1
        buf = t.recv(1)
        assert buf == b'?'
        # test send() timeout
        try:
            while 1:
                cli.send(b'foobar' * 70)
        except timeout:
            pass
        # test sendall() timeout
        raises(timeout, cli.sendall, b'foobar' * 70)
        # done
        cli.close()
        t.close()

    def test_recv_into(self):
        import socket
        import array
        MSG = b'dupa was here\n'
        cli = socket.socket(socket.AF_INET, socket.SOCK_STREAM)
        cli.connect(self.serv.getsockname())
        fileno, addr = self.serv._accept()
        conn = socket.socket(fileno=fileno)
        buf = buffer(MSG)
        conn.send(buf)
        buf = array.array('b', b' '*1024)
        nbytes = cli.recv_into(buf)
        assert nbytes == len(MSG)
        msg = buf.tobytes()[:len(MSG)]
        assert msg == MSG

    def test_recvfrom_into(self):
        import socket
        import array
        MSG = b'dupa was here\n'
        cli = socket.socket(socket.AF_INET, socket.SOCK_STREAM)
        cli.connect(self.serv.getsockname())
        fileno, addr = self.serv._accept()
        conn = socket.socket(fileno=fileno)
        buf = buffer(MSG)
        conn.send(buf)
        buf = array.array('b', b' '*1024)
        nbytes, addr = cli.recvfrom_into(buf)
        assert nbytes == len(MSG)
        msg = buf.tobytes()[:len(MSG)]
        assert msg == MSG

    def test_family(self):
        import socket
        cli = socket.socket(socket.AF_INET, socket.SOCK_STREAM)
        assert cli.family == socket.AF_INET

class AppTestErrno:
    def setup_class(cls):
        cls.space = space

    def test_errno(self):
        from socket import socket, AF_INET, SOCK_STREAM, error
        import errno
        s = socket(AF_INET, SOCK_STREAM)
        exc = raises(error, s.accept)
        assert isinstance(exc.value, error)
        assert isinstance(exc.value, IOError)
        # error is EINVAL, or WSAEINVAL on Windows
        assert exc.value.errno == getattr(errno, 'WSAEINVAL', errno.EINVAL)
        assert isinstance(exc.value.message, str)<|MERGE_RESOLUTION|>--- conflicted
+++ resolved
@@ -530,29 +530,6 @@
         import _socket, os
         if not hasattr(_socket, 'AF_UNIX'):
             skip('AF_UNIX not supported.')
-<<<<<<< HEAD
-        sockpath = os.path.join(self.udir, 'app_test_unix_socket_connect')
-
-        serversock = _socket.socket(_socket.AF_UNIX)
-        serversock.bind(sockpath)
-        serversock.listen(1)
-
-        clientsock = _socket.socket(_socket.AF_UNIX)
-        clientsock.connect(sockpath)
-        fileno, addr = serversock._accept()
-        s = _socket.socket(fileno=fileno)
-        assert not addr
-
-        s.send(b'X')
-        data = clientsock.recv(100)
-        assert data == b'X'
-        clientsock.send(b'Y')
-        data = s.recv(100)
-        assert data == b'Y'
-
-        clientsock.close()
-        s.close()
-=======
         oldcwd = os.getcwd()
         os.chdir(self.udir)
         try:
@@ -564,21 +541,21 @@
 
             clientsock = _socket.socket(_socket.AF_UNIX)
             clientsock.connect(sockpath)
-            s, addr = serversock.accept()
+            fileno, addr = serversock._accept()
+            s = _socket.socket(fileno=fileno)
             assert not addr
 
-            s.send('X')
+            s.send(b'X')
             data = clientsock.recv(100)
-            assert data == 'X'
-            clientsock.send('Y')
+            assert data == b'X'
+            clientsock.send(b'Y')
             data = s.recv(100)
-            assert data == 'Y'
+            assert data == b'Y'
 
             clientsock.close()
             s.close()
         finally:
             os.chdir(oldcwd)
->>>>>>> c5a63fa2
 
     def test_subclass(self):
         # Socket is not created in __new__, but in __init__.
