--- conflicted
+++ resolved
@@ -209,13 +209,6 @@
                         "(_socket, host, port): return _socket.getaddrinfo(host, port)")
     assert space.unwrap(w_l) == info
     w_l = space.appexec([w_socket, space.wrap(host), space.wrap(port)],
-<<<<<<< HEAD
-=======
-                        "(_socket, host, port): return _socket.getaddrinfo(host, long(port))")
-    assert space.unwrap(w_l) == info
-    py.test.skip("Unicode conversion is too slow")
-    w_l = space.appexec([w_socket, space.wrap(unicode(host)), space.wrap(port)],
->>>>>>> 2821dd96
                         "(_socket, host, port): return _socket.getaddrinfo(host, port)")
     assert space.unwrap(w_l) == info
     w_l = space.appexec([w_socket, space.wrapbytes(host), space.wrap('smtp')],
@@ -529,18 +522,10 @@
             s.connect(("www.python.org", 80))
         except _socket.gaierror as ex:
             skip("GAIError - probably no connection: %s" % str(ex.args))
-<<<<<<< HEAD
-        s.send(memoryview(b''))
-        s.sendall(memoryview(b''))
+        assert s.send(memoryview(b'')) == 0
+        assert s.sendall(memoryview(b'')) is None
         raises(TypeError, s.send, '')
         raises(TypeError, s.sendall, '')
-=======
-        assert s.send(buffer('')) == 0
-        assert s.sendall(buffer('')) is None
-        assert s.send(u'') == 0
-        assert s.sendall(u'') is None
-        raises(UnicodeEncodeError, s.send, u'\xe9')
->>>>>>> 2821dd96
         s.close()
         s = _socket.socket(_socket.AF_INET, _socket.SOCK_DGRAM, 0)
         s.sendto(memoryview(b''), ('localhost', 9)) # Send to discard port.
@@ -654,13 +639,8 @@
         buf = t.recv(1)
         assert buf == b'!'
         # test that sendall() works
-<<<<<<< HEAD
-        cli.sendall(b'?')
-        assert count == 1
-=======
-        count = cli.sendall('?')
+        count = cli.sendall(b'?')
         assert count is None
->>>>>>> 2821dd96
         buf = t.recv(1)
         assert buf == b'?'
         # test send() timeout
