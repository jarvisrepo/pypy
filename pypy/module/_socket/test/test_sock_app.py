--- conflicted
+++ resolved
@@ -95,28 +95,6 @@
                         "(_socket, name): return _socket.getprotobyname(name)")
     assert space.unwrap(w_n) == socket.IPPROTO_TCP
 
-<<<<<<< HEAD
-=======
-def test_fromfd():
-    # XXX review
-    if not hasattr(socket, 'fromfd'):
-        py.test.skip("No socket.fromfd on this platform")
-    orig_fd = path.open()
-    fd = space.appexec([w_socket, space.wrap(orig_fd.fileno()),
-            space.wrap(socket.AF_INET), space.wrap(socket.SOCK_STREAM),
-            space.wrap(0)],
-           """(_socket, fd, family, type, proto):
-                 return _socket.fromfd(fd, family, type, proto)""")
-
-    assert space.unwrap(space.call_method(fd, 'fileno'))
-    fd = space.appexec([w_socket, space.wrap(orig_fd.fileno()),
-            space.wrap(socket.AF_INET), space.wrap(socket.SOCK_STREAM)],
-                """(_socket, fd, family, type):
-                    return _socket.fromfd(fd, family, type)""")
-
-    assert space.unwrap(space.call_method(fd, 'fileno'))
-
->>>>>>> f345d28a
 def test_ntohs():
     w_n = space.appexec([w_socket, space.wrap(125)],
                         "(_socket, x): return _socket.ntohs(x)")
@@ -479,11 +457,7 @@
         sizes = {socket.htonl: 32, socket.ntohl: 32,
                  socket.htons: 16, socket.ntohs: 16}
         for func, size in sizes.items():
-<<<<<<< HEAD
-            mask = (1<<size) - 1
-=======
             mask = (1 << size) - 1
->>>>>>> f345d28a
             for i in (0, 1, 0xffff, ~0xffff, 2, 0x01234567, 0x76543210):
                 assert i & mask == func(func(i&mask)) & mask
 
