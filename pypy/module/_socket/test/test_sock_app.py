--- conflicted
+++ resolved
@@ -629,18 +629,12 @@
         except timeout:
             pass
         t.recv(count)    
-<<<<<<< HEAD
-        # test sendall() timeout, be sure to send data larger than the
-        # socket buffer
-        raises(timeout, cli.sendall, b'foobar' * 7000)
-=======
         # test sendall() timeout
         try:
             while 1:
-                cli.sendall('foobar' * 70)
+                cli.sendall(b'foobar' * 70)
         except timeout:
             pass
->>>>>>> 2639399a
         # done
         cli.close()
         t.close()
