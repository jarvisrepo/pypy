--- conflicted
+++ resolved
@@ -2,7 +2,6 @@
 import pytest
 from pypy.tool.pytest.objspace import gettestobjspace
 from pypy.interpreter.gateway import interp2app
-from pypy.module._file.test.test_file import regex_search
 from rpython.tool.udir import udir
 from rpython.rlib import rsocket
 from rpython.rtyper.lltypesystem import lltype, rffi
@@ -95,28 +94,6 @@
                         "(_socket, name): return _socket.getprotobyname(name)")
     assert space.unwrap(w_n) == socket.IPPROTO_TCP
 
-<<<<<<< HEAD
-=======
-def test_fromfd():
-    # XXX review
-    if not hasattr(socket, 'fromfd'):
-        pytest.skip("No socket.fromfd on this platform")
-    orig_fd = path.open()
-    fd = space.appexec([w_socket, space.wrap(orig_fd.fileno()),
-            space.wrap(socket.AF_INET), space.wrap(socket.SOCK_STREAM),
-            space.wrap(0)],
-           """(_socket, fd, family, type, proto):
-                 return _socket.fromfd(fd, family, type, proto)""")
-
-    assert space.unwrap(space.call_method(fd, 'fileno'))
-    fd = space.appexec([w_socket, space.wrap(orig_fd.fileno()),
-            space.wrap(socket.AF_INET), space.wrap(socket.SOCK_STREAM)],
-                """(_socket, fd, family, type):
-                    return _socket.fromfd(fd, family, type)""")
-
-    assert space.unwrap(space.call_method(fd, 'fileno'))
-
->>>>>>> 9d53abc1
 def test_ntohs():
     w_n = space.appexec([w_socket, space.wrap(125)],
                         "(_socket, x): return _socket.ntohs(x)")
@@ -231,13 +208,6 @@
                         "(_socket, host, port): return _socket.getaddrinfo(host, port)")
     assert space.unwrap(w_l) == info
     w_l = space.appexec([w_socket, space.wrap(host), space.wrap(port)],
-<<<<<<< HEAD
-=======
-                        "(_socket, host, port): return _socket.getaddrinfo(host, long(port))")
-    assert space.unwrap(w_l) == info
-    pytest.skip("Unicode conversion is too slow")
-    w_l = space.appexec([w_socket, space.wrap(unicode(host)), space.wrap(port)],
->>>>>>> 9d53abc1
                         "(_socket, host, port): return _socket.getaddrinfo(host, port)")
     assert space.unwrap(w_l) == info
     w_l = space.appexec([w_socket, space.newbytes(host), space.wrap('smtp')],
@@ -335,7 +305,6 @@
     def setup_class(cls):
         cls.space = space
         cls.w_udir = space.wrap(str(udir))
-        cls.w_regex_search = space.wrap(interp2app(regex_search))
 
     def teardown_class(cls):
         if not cls.runappdirect:
@@ -423,64 +392,6 @@
         s.close()
         if os.name != 'nt':
             raises(OSError, os.close, fileno)
-
-    def test_socket_track_resources(self):
-        import _socket, os, gc, sys, cStringIO
-        s = _socket.socket(_socket.AF_INET, _socket.SOCK_STREAM, 0)
-        fileno = s.fileno()
-        assert s.fileno() >= 0
-        s.close()
-        assert s.fileno() < 0
-        s.close()
-        if os.name != 'nt':
-            raises(OSError, os.close, fileno)
-
-    @pytest.mark.skipif("config.option.runappdirect")
-    def test_track_resources(self):
-        import os, gc, sys, cStringIO
-        import _socket
-        if '__pypy__' not in sys.builtin_module_names:
-            skip("pypy specific test")
-        #
-        def fn(flag1, flag2, do_close=False):
-            sys.pypy_set_track_resources(flag1)
-            mysock = _socket.socket(_socket.AF_INET, _socket.SOCK_STREAM, 0)
-            sys.pypy_set_track_resources(flag2)
-            buf = cStringIO.StringIO()
-            preverr = sys.stderr
-            try:
-                sys.stderr = buf
-                if do_close:
-                    mysock.close()
-                del mysock
-                gc.collect() # force __del__ to be called
-            finally:
-                sys.stderr = preverr
-                sys.pypy_set_track_resources(False)
-            return buf.getvalue()
-
-        # check with track_resources disabled
-        assert fn(False, False) == ""
-        #
-        # check that we don't get the warning if we actually closed the socket
-        msg = fn(True, True, do_close=True)
-        assert msg == ''
-        #
-        # check with track_resources enabled
-        msg = fn(True, True)
-        assert self.regex_search(r"""
-        WARNING: unclosed <socket object, .*>
-        Created at \(most recent call last\):
-          File ".*", line .*, in test_track_resources
-          File ".*", line .*, in fn
-        """, msg)
-        #
-        # track_resources is enabled after the construction of the socket. in
-        # this case, the socket is not registered for finalization at all, so
-        # we don't see a message
-        msg = fn(False, True)
-        assert msg == ''
-
 
     def test_socket_close_error(self):
         import _socket, os
