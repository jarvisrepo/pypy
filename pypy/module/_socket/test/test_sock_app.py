--- conflicted
+++ resolved
@@ -949,7 +949,6 @@
         raises(error, s.setblocking, True)        # EBADF
         raises(error, s.getsockopt, 42, 84, 8)    # EBADF
 
-<<<<<<< HEAD
     def test_accept_non_inheritable(self):
         import _socket, os
         cli = _socket.socket()
@@ -980,13 +979,12 @@
         s = socket.socket(socket.AF_UNIX, socket.SOCK_STREAM)
         s.bind(bytearray(b"\x00python\x00test\x00"))
         assert s.getsockname() == b"\x00python\x00test\x00"
-=======
+
     def test_no_socket_cloexec_non_block(self):
         import _socket
-        assert not hasattr(_socket, "SOCK_CLOEXEC") # not in py 2
+        #assert not hasattr(_socket, "SOCK_CLOEXEC") # not in py 2
         assert not hasattr(_socket, "SOCK_NONBLOCK") # 3.7 only
 
->>>>>>> 18c91270
 
 class AppTestErrno:
     spaceconfig = {'usemodules': ['_socket', 'select']}
