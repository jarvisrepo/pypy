import py
from rpython.rtyper.lltypesystem import lltype, rffi
from rpython.translator.tool.cbuild import ExternalCompilationInfo
from rpython.translator import cdir
from pypy import pypydir
from pypy.module.cpyext.cparser import CTypeSpace

PYPYDIR = py.path.local(pypydir)
INCLUDE_DIR = PYPYDIR.join('module', 'hpy_universal', '_vendored', 'include')
SRC_DIR = PYPYDIR.join('module', 'hpy_universal', 'src')

<<<<<<< HEAD
eci = ExternalCompilationInfo(
    includes=["universal/hpy.h", "getargs.h"],
    include_dirs=[
        cdir,        # for precommondefs.h
        INCLUDE_DIR, # for universal/hpy.h
        SRC_DIR,     # for getargs.h
    ],
    separate_module_files=[
        SRC_DIR.join('getargs.c'),
    ],
    post_include_bits=["""
        RPY_EXTERN void *_HPy_GetGlobalCtx(void);
    """],
    separate_module_sources=["""
        struct _HPyContext_s hpy_global_ctx;
        void *_HPy_GetGlobalCtx(void)
        {
            return &hpy_global_ctx;
        }
    """])

=======
# XXX I don't understand what is going on here: if I put getargs.c as
# separate_module_files, then ll2ctypes can't find it. I need to #include t in
# separate_module_sources for now...
eci = ExternalCompilationInfo(includes=["universal/hpy.h"],
                              include_dirs=[INCLUDE_DIR],
                              ## separate_module_files=[
                              ##     SRC_DIR.join('getargs.c'),
                              ##     ],
                              post_include_bits=["""
RPY_EXTERN void *_HPy_GetGlobalCtx(void);
RPY_EXTERN int ctx_Arg_Parse(HPyContext ctx, HPy *args, HPy_ssize_t nargs,
                             const char *fmt, va_list vl);


// these are workarounds for a CTypeSpace limitation, since it can't properly
// handle struct types which are not typedefs
typedef struct _HPyContext_s _struct_HPyContext_s;
typedef struct _HPy_s _struct_HPy_s;
"""],
                              separate_module_sources=["""

#include "%s"

struct _HPyContext_s hpy_global_ctx;
void *_HPy_GetGlobalCtx(void)
{
    return &hpy_global_ctx;
}
""" % SRC_DIR.join('getargs.c')])
>>>>>>> 239f025e

cts = CTypeSpace()
# NOTE: the following C source is NOT seen by the C compiler during
# translation: it is used only as a nice way to declare the lltype.* types
# which are needed here
cts.headers.append('stdint.h')
cts.parse_source("""
typedef intptr_t HPy_ssize_t;

// see below for more info about HPy vs _struct_HPy_s
typedef struct _HPy_s {
    HPy_ssize_t _i;
} _struct_HPy_s;
typedef HPy_ssize_t HPy;

typedef struct _HPyContext_s {
    int ctx_version;
    struct _HPy_s h_None;
    struct _HPy_s h_True;
    struct _HPy_s h_False;
    struct _HPy_s h_ValueError;
    void *ctx_Module_Create;
    void *ctx_Dup;
    void *ctx_Close;
    void *ctx_Long_FromLong;
    void *ctx_Long_AsLong;
    void *ctx_Arg_Parse;
    void *ctx_Number_Add;
    void *ctx_Unicode_FromString;
    void *ctx_Err_SetString;
    void *ctx_FromPyObject;
    void *ctx_AsPyObject;
    void *ctx_CallRealFunctionFromTrampoline;
} _struct_HPyContext_s;
typedef struct _HPyContext_s *HPyContext;

typedef HPy (*HPyInitFunc)(HPyContext ctx);

typedef HPy (*_HPyCFunction)(HPyContext ctx, HPy self, HPy args);
typedef void *_HPyCPyCFunction; // not used here
typedef void (*_HPyMethodPairFunc)(_HPyCFunction *out_func,
                                   _HPyCPyCFunction *out_trampoline);
typedef HPy (*HPyMeth_VarArgs)(HPyContext ctx, HPy self, HPy *args, HPy_ssize_t nargs);

typedef struct {
    const char         *ml_name;
    _HPyMethodPairFunc ml_meth;
    int                ml_flags;
    const char         *ml_doc;
} HPyMethodDef;

typedef struct {
    void *dummy; // this is needed because we put a comma after HPyModuleDef_HEAD_INIT :(
    const char* m_name;
    const char* m_doc;
    HPy_ssize_t m_size;
    HPyMethodDef *m_methods;
} HPyModuleDef;
""")

HPy_ssize_t = cts.gettype('HPy_ssize_t')
# XXX: HPyContext is equivalent to the old HPyContext which was defined
# explicitly using rffi.CStruct: the only different is that this is missing
# hints={'eci': eci}: however, the tests still pass (including
# ztranslation). Why was the eci needed?
HPyContext = cts.gettype('HPyContext')

# for practical reason, we use a primitive type to represent HPy almost
# everywhere in RPython: for example, rffi cannot handle functions returning
# structs. HOWEVER, the "real" HPy C type is a struct, which is available as
# "_struct_HPy_s"
HPy = cts.gettype('HPy')

HPyInitFunc = cts.gettype('HPyInitFunc')
_HPyCFunction = cts.gettype('_HPyCFunction')
_HPyCPyCFunction = cts.gettype('_HPyCPyCFunction')
HPyMeth_VarArgs = cts.gettype('HPyMeth_VarArgs')

HPyMethodDef = cts.gettype('HPyMethodDef')
HPyModuleDef = cts.gettype('HPyModuleDef')
# CTypeSpace converts "HPyMethodDef*" into lltype.Ptr(HPyMethodDef), but we
# want a CArrayPtr instead, so that we can index the items inside
# HPyModule_Create
HPyModuleDef._flds['c_m_methods'] = rffi.CArrayPtr(HPyMethodDef)

METH_VARARGS  = 0x0001
METH_KEYWORDS = 0x0002
METH_NOARGS   = 0x0004
METH_O        = 0x0008




# ----------------------------------------------------------------


_HPy_GetGlobalCtx = rffi.llexternal('_HPy_GetGlobalCtx', [], HPyContext,
                                    compilation_info=eci, _nowrapper=True)

# NOTE: this is not the real signature (we don't know what to put for
# va_list), but it's good enough to get the address of the function to store
# in the ctx. DO NOT CALL THIS!
DONT_CALL_ctx_Arg_Parse = rffi.llexternal('ctx_Arg_Parse', [], rffi.INT_real,
                                          compilation_info=eci, _nowrapper=True)<|MERGE_RESOLUTION|>--- conflicted
+++ resolved
@@ -9,7 +9,7 @@
 INCLUDE_DIR = PYPYDIR.join('module', 'hpy_universal', '_vendored', 'include')
 SRC_DIR = PYPYDIR.join('module', 'hpy_universal', 'src')
 
-<<<<<<< HEAD
+
 eci = ExternalCompilationInfo(
     includes=["universal/hpy.h", "getargs.h"],
     include_dirs=[
@@ -22,6 +22,11 @@
     ],
     post_include_bits=["""
         RPY_EXTERN void *_HPy_GetGlobalCtx(void);
+
+        // these are workarounds for a CTypeSpace limitation, since it can't properly
+        // handle struct types which are not typedefs
+        typedef struct _HPyContext_s _struct_HPyContext_s;
+        typedef struct _HPy_s _struct_HPy_s;
     """],
     separate_module_sources=["""
         struct _HPyContext_s hpy_global_ctx;
@@ -30,38 +35,6 @@
             return &hpy_global_ctx;
         }
     """])
-
-=======
-# XXX I don't understand what is going on here: if I put getargs.c as
-# separate_module_files, then ll2ctypes can't find it. I need to #include t in
-# separate_module_sources for now...
-eci = ExternalCompilationInfo(includes=["universal/hpy.h"],
-                              include_dirs=[INCLUDE_DIR],
-                              ## separate_module_files=[
-                              ##     SRC_DIR.join('getargs.c'),
-                              ##     ],
-                              post_include_bits=["""
-RPY_EXTERN void *_HPy_GetGlobalCtx(void);
-RPY_EXTERN int ctx_Arg_Parse(HPyContext ctx, HPy *args, HPy_ssize_t nargs,
-                             const char *fmt, va_list vl);
-
-
-// these are workarounds for a CTypeSpace limitation, since it can't properly
-// handle struct types which are not typedefs
-typedef struct _HPyContext_s _struct_HPyContext_s;
-typedef struct _HPy_s _struct_HPy_s;
-"""],
-                              separate_module_sources=["""
-
-#include "%s"
-
-struct _HPyContext_s hpy_global_ctx;
-void *_HPy_GetGlobalCtx(void)
-{
-    return &hpy_global_ctx;
-}
-""" % SRC_DIR.join('getargs.c')])
->>>>>>> 239f025e
 
 cts = CTypeSpace()
 # NOTE: the following C source is NOT seen by the C compiler during
