import sys

def factorial(x):
    """Find x!."""
    if isinstance(x, float):
        fl = int(x)
        if fl != x:
            raise ValueError("float arguments must be integral")
        x = fl
<<<<<<< HEAD
    if x > sys.maxsize:
        raise OverflowError("Too large for a factorial")
    if x < 0:
        raise ValueError("x must be >= 0")
    res = 1
    for i in range(1, x + 1):
        res *= i
    return res
=======

    if x <= 100:
        if x < 0:
            raise ValueError("x must be >= 0")
        res = 1
        for i in range(2, x + 1):
            res *= i
        return res

    #Experimentally this gap seems good
    gap = max(100, x>>7)
    def _fac_odd(low, high):
        if low+gap >= high:
            t = 1
            for i in range(low, high, 2):
                t *= i
            return t
        
        mid = ((low + high) >> 1) | 1
        return _fac_odd(low, mid) * _fac_odd(mid, high)

    def _fac1(x):
        if x <= 2:
            return 1, 1, x - 1
        x2 = x >> 1
        f, g, shift = _fac1(x2)
        g *= _fac_odd((x2 + 1) | 1, x + 1)
        return (f * g, g, shift + x2)

    res, _, shift = _fac1(x)
    return res << shift
>>>>>>> 899acc67
<|MERGE_RESOLUTION|>--- conflicted
+++ resolved
@@ -7,16 +7,8 @@
         if fl != x:
             raise ValueError("float arguments must be integral")
         x = fl
-<<<<<<< HEAD
     if x > sys.maxsize:
         raise OverflowError("Too large for a factorial")
-    if x < 0:
-        raise ValueError("x must be >= 0")
-    res = 1
-    for i in range(1, x + 1):
-        res *= i
-    return res
-=======
 
     if x <= 100:
         if x < 0:
@@ -47,5 +39,4 @@
         return (f * g, g, shift + x2)
 
     res, _, shift = _fac1(x)
-    return res << shift
->>>>>>> 899acc67
+    return res << shift