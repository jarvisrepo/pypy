--- conflicted
+++ resolved
@@ -4,13 +4,9 @@
 
 
 class AppTestMath:
-    spaceconfig = dict(usemodules=['math', 'struct'])
+    spaceconfig = dict(usemodules=['math', 'struct', 'itertools'])
 
     def setup_class(cls):
-<<<<<<< HEAD
-=======
-        cls.space = gettestobjspace(usemodules=['math', 'struct', 'itertools'])
->>>>>>> 3d09e9a2
         cls.w_cases = cls.space.wrap(test_direct.MathTests.TESTCASES)
         cls.w_consistent_host = cls.space.wrap(test_direct.consistent_host)
 
