--- conflicted
+++ resolved
@@ -209,13 +209,8 @@
         fail_fmt = "{}:{}({!r}): expected {!r}, got {!r}"
 
         failures = []
-<<<<<<< HEAD
-        math_testcases = os.path.join(os.path.dirname(abc.__file__),
-                "test", "math_testcases.txt")
-=======
         math_testcases = os.path.join(os.path.dirname(zipfile.__file__), "test",
                                       "math_testcases.txt")
->>>>>>> 3dc4eea1
         for id, fn, arg, expected, flags in _parse_mtestfile(math_testcases):
             func = getattr(math, fn)
 
