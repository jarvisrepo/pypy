from __future__ import with_statement

from pypy.interpreter.function import Function
from pypy.interpreter.gateway import BuiltinCode
from pypy.module.math.test import test_direct


class AppTestMath:
<<<<<<< HEAD
    spaceconfig = dict(usemodules=['math', 'struct'])
=======
    spaceconfig = {
        "usemodules": ['math', 'struct', 'itertools', 'rctime', 'binascii'],
    }
>>>>>>> 85368f1a

    def setup_class(cls):
        space = cls.space
        cases = []
        for a, b, expected in test_direct.MathTests.TESTCASES:
            if type(expected) is type and issubclass(expected, Exception):
                expected = getattr(space, "w_%s" % expected.__name__)
            elif callable(expected):
                expected = cls.make_callable_wrapper(expected)
            else:
                expected = space.wrap(expected)
            cases.append(space.newtuple([space.wrap(a), space.wrap(b), expected]))
        cls.w_cases = space.newlist(cases)
        cls.w_consistent_host = space.wrap(test_direct.consistent_host)

    @classmethod
    def make_callable_wrapper(cls, func):
        def f(space, w_x):
            return space.wrap(func(space.unwrap(w_x)))
        return Function(cls.space, BuiltinCode(f))

    def w_ftest(self, actual, expected):
        assert abs(actual - expected) < 10E-5

    def test_all_cases(self):
        if not self.consistent_host:
            skip("please test this on top of PyPy or CPython >= 2.6")
        import math
        for fnname, args, expected in self.cases:
            fn = getattr(math, fnname)
            print(fn, args)
            try:
                got = fn(*args)
            except ValueError:
                assert expected == ValueError
            except OverflowError:
                assert expected == OverflowError
            else:
                if type(expected) is type(Exception):
                    ok = False
                elif callable(expected):
                    ok = expected(got)
                else:
                    gotsign = expectedsign = 1
                    if got < 0.0: gotsign = -gotsign
                    if expected < 0.0: expectedsign = -expectedsign
                    ok = got == expected and gotsign == expectedsign
                if not ok:
                    raise AssertionError("%s(%s): got %s" % (
                        fnname, ', '.join(map(str, args)), got))

    def test_ldexp(self):
        import math
        assert math.ldexp(float("inf"), -10**20) == float("inf")

    def test_fsum(self):
        import math

        # detect evidence of double-rounding: fsum is not always correctly
        # rounded on machines that suffer from double rounding.
        # It is a known problem with IA32 floating-point arithmetic.
        # It should work fine e.g. with x86-64.
        x, y = 1e16, 2.9999 # use temporary values to defeat peephole optimizer
        HAVE_DOUBLE_ROUNDING = (x + y == 1e16 + 4)
        if HAVE_DOUBLE_ROUNDING:
            skip("fsum is not exact on machines with double rounding")

        test_values = [
            ([], 0.0),
            ([0.0], 0.0),
            ([1e100, 1.0, -1e100, 1e-100, 1e50, -1.0, -1e50], 1e-100),
            ([2.0**53, -0.5, -2.0**-54], 2.0**53-1.0),
            ([2.0**53, 1.0, 2.0**-100], 2.0**53+2.0),
            ([2.0**53+10.0, 1.0, 2.0**-100], 2.0**53+12.0),
            ([2.0**53-4.0, 0.5, 2.0**-54], 2.0**53-3.0),
            ([1./n for n in range(1, 1001)],
             float.fromhex('0x1.df11f45f4e61ap+2')),
            ([(-1.)**n/n for n in range(1, 1001)],
             float.fromhex('-0x1.62a2af1bd3624p-1')),
            ([1.7**(i+1)-1.7**i for i in range(1000)] + [-1.7**1000], -1.0),
            ([1e16, 1., 1e-16], 10000000000000002.0),
            ([1e16-2., 1.-2.**-53, -(1e16-2.), -(1.-2.**-53)], 0.0),
            # exercise code for resizing partials array
            ([2.**n - 2.**(n+50) + 2.**(n+52) for n in range(-1074, 972, 2)] +
             [-2.**1022],
             float.fromhex('0x1.5555555555555p+970')),
            ]

        for i, (vals, expected) in enumerate(test_values):
            try:
                actual = math.fsum(vals)
            except OverflowError:
                py.test.fail("test %d failed: got OverflowError, expected %r "
                          "for math.fsum(%.100r)" % (i, expected, vals))
            except ValueError:
                py.test.fail("test %d failed: got ValueError, expected %r "
                          "for math.fsum(%.100r)" % (i, expected, vals))
            assert actual == expected

    def test_factorial(self):
        import math, sys
        assert math.factorial(0) == 1
        assert math.factorial(1) == 1
        assert math.factorial(2) == 2
        assert math.factorial(5) == 120
        assert math.factorial(5.) == 120
        raises(ValueError, math.factorial, -1)
        raises(ValueError, math.factorial, -1.)
        raises(ValueError, math.factorial, 1.1)
        raises(OverflowError, math.factorial, sys.maxsize+1)
        raises(OverflowError, math.factorial, 10e100)

    def test_log1p(self):
        import math
        self.ftest(math.log1p(1/math.e-1), -1)
        self.ftest(math.log1p(0), 0)
        self.ftest(math.log1p(math.e-1), 1)
        self.ftest(math.log1p(1), math.log(2))
        raises(ValueError, math.log1p, -1)
        raises(ValueError, math.log1p, -100)

    def test_acosh(self):
        import math
        self.ftest(math.acosh(1), 0)
        self.ftest(math.acosh(2), 1.3169578969248168)
        assert math.isinf(math.asinh(float("inf")))
        raises(ValueError, math.acosh, 0)

    def test_asinh(self):
        import math
        self.ftest(math.asinh(0), 0)
        self.ftest(math.asinh(1), 0.88137358701954305)
        self.ftest(math.asinh(-1), -0.88137358701954305)
        assert math.isinf(math.asinh(float("inf")))

    def test_atanh(self):
        import math
        self.ftest(math.atanh(0), 0)
        self.ftest(math.atanh(0.5), 0.54930614433405489)
        self.ftest(math.atanh(-0.5), -0.54930614433405489)
        raises(ValueError, math.atanh, 1.)
        assert math.isnan(math.atanh(float("nan")))

    def test_mtestfile(self):
        import math
        import zipfile
        import os
        import struct
        def _parse_mtestfile(fname):
            """Parse a file with test values

            -- starts a comment
            blank lines, or lines containing only a comment, are ignored
            other lines are expected to have the form
              id fn arg -> expected [flag]*

            """
            with open(fname) as fp:
                for line in fp:
                    # strip comments, and skip blank lines
                    if '--' in line:
                        line = line[:line.index('--')]
                    if not line.strip():
                        continue

                    lhs, rhs = line.split('->')
                    id, fn, arg = lhs.split()
                    rhs_pieces = rhs.split()
                    exp = rhs_pieces[0]
                    flags = rhs_pieces[1:]

                    yield (id, fn, float(arg), float(exp), flags)
        def to_ulps(x):
            """Convert a non-NaN float x to an integer, in such a way that
            adjacent floats are converted to adjacent integers.  Then
            abs(ulps(x) - ulps(y)) gives the difference in ulps between two
            floats.

            The results from this function will only make sense on platforms
            where C doubles are represented in IEEE 754 binary64 format.

            """
            n = struct.unpack('<q', struct.pack('<d', x))[0]
            if n < 0:
                n = ~(n+2**63)
            return n

        def ulps_check(expected, got, ulps=20):
            """Given non-NaN floats `expected` and `got`,
            check that they're equal to within the given number of ulps.

            Returns None on success and an error message on failure."""

            ulps_error = to_ulps(got) - to_ulps(expected)
            if abs(ulps_error) <= ulps:
                return None
            return "error = {} ulps; permitted error = {} ulps".format(ulps_error,
                                                                       ulps)

        def acc_check(expected, got, rel_err=2e-15, abs_err = 5e-323):
            """Determine whether non-NaN floats a and b are equal to within a
            (small) rounding error.  The default values for rel_err and
            abs_err are chosen to be suitable for platforms where a float is
            represented by an IEEE 754 double.  They allow an error of between
            9 and 19 ulps."""

            # need to special case infinities, since inf - inf gives nan
            if math.isinf(expected) and got == expected:
                return None

            error = got - expected

            permitted_error = max(abs_err, rel_err * abs(expected))
            if abs(error) < permitted_error:
                return None
            return "error = {}; permitted error = {}".format(error,
                                                             permitted_error)

        ALLOWED_ERROR = 20  # permitted error, in ulps
        fail_fmt = "{}:{}({!r}): expected {!r}, got {!r}"

        failures = []
        math_testcases = os.path.join(os.path.dirname(zipfile.__file__), "test",
                                      "math_testcases.txt")
        for id, fn, arg, expected, flags in _parse_mtestfile(math_testcases):
            func = getattr(math, fn)

            if 'invalid' in flags or 'divide-by-zero' in flags:
                expected = 'ValueError'
            elif 'overflow' in flags:
                expected = 'OverflowError'

            try:
                got = func(arg)
            except ValueError:
                got = 'ValueError'
            except OverflowError:
                got = 'OverflowError'

            accuracy_failure = None
            if isinstance(got, float) and isinstance(expected, float):
                if math.isnan(expected) and math.isnan(got):
                    continue
                if not math.isnan(expected) and not math.isnan(got):
                    if fn == 'lgamma':
                        # we use a weaker accuracy test for lgamma;
                        # lgamma only achieves an absolute error of
                        # a few multiples of the machine accuracy, in
                        # general.
                        accuracy_failure = acc_check(expected, got,
                                                  rel_err = 5e-15,
                                                  abs_err = 5e-15)
                    elif fn == 'erfc':
                        # erfc has less-than-ideal accuracy for large
                        # arguments (x ~ 25 or so), mainly due to the
                        # error involved in computing exp(-x*x).
                        #
                        # XXX Would be better to weaken this test only
                        # for large x, instead of for all x.
                        accuracy_failure = ulps_check(expected, got, 2000)

                    else:
                        accuracy_failure = ulps_check(expected, got, 20)
                    if accuracy_failure is None:
                        continue

            if isinstance(got, str) and isinstance(expected, str):
                if got == expected:
                    continue

            fail_msg = fail_fmt.format(id, fn, arg, expected, got)
            if accuracy_failure is not None:
                fail_msg += ' ({})'.format(accuracy_failure)
            failures.append(fail_msg)
        assert not failures

    def test_trunc(self):
        import math
        assert math.trunc(1.9) == 1.0
        raises((AttributeError, TypeError), math.trunc, 1.9j)
        class foo(object):
            def __trunc__(self):
                return "truncated"
        assert math.trunc(foo()) == "truncated"

    def test_copysign_nan(self):
        skip('sign of nan is undefined')
        import math
        assert math.copysign(1.0, float('-nan')) == -1.0

    def test_special_methods(self):
        import math
        class Z:
            pass
        for i, name in enumerate(('ceil', 'floor', 'trunc')):
            setattr(Z, '__{}__'.format(name), lambda self: i)
            func = getattr(math, name)
            assert func(Z()) == i<|MERGE_RESOLUTION|>--- conflicted
+++ resolved
@@ -6,13 +6,9 @@
 
 
 class AppTestMath:
-<<<<<<< HEAD
-    spaceconfig = dict(usemodules=['math', 'struct'])
-=======
     spaceconfig = {
         "usemodules": ['math', 'struct', 'itertools', 'rctime', 'binascii'],
     }
->>>>>>> 85368f1a
 
     def setup_class(cls):
         space = cls.space
