from __future__ import with_statement

import py
from pypy.interpreter.function import Function
from pypy.interpreter.gateway import BuiltinCode
from pypy.module.math.test import test_direct
from rpython.rlib.rfloat import INFINITY, NAN

class AppTestMath:
    spaceconfig = {
        "usemodules": ['math', 'struct', 'itertools', 'time', 'binascii'],
    }

    def setup_class(cls):
        from rpython.rtyper.lltypesystem.module.test import math_cases
        filename = math_cases.__file__
        if filename.endswith('.pyc'):
            filename = filename[:-1]
        space = cls.space
<<<<<<< HEAD
        cls.w_math_cases = space.wrap(filename)
        cls.w_consistent_host = space.wrap(test_direct.consistent_host)
=======
        cases = []
        for a, b, expected in test_direct.MathTests.TESTCASES:
            if type(expected) is type and issubclass(expected, Exception):
                expected = getattr(space, "w_%s" % expected.__name__)
            elif callable(expected):
                if not cls.runappdirect:
                    expected = cls.make_callable_wrapper(expected)
            else:
                expected = space.wrap(expected)
            cases.append(space.newtuple([space.wrap(a), space.wrap(b), expected]))
        cls.w_cases = space.newlist(cases)
>>>>>>> 2ede3b55

    @classmethod
    def make_callable_wrapper(cls, func):
        def f(space, w_x):
            return space.wrap(func(space.unwrap(w_x)))
        return Function(cls.space, BuiltinCode(f))

    def w_ftest(self, actual, expected):
        assert abs(actual - expected) < 10E-5

    def w_cases(self):
        with open(self.math_cases) as f:
            mod = compile(f.read(), "math_cases.py", "exec")
        ns = {}
        eval(mod, ns)
        TESTCASES = ns['MathTests'].TESTCASES
        INFINITY = ns['INFINITY']
        NAN = ns['NAN']

        for fnname, args, expected in TESTCASES:
            # marked as OverflowError to match 2.x/ll_math in
            # test_direct, but this is a ValueError on 3.x
            if (fnname, args, expected) == ('log1p', (-1.0,), OverflowError):
                expected = ValueError
            # 3.x ceil/floor differ from 2.x
            if fnname in ('ceil', 'floor'):
                if args[0] in (INFINITY, -INFINITY):
                    expected = OverflowError
                elif args[0] is NAN:
                    expected = ValueError

            yield fnname, args, expected

    def test_all_cases(self):
        import math
        for fnname, args, expected in self.cases():
            fn = getattr(math, fnname)
            print(fn, args, expected)
            try:
                got = fn(*args)
            except ValueError:
                assert expected == ValueError
            except OverflowError:
                assert expected == OverflowError
            else:
                if type(expected) is type(Exception):
                    ok = False
                elif callable(expected):
                    ok = expected(got)
                else:
                    gotsign = expectedsign = 1
                    if got < 0.0: gotsign = -gotsign
                    if expected < 0.0: expectedsign = -expectedsign
                    ok = got == expected and gotsign == expectedsign
                if not ok:
                    raise AssertionError("%s(%s): got %s" % (
                        fnname, ', '.join(map(str, args)), got))

    def test_ldexp(self):
        import math
        assert math.ldexp(float("inf"), -10**20) == float("inf")

    def test_fsum(self):
        import math

        # detect evidence of double-rounding: fsum is not always correctly
        # rounded on machines that suffer from double rounding.
        # It is a known problem with IA32 floating-point arithmetic.
        # It should work fine e.g. with x86-64.
        x, y = 1e16, 2.9999 # use temporary values to defeat peephole optimizer
        HAVE_DOUBLE_ROUNDING = (x + y == 1e16 + 4)
        if HAVE_DOUBLE_ROUNDING:
            skip("fsum is not exact on machines with double rounding")

        test_values = [
            ([], 0.0),
            ([0.0], 0.0),
            ([1e100, 1.0, -1e100, 1e-100, 1e50, -1.0, -1e50], 1e-100),
            ([2.0**53, -0.5, -2.0**-54], 2.0**53-1.0),
            ([2.0**53, 1.0, 2.0**-100], 2.0**53+2.0),
            ([2.0**53+10.0, 1.0, 2.0**-100], 2.0**53+12.0),
            ([2.0**53-4.0, 0.5, 2.0**-54], 2.0**53-3.0),
            ([1./n for n in range(1, 1001)],
             float.fromhex('0x1.df11f45f4e61ap+2')),
            ([(-1.)**n/n for n in range(1, 1001)],
             float.fromhex('-0x1.62a2af1bd3624p-1')),
            ([1.7**(i+1)-1.7**i for i in range(1000)] + [-1.7**1000], -1.0),
            ([1e16, 1., 1e-16], 10000000000000002.0),
            ([1e16-2., 1.-2.**-53, -(1e16-2.), -(1.-2.**-53)], 0.0),
            # exercise code for resizing partials array
            ([2.**n - 2.**(n+50) + 2.**(n+52) for n in range(-1074, 972, 2)] +
             [-2.**1022],
             float.fromhex('0x1.5555555555555p+970')),
            # infinity and nans
            ([float("inf")], float("inf")),
            ([float("-inf")], float("-inf")),
            ([float("nan")], float("nan")),
            ]

        for i, (vals, expected) in enumerate(test_values):
            try:
                actual = math.fsum(vals)
            except OverflowError:
                py.test.fail("test %d failed: got OverflowError, expected %r "
                          "for math.fsum(%.100r)" % (i, expected, vals))
            except ValueError:
                py.test.fail("test %d failed: got ValueError, expected %r "
                          "for math.fsum(%.100r)" % (i, expected, vals))
            assert actual == expected or (
                math.isnan(actual) and math.isnan(expected))

    def test_factorial(self):
        import math, sys
        assert math.factorial(0) == 1
        assert math.factorial(1) == 1
        assert math.factorial(2) == 2
        assert math.factorial(5) == 120
        assert math.factorial(5.) == 120
        raises(ValueError, math.factorial, -1)
        raises(ValueError, math.factorial, -1.)
        raises(ValueError, math.factorial, 1.1)
        raises(OverflowError, math.factorial, sys.maxsize+1)
        raises(OverflowError, math.factorial, 10e100)

    def test_log1p(self):
        import math
        self.ftest(math.log1p(1/math.e-1), -1)
        self.ftest(math.log1p(0), 0)
        self.ftest(math.log1p(math.e-1), 1)
        self.ftest(math.log1p(1), math.log(2))
        raises(ValueError, math.log1p, -1)
        raises(ValueError, math.log1p, -100)

    def test_log2(self):
        import math
        self.ftest(math.log2(0.125), -3)
        self.ftest(math.log2(0.5), -1)
        self.ftest(math.log2(4), 2)

    def test_log10(self):
        import math
        self.ftest(math.log10(0.1), -1)
        self.ftest(math.log10(10), 1)
        self.ftest(math.log10(100), 2)
        self.ftest(math.log10(0.01), -2)

    def test_log_largevalue(self):
        import math
        assert math.log2(2**1234) == 1234.0

    def test_acosh(self):
        import math
        self.ftest(math.acosh(1), 0)
        self.ftest(math.acosh(2), 1.3169578969248168)
        assert math.isinf(math.asinh(float("inf")))
        raises(ValueError, math.acosh, 0)

    def test_asinh(self):
        import math
        self.ftest(math.asinh(0), 0)
        self.ftest(math.asinh(1), 0.88137358701954305)
        self.ftest(math.asinh(-1), -0.88137358701954305)
        assert math.isinf(math.asinh(float("inf")))

    def test_atanh(self):
        import math
        self.ftest(math.atanh(0), 0)
        self.ftest(math.atanh(0.5), 0.54930614433405489)
        self.ftest(math.atanh(-0.5), -0.54930614433405489)
        raises(ValueError, math.atanh, 1.)
        assert math.isnan(math.atanh(float("nan")))

    def test_trunc(self):
        import math
        assert math.trunc(1.9) == 1.0
        raises((AttributeError, TypeError), math.trunc, 1.9j)
        class foo(object):
            def __trunc__(self):
                return "truncated"
        assert math.trunc(foo()) == "truncated"

    def test_copysign_nan(self):
        skip('sign of nan is undefined')
        import math
        assert math.copysign(1.0, float('-nan')) == -1.0

    def test_special_methods(self):
        import math
        class Z:
            pass
        for i, name in enumerate(('ceil', 'floor', 'trunc')):
            setattr(Z, '__{}__'.format(name), lambda self: i)
            func = getattr(math, name)
            assert func(Z()) == i

    def test_int_results(self):
        import math
        for func in math.ceil, math.floor:
            assert type(func(0.5)) is int
            raises(OverflowError, func, float('inf'))
            raises(ValueError, func, float('nan'))

    def test_ceil(self):
        # adapted from the cpython test case
        import math
        raises(TypeError, math.ceil)
        assert type(math.ceil(0.4)) is int
        assert math.ceil(0.5) == 1
        assert math.ceil(1.0) == 1
        assert math.ceil(1.5) == 2
        assert math.ceil(-0.5) == 0
        assert math.ceil(-1.0) == -1
        assert math.ceil(-1.5) == -1

        class TestCeil:
            def __ceil__(self):
                return 42
        class TestNoCeil:
            pass
        assert math.ceil(TestCeil()) == 42
        raises(TypeError, math.ceil, TestNoCeil())

        t = TestNoCeil()
        t.__ceil__ = lambda *args: args
        raises(TypeError, math.ceil, t)
        raises(TypeError, math.ceil, t, 0)

        # observed in a cpython interactive shell
        raises(OverflowError, math.ceil, float("inf"))
        raises(OverflowError, math.ceil, float("-inf"))
        raises(ValueError, math.ceil, float("nan"))

        class StrangeCeil:
            def __ceil__(self):
                return "this is a string"

        assert math.ceil(StrangeCeil()) == "this is a string"

        class CustomFloat:
            def __float__(self):
                return 99.9

        assert math.ceil(CustomFloat()) == 100

    def test_floor(self):
        # adapted from the cpython test case
        import math
        raises(TypeError, math.floor)
        assert type(math.floor(0.4)) is int
        assert math.floor(0.5) == 0
        assert math.floor(1.0) == 1
        assert math.floor(1.5) == 1
        assert math.floor(-0.5) == -1
        assert math.floor(-1.0) == -1
        assert math.floor(-1.5) == -2
        assert math.floor(1.23e167) == int(1.23e167)
        assert math.floor(-1.23e167) == int(-1.23e167)

        class TestFloor:
            def __floor__(self):
                return 42
        class TestNoFloor:
            pass
        assert math.floor(TestFloor()) == 42
        raises(TypeError, math.floor, TestNoFloor())

        t = TestNoFloor()
        t.__floor__ = lambda *args: args
        raises(TypeError, math.floor, t)
        raises(TypeError, math.floor, t, 0)

        # observed in a cpython interactive shell
        raises(OverflowError, math.floor, float("inf"))
        raises(OverflowError, math.floor, float("-inf"))
        raises(ValueError, math.floor, float("nan"))

        class StrangeCeil:
            def __floor__(self):
                return "this is a string"

        assert math.floor(StrangeCeil()) == "this is a string"

        assert math.floor(1.23e167) - 1.23e167 == 0.0

        class CustomFloat:
            def __float__(self):
                return 99.9

        assert math.floor(CustomFloat()) == 99

    def test_erf(self):
        import math
        assert math.erf(100.0) == 1.0
        assert math.erf(-1000.0) == -1.0
        assert math.erf(float("inf")) == 1.0
        assert math.erf(float("-inf")) == -1.0
        assert math.isnan(math.erf(float("nan")))
        # proper tests are in rpython/rlib/test/test_rfloat
        assert round(math.erf(1.0), 9) == 0.842700793

    def test_erfc(self):
        import math
        assert math.erfc(0.0) == 1.0
        assert math.erfc(-0.0) == 1.0
        assert math.erfc(float("inf")) == 0.0
        assert math.erfc(float("-inf")) == 2.0
        assert math.isnan(math.erf(float("nan")))
        assert math.erfc(1e-308) == 1.0

    def test_gamma(self):
        import math
        assert raises(ValueError, math.gamma, 0.0)
        assert math.gamma(5.0) == 24.0
        assert math.gamma(6.0) == 120.0
        assert raises(ValueError, math.gamma, -1)
        assert math.gamma(0.5) == math.pi ** 0.5

    def test_lgamma(self):
        import math
        math.lgamma(1.0) == 0.0
        math.lgamma(2.0) == 0.0
        # proper tests are in rpython/rlib/test/test_rfloat
        assert round(math.lgamma(5.0), 9) == round(math.log(24.0), 9)
        assert round(math.lgamma(6.0), 9) == round(math.log(120.0), 9)
        assert raises(ValueError, math.gamma, -1)
        assert round(math.lgamma(0.5), 9) == round(math.log(math.pi ** 0.5), 9)

    def test_isclose(self):
        import math
        assert math.isclose(0, 1) is False
        assert math.isclose(0, 0.0) is True
        assert math.isclose(1000.1, 1000.2, abs_tol=0.2) is True
        assert math.isclose(1000.1, 1000.2, rel_tol=1e-3) is True
        assert math.isclose(1000.1, 1000.2, abs_tol=0.02) is False
        assert math.isclose(1000.1, 1000.2, rel_tol=1e-5) is False
        assert math.isclose(float("inf"), float("inf")) is True
        assert math.isclose(float("-inf"), float("-inf")) is True
        assert math.isclose(float("inf"), float("-inf")) is False
        assert math.isclose(float("-inf"), float("inf")) is False
        assert math.isclose(float("-inf"), 12.34) is False
        assert math.isclose(float("-inf"), float("nan")) is False
        assert math.isclose(float("nan"), 12.34) is False
        assert math.isclose(float("nan"), float("nan")) is False
        #
        raises(TypeError, math.isclose, 0, 1, rel_tol=None)
        raises(TypeError, math.isclose, 0, 1, abs_tol=None)

    def test_gcd(self):
        import math
        assert math.gcd(-4, -10) == 2
        assert math.gcd(0, -10) == 10
        assert math.gcd(0, 0) == 0
        raises(TypeError, math.gcd, 0, 0.0)

    def test_inf_nan(self):
        import math
        assert math.isinf(math.inf)
        assert math.inf > -math.inf
        assert math.isnan(math.nan)<|MERGE_RESOLUTION|>--- conflicted
+++ resolved
@@ -17,22 +17,7 @@
         if filename.endswith('.pyc'):
             filename = filename[:-1]
         space = cls.space
-<<<<<<< HEAD
         cls.w_math_cases = space.wrap(filename)
-        cls.w_consistent_host = space.wrap(test_direct.consistent_host)
-=======
-        cases = []
-        for a, b, expected in test_direct.MathTests.TESTCASES:
-            if type(expected) is type and issubclass(expected, Exception):
-                expected = getattr(space, "w_%s" % expected.__name__)
-            elif callable(expected):
-                if not cls.runappdirect:
-                    expected = cls.make_callable_wrapper(expected)
-            else:
-                expected = space.wrap(expected)
-            cases.append(space.newtuple([space.wrap(a), space.wrap(b), expected]))
-        cls.w_cases = space.newlist(cases)
->>>>>>> 2ede3b55
 
     @classmethod
     def make_callable_wrapper(cls, func):
