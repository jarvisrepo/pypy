from __future__ import with_statement

from pypy.interpreter.function import Function
from pypy.interpreter.gateway import BuiltinCode
from pypy.module.math.test import test_direct
from rpython.rlib.rfloat import INFINITY, NAN

class AppTestMath:
    spaceconfig = {
        "usemodules": ['math', 'struct', 'itertools', 'rctime', 'binascii'],
    }

    def setup_class(cls):
        from rpython.rtyper.lltypesystem.module.test import math_cases
        filename = math_cases.__file__
        if filename.endswith('.pyc'):
            filename = filename[:-1]
        space = cls.space
        cls.w_math_cases = space.wrap(filename)
        cls.w_consistent_host = space.wrap(test_direct.consistent_host)

    @classmethod
    def make_callable_wrapper(cls, func):
        def f(space, w_x):
            return space.wrap(func(space.unwrap(w_x)))
        return Function(cls.space, BuiltinCode(f))

    def w_ftest(self, actual, expected):
        assert abs(actual - expected) < 10E-5

    def w_cases(self):
        with open(self.math_cases) as f:
            mod = compile(f.read(), "math_cases.py", "exec")
        ns = {}
        eval(mod, ns)
        TESTCASES = ns['MathTests'].TESTCASES
        INFINITY = ns['INFINITY']
        NAN = ns['NAN']

        for fnname, args, expected in TESTCASES:
            # marked as OverflowError to match 2.x/ll_math in
            # test_direct, but this is a ValueError on 3.x
            if (fnname, args, expected) == ('log1p', (-1.0,), OverflowError):
                expected = ValueError
            # 3.x ceil/floor differ from 2.x
            if fnname in ('ceil', 'floor'):
                if args[0] in (INFINITY, -INFINITY):
                    expected = OverflowError
                elif args[0] is NAN:
                    expected = ValueError

            yield fnname, args, expected

    def test_all_cases(self):
        if not self.consistent_host:
            skip("please test this on top of PyPy or CPython >= 2.6")
        import math
        for fnname, args, expected in self.cases():
            fn = getattr(math, fnname)
            print(fn, args, expected)
            try:
                got = fn(*args)
            except ValueError:
                assert expected == ValueError
            except OverflowError:
                assert expected == OverflowError
            else:
                if type(expected) is type(Exception):
                    ok = False
                elif callable(expected):
                    ok = expected(got)
                else:
                    gotsign = expectedsign = 1
                    if got < 0.0: gotsign = -gotsign
                    if expected < 0.0: expectedsign = -expectedsign
                    ok = got == expected and gotsign == expectedsign
                if not ok:
                    raise AssertionError("%s(%s): got %s" % (
                        fnname, ', '.join(map(str, args)), got))

    def test_ldexp(self):
        import math
        assert math.ldexp(float("inf"), -10**20) == float("inf")

    def test_fsum(self):
        import math

        # detect evidence of double-rounding: fsum is not always correctly
        # rounded on machines that suffer from double rounding.
        # It is a known problem with IA32 floating-point arithmetic.
        # It should work fine e.g. with x86-64.
        x, y = 1e16, 2.9999 # use temporary values to defeat peephole optimizer
        HAVE_DOUBLE_ROUNDING = (x + y == 1e16 + 4)
        if HAVE_DOUBLE_ROUNDING:
            skip("fsum is not exact on machines with double rounding")

        test_values = [
            ([], 0.0),
            ([0.0], 0.0),
            ([1e100, 1.0, -1e100, 1e-100, 1e50, -1.0, -1e50], 1e-100),
            ([2.0**53, -0.5, -2.0**-54], 2.0**53-1.0),
            ([2.0**53, 1.0, 2.0**-100], 2.0**53+2.0),
            ([2.0**53+10.0, 1.0, 2.0**-100], 2.0**53+12.0),
            ([2.0**53-4.0, 0.5, 2.0**-54], 2.0**53-3.0),
            ([1./n for n in range(1, 1001)],
             float.fromhex('0x1.df11f45f4e61ap+2')),
            ([(-1.)**n/n for n in range(1, 1001)],
             float.fromhex('-0x1.62a2af1bd3624p-1')),
            ([1.7**(i+1)-1.7**i for i in range(1000)] + [-1.7**1000], -1.0),
            ([1e16, 1., 1e-16], 10000000000000002.0),
            ([1e16-2., 1.-2.**-53, -(1e16-2.), -(1.-2.**-53)], 0.0),
            # exercise code for resizing partials array
            ([2.**n - 2.**(n+50) + 2.**(n+52) for n in range(-1074, 972, 2)] +
             [-2.**1022],
             float.fromhex('0x1.5555555555555p+970')),
            ]

        for i, (vals, expected) in enumerate(test_values):
            try:
                actual = math.fsum(vals)
            except OverflowError:
                py.test.fail("test %d failed: got OverflowError, expected %r "
                          "for math.fsum(%.100r)" % (i, expected, vals))
            except ValueError:
                py.test.fail("test %d failed: got ValueError, expected %r "
                          "for math.fsum(%.100r)" % (i, expected, vals))
            assert actual == expected

    def test_factorial(self):
        import math, sys
        assert math.factorial(0) == 1
        assert math.factorial(1) == 1
        assert math.factorial(2) == 2
        assert math.factorial(5) == 120
        assert math.factorial(5.) == 120
        raises(ValueError, math.factorial, -1)
        raises(ValueError, math.factorial, -1.)
        raises(ValueError, math.factorial, 1.1)
        raises(OverflowError, math.factorial, sys.maxsize+1)
        raises(OverflowError, math.factorial, 10e100)

    def test_log1p(self):
        import math
        self.ftest(math.log1p(1/math.e-1), -1)
        self.ftest(math.log1p(0), 0)
        self.ftest(math.log1p(math.e-1), 1)
        self.ftest(math.log1p(1), math.log(2))
        raises(ValueError, math.log1p, -1)
        raises(ValueError, math.log1p, -100)

    def test_acosh(self):
        import math
        self.ftest(math.acosh(1), 0)
        self.ftest(math.acosh(2), 1.3169578969248168)
        assert math.isinf(math.asinh(float("inf")))
        raises(ValueError, math.acosh, 0)

    def test_asinh(self):
        import math
        self.ftest(math.asinh(0), 0)
        self.ftest(math.asinh(1), 0.88137358701954305)
        self.ftest(math.asinh(-1), -0.88137358701954305)
        assert math.isinf(math.asinh(float("inf")))

    def test_atanh(self):
        import math
        self.ftest(math.atanh(0), 0)
        self.ftest(math.atanh(0.5), 0.54930614433405489)
        self.ftest(math.atanh(-0.5), -0.54930614433405489)
        raises(ValueError, math.atanh, 1.)
        assert math.isnan(math.atanh(float("nan")))

    def test_trunc(self):
        import math
        assert math.trunc(1.9) == 1.0
        raises((AttributeError, TypeError), math.trunc, 1.9j)
        class foo(object):
            def __trunc__(self):
                return "truncated"
        assert math.trunc(foo()) == "truncated"

    def test_copysign_nan(self):
        skip('sign of nan is undefined')
        import math
        assert math.copysign(1.0, float('-nan')) == -1.0

<<<<<<< HEAD
    def test_special_methods(self):
        import math
        class Z:
            pass
        for i, name in enumerate(('ceil', 'floor', 'trunc')):
            setattr(Z, '__{}__'.format(name), lambda self: i)
            func = getattr(math, name)
            assert func(Z()) == i

    def test_int_results(self):
        import math
        for func in math.ceil, math.floor:
            assert type(func(0.5)) is int
            raises(OverflowError, func, float('inf'))
            raises(ValueError, func, float('nan'))

    def test_ceil(self):
        # adapted from the cpython test case
        import math
        raises(TypeError, math.ceil)
        assert type(math.ceil(0.4)) is int
        assert math.ceil(0.5) == 1
        assert math.ceil(1.0) == 1
        assert math.ceil(1.5) == 2
        assert math.ceil(-0.5) == 0
        assert math.ceil(-1.0) == -1
        assert math.ceil(-1.5) == -1

        class TestCeil:
            def __ceil__(self):
                return 42
        class TestNoCeil:
            pass
        assert math.ceil(TestCeil()) == 42
        raises(TypeError, math.ceil, TestNoCeil())

        t = TestNoCeil()
        t.__ceil__ = lambda *args: args
        raises(TypeError, math.ceil, t)
        raises(TypeError, math.ceil, t, 0)

        # observed in a cpython interactive shell
        raises(OverflowError, math.ceil, float("inf"))
        raises(OverflowError, math.ceil, float("-inf"))
        raises(ValueError, math.ceil, float("nan"))

        class StrangeCeil:
            def __ceil__(self):
                return "this is a string"

        assert math.ceil(StrangeCeil()) == "this is a string"

        class CustomFloat:
            def __float__(self):
                return 99.9

        assert math.ceil(CustomFloat()) == 100

    def test_floor(self):
        # adapted from the cpython test case
        import math
        raises(TypeError, math.floor)
        assert type(math.floor(0.4)) is int
        assert math.floor(0.5) == 0
        assert math.floor(1.0) == 1
        assert math.floor(1.5) == 1
        assert math.floor(-0.5) == -1
        assert math.floor(-1.0) == -1
        assert math.floor(-1.5) == -2
        assert math.floor(1.23e167) == int(1.23e167)
        assert math.floor(-1.23e167) == int(-1.23e167)

        class TestFloor:
            def __floor__(self):
                return 42
        class TestNoFloor:
            pass
        assert math.floor(TestFloor()) == 42
        raises(TypeError, math.floor, TestNoFloor())

        t = TestNoFloor()
        t.__floor__ = lambda *args: args
        raises(TypeError, math.floor, t)
        raises(TypeError, math.floor, t, 0)

        # observed in a cpython interactive shell
        raises(OverflowError, math.floor, float("inf"))
        raises(OverflowError, math.floor, float("-inf"))
        raises(ValueError, math.floor, float("nan"))

        class StrangeCeil:
            def __floor__(self):
                return "this is a string"

        assert math.floor(StrangeCeil()) == "this is a string"

        assert math.floor(1.23e167) - 1.23e167 == 0.0

        class CustomFloat:
            def __float__(self):
                return 99.9

        assert math.floor(CustomFloat()) == 99
=======
    def test_erf(self):
        import math
        assert math.erf(100.0) == 1.0
        assert math.erf(-1000.0) == -1.0
        assert math.erf(float("inf")) == 1.0
        assert math.erf(float("-inf")) == -1.0
        assert math.isnan(math.erf(float("nan")))
        # proper tests are in rpython/rlib/test/test_rfloat
        assert round(math.erf(1.0), 9) == 0.842700793

    def test_erfc(self):
        import math
        assert math.erfc(0.0) == 1.0
        assert math.erfc(-0.0) == 1.0
        assert math.erfc(float("inf")) == 0.0
        assert math.erfc(float("-inf")) == 2.0
        assert math.isnan(math.erf(float("nan")))
        assert math.erfc(1e-308) == 1.0

    def test_gamma(self):
        import math
        assert raises(ValueError, math.gamma, 0.0)
        assert math.gamma(5.0) == 24.0
        assert math.gamma(6.0) == 120.0
        assert raises(ValueError, math.gamma, -1)
        assert math.gamma(0.5) == math.pi ** 0.5

    def test_lgamma(self):
        import math
        math.lgamma(1.0) == 0.0
        math.lgamma(2.0) == 0.0
        # proper tests are in rpython/rlib/test/test_rfloat
        assert round(math.lgamma(5.0), 9) == round(math.log(24.0), 9)
        assert round(math.lgamma(6.0), 9) == round(math.log(120.0), 9)
        assert raises(ValueError, math.gamma, -1)
        assert round(math.lgamma(0.5), 9) == round(math.log(math.pi ** 0.5), 9)
>>>>>>> f706b7dd
<|MERGE_RESOLUTION|>--- conflicted
+++ resolved
@@ -184,7 +184,6 @@
         import math
         assert math.copysign(1.0, float('-nan')) == -1.0
 
-<<<<<<< HEAD
     def test_special_methods(self):
         import math
         class Z:
@@ -288,7 +287,7 @@
                 return 99.9
 
         assert math.floor(CustomFloat()) == 99
-=======
+
     def test_erf(self):
         import math
         assert math.erf(100.0) == 1.0
@@ -324,5 +323,4 @@
         assert round(math.lgamma(5.0), 9) == round(math.log(24.0), 9)
         assert round(math.lgamma(6.0), 9) == round(math.log(120.0), 9)
         assert raises(ValueError, math.gamma, -1)
-        assert round(math.lgamma(0.5), 9) == round(math.log(math.pi ** 0.5), 9)
->>>>>>> f706b7dd
+        assert round(math.lgamma(0.5), 9) == round(math.log(math.pi ** 0.5), 9)