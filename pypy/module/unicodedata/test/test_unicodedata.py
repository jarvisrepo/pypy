--- conflicted
+++ resolved
@@ -101,12 +101,8 @@
     def test_mirrored(self):
         import unicodedata
         # For no reason, unicodedata.mirrored() returns an int, not a bool
-<<<<<<< HEAD
         assert repr(unicodedata.mirrored(' ')) == '0'
-=======
-        assert repr(unicodedata.mirrored(u' ')) == '0'
 
     def test_bidirectional(self):
         import unicodedata
-        raises(TypeError, unicodedata.bidirectional, u'xx')
->>>>>>> ac8fa798
+        raises(TypeError, unicodedata.bidirectional, 'xx')