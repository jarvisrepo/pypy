--- conflicted
+++ resolved
@@ -84,8 +84,8 @@
 
     def test_normalize_nonunicode(self):
         import unicodedata
-        exc_info = raises(TypeError, unicodedata.normalize, 'NFC', 'x')
-        assert str(exc_info.value).endswith('must be unicode, not str')
+        exc_info = raises(TypeError, unicodedata.normalize, 'NFC', b'x')
+        assert 'must be unicode, not' in str(exc_info.value)
 
     @py.test.mark.skipif("sys.maxunicode < 0x10ffff")
     def test_normalize_wide(self):
@@ -112,11 +112,6 @@
         import unicodedata
         exc_info = raises(TypeError, unicodedata.bidirectional, u'xx')
         assert str(exc_info.value) == 'need a single Unicode character as parameter'
-
-    def test_bidirectional_not_one_character(self):
-        import unicodedata
-<<<<<<< HEAD
-        raises(TypeError, unicodedata.bidirectional, 'xx')
 
     def test_aliases(self):
         import unicodedata
@@ -157,8 +152,4 @@
         import unicodedata
         for cp in range(0xf0000, 0xf0300, 7):
             exc = raises(ValueError, unicodedata.name, chr(cp))
-            assert str(exc.value) == 'no such name'
-=======
-        exc_info = raises(TypeError, unicodedata.bidirectional, 'x')
-        assert str(exc_info.value).endswith('must be unicode, not str')
->>>>>>> 186f381c
+            assert str(exc.value) == 'no such name'