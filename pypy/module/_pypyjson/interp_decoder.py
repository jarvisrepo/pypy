--- conflicted
+++ resolved
@@ -41,36 +41,29 @@
             return self.cache[intval - self.START]
         return self.space.newint(intval)
 
-
-class JSONDecoder(W_Root):
-
-    LRU_SIZE = 16
-    LRU_MASK = LRU_SIZE - 1
-
-    DEFAULT_SIZE_SCRATCH = 20
-
-    MIN_SIZE_FOR_STRING_CACHE = 1024 * 1024
-
-    # evaluate the string cache for 200 strings, before looking at the hit rate
-    # and deciding whether to keep doing it
-    STRING_CACHE_EVALUATION_SIZE = 200
-
-    # keep using the string cache if at least 25% of all decoded strings are a
-    # hit in the cache
-    STRING_CACHE_USEFULNESS_FACTOR = 4
-
-
-<<<<<<< HEAD
 class DecoderError(Exception):
     def __init__(self, msg, pos):
         self.msg = msg
         self.pos = pos
 
-TYPE_UNKNOWN = 0
-TYPE_STRING = 1
-class JSONDecoder(object):
-=======
->>>>>>> 8dae4ba5
+class JSONDecoder(W_Root):
+
+    LRU_SIZE = 16
+    LRU_MASK = LRU_SIZE - 1
+
+    DEFAULT_SIZE_SCRATCH = 20
+
+    MIN_SIZE_FOR_STRING_CACHE = 1024 * 1024
+
+    # evaluate the string cache for 200 strings, before looking at the hit rate
+    # and deciding whether to keep doing it
+    STRING_CACHE_EVALUATION_SIZE = 200
+
+    # keep using the string cache if at least 25% of all decoded strings are a
+    # hit in the cache
+    STRING_CACHE_USEFULNESS_FACTOR = 4
+
+
     def __init__(self, space, s):
         self.space = space
         self.w_empty_string = space.newutf8("", 0)
@@ -131,13 +124,9 @@
                 break
         return i
 
-<<<<<<< HEAD
-    def decode_any(self, i):
-=======
     def decode_any(self, i, contextmap=None):
         """ Decode an object at position i. Optionally pass a contextmap, if
         the value is decoded as the value of a dict. """
->>>>>>> 8dae4ba5
         i = self.skip_whitespace(i)
         ch = self.ll_chars[i]
         if ch == '"':
@@ -163,12 +152,11 @@
         elif ch.isdigit():
             return self.decode_numeric(i)
         else:
-            raise DecoderError("Unexpected '%s' at" % ch, i)
-
-
-    @specialize.arg(1)
-    def _raise(self, msg, *args):
-        raise oefmt(self.space.w_ValueError, msg, *args)
+            raise DecoderError("Unexpected '%s'" % ch, i)
+
+
+    def _raise(self, msg, pos):
+        raise DecoderError(msg, pos)
 
     def decode_null(self, i):
         if (self.ll_chars[i]   == 'u' and
@@ -176,7 +164,7 @@
             self.ll_chars[i+2] == 'l'):
             self.pos = i+3
             return self.space.w_None
-        raise DecoderError("Error when decoding null at", i)
+        raise DecoderError("Error when decoding null", i)
 
     def decode_true(self, i):
         if (self.ll_chars[i]   == 'r' and
@@ -184,7 +172,7 @@
             self.ll_chars[i+2] == 'e'):
             self.pos = i+3
             return self.space.w_True
-        raise DecoderError("Error when decoding true at", i)
+        raise DecoderError("Error when decoding true", i)
 
     def decode_false(self, i):
         if (self.ll_chars[i]   == 'a' and
@@ -193,7 +181,7 @@
             self.ll_chars[i+3] == 'e'):
             self.pos = i+4
             return self.space.w_False
-        raise DecoderError("Error when decoding false at", i)
+        raise DecoderError("Error when decoding false", i)
 
     def decode_infinity(self, i, sign=1):
         if (self.ll_chars[i]   == 'n' and
@@ -205,14 +193,14 @@
             self.ll_chars[i+6] == 'y'):
             self.pos = i+7
             return self.space.newfloat(rfloat.INFINITY * sign)
-        raise DecoderError("Error when decoding Infinity at", i)
+        raise DecoderError("Error when decoding Infinity", i)
 
     def decode_nan(self, i):
         if (self.ll_chars[i]   == 'a' and
             self.ll_chars[i+1] == 'N'):
             self.pos = i+2
             return self.space.newfloat(rfloat.NAN)
-        raise DecoderError("Error when decoding NaN at", i)
+        raise DecoderError("Error when decoding NaN", i)
 
     def decode_numeric(self, i):
         start = i
@@ -222,7 +210,7 @@
         ch = self.ll_chars[i]
         if ch == '.':
             if not self.ll_chars[i+1].isdigit():
-                raise DecoderError("Expected digit at", i+1)
+                raise DecoderError("Expected digit", i+1)
             return self.decode_float(start)
         elif ch == 'e' or ch == 'E':
             return self.decode_float(start)
@@ -276,7 +264,7 @@
                 break
         count = i - start
         if count == 0:
-            raise DecoderError("Expected digit at", i)
+            raise DecoderError("Expected digit", i)
         # if the number has more digits than OVF_DIGITS, it might have
         # overflowed
         ovf_maybe = (count >= OVF_DIGITS)
@@ -284,17 +272,16 @@
 
     def _raise_control_char_in_string(self, ch, startindex, currindex):
         if ch == '\0':
-            self._raise("Unterminated string starting at char %d",
+            self._raise("Unterminated string starting at",
                         startindex - 1)
         else:
-            self._raise("Invalid control character at char %d", currindex-1)
+            self._raise("Invalid control character at", currindex-1)
 
     def _raise_object_error(self, ch, start, i):
         if ch == '\0':
-            self._raise("Unterminated object starting at char %d", start)
-        else:
-            self._raise("Unexpected '%s' when decoding object (char %d)",
-                        ch, i)
+            self._raise("Unterminated object starting at", start)
+        else:
+            self._raise("Unexpected '%s' when decoding object (char %d)" % ch, i)
 
     def decode_array(self, i):
         """ Decode a list. i must be after the opening '[' """
@@ -367,14 +354,6 @@
                     self.unclear_objects.append(w_res)
                 return w_res
             elif ch == ',':
-<<<<<<< HEAD
-                pass
-            elif ch == '\0':
-                raise DecoderError("Unterminated object starting at", start)
-            else:
-                raise DecoderError("Unexpected '%s' when decoding object" % ch,
-                                   i-1)
-=======
                 i = self.skip_whitespace(i)
                 if currmap.is_state_blocked():
                     self.scratch.append(values_w)  # can reuse next time
@@ -382,7 +361,6 @@
                     return self.decode_object_dict(i, start, dict_w)
             else:
                 self._raise_object_error(ch, start, i - 1)
->>>>>>> 8dae4ba5
 
     def _create_dict_map(self, values_w, jsonmap):
         from pypy.objspace.std.jsondict import from_values_and_jsonmap
@@ -413,7 +391,7 @@
             i = self.skip_whitespace(self.pos)
             ch = self.ll_chars[i]
             if ch != ':':
-                self._raise("No ':' found at char %d", i)
+                self._raise("No ':' found at", i)
             i += 1
 
             w_value = self.decode_any(i)
@@ -452,17 +430,8 @@
             lgt = unicodehelper.check_utf8_or_raise(self.space,
                                                           content)
         else:
-<<<<<<< HEAD
-            # ascii only, fast path (ascii is a strict subset of
-            # latin1, and we already checked that all the chars are <
-            # 128)
-            lgt = end - start
-            assert lgt >= 0
-            return self.space.newutf8(self.getslice(start, end), lgt)
-=======
             lgt = end - start
         return self.space.newutf8(content, lgt)
->>>>>>> 8dae4ba5
 
     def _create_dict(self, d):
         from pypy.objspace.std.dictmultiobject import from_unicode_key_dict
@@ -490,15 +459,7 @@
             elif ch == '\\':
                 i = self.decode_escape_sequence_to_utf8(i, builder)
             elif ch < '\x20':
-<<<<<<< HEAD
-                if ch == '\0':
-                    raise DecoderError("Unterminated string starting at",
-                                start - 1)
-                else:
-                    raise DecoderError("Invalid control character at", i-1)
-=======
                 self._raise_control_char_in_string(ch, start, i)
->>>>>>> 8dae4ba5
             else:
                 builder.append(ch)
 
