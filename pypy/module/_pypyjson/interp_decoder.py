--- conflicted
+++ resolved
@@ -3,12 +3,8 @@
 from rpython.rlib.objectmodel import specialize, always_inline, r_dict
 from rpython.rlib import rfloat, runicode, rutf8
 from rpython.rtyper.lltypesystem import lltype, rffi
-<<<<<<< HEAD
 from pypy.interpreter.error import oefmt, OperationError
-=======
 from rpython.rlib.rarithmetic import r_uint
-from pypy.interpreter.error import oefmt
->>>>>>> 572becf8
 from pypy.interpreter import unicodehelper
 
 OVF_DIGITS = len(str(sys.maxint))
@@ -321,22 +317,18 @@
             i += 1
             if ch == '"':
                 content_utf8 = builder.build()
-<<<<<<< HEAD
-                content_unicode = unicodehelper.decode_utf8(self.space, content_utf8, allow_surrogates=True)
-=======
                 lgt = unicodehelper.check_utf8_or_raise(self.space,
                                                            content_utf8)
->>>>>>> 572becf8
                 self.pos = i
                 return self.space.newutf8(content_utf8, lgt)
             elif ch == '\\':
                 i = self.decode_escape_sequence(i, builder)
             elif ch < '\x20':
                 if ch == '\0':
-                    raise DecoderError("Unterminated string starting at",
-                                       start - 1)
+                    self._raise("Unterminated string starting at char %d",
+                                start - 1)
                 else:
-                    raise DecoderError("Invalid control character at", i-1)
+                    self._raise("Invalid control character at char %d", i-1)
             else:
                 builder.append(ch)
 
@@ -371,15 +363,11 @@
                     val = self.decode_surrogate_pair(i, val)
                     i += 6
         except ValueError:
-            raise DecoderError("Invalid \\uXXXX escape", i-1)
+            self._raise("Invalid \uXXXX escape (char %d)", i-1)
+            return # help the annotator to know that we'll never go beyond
+                   # this point
         #
-<<<<<<< HEAD
-        uchr = runicode.code_to_unichr(val)     # may be a surrogate pair again
-        utf8_ch = unicodehelper.encode_utf8(
-            self.space, uchr, allow_surrogates=True)
-=======
         utf8_ch = rutf8.unichr_as_utf8(r_uint(val), allow_surrogates=True)
->>>>>>> 572becf8
         builder.append(utf8_ch)
         return i
 
