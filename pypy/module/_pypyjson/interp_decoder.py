import sys
from rpython.rlib.rstring import StringBuilder
from rpython.rlib.objectmodel import specialize, always_inline, r_dict
<<<<<<< HEAD
from rpython.rlib import rfloat, rutf8
from rpython.rtyper.lltypesystem import lltype, rffi
from pypy.interpreter.error import oefmt, OperationError
from rpython.rlib.rarithmetic import r_uint
=======
from rpython.rlib import rfloat, runicode, rutf8
from rpython.rtyper.lltypesystem import lltype, rffi
from rpython.rlib.rarithmetic import r_uint
from pypy.interpreter.error import oefmt
>>>>>>> b9491ebc
from pypy.interpreter import unicodehelper

OVF_DIGITS = len(str(sys.maxint))

def is_whitespace(ch):
    return ch == ' ' or ch == '\t' or ch == '\r' or ch == '\n'

# precomputing negative powers of 10 is MUCH faster than using e.g. math.pow
# at runtime
NEG_POW_10 = [10.0**-i for i in range(16)]
def neg_pow_10(x, exp):
    if exp >= len(NEG_POW_10):
        return 0.0
    return x * NEG_POW_10[exp]

def slice_eq(a, b):
    (ll_chars1, start1, length1, _) = a
    (ll_chars2, start2, length2, _) = b
    if length1 != length2:
        return False
    j = start2
    for i in range(start1, start1 + length1):
        if ll_chars1[i] != ll_chars2[j]:
            return False
        j += 1
    return True

def slice_hash(a):
    (ll_chars, start, length, h) = a
    return h

class DecoderError(Exception):
    def __init__(self, msg, pos):
        self.msg = msg
        self.pos = pos

TYPE_UNKNOWN = 0
TYPE_STRING = 1
class JSONDecoder(object):
    def __init__(self, space, s):
        self.space = space
        self.s = s
        # we put our string in a raw buffer so:
        # 1) we automatically get the '\0' sentinel at the end of the string,
        #    which means that we never have to check for the "end of string"
        # 2) we can pass the buffer directly to strtod
        self.ll_chars = rffi.str2charp(s)
        self.end_ptr = lltype.malloc(rffi.CCHARPP.TO, 1, flavor='raw')
        self.pos = 0
        self.cache = r_dict(slice_eq, slice_hash, simple_hash_eq=True)

    def close(self):
        rffi.free_charp(self.ll_chars)
        lltype.free(self.end_ptr, flavor='raw')

    def getslice(self, start, end):
        assert start >= 0
        assert end >= 0
        return self.s[start:end]

    def skip_whitespace(self, i):
        while True:
            ch = self.ll_chars[i]
            if is_whitespace(ch):
                i+=1
            else:
                break
        return i

    def decode_any(self, i):
        i = self.skip_whitespace(i)
        ch = self.ll_chars[i]
        if ch == '"':
            return self.decode_string(i+1)
        elif ch == '[':
            return self.decode_array(i+1)
        elif ch == '{':
            return self.decode_object(i+1)
        elif ch == 'n':
            return self.decode_null(i+1)
        elif ch == 't':
            return self.decode_true(i+1)
        elif ch == 'f':
            return self.decode_false(i+1)
        elif ch == 'I':
            return self.decode_infinity(i+1)
        elif ch == 'N':
            return self.decode_nan(i+1)
        elif ch == '-':
            if self.ll_chars[i+1] == 'I':
                return self.decode_infinity(i+2, sign=-1)
            return self.decode_numeric(i)
        elif ch.isdigit():
            return self.decode_numeric(i)
        else:
            raise DecoderError("Unexpected '%s' at" % ch, i)

    def decode_null(self, i):
        if (self.ll_chars[i]   == 'u' and
            self.ll_chars[i+1] == 'l' and
            self.ll_chars[i+2] == 'l'):
            self.pos = i+3
            return self.space.w_None
        raise DecoderError("Error when decoding null at", i)

    def decode_true(self, i):
        if (self.ll_chars[i]   == 'r' and
            self.ll_chars[i+1] == 'u' and
            self.ll_chars[i+2] == 'e'):
            self.pos = i+3
            return self.space.w_True
        raise DecoderError("Error when decoding true at", i)

    def decode_false(self, i):
        if (self.ll_chars[i]   == 'a' and
            self.ll_chars[i+1] == 'l' and
            self.ll_chars[i+2] == 's' and
            self.ll_chars[i+3] == 'e'):
            self.pos = i+4
            return self.space.w_False
        raise DecoderError("Error when decoding false at", i)

    def decode_infinity(self, i, sign=1):
        if (self.ll_chars[i]   == 'n' and
            self.ll_chars[i+1] == 'f' and
            self.ll_chars[i+2] == 'i' and
            self.ll_chars[i+3] == 'n' and
            self.ll_chars[i+4] == 'i' and
            self.ll_chars[i+5] == 't' and
            self.ll_chars[i+6] == 'y'):
            self.pos = i+7
            return self.space.newfloat(rfloat.INFINITY * sign)
        raise DecoderError("Error when decoding Infinity at", i)

    def decode_nan(self, i):
        if (self.ll_chars[i]   == 'a' and
            self.ll_chars[i+1] == 'N'):
            self.pos = i+2
            return self.space.newfloat(rfloat.NAN)
        raise DecoderError("Error when decoding NaN at", i)

    def decode_numeric(self, i):
        start = i
        i, ovf_maybe, intval = self.parse_integer(i)
        #
        # check for the optional fractional part
        ch = self.ll_chars[i]
        if ch == '.':
            if not self.ll_chars[i+1].isdigit():
                raise DecoderError("Expected digit at", i+1)
            return self.decode_float(start)
        elif ch == 'e' or ch == 'E':
            return self.decode_float(start)
        elif ovf_maybe:
            return self.decode_int_slow(start)

        self.pos = i
        return self.space.newint(intval)

    def decode_float(self, i):
        from rpython.rlib import rdtoa
        start = rffi.ptradd(self.ll_chars, i)
        floatval = rdtoa.dg_strtod(start, self.end_ptr)
        diff = rffi.cast(rffi.LONG, self.end_ptr[0]) - rffi.cast(rffi.LONG, start)
        self.pos = i + diff
        return self.space.newfloat(floatval)

    def decode_int_slow(self, i):
        start = i
        if self.ll_chars[i] == '-':
            i += 1
        while self.ll_chars[i].isdigit():
            i += 1
        s = self.getslice(start, i)
        self.pos = i
        return self.space.call_function(self.space.w_int, self.space.newtext(s))

    @always_inline
    def parse_integer(self, i):
        "Parse a decimal number with an optional minus sign"
        sign = 1
        # parse the sign
        if self.ll_chars[i] == '-':
            sign = -1
            i += 1
        elif self.ll_chars[i] == '+':
            i += 1
        #
        if self.ll_chars[i] == '0':
            i += 1
            return i, False, 0

        intval = 0
        start = i
        while True:
            ch = self.ll_chars[i]
            if ch.isdigit():
                intval = intval*10 + ord(ch)-ord('0')
                i += 1
            else:
                break
        count = i - start
        if count == 0:
            raise DecoderError("Expected digit at", i)
        # if the number has more digits than OVF_DIGITS, it might have
        # overflowed
        ovf_maybe = (count >= OVF_DIGITS)
        return i, ovf_maybe, sign * intval

    def decode_array(self, i):
        w_list = self.space.newlist([])
        start = i
        i = self.skip_whitespace(start)
        if self.ll_chars[i] == ']':
            self.pos = i+1
            return w_list
        #
        while True:
            w_item = self.decode_any(i)
            i = self.pos
            self.space.call_method(w_list, 'append', w_item)
            i = self.skip_whitespace(i)
            ch = self.ll_chars[i]
            i += 1
            if ch == ']':
                self.pos = i
                return w_list
            elif ch == ',':
                pass
            elif ch == '\0':
                raise DecoderError("Unterminated array starting at", start)
            else:
                raise DecoderError("Unexpected '%s' when decoding array" % ch,
                                   i-1)

    def decode_object(self, i):
        start = i

        i = self.skip_whitespace(i)
        if self.ll_chars[i] == '}':
            self.pos = i+1
            return self.space.newdict()

<<<<<<< HEAD
        # XXX this should be improved to use an unwrapped dict
        w_dict = self.space.newdict()
=======
        d = self._create_empty_dict()
>>>>>>> b9491ebc
        while True:
            # parse a key: value
            w_name = self.decode_key(i)
            i = self.skip_whitespace(self.pos)
            ch = self.ll_chars[i]
            if ch != ':':
                raise DecoderError("No ':' found at", i)
            i += 1
            i = self.skip_whitespace(i)
            #
            w_value = self.decode_any(i)
<<<<<<< HEAD
            self.space.setitem(w_dict, w_name, w_value)
=======
            d[w_name] = w_value
>>>>>>> b9491ebc
            i = self.skip_whitespace(self.pos)
            ch = self.ll_chars[i]
            i += 1
            if ch == '}':
                self.pos = i
                return w_dict
            elif ch == ',':
                pass
            elif ch == '\0':
                raise DecoderError("Unterminated object starting at", start)
            else:
<<<<<<< HEAD
                raise DecoderError("Unexpected '%s' when decoding object" % ch,
                                   i-1)
=======
                self._raise("Unexpected '%s' when decoding object (char %d)",
                            ch, i-1)
>>>>>>> b9491ebc

    def decode_string(self, i):
        start = i
        bits = 0
        while True:
            # this loop is a fast path for strings which do not contain escape
            # characters
            ch = self.ll_chars[i]
            i += 1
            bits |= ord(ch)
            if ch == '"':
                self.pos = i
                return self._create_string(start, i - 1, bits)
            elif ch == '\\' or ch < '\x20':
                self.pos = i-1
                return self.decode_string_escaped(start)

    def _create_string(self, start, end, bits):
        if bits & 0x80:
            # the 8th bit is set, it's an utf8 string
            content_utf8 = self.getslice(start, end)
            lgt = unicodehelper.check_utf8_or_raise(self.space,
                                                          content_utf8)
            return self.space.newutf8(content_utf8, lgt)
        else:
            # ascii only, fast path (ascii is a strict subset of
            # latin1, and we already checked that all the chars are <
            # 128)
<<<<<<< HEAD
            lgt = end - start
            assert lgt >= 0
            return self.space.newutf8(self.getslice(start, end), lgt)
=======
            return self.space.newutf8(self.getslice(start, end),
                                      end - start)

    def _create_dict(self, d):
        from pypy.objspace.std.dictmultiobject import from_unicode_key_dict
        return from_unicode_key_dict(self.space, d)

    def _create_empty_dict(self):
        from pypy.objspace.std.dictmultiobject import create_empty_unicode_key_dict
        return create_empty_unicode_key_dict(self.space)

>>>>>>> b9491ebc

    def decode_string_escaped(self, start):
        i = self.pos
        builder = StringBuilder((i - start) * 2) # just an estimate
        assert start >= 0
        assert i >= 0
        builder.append_slice(self.s, start, i)
        while True:
            ch = self.ll_chars[i]
            i += 1
            if ch == '"':
                content_utf8 = builder.build()
                lgt = unicodehelper.check_utf8_or_raise(self.space,
                                                           content_utf8)
                self.pos = i
                return self.space.newutf8(content_utf8, lgt)
            elif ch == '\\':
                i = self.decode_escape_sequence(i, builder)
            elif ch < '\x20':
                if ch == '\0':
                    raise DecoderError("Unterminated string starting at",
                                start - 1)
                else:
                    raise DecoderError("Invalid control character at", i-1)
            else:
                builder.append(ch)

    def decode_escape_sequence(self, i, builder):
        ch = self.ll_chars[i]
        i += 1
        put = builder.append
        if ch == '\\':  put('\\')
        elif ch == '"': put('"' )
        elif ch == '/': put('/' )
        elif ch == 'b': put('\b')
        elif ch == 'f': put('\f')
        elif ch == 'n': put('\n')
        elif ch == 'r': put('\r')
        elif ch == 't': put('\t')
        elif ch == 'u':
            return self.decode_escape_sequence_unicode(i, builder)
        else:
            raise DecoderError("Invalid \\escape: %s" % ch, i-1)
        return i

    def decode_escape_sequence_unicode(self, i, builder):
        # at this point we are just after the 'u' of the \u1234 sequence.
        start = i
        i += 4
        hexdigits = self.getslice(start, i)
        try:
            val = int(hexdigits, 16)
            if sys.maxunicode > 65535 and 0xd800 <= val <= 0xdfff:
                # surrogate pair
                if self.ll_chars[i] == '\\' and self.ll_chars[i+1] == 'u':
                    val = self.decode_surrogate_pair(i, val)
                    i += 6
        except ValueError:
            raise DecoderError("Invalid \uXXXX escape (char %d)", i-1)
            return # help the annotator to know that we'll never go beyond
                   # this point
        #
        utf8_ch = rutf8.unichr_as_utf8(r_uint(val), allow_surrogates=True)
        builder.append(utf8_ch)
        return i

    def decode_surrogate_pair(self, i, highsurr):
        """ uppon enter the following must hold:
              chars[i] == "\\" and chars[i+1] == "u"
        """
        i += 2
        hexdigits = self.getslice(i, i+4)
        lowsurr = int(hexdigits, 16) # the possible ValueError is caugth by the caller
        return 0x10000 + (((highsurr - 0xd800) << 10) | (lowsurr - 0xdc00))

    def decode_key(self, i):
        """ returns a wrapped unicode """
        from rpython.rlib.rarithmetic import intmask

        i = self.skip_whitespace(i)
        ll_chars = self.ll_chars
        ch = ll_chars[i]
        if ch != '"':
            raise DecoderError("Key name must be string at char", i)
        i += 1

        start = i
        bits = 0
        strhash = ord(ll_chars[i]) << 7
        while True:
            ch = ll_chars[i]
            i += 1
            if ch == '"':
                break
            elif ch == '\\' or ch < '\x20':
                self.pos = i-1
                return self.decode_string_escaped(start)
            strhash = intmask((1000003 * strhash) ^ ord(ll_chars[i]))
            bits |= ord(ch)
        length = i - start - 1
        if length == 0:
            strhash = -1
        else:
            strhash ^= length
            strhash = intmask(strhash)
        self.pos = i
        # check cache first:
        key = (ll_chars, start, length, strhash)
        try:
            return self.cache[key]
        except KeyError:
            pass
        res = self._create_string(start, i - 1, bits)
        self.cache[key] = res
        return res

def loads(space, w_s, w_errorcls=None):
    s = space.text_w(w_s)
    decoder = JSONDecoder(space, s)
    try:
        w_res = decoder.decode_any(0)
        i = decoder.skip_whitespace(decoder.pos)
        if i < len(s):
            start = i
            raise DecoderError('Extra data', start)
        return w_res
    except DecoderError as e:
        if w_errorcls is None:
            w_errorcls = space.w_ValueError
        w_e = space.call_function(w_errorcls, space.newtext(e.msg), w_s,
                                  space.newint(e.pos))
        raise OperationError(w_errorcls, w_e)
    finally:
        decoder.close()<|MERGE_RESOLUTION|>--- conflicted
+++ resolved
@@ -1,17 +1,10 @@
 import sys
 from rpython.rlib.rstring import StringBuilder
 from rpython.rlib.objectmodel import specialize, always_inline, r_dict
-<<<<<<< HEAD
 from rpython.rlib import rfloat, rutf8
 from rpython.rtyper.lltypesystem import lltype, rffi
 from pypy.interpreter.error import oefmt, OperationError
 from rpython.rlib.rarithmetic import r_uint
-=======
-from rpython.rlib import rfloat, runicode, rutf8
-from rpython.rtyper.lltypesystem import lltype, rffi
-from rpython.rlib.rarithmetic import r_uint
-from pypy.interpreter.error import oefmt
->>>>>>> b9491ebc
 from pypy.interpreter import unicodehelper
 
 OVF_DIGITS = len(str(sys.maxint))
@@ -255,12 +248,7 @@
             self.pos = i+1
             return self.space.newdict()
 
-<<<<<<< HEAD
-        # XXX this should be improved to use an unwrapped dict
-        w_dict = self.space.newdict()
-=======
         d = self._create_empty_dict()
->>>>>>> b9491ebc
         while True:
             # parse a key: value
             w_name = self.decode_key(i)
@@ -272,29 +260,20 @@
             i = self.skip_whitespace(i)
             #
             w_value = self.decode_any(i)
-<<<<<<< HEAD
-            self.space.setitem(w_dict, w_name, w_value)
-=======
             d[w_name] = w_value
->>>>>>> b9491ebc
             i = self.skip_whitespace(self.pos)
             ch = self.ll_chars[i]
             i += 1
             if ch == '}':
                 self.pos = i
-                return w_dict
+                return self._create_dict(d)
             elif ch == ',':
                 pass
             elif ch == '\0':
                 raise DecoderError("Unterminated object starting at", start)
             else:
-<<<<<<< HEAD
                 raise DecoderError("Unexpected '%s' when decoding object" % ch,
                                    i-1)
-=======
-                self._raise("Unexpected '%s' when decoding object (char %d)",
-                            ch, i-1)
->>>>>>> b9491ebc
 
     def decode_string(self, i):
         start = i
@@ -323,13 +302,9 @@
             # ascii only, fast path (ascii is a strict subset of
             # latin1, and we already checked that all the chars are <
             # 128)
-<<<<<<< HEAD
             lgt = end - start
             assert lgt >= 0
             return self.space.newutf8(self.getslice(start, end), lgt)
-=======
-            return self.space.newutf8(self.getslice(start, end),
-                                      end - start)
 
     def _create_dict(self, d):
         from pypy.objspace.std.dictmultiobject import from_unicode_key_dict
@@ -339,7 +314,6 @@
         from pypy.objspace.std.dictmultiobject import create_empty_unicode_key_dict
         return create_empty_unicode_key_dict(self.space)
 
->>>>>>> b9491ebc
 
     def decode_string_escaped(self, start):
         i = self.pos
