import sys
from rpython.rlib.rstring import StringBuilder
from rpython.rlib.objectmodel import specialize, always_inline
from rpython.rlib import rfloat, runicode
from rpython.rtyper.lltypesystem import lltype, rffi
from pypy.interpreter.error import oefmt, OperationError
from pypy.interpreter import unicodehelper

OVF_DIGITS = len(str(sys.maxint))

def is_whitespace(ch):
    return ch == ' ' or ch == '\t' or ch == '\r' or ch == '\n'

# precomputing negative powers of 10 is MUCH faster than using e.g. math.pow
# at runtime
NEG_POW_10 = [10.0**-i for i in range(16)]
def neg_pow_10(x, exp):
    if exp >= len(NEG_POW_10):
        return 0.0
    return x * NEG_POW_10[exp]

def strslice2unicode_latin1(s, start, end):
    """
    Convert s[start:end] to unicode. s is supposed to be an RPython string
    encoded in latin-1, which means that the numeric value of each char is the
    same as the corresponding unicode code point.

    Internally it's implemented at the level of low-level helpers, to avoid
    the extra copy we would need if we take the actual slice first.

    No bound checking is done, use carefully.
    """
    from rpython.rtyper.annlowlevel import llstr, hlunicode
    from rpython.rtyper.lltypesystem.rstr import malloc, UNICODE
    from rpython.rtyper.lltypesystem.lltype import cast_primitive, UniChar
    length = end-start
    ll_s = llstr(s)
    ll_res = malloc(UNICODE, length)
    ll_res.hash = 0
    for i in range(length):
        ch = ll_s.chars[start+i]
        ll_res.chars[i] = cast_primitive(UniChar, ch)
    return hlunicode(ll_res)

class DecoderError(Exception):
    def __init__(self, msg, pos):
        self.msg = msg
        self.pos = pos

TYPE_UNKNOWN = 0
TYPE_STRING = 1
class JSONDecoder(object):
    def __init__(self, space, s):
        self.space = space
        self.s = s
        # we put our string in a raw buffer so:
        # 1) we automatically get the '\0' sentinel at the end of the string,
        #    which means that we never have to check for the "end of string"
        # 2) we can pass the buffer directly to strtod
        self.ll_chars = rffi.str2charp(s)
        self.end_ptr = lltype.malloc(rffi.CCHARPP.TO, 1, flavor='raw')
        self.pos = 0
        self.last_type = TYPE_UNKNOWN
        self.memo = {}

    def close(self):
        rffi.free_charp(self.ll_chars)
        lltype.free(self.end_ptr, flavor='raw')

    def getslice(self, start, end):
        assert start >= 0
        assert end >= 0
        return self.s[start:end]

    def skip_whitespace(self, i):
        while True:
            ch = self.ll_chars[i]
            if is_whitespace(ch):
                i+=1
            else:
                break
        return i

    def decode_any(self, i):
        i = self.skip_whitespace(i)
        ch = self.ll_chars[i]
        if ch == '"':
            return self.decode_string(i+1)
        elif ch == '[':
            return self.decode_array(i+1)
        elif ch == '{':
            return self.decode_object(i+1)
        elif ch == 'n':
            return self.decode_null(i+1)
        elif ch == 't':
            return self.decode_true(i+1)
        elif ch == 'f':
            return self.decode_false(i+1)
        elif ch == 'I':
            return self.decode_infinity(i+1)
        elif ch == 'N':
            return self.decode_nan(i+1)
        elif ch == '-':
            if self.ll_chars[i+1] == 'I':
                return self.decode_infinity(i+2, sign=-1)
            return self.decode_numeric(i)
        elif ch.isdigit():
            return self.decode_numeric(i)
        else:
            raise DecoderError("Unexpected '%s' at" % ch, i)

    def decode_null(self, i):
        if (self.ll_chars[i]   == 'u' and
            self.ll_chars[i+1] == 'l' and
            self.ll_chars[i+2] == 'l'):
            self.pos = i+3
            return self.space.w_None
        raise DecoderError("Error when decoding null at", i)

    def decode_true(self, i):
        if (self.ll_chars[i]   == 'r' and
            self.ll_chars[i+1] == 'u' and
            self.ll_chars[i+2] == 'e'):
            self.pos = i+3
            return self.space.w_True
        raise DecoderError("Error when decoding true at", i)

    def decode_false(self, i):
        if (self.ll_chars[i]   == 'a' and
            self.ll_chars[i+1] == 'l' and
            self.ll_chars[i+2] == 's' and
            self.ll_chars[i+3] == 'e'):
            self.pos = i+4
            return self.space.w_False
        raise DecoderError("Error when decoding false at", i)

    def decode_infinity(self, i, sign=1):
        if (self.ll_chars[i]   == 'n' and
            self.ll_chars[i+1] == 'f' and
            self.ll_chars[i+2] == 'i' and
            self.ll_chars[i+3] == 'n' and
            self.ll_chars[i+4] == 'i' and
            self.ll_chars[i+5] == 't' and
            self.ll_chars[i+6] == 'y'):
            self.pos = i+7
            return self.space.newfloat(rfloat.INFINITY * sign)
<<<<<<< HEAD
        raise DecoderError("Error when decoding Infinity at", i)
=======
        self._raise("Error when decoding Infinity at char %d", i)
>>>>>>> ca3243bc

    def decode_nan(self, i):
        if (self.ll_chars[i]   == 'a' and
            self.ll_chars[i+1] == 'N'):
            self.pos = i+2
            return self.space.newfloat(rfloat.NAN)
<<<<<<< HEAD
        raise DecoderError("Error when decoding NaN at", i)
=======
        self._raise("Error when decoding NaN at char %d", i)
>>>>>>> ca3243bc

    def decode_numeric(self, i):
        start = i
        i, ovf_maybe, intval = self.parse_integer(i)
        #
        # check for the optional fractional part
        ch = self.ll_chars[i]
        if ch == '.':
            if not self.ll_chars[i+1].isdigit():
                raise DecoderError("Expected digit at", i+1)
            return self.decode_float(start)
        elif ch == 'e' or ch == 'E':
            return self.decode_float(start)
        elif ovf_maybe:
            return self.decode_int_slow(start)

        self.pos = i
        return self.space.newint(intval)

    def decode_float(self, i):
        from rpython.rlib import rdtoa
        start = rffi.ptradd(self.ll_chars, i)
        floatval = rdtoa.dg_strtod(start, self.end_ptr)
        diff = rffi.cast(rffi.LONG, self.end_ptr[0]) - rffi.cast(rffi.LONG, start)
        self.pos = i + diff
        return self.space.newfloat(floatval)

    def decode_int_slow(self, i):
        start = i
        if self.ll_chars[i] == '-':
            i += 1
        while self.ll_chars[i].isdigit():
            i += 1
        s = self.getslice(start, i)
        self.pos = i
        return self.space.call_function(self.space.w_int, self.space.newtext(s))

    @always_inline
    def parse_integer(self, i):
        "Parse a decimal number with an optional minus sign"
        sign = 1
        # parse the sign
        if self.ll_chars[i] == '-':
            sign = -1
            i += 1
        elif self.ll_chars[i] == '+':
            i += 1
        #
        if self.ll_chars[i] == '0':
            i += 1
            return i, False, 0

        intval = 0
        start = i
        while True:
            ch = self.ll_chars[i]
            if ch.isdigit():
                intval = intval*10 + ord(ch)-ord('0')
                i += 1
            else:
                break
        count = i - start
        if count == 0:
            raise DecoderError("Expected digit at", i)
        # if the number has more digits than OVF_DIGITS, it might have
        # overflowed
        ovf_maybe = (count >= OVF_DIGITS)
        return i, ovf_maybe, sign * intval

    def decode_array(self, i):
        w_list = self.space.newlist([])
        start = i
        i = self.skip_whitespace(start)
        if self.ll_chars[i] == ']':
            self.pos = i+1
            return w_list
        #
        while True:
            w_item = self.decode_any(i)
            i = self.pos
            self.space.call_method(w_list, 'append', w_item)
            i = self.skip_whitespace(i)
            ch = self.ll_chars[i]
            i += 1
            if ch == ']':
                self.pos = i
                return w_list
            elif ch == ',':
                pass
            elif ch == '\0':
                raise DecoderError("Unterminated array starting at", start)
            else:
                raise DecoderError("Unexpected '%s' when decoding array" % ch,
                                   i-1)

    def decode_object(self, i):
        start = i
        w_dict = self.space.newdict()
        #
        i = self.skip_whitespace(i)
        if self.ll_chars[i] == '}':
            self.pos = i+1
            return w_dict
        #
        while True:
            # parse a key: value
            self.last_type = TYPE_UNKNOWN
            w_name = self.decode_any(i)
            if self.last_type != TYPE_STRING:
                raise DecoderError("Key name must be string for object starting at", start)
            w_name = self.memo.setdefault(self.space.unicode_w(w_name), w_name)

            i = self.skip_whitespace(self.pos)
            ch = self.ll_chars[i]
            if ch != ':':
                raise DecoderError("No ':' found at", i)
            i += 1
            i = self.skip_whitespace(i)
            #
            w_value = self.decode_any(i)
            self.space.setitem(w_dict, w_name, w_value)
            i = self.skip_whitespace(self.pos)
            ch = self.ll_chars[i]
            i += 1
            if ch == '}':
                self.pos = i
                return w_dict
            elif ch == ',':
                pass
            elif ch == '\0':
                raise DecoderError("Unterminated object starting at", start)
            else:
                raise DecoderError("Unexpected '%s' when decoding object" % ch,
                                   i-1)


    def decode_string(self, i):
        start = i
        bits = 0
        while True:
            # this loop is a fast path for strings which do not contain escape
            # characters
            ch = self.ll_chars[i]
            i += 1
            bits |= ord(ch)
            if ch == '"':
                if bits & 0x80:
                    # the 8th bit is set, it's an utf8 strnig
                    content_utf8 = self.getslice(start, i-1)
                    content_unicode = unicodehelper.decode_utf8(self.space, content_utf8)
                else:
                    # ascii only, fast path (ascii is a strict subset of
                    # latin1, and we already checked that all the chars are <
                    # 128)
                    content_unicode = strslice2unicode_latin1(self.s, start, i-1)
                self.last_type = TYPE_STRING
                self.pos = i
                return self.space.newunicode(content_unicode)
<<<<<<< HEAD
            elif ch == '\\' or ch < '\x20':
=======
            elif ch == '\\':
                content_so_far = self.getslice(start, i-1)
>>>>>>> ca3243bc
                self.pos = i-1
                return self.decode_string_escaped(start)


    def decode_string_escaped(self, start):
        i = self.pos
        builder = StringBuilder((i - start) * 2) # just an estimate
        assert start >= 0
        assert i >= 0
        builder.append_slice(self.s, start, i)
        while True:
            ch = self.ll_chars[i]
            i += 1
            if ch == '"':
                content_utf8 = builder.build()
                content_unicode = unicodehelper.decode_utf8(
                    self.space, content_utf8, allow_surrogates=True)
                self.last_type = TYPE_STRING
                self.pos = i
                return self.space.newunicode(content_unicode)
            elif ch == '\\':
                i = self.decode_escape_sequence(i, builder)
            elif ch < '\x20':
                if ch == '\0':
                    raise DecoderError("Unterminated string starting at",
                                       start - 1)
                else:
                    raise DecoderError("Invalid control character at", i-1)
            else:
                builder.append(ch)

    def decode_escape_sequence(self, i, builder):
        ch = self.ll_chars[i]
        i += 1
        put = builder.append
        if ch == '\\':  put('\\')
        elif ch == '"': put('"' )
        elif ch == '/': put('/' )
        elif ch == 'b': put('\b')
        elif ch == 'f': put('\f')
        elif ch == 'n': put('\n')
        elif ch == 'r': put('\r')
        elif ch == 't': put('\t')
        elif ch == 'u':
            return self.decode_escape_sequence_unicode(i, builder)
        else:
            raise DecoderError("Invalid \\escape: %s" % ch, i-1)
        return i

    def decode_escape_sequence_unicode(self, i, builder):
        # at this point we are just after the 'u' of the \u1234 sequence.
        start = i
        i += 4
        hexdigits = self.getslice(start, i)
        try:
            val = int(hexdigits, 16)
            if sys.maxunicode > 65535 and 0xd800 <= val <= 0xdfff:
                # surrogate pair
                if self.ll_chars[i] == '\\' and self.ll_chars[i+1] == 'u':
                    val = self.decode_surrogate_pair(i, val)
                    i += 6
        except ValueError:
            raise DecoderError("Invalid \\uXXXX escape", i-1)
        #
        uchr = runicode.code_to_unichr(val)     # may be a surrogate pair again
        utf8_ch = unicodehelper.encode_utf8(
            self.space, uchr, allow_surrogates=True)
        builder.append(utf8_ch)
        return i

    def decode_surrogate_pair(self, i, highsurr):
        """ uppon enter the following must hold:
              chars[i] == "\\" and chars[i+1] == "u"
        """
        i += 2
        hexdigits = self.getslice(i, i+4)
        lowsurr = int(hexdigits, 16) # the possible ValueError is caugth by the caller
        return 0x10000 + (((highsurr - 0xd800) << 10) | (lowsurr - 0xdc00))

<<<<<<< HEAD
def loads(space, w_s, w_errorcls=None):
    if space.isinstance_w(w_s, space.w_bytes):
        raise oefmt(space.w_TypeError, "Expected string, got %T", w_s)
    s = space.str_w(w_s)
=======
def loads(space, w_s):
    if space.isinstance_w(w_s, space.w_unicode):
        raise oefmt(space.w_TypeError,
                    "Expected utf8-encoded str, got unicode")
    s = space.bytes_w(w_s)
>>>>>>> ca3243bc
    decoder = JSONDecoder(space, s)
    try:
        w_res = decoder.decode_any(0)
        i = decoder.skip_whitespace(decoder.pos)
        if i < len(s):
            start = i
            raise DecoderError('Extra data', start)
        return w_res
    except DecoderError as e:
        if w_errorcls is None:
            w_errorcls = space.w_ValueError
        w_e = space.call_function(w_errorcls, space.wrap(e.msg), w_s,
                                  space.wrap(e.pos))
        raise OperationError(w_errorcls, w_e)
    finally:
        decoder.close()<|MERGE_RESOLUTION|>--- conflicted
+++ resolved
@@ -144,22 +144,14 @@
             self.ll_chars[i+6] == 'y'):
             self.pos = i+7
             return self.space.newfloat(rfloat.INFINITY * sign)
-<<<<<<< HEAD
         raise DecoderError("Error when decoding Infinity at", i)
-=======
-        self._raise("Error when decoding Infinity at char %d", i)
->>>>>>> ca3243bc
 
     def decode_nan(self, i):
         if (self.ll_chars[i]   == 'a' and
             self.ll_chars[i+1] == 'N'):
             self.pos = i+2
             return self.space.newfloat(rfloat.NAN)
-<<<<<<< HEAD
         raise DecoderError("Error when decoding NaN at", i)
-=======
-        self._raise("Error when decoding NaN at char %d", i)
->>>>>>> ca3243bc
 
     def decode_numeric(self, i):
         start = i
@@ -318,12 +310,7 @@
                 self.last_type = TYPE_STRING
                 self.pos = i
                 return self.space.newunicode(content_unicode)
-<<<<<<< HEAD
             elif ch == '\\' or ch < '\x20':
-=======
-            elif ch == '\\':
-                content_so_far = self.getslice(start, i-1)
->>>>>>> ca3243bc
                 self.pos = i-1
                 return self.decode_string_escaped(start)
 
@@ -403,18 +390,8 @@
         lowsurr = int(hexdigits, 16) # the possible ValueError is caugth by the caller
         return 0x10000 + (((highsurr - 0xd800) << 10) | (lowsurr - 0xdc00))
 
-<<<<<<< HEAD
 def loads(space, w_s, w_errorcls=None):
-    if space.isinstance_w(w_s, space.w_bytes):
-        raise oefmt(space.w_TypeError, "Expected string, got %T", w_s)
-    s = space.str_w(w_s)
-=======
-def loads(space, w_s):
-    if space.isinstance_w(w_s, space.w_unicode):
-        raise oefmt(space.w_TypeError,
-                    "Expected utf8-encoded str, got unicode")
-    s = space.bytes_w(w_s)
->>>>>>> ca3243bc
+    s = space.text_w(w_s)
     decoder = JSONDecoder(space, s)
     try:
         w_res = decoder.decode_any(0)
@@ -426,8 +403,8 @@
     except DecoderError as e:
         if w_errorcls is None:
             w_errorcls = space.w_ValueError
-        w_e = space.call_function(w_errorcls, space.wrap(e.msg), w_s,
-                                  space.wrap(e.pos))
+        w_e = space.call_function(w_errorcls, space.newtext(e.msg), w_s,
+                                  space.newint(e.pos))
         raise OperationError(w_errorcls, w_e)
     finally:
         decoder.close()