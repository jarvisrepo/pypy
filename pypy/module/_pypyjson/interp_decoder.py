--- conflicted
+++ resolved
@@ -306,14 +306,8 @@
                     content_unicode = strslice2unicode_latin1(self.s, start, i-1)
                 self.last_type = TYPE_STRING
                 self.pos = i
-<<<<<<< HEAD
                 return self.space.newunicode(content_unicode)
-            elif ch == '\\':
-                content_so_far = self.getslice(start, i-1)
-=======
-                return self.space.wrap(content_unicode)
             elif ch == '\\' or ch < '\x20':
->>>>>>> e4f395ec
                 self.pos = i-1
                 return self.decode_string_escaped(start)
 
