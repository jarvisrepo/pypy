# -*- encoding: utf-8 -*-
from pypy.module._pypyjson.interp_decoder import JSONDecoder

def test_skip_whitespace():
    s = '   hello   '
    dec = JSONDecoder('fake space', s)
    assert dec.pos == 0
    assert dec.skip_whitespace(0) == 3
    assert dec.skip_whitespace(3) == 3
    assert dec.skip_whitespace(8) == len(s)
    dec.close()

class FakeSpace(object):
    def newutf8(self, s, l):
        return s

def test_decode_key():
    s1 = "123" * 100
    s = ' "%s"   "%s" ' % (s1, s1)
    dec = JSONDecoder(FakeSpace(), s)
    assert dec.pos == 0
    x = dec.decode_key(0)
    assert x == s1
    # check caching
    y = dec.decode_key(dec.pos)
    assert y == s1
    assert y is x
    dec.close()

class AppTest(object):
    spaceconfig = {"usemodules": ['_pypyjson']}

    def test_raise_on_bytes(self):
        import _pypyjson
        raises(TypeError, _pypyjson.loads, b"42")


    def test_decode_constants(self):
        import _pypyjson
        assert _pypyjson.loads('null') is None
        raises(ValueError, _pypyjson.loads, 'nul')
        raises(ValueError, _pypyjson.loads, 'nu')
        raises(ValueError, _pypyjson.loads, 'n')
        raises(ValueError, _pypyjson.loads, 'nuXX')
        #
        assert _pypyjson.loads('true') is True
        raises(ValueError, _pypyjson.loads, 'tru')
        raises(ValueError, _pypyjson.loads, 'tr')
        raises(ValueError, _pypyjson.loads, 't')
        raises(ValueError, _pypyjson.loads, 'trXX')
        #
        assert _pypyjson.loads('false') is False
        raises(ValueError, _pypyjson.loads, 'fals')
        raises(ValueError, _pypyjson.loads, 'fal')
        raises(ValueError, _pypyjson.loads, 'fa')
        raises(ValueError, _pypyjson.loads, 'f')
        raises(ValueError, _pypyjson.loads, 'falXX')


    def test_decode_string(self):
        import _pypyjson
        res = _pypyjson.loads('"hello"')
        assert res == 'hello'
        assert type(res) is str

    def test_decode_string_utf8(self):
        import _pypyjson
        s = 'àèìòù'
        raises(ValueError, _pypyjson.loads, '"%s"' % s.encode('utf-8'))

    def test_skip_whitespace(self):
        import _pypyjson
        s = '   "hello"   '
        assert _pypyjson.loads(s) == 'hello'
        s = '   "hello"   extra'
        raises(ValueError, "_pypyjson.loads(s)")

    def test_unterminated_string(self):
        import _pypyjson
        s = '"hello' # missing the trailing "
        raises(ValueError, "_pypyjson.loads(s)")

    def test_escape_sequence(self):
        import _pypyjson
        assert _pypyjson.loads(r'"\\"') == '\\'
        assert _pypyjson.loads(r'"\""') == '"'
        assert _pypyjson.loads(r'"\/"') == '/'
        assert _pypyjson.loads(r'"\b"') == '\b'
        assert _pypyjson.loads(r'"\f"') == '\f'
        assert _pypyjson.loads(r'"\n"') == '\n'
        assert _pypyjson.loads(r'"\r"') == '\r'
        assert _pypyjson.loads(r'"\t"') == '\t'

    def test_escape_sequence_in_the_middle(self):
        import _pypyjson
        s = r'"hello\nworld"'
        assert _pypyjson.loads(s) == "hello\nworld"

    def test_unterminated_string_after_escape_sequence(self):
        import _pypyjson
        s = r'"hello\nworld' # missing the trailing "
        raises(ValueError, "_pypyjson.loads(s)")

    def test_escape_sequence_unicode(self):
        import _pypyjson
        s = r'"\u1234"'
        assert _pypyjson.loads(s) == '\u1234'

    def test_invalid_utf_8(self):
        import _pypyjson
        s = '"\xe0"' # this is an invalid UTF8 sequence inside a string
        assert _pypyjson.loads(s) == 'à'

    def test_decode_numeric(self):
        import sys
        import _pypyjson
        def check(s, val):
            res = _pypyjson.loads(s)
            assert type(res) is type(val)
            assert res == val
        #
        check('42', 42)
        check('-42', -42)
        check('42.123', 42.123)
        check('42E0', 42.0)
        check('42E3', 42000.0)
        check('42E-1', 4.2)
        check('42E+1', 420.0)
        check('42.123E3', 42123.0)
        check('0', 0)
        check('-0', 0)
        check('0.123', 0.123)
        check('0E3', 0.0)
        check('5E0001', 50.0)
        check(str(1 << 32), 1 << 32)
        check(str(1 << 64), 1 << 64)
        #
        x = str(sys.maxsize+1) + '.123'
        check(x, float(x))
        x = str(sys.maxsize+1) + 'E1'
        check(x, float(x))
        x = str(sys.maxsize+1) + 'E-1'
        check(x, float(x))
        #
        check('1E400', float('inf'))
        ## # these are non-standard but supported by CPython json
        check('Infinity', float('inf'))
        check('-Infinity', float('-inf'))

    def test_nan(self):
        import math
        import _pypyjson
        res = _pypyjson.loads('NaN')
        assert math.isnan(res)

    def test_decode_numeric_invalid(self):
        import _pypyjson
        def error(s):
            raises(ValueError, _pypyjson.loads, s)
        #
        error('  42   abc')
        error('.123')
        error('+123')
        error('12.')
        error('12.-3')
        error('12E')
        error('12E-')
        error('0123') # numbers can't start with 0

    def test_decode_object(self):
        import _pypyjson
        assert _pypyjson.loads('{}') == {}
        assert _pypyjson.loads('{  }') == {}
        #
        s = '{"hello": "world", "aaa": "bbb"}'
        assert _pypyjson.loads(s) == {'hello': 'world',
                                      'aaa': 'bbb'}
        raises(ValueError, _pypyjson.loads, '{"key"')
        raises(ValueError, _pypyjson.loads, '{"key": 42')

    def test_decode_object_nonstring_key(self):
        import _pypyjson
        raises(ValueError, "_pypyjson.loads('{42: 43}')")

    def test_decode_array(self):
        import _pypyjson
        assert _pypyjson.loads('[]') == []
        assert _pypyjson.loads('[  ]') == []
        assert _pypyjson.loads('[1]') == [1]
        assert _pypyjson.loads('[1, 2]') == [1, 2]
        raises(ValueError, "_pypyjson.loads('[1: 2]')")
        raises(ValueError, "_pypyjson.loads('[1, 2')")
        raises(ValueError, """_pypyjson.loads('["extra comma",]')""")

    def test_unicode_surrogate_pair(self):
        import _pypyjson
        expected = 'z\U0001d120x'
        res = _pypyjson.loads('"z\\ud834\\udd20x"')
        assert res == expected

<<<<<<< HEAD
    def test_lone_surrogate(self):
=======
    def test_unicode_not_a_surrogate_pair(self):
        import _pypyjson
        res = _pypyjson.loads('"z\\ud800\\ud800x"')
        assert list(res) == [u'z', u'\ud800', u'\ud800', u'x']
        res = _pypyjson.loads('"z\\udbff\\uffffx"')
        assert list(res) == [u'z', u'\udbff', u'\uffff', u'x']
        res = _pypyjson.loads('"z\\ud800\\ud834\\udd20x"')
        assert res == u'z\ud800\U0001d120x'
        res = _pypyjson.loads('"z\\udc00\\udc00x"')
        assert list(res) == [u'z', u'\udc00', u'\udc00', u'x']

    def test_surrogate_pair(self):
>>>>>>> 243565ae
        import _pypyjson
        json = '{"a":"\\uD83D"}'
        res = _pypyjson.loads(json)
        assert res == {u'a': u'\ud83d'}

    def test_cache_keys(self):
        import _pypyjson
        json = '[{"a": 1}, {"a": 2}]'
        res = _pypyjson.loads(json)
        assert res == [{u'a': 1}, {u'a': 2}]

    def test_tab_in_string_should_fail(self):
        import _pypyjson
        # http://json.org/JSON_checker/test/fail25.json
        s = '["\ttab\tcharacter\tin\tstring\t"]'
        raises(ValueError, "_pypyjson.loads(s)")

    def test_raw_encode_basestring_ascii(self):
        import _pypyjson
        def check(s):
            s = _pypyjson.raw_encode_basestring_ascii(s)
            assert type(s) is str
            return s
        assert check("") == ""
        assert check(u"") == ""
        assert check("abc ") == "abc "
        assert check(u"abc ") == "abc "
        assert check("\xc0") == "\\u00c0"
        assert check("\xc2\x84") == "\\u00c2\\u0084"
        assert check(u"\ud808\udf45") == "\\ud808\\udf45"
        assert check(u"\U00012345") == "\\ud808\\udf45"
        assert check("a\"c") == "a\\\"c"
        assert check("\\\"\b\f\n\r\t") == '\\\\\\"\\b\\f\\n\\r\\t'
        assert check("\x07") == "\\u0007"

    def test_error_position(self):
        import _pypyjson
        test_cases = [
            ('[,', "Unexpected ',' at", 1),
            ('{"spam":[}', "Unexpected '}' at", 9),
            ('[42:', "Unexpected ':' when decoding array", 3),
            ('[42 "spam"', "Unexpected '\"' when decoding array", 4),
            ('[42,]', "Unexpected ']' at", 4),
            ('{"spam":[42}', "Unexpected '}' when decoding array", 11),
            ('["]', 'Unterminated string starting at', 1),
            ('["spam":', "Unexpected ':' when decoding array", 7),
            ('[{]', "Key name must be string at char", 2),
        ]
        for inputtext, errmsg, errpos in test_cases:
            exc = raises(ValueError, _pypyjson.loads, inputtext)
            assert exc.value.args == (errmsg, inputtext, errpos)

    def test_keys_reuse(self):
        import _pypyjson
        s = '[{"a_key": 1, "b_\xe9": 2}, {"a_key": 3, "b_\xe9": 4}]'
        rval = _pypyjson.loads(s)
        (a, b), (c, d) = sorted(rval[0]), sorted(rval[1])
        assert a is c
        assert b is d

    def test_custom_error_class(self):
        import _pypyjson
        class MyError(Exception):
            pass
        exc = raises(MyError, _pypyjson.loads, 'nul', MyError)
        assert exc.value.args == ('Error when decoding null at', 'nul', 1)<|MERGE_RESOLUTION|>--- conflicted
+++ resolved
@@ -198,9 +198,6 @@
         res = _pypyjson.loads('"z\\ud834\\udd20x"')
         assert res == expected
 
-<<<<<<< HEAD
-    def test_lone_surrogate(self):
-=======
     def test_unicode_not_a_surrogate_pair(self):
         import _pypyjson
         res = _pypyjson.loads('"z\\ud800\\ud800x"')
@@ -212,8 +209,7 @@
         res = _pypyjson.loads('"z\\udc00\\udc00x"')
         assert list(res) == [u'z', u'\udc00', u'\udc00', u'x']
 
-    def test_surrogate_pair(self):
->>>>>>> 243565ae
+    def test_lone_surrogate(self):
         import _pypyjson
         json = '{"a":"\\uD83D"}'
         res = _pypyjson.loads(json)
