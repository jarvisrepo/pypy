--- conflicted
+++ resolved
@@ -189,15 +189,6 @@
         s = '["\ttab\tcharacter\tin\tstring\t"]'
         raises(ValueError, "_pypyjson.loads(s)")
 
-<<<<<<< HEAD
-    def test_keys_reuse(self):
-        import _pypyjson
-        s = '[{"a_key": 1, "b_\xe9": 2}, {"a_key": 3, "b_\xe9": 4}]'
-        rval = _pypyjson.loads(s)
-        (a, b), (c, d) = sorted(rval[0]), sorted(rval[1])
-        assert a is c
-        assert b is d
-=======
     def test_raw_encode_basestring_ascii(self):
         import _pypyjson
         def check(s):
@@ -216,4 +207,11 @@
         assert check("a\"c") == "a\\\"c"
         assert check("\\\"\b\f\n\r\t") == '\\\\\\"\\b\\f\\n\\r\\t'
         assert check("\x07") == "\\u0007"
->>>>>>> 93f56611
+
+    def test_keys_reuse(self):
+        import _pypyjson
+        s = '[{"a_key": 1, "b_\xe9": 2}, {"a_key": 3, "b_\xe9": 4}]'
+        rval = _pypyjson.loads(s)
+        (a, b), (c, d) = sorted(rval[0]), sorted(rval[1])
+        assert a is c
+        assert b is d