# -*- encoding: utf-8 -*-
import pytest
from pypy.module._pypyjson.interp_decoder import JSONDecoder, Terminator, MapBase
from rpython.rtyper.lltypesystem import lltype, rffi


class TestJson(object):
    def test_skip_whitespace(self):
        s = '   hello   '
        dec = JSONDecoder(self.space, s)
        assert dec.pos == 0
        assert dec.skip_whitespace(0) == 3
        assert dec.skip_whitespace(3) == 3
        assert dec.skip_whitespace(8) == len(s)
        dec.close()

    def test_json_map(self):
        m = Terminator(self.space)
        w_a = self.space.newutf8("a", 1)
        w_b = self.space.newutf8("b", 1)
        w_c = self.space.newutf8("c", 1)
        m1 = m.get_next(w_a, '"a"', 0, 3, m)
        assert m1.w_key == w_a
<<<<<<< HEAD
        assert m1.single_nextmap is None
        assert m1.key_repr == '"a"'
        assert m1.key_repr_cmp('"a": 123', 0)
        assert not m1.key_repr_cmp('b": 123', 0)
        assert m.single_nextmap.w_key == w_a
=======
        assert m1.nextmap_first is None
        assert m1.key_repr == '"a"'
        assert m1.key_repr_cmp('"a": 123', 0)
        assert not m1.key_repr_cmp('b": 123', 0)
        assert m.nextmap_first.w_key == w_a
>>>>>>> fc7b4b6e

        m2 = m.get_next(w_a, '"a"', 0, 3, m)
        assert m2 is m1

        m3 = m.get_next(w_b, '"b"', 0, 3, m)
        assert m3.w_key == w_b
<<<<<<< HEAD
        assert m3.single_nextmap is None
        assert m3.key_repr == '"b"'
        assert m.single_nextmap is m1

        m4 = m3.get_next(w_c, '"c"', 0, 3, m)
        assert m4.w_key == w_c
        assert m4.single_nextmap is None
        assert m4.key_repr == '"c"'
        assert m3.single_nextmap is m4
=======
        assert m3.nextmap_first is None
        assert m3.key_repr == '"b"'
        assert m.nextmap_first is m1

        m4 = m3.get_next(w_c, '"c"', 0, 3, m)
        assert m4.w_key == w_c
        assert m4.nextmap_first is None
        assert m4.key_repr == '"c"'
        assert m3.nextmap_first is m4
>>>>>>> fc7b4b6e

    def test_json_map_get_index(self):
        m = Terminator(self.space)
        w_a = self.space.newutf8("a", 1)
        w_b = self.space.newutf8("b", 1)
        w_c = self.space.newutf8("c", 1)
        m1 = m.get_next(w_a, 'a"', 0, 2, m)
        assert m1.get_index(w_a) == 0
        assert m1.get_index(w_b) == -1

        m2 = m.get_next(w_b, 'b"', 0, 2, m)
        assert m2.get_index(w_b) == 0
        assert m2.get_index(w_a) == -1

        m3 = m2.get_next(w_c, 'c"', 0, 2, m)
        assert m3.get_index(w_b) == 0
        assert m3.get_index(w_c) == 1
        assert m3.get_index(w_a) == -1

<<<<<<< HEAD
=======
    def test_jsonmap_fill_dict(self):
        from collections import OrderedDict
        m = Terminator(self.space)
        space = self.space
        w_a = space.newutf8("a", 1)
        w_b = space.newutf8("b", 1)
        w_c = space.newutf8("c", 1)
        m1 = m.get_next(w_a, 'a"', 0, 2, m)
        m2 = m1.get_next(w_b, 'b"', 0, 2, m)
        m3 = m2.get_next(w_c, 'c"', 0, 2, m)
        d = OrderedDict()
        m3.fill_dict(d, [space.w_None, space.w_None, space.w_None])
        assert list(d) == [w_a, w_b, w_c]


>>>>>>> fc7b4b6e
    def test_decode_key_map(self):
        m = Terminator(self.space)
        m_diff = Terminator(self.space)
        for s1 in ["abc", "1001" * 10, u"ä".encode("utf-8")]:
            s = ' "%s"   "%s" "%s"' % (s1, s1, s1)
            dec = JSONDecoder(self.space, s)
            assert dec.pos == 0
            m1 = dec.decode_key_map(dec.skip_whitespace(0), m)
            assert m1.w_key._utf8 == s1
            assert m1.key_repr == '"%s"' % s1

            # check caching on w_key level
            m2 = dec.decode_key_map(dec.skip_whitespace(dec.pos), m_diff)
            assert m1.w_key is m2.w_key

            # check caching on map level
            m3 = dec.decode_key_map(dec.skip_whitespace(dec.pos), m_diff)
            assert m3 is m2
            dec.close()

    def test_decode_string_caching(self):
        for s1 in ["abc", u"ä".encode("utf-8")]:
            s = '"%s"   "%s"    "%s"' % (s1, s1, s1)
            dec = JSONDecoder(self.space, s)
            dec.MIN_SIZE_FOR_STRING_CACHE = 0
            assert dec.pos == 0
            w_x = dec.decode_string(1)
            w_y = dec.decode_string(dec.skip_whitespace(dec.pos) + 1)
            assert w_x is not w_y
            # check caching
            w_z = dec.decode_string(dec.skip_whitespace(dec.pos) + 1)
            assert w_z is w_y
            dec.close()

    def _make_some_maps(self):
        # base -> m1 -> m2 -> m3
        #                \-> m4
        w_a = self.space.newutf8("a", 1)
        w_b = self.space.newutf8("b", 1)
        w_c = self.space.newutf8("c", 1)
        w_d = self.space.newutf8("d", 1)
        base = Terminator(self.space)
        base.instantiation_count = 6
        m1 = base.get_next(w_a, 'a"', 0, 2, base)
        m2 = m1.get_next(w_b, 'b"', 0, 2, base)
        m3 = m2.get_next(w_c, 'c"', 0, 2, base)
        m4 = m2.get_next(w_d, 'd"', 0, 2, base)
        return base, m1, m2, m3, m4

    # unit tests for map state transistions
    def test_fringe_to_useful(self):
        base, m1, m2, m3, m4 = self._make_some_maps()
        base.instantiation_count = 6
        assert m1.state == MapBase.FRINGE
        m1.instantiation_count = 6

        assert m2.state == MapBase.PRELIMINARY
        m2.instantiation_count = 6

        assert m3.state == MapBase.PRELIMINARY
        m3.instantiation_count = 2
<<<<<<< HEAD
        assert m2.single_nextmap is m3
=======
        assert m2.nextmap_first is m3
>>>>>>> fc7b4b6e

        assert m4.state == MapBase.PRELIMINARY
        m4.instantiation_count = 4

        m1.mark_useful(base)
        assert m1.state == MapBase.USEFUL
        assert m2.state == MapBase.USEFUL
        assert m3.state == MapBase.FRINGE
        assert m4.state == MapBase.USEFUL
<<<<<<< HEAD
        assert m2.single_nextmap is m4
=======
        assert m2.nextmap_first is m4
>>>>>>> fc7b4b6e

        assert m1.number_of_leaves == 2
        base._check_invariants()

    def test_number_of_leaves(self):
        w_x = self.space.newutf8("x", 1)
        base, m1, m2, m3, m4 = self._make_some_maps()
        assert base.number_of_leaves == 2
        assert m1.number_of_leaves == 2
        assert m2.number_of_leaves == 2
        assert m3.number_of_leaves == 1
        assert m4.number_of_leaves == 1
        m5 = m2.get_next(w_x, 'x"', 0, 2, base)
        assert base.number_of_leaves == 3
        assert m1.number_of_leaves == 3
        assert m2.number_of_leaves == 3
        assert m5.number_of_leaves == 1

    def test_number_of_leaves_after_mark_blocked(self):
        w_x = self.space.newutf8("x", 1)
        base, m1, m2, m3, m4 = self._make_some_maps()
        m5 = m2.get_next(w_x, 'x"', 0, 2, base)
        assert base.number_of_leaves == 3
        m2.mark_blocked(base)
        assert base.number_of_leaves == 1

    def test_mark_useful_cleans_fringe(self):
        base, m1, m2, m3, m4 = self._make_some_maps()
        base.instantiation_count = 6
        assert m1.state == MapBase.FRINGE
        m1.instantiation_count = 6
        m2.instantiation_count = 6
        m3.instantiation_count = 2
        m4.instantiation_count = 4
        assert base.current_fringe == {m1: None}

        m1.mark_useful(base)
        assert base.current_fringe == {m3: None}

    def test_cleanup_fringe(self):
        w_a = self.space.newutf8("a", 1)
        w_b = self.space.newutf8("b", 1)
        w_c = self.space.newutf8("c", 1)
        w_d = self.space.newutf8("d", 1)
        base = Terminator(self.space)
        base.instantiation_count = 6
        m1 = base.get_next(w_a, 'a"', 0, 2, base)
        m2 = base.get_next(w_b, 'b"', 0, 2, base)
        m3 = base.get_next(w_c, 'c"', 0, 2, base)
        m4 = base.get_next(w_d, 'd"', 0, 2, base)
        m5 = m4.get_next(w_a, 'a"', 0, 2, base)
        base.instantiation_count = 7
        m1.instantiation_count = 2
        m2.instantiation_count = 2
        m3.instantiation_count = 2
        m4.instantiation_count = 1
        m5.instantiation_count = 1
        assert base.current_fringe == dict.fromkeys([m1, m2, m3, m4])

        base.cleanup_fringe()
        assert base.current_fringe == dict.fromkeys([m1, m2, m3])
        assert m4.state == MapBase.BLOCKED
<<<<<<< HEAD
        assert m4.single_nextmap is None
        assert m4.all_next is None
        assert m5.state == MapBase.BLOCKED
        assert m5.single_nextmap is None
        assert m5.all_next is None
=======
        assert m4.nextmap_first is None
        assert m4.nextmap_all is None
        assert m5.state == MapBase.BLOCKED
        assert m5.nextmap_first is None
        assert m5.nextmap_all is None
>>>>>>> fc7b4b6e

    def test_deal_with_blocked(self):
        w_a = self.space.newutf8("a", 1)
        w_b = self.space.newutf8("b", 1)
        w_c = self.space.newutf8("c", 1)
        space = self.space
        s = '{"a": 1, "b": 2, "c": 3}'
        dec = JSONDecoder(space, s)
        dec.startmap = base = Terminator(space)
        m1 = base.get_next(w_a, 'a"', 0, 2, base)
        m2 = m1.get_next(w_b, 'b"', 0, 2, base)
        m2.mark_blocked(base)
        w_res = dec.decode_object(1)
        assert space.int_w(space.len(w_res)) == 3
        assert space.int_w(space.getitem(w_res, w_a)) == 1
        assert space.int_w(space.getitem(w_res, w_b)) == 2
        assert space.int_w(space.getitem(w_res, w_c)) == 3
        dec.close()

    def test_deal_with_blocked_number_of_leaves(self):
        w_a = self.space.newutf8("a", 1)
        w_b = self.space.newutf8("b", 1)
        w_x = self.space.newutf8("x", 1)
        w_u = self.space.newutf8("u", 1)
        space = self.space
        base = Terminator(space)
        m1 = base.get_next(w_a, 'a"', 0, 2, base)
        m2 = m1.get_next(w_b, 'b"', 0, 2, base)
        m2.get_next(w_x, 'x"', 0, 2, base)
        m2.get_next(w_u, 'u"', 0, 2, base)
        assert base.number_of_leaves == 2
        m2.mark_blocked(base)
        assert base.number_of_leaves == 1

    def test_instatiation_count(self):
        m = Terminator(self.space)
        dec = JSONDecoder(self.space, '"abc" "def"')
        m1 = dec.decode_key_map(dec.skip_whitespace(0), m)
        m2 = dec.decode_key_map(dec.skip_whitespace(6), m1)
        m1 = dec.decode_key_map(dec.skip_whitespace(0), m)
        m2 = dec.decode_key_map(dec.skip_whitespace(6), m1)
        m1 = dec.decode_key_map(dec.skip_whitespace(0), m)

        assert m1.instantiation_count == 3
        assert m2.instantiation_count == 2
        dec.close()


class AppTest(object):
    spaceconfig = {"usemodules": ['_pypyjson']}

    def test_raise_on_bytes(self):
        import _pypyjson
        raises(TypeError, _pypyjson.loads, b"42")


    def test_decode_constants(self):
        import _pypyjson
        assert _pypyjson.loads('null') is None
        raises(ValueError, _pypyjson.loads, 'nul')
        raises(ValueError, _pypyjson.loads, 'nu')
        raises(ValueError, _pypyjson.loads, 'n')
        raises(ValueError, _pypyjson.loads, 'nuXX')
        #
        assert _pypyjson.loads('true') is True
        raises(ValueError, _pypyjson.loads, 'tru')
        raises(ValueError, _pypyjson.loads, 'tr')
        raises(ValueError, _pypyjson.loads, 't')
        raises(ValueError, _pypyjson.loads, 'trXX')
        #
        assert _pypyjson.loads('false') is False
        raises(ValueError, _pypyjson.loads, 'fals')
        raises(ValueError, _pypyjson.loads, 'fal')
        raises(ValueError, _pypyjson.loads, 'fa')
        raises(ValueError, _pypyjson.loads, 'f')
        raises(ValueError, _pypyjson.loads, 'falXX')


    def test_decode_string(self):
        import _pypyjson
        res = _pypyjson.loads('"hello"')
        assert res == 'hello'
        assert type(res) is str

    def test_decode_string_utf8(self):
        import _pypyjson
        s = 'àèìòù'
        raises(ValueError, _pypyjson.loads, '"%s"' % s.encode('utf-8'))

    def test_skip_whitespace(self):
        import _pypyjson
        s = '   "hello"   '
        assert _pypyjson.loads(s) == 'hello'
        s = '   "hello"   extra'
        raises(ValueError, "_pypyjson.loads(s)")

    def test_unterminated_string(self):
        import _pypyjson
        s = '"hello' # missing the trailing "
        raises(ValueError, "_pypyjson.loads(s)")

    def test_escape_sequence(self):
        import _pypyjson
<<<<<<< HEAD
        assert _pypyjson.loads(r'"\\"') == '\\'
        assert _pypyjson.loads(r'"\""') == '"'
        assert _pypyjson.loads(r'"\/"') == '/'
        assert _pypyjson.loads(r'"\b"') == '\b'
        assert _pypyjson.loads(r'"\f"') == '\f'
        assert _pypyjson.loads(r'"\n"') == '\n'
        assert _pypyjson.loads(r'"\r"') == '\r'
        assert _pypyjson.loads(r'"\t"') == '\t'
=======
        assert _pypyjson.loads(r'"\\"') == u'\\'
        assert _pypyjson.loads(r'"\""') == u'"'
        assert _pypyjson.loads(r'"\/"') == u'/'
        assert _pypyjson.loads(r'"\b"') == u'\b'
        assert _pypyjson.loads(r'"\f"') == u'\f'
        assert _pypyjson.loads(r'"\n"') == u'\n'
        assert _pypyjson.loads(r'"\r"') == u'\r'
        assert _pypyjson.loads(r'"\t"') == u'\t'
>>>>>>> fc7b4b6e

    def test_escape_sequence_in_the_middle(self):
        import _pypyjson
        s = r'"hello\nworld"'
        assert _pypyjson.loads(s) == "hello\nworld"

    def test_unterminated_string_after_escape_sequence(self):
        import _pypyjson
        s = r'"hello\nworld' # missing the trailing "
        raises(ValueError, "_pypyjson.loads(s)")

    def test_escape_sequence_unicode(self):
        import _pypyjson
        s = r'"\u1234"'
        assert _pypyjson.loads(s) == '\u1234'

    def test_escape_sequence_mixed_with_unicode(self):
        import _pypyjson
        assert _pypyjson.loads(r'"abc\\' + u'ä"') == u'abc\\ä'
        assert _pypyjson.loads(r'"abc\"' + u'ä"') == u'abc"ä'
        assert _pypyjson.loads(r'"def\u1234' + u'ä"') == u'def\u1234ä'

    def test_escape_sequence_mixed_with_utf8(self):
        import _pypyjson
        utf8 = u'ä"'.encode("utf-8")
        assert _pypyjson.loads(r'"abc\\' + utf8) == u'abc\\ä'
        assert _pypyjson.loads(r'"abc\"' + utf8) == u'abc"ä'
        assert _pypyjson.loads(r'"def\u1234' + utf8) == u'def\u1234ä'

    def test_invalid_utf_8(self):
        import _pypyjson
        s = '"\xe0"' # this is an invalid UTF8 sequence inside a string
        assert _pypyjson.loads(s) == 'à'

    def test_decode_numeric(self):
        import sys
        import _pypyjson
        def check(s, val):
            res = _pypyjson.loads(s)
            assert type(res) is type(val)
            assert res == val
        #
        check('42', 42)
        check('-42', -42)
        check('42.123', 42.123)
        check('42E0', 42.0)
        check('42E3', 42000.0)
        check('42E-1', 4.2)
        check('42E+1', 420.0)
        check('42.123E3', 42123.0)
        check('0', 0)
        check('-0', 0)
        check('0.123', 0.123)
        check('0E3', 0.0)
        check('5E0001', 50.0)
        check(str(1 << 32), 1 << 32)
        check(str(1 << 64), 1 << 64)
        #
        x = str(sys.maxsize+1) + '.123'
        check(x, float(x))
        x = str(sys.maxsize+1) + 'E1'
        check(x, float(x))
        x = str(sys.maxsize+1) + 'E-1'
        check(x, float(x))
        #
        check('1E400', float('inf'))
        ## # these are non-standard but supported by CPython json
        check('Infinity', float('inf'))
        check('-Infinity', float('-inf'))

    def test_nan(self):
        import math
        import _pypyjson
        res = _pypyjson.loads('NaN')
        assert math.isnan(res)

    def test_decode_numeric_invalid(self):
        import _pypyjson
        def error(s):
            raises(ValueError, _pypyjson.loads, s)
        #
        error('  42   abc')
        error('.123')
        error('+123')
        error('12.')
        error('12.-3')
        error('12E')
        error('12E-')
        error('0123') # numbers can't start with 0

    def test_decode_object(self):
        import _pypyjson
        assert _pypyjson.loads('{}') == {}
        assert _pypyjson.loads('{  }') == {}
        #
        s = '{"hello": "world", "aaa": "bbb"}'
        assert _pypyjson.loads(s) == {'hello': 'world',
                                      'aaa': 'bbb'}
        assert _pypyjson.loads(s) == {'hello': 'world',
                                      'aaa': 'bbb'}
        raises(ValueError, _pypyjson.loads, '{"key"')
        raises(ValueError, _pypyjson.loads, '{"key": 42')

        assert _pypyjson.loads('{"neighborhood": ""}') == {
            "neighborhood": ""}

    def test_decode_object_nonstring_key(self):
        import _pypyjson
        raises(ValueError, "_pypyjson.loads('{42: 43}')")

    def test_decode_array(self):
        import _pypyjson
        assert _pypyjson.loads('[]') == []
        assert _pypyjson.loads('[  ]') == []
        assert _pypyjson.loads('[1]') == [1]
        assert _pypyjson.loads('[1, 2]') == [1, 2]
        raises(ValueError, "_pypyjson.loads('[1: 2]')")
        raises(ValueError, "_pypyjson.loads('[1, 2')")
        raises(ValueError, """_pypyjson.loads('["extra comma",]')""")

    def test_unicode_surrogate_pair(self):
        import _pypyjson
        expected = 'z\U0001d120x'
        res = _pypyjson.loads('"z\\ud834\\udd20x"')
        assert res == expected

    def test_unicode_not_a_surrogate_pair(self):
        import _pypyjson
        res = _pypyjson.loads('"z\\ud800\\ud800x"')
        assert list(res) == [u'z', u'\ud800', u'\ud800', u'x']
        res = _pypyjson.loads('"z\\udbff\\uffffx"')
        assert list(res) == [u'z', u'\udbff', u'\uffff', u'x']
        res = _pypyjson.loads('"z\\ud800\\ud834\\udd20x"')
        assert res == u'z\ud800\U0001d120x'
        res = _pypyjson.loads('"z\\udc00\\udc00x"')
        assert list(res) == [u'z', u'\udc00', u'\udc00', u'x']

    def test_lone_surrogate(self):
        import _pypyjson
        json = '{"a":"\\uD83D"}'
        res = _pypyjson.loads(json)
        assert res == {u'a': u'\ud83d'}

    def test_cache_keys(self):
        import _pypyjson
        json = '[{"a": 1}, {"a": 2}]'
        res = _pypyjson.loads(json)
        assert res == [{u'a': 1}, {u'a': 2}]

    def test_tab_in_string_should_fail(self):
        import _pypyjson
        # http://json.org/JSON_checker/test/fail25.json
        s = '["\ttab\tcharacter\tin\tstring\t"]'
        raises(ValueError, "_pypyjson.loads(s)")

    def test_raw_encode_basestring_ascii(self):
        import _pypyjson
        def check(s):
            s = _pypyjson.raw_encode_basestring_ascii(s)
            assert type(s) is str
            return s
        assert check("") == ""
        assert check(u"") == ""
        assert check("abc ") == "abc "
        assert check(u"abc ") == "abc "
        assert check("\xc0") == "\\u00c0"
        assert check("\xc2\x84") == "\\u00c2\\u0084"
        assert check(u"\ud808\udf45") == "\\ud808\\udf45"
        assert check(u"\U00012345") == "\\ud808\\udf45"
        assert check("a\"c") == "a\\\"c"
        assert check("\\\"\b\f\n\r\t") == '\\\\\\"\\b\\f\\n\\r\\t'
        assert check("\x07") == "\\u0007"

    def test_error_position(self):
        import _pypyjson
        test_cases = [
            ('[,', "Unexpected ','", 1),
            ('{"spam":[}', "Unexpected '}'", 9),
            ('[42:', "Unexpected ':' when decoding array", 3),
            ('[42 "spam"', "Unexpected '\"' when decoding array", 4),
            ('[42,]', "Unexpected ']'", 4),
            ('{"spam":[42}', "Unexpected '}' when decoding array", 11),
            ('["]', 'Unterminated string starting at', 1),
            ('["spam":', "Unexpected ':' when decoding array", 7),
            ('[{]', "Key name must be string at char", 2),
            ('{"a": 1 "b": 2}', "Unexpected '\"' when decoding object", 8),
        ]
        for inputtext, errmsg, errpos in test_cases:
            exc = raises(ValueError, _pypyjson.loads, inputtext)
<<<<<<< HEAD
            assert exc.value.args == (errmsg, inputtext, errpos)

    def test_keys_reuse(self):
        import _pypyjson
        s = '[{"a_key": 1, "b_\xe9": 2}, {"a_key": 3, "b_\xe9": 4}]'
        rval = _pypyjson.loads(s)
        (a, b), (c, d) = sorted(rval[0]), sorted(rval[1])
        assert a is c
        assert b is d

    def test_custom_error_class(self):
        import _pypyjson
        class MyError(Exception):
            pass
        exc = raises(MyError, _pypyjson.loads, 'nul', MyError)
        assert exc.value.args == ('Error when decoding null', 'nul', 1)
=======
            assert str(exc.value) == errmsg
>>>>>>> fc7b4b6e
<|MERGE_RESOLUTION|>--- conflicted
+++ resolved
@@ -21,36 +21,17 @@
         w_c = self.space.newutf8("c", 1)
         m1 = m.get_next(w_a, '"a"', 0, 3, m)
         assert m1.w_key == w_a
-<<<<<<< HEAD
-        assert m1.single_nextmap is None
-        assert m1.key_repr == '"a"'
-        assert m1.key_repr_cmp('"a": 123', 0)
-        assert not m1.key_repr_cmp('b": 123', 0)
-        assert m.single_nextmap.w_key == w_a
-=======
         assert m1.nextmap_first is None
         assert m1.key_repr == '"a"'
         assert m1.key_repr_cmp('"a": 123', 0)
         assert not m1.key_repr_cmp('b": 123', 0)
         assert m.nextmap_first.w_key == w_a
->>>>>>> fc7b4b6e
 
         m2 = m.get_next(w_a, '"a"', 0, 3, m)
         assert m2 is m1
 
         m3 = m.get_next(w_b, '"b"', 0, 3, m)
         assert m3.w_key == w_b
-<<<<<<< HEAD
-        assert m3.single_nextmap is None
-        assert m3.key_repr == '"b"'
-        assert m.single_nextmap is m1
-
-        m4 = m3.get_next(w_c, '"c"', 0, 3, m)
-        assert m4.w_key == w_c
-        assert m4.single_nextmap is None
-        assert m4.key_repr == '"c"'
-        assert m3.single_nextmap is m4
-=======
         assert m3.nextmap_first is None
         assert m3.key_repr == '"b"'
         assert m.nextmap_first is m1
@@ -60,7 +41,6 @@
         assert m4.nextmap_first is None
         assert m4.key_repr == '"c"'
         assert m3.nextmap_first is m4
->>>>>>> fc7b4b6e
 
     def test_json_map_get_index(self):
         m = Terminator(self.space)
@@ -80,8 +60,6 @@
         assert m3.get_index(w_c) == 1
         assert m3.get_index(w_a) == -1
 
-<<<<<<< HEAD
-=======
     def test_jsonmap_fill_dict(self):
         from collections import OrderedDict
         m = Terminator(self.space)
@@ -97,7 +75,6 @@
         assert list(d) == [w_a, w_b, w_c]
 
 
->>>>>>> fc7b4b6e
     def test_decode_key_map(self):
         m = Terminator(self.space)
         m_diff = Terminator(self.space)
@@ -159,11 +136,7 @@
 
         assert m3.state == MapBase.PRELIMINARY
         m3.instantiation_count = 2
-<<<<<<< HEAD
-        assert m2.single_nextmap is m3
-=======
         assert m2.nextmap_first is m3
->>>>>>> fc7b4b6e
 
         assert m4.state == MapBase.PRELIMINARY
         m4.instantiation_count = 4
@@ -173,11 +146,7 @@
         assert m2.state == MapBase.USEFUL
         assert m3.state == MapBase.FRINGE
         assert m4.state == MapBase.USEFUL
-<<<<<<< HEAD
-        assert m2.single_nextmap is m4
-=======
         assert m2.nextmap_first is m4
->>>>>>> fc7b4b6e
 
         assert m1.number_of_leaves == 2
         base._check_invariants()
@@ -240,19 +209,11 @@
         base.cleanup_fringe()
         assert base.current_fringe == dict.fromkeys([m1, m2, m3])
         assert m4.state == MapBase.BLOCKED
-<<<<<<< HEAD
-        assert m4.single_nextmap is None
-        assert m4.all_next is None
-        assert m5.state == MapBase.BLOCKED
-        assert m5.single_nextmap is None
-        assert m5.all_next is None
-=======
         assert m4.nextmap_first is None
         assert m4.nextmap_all is None
         assert m5.state == MapBase.BLOCKED
         assert m5.nextmap_first is None
         assert m5.nextmap_all is None
->>>>>>> fc7b4b6e
 
     def test_deal_with_blocked(self):
         w_a = self.space.newutf8("a", 1)
@@ -356,7 +317,6 @@
 
     def test_escape_sequence(self):
         import _pypyjson
-<<<<<<< HEAD
         assert _pypyjson.loads(r'"\\"') == '\\'
         assert _pypyjson.loads(r'"\""') == '"'
         assert _pypyjson.loads(r'"\/"') == '/'
@@ -365,16 +325,6 @@
         assert _pypyjson.loads(r'"\n"') == '\n'
         assert _pypyjson.loads(r'"\r"') == '\r'
         assert _pypyjson.loads(r'"\t"') == '\t'
-=======
-        assert _pypyjson.loads(r'"\\"') == u'\\'
-        assert _pypyjson.loads(r'"\""') == u'"'
-        assert _pypyjson.loads(r'"\/"') == u'/'
-        assert _pypyjson.loads(r'"\b"') == u'\b'
-        assert _pypyjson.loads(r'"\f"') == u'\f'
-        assert _pypyjson.loads(r'"\n"') == u'\n'
-        assert _pypyjson.loads(r'"\r"') == u'\r'
-        assert _pypyjson.loads(r'"\t"') == u'\t'
->>>>>>> fc7b4b6e
 
     def test_escape_sequence_in_the_middle(self):
         import _pypyjson
@@ -396,13 +346,6 @@
         assert _pypyjson.loads(r'"abc\\' + u'ä"') == u'abc\\ä'
         assert _pypyjson.loads(r'"abc\"' + u'ä"') == u'abc"ä'
         assert _pypyjson.loads(r'"def\u1234' + u'ä"') == u'def\u1234ä'
-
-    def test_escape_sequence_mixed_with_utf8(self):
-        import _pypyjson
-        utf8 = u'ä"'.encode("utf-8")
-        assert _pypyjson.loads(r'"abc\\' + utf8) == u'abc\\ä'
-        assert _pypyjson.loads(r'"abc\"' + utf8) == u'abc"ä'
-        assert _pypyjson.loads(r'"def\u1234' + utf8) == u'def\u1234ä'
 
     def test_invalid_utf_8(self):
         import _pypyjson
@@ -564,7 +507,6 @@
         ]
         for inputtext, errmsg, errpos in test_cases:
             exc = raises(ValueError, _pypyjson.loads, inputtext)
-<<<<<<< HEAD
             assert exc.value.args == (errmsg, inputtext, errpos)
 
     def test_keys_reuse(self):
@@ -580,7 +522,4 @@
         class MyError(Exception):
             pass
         exc = raises(MyError, _pypyjson.loads, 'nul', MyError)
-        assert exc.value.args == ('Error when decoding null', 'nul', 1)
-=======
-            assert str(exc.value) == errmsg
->>>>>>> fc7b4b6e
+        assert exc.value.args == ('Error when decoding null', 'nul', 1)