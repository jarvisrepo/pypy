--- conflicted
+++ resolved
@@ -188,14 +188,10 @@
         import _pypyjson
         expected = u'z\U0001d120x'
         res = _pypyjson.loads('"z\\ud834\\udd20x"')
-<<<<<<< HEAD
         assert res == expected
 
     def test_tab_in_string_should_fail(self):
         import _pypyjson
         # http://json.org/JSON_checker/test/fail25.json
         s = '["\ttab\tcharacter\tin\tstring\t"]'
-        raises(ValueError, "_pypyjson.loads(s)")
-=======
-        assert res == expected
->>>>>>> 7d8e186f
+        raises(ValueError, "_pypyjson.loads(s)")