from rpython.rlib.rstring import StringBuilder
from rpython.rlib import rutf8
from pypy.interpreter import unicodehelper


HEX = '0123456789abcdef'

ESCAPE_DICT = {
    '\b': '\\b',
    '\f': '\\f',
    '\n': '\\n',
    '\r': '\\r',
    '\t': '\\t',
}
ESCAPE_BEFORE_SPACE = [ESCAPE_DICT.get(chr(_i), '\\u%04x' % _i)
                       for _i in range(32)]


<<<<<<< HEAD
def raw_encode_basestring_ascii(space, w_unicode):
    u = space.unicode_w(w_unicode)
    for i in range(len(u)):
        c = ord(u[i])
        if c < 32 or c > 126 or c == ord('\\') or c == ord('"'):
            break
    else:
        # The unicode string 'u' contains only safe characters.
        return w_unicode

    sb = StringBuilder(len(u) + 20)

    for i in range(len(u)):
        c = ord(u[i])
=======
def raw_encode_basestring_ascii(space, w_string):
    if space.isinstance_w(w_string, space.w_bytes):
        s = space.bytes_w(w_string)
        for i in range(len(s)):
            c = s[i]
            if c >= ' ' and c <= '~' and c != '"' and c != '\\':
                pass
            else:
                first = i
                break
        else:
            # the input is a string with only non-special ascii chars
            return w_string

        unicodehelper.check_utf8_or_raise(space, s)
        sb = StringBuilder(len(s))
        sb.append_slice(s, 0, first)
    else:
        # We used to check if 'u' contains only safe characters, and return
        # 'w_string' directly.  But this requires an extra pass over all
        # characters, and the expected use case of this function, from
        # json.encoder, will anyway re-encode a unicode result back to
        # a string (with the ascii encoding).  This requires two passes
        # over the characters.  So we may as well directly turn it into a
        # string here --- only one pass.
        s = space.utf8_w(w_string)
        sb = StringBuilder(len(s))
        first = 0

    it = rutf8.Utf8StringIterator(s)
    for i in range(first):
        it.next()
    for c in it:
>>>>>>> 572becf8
        if c <= ord('~'):
            if c == ord('"') or c == ord('\\'):
                sb.append('\\')
            elif c < ord(' '):
                sb.append(ESCAPE_BEFORE_SPACE[c])
                continue
            sb.append(chr(c))
        else:
            if c <= ord(u'\uffff'):
                sb.append('\\u')
                sb.append(HEX[c >> 12])
                sb.append(HEX[(c >> 8) & 0x0f])
                sb.append(HEX[(c >> 4) & 0x0f])
                sb.append(HEX[c & 0x0f])
            else:
                # surrogate pair
                n = c - 0x10000
                s1 = 0xd800 | ((n >> 10) & 0x3ff)
                sb.append('\\ud')
                sb.append(HEX[(s1 >> 8) & 0x0f])
                sb.append(HEX[(s1 >> 4) & 0x0f])
                sb.append(HEX[s1 & 0x0f])
                s2 = 0xdc00 | (n & 0x3ff)
                sb.append('\\ud')
                sb.append(HEX[(s2 >> 8) & 0x0f])
                sb.append(HEX[(s2 >> 4) & 0x0f])
                sb.append(HEX[s2 & 0x0f])

    res = sb.build()
    return space.newtext(res)<|MERGE_RESOLUTION|>--- conflicted
+++ resolved
@@ -16,7 +16,6 @@
                        for _i in range(32)]
 
 
-<<<<<<< HEAD
 def raw_encode_basestring_ascii(space, w_unicode):
     u = space.unicode_w(w_unicode)
     for i in range(len(u)):
@@ -31,41 +30,6 @@
 
     for i in range(len(u)):
         c = ord(u[i])
-=======
-def raw_encode_basestring_ascii(space, w_string):
-    if space.isinstance_w(w_string, space.w_bytes):
-        s = space.bytes_w(w_string)
-        for i in range(len(s)):
-            c = s[i]
-            if c >= ' ' and c <= '~' and c != '"' and c != '\\':
-                pass
-            else:
-                first = i
-                break
-        else:
-            # the input is a string with only non-special ascii chars
-            return w_string
-
-        unicodehelper.check_utf8_or_raise(space, s)
-        sb = StringBuilder(len(s))
-        sb.append_slice(s, 0, first)
-    else:
-        # We used to check if 'u' contains only safe characters, and return
-        # 'w_string' directly.  But this requires an extra pass over all
-        # characters, and the expected use case of this function, from
-        # json.encoder, will anyway re-encode a unicode result back to
-        # a string (with the ascii encoding).  This requires two passes
-        # over the characters.  So we may as well directly turn it into a
-        # string here --- only one pass.
-        s = space.utf8_w(w_string)
-        sb = StringBuilder(len(s))
-        first = 0
-
-    it = rutf8.Utf8StringIterator(s)
-    for i in range(first):
-        it.next()
-    for c in it:
->>>>>>> 572becf8
         if c <= ord('~'):
             if c == ord('"') or c == ord('\\'):
                 sb.append('\\')
