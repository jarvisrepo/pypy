--- conflicted
+++ resolved
@@ -178,15 +178,9 @@
     void * ctx_TupleBuilder_Cancel;
     void * ctx_Tracker_New;
     void * ctx_Tracker_Add;
-<<<<<<< HEAD
     void * ctx_Tracker_ForgetAll;
     void * ctx_Tracker_Close;
 } _struct_HPyContext_s;
-=======
-    void * ctx_Tracker_RemoveAll;
-    void * ctx_Tracker_Free;
-};
->>>>>>> 27089f49
 
 typedef struct _HPyContext_s *HPyContext;
 
