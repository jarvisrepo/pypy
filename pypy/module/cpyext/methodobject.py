--- conflicted
+++ resolved
@@ -10,12 +10,8 @@
 from pypy.module.cpyext.api import (
     CONST_STRING, METH_CLASS, METH_COEXIST, METH_KEYWORDS, METH_NOARGS, METH_O,
     METH_STATIC, METH_VARARGS, PyObject, bootstrap_function,
-<<<<<<< HEAD
-    cpython_api, generic_cpy_call, CANNOT_FAIL, slot_function, cts)
-=======
     cpython_api, generic_cpy_call, CANNOT_FAIL, slot_function, cts,
     build_type_checkers)
->>>>>>> 30e858f7
 from pypy.module.cpyext.pyobject import (
     Py_DecRef, from_ref, make_ref, as_pyobj, make_typedescr)
 
