from rpython.rtyper.lltypesystem import lltype, rffi
from rpython.rlib import jit

from pypy.interpreter.baseobjspace import W_Root
from pypy.interpreter.error import OperationError, oefmt
from pypy.interpreter.function import ClassMethod, Method, StaticMethod
from pypy.interpreter.gateway import interp2app
from pypy.interpreter.typedef import (
    GetSetProperty, TypeDef, interp_attrproperty, interp_attrproperty_w)
from pypy.objspace.std.typeobject import W_TypeObject
from pypy.module.cpyext.api import (
    CONST_STRING, METH_CLASS, METH_COEXIST, METH_KEYWORDS, METH_NOARGS, METH_O,
    METH_STATIC, METH_VARARGS, PyObject, bootstrap_function,
    cpython_api, generic_cpy_call, CANNOT_FAIL, slot_function, cts,
    build_type_checkers)
from pypy.module.cpyext.pyobject import (
    decref, from_ref, make_ref, as_pyobj, make_typedescr)
from pypy.module.cpyext.state import State
from pypy.module.cpyext.tupleobject import tuple_from_args_w

PyMethodDef = cts.gettype('PyMethodDef')
PyCFunction = cts.gettype('PyCFunction')
PyCFunctionKwArgs = cts.gettype('PyCFunctionWithKeywords')
PyCFunctionObject = cts.gettype('PyCFunctionObject*')

@bootstrap_function
def init_methodobject(space):
    make_typedescr(W_PyCFunctionObject.typedef,
                   basestruct=PyCFunctionObject.TO,
                   attach=cfunction_attach,
                   dealloc=cfunction_dealloc)

def cfunction_attach(space, py_obj, w_obj, w_userdata=None):
    assert isinstance(w_obj, W_PyCFunctionObject)
    py_func = rffi.cast(PyCFunctionObject, py_obj)
    py_func.c_m_ml = w_obj.ml
    py_func.c_m_self = make_ref(space, w_obj.w_self)
    py_func.c_m_module = make_ref(space, w_obj.w_module)

@slot_function([PyObject], lltype.Void)
def cfunction_dealloc(space, py_obj):
    py_func = rffi.cast(PyCFunctionObject, py_obj)
    decref(space, py_func.c_m_self)
    decref(space, py_func.c_m_module)
    from pypy.module.cpyext.object import _dealloc
    _dealloc(space, py_obj)

<<<<<<< HEAD
=======
def w_kwargs_from_args(space, __args__):
    w_kwargs = None
    if __args__.keywords:
        # CCC: we should probably have a @jit.look_inside_iff if the
        # keyword count is constant, as we do in Arguments.unpack
        w_kwargs = space.newdict()
        for i in range(len(__args__.keywords)):
            key = __args__.keywords[i]
            w_obj = __args__.keywords_w[i]
            space.setitem(w_kwargs, space.newtext(key), w_obj)
    return w_kwargs

>>>>>>> 72195e3e
def undotted_name(name):
    """Return the last component of a dotted name"""
    dotpos = name.rfind('.')
    if dotpos < 0:
        return name
    else:
        return name[dotpos + 1:]

SIGNATURE_MARKER = ')\n--\n\n'

def extract_doc(raw_doc, name):
    doc = raw_doc
    name = undotted_name(name)
    if raw_doc.startswith(name + '('):
        end_sig = raw_doc.find(SIGNATURE_MARKER)
        if end_sig > 0:
            doc = raw_doc[end_sig + len(SIGNATURE_MARKER):]
    if not doc:
        return None
    return doc

def extract_txtsig(raw_doc, name):
    name = undotted_name(name)
    if raw_doc.startswith(name + '('):
        end_sig = raw_doc.find(SIGNATURE_MARKER)
        if end_sig > 0:
            # Notes:
            # * Parentheses are included
            # * SIGNATURE_MARKER cannot appear inside name,
            #   so end_sig > len(name)
            return raw_doc[len(name): end_sig + 1]
    return None

class W_PyCFunctionObject(W_Root):
    _immutable_fields_ = ["flags"]

    def __init__(self, space, ml, w_self, w_module=None):
        self.ml = ml
        self.name = rffi.charp2str(rffi.cast(rffi.CCHARP, self.ml.c_ml_name))
        self.flags = rffi.cast(lltype.Signed, self.ml.c_ml_flags)
        self.w_self = w_self
        self.w_module = w_module

    def descr_call(self, space, __args__):
        return self.call(space, self.w_self, __args__)

    def call(self, space, w_self, __args__):
        flags = self.flags & ~(METH_CLASS | METH_STATIC | METH_COEXIST)
        length = len(__args__.arguments_w)
        if not flags & METH_KEYWORDS and __args__.keywords:
            raise oefmt(space.w_TypeError,
                        "%s() takes no keyword arguments", self.name)
        if flags & METH_KEYWORDS:
            return self.call_keywords(space, w_self, __args__)
        elif flags & METH_NOARGS:
            if length == 0:
                return self.call_noargs(space, w_self, __args__)
            raise oefmt(space.w_TypeError,
                        "%s() takes no arguments", self.name)
        elif flags & METH_O:
            if length != 1:
                raise oefmt(space.w_TypeError,
                            "%s() takes exactly one argument (%d given)",
                            self.name, length)
            return self.call_o(space, w_self, __args__)
        elif flags & METH_VARARGS:
            return self.call_varargs(space, w_self, __args__)
        else:  # shouldn't happen!
            raise oefmt(space.w_RuntimeError, "unknown calling convention")

    def call_noargs(self, space, w_self, __args__):
        func = self.ml.c_ml_meth
        return generic_cpy_call(space, func, w_self, None)

    def call_o(self, space, w_self, __args__):
        func = self.ml.c_ml_meth
        w_o = __args__.arguments_w[0]        
        return generic_cpy_call(space, func, w_self, w_o)

    def call_varargs(self, space, w_self, __args__):
        state = space.fromcache(State)
        func = self.ml.c_ml_meth
        py_args = tuple_from_args_w(space, __args__.arguments_w)
        try:
            return generic_cpy_call(space, func, w_self, py_args)
        finally:
            decref(space, py_args)

    def call_keywords(self, space, w_self, __args__):
        func = rffi.cast(PyCFunctionKwArgs, self.ml.c_ml_meth)
        py_args = tuple_from_args_w(space, __args__.arguments_w)
        w_kwargs = w_kwargs_from_args(space, __args__)
        try:
            return generic_cpy_call(space, func, w_self, py_args, w_kwargs)
        finally:
            decref(space, py_args)

    def get_doc(self, space):
        c_doc = self.ml.c_ml_doc
        if c_doc:
            rawdoc = rffi.charp2str(rffi.cast(rffi.CCHARP, c_doc))
            doc = extract_doc(rawdoc, self.name)
            if doc is not None:
                return space.newtext(doc)
        return space.w_None

    def get_txtsig(self, space):
        c_doc = self.ml.c_ml_doc
        if c_doc:
            rawdoc = rffi.charp2str(rffi.cast(rffi.CCHARP, c_doc))
            txtsig = extract_txtsig(rawdoc, self.name)
            if txtsig is not None:
                return space.newtext(txtsig)
        return space.w_None

class W_PyCMethodObject(W_PyCFunctionObject):

    def __init__(self, space, ml, w_type):
        W_PyCFunctionObject.__init__(self, space, ml, w_self=None)
        self.space = space
        self.w_objclass = w_type

    def __repr__(self):
        return self.space.unwrap(self.descr_method_repr())

    def descr_method_repr(self):
        w_objclass = self.w_objclass
        assert isinstance(w_objclass, W_TypeObject)
        return self.space.newtext("<method '%s' of '%s' objects>" % (
            self.name, w_objclass.name))

    def descr_call(self, space, __args__):
        if len(__args__.arguments_w) == 0:
            w_objclass = self.w_objclass
            assert isinstance(w_objclass, W_TypeObject)
            raise oefmt(space.w_TypeError,
                "descriptor '%8' of '%s' object needs an argument",
                self.name, self.w_objclass.getname(space))
        w_instance = __args__.arguments_w[0]
        # XXX: needs a stricter test
        if not space.isinstance_w(w_instance, self.w_objclass):
            w_objclass = self.w_objclass
            assert isinstance(w_objclass, W_TypeObject)
            raise oefmt(space.w_TypeError,
                "descriptor '%8' requires a '%s' object but received a '%T'",
                self.name, w_objclass.name, w_instance)
        #
        # CCC: we can surely do better than this
        __args__ = __args__.replace_arguments(__args__.arguments_w[1:])
        return self.call(space, w_instance, __args__)

# PyPy addition, for Cython
_, _ = build_type_checkers("MethodDescr", W_PyCMethodObject)


@cpython_api([PyObject], rffi.INT_real, error=CANNOT_FAIL)
def PyCFunction_Check(space, w_obj):
    from pypy.interpreter.function import BuiltinFunction
    if w_obj is None:
        return False
    if isinstance(w_obj, W_PyCFunctionObject):
        return True
    return isinstance(w_obj, BuiltinFunction)

class W_PyCClassMethodObject(W_PyCFunctionObject):

    def __init__(self, space, ml, w_type):
        W_PyCFunctionObject.__init__(self, space, ml, w_self=None)
        self.space = space
        self.w_objclass = w_type

    def __repr__(self):
        return self.space.unwrap(self.descr_method_repr())

    def descr_call(self, space, __args__):
        if len(__args__.arguments_w) == 0:
            raise oefmt(space.w_TypeError,
                "descriptor '%8' of '%s' object needs an argument",
                self.name, self.w_objclass.getname(space))
        w_instance = __args__.arguments_w[0] # XXX typecheck missing
        # CCC: we can surely do better than this
        __args__ = __args__.replace_arguments(__args__.arguments_w[1:])
        return self.call(space, w_instance, __args__)

    def descr_method_repr(self):
        return self.getrepr(
            self.space, u"built-in method '%s' of '%s' object" %
            (self.name.decode('utf-8'), self.w_objclass.getname(self.space)))
<<<<<<< HEAD

=======
>>>>>>> 72195e3e


class W_PyCWrapperObject(W_Root):
    """
    Abstract class; for concrete subclasses, see slotdefs.py
    """
    _immutable_fields_ = ['offset[*]']

    def __init__(self, space, pto, method_name, doc, func, offset):
        self.space = space
        self.method_name = method_name
        self.doc = doc
        self.func = func
        self.offset = offset
        pyo = rffi.cast(PyObject, pto)
        w_type = from_ref(space, pyo)
        assert isinstance(w_type, W_TypeObject)
        self.w_objclass = w_type

    def descr_call(self, space, w_self, __args__):
        return self.call(space, w_self, __args__)

    def call(self, space, w_self, __args__):
        raise NotImplementedError

    @jit.unroll_safe
    def get_func_to_call(self):
        func_to_call = self.func
        if self.offset:
            pto = as_pyobj(self.space, self.w_objclass)
            # make ptr the equivalent of this, using the offsets
            #func_to_call = rffi.cast(rffi.VOIDP, ptr.c_tp_as_number.c_nb_multiply)
            if pto:
                cptr = rffi.cast(rffi.CCHARP, pto)
                for o in self.offset:
                    ptr = rffi.cast(rffi.VOIDPP, rffi.ptradd(cptr, o))[0]
                    cptr = rffi.cast(rffi.CCHARP, ptr)
                func_to_call = rffi.cast(rffi.VOIDP, cptr)
            else:
                # Should never happen, assert to get a traceback
                assert False, "failed to convert w_type %s to PyObject" % str(
                                                              self.w_objclass)
        assert func_to_call
        return func_to_call

    def check_args(self, __args__, arity):
        length = len(__args__.arguments_w)
        if length != arity:
            raise oefmt(self.space.w_TypeError, "expected %d arguments, got %d",
                        arity, length)
        if __args__.keywords:
            raise oefmt(self.space.w_TypeError,
                        "wrapper %s doesn't take any keyword arguments",
                        self.method_name)

    def check_argsv(self, __args__, min, max):
        length = len(__args__.arguments_w)
        if not min <= length <= max:
            raise oefmt(self.space.w_TypeError, "expected %d-%d arguments, got %d",
                        min, max, length)
        if __args__.keywords:
            raise oefmt(self.space.w_TypeError,
                        "wrapper %s doesn't take any keyword arguments",
                        self.method_name)

    def descr_method_repr(self):
        return self.space.newtext("<slot wrapper '%s' of '%s' objects>" %
                                  (self.method_name,
                                   self.w_objclass.name))


def cmethod_descr_get(space, w_function, w_obj, w_cls=None):
    if w_obj is None or space.is_w(w_obj, space.w_None):
        return w_function
    else:
        return Method(space, w_function, w_obj)

def cclassmethod_descr_get(space, w_function, w_obj, w_cls=None):
    if not w_cls:
        w_cls = space.type(w_obj)
    return Method(space, w_function, w_cls)


W_PyCFunctionObject.typedef = TypeDef(
    'builtin_function_or_method',
    __call__ = interp2app(W_PyCFunctionObject.descr_call),
    __doc__ = GetSetProperty(W_PyCFunctionObject.get_doc),
    __text_signature__ = GetSetProperty(W_PyCFunctionObject.get_txtsig),
    __module__ = interp_attrproperty_w('w_module', cls=W_PyCFunctionObject),
    __name__ = interp_attrproperty('name', cls=W_PyCFunctionObject,
        wrapfn="newtext_or_none"),
    )
W_PyCFunctionObject.typedef.acceptable_as_base_class = False

W_PyCMethodObject.typedef = TypeDef(
    'method_descriptor',
    __get__ = interp2app(cmethod_descr_get),
    __call__ = interp2app(W_PyCMethodObject.descr_call),
    __name__ = interp_attrproperty('name', cls=W_PyCMethodObject,
        wrapfn="newtext_or_none"),
    __objclass__ = interp_attrproperty_w('w_objclass', cls=W_PyCMethodObject),
    __repr__ = interp2app(W_PyCMethodObject.descr_method_repr),
    )
W_PyCMethodObject.typedef.acceptable_as_base_class = False

W_PyCClassMethodObject.typedef = TypeDef(
    'classmethod',
    __get__ = interp2app(cclassmethod_descr_get),
    __call__ = interp2app(W_PyCClassMethodObject.descr_call),
    __name__ = interp_attrproperty('name', cls=W_PyCClassMethodObject,
        wrapfn="newtext_or_none"),
    __objclass__ = interp_attrproperty_w('w_objclass',
                                         cls=W_PyCClassMethodObject),
    __repr__ = interp2app(W_PyCClassMethodObject.descr_method_repr),
    )
W_PyCClassMethodObject.typedef.acceptable_as_base_class = False


W_PyCWrapperObject.typedef = TypeDef(
    'wrapper_descriptor',
    __call__ = interp2app(W_PyCWrapperObject.descr_call),
    __get__ = interp2app(cmethod_descr_get),
    __name__ = interp_attrproperty('method_name', cls=W_PyCWrapperObject,
        wrapfn="newtext_or_none"),
    __doc__ = interp_attrproperty('doc', cls=W_PyCWrapperObject,
        wrapfn="newtext_or_none"),
    __objclass__ = interp_attrproperty_w('w_objclass', cls=W_PyCWrapperObject),
    __repr__ = interp2app(W_PyCWrapperObject.descr_method_repr),
    # XXX missing: __getattribute__
    )
W_PyCWrapperObject.typedef.acceptable_as_base_class = False


@cpython_api([lltype.Ptr(PyMethodDef), PyObject, PyObject], PyObject)
def PyCFunction_NewEx(space, ml, w_self, w_name):
    return W_PyCFunctionObject(space, ml, w_self, w_name)

@cts.decl("PyCFunction PyCFunction_GetFunction(PyObject *)")
def PyCFunction_GetFunction(space, w_obj):
    try:
        cfunction = space.interp_w(W_PyCFunctionObject, w_obj)
    except OperationError as e:
        if e.match(space, space.w_TypeError):
            raise oefmt(space.w_SystemError,
                        "bad argument to internal function")
        raise
    return cfunction.ml.c_ml_meth

@cpython_api([PyObject], PyObject)
def PyStaticMethod_New(space, w_func):
    return StaticMethod(w_func)

@cpython_api([PyObject], PyObject)
def PyClassMethod_New(space, w_func):
    return ClassMethod(w_func)

@cts.decl("""
    PyObject *
    PyDescr_NewClassMethod(PyTypeObject *type, PyMethodDef *method)""")
def PyDescr_NewMethod(space, w_type, method):
    return W_PyCMethodObject(space, method, w_type)

@cts.decl("""
    PyObject *
    PyDescr_NewClassMethod(PyTypeObject *type, PyMethodDef *method)""")
def PyDescr_NewClassMethod(space, w_type, method):
    return W_PyCClassMethodObject(space, method, w_type)

@cpython_api([lltype.Ptr(PyMethodDef), PyObject, CONST_STRING], PyObject)
def Py_FindMethod(space, table, w_obj, name_ptr):
    """Return a bound method object for an extension type implemented in
    C.  This can be useful in the implementation of a tp_getattro or
    tp_getattr handler that does not use the PyObject_GenericGetAttr()
    function.
    """
    # XXX handle __doc__

    name = rffi.charp2str(name_ptr)
    methods = rffi.cast(rffi.CArrayPtr(PyMethodDef), table)
    method_list_w = []

    if methods:
        i = -1
        while True:
            i = i + 1
            method = methods[i]
            if not method.c_ml_name:
                break
            if name == "__methods__":
                method_list_w.append(space.newtext(rffi.charp2str(
                    rffi.cast(rffi.CCHARP, method.c_ml_name))))
            elif rffi.charp2str(rffi.cast(rffi.CCHARP, method.c_ml_name)) == name: # XXX expensive copy
                return W_PyCFunctionObject(space, method, w_obj)
    if name == "__methods__":
        return space.newlist(method_list_w)
    raise OperationError(space.w_AttributeError, space.newtext(name))<|MERGE_RESOLUTION|>--- conflicted
+++ resolved
@@ -45,8 +45,6 @@
     from pypy.module.cpyext.object import _dealloc
     _dealloc(space, py_obj)
 
-<<<<<<< HEAD
-=======
 def w_kwargs_from_args(space, __args__):
     w_kwargs = None
     if __args__.keywords:
@@ -59,7 +57,6 @@
             space.setitem(w_kwargs, space.newtext(key), w_obj)
     return w_kwargs
 
->>>>>>> 72195e3e
 def undotted_name(name):
     """Return the last component of a dotted name"""
     dotpos = name.rfind('.')
@@ -248,10 +245,6 @@
         return self.getrepr(
             self.space, u"built-in method '%s' of '%s' object" %
             (self.name.decode('utf-8'), self.w_objclass.getname(self.space)))
-<<<<<<< HEAD
-
-=======
->>>>>>> 72195e3e
 
 
 class W_PyCWrapperObject(W_Root):
