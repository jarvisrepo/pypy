from rpython.rtyper.lltypesystem import lltype, rffi

from pypy.interpreter.baseobjspace import W_Root
from pypy.interpreter.error import OperationError, oefmt
from pypy.interpreter.function import ClassMethod, Method, StaticMethod
from pypy.interpreter.gateway import interp2app
from pypy.interpreter.typedef import (
    GetSetProperty, TypeDef, interp_attrproperty, interp_attrproperty_w)
from pypy.objspace.std.typeobject import W_TypeObject
from pypy.module.cpyext.api import (
    CONST_STRING, METH_CLASS, METH_COEXIST, METH_KEYWORDS, METH_NOARGS, METH_O,
    METH_STATIC, METH_VARARGS, PyObject, PyObjectFields, bootstrap_function,
    build_type_checkers, cpython_api, cpython_struct, generic_cpy_call)
from pypy.module.cpyext.pyobject import (
    Py_DecRef, from_ref, make_ref, make_typedescr)

PyCFunction_typedef = rffi.COpaquePtr(typedef='PyCFunction')
PyCFunction = lltype.Ptr(lltype.FuncType([PyObject, PyObject], PyObject))
PyCFunctionKwArgs = lltype.Ptr(lltype.FuncType([PyObject, PyObject, PyObject],
                                               PyObject))

PyMethodDef = cpython_struct(
    'PyMethodDef',
    [('ml_name', rffi.CCHARP),
     ('ml_meth', PyCFunction_typedef),
     ('ml_flags', rffi.INT_real),
     ('ml_doc', rffi.CCHARP),
     ])

PyCFunctionObjectStruct = cpython_struct(
    'PyCFunctionObject',
    PyObjectFields + (
     ('m_ml', lltype.Ptr(PyMethodDef)),
     ('m_self', PyObject),
     ('m_module', PyObject),
     ))
PyCFunctionObject = lltype.Ptr(PyCFunctionObjectStruct)

@bootstrap_function
def init_methodobject(space):
    make_typedescr(W_PyCFunctionObject.typedef,
                   basestruct=PyCFunctionObject.TO,
                   attach=cfunction_attach,
                   dealloc=cfunction_dealloc)

def cfunction_attach(space, py_obj, w_obj):
    py_func = rffi.cast(PyCFunctionObject, py_obj)
    assert isinstance(w_obj, W_PyCFunctionObject)
    py_func.c_m_ml = w_obj.ml
    py_func.c_m_self = make_ref(space, w_obj.w_self)
    py_func.c_m_module = make_ref(space, w_obj.w_module)

@cpython_api([PyObject], lltype.Void, external=False)
def cfunction_dealloc(space, py_obj):
    py_func = rffi.cast(PyCFunctionObject, py_obj)
    Py_DecRef(space, py_func.c_m_self)
    Py_DecRef(space, py_func.c_m_module)
    from pypy.module.cpyext.object import PyObject_dealloc
    PyObject_dealloc(space, py_obj)


class W_PyCFunctionObject(W_Root):
    def __init__(self, space, ml, w_self, w_module=None):
        self.ml = ml
        self.name = rffi.charp2str(self.ml.c_ml_name)
        self.w_self = w_self
        self.w_module = w_module

    def call(self, space, w_self, w_args, w_kw):
        # Call the C function
        if w_self is None:
            w_self = self.w_self
        flags = rffi.cast(lltype.Signed, self.ml.c_ml_flags)
        flags &= ~(METH_CLASS | METH_STATIC | METH_COEXIST)
        if space.is_true(w_kw) and not flags & METH_KEYWORDS:
            raise OperationError(space.w_TypeError, space.wrap(
                self.name + "() takes no keyword arguments"))

        func = rffi.cast(PyCFunction, self.ml.c_ml_meth)
        length = space.int_w(space.len(w_args))
        if flags & METH_KEYWORDS:
            func = rffi.cast(PyCFunctionKwArgs, self.ml.c_ml_meth)
            return generic_cpy_call(space, func, w_self, w_args, w_kw)
        elif flags & METH_NOARGS:
            if length == 0:
                return generic_cpy_call(space, func, w_self, None)
            raise OperationError(space.w_TypeError, space.wrap(
                self.name + "() takes no arguments"))
        elif flags & METH_O:
            if length != 1:
                raise oefmt(space.w_TypeError,
                            "%s() takes exactly one argument (%d given)",
                            self.name, length)
            w_arg = space.getitem(w_args, space.wrap(0))
            return generic_cpy_call(space, func, w_self, w_arg)
        elif flags & METH_VARARGS:
            return generic_cpy_call(space, func, w_self, w_args)
        else: # METH_OLDARGS, the really old style
            size = length
            if size == 1:
                w_arg = space.getitem(w_args, space.wrap(0))
            elif size == 0:
                w_arg = None
            else:
                w_arg = w_args
            return generic_cpy_call(space, func, w_self, w_arg)

    def get_doc(self, space):
        doc = self.ml.c_ml_doc
        if doc:
            return space.wrap(rffi.charp2str(doc))
        else:
            return space.w_None


class W_PyCMethodObject(W_PyCFunctionObject):
    w_self = None
    def __init__(self, space, ml, w_type):
        self.space = space
        self.ml = ml
        self.name = rffi.charp2str(ml.c_ml_name)
        self.w_objclass = w_type

    def __repr__(self):
        return self.space.unwrap(self.descr_method_repr())

    def descr_method_repr(self):
        return self.getrepr(
            self.space, u"built-in method '%s' of '%s' object" %
            (self.name.decode('utf-8'), self.w_objclass.getname(self.space)))

PyCFunction_Check, PyCFunction_CheckExact = build_type_checkers(
    "CFunction", W_PyCFunctionObject)

class W_PyCClassMethodObject(W_PyCFunctionObject):
    w_self = None
    def __init__(self, space, ml, w_type):
        self.space = space
        self.ml = ml
        self.name = rffi.charp2str(ml.c_ml_name)
        self.w_objclass = w_type

    def __repr__(self):
        return self.space.unwrap(self.descr_method_repr())

    def descr_method_repr(self):
        return self.getrepr(
            self.space, u"built-in method '%s' of '%s' object" %
            (self.name.decode('utf-8'), self.w_objclass.getname(self.space)))


class W_PyCWrapperObject(W_Root):
    def __init__(self, space, pto, method_name, wrapper_func,
                 wrapper_func_kwds, doc, func):
        self.space = space
        self.method_name = method_name
        self.wrapper_func = wrapper_func
        self.wrapper_func_kwds = wrapper_func_kwds
        self.doc = doc
        self.func = func
        pyo = rffi.cast(PyObject, pto)
        w_type = from_ref(space, pyo)
        assert isinstance(w_type, W_TypeObject)
        self.w_objclass = w_type

    def call(self, space, w_self, w_args, w_kw):
        if self.wrapper_func is None:
            assert self.wrapper_func_kwds is not None
            return self.wrapper_func_kwds(space, w_self, w_args, self.func,
                                          w_kw)
        if space.is_true(w_kw):
            raise oefmt(space.w_TypeError,
                        "wrapper %s doesn't take any keyword arguments",
                        self.method_name)
        return self.wrapper_func(space, w_self, w_args, self.func)

    def descr_method_repr(self):
<<<<<<< HEAD
        return self.space.wrap(u"<slot wrapper '%s' of '%s' objects>" %
                               (self.method_name.decode('utf-8'),
                                self.w_objclass.getname(self.space)))
=======
        return self.space.wrap("<slot wrapper '%s' of '%s' objects>" %
                               (self.method_name,
                                self.w_objclass.name))
>>>>>>> 39828c70

def cwrapper_descr_call(space, w_self, __args__):
    self = space.interp_w(W_PyCWrapperObject, w_self)
    args_w, kw_w = __args__.unpack()
    w_args = space.newtuple(args_w[1:])
    w_self = args_w[0]
    w_kw = space.newdict()
    for key, w_obj in kw_w.items():
        space.setitem(w_kw, space.wrap(key), w_obj)
    return self.call(space, w_self, w_args, w_kw)


def cfunction_descr_call(space, w_self, __args__):
    self = space.interp_w(W_PyCFunctionObject, w_self)
    args_w, kw_w = __args__.unpack()
    w_args = space.newtuple(args_w)
    w_kw = space.newdict()
    for key, w_obj in kw_w.items():
        space.setitem(w_kw, space.wrap(key), w_obj)
    ret = self.call(space, None, w_args, w_kw)
    return ret

def cmethod_descr_call(space, w_self, __args__):
    self = space.interp_w(W_PyCFunctionObject, w_self)
    args_w, kw_w = __args__.unpack()
    w_instance = args_w[0] # XXX typecheck missing
    w_args = space.newtuple(args_w[1:])
    w_kw = space.newdict()
    for key, w_obj in kw_w.items():
        space.setitem(w_kw, space.wrap(key), w_obj)
    ret = self.call(space, w_instance, w_args, w_kw)
    return ret

def cmethod_descr_get(space, w_function, w_obj, w_cls=None):
    if w_obj is None or space.is_w(w_obj, space.w_None):
        return w_function
    else:
        return space.wrap(Method(space, w_function, w_obj))

def cclassmethod_descr_get(space, w_function, w_obj, w_cls=None):
    if not w_cls:
        w_cls = space.type(w_obj)
    return space.wrap(Method(space, w_function, w_cls))


W_PyCFunctionObject.typedef = TypeDef(
    'builtin_function_or_method',
    __call__ = interp2app(cfunction_descr_call),
    __doc__ = GetSetProperty(W_PyCFunctionObject.get_doc),
    __module__ = interp_attrproperty_w('w_module', cls=W_PyCFunctionObject),
    __name__ = interp_attrproperty('name', cls=W_PyCFunctionObject),
    )
W_PyCFunctionObject.typedef.acceptable_as_base_class = False

W_PyCMethodObject.typedef = TypeDef(
    'method',
    __get__ = interp2app(cmethod_descr_get),
    __call__ = interp2app(cmethod_descr_call),
    __name__ = interp_attrproperty('name', cls=W_PyCMethodObject),
    __objclass__ = interp_attrproperty_w('w_objclass', cls=W_PyCMethodObject),
    __repr__ = interp2app(W_PyCMethodObject.descr_method_repr),
    )
W_PyCMethodObject.typedef.acceptable_as_base_class = False

W_PyCClassMethodObject.typedef = TypeDef(
    'classmethod',
    __get__ = interp2app(cclassmethod_descr_get),
    __call__ = interp2app(cmethod_descr_call),
    __name__ = interp_attrproperty('name', cls=W_PyCClassMethodObject),
    __objclass__ = interp_attrproperty_w('w_objclass',
                                         cls=W_PyCClassMethodObject),
    __repr__ = interp2app(W_PyCClassMethodObject.descr_method_repr),
    )
W_PyCClassMethodObject.typedef.acceptable_as_base_class = False


W_PyCWrapperObject.typedef = TypeDef(
    'wrapper_descriptor',
    __call__ = interp2app(cwrapper_descr_call),
    __get__ = interp2app(cmethod_descr_get),
    __name__ = interp_attrproperty('method_name', cls=W_PyCWrapperObject),
    __doc__ = interp_attrproperty('doc', cls=W_PyCWrapperObject),
    __objclass__ = interp_attrproperty_w('w_objclass', cls=W_PyCWrapperObject),
    __repr__ = interp2app(W_PyCWrapperObject.descr_method_repr),
    # XXX missing: __getattribute__
    )
W_PyCWrapperObject.typedef.acceptable_as_base_class = False


@cpython_api([lltype.Ptr(PyMethodDef), PyObject, PyObject], PyObject)
def PyCFunction_NewEx(space, ml, w_self, w_name):
    return space.wrap(W_PyCFunctionObject(space, ml, w_self, w_name))

@cpython_api([PyObject], PyCFunction_typedef)
def PyCFunction_GetFunction(space, w_obj):
    cfunction = space.interp_w(W_PyCFunctionObject, w_obj)
    return cfunction.ml.c_ml_meth

@cpython_api([PyObject], PyObject)
def PyStaticMethod_New(space, w_func):
    return space.wrap(StaticMethod(w_func))

@cpython_api([PyObject], PyObject)
def PyClassMethod_New(space, w_func):
    return space.wrap(ClassMethod(w_func))

@cpython_api([PyObject, lltype.Ptr(PyMethodDef)], PyObject)
def PyDescr_NewMethod(space, w_type, method):
    return space.wrap(W_PyCMethodObject(space, method, w_type))

@cpython_api([PyObject, lltype.Ptr(PyMethodDef)], PyObject)
def PyDescr_NewClassMethod(space, w_type, method):
    return space.wrap(W_PyCClassMethodObject(space, method, w_type))

def PyDescr_NewWrapper(space, pto, method_name, wrapper_func,
                       wrapper_func_kwds, doc, func):
    # not exactly the API sig
    return space.wrap(W_PyCWrapperObject(space, pto, method_name,
        wrapper_func, wrapper_func_kwds, doc, func))

@cpython_api([lltype.Ptr(PyMethodDef), PyObject, CONST_STRING], PyObject)
def Py_FindMethod(space, table, w_obj, name_ptr):
    """Return a bound method object for an extension type implemented in
    C.  This can be useful in the implementation of a tp_getattro or
    tp_getattr handler that does not use the PyObject_GenericGetAttr()
    function.
    """
    # XXX handle __doc__

    name = rffi.charp2str(name_ptr)
    methods = rffi.cast(rffi.CArrayPtr(PyMethodDef), table)
    method_list_w = []

    if methods:
        i = -1
        while True:
            i = i + 1
            method = methods[i]
            if not method.c_ml_name:
                break
            if name == "__methods__":
                method_list_w.append(
                    space.wrap(rffi.charp2str(method.c_ml_name)))
            elif rffi.charp2str(method.c_ml_name) == name: # XXX expensive copy
                return space.wrap(W_PyCFunctionObject(space, method, w_obj))
    if name == "__methods__":
        return space.newlist(method_list_w)
    raise OperationError(space.w_AttributeError, space.wrap(name))
<|MERGE_RESOLUTION|>--- conflicted
+++ resolved
@@ -175,15 +175,9 @@
         return self.wrapper_func(space, w_self, w_args, self.func)
 
     def descr_method_repr(self):
-<<<<<<< HEAD
         return self.space.wrap(u"<slot wrapper '%s' of '%s' objects>" %
                                (self.method_name.decode('utf-8'),
-                                self.w_objclass.getname(self.space)))
-=======
-        return self.space.wrap("<slot wrapper '%s' of '%s' objects>" %
-                               (self.method_name,
-                                self.w_objclass.name))
->>>>>>> 39828c70
+                                self.w_objclass.name.decode('utf-8')))
 
 def cwrapper_descr_call(space, w_self, __args__):
     self = space.interp_w(W_PyCWrapperObject, w_self)
