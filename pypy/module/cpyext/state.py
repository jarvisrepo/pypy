from rpython.rlib.objectmodel import we_are_translated
from rpython.rtyper.lltypesystem import rffi, lltype
from pypy.interpreter.error import OperationError, oefmt
from pypy.interpreter import executioncontext
from rpython.rtyper.annlowlevel import llhelper
from rpython.rlib.rdynload import DLLHANDLE
from rpython.rlib import rawrefcount
import sys

class State:
    def __init__(self, space):
        self.space = space
        self.reset()
        self.programname = lltype.nullptr(rffi.CWCHARP.TO)
        self.version = lltype.nullptr(rffi.CCHARP.TO)
        self.builder = None

    def reset(self):
        from pypy.module.cpyext.modsupport import PyMethodDef
        self.operror = None
        self.new_method_def = lltype.nullptr(PyMethodDef)

        # When importing a package, use this to keep track
        # of its name and path (as a 2-tuple).  This is
        # necessary because an extension module in a package might not supply
        # its own fully qualified name to Py_InitModule.  If it doesn't, we need
        # to be able to figure out what module is being initialized.  Recursive
        # imports will clobber this value, which might be confusing, but it
        # doesn't hurt anything because the code that cares about it will have
        # already read it by that time.
        self.package_context = None, None

        # A mapping {filename: copy-of-the-w_dict}, similar to CPython's
        # variable 'extensions' in Python/import.c.
        self.extensions = {}

    def set_exception(self, operror):
        self.clear_exception()
        self.operror = operror

    def clear_exception(self):
        """Clear the current exception state, and return the operror."""
        operror = self.operror
        self.operror = None
        return operror

    def check_and_raise_exception(self, always=False):
        operror = self.operror
        if operror:
            self.clear_exception()
            raise operror
        if always:
            raise oefmt(self.space.w_SystemError,
                        "Function returned an error result without setting an "
                        "exception")

    def setup_rawrefcount(self):
        space = self.space
        if not self.space.config.translating:
            def dealloc_trigger():
                from pypy.module.cpyext.pyobject import PyObject, decref
                print 'dealloc_trigger...'
                while True:
                    ob = rawrefcount.next_dead(PyObject)
                    if not ob:
                        break
                    print 'deallocating PyObject', ob
                    decref(space, ob)
                print 'dealloc_trigger DONE'
                return "RETRY"
            rawrefcount.init(dealloc_trigger)
        else:
            if space.config.translation.gc == "boehm":
                action = BoehmPyObjDeallocAction(space)
                space.actionflag.register_periodic_action(action,
                    use_bytecode_counter=True)
            else:
                pyobj_dealloc_action = PyObjDeallocAction(space)
                self.dealloc_trigger = lambda: pyobj_dealloc_action.fire()

    def build_api(self):
        """NOT_RPYTHON
        This function is called when at object space creation,
        and drives the compilation of the cpyext library
        """
        self.setup_rawrefcount()
        from pypy.module.cpyext import api
        if not self.space.config.translating:
            self.api_lib = str(api.build_bridge(self.space))
        else:
            api.setup_library(self.space)

    def install_dll(self, eci):
        """NOT_RPYTHON
        Called when the dll has been compiled"""
        if sys.platform == 'win32':
            self.get_pythonapi_handle = rffi.llexternal(
                'pypy_get_pythonapi_handle', [], DLLHANDLE,
                compilation_info=eci)

    def startup(self, space):
        "This function is called when the program really starts"
        from pypy.module.cpyext.typeobject import setup_new_method_def
        from pypy.module.cpyext.api import INIT_FUNCTIONS

        if we_are_translated():
            if space.config.translation.gc != "boehm":
                # This must be called in RPython, the untranslated version
                # does something different. Sigh.
                rawrefcount.init(
                    llhelper(rawrefcount.RAWREFCOUNT_DEALLOC_TRIGGER,
                    self.dealloc_trigger))
            self.builder.attach_all(space)

        setup_new_method_def(space)

        for func in INIT_FUNCTIONS:
            func(space)
            self.check_and_raise_exception()

    def get_programname(self):
        if not self.programname:
            space = self.space
            argv = space.sys.get('argv')
            if space.len_w(argv):
                argv0 = space.getitem(argv, space.newint(0))
<<<<<<< HEAD
                progname = space.unicode_w(argv0)
=======
                progname = space.text_w(argv0)
>>>>>>> ca3243bc
            else:
                progname = u"pypy"
            self.programname = rffi.unicode2wcharp(progname)
            lltype.render_immortal(self.programname)
        return self.programname

    def get_version(self):
        if not self.version:
            space = self.space
            w_version = space.sys.get('version')
            version = space.text_w(w_version)
            self.version = rffi.str2charp(version)
            lltype.render_immortal(self.version)
        return self.version
        foo = self.import_module(name='foo', init=init)

    def find_extension(self, name, path):
        from pypy.module.cpyext.import_ import PyImport_AddModule
        from pypy.interpreter.module import Module
        try:
            w_dict = self.extensions[path]
        except KeyError:
            return None
        with rffi.scoped_str2charp(name) as ll_name:
            w_mod = PyImport_AddModule(self.space, ll_name)
        assert isinstance(w_mod, Module)
        w_mdict = w_mod.getdict(self.space)
        self.space.call_method(w_mdict, 'update', w_dict)
        return w_mod

    def fixup_extension(self, w_mod, name, path):
        from pypy.interpreter.module import Module
        space = self.space
        w_modules = space.sys.get('modules')
<<<<<<< HEAD
        space.setitem_str(w_modules, name, w_mod)
=======
        w_mod = space.finditem_str(w_modules, name)
        if not isinstance(w_mod, Module):
            msg = "fixup_extension: module '%s' not loaded" % name
            raise OperationError(space.w_SystemError,
                                 space.newtext(msg))
>>>>>>> ca3243bc
        w_dict = w_mod.getdict(space)
        w_copy = space.call_method(w_dict, 'copy')
        self.extensions[path] = w_copy


def _rawrefcount_perform(space):
    from pypy.module.cpyext.pyobject import PyObject, decref
    while True:
        py_obj = rawrefcount.next_dead(PyObject)
        if not py_obj:
            break
        decref(space, py_obj)

class PyObjDeallocAction(executioncontext.AsyncAction):
    """An action that invokes _Py_Dealloc() on the dying PyObjects.
    """
    def perform(self, executioncontext, frame):
        _rawrefcount_perform(self.space)

class BoehmPyObjDeallocAction(executioncontext.PeriodicAsyncAction):
    # This variant is used with Boehm, which doesn't have the explicit
    # callback.  Instead we must periodically check ourselves.
    def perform(self, executioncontext, frame):
        if we_are_translated():
            _rawrefcount_perform(self.space)<|MERGE_RESOLUTION|>--- conflicted
+++ resolved
@@ -124,11 +124,7 @@
             argv = space.sys.get('argv')
             if space.len_w(argv):
                 argv0 = space.getitem(argv, space.newint(0))
-<<<<<<< HEAD
                 progname = space.unicode_w(argv0)
-=======
-                progname = space.text_w(argv0)
->>>>>>> ca3243bc
             else:
                 progname = u"pypy"
             self.programname = rffi.unicode2wcharp(progname)
@@ -163,15 +159,7 @@
         from pypy.interpreter.module import Module
         space = self.space
         w_modules = space.sys.get('modules')
-<<<<<<< HEAD
         space.setitem_str(w_modules, name, w_mod)
-=======
-        w_mod = space.finditem_str(w_modules, name)
-        if not isinstance(w_mod, Module):
-            msg = "fixup_extension: module '%s' not loaded" % name
-            raise OperationError(space.w_SystemError,
-                                 space.newtext(msg))
->>>>>>> ca3243bc
         w_dict = w_mod.getdict(space)
         w_copy = space.call_method(w_dict, 'copy')
         self.extensions[path] = w_copy
