--- conflicted
+++ resolved
@@ -1,13 +1,8 @@
 from rpython.rlib.objectmodel import we_are_translated
 from rpython.rtyper.lltypesystem import rffi, lltype
 from pypy.interpreter.error import OperationError, oefmt
-<<<<<<< HEAD
-from pypy.interpreter.executioncontext import AsyncAction
+from pypy.interpreter import executioncontext
 from pypy.module.cpyext.injection.injection import inject_module
-from rpython.rtyper.lltypesystem import lltype
-=======
-from pypy.interpreter import executioncontext
->>>>>>> 021924ff
 from rpython.rtyper.annlowlevel import llhelper
 from rpython.rlib.rdynload import DLLHANDLE
 from rpython.rlib import rawrefcount
@@ -171,13 +166,10 @@
         w_dict = w_mod.getdict(space)
         w_copy = space.call_method(w_dict, 'copy')
         self.extensions[path] = w_copy
-<<<<<<< HEAD
         #
         inject_module(space, w_mod, name)
-=======
         return w_mod
 
->>>>>>> 021924ff
 
 def _rawrefcount_perform(space):
     from pypy.module.cpyext.pyobject import PyObject, decref
