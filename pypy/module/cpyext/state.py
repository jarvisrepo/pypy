from rpython.rlib.objectmodel import we_are_translated, specialize
from rpython.rtyper.lltypesystem import rffi, lltype, llmemory
from pypy.interpreter.error import OperationError, oefmt
from pypy.interpreter import executioncontext
from pypy.interpreter.executioncontext import ExecutionContext
from rpython.rtyper.annlowlevel import llhelper
from rpython.rlib.rdynload import DLLHANDLE
<<<<<<< HEAD
from rpython.rlib import rawrefcount
from rpython.rlib.debug import debug_print
=======
from rpython.rlib import rawrefcount, rgil
>>>>>>> 0f88e20b
import sys
import time


# Keep track of exceptions raised in cpyext for a particular execution
# context.
ExecutionContext.cpyext_operror = None

class State:
    def __init__(self, space):
        self.space = space
        self.reset()
        self.programname = lltype.nullptr(rffi.CWCHARP.TO)
        self.version = lltype.nullptr(rffi.CCHARP.TO)
        self.builder = None
        self.C = CNamespace()

    def reset(self):
        from pypy.module.cpyext.modsupport import PyMethodDef
        ec = self.space.getexecutioncontext()
        ec.cpyext_operror = None
        self.new_method_def = lltype.nullptr(PyMethodDef)

        # When importing a package, use this to keep track
        # of its name and path (as a 2-tuple).  This is
        # necessary because an extension module in a package might not supply
        # its own fully qualified name to Py_InitModule.  If it doesn't, we need
        # to be able to figure out what module is being initialized.  Recursive
        # imports will clobber this value, which might be confusing, but it
        # doesn't hurt anything because the code that cares about it will have
        # already read it by that time.
        self.package_context = None, None

        # A mapping {filename: copy-of-the-w_dict}, similar to CPython's
        # variable 'extensions' in Python/import.c.
        self.extensions = {}
        # XXX will leak if _PyDateTime_Import already called
        self.datetimeAPI = []

        self.cpyext_is_imported = False

    def make_sure_cpyext_is_imported(self):
        if not self.cpyext_is_imported:
            self.space.getbuiltinmodule("cpyext")    # mandatory to init cpyext
            self.cpyext_is_imported = True

    def set_exception(self, operror):
        self.clear_exception()
        ec = self.space.getexecutioncontext()
        ec.cpyext_operror = operror

    def clear_exception(self):
        """Clear the current exception state, and return the operror."""
        ec = self.space.getexecutioncontext()
        operror = ec.cpyext_operror
        ec.cpyext_operror = None
        return operror

    def get_exception(self):
        ec = self.space.getexecutioncontext()
        return ec.cpyext_operror

    @specialize.arg(1)
    def check_and_raise_exception(self, always=False):
        ec = self.space.getexecutioncontext()
        operror = ec.cpyext_operror
        if operror:
            self.clear_exception()
            raise operror
        if always:
            raise oefmt(self.space.w_SystemError,
                        "Function returned an error result without setting an "
                        "exception")

    def setup_rawrefcount(self):
        space = self.space
        if not self.space.config.translating:
            def dealloc_trigger():
                from pypy.interpreter.baseobjspace import W_Root
                from pypy.module.cpyext.pyobject import PyObject, decref, \
                    incref, cts, finalize, from_ref
                print 'dealloc_trigger...'
                while True:
                    ob = rawrefcount.next_dead(PyObject)
                    if not ob:
                        break
                    pto = ob.c_ob_type
                    name = rffi.charp2str(cts.cast('char*', pto.c_tp_name))
                    print 'deallocating PyObject', ob, 'of type', name
                    decref(space, ob)
                while True:
                    py_obj = rawrefcount.next_cyclic_isolate(PyObject)
                    if not py_obj:
                        break
                    finalize(space, py_obj)
                while True:
                    ob = rawrefcount.cyclic_garbage_head(PyObject)
                    if not ob:
                        break
                    pto = ob.c_ob_type
                    name = rffi.charp2str(cts.cast('char*', pto.c_tp_name))
                    print 'clearing PyObject', ob, 'of type', name

                    pyobj = rffi.cast(PyObject, ob)
                    adr_int = llmemory.cast_adr_to_int(
                        llmemory.cast_ptr_to_adr(pyobj))
                    if pyobj.c_ob_type and pyobj.c_ob_type.c_tp_clear:
                        incref(space, ob)
                        pyobj.c_ob_type.c_tp_clear(pyobj)
                        decref(space, ob)

                    head = rawrefcount.cyclic_garbage_head(PyObject)
                    if adr_int == llmemory.cast_adr_to_int(
                            llmemory.cast_ptr_to_adr(head)):
                        rawrefcount.cyclic_garbage_remove()
                rawrefcount.begin_garbage()
                w_list = space.newlist([])
                while True:
                    w_obj = rawrefcount.next_garbage_pypy(W_Root)
                    if not py_obj:
                        break
                    w_list.append(w_obj)
                while True:
                    w_pyobj = rawrefcount.next_garbage_pyobj(PyObject)
                    if not w_pyobj:
                        break
                    w_obj = from_ref(space, w_pyobj)
                    w_list.append(w_obj)
                space.setattr(space.builtin_modules['gc'],
                              space.newtext('garbage'), w_list)
                rawrefcount.end_garbage()
                print 'dealloc_trigger DONE'
                return "RETRY"
            def tp_traverse(pyobj_ptr, callback, args):
                from pypy.module.cpyext.api import PyObject, generic_cpy_call
                from pypy.module.cpyext.typeobjectdefs import visitproc
                from pypy.module.cpyext.pyobject import cts, from_ref

                # convert to pointers with correct types (PyObject)
                callback_addr = llmemory.cast_ptr_to_adr(callback)
                callback_ptr = llmemory.cast_adr_to_ptr(callback_addr,
                                                        visitproc)
                pyobj_addr = llmemory.cast_ptr_to_adr(pyobj_ptr)
                pyobj = llmemory.cast_adr_to_ptr(pyobj_addr, PyObject)

                pto = pyobj.c_ob_type
                name = rffi.charp2str(cts.cast('char*', pto.c_tp_name))
                print 'traverse PyObject', pyobj, 'of type', name

                # now call tp_traverse (if possible)
                if pto and pto.c_tp_traverse:
                    generic_cpy_call(space, pto.c_tp_traverse, pyobj,
                                     callback_ptr, args)
            rawrefcount.init(dealloc_trigger, tp_traverse)
        else:
            if space.config.translation.gc == "boehm":
                action = BoehmPyObjDeallocAction(space)
                space.actionflag.register_periodic_action(action,
                    use_bytecode_counter=True)
            else:
                module = space.builtin_modules['gc']
                attribute = space.newtext('cpyext_stat')
                space.setattr(module, attribute, space.newlist([]))

                pyobj_dealloc_action = PyObjDeallocAction(space)
                self.dealloc_trigger = lambda: pyobj_dealloc_action.fire()

                def _tp_traverse(pyobj_ptr, callback, args):
                    from pypy.module.cpyext.api import PyObject, \
                        generic_cpy_call
                    from pypy.module.cpyext.typeobjectdefs import visitproc
                    from pypy.module.cpyext.pyobject import cts, from_ref
                    from pypy.module.cpyext.listobject import list_traverse

                    # convert to pointers with correct types (PyObject)
                    pyobj_addr = llmemory.cast_ptr_to_adr(pyobj_ptr)
                    pyobj = llmemory.cast_adr_to_ptr(pyobj_addr, PyObject)

                    # now call tp_traverse (if possible)
                    debug_print("rrc check traverse", pyobj)

                    # special traverse for list
                    if self.C._PyList_CheckExact(pyobj) != 0:
                        if pyobj.c_ob_pypy_link != 0: # actually a refcount now
                            w_obj = from_ref(space, pyobj)
                            if w_obj:
                                debug_print('rrc list traverse ', pyobj)
                                list_traverse(space, w_obj, callback, args)
                    else:
                        pto = pyobj.c_ob_type
                        if pto and pto.c_tp_traverse:
                            callback_addr = llmemory.cast_ptr_to_adr(callback)
                            callback_ptr = llmemory.cast_adr_to_ptr(
                                callback_addr, visitproc)
                            debug_print("rrc do traverse", pyobj)
                            generic_cpy_call(space, pto.c_tp_traverse, pyobj,
                                             callback_ptr, args)

                self.tp_traverse = (lambda o, v, a:_tp_traverse(o, v, a))

    def build_api(self):
        """NOT_RPYTHON
        This function is called when at object space creation,
        and drives the compilation of the cpyext library
        """
        self.setup_rawrefcount()
        from pypy.module.cpyext import api
        if not self.space.config.translating:
            self.api_lib = str(api.build_bridge(self.space))
        else:
            api.setup_library(self.space)

    def install_dll(self, eci):
        """NOT_RPYTHON
        Called when the dll has been compiled"""
        if sys.platform == 'win32':
            self.get_pythonapi_handle = rffi.llexternal(
                'pypy_get_pythonapi_handle', [], DLLHANDLE,
                compilation_info=eci)

    def startup(self, space):
        "This function is called when the program really starts"
        from pypy.module.cpyext.typeobject import setup_new_method_def
        from pypy.module.cpyext.api import INIT_FUNCTIONS

        if we_are_translated():
            if space.config.translation.gc != "boehm":
                # This must be called in RPython, the untranslated version
                # does something different. Sigh.
                pypyobj_list = self.C._PyPy_init_pyobj_list()
                pypyobj_tuple_list = self.C._PyPy_init_tuple_list()
                rawrefcount.init(
                    llhelper(rawrefcount.RAWREFCOUNT_DEALLOC_TRIGGER,
                             self.dealloc_trigger),
                    llhelper(rawrefcount.RAWREFCOUNT_TRAVERSE,
                             self.tp_traverse),
                    pypyobj_list, pypyobj_tuple_list,
                    self.C._PyPy_gc_as_pyobj, self.C._PyPy_pyobj_as_gc,
                    self.C._PyPy_finalizer_type,
                    self.C._PyTuple_MaybeUntrack)
            self.builder.attach_all(space)

        setup_new_method_def(space)

        for func in INIT_FUNCTIONS:
            func(space)
            self.check_and_raise_exception()

    def get_programname(self):
        if not self.programname:
            space = self.space
            argv = space.sys.get('argv')
            if space.len_w(argv):
                argv0 = space.getitem(argv, space.newint(0))
                progname = space.utf8_w(argv0)
                lgt = space.len_w(argv0)
            else:
                progname = "pypy3"
                lgt = len(progname)
            self.programname = rffi.utf82wcharp(progname, lgt)
            lltype.render_immortal(self.programname)
        return self.programname

    def get_version(self):
        if not self.version:
            space = self.space
            w_version = space.sys.get('version')
            version = space.text_w(w_version)
            self.version = rffi.str2charp(version)
            lltype.render_immortal(self.version)
        return self.version
        foo = self.import_module(name='foo', init=init)

    def find_extension(self, name, path):
        from pypy.module.cpyext.import_ import PyImport_AddModule
        from pypy.interpreter.module import Module
        try:
            w_dict = self.extensions[path]
        except KeyError:
            return None
        with rffi.scoped_str2charp(name) as ll_name:
            w_mod = PyImport_AddModule(self.space, ll_name)
        assert isinstance(w_mod, Module)
        w_mdict = w_mod.getdict(self.space)
        self.space.call_method(w_mdict, 'update', w_dict)
        return w_mod

    def fixup_extension(self, w_mod, name, path):
        from pypy.interpreter.module import Module
        space = self.space
        w_modules = space.sys.get('modules')
        space.setitem_str(w_modules, name, w_mod)
        w_dict = w_mod.getdict(space)
        w_copy = space.call_method(w_dict, 'copy')
        self.extensions[path] = w_copy
        return w_mod

    @specialize.arg(1)
    def ccall(self, name, *args):
        return getattr(self.C, name)(*args)


class CNamespace:
    def _freeze_(self):
        return True


def _rawrefcount_perform(space): # TODO: measure time spent, make incremental??
    from pypy.interpreter.baseobjspace import W_Root
    from pypy.module.cpyext.pyobject import (PyObject, incref, decref,
                                             finalize, from_ref, cts)
    from pypy.module.cpyext.api import generic_cpy_call

    #debug_print("rrc perform")
    if rawrefcount.check_state():
        start = time.time()
        dead_calls = 0
        cyclic_isolate_calls = 0
        cyclic_garbage_calls = 0
        garbage_calls = 0

        while True:
            py_obj = rawrefcount.next_dead(PyObject)
            if not py_obj:
                break
            dead_calls += 1
            decref(space, py_obj)

        while True:
            py_obj = rawrefcount.next_cyclic_isolate(PyObject)
            if not py_obj:
                break
            cyclic_isolate_calls += 1
            finalize(space, py_obj)

        while True:
            py_obj = rawrefcount.cyclic_garbage_head(PyObject)
            if not py_obj:
                break
            cyclic_garbage_calls += 1
            pyobj = rffi.cast(PyObject, py_obj)
            adr_int = llmemory.cast_adr_to_int(llmemory.cast_ptr_to_adr(pyobj))
            pto = pyobj.c_ob_type
            if pto.c_tp_clear:
                incref(space, py_obj)
                #if pto and pto.c_tp_name:
                #    tp_name = pto.c_tp_name
                #    name = rffi.charp2str(cts.cast('char*', tp_name))
                #    debug_print("tp_clear", pyobj, ": type", pto,
                #                ": name", name)
                generic_cpy_call(space, pto.c_tp_clear, pyobj)
                decref(space, py_obj)
            head = rawrefcount.cyclic_garbage_head(PyObject)
            if adr_int == llmemory.cast_adr_to_int(llmemory.cast_ptr_to_adr(head)):
                rawrefcount.cyclic_garbage_remove()

        # TODO: instead of building up this list every time, only do it in case something changed
        if False: # TODO add check, if something changed
            rawrefcount.begin_garbage()
            w_list = space.newlist([]) # append to existing list???
            while True:
                w_obj = rawrefcount.next_garbage_pypy(W_Root)
                if not w_obj:
                    break
                garbage_calls += 1
                debug_print("append garbage pypy", w_obj)
                w_list.append(w_obj)
            while True:
                w_pyobj = rawrefcount.next_garbage_pyobj(PyObject)
                if not w_pyobj:
                    break
                garbage_calls += 1
                w_obj = from_ref(space, w_pyobj)
                debug_print("append garbage pyobj", w_obj)
                w_list.append(w_obj)
            space.setattr(space.builtin_modules['gc'],
                          space.newtext('garbage'), w_list)
            rawrefcount.end_garbage()

        duration = time.time() - start
        list = space.newlist([space.newfloat(duration),
                              space.newint(dead_calls),
                              space.newint(cyclic_isolate_calls),
                              space.newint(cyclic_garbage_calls),
                              space.newint(garbage_calls)])
        module = space.builtin_modules['gc']
        durations = space.getattr(module, space.newtext('cpyext_stat'))
        durations.append(list)

class PyObjDeallocAction(executioncontext.AsyncAction):
    """An action that invokes _Py_Dealloc() on the dying PyObjects.
    """
    def perform(self, executioncontext, frame):
        _rawrefcount_perform(self.space)

class BoehmPyObjDeallocAction(executioncontext.PeriodicAsyncAction):
    # This variant is used with Boehm, which doesn't have the explicit
    # callback.  Instead we must periodically check ourselves.
    def perform(self, executioncontext, frame):
        if we_are_translated():
            _rawrefcount_perform(self.space)<|MERGE_RESOLUTION|>--- conflicted
+++ resolved
@@ -5,12 +5,8 @@
 from pypy.interpreter.executioncontext import ExecutionContext
 from rpython.rtyper.annlowlevel import llhelper
 from rpython.rlib.rdynload import DLLHANDLE
-<<<<<<< HEAD
-from rpython.rlib import rawrefcount
+from rpython.rlib import rawrefcount, rgil
 from rpython.rlib.debug import debug_print
-=======
-from rpython.rlib import rawrefcount, rgil
->>>>>>> 0f88e20b
 import sys
 import time
 
