--- conflicted
+++ resolved
@@ -123,13 +123,8 @@
             space = self.space
             argv = space.sys.get('argv')
             if space.len_w(argv):
-<<<<<<< HEAD
-                argv0 = space.getitem(argv, space.wrap(0))
+                argv0 = space.getitem(argv, space.newint(0))
                 progname = space.unicode_w(argv0)
-=======
-                argv0 = space.getitem(argv, space.newint(0))
-                progname = space.str_w(argv0)
->>>>>>> 2d9871f7
             else:
                 progname = u"pypy"
             self.programname = rffi.unicode2wcharp(progname)
@@ -164,15 +159,7 @@
         from pypy.interpreter.module import Module
         space = self.space
         w_modules = space.sys.get('modules')
-<<<<<<< HEAD
         space.setitem_str(w_modules, name, w_mod)
-=======
-        w_mod = space.finditem_str(w_modules, name)
-        if not isinstance(w_mod, Module):
-            msg = "fixup_extension: module '%s' not loaded" % name
-            raise OperationError(space.w_SystemError,
-                                 space.newtext(msg))
->>>>>>> 2d9871f7
         w_dict = w_mod.getdict(space)
         w_copy = space.call_method(w_dict, 'copy')
         self.extensions[path] = w_copy
