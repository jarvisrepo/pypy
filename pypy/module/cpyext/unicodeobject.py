--- conflicted
+++ resolved
@@ -1,9 +1,6 @@
 from rpython.rtyper.lltypesystem import rffi, lltype
-<<<<<<< HEAD
 from rpython.rlib.runicode import unicode_encode_latin_1, unicode_encode_utf_16_helper
 from rpython.rlib.rarithmetic import widen
-
-=======
 from rpython.rlib import rstring, runicode
 from rpython.tool.sourcetools import func_renamer
 
@@ -11,7 +8,6 @@
 from pypy.interpreter.unicodehelper import (
     wcharpsize2utf8, str_decode_utf_16_helper, str_decode_utf_32_helper,
     unicode_encode_decimal)
->>>>>>> 572becf8
 from pypy.module.unicodedata import unicodedb
 from pypy.module.cpyext.api import (
     CANNOT_FAIL, Py_ssize_t, build_type_checkers, cpython_api,
@@ -76,39 +72,20 @@
 
 def unicode_attach(space, py_obj, w_obj, w_userdata=None):
     "Fills a newly allocated PyUnicodeObject with a unicode string"
-<<<<<<< HEAD
     value = space.unicode_w(w_obj)
     set_wsize(py_obj, len(value))
     set_wbuffer(py_obj, lltype.nullptr(rffi.CWCHARP.TO))
     _readify(space, py_obj, value)
-=======
-    py_unicode = rffi.cast(PyUnicodeObject, py_obj)
-    s, length = space.utf8_len_w(w_obj)
-    py_unicode.c_length = length
-    py_unicode.c_str = lltype.nullptr(rffi.CWCHARP.TO)
-    py_unicode.c_hash = space.hash_w(space.newutf8(s, length))
-    py_unicode.c_defenc = lltype.nullptr(PyObject.TO)
->>>>>>> 572becf8
 
 def unicode_realize(space, py_obj):
     """
     Creates the unicode in the interpreter. The PyUnicodeObject buffer must not
     be modified after this call.
     """
-<<<<<<< HEAD
     s = rffi.wcharpsize2unicode(get_wbuffer(py_obj), get_wsize(py_obj))
     w_type = from_ref(space, rffi.cast(PyObject, py_obj.c_ob_type))
     w_obj = space.allocate_instance(unicodeobject.W_UnicodeObject, w_type)
     w_obj.__init__(s)
-=======
-    py_uni = rffi.cast(PyUnicodeObject, py_obj)
-    length = py_uni.c_length
-    s = wcharpsize2utf8(space, py_uni.c_str, length)
-    w_type = from_ref(space, rffi.cast(PyObject, py_obj.c_ob_type))
-    w_obj = space.allocate_instance(unicodeobject.W_UnicodeObject, w_type)
-    w_obj.__init__(s, length)
-    py_uni.c_hash = space.hash_w(space.newutf8(s, length))
->>>>>>> 572becf8
     track_reference(space, py_obj, w_obj)
     return w_obj
 
@@ -289,7 +266,6 @@
     """Get the maximum ordinal for a Unicode character."""
     return runicode.UNICHR(runicode.MAXUNICODE)
 
-<<<<<<< HEAD
 @cts.decl("int _PyUnicode_Ready(PyObject *unicode)", error=-1)
 def _PyUnicode_Ready(space, w_obj):
     assert isinstance(w_obj, unicodeobject.W_UnicodeObject)
@@ -345,37 +321,6 @@
         set_utf8_len(py_obj, 0)
     set_ready(py_obj, 1)
     return 0
-=======
-@cpython_api([rffi.VOIDP], rffi.CCHARP, error=CANNOT_FAIL)
-def PyUnicode_AS_DATA(space, ref):
-    """Return a pointer to the internal buffer of the object. o has to be a
-    PyUnicodeObject (not checked)."""
-    return rffi.cast(rffi.CCHARP, PyUnicode_AS_UNICODE(space, ref))
-
-@cpython_api([rffi.VOIDP], Py_ssize_t, error=CANNOT_FAIL)
-def PyUnicode_GET_DATA_SIZE(space, w_obj):
-    """Return the size of the object's internal buffer in bytes.  o has to be a
-    PyUnicodeObject (not checked)."""
-    return rffi.sizeof(Py_UNICODE) * PyUnicode_GET_SIZE(space, w_obj)
-
-@cpython_api([rffi.VOIDP], Py_ssize_t, error=CANNOT_FAIL)
-def PyUnicode_GET_SIZE(space, w_obj):
-    """Return the size of the object.  obj is a PyUnicodeObject (not
-    checked)."""
-    return space.len_w(w_obj)
-
-@cpython_api([rffi.VOIDP], rffi.CWCHARP, error=CANNOT_FAIL)
-def PyUnicode_AS_UNICODE(space, ref):
-    """Return a pointer to the internal Py_UNICODE buffer of the object.  ref
-    has to be a PyUnicodeObject (not checked)."""
-    ref_unicode = rffi.cast(PyUnicodeObject, ref)
-    if not ref_unicode.c_str:
-        # Copy unicode buffer
-        w_unicode = from_ref(space, rffi.cast(PyObject, ref))
-        u, length = space.utf8_len_w(w_unicode)
-        ref_unicode.c_str = rffi.utf82wcharp(u, length)
-    return ref_unicode.c_str
->>>>>>> 572becf8
 
 @cts.decl("""PyObject* PyUnicode_FromKindAndData(
         int kind, const void *buffer, Py_ssize_t size)""")
@@ -874,14 +819,8 @@
     result, _,  length, byteorder = str_decode_utf_16_helper(
         string, errors, final=True, errorhandler=None, byteorder=byteorder)
     if pbyteorder is not None:
-<<<<<<< HEAD
         pbyteorder[0] = rffi.cast(rffi.INT_real, byteorder)
-
-    return space.newunicode(result)
-=======
-        pbyteorder[0] = rffi.cast(rffi.INT, byteorder)
     return space.newutf8(result, length)
->>>>>>> 572becf8
 
 @cpython_api([CONST_STRING, Py_ssize_t, CONST_STRING, INT_realP], PyObject)
 def PyUnicode_DecodeUTF32(space, s, size, llerrors, pbyteorder):
@@ -932,14 +871,8 @@
     result, _,  length, byteorder = unicodehelper.str_decode_utf_32_helper(
         string, errors, final=True, errorhandler=None, byteorder=byteorder)
     if pbyteorder is not None:
-<<<<<<< HEAD
         pbyteorder[0] = rffi.cast(rffi.INT_real, byteorder)
-
-    return space.newunicode(result)
-=======
-        pbyteorder[0] = rffi.cast(rffi.INT, byteorder)
     return space.newutf8(result, length)
->>>>>>> 572becf8
 
 @cpython_api([rffi.CWCHARP, Py_ssize_t, rffi.CCHARP, CONST_STRING],
              rffi.INT_real, error=-1)
