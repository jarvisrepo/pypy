--- conflicted
+++ resolved
@@ -12,13 +12,8 @@
 from pypy.module.cpyext.stringobject import PyString_Check
 from pypy.module.sys.interp_encoding import setdefaultencoding
 from pypy.module._codecs.interp_codecs import CodecState
-<<<<<<< HEAD
 from pypy.objspace.std import unicodeobject
-from rpython.rlib import runicode
-=======
-from pypy.objspace.std import unicodeobject, unicodetype
 from rpython.rlib import rstring, runicode
->>>>>>> 9aebd06a
 from rpython.tool.sourcetools import func_renamer
 import sys
 
@@ -689,18 +684,9 @@
     str = space.unicode_w(w_str)
     substr = space.unicode_w(w_substr)
     if rffi.cast(lltype.Signed, direction) <= 0:
-<<<<<<< HEAD
-        w_ret = space.call_method(w_str, "startswith", w_substr,
-                                  space.wrap(start), space.wrap(end))
-    else:
-        w_ret = space.call_method(w_str, "endswith", w_substr,
-                                  space.wrap(start), space.wrap(end))
-    return space.int_w(w_ret)
-=======
         return rstring.startswith(str, substr, start, end)
     else:
         return rstring.endswith(str, substr, start, end)
->>>>>>> 9aebd06a
 
 @cpython_api([PyObject, PyObject, Py_ssize_t, Py_ssize_t], Py_ssize_t, error=-1)
 def PyUnicode_Count(space, w_str, w_substr, start, end):
