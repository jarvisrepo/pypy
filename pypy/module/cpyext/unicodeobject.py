from pypy.interpreter.error import OperationError, oefmt
from rpython.rtyper.lltypesystem import rffi, lltype
from pypy.module.unicodedata import unicodedb
from pypy.module.cpyext.api import (
    CANNOT_FAIL, Py_ssize_t, build_type_checkers, cpython_api,
    bootstrap_function, PyObjectFields, cpython_struct, CONST_STRING,
    CONST_WSTRING, Py_CLEANUP_SUPPORTED)
from pypy.module.cpyext.pyerrors import PyErr_BadArgument
from pypy.module.cpyext.pyobject import (
    PyObject, PyObjectP, Py_DecRef, make_ref, from_ref, track_reference,
    make_typedescr, get_typedescr)
from pypy.module.cpyext.bytesobject import PyBytes_Check, PyBytes_FromObject
from pypy.module._codecs.interp_codecs import CodecState
from pypy.objspace.std import unicodeobject
from rpython.rlib import rstring, runicode
from rpython.tool.sourcetools import func_renamer
import sys

## See comment in bytesobject.py.

PyUnicodeObjectStruct = lltype.ForwardReference()
PyUnicodeObject = lltype.Ptr(PyUnicodeObjectStruct)
PyUnicodeObjectFields = (PyObjectFields +
    (("buffer", rffi.CWCHARP), ("length", Py_ssize_t),
     ("utf8buffer", rffi.CCHARP)))
cpython_struct("PyUnicodeObject", PyUnicodeObjectFields, PyUnicodeObjectStruct)

@bootstrap_function
def init_unicodeobject(space):
    make_typedescr(space.w_unicode.layout.typedef,
                   basestruct=PyUnicodeObject.TO,
                   attach=unicode_attach,
                   dealloc=unicode_dealloc,
                   realize=unicode_realize)

# Buffer for the default encoding (used by PyUnicde_GetDefaultEncoding)
DEFAULT_ENCODING_SIZE = 100
default_encoding = lltype.malloc(rffi.CCHARP.TO, DEFAULT_ENCODING_SIZE,
                                 flavor='raw', zero=True)

PyUnicode_Check, PyUnicode_CheckExact = build_type_checkers("Unicode", "w_unicode")

Py_UNICODE = lltype.UniChar

def new_empty_unicode(space, length):
    """
    Allocate a PyUnicodeObject and its buffer, but without a corresponding
    interpreter object.  The buffer may be mutated, until unicode_realize() is
    called.  Refcount of the result is 1.
    """
    typedescr = get_typedescr(space.w_unicode.layout.typedef)
    py_obj = typedescr.allocate(space, space.w_unicode)
    py_uni = rffi.cast(PyUnicodeObject, py_obj)

    buflen = length + 1
    py_uni.c_length = length
    py_uni.c_buffer = lltype.malloc(rffi.CWCHARP.TO, buflen,
                                    flavor='raw', zero=True,
                                    add_memory_pressure=True)
    return py_uni

def unicode_attach(space, py_obj, w_obj):
    "Fills a newly allocated PyUnicodeObject with a unicode string"
    py_unicode = rffi.cast(PyUnicodeObject, py_obj)
    py_unicode.c_length = len(space.unicode_w(w_obj))
    py_unicode.c_buffer = lltype.nullptr(rffi.CWCHARP.TO)

def unicode_realize(space, py_obj):
    """
    Creates the unicode in the interpreter. The PyUnicodeObject buffer must not
    be modified after this call.
    """
    py_uni = rffi.cast(PyUnicodeObject, py_obj)
    s = rffi.wcharpsize2unicode(py_uni.c_buffer, py_uni.c_length)
    w_type = from_ref(space, rffi.cast(PyObject, py_obj.c_ob_type))
    w_obj = space.allocate_instance(unicodeobject.W_UnicodeObject, w_type)
    w_obj.__init__(s)
    track_reference(space, py_obj, w_obj)
    return w_obj

@cpython_api([PyObject], lltype.Void, header=None)
def unicode_dealloc(space, py_obj):
    py_unicode = rffi.cast(PyUnicodeObject, py_obj)
<<<<<<< HEAD
    if py_unicode.c_buffer:
        lltype.free(py_unicode.c_buffer, flavor="raw")
    if py_unicode.c_utf8buffer:
        lltype.free(py_unicode.c_utf8buffer, flavor="raw")
    from pypy.module.cpyext.object import PyObject_dealloc
    PyObject_dealloc(space, py_obj)
=======
    Py_DecRef(space, py_unicode.c_defenc)
    if py_unicode.c_str:
        lltype.free(py_unicode.c_str, flavor="raw")

    from pypy.module.cpyext.object import _dealloc
    _dealloc(space, py_obj)
>>>>>>> 2c793546

@cpython_api([Py_UNICODE], rffi.INT_real, error=CANNOT_FAIL)
def Py_UNICODE_ISSPACE(space, ch):
    """Return 1 or 0 depending on whether ch is a whitespace character."""
    return unicodedb.isspace(ord(ch))

@cpython_api([Py_UNICODE], rffi.INT_real, error=CANNOT_FAIL)
def Py_UNICODE_ISALPHA(space, ch):
    """Return 1 or 0 depending on whether ch is an alphabetic character."""
    return unicodedb.isalpha(ord(ch))

@cpython_api([Py_UNICODE], rffi.INT_real, error=CANNOT_FAIL)
def Py_UNICODE_ISALNUM(space, ch):
    """Return 1 or 0 depending on whether ch is an alphanumeric character."""
    return unicodedb.isalnum(ord(ch))

@cpython_api([Py_UNICODE], rffi.INT_real, error=CANNOT_FAIL)
def Py_UNICODE_ISLINEBREAK(space, ch):
    """Return 1 or 0 depending on whether ch is a linebreak character."""
    return unicodedb.islinebreak(ord(ch))

@cpython_api([Py_UNICODE], rffi.INT_real, error=CANNOT_FAIL)
def Py_UNICODE_ISDECIMAL(space, ch):
    """Return 1 or 0 depending on whether ch is a decimal character."""
    return unicodedb.isdecimal(ord(ch))

@cpython_api([Py_UNICODE], rffi.INT_real, error=CANNOT_FAIL)
def Py_UNICODE_ISDIGIT(space, ch):
    """Return 1 or 0 depending on whether ch is a digit character."""
    return unicodedb.isdigit(ord(ch))

@cpython_api([Py_UNICODE], rffi.INT_real, error=CANNOT_FAIL)
def Py_UNICODE_ISNUMERIC(space, ch):
    """Return 1 or 0 depending on whether ch is a numeric character."""
    return unicodedb.isnumeric(ord(ch))

@cpython_api([Py_UNICODE], rffi.INT_real, error=CANNOT_FAIL)
def Py_UNICODE_ISLOWER(space, ch):
    """Return 1 or 0 depending on whether ch is a lowercase character."""
    return unicodedb.islower(ord(ch))

@cpython_api([Py_UNICODE], rffi.INT_real, error=CANNOT_FAIL)
def Py_UNICODE_ISUPPER(space, ch):
    """Return 1 or 0 depending on whether ch is an uppercase character."""
    return unicodedb.isupper(ord(ch))

@cpython_api([Py_UNICODE], rffi.INT_real, error=CANNOT_FAIL)
def Py_UNICODE_ISTITLE(space, ch):
    """Return 1 or 0 depending on whether ch is a titlecase character."""
    return unicodedb.istitle(ord(ch))

@cpython_api([Py_UNICODE], Py_UNICODE, error=CANNOT_FAIL)
def Py_UNICODE_TOLOWER(space, ch):
    """Return the character ch converted to lower case."""
    return unichr(unicodedb.tolower(ord(ch)))

@cpython_api([Py_UNICODE], Py_UNICODE, error=CANNOT_FAIL)
def Py_UNICODE_TOUPPER(space, ch):
    """Return the character ch converted to upper case."""
    return unichr(unicodedb.toupper(ord(ch)))

@cpython_api([Py_UNICODE], Py_UNICODE, error=CANNOT_FAIL)
def Py_UNICODE_TOTITLE(space, ch):
    """Return the character ch converted to title case."""
    return unichr(unicodedb.totitle(ord(ch)))

@cpython_api([Py_UNICODE], rffi.INT_real, error=CANNOT_FAIL)
def Py_UNICODE_TODECIMAL(space, ch):
    """Return the character ch converted to a decimal positive integer.  Return
    -1 if this is not possible.  This macro does not raise exceptions."""
    try:
        return unicodedb.decimal(ord(ch))
    except KeyError:
        return -1

@cpython_api([Py_UNICODE], rffi.INT_real, error=CANNOT_FAIL)
def Py_UNICODE_TODIGIT(space, ch):
    """Return the character ch converted to a single digit integer. Return -1 if
    this is not possible.  This macro does not raise exceptions."""
    try:
        return unicodedb.digit(ord(ch))
    except KeyError:
        return -1

@cpython_api([Py_UNICODE], rffi.DOUBLE, error=CANNOT_FAIL)
def Py_UNICODE_TONUMERIC(space, ch):
    """Return the character ch converted to a double. Return -1.0 if this is not
    possible.  This macro does not raise exceptions."""
    try:
        return unicodedb.numeric(ord(ch))
    except KeyError:
        return -1.0

@cpython_api([], Py_UNICODE, error=CANNOT_FAIL)
def PyUnicode_GetMax(space):
    """Get the maximum ordinal for a Unicode character."""
    return runicode.UNICHR(runicode.MAXUNICODE)

@cpython_api([rffi.VOIDP], rffi.CCHARP, error=CANNOT_FAIL)
def PyUnicode_AS_DATA(space, ref):
    """Return a pointer to the internal buffer of the object. o has to be a
    PyUnicodeObject (not checked)."""
    return rffi.cast(rffi.CCHARP, PyUnicode_AS_UNICODE(space, ref))

@cpython_api([rffi.VOIDP], Py_ssize_t, error=CANNOT_FAIL)
def PyUnicode_GET_DATA_SIZE(space, w_obj):
    """Return the size of the object's internal buffer in bytes.  o has to be a
    PyUnicodeObject (not checked)."""
    return rffi.sizeof(lltype.UniChar) * PyUnicode_GET_SIZE(space, w_obj)

@cpython_api([rffi.VOIDP], Py_ssize_t, error=CANNOT_FAIL)
def PyUnicode_GET_SIZE(space, w_obj):
    """Return the size of the object.  o has to be a PyUnicodeObject (not
    checked)."""
    assert isinstance(w_obj, unicodeobject.W_UnicodeObject)
    return space.len_w(w_obj)

@cpython_api([PyObject], Py_ssize_t, error=CANNOT_FAIL)
def PyUnicode_GET_LENGTH(space, w_obj):
    """Return the length of the Unicode string, in code points.
    o has to be a Unicode object in the "canonical" representation
    (not checked)."""
    assert isinstance(w_obj, unicodeobject.W_UnicodeObject)
    return space.len_w(w_obj)

@cpython_api([PyObject], rffi.INT, error=CANNOT_FAIL)
def PyUnicode_IS_READY(space, w_obj):
    # PyPy is always ready.
    return space.w_True

@cpython_api([rffi.VOIDP], rffi.CWCHARP, error=CANNOT_FAIL)
def PyUnicode_AS_UNICODE(space, ref):
    """Return a pointer to the internal Py_UNICODE buffer of the object.  ref
    has to be a PyUnicodeObject (not checked)."""
    ref_unicode = rffi.cast(PyUnicodeObject, ref)
    if not ref_unicode.c_buffer:
        # Copy unicode buffer
        w_unicode = from_ref(space, rffi.cast(PyObject, ref))
        u = space.unicode_w(w_unicode)
        ref_unicode.c_buffer = rffi.unicode2wcharp(u)
    return ref_unicode.c_buffer

@cpython_api([PyObject], rffi.CWCHARP)
def PyUnicode_AsUnicode(space, ref):
    """Return a read-only pointer to the Unicode object's internal Py_UNICODE
    buffer, NULL if unicode is not a Unicode object."""
    # Don't use PyUnicode_Check, it will realize the object :-(
    w_type = from_ref(space, rffi.cast(PyObject, ref.c_ob_type))
    if not space.issubtype_w(w_type, space.w_unicode):
        raise oefmt(space.w_TypeError, "expected unicode object")
    return PyUnicode_AS_UNICODE(space, rffi.cast(rffi.VOIDP, ref))

@cpython_api([PyObject], rffi.CCHARP)
def _PyUnicode_AsString(space, ref):
    ref_unicode = rffi.cast(PyUnicodeObject, ref)
    if not ref_unicode.c_utf8buffer:
        # Copy unicode buffer
        w_unicode = from_ref(space, ref)
        w_encoded = unicodeobject.encode_object(space, w_unicode, "utf-8",
                                                "strict")
        s = space.bytes_w(w_encoded)
        ref_unicode.c_utf8buffer = rffi.str2charp(s)
    return ref_unicode.c_utf8buffer

@cpython_api([PyObject], Py_ssize_t, error=-1)
def PyUnicode_GetSize(space, ref):
    if from_ref(space, rffi.cast(PyObject, ref.c_ob_type)) is space.w_unicode:
        ref = rffi.cast(PyUnicodeObject, ref)
        return ref.c_length
    else:
        w_obj = from_ref(space, ref)
        return space.len_w(w_obj)

@cpython_api([PyObject, rffi.CWCHARP, Py_ssize_t], Py_ssize_t, error=-1)
def PyUnicode_AsWideChar(space, ref, buf, size):
    """Copy the Unicode object contents into the wchar_t buffer w.  At most
    size wchar_t characters are copied (excluding a possibly trailing
    0-termination character).  Return the number of wchar_t characters
    copied or -1 in case of an error.  Note that the resulting wchar_t
    string may or may not be 0-terminated.  It is the responsibility of the caller
    to make sure that the wchar_t string is 0-terminated in case this is
    required by the application."""
    ref = rffi.cast(PyUnicodeObject, ref)
    c_buffer = PyUnicode_AS_UNICODE(space, rffi.cast(rffi.VOIDP, ref))
    c_length = ref.c_length

    # If possible, try to copy the 0-termination as well
    if size > c_length:
        size = c_length + 1

    i = 0
    while i < size:
        buf[i] = c_buffer[i]
        i += 1

    if size > c_length:
        return c_length
    else:
        return size

@cpython_api([], rffi.CCHARP, error=CANNOT_FAIL)
def PyUnicode_GetDefaultEncoding(space):
    """Returns the currently active default encoding."""
    if default_encoding[0] == '\x00':
        encoding = unicodeobject.getdefaultencoding(space)
        i = 0
        while i < len(encoding) and i < DEFAULT_ENCODING_SIZE:
            default_encoding[i] = encoding[i]
            i += 1
    return default_encoding

@cpython_api([PyObject, CONST_STRING, CONST_STRING], PyObject)
def PyUnicode_AsEncodedObject(space, w_unicode, llencoding, llerrors):
    """Encode a Unicode object and return the result as Python object.
    encoding and errors have the same meaning as the parameters of the same name
    in the Unicode encode() method. The codec to be used is looked up using
    the Python codec registry. Return NULL if an exception was raised by the
    codec."""
    if not PyUnicode_Check(space, w_unicode):
        PyErr_BadArgument(space)

    encoding = errors = None
    if llencoding:
        encoding = rffi.charp2str(llencoding)
    if llerrors:
        errors = rffi.charp2str(llerrors)
    return unicodeobject.encode_object(space, w_unicode, encoding, errors)

@cpython_api([PyObject, CONST_STRING, CONST_STRING], PyObject)
def PyUnicode_AsEncodedString(space, w_unicode, llencoding, llerrors):
    """Encode a Unicode object and return the result as Python string object.
    encoding and errors have the same meaning as the parameters of the same name
    in the Unicode encode() method. The codec to be used is looked up using
    the Python codec registry. Return NULL if an exception was raised by the
    codec."""
    w_str = PyUnicode_AsEncodedObject(space, w_unicode, llencoding, llerrors)
    if not PyBytes_Check(space, w_str):
        raise oefmt(space.w_TypeError,
                    "encoder did not return a bytes object")
    return w_str

@cpython_api([PyObject], PyObject)
def PyUnicode_AsUnicodeEscapeString(space, w_unicode):
    """Encode a Unicode object using Unicode-Escape and return the result as Python
    string object.  Error handling is "strict". Return NULL if an exception was
    raised by the codec."""
    if not PyUnicode_Check(space, w_unicode):
        PyErr_BadArgument(space)

    return unicodeobject.encode_object(space, w_unicode, 'unicode-escape', 'strict')

@cpython_api([CONST_WSTRING, Py_ssize_t], PyObject, result_is_ll=True)
def PyUnicode_FromUnicode(space, wchar_p, length):
    """Create a Unicode Object from the Py_UNICODE buffer u of the given size. u
    may be NULL which causes the contents to be undefined. It is the user's
    responsibility to fill in the needed data.  The buffer is copied into the new
    object. If the buffer is not NULL, the return value might be a shared object.
    Therefore, modification of the resulting Unicode object is only allowed when u
    is NULL."""
    if wchar_p:
        s = rffi.wcharpsize2unicode(wchar_p, length)
        return make_ref(space, space.wrap(s))
    else:
        return rffi.cast(PyObject, new_empty_unicode(space, length))

@cpython_api([CONST_WSTRING, Py_ssize_t], PyObject, result_is_ll=True)
def PyUnicode_FromWideChar(space, wchar_p, length):
    """Create a Unicode object from the wchar_t buffer w of the given size.
    Return NULL on failure."""
    # PyPy supposes Py_UNICODE == wchar_t
    return PyUnicode_FromUnicode(space, wchar_p, length)

@cpython_api([PyObject, CONST_STRING], PyObject)
def _PyUnicode_AsDefaultEncodedString(space, w_unicode, errors):
    return PyUnicode_AsEncodedString(space, w_unicode, lltype.nullptr(rffi.CCHARP.TO), errors)

@cpython_api([CONST_STRING, Py_ssize_t, CONST_STRING, CONST_STRING], PyObject)
def PyUnicode_Decode(space, s, size, encoding, errors):
    """Create a Unicode object by decoding size bytes of the encoded string s.
    encoding and errors have the same meaning as the parameters of the same name
    in the unicode() built-in function.  The codec to be used is looked up
    using the Python codec registry.  Return NULL if an exception was raised by
    the codec."""
    if not encoding:
        # This tracks CPython 2.7, in CPython 3.4 'utf-8' is hardcoded instead
        encoding = PyUnicode_GetDefaultEncoding(space)
    w_str = space.wrapbytes(rffi.charpsize2str(s, size))
    w_encoding = space.wrap(rffi.charp2str(encoding))
    if errors:
        w_errors = space.wrapbytes(rffi.charp2str(errors))
    else:
        w_errors = None
    return space.call_method(w_str, 'decode', w_encoding, w_errors)

@cpython_api([PyObject], PyObject)
def PyUnicode_FromObject(space, w_obj):
    """Shortcut for PyUnicode_FromEncodedObject(obj, NULL, "strict") which is used
    throughout the interpreter whenever coercion to Unicode is needed."""
    if space.is_w(space.type(w_obj), space.w_unicode):
        return w_obj
    else:
        return space.call_function(space.w_unicode, w_obj)

@cpython_api([PyObject, CONST_STRING, CONST_STRING], PyObject)
def PyUnicode_FromEncodedObject(space, w_obj, encoding, errors):
    """Coerce an encoded object obj to an Unicode object and return a reference with
    incremented refcount.

    String and other char buffer compatible objects are decoded according to the
    given encoding and using the error handling defined by errors.  Both can be
    NULL to have the interface use the default values (see the next section for
    details).

    All other objects, including Unicode objects, cause a TypeError to be
    set."""
    if not encoding:
        raise oefmt(space.w_TypeError, "decoding Unicode is not supported")
    w_encoding = space.wrap(rffi.charp2str(encoding))
    if errors:
        w_errors = space.wrap(rffi.charp2str(errors))
    else:
        w_errors = None

    # - unicode is disallowed
    # - raise TypeError for non-string types
    if space.isinstance_w(w_obj, space.w_unicode):
        w_meth = None
    else:
        try:
            w_meth = space.getattr(w_obj, space.wrap('decode'))
        except OperationError as e:
            if not e.match(space, space.w_AttributeError):
                raise
            w_meth = None
    if w_meth is None:
        raise oefmt(space.w_TypeError, "decoding Unicode is not supported")
    return space.call_function(w_meth, w_encoding, w_errors)


@cpython_api([PyObject, PyObjectP], rffi.INT_real, error=0)
def PyUnicode_FSConverter(space, w_obj, result):
    """ParseTuple converter: encode str objects to bytes using
    PyUnicode_EncodeFSDefault(); bytes objects are output as-is.
    result must be a PyBytesObject* which must be released when it is
    no longer used.
    """
    if not w_obj:
        # Implement ParseTuple cleanup support
        Py_DecRef(space, result[0])
        return 1
    if space.isinstance_w(w_obj, space.w_bytes):
        w_output = w_obj
    else:
        w_obj = PyUnicode_FromObject(space, w_obj)
        w_output = space.fsencode(w_obj)
        if not space.isinstance_w(w_output, space.w_bytes):
            raise oefmt(space.w_TypeError, "encoder failed to return bytes")
    data = space.bytes0_w(w_output)  # Check for NUL bytes
    result[0] = make_ref(space, w_output)
    return Py_CLEANUP_SUPPORTED


@cpython_api([PyObject, PyObjectP], rffi.INT_real, error=0)
def PyUnicode_FSDecoder(space, w_obj, result):
    """ParseTuple converter: decode bytes objects to str using
    PyUnicode_DecodeFSDefaultAndSize(); str objects are output
    as-is. result must be a PyUnicodeObject* which must be released
    when it is no longer used.
    """
    if not w_obj:
        # Implement ParseTuple cleanup support
        Py_DecRef(space, result[0])
        return 1
    if space.isinstance_w(w_obj, space.w_unicode):
        w_output = w_obj
    else:
        w_obj = PyBytes_FromObject(space, w_obj)
        w_output = space.fsdecode(w_obj)
        if not space.isinstance_w(w_output, space.w_unicode):
            raise oefmt(space.w_TypeError, "decoder failed to return unicode")
    data = space.unicode0_w(w_output)  # Check for NUL bytes
    result[0] = make_ref(space, w_output)
    return Py_CLEANUP_SUPPORTED


@cpython_api([rffi.CCHARP, Py_ssize_t], PyObject)
def PyUnicode_DecodeFSDefaultAndSize(space, s, size):
    """Decode a string using Py_FileSystemDefaultEncoding and the
    'surrogateescape' error handler, or 'strict' on Windows.

    If Py_FileSystemDefaultEncoding is not set, fall back to the
    locale encoding.

    Use 'strict' error handler on Windows."""
    w_bytes = space.wrapbytes(rffi.charpsize2str(s, size))
    return space.fsdecode(w_bytes)


@cpython_api([rffi.CCHARP], PyObject)
def PyUnicode_DecodeFSDefault(space, s):
    """Decode a null-terminated string using Py_FileSystemDefaultEncoding
    and the 'surrogateescape' error handler, or 'strict' on Windows.

    If Py_FileSystemDefaultEncoding is not set, fall back to the
    locale encoding.

    Use PyUnicode_DecodeFSDefaultAndSize() if you know the string length.

    Use 'strict' error handler on Windows."""
    w_bytes = space.wrapbytes(rffi.charp2str(s))
    return space.fsdecode(w_bytes)


@cpython_api([PyObject], PyObject)
def PyUnicode_EncodeFSDefault(space, w_unicode):
    """Encode a Unicode object to Py_FileSystemDefaultEncoding with the
    'surrogateescape' error handler, or 'strict' on Windows, and return
    bytes. Note that the resulting bytes object may contain
    null bytes.

    If Py_FileSystemDefaultEncoding is not set, fall back to the
    locale encoding.
    """
    return space.fsencode(w_unicode)


@cpython_api([CONST_STRING], PyObject)
def PyUnicode_FromString(space, s):
    """Create a Unicode object from an UTF-8 encoded null-terminated char buffer"""
    w_str = space.wrapbytes(rffi.charp2str(s))
    return space.call_method(w_str, 'decode', space.wrap("utf-8"))

@cpython_api([CONST_STRING], PyObject)
def PyUnicode_InternFromString(space, s):
    """A combination of PyUnicode_FromString() and
    PyUnicode_InternInPlace(), returning either a new unicode string
    object that has been interned, or a new ("owned") reference to an
    earlier interned string object with the same value.
    """
    w_str = PyUnicode_FromString(space, s)
    return space.new_interned_w_str(w_str)

@cpython_api([CONST_STRING, Py_ssize_t], PyObject, result_is_ll=True)
def PyUnicode_FromStringAndSize(space, s, size):
    """Create a Unicode Object from the char buffer u. The bytes will be
    interpreted as being UTF-8 encoded. u may also be NULL which causes the
    contents to be undefined. It is the user's responsibility to fill in the
    needed data. The buffer is copied into the new object. If the buffer is not
    NULL, the return value might be a shared object. Therefore, modification of
    the resulting Unicode object is only allowed when u is NULL."""
    if s:
        return make_ref(space, PyUnicode_DecodeUTF8(
            space, s, size, lltype.nullptr(rffi.CCHARP.TO)))
    else:
        return rffi.cast(PyObject, new_empty_unicode(space, size))

@cpython_api([rffi.INT_real], PyObject)
def PyUnicode_FromOrdinal(space, ordinal):
    """Create a Unicode Object from the given Unicode code point ordinal.

    The ordinal must be in range(0x10000) on narrow Python builds
    (UCS2), and range(0x110000) on wide builds (UCS4). A ValueError is
    raised in case it is not."""
    w_ordinal = space.wrap(rffi.cast(lltype.Signed, ordinal))
    return space.call_function(space.builtin.get('chr'), w_ordinal)

@cpython_api([PyObjectP, Py_ssize_t], rffi.INT_real, error=-1)
def PyUnicode_Resize(space, ref, newsize):
    # XXX always create a new string so far
    py_uni = rffi.cast(PyUnicodeObject, ref[0])
    if not py_uni.c_buffer:
        raise oefmt(space.w_SystemError,
                    "PyUnicode_Resize called on already created string")
    try:
        py_newuni = new_empty_unicode(space, newsize)
    except MemoryError:
        Py_DecRef(space, ref[0])
        ref[0] = lltype.nullptr(PyObject.TO)
        raise
    to_cp = newsize
    oldsize = py_uni.c_length
    if oldsize < newsize:
        to_cp = oldsize
    for i in range(to_cp):
        py_newuni.c_buffer[i] = py_uni.c_buffer[i]
    Py_DecRef(space, ref[0])
    ref[0] = rffi.cast(PyObject, py_newuni)
    return 0

def make_conversion_functions(suffix, encoding):
    @cpython_api([PyObject], PyObject)
    @func_renamer('PyUnicode_As%sString' % suffix)
    def PyUnicode_AsXXXString(space, w_unicode):
        """Encode a Unicode object and return the result as Python
        string object.  Error handling is "strict".  Return NULL if an
        exception was raised by the codec."""
        if not PyUnicode_Check(space, w_unicode):
            PyErr_BadArgument(space)
        return unicodeobject.encode_object(space, w_unicode, encoding, "strict")

    @cpython_api([CONST_STRING, Py_ssize_t, CONST_STRING], PyObject)
    @func_renamer('PyUnicode_Decode%s' % suffix)
    def PyUnicode_DecodeXXX(space, s, size, errors):
        """Create a Unicode object by decoding size bytes of the
        encoded string s. Return NULL if an exception was raised by
        the codec.
        """
        w_s = space.wrapbytes(rffi.charpsize2str(s, size))
        if errors:
            w_errors = space.wrap(rffi.charp2str(errors))
        else:
            w_errors = None
        return space.call_method(w_s, 'decode', space.wrap(encoding), w_errors)
    globals()['PyUnicode_Decode%s' % suffix] = PyUnicode_DecodeXXX

    @cpython_api([CONST_WSTRING, Py_ssize_t, CONST_STRING], PyObject)
    @func_renamer('PyUnicode_Encode%s' % suffix)
    def PyUnicode_EncodeXXX(space, s, size, errors):
        """Encode the Py_UNICODE buffer of the given size and return a
        Python string object.  Return NULL if an exception was raised
        by the codec."""
        w_u = space.wrap(rffi.wcharpsize2unicode(s, size))
        if errors:
            w_errors = space.wrap(rffi.charp2str(errors))
        else:
            w_errors = None
        return space.call_method(w_u, 'encode', space.wrap(encoding), w_errors)
    globals()['PyUnicode_Encode%s' % suffix] = PyUnicode_EncodeXXX

make_conversion_functions('UTF8', 'utf-8')
make_conversion_functions('ASCII', 'ascii')
make_conversion_functions('Latin1', 'latin-1')
if sys.platform == 'win32':
    make_conversion_functions('MBCS', 'mbcs')

@cpython_api([rffi.CCHARP, Py_ssize_t, rffi.CCHARP, rffi.INTP], PyObject)
def PyUnicode_DecodeUTF16(space, s, size, llerrors, pbyteorder):
    """Decode length bytes from a UTF-16 encoded buffer string and return the
    corresponding Unicode object.  errors (if non-NULL) defines the error
    handling. It defaults to "strict".

    If byteorder is non-NULL, the decoder starts decoding using the given byte
    order:

    *byteorder == -1: little endian
    *byteorder == 0:  native order
    *byteorder == 1:  big endian

    If *byteorder is zero, and the first two bytes of the input data are a
    byte order mark (BOM), the decoder switches to this byte order and the BOM is
    not copied into the resulting Unicode string.  If *byteorder is -1 or
    1, any byte order mark is copied to the output (where it will result in
    either a \ufeff or a \ufffe character).

    After completion, *byteorder is set to the current byte order at the end
    of input data.

    If byteorder is NULL, the codec starts in native order mode.

    Return NULL if an exception was raised by the codec."""

    string = rffi.charpsize2str(s, size)

    if pbyteorder is not None:
        llbyteorder = rffi.cast(lltype.Signed, pbyteorder[0])
        if llbyteorder < 0:
            byteorder = "little"
        elif llbyteorder > 0:
            byteorder = "big"
        else:
            byteorder = "native"
    else:
        byteorder = "native"

    if llerrors:
        errors = rffi.charp2str(llerrors)
    else:
        errors = None

    result, length, byteorder = runicode.str_decode_utf_16_helper(
        string, size, errors,
        True, # final ? false for multiple passes?
        None, # errorhandler
        byteorder)
    if pbyteorder is not None:
        pbyteorder[0] = rffi.cast(rffi.INT, byteorder)

    return space.wrap(result)

@cpython_api([rffi.CCHARP, Py_ssize_t, rffi.CCHARP, rffi.INTP], PyObject)
def PyUnicode_DecodeUTF32(space, s, size, llerrors, pbyteorder):
    """Decode length bytes from a UTF-32 encoded buffer string and
    return the corresponding Unicode object.  errors (if non-NULL)
    defines the error handling. It defaults to "strict".

    If byteorder is non-NULL, the decoder starts decoding using the
    given byte order:
    *byteorder == -1: little endian
    *byteorder == 0:  native order
    *byteorder == 1:  big endian

    If *byteorder is zero, and the first four bytes of the input data
    are a byte order mark (BOM), the decoder switches to this byte
    order and the BOM is not copied into the resulting Unicode string.
    If *byteorder is -1 or 1, any byte order mark is copied to the
    output.

    After completion, *byteorder is set to the current byte order at
    the end of input data.

    In a narrow build codepoints outside the BMP will be decoded as
    surrogate pairs.

    If byteorder is NULL, the codec starts in native order mode.

    Return NULL if an exception was raised by the codec.
    """
    string = rffi.charpsize2str(s, size)

    if pbyteorder:
        llbyteorder = rffi.cast(lltype.Signed, pbyteorder[0])
        if llbyteorder < 0:
            byteorder = "little"
        elif llbyteorder > 0:
            byteorder = "big"
        else:
            byteorder = "native"
    else:
        byteorder = "native"

    if llerrors:
        errors = rffi.charp2str(llerrors)
    else:
        errors = None

    result, length, byteorder = runicode.str_decode_utf_32_helper(
        string, size, errors,
        True, # final ? false for multiple passes?
        None, # errorhandler
        byteorder)
    if pbyteorder is not None:
        pbyteorder[0] = rffi.cast(rffi.INT, byteorder)

    return space.wrap(result)

@cpython_api([rffi.CWCHARP, Py_ssize_t, rffi.CCHARP, rffi.CCHARP],
             rffi.INT_real, error=-1)
def PyUnicode_EncodeDecimal(space, s, length, output, llerrors):
    """Takes a Unicode string holding a decimal value and writes it
    into an output buffer using standard ASCII digit codes.

    The output buffer has to provide at least length+1 bytes of
    storage area. The output string is 0-terminated.

    The encoder converts whitespace to ' ', decimal characters to
    their corresponding ASCII digit and all other Latin-1 characters
    except \0 as-is. Characters outside this range (Unicode ordinals
    1-256) are treated as errors. This includes embedded NULL bytes.

    Returns 0 on success, -1 on failure.
    """
    u = rffi.wcharpsize2unicode(s, length)
    if llerrors:
        errors = rffi.charp2str(llerrors)
    else:
        errors = None
    state = space.fromcache(CodecState)
    result = runicode.unicode_encode_decimal(u, length, errors,
                                             state.encode_error_handler)
    i = len(result)
    output[i] = '\0'
    i -= 1
    while i >= 0:
        output[i] = result[i]
        i -= 1
    return 0

@cpython_api([rffi.CArrayPtr(Py_UNICODE), Py_ssize_t], PyObject)
def PyUnicode_TransformDecimalToASCII(space, s, size):
    """Create a Unicode object by replacing all decimal digits in
    Py_UNICODE buffer of the given size by ASCII digits 0--9
    according to their decimal value.  Return NULL if an exception
    occurs."""
    result = rstring.UnicodeBuilder(size)
    for i in range(size):
        ch = s[i]
        if ord(ch) > 127:
            decimal = Py_UNICODE_TODECIMAL(space, ch)
            decimal = rffi.cast(lltype.Signed, decimal)
            if decimal >= 0:
                ch = unichr(ord('0') + decimal)
        result.append(ch)
    return space.wrap(result.build())

@cpython_api([PyObject, PyObject], rffi.INT_real, error=-2)
def PyUnicode_Compare(space, w_left, w_right):
    """Compare two strings and return -1, 0, 1 for less than, equal, and greater
    than, respectively."""
    if space.is_true(space.lt(w_left, w_right)):
        return -1
    if space.is_true(space.lt(w_right, w_left)):
        return 1
    return 0

@cpython_api([PyObject, PyObject], PyObject)
def PyUnicode_Concat(space, w_left, w_right):
    """Concat two strings giving a new Unicode string."""
    return space.add(w_left, w_right)

@cpython_api([PyObject, CONST_STRING], rffi.INT_real, error=CANNOT_FAIL)
def PyUnicode_CompareWithASCIIString(space, w_uni, string):
    """Compare a unicode object, uni, with string and return -1, 0, 1 for less
    than, equal, and greater than, respectively. It is best to pass only
    ASCII-encoded strings, but the function interprets the input string as
    ISO-8859-1 if it contains non-ASCII characters."""
    uni = space.unicode_w(w_uni)
    i = 0
    # Compare Unicode string and source character set string
    while i < len(uni) and string[i] != '\0':
        u = ord(uni[i])
        s = ord(string[i])
        if u != s:
            if u < s:
                return -1
            else:
                return 1
        i += 1
    if i < len(uni):
        return 1  # uni is longer
    if string[i] != '\0':
        return -1  # str is longer
    return 0


@cpython_api([rffi.CWCHARP, rffi.CWCHARP, Py_ssize_t], lltype.Void)
def Py_UNICODE_COPY(space, target, source, length):
    """Roughly equivalent to memcpy() only the base size is Py_UNICODE
    copies sizeof(Py_UNICODE) * length bytes from source to target"""
    for i in range(0, length):
        target[i] = source[i]

@cpython_api([PyObject, PyObject], PyObject)
def PyUnicode_Format(space, w_format, w_args):
    """Return a new string object from format and args; this is analogous to
    format % args.  The args argument must be a tuple."""
    return space.mod(w_format, w_args)

@cpython_api([PyObject, PyObject], PyObject)
def PyUnicode_Join(space, w_sep, w_seq):
    """Join a sequence of strings using the given separator and return
    the resulting Unicode string."""
    return space.call_method(w_sep, 'join', w_seq)

@cpython_api([PyObject, PyObject, PyObject, Py_ssize_t], PyObject)
def PyUnicode_Replace(space, w_str, w_substr, w_replstr, maxcount):
    """Replace at most maxcount occurrences of substr in str with replstr and
    return the resulting Unicode object. maxcount == -1 means replace all
    occurrences."""
    return space.call_method(w_str, "replace", w_substr, w_replstr,
                             space.wrap(maxcount))

@cpython_api([PyObject, PyObject, Py_ssize_t, Py_ssize_t, rffi.INT_real],
             rffi.INT_real, error=-1)
def PyUnicode_Tailmatch(space, w_str, w_substr, start, end, direction):
    """Return 1 if substr matches str[start:end] at the given tail end
    (direction == -1 means to do a prefix match, direction == 1 a
    suffix match), 0 otherwise. Return -1 if an error occurred."""
    str = space.unicode_w(w_str)
    substr = space.unicode_w(w_substr)
    if rffi.cast(lltype.Signed, direction) <= 0:
        return rstring.startswith(str, substr, start, end)
    else:
        return rstring.endswith(str, substr, start, end)

@cpython_api([PyObject, PyObject, Py_ssize_t, Py_ssize_t], Py_ssize_t, error=-1)
def PyUnicode_Count(space, w_str, w_substr, start, end):
    """Return the number of non-overlapping occurrences of substr in
    str[start:end].  Return -1 if an error occurred."""
    w_count = space.call_method(w_str, "count", w_substr,
                                space.wrap(start), space.wrap(end))
    return space.int_w(w_count)

@cpython_api([PyObject, PyObject, Py_ssize_t, Py_ssize_t, rffi.INT_real],
             Py_ssize_t, error=-2)
def PyUnicode_Find(space, w_str, w_substr, start, end, direction):
    """Return the first position of substr in str*[*start:end] using
    the given direction (direction == 1 means to do a forward search,
    direction == -1 a backward search).  The return value is the index
    of the first match; a value of -1 indicates that no match was
    found, and -2 indicates that an error occurred and an exception
    has been set."""
    if rffi.cast(lltype.Signed, direction) > 0:
        w_pos = space.call_method(w_str, "find", w_substr,
                                  space.wrap(start), space.wrap(end))
    else:
        w_pos = space.call_method(w_str, "rfind", w_substr,
                                  space.wrap(start), space.wrap(end))
    return space.int_w(w_pos)

@cpython_api([PyObject, PyObject, Py_ssize_t], PyObject)
def PyUnicode_Split(space, w_str, w_sep, maxsplit):
    """Split a string giving a list of Unicode strings.  If sep is
    NULL, splitting will be done at all whitespace substrings.
    Otherwise, splits occur at the given separator.  At most maxsplit
    splits will be done.  If negative, no limit is set.  Separators
    are not included in the resulting list."""
    if w_sep is None:
        w_sep = space.w_None
    return space.call_method(w_str, "split", w_sep, space.wrap(maxsplit))

@cpython_api([PyObject, rffi.INT_real], PyObject)
def PyUnicode_Splitlines(space, w_str, keepend):
    """Split a Unicode string at line breaks, returning a list of
    Unicode strings.  CRLF is considered to be one line break.  If
    keepend is 0, the Line break characters are not included in the
    resulting strings."""
    return space.call_method(w_str, "splitlines", space.wrap(keepend))<|MERGE_RESOLUTION|>--- conflicted
+++ resolved
@@ -81,21 +81,12 @@
 @cpython_api([PyObject], lltype.Void, header=None)
 def unicode_dealloc(space, py_obj):
     py_unicode = rffi.cast(PyUnicodeObject, py_obj)
-<<<<<<< HEAD
     if py_unicode.c_buffer:
         lltype.free(py_unicode.c_buffer, flavor="raw")
     if py_unicode.c_utf8buffer:
         lltype.free(py_unicode.c_utf8buffer, flavor="raw")
-    from pypy.module.cpyext.object import PyObject_dealloc
-    PyObject_dealloc(space, py_obj)
-=======
-    Py_DecRef(space, py_unicode.c_defenc)
-    if py_unicode.c_str:
-        lltype.free(py_unicode.c_str, flavor="raw")
-
     from pypy.module.cpyext.object import _dealloc
     _dealloc(space, py_obj)
->>>>>>> 2c793546
 
 @cpython_api([Py_UNICODE], rffi.INT_real, error=CANNOT_FAIL)
 def Py_UNICODE_ISSPACE(space, ch):
