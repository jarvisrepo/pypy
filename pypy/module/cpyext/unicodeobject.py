--- conflicted
+++ resolved
@@ -3,23 +3,13 @@
 from pypy.module.unicodedata import unicodedb
 from pypy.module.cpyext.api import (
     CANNOT_FAIL, Py_ssize_t, build_type_checkers, cpython_api,
-<<<<<<< HEAD
-    bootstrap_function, PyObjectFields, cpython_struct, CONST_STRING,
-    CONST_WSTRING, Py_CLEANUP_SUPPORTED, slot_function)
-=======
     bootstrap_function, CONST_STRING,
-    CONST_WSTRING, slot_function, cts, parse_dir)
->>>>>>> 7c98c492
+    CONST_WSTRING, Py_CLEANUP_SUPPORTED, slot_function, cts, parse_dir)
 from pypy.module.cpyext.pyerrors import PyErr_BadArgument
 from pypy.module.cpyext.pyobject import (
     PyObject, PyObjectP, Py_DecRef, make_ref, from_ref, track_reference,
     make_typedescr, get_typedescr)
-<<<<<<< HEAD
 from pypy.module.cpyext.bytesobject import PyBytes_Check, PyBytes_FromObject
-=======
-from pypy.module.cpyext.bytesobject import PyString_Check
-from pypy.module.sys.interp_encoding import setdefaultencoding
->>>>>>> 7c98c492
 from pypy.module._codecs.interp_codecs import CodecState
 from pypy.objspace.std import unicodeobject
 from rpython.rlib import rstring, runicode
@@ -28,18 +18,9 @@
 
 ## See comment in bytesobject.py.
 
-<<<<<<< HEAD
-PyUnicodeObjectStruct = lltype.ForwardReference()
-PyUnicodeObject = lltype.Ptr(PyUnicodeObjectStruct)
-PyUnicodeObjectFields = (PyObjectFields +
-    (("buffer", rffi.CWCHARP), ("length", Py_ssize_t),
-     ("utf8buffer", rffi.CCHARP)))
-cpython_struct("PyUnicodeObject", PyUnicodeObjectFields, PyUnicodeObjectStruct)
-=======
 cts.parse_header(parse_dir / 'cpyext_unicodeobject.h')
 PyUnicodeObject = cts.gettype('PyUnicodeObject*')
 Py_UNICODE = cts.gettype('Py_UNICODE')
->>>>>>> 7c98c492
 
 @bootstrap_function
 def init_unicodeobject(space):
