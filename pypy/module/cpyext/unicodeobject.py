--- conflicted
+++ resolved
@@ -71,16 +71,11 @@
     be modified after this call.
     """
     py_uni = rffi.cast(PyUnicodeObject, py_obj)
-<<<<<<< HEAD
     s = rffi.wcharpsize2unicode(py_uni.c_buffer, py_uni.c_length)
-    w_obj = space.wrap(s)
-=======
-    s = rffi.wcharpsize2unicode(py_uni.c_str, py_uni.c_length)
     w_type = from_ref(space, rffi.cast(PyObject, py_obj.c_ob_type))
     w_obj = space.allocate_instance(unicodeobject.W_UnicodeObject, w_type)
     w_obj.__init__(s)
     py_uni.c_hash = space.hash_w(w_obj)
->>>>>>> f599b359
     track_reference(space, py_obj, w_obj)
     return w_obj
 
