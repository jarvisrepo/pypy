from rpython.rtyper.lltypesystem import rffi, lltype
from rpython.rlib import rstring, runicode
from rpython.tool.sourcetools import func_renamer

from pypy.interpreter.error import OperationError, oefmt
from pypy.interpreter.unicodehelper import (
    wcharpsize2utf8, str_decode_utf_16_helper, str_decode_utf_32_helper,
    unicode_encode_decimal)
from pypy.module.unicodedata import unicodedb
from pypy.module.cpyext.api import (
    CANNOT_FAIL, Py_ssize_t, build_type_checkers_flags, cpython_api,
    bootstrap_function, CONST_STRING, INTP_real,
    CONST_WSTRING, slot_function, cts, parse_dir)
from pypy.module.cpyext.pyerrors import PyErr_BadArgument
from pypy.module.cpyext.pyobject import (
    PyObject, PyObjectP, decref, make_ref, from_ref, track_reference,
    make_typedescr, get_typedescr)
from pypy.module.cpyext.bytesobject import PyString_Check
from pypy.module.sys.interp_encoding import setdefaultencoding
from pypy.module._codecs.interp_codecs import CodecState
from pypy.interpreter import unicodehelper
from pypy.objspace.std import unicodeobject
import sys

## See comment in bytesobject.py.

cts.parse_header(parse_dir / 'cpyext_unicodeobject.h')
PyUnicodeObject = cts.gettype('PyUnicodeObject*')
Py_UNICODE = cts.gettype('Py_UNICODE')

@bootstrap_function
def init_unicodeobject(space):
    make_typedescr(space.w_unicode.layout.typedef,
                   basestruct=PyUnicodeObject.TO,
                   attach=unicode_attach,
                   dealloc=unicode_dealloc,
                   realize=unicode_realize)

# Buffer for the default encoding (used by PyUnicde_GetDefaultEncoding)
DEFAULT_ENCODING_SIZE = 100
default_encoding = lltype.malloc(rffi.CCHARP.TO, DEFAULT_ENCODING_SIZE,
                                 flavor='raw', zero=True)

PyUnicode_Check, PyUnicode_CheckExact = build_type_checkers_flags("Unicode")


def new_empty_unicode(space, length):
    """
    Allocate a PyUnicodeObject and its buffer, but without a corresponding
    interpreter object.  The buffer may be mutated, until unicode_realize() is
    called.  Refcount of the result is 1.
    """
    typedescr = get_typedescr(space.w_unicode.layout.typedef)
    py_obj = typedescr.allocate(space, space.w_unicode)
    py_uni = rffi.cast(PyUnicodeObject, py_obj)

    buflen = length + 1
    py_uni.c_length = length
    py_uni.c_str = lltype.malloc(rffi.CWCHARP.TO, buflen,
                                 flavor='raw', zero=True,
                                 add_memory_pressure=True)
    py_uni.c_hash = -1
    py_uni.c_defenc = lltype.nullptr(PyObject.TO)
    return py_uni

def unicode_attach(space, py_obj, w_obj, w_userdata=None):
    "Fills a newly allocated PyUnicodeObject with a unicode string"
    py_unicode = rffi.cast(PyUnicodeObject, py_obj)
    s, length = space.utf8_len_w(w_obj)
    py_unicode.c_length = length
    py_unicode.c_str = lltype.nullptr(rffi.CWCHARP.TO)
    py_unicode.c_hash = space.hash_w(space.newutf8(s, length))
    py_unicode.c_defenc = lltype.nullptr(PyObject.TO)

def unicode_realize(space, py_obj):
    """
    Creates the unicode in the interpreter. The PyUnicodeObject buffer must not
    be modified after this call.
    """
    py_uni = rffi.cast(PyUnicodeObject, py_obj)
    length = py_uni.c_length
    s = wcharpsize2utf8(space, py_uni.c_str, length)
    w_type = from_ref(space, rffi.cast(PyObject, py_obj.c_ob_type))
    w_obj = space.allocate_instance(unicodeobject.W_UnicodeObject, w_type)
    w_obj.__init__(s, length)
    py_uni.c_hash = space.hash_w(space.newutf8(s, length))
    track_reference(space, py_obj, w_obj)
    return w_obj

@slot_function([PyObject], lltype.Void)
def unicode_dealloc(space, py_obj):
    py_unicode = rffi.cast(PyUnicodeObject, py_obj)
    decref(space, py_unicode.c_defenc)
    if py_unicode.c_str:
        lltype.free(py_unicode.c_str, flavor="raw")

    from pypy.module.cpyext.object import _dealloc
    _dealloc(space, py_obj)

@cpython_api([Py_UNICODE], rffi.INT_real, error=CANNOT_FAIL)
def Py_UNICODE_ISSPACE(space, ch):
    """Return 1 or 0 depending on whether ch is a whitespace character."""
    return unicodedb.isspace(ord(ch))

@cpython_api([Py_UNICODE], rffi.INT_real, error=CANNOT_FAIL)
def Py_UNICODE_ISALPHA(space, ch):
    """Return 1 or 0 depending on whether ch is an alphabetic character."""
    return unicodedb.isalpha(ord(ch))

@cpython_api([Py_UNICODE], rffi.INT_real, error=CANNOT_FAIL)
def Py_UNICODE_ISALNUM(space, ch):
    """Return 1 or 0 depending on whether ch is an alphanumeric character."""
    return unicodedb.isalnum(ord(ch))

@cpython_api([Py_UNICODE], rffi.INT_real, error=CANNOT_FAIL)
def Py_UNICODE_ISLINEBREAK(space, ch):
    """Return 1 or 0 depending on whether ch is a linebreak character."""
    return unicodedb.islinebreak(ord(ch))

@cpython_api([Py_UNICODE], rffi.INT_real, error=CANNOT_FAIL)
def Py_UNICODE_ISDECIMAL(space, ch):
    """Return 1 or 0 depending on whether ch is a decimal character."""
    return unicodedb.isdecimal(ord(ch))

@cpython_api([Py_UNICODE], rffi.INT_real, error=CANNOT_FAIL)
def Py_UNICODE_ISDIGIT(space, ch):
    """Return 1 or 0 depending on whether ch is a digit character."""
    return unicodedb.isdigit(ord(ch))

@cpython_api([Py_UNICODE], rffi.INT_real, error=CANNOT_FAIL)
def Py_UNICODE_ISNUMERIC(space, ch):
    """Return 1 or 0 depending on whether ch is a numeric character."""
    return unicodedb.isnumeric(ord(ch))

@cpython_api([Py_UNICODE], rffi.INT_real, error=CANNOT_FAIL)
def Py_UNICODE_ISLOWER(space, ch):
    """Return 1 or 0 depending on whether ch is a lowercase character."""
    return unicodedb.islower(ord(ch))

@cpython_api([Py_UNICODE], rffi.INT_real, error=CANNOT_FAIL)
def Py_UNICODE_ISUPPER(space, ch):
    """Return 1 or 0 depending on whether ch is an uppercase character."""
    return unicodedb.isupper(ord(ch))

@cpython_api([Py_UNICODE], rffi.INT_real, error=CANNOT_FAIL)
def Py_UNICODE_ISTITLE(space, ch):
    """Return 1 or 0 depending on whether ch is a titlecase character."""
    return unicodedb.istitle(ord(ch))

@cpython_api([Py_UNICODE], Py_UNICODE, error=CANNOT_FAIL)
def Py_UNICODE_TOLOWER(space, ch):
    """Return the character ch converted to lower case."""
    return unichr(unicodedb.tolower(ord(ch)))

@cpython_api([Py_UNICODE], Py_UNICODE, error=CANNOT_FAIL)
def Py_UNICODE_TOUPPER(space, ch):
    """Return the character ch converted to upper case."""
    return unichr(unicodedb.toupper(ord(ch)))

@cpython_api([Py_UNICODE], Py_UNICODE, error=CANNOT_FAIL)
def Py_UNICODE_TOTITLE(space, ch):
    """Return the character ch converted to title case."""
    return unichr(unicodedb.totitle(ord(ch)))

@cpython_api([Py_UNICODE], rffi.INT_real, error=CANNOT_FAIL)
def Py_UNICODE_TODECIMAL(space, ch):
    """Return the character ch converted to a decimal positive integer.  Return
    -1 if this is not possible.  This macro does not raise exceptions."""
    try:
        return unicodedb.decimal(ord(ch))
    except KeyError:
        return -1

@cpython_api([Py_UNICODE], rffi.INT_real, error=CANNOT_FAIL)
def Py_UNICODE_TODIGIT(space, ch):
    """Return the character ch converted to a single digit integer. Return -1 if
    this is not possible.  This macro does not raise exceptions."""
    try:
        return unicodedb.digit(ord(ch))
    except KeyError:
        return -1

@cpython_api([Py_UNICODE], rffi.DOUBLE, error=CANNOT_FAIL)
def Py_UNICODE_TONUMERIC(space, ch):
    """Return the character ch converted to a double. Return -1.0 if this is not
    possible.  This macro does not raise exceptions."""
    try:
        return unicodedb.numeric(ord(ch))
    except KeyError:
        return -1.0

@cpython_api([], Py_UNICODE, error=CANNOT_FAIL)
def PyUnicode_GetMax(space):
    """Get the maximum ordinal for a Unicode character."""
    return runicode.UNICHR(runicode.MAXUNICODE)

@cpython_api([rffi.VOIDP], rffi.CCHARP, error=CANNOT_FAIL)
def PyUnicode_AS_DATA(space, ref):
    """Return a pointer to the internal buffer of the object. o has to be a
    PyUnicodeObject (not checked)."""
    return rffi.cast(rffi.CCHARP, PyUnicode_AS_UNICODE(space, ref))

@cpython_api([rffi.VOIDP], Py_ssize_t, error=CANNOT_FAIL)
def PyUnicode_GET_DATA_SIZE(space, w_obj):
    """Return the size of the object's internal buffer in bytes.  o has to be a
    PyUnicodeObject (not checked)."""
    return rffi.sizeof(Py_UNICODE) * PyUnicode_GET_SIZE(space, w_obj)

@cpython_api([rffi.VOIDP], Py_ssize_t, error=CANNOT_FAIL)
def PyUnicode_GET_SIZE(space, w_obj):
    """Return the size of the object.  obj is a PyUnicodeObject (not
    checked)."""
    return space.len_w(w_obj)

@cpython_api([rffi.VOIDP], rffi.CWCHARP, error=CANNOT_FAIL)
def PyUnicode_AS_UNICODE(space, ref):
    """Return a pointer to the internal Py_UNICODE buffer of the object.  ref
    has to be a PyUnicodeObject (not checked)."""
    ref_unicode = rffi.cast(PyUnicodeObject, ref)
    if not ref_unicode.c_str:
        # Copy unicode buffer
        w_unicode = from_ref(space, rffi.cast(PyObject, ref))
        u, length = space.utf8_len_w(w_unicode)
        ref_unicode.c_str = rffi.utf82wcharp(u, length)
    return ref_unicode.c_str

@cpython_api([PyObject], rffi.CWCHARP)
def PyUnicode_AsUnicode(space, ref):
    """Return a read-only pointer to the Unicode object's internal Py_UNICODE
    buffer, NULL if unicode is not a Unicode object."""
    # Don't use PyUnicode_Check, it will realize the object :-(
    w_type = from_ref(space, rffi.cast(PyObject, ref.c_ob_type))
    if not space.issubtype_w(w_type, space.w_unicode):
        raise oefmt(space.w_TypeError, "expected unicode object")
    return PyUnicode_AS_UNICODE(space, rffi.cast(rffi.VOIDP, ref))

@cpython_api([PyObject], Py_ssize_t, error=-1)
def PyUnicode_GetSize(space, ref):
    if from_ref(space, rffi.cast(PyObject, ref.c_ob_type)) is space.w_unicode:
        ref = rffi.cast(PyUnicodeObject, ref)
        return ref.c_length
    else:
        w_obj = from_ref(space, ref)
        return space.len_w(w_obj)

@cpython_api([PyUnicodeObject, rffi.CWCHARP, Py_ssize_t], Py_ssize_t, error=-1)
def PyUnicode_AsWideChar(space, ref, buf, size):
    """Copy the Unicode object contents into the wchar_t buffer w.  At most
    size wchar_t characters are copied (excluding a possibly trailing
    0-termination character).  Return the number of wchar_t characters
    copied or -1 in case of an error.  Note that the resulting wchar_t
    string may or may not be 0-terminated.  It is the responsibility of the caller
    to make sure that the wchar_t string is 0-terminated in case this is
    required by the application."""
    c_str = PyUnicode_AS_UNICODE(space, rffi.cast(rffi.VOIDP, ref))
    c_length = ref.c_length

    # If possible, try to copy the 0-termination as well
    if size > c_length:
        size = c_length + 1


    i = 0
    while i < size:
        buf[i] = c_str[i]
        i += 1

    if size > c_length:
        return c_length
    else:
        return size

@cpython_api([], rffi.CCHARP, error=CANNOT_FAIL)
def PyUnicode_GetDefaultEncoding(space):
    """Returns the currently active default encoding."""
    if default_encoding[0] == '\x00':
        encoding = unicodeobject.getdefaultencoding(space)
        i = 0
        while i < len(encoding) and i < DEFAULT_ENCODING_SIZE:
            default_encoding[i] = encoding[i]
            i += 1
    return default_encoding

@cpython_api([CONST_STRING], rffi.INT_real, error=-1)
def PyUnicode_SetDefaultEncoding(space, encoding):
    """Sets the currently active default encoding. Returns 0 on
    success, -1 in case of an error."""
    if not encoding:
        PyErr_BadArgument(space)
    w_encoding = space.newtext(rffi.charp2str(encoding))
    setdefaultencoding(space, w_encoding)
    default_encoding[0] = '\x00'
    return 0

@cpython_api([PyObject, CONST_STRING, CONST_STRING], PyObject)
def PyUnicode_AsEncodedObject(space, w_unicode, llencoding, llerrors):
    """Encode a Unicode object and return the result as Python object.
    encoding and errors have the same meaning as the parameters of the same name
    in the Unicode encode() method. The codec to be used is looked up using
    the Python codec registry. Return NULL if an exception was raised by the
    codec."""
    if not PyUnicode_Check(space, w_unicode):
        PyErr_BadArgument(space)

    encoding = errors = None
    if llencoding:
        encoding = rffi.charp2str(llencoding)
    if llerrors:
        errors = rffi.charp2str(llerrors)
    return unicodeobject.encode_object(space, w_unicode, encoding, errors)

@cpython_api([PyObject, CONST_STRING, CONST_STRING], PyObject)
def PyUnicode_AsEncodedString(space, w_unicode, llencoding, llerrors):
    """Encode a Unicode object and return the result as Python string object.
    encoding and errors have the same meaning as the parameters of the same name
    in the Unicode encode() method. The codec to be used is looked up using
    the Python codec registry. Return NULL if an exception was raised by the
    codec."""
    w_str = PyUnicode_AsEncodedObject(space, w_unicode, llencoding, llerrors)
    if not PyString_Check(space, w_str):
        raise oefmt(space.w_TypeError,
                    "encoder did not return a string object")
    return w_str

@cpython_api([PyObject], PyObject)
def PyUnicode_AsUnicodeEscapeString(space, w_unicode):
    """Encode a Unicode object using Unicode-Escape and return the result as Python
    string object.  Error handling is "strict". Return NULL if an exception was
    raised by the codec."""
    if not PyUnicode_Check(space, w_unicode):
        PyErr_BadArgument(space)

    return unicodeobject.encode_object(space, w_unicode, 'unicode-escape', 'strict')

@cpython_api([CONST_WSTRING, Py_ssize_t], PyObject, result_is_ll=True)
def PyUnicode_FromUnicode(space, wchar_p, length):
    """Create a Unicode Object from the Py_UNICODE buffer u of the given size. u
    may be NULL which causes the contents to be undefined. It is the user's
    responsibility to fill in the needed data.  The buffer is copied into the new
    object. If the buffer is not NULL, the return value might be a shared object.
    Therefore, modification of the resulting Unicode object is only allowed when u
    is NULL."""
    if wchar_p:
        s = wcharpsize2utf8(space, wchar_p, length)
        return make_ref(space, space.newutf8(s, length))
    else:
        return rffi.cast(PyObject, new_empty_unicode(space, length))

@cpython_api([CONST_WSTRING, Py_ssize_t], PyObject, result_is_ll=True)
def PyUnicode_FromWideChar(space, wchar_p, length):
    """Create a Unicode object from the wchar_t buffer w of the given size.
    Return NULL on failure."""
    # PyPy supposes Py_UNICODE == wchar_t
    return PyUnicode_FromUnicode(space, wchar_p, length)

@cpython_api([PyObject, CONST_STRING], PyObject, result_is_ll=True)
def _PyUnicode_AsDefaultEncodedString(space, ref, errors):
    # Returns a borrowed reference.
    py_uni = rffi.cast(PyUnicodeObject, ref)
    if not py_uni.c_defenc:
        py_uni.c_defenc = make_ref(
            space, PyUnicode_AsEncodedString(
                space, ref,
                lltype.nullptr(rffi.CCHARP.TO), errors))
    return py_uni.c_defenc

@cpython_api([CONST_STRING, Py_ssize_t, CONST_STRING, CONST_STRING], PyObject)
def PyUnicode_Decode(space, s, size, encoding, errors):
    """Create a Unicode object by decoding size bytes of the encoded string s.
    encoding and errors have the same meaning as the parameters of the same name
    in the unicode() built-in function.  The codec to be used is looked up
    using the Python codec registry.  Return NULL if an exception was raised by
    the codec."""
    if not encoding:
        # This tracks CPython 2.7, in CPython 3.4 'utf-8' is hardcoded instead
        encoding = PyUnicode_GetDefaultEncoding(space)
    w_str = space.newbytes(rffi.charpsize2str(s, size))
    w_encoding = space.newtext(rffi.charp2str(encoding))
    if errors:
        w_errors = space.newbytes(rffi.charp2str(errors))
    else:
        w_errors = None
    return space.call_method(w_str, 'decode', w_encoding, w_errors)

@cpython_api([PyObject], PyObject)
def PyUnicode_FromObject(space, w_obj):
    """Shortcut for PyUnicode_FromEncodedObject(obj, NULL, "strict") which is used
    throughout the interpreter whenever coercion to Unicode is needed."""
    if space.is_w(space.type(w_obj), space.w_unicode):
        return w_obj
    else:
        return space.call_function(space.w_unicode, w_obj)

@cpython_api([PyObject, CONST_STRING, CONST_STRING], PyObject)
def PyUnicode_FromEncodedObject(space, w_obj, encoding, errors):
    """Coerce an encoded object obj to an Unicode object and return a reference with
    incremented refcount.

    String and other char buffer compatible objects are decoded according to the
    given encoding and using the error handling defined by errors.  Both can be
    NULL to have the interface use the default values (see the next section for
    details).

    All other objects, including Unicode objects, cause a TypeError to be
    set."""
    if not encoding:
        raise oefmt(space.w_TypeError, "decoding Unicode is not supported")
    w_encoding = space.newtext(rffi.charp2str(encoding))
    if errors:
        w_errors = space.newtext(rffi.charp2str(errors))
    else:
        w_errors = None

    # - unicode is disallowed
    # - raise TypeError for non-string types
    if space.isinstance_w(w_obj, space.w_unicode):
        w_meth = None
    else:
        try:
            w_meth = space.getattr(w_obj, space.newtext('decode'))
        except OperationError as e:
            if not e.match(space, space.w_AttributeError):
                raise
            w_meth = None
    if w_meth is None:
        raise oefmt(space.w_TypeError, "decoding Unicode is not supported")
    return space.call_function(w_meth, w_encoding, w_errors)

@cpython_api([CONST_STRING], PyObject)
def PyUnicode_FromString(space, s):
    """Create a Unicode object from an UTF-8 encoded null-terminated char buffer"""
    w_str = space.newbytes(rffi.charp2str(s))
    return space.call_method(w_str, 'decode', space.newtext("utf-8"))

@cpython_api([CONST_STRING, Py_ssize_t], PyObject, result_is_ll=True)
def PyUnicode_FromStringAndSize(space, s, size):
    """Create a Unicode Object from the char buffer u. The bytes will be
    interpreted as being UTF-8 encoded. u may also be NULL which causes the
    contents to be undefined. It is the user's responsibility to fill in the
    needed data. The buffer is copied into the new object. If the buffer is not
    NULL, the return value might be a shared object. Therefore, modification of
    the resulting Unicode object is only allowed when u is NULL."""
    if s:
        return make_ref(space, PyUnicode_DecodeUTF8(
            space, s, size, lltype.nullptr(rffi.CCHARP.TO)))
    else:
        return rffi.cast(PyObject, new_empty_unicode(space, size))

@cpython_api([rffi.INT_real], PyObject)
def PyUnicode_FromOrdinal(space, ordinal):
    """Create a Unicode Object from the given Unicode code point ordinal.

    The ordinal must be in range(0x10000) on narrow Python builds
    (UCS2), and range(0x110000) on wide builds (UCS4). A ValueError is
    raised in case it is not."""
    w_ordinal = space.newint(rffi.cast(lltype.Signed, ordinal))
    return space.call_function(space.builtin.get('unichr'), w_ordinal)

@cpython_api([PyObjectP, Py_ssize_t], rffi.INT_real, error=-1)
def PyUnicode_Resize(space, ref, newsize):
    # XXX always create a new string so far
    py_uni = rffi.cast(PyUnicodeObject, ref[0])
    if not py_uni.c_str:
        raise oefmt(space.w_SystemError,
                    "PyUnicode_Resize called on already created string")
    try:
        py_newuni = new_empty_unicode(space, newsize)
    except MemoryError:
        decref(space, ref[0])
        ref[0] = lltype.nullptr(PyObject.TO)
        raise
    to_cp = newsize
    oldsize = py_uni.c_length
    if oldsize < newsize:
        to_cp = oldsize
    for i in range(to_cp):
        py_newuni.c_str[i] = py_uni.c_str[i]
    decref(space, ref[0])
    ref[0] = rffi.cast(PyObject, py_newuni)
    return 0

def make_conversion_functions(suffix, encoding, only_for_asstring=False):
    @cpython_api([PyObject], PyObject)
    @func_renamer('PyUnicode_As%sString' % suffix)
    def PyUnicode_AsXXXString(space, w_unicode):
        """Encode a Unicode object and return the result as Python
        string object.  Error handling is "strict".  Return NULL if an
        exception was raised by the codec."""
        if not PyUnicode_Check(space, w_unicode):
            PyErr_BadArgument(space)
        return unicodeobject.encode_object(space, w_unicode, encoding, "strict")
    globals()['PyUnicode_As%sString' % suffix] = PyUnicode_AsXXXString

    if only_for_asstring:
        return

    @cpython_api([CONST_STRING, Py_ssize_t, CONST_STRING], PyObject)
    @func_renamer('PyUnicode_Decode%s' % suffix)
    def PyUnicode_DecodeXXX(space, s, size, errors):
        """Create a Unicode object by decoding size bytes of the
        encoded string s. Return NULL if an exception was raised by
        the codec.
        """
        w_s = space.newbytes(rffi.charpsize2str(s, size))
        if errors:
            w_errors = space.newtext(rffi.charp2str(errors))
        else:
            w_errors = None
        return space.call_method(w_s, 'decode', space.newtext(encoding), w_errors)
    globals()['PyUnicode_Decode%s' % suffix] = PyUnicode_DecodeXXX

    @cpython_api([CONST_WSTRING, Py_ssize_t, CONST_STRING], PyObject)
    @func_renamer('PyUnicode_Encode%s' % suffix)
    def PyUnicode_EncodeXXX(space, s, size, errors):
        """Encode the Py_UNICODE buffer of the given size and return a
        Python string object.  Return NULL if an exception was raised
        by the codec."""
        u = wcharpsize2utf8(space, s, size)
        w_u = space.newutf8(u, size)
        if errors:
            w_errors = space.newtext(rffi.charp2str(errors))
        else:
            w_errors = None
        return space.call_method(w_u, 'encode', space.newtext(encoding), w_errors)
    globals()['PyUnicode_Encode%s' % suffix] = PyUnicode_EncodeXXX

make_conversion_functions('UTF8', 'utf-8')
make_conversion_functions('UTF16', 'utf-16', only_for_asstring=True)
make_conversion_functions('UTF32', 'utf-32', only_for_asstring=True)
make_conversion_functions('ASCII', 'ascii')
make_conversion_functions('Latin1', 'latin-1')
if sys.platform == 'win32':
    make_conversion_functions('MBCS', 'mbcs')

@cpython_api([CONST_STRING, Py_ssize_t, CONST_STRING, INTP_real], PyObject)
def PyUnicode_DecodeUTF16(space, s, size, llerrors, pbyteorder):
    """Decode length bytes from a UTF-16 encoded buffer string and return the
    corresponding Unicode object.  errors (if non-NULL) defines the error
    handling. It defaults to "strict".

    If byteorder is non-NULL, the decoder starts decoding using the given byte
    order:

    *byteorder == -1: little endian
    *byteorder == 0:  native order
    *byteorder == 1:  big endian

    If *byteorder is zero, and the first two bytes of the input data are a
    byte order mark (BOM), the decoder switches to this byte order and the BOM is
    not copied into the resulting Unicode string.  If *byteorder is -1 or
    1, any byte order mark is copied to the output (where it will result in
    either a \ufeff or a \ufffe character).

    After completion, *byteorder is set to the current byte order at the end
    of input data.

    If byteorder is NULL, the codec starts in native order mode.

    Return NULL if an exception was raised by the codec."""

    string = rffi.charpsize2str(s, size)

    if pbyteorder is not None:
        llbyteorder = rffi.cast(lltype.Signed, pbyteorder[0])
        if llbyteorder < 0:
            byteorder = "little"
        elif llbyteorder > 0:
            byteorder = "big"
        else:
            byteorder = "native"
    else:
        byteorder = "native"

    if llerrors:
        errors = rffi.charp2str(llerrors)
    else:
        errors = None

    result, _,  length, byteorder = str_decode_utf_16_helper(
        string, errors, final=True, errorhandler=None, byteorder=byteorder)
    if pbyteorder is not None:
<<<<<<< HEAD
        pbyteorder[0] = rffi.cast(rffi.INT, byteorder)
    return space.newutf8(result, length)
=======
        pbyteorder[0] = rffi.cast(rffi.INT_real, byteorder)

    return space.newunicode(result)
>>>>>>> 3e868dc8

@cpython_api([CONST_STRING, Py_ssize_t, CONST_STRING, INTP_real], PyObject)
def PyUnicode_DecodeUTF32(space, s, size, llerrors, pbyteorder):
    """Decode length bytes from a UTF-32 encoded buffer string and
    return the corresponding Unicode object.  errors (if non-NULL)
    defines the error handling. It defaults to "strict".

    If byteorder is non-NULL, the decoder starts decoding using the
    given byte order:
    *byteorder == -1: little endian
    *byteorder == 0:  native order
    *byteorder == 1:  big endian

    If *byteorder is zero, and the first four bytes of the input data
    are a byte order mark (BOM), the decoder switches to this byte
    order and the BOM is not copied into the resulting Unicode string.
    If *byteorder is -1 or 1, any byte order mark is copied to the
    output.

    After completion, *byteorder is set to the current byte order at
    the end of input data.

    In a narrow build codepoints outside the BMP will be decoded as
    surrogate pairs.

    If byteorder is NULL, the codec starts in native order mode.

    Return NULL if an exception was raised by the codec.
    """
    string = rffi.charpsize2str(s, size)

    if pbyteorder:
        llbyteorder = rffi.cast(lltype.Signed, pbyteorder[0])
        if llbyteorder < 0:
            byteorder = "little"
        elif llbyteorder > 0:
            byteorder = "big"
        else:
            byteorder = "native"
    else:
        byteorder = "native"

    if llerrors:
        errors = rffi.charp2str(llerrors)
    else:
        errors = None

    result, _,  length, byteorder = unicodehelper.str_decode_utf_32_helper(
        string, errors, final=True, errorhandler=None, byteorder=byteorder)
    if pbyteorder is not None:
<<<<<<< HEAD
        pbyteorder[0] = rffi.cast(rffi.INT, byteorder)
    return space.newutf8(result, length)
=======
        pbyteorder[0] = rffi.cast(rffi.INT_real, byteorder)

    return space.newunicode(result)
>>>>>>> 3e868dc8

@cpython_api([rffi.CWCHARP, Py_ssize_t, rffi.CCHARP, CONST_STRING],
             rffi.INT_real, error=-1)
def PyUnicode_EncodeDecimal(space, s, length, output, llerrors):
    """Takes a Unicode string holding a decimal value and writes it
    into an output buffer using standard ASCII digit codes.

    The output buffer has to provide at least length+1 bytes of
    storage area. The output string is 0-terminated.

    The encoder converts whitespace to ' ', decimal characters to
    their corresponding ASCII digit and all other Latin-1 characters
    except \0 as-is. Characters outside this range (Unicode ordinals
    1-256) are treated as errors. This includes embedded NULL bytes.

    Returns 0 on success, -1 on failure.
    """
    u = rffi.wcharpsize2utf8(s, length)
    if llerrors:
        errors = rffi.charp2str(llerrors)
    else:
        errors = None
    state = space.fromcache(CodecState)
    result = unicode_encode_decimal(u, errors, state.encode_error_handler)
    i = len(result)
    output[i] = '\0'
    i -= 1
    while i >= 0:
        output[i] = result[i]
        i -= 1
    return 0

@cpython_api([PyObject, PyObject], rffi.INT_real, error=-2)
def PyUnicode_Compare(space, w_left, w_right):
    """Compare two strings and return -1, 0, 1 for less than, equal, and greater
    than, respectively."""
    return space.int_w(space.cmp(w_left, w_right))

@cpython_api([PyObject, PyObject], PyObject)
def PyUnicode_Concat(space, w_left, w_right):
    """Concat two strings giving a new Unicode string."""
    return space.add(w_left, w_right)

@cpython_api([rffi.CWCHARP, rffi.CWCHARP, Py_ssize_t], lltype.Void)
def Py_UNICODE_COPY(space, target, source, length):
    """Roughly equivalent to memcpy() only the base size is Py_UNICODE
    copies sizeof(Py_UNICODE) * length bytes from source to target"""
    for i in range(0, length):
        target[i] = source[i]

@cpython_api([PyObject, PyObject], PyObject)
def PyUnicode_Format(space, w_format, w_args):
    """Return a new string object from format and args; this is analogous to
    format % args.  The args argument must be a tuple."""
    return space.mod(w_format, w_args)

@cpython_api([PyObject, PyObject], PyObject)
def PyUnicode_Join(space, w_sep, w_seq):
    """Join a sequence of strings using the given separator and return
    the resulting Unicode string."""
    return space.call_method(w_sep, 'join', w_seq)

@cpython_api([PyObject, PyObject, PyObject, Py_ssize_t], PyObject)
def PyUnicode_Replace(space, w_str, w_substr, w_replstr, maxcount):
    """Replace at most maxcount occurrences of substr in str with replstr and
    return the resulting Unicode object. maxcount == -1 means replace all
    occurrences."""
    return space.call_method(w_str, "replace", w_substr, w_replstr,
                             space.newint(maxcount))

@cpython_api([PyObject, PyObject, Py_ssize_t, Py_ssize_t, rffi.INT_real],
             rffi.INT_real, error=-1)
def PyUnicode_Tailmatch(space, w_str, w_substr, start, end, direction):
    """Return 1 if substr matches str[start:end] at the given tail end
    (direction == -1 means to do a prefix match, direction == 1 a
    suffix match), 0 otherwise. Return -1 if an error occurred."""
    space.utf8_w(w_str)  # type check
    space.utf8_w(w_substr)
    w_start = space.newint(start)
    w_end = space.newint(end)
    if rffi.cast(lltype.Signed, direction) <= 0:
        w_result = space.call_method(
            w_str, "startswith", w_substr, w_start, w_end)
    else:
        w_result = space.call_method(
            w_str, "endswith", w_substr, w_start, w_end)
    return space.int_w(w_result)

@cpython_api([PyObject, PyObject, Py_ssize_t, Py_ssize_t], Py_ssize_t, error=-1)
def PyUnicode_Count(space, w_str, w_substr, start, end):
    """Return the number of non-overlapping occurrences of substr in
    str[start:end].  Return -1 if an error occurred."""
    w_count = space.call_method(w_str, "count", w_substr,
                                space.newint(start), space.newint(end))
    return space.int_w(w_count)

@cpython_api([PyObject, PyObject, Py_ssize_t, Py_ssize_t, rffi.INT_real],
             Py_ssize_t, error=-2)
def PyUnicode_Find(space, w_str, w_substr, start, end, direction):
    """Return the first position of substr in str*[*start:end] using
    the given direction (direction == 1 means to do a forward search,
    direction == -1 a backward search).  The return value is the index
    of the first match; a value of -1 indicates that no match was
    found, and -2 indicates that an error occurred and an exception
    has been set."""
    if rffi.cast(lltype.Signed, direction) > 0:
        w_pos = space.call_method(w_str, "find", w_substr,
                                  space.newint(start), space.newint(end))
    else:
        w_pos = space.call_method(w_str, "rfind", w_substr,
                                  space.newint(start), space.newint(end))
    return space.int_w(w_pos)

@cpython_api([PyObject, PyObject, Py_ssize_t], PyObject)
def PyUnicode_Split(space, w_str, w_sep, maxsplit):
    """Split a string giving a list of Unicode strings.  If sep is
    NULL, splitting will be done at all whitespace substrings.
    Otherwise, splits occur at the given separator.  At most maxsplit
    splits will be done.  If negative, no limit is set.  Separators
    are not included in the resulting list."""
    if w_sep is None:
        w_sep = space.w_None
    return space.call_method(w_str, "split", w_sep, space.newint(maxsplit))

@cpython_api([PyObject, rffi.INT_real], PyObject)
def PyUnicode_Splitlines(space, w_str, keepend):
    """Split a Unicode string at line breaks, returning a list of
    Unicode strings.  CRLF is considered to be one line break.  If
    keepend is 0, the Line break characters are not included in the
    resulting strings."""
    w_keepend = space.newbool(bool(rffi.cast(lltype.Signed, keepend)))
    return space.call_method(w_str, "splitlines", w_keepend)<|MERGE_RESOLUTION|>--- conflicted
+++ resolved
@@ -579,14 +579,8 @@
     result, _,  length, byteorder = str_decode_utf_16_helper(
         string, errors, final=True, errorhandler=None, byteorder=byteorder)
     if pbyteorder is not None:
-<<<<<<< HEAD
-        pbyteorder[0] = rffi.cast(rffi.INT, byteorder)
+        pbyteorder[0] = rffi.cast(rffi.INT_real, byteorder)
     return space.newutf8(result, length)
-=======
-        pbyteorder[0] = rffi.cast(rffi.INT_real, byteorder)
-
-    return space.newunicode(result)
->>>>>>> 3e868dc8
 
 @cpython_api([CONST_STRING, Py_ssize_t, CONST_STRING, INTP_real], PyObject)
 def PyUnicode_DecodeUTF32(space, s, size, llerrors, pbyteorder):
@@ -637,14 +631,8 @@
     result, _,  length, byteorder = unicodehelper.str_decode_utf_32_helper(
         string, errors, final=True, errorhandler=None, byteorder=byteorder)
     if pbyteorder is not None:
-<<<<<<< HEAD
-        pbyteorder[0] = rffi.cast(rffi.INT, byteorder)
+        pbyteorder[0] = rffi.cast(rffi.INT_real, byteorder)
     return space.newutf8(result, length)
-=======
-        pbyteorder[0] = rffi.cast(rffi.INT_real, byteorder)
-
-    return space.newunicode(result)
->>>>>>> 3e868dc8
 
 @cpython_api([rffi.CWCHARP, Py_ssize_t, rffi.CCHARP, CONST_STRING],
              rffi.INT_real, error=-1)
