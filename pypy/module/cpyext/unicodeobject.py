--- conflicted
+++ resolved
@@ -17,17 +17,10 @@
 from pypy.module.cpyext.pyerrors import PyErr_BadArgument
 from pypy.module.cpyext.pyobject import (
     PyObject, PyObjectP, decref, make_ref, from_ref, track_reference,
-<<<<<<< HEAD
     make_typedescr, get_typedescr, as_pyobj)
 from pypy.module.cpyext.bytesobject import PyBytes_Check, PyBytes_FromObject
 from pypy.module._codecs.interp_codecs import (
     CodecState, latin_1_decode, utf_16_decode, utf_32_decode)
-=======
-    make_typedescr, get_typedescr)
-from pypy.module.cpyext.bytesobject import PyString_Check
-from pypy.module.sys.interp_encoding import setdefaultencoding
-from pypy.module._codecs.interp_codecs import CodecState
->>>>>>> e9ca83b3
 from pypy.objspace.std import unicodeobject
 import sys
 
@@ -95,14 +88,10 @@
 def unicode_realize(space, py_obj):
     """
     Creates the unicode in the interpreter. The PyUnicodeObject buffer must not
-    be modified after this call.
+    be modified after this call. Can raise in wcharpsize2utf8
     """
     lgt = get_wsize(py_obj)
-    try:
-        s_utf8 = rffi.wcharpsize2utf8(get_wbuffer(py_obj), lgt)
-    except rutf8.OutOfRange as e:
-        raise oefmt(space.w_ValueError,
-                   'character U+%x is not in range [U+0000; U+10ffff]' % e.code)
+    s_utf8 = wcharpsize2utf8(space, get_wbuffer(py_obj), lgt)
     w_type = from_ref(space, rffi.cast(PyObject, py_obj.c_ob_type))
     w_obj = space.allocate_instance(unicodeobject.W_UnicodeObject, w_type)
     w_obj.__init__(s_utf8, lgt)
@@ -307,8 +296,8 @@
             maxchar = c
             if maxchar > MAX_UNICODE:
                 raise oefmt(space.w_ValueError,
-                    "Character U+%d is not in range [U+0000; U+10ffff]",
-                    maxchar)
+                    "Character U+%s is not in range [U+0000; U+10ffff]",
+                    '%x' % maxchar)
     if maxchar < 256:
         ucs1_data = rffi.str2charp(value)
         set_data(py_obj, cts.cast('void*', ucs1_data))
@@ -900,13 +889,8 @@
         errors = 'strict'
 
     state = space.fromcache(CodecState)
-<<<<<<< HEAD
     result, length, pos, bo = str_decode_utf_32_helper(
         string, errors, True, state.decode_error_handler,
-=======
-    result, _,  length, byteorder = str_decode_utf_32_helper(
-        string, errors, final=True, errorhandler=state.decode_error_handler,
->>>>>>> e9ca83b3
         byteorder=byteorder)
     if pbyteorder is not None:
         pbyteorder[0] = rffi.cast(rffi.INT_real, bo)
