--- conflicted
+++ resolved
@@ -321,15 +321,9 @@
     the Python codec registry. Return NULL if an exception was raised by the
     codec."""
     w_str = PyUnicode_AsEncodedObject(space, w_unicode, llencoding, llerrors)
-<<<<<<< HEAD
     if not PyBytes_Check(space, w_str):
-        raise OperationError(space.w_TypeError, space.wrap(
-            "encoder did not return a bytes object"))
-=======
-    if not PyString_Check(space, w_str):
         raise oefmt(space.w_TypeError,
-                    "encoder did not return a string object")
->>>>>>> b16377d3
+                    "encoder did not return a bytes object")
     return w_str
 
 @cpython_api([PyObject], PyObject)
@@ -563,15 +557,9 @@
 def PyUnicode_Resize(space, ref, newsize):
     # XXX always create a new string so far
     py_uni = rffi.cast(PyUnicodeObject, ref[0])
-<<<<<<< HEAD
     if not py_uni.c_buffer:
-        raise OperationError(space.w_SystemError, space.wrap(
-            "PyUnicode_Resize called on already created string"))
-=======
-    if not py_uni.c_str:
         raise oefmt(space.w_SystemError,
                     "PyUnicode_Resize called on already created string")
->>>>>>> b16377d3
     try:
         py_newuni = new_empty_unicode(space, newsize)
     except MemoryError:
