from pypy.interpreter.error import OperationError, oefmt
from rpython.rtyper.lltypesystem import rffi, lltype
from pypy.module.unicodedata import unicodedb
from pypy.module.cpyext.api import (
    CANNOT_FAIL, Py_ssize_t, build_type_checkers, cpython_api,
    bootstrap_function, PyObjectFields, cpython_struct, CONST_STRING,
    CONST_WSTRING, Py_CLEANUP_SUPPORTED)
from pypy.module.cpyext.pyerrors import PyErr_BadArgument
from pypy.module.cpyext.pyobject import (
    PyObject, PyObjectP, Py_DecRef, make_ref, from_ref, track_reference,
    make_typedescr, get_typedescr)
from pypy.module.cpyext.bytesobject import PyBytes_Check, PyBytes_FromObject
from pypy.module._codecs.interp_codecs import CodecState
from pypy.objspace.std import unicodeobject
from rpython.rlib import rstring, runicode
from rpython.tool.sourcetools import func_renamer
import sys

## See comment in bytesobject.py.

PyUnicodeObjectStruct = lltype.ForwardReference()
PyUnicodeObject = lltype.Ptr(PyUnicodeObjectStruct)
PyUnicodeObjectFields = (PyObjectFields +
    (("buffer", rffi.CWCHARP), ("length", Py_ssize_t),
     ("utf8buffer", rffi.CCHARP)))
cpython_struct("PyUnicodeObject", PyUnicodeObjectFields, PyUnicodeObjectStruct)

@bootstrap_function
def init_unicodeobject(space):
    make_typedescr(space.w_unicode.layout.typedef,
                   basestruct=PyUnicodeObject.TO,
                   attach=unicode_attach,
                   dealloc=unicode_dealloc,
                   realize=unicode_realize)

# Buffer for the default encoding (used by PyUnicde_GetDefaultEncoding)
DEFAULT_ENCODING_SIZE = 100
default_encoding = lltype.malloc(rffi.CCHARP.TO, DEFAULT_ENCODING_SIZE,
                                 flavor='raw', zero=True)

PyUnicode_Check, PyUnicode_CheckExact = build_type_checkers("Unicode", "w_unicode")

Py_UNICODE = lltype.UniChar

def new_empty_unicode(space, length):
    """
    Allocate a PyUnicodeObject and its buffer, but without a corresponding
    interpreter object.  The buffer may be mutated, until unicode_realize() is
    called.  Refcount of the result is 1.
    """
    typedescr = get_typedescr(space.w_unicode.layout.typedef)
    py_obj = typedescr.allocate(space, space.w_unicode)
    py_uni = rffi.cast(PyUnicodeObject, py_obj)

    buflen = length + 1
    py_uni.c_length = length
    py_uni.c_buffer = lltype.malloc(rffi.CWCHARP.TO, buflen,
                                    flavor='raw', zero=True,
                                    add_memory_pressure=True)
    return py_uni

def unicode_attach(space, py_obj, w_obj):
    "Fills a newly allocated PyUnicodeObject with a unicode string"
    py_unicode = rffi.cast(PyUnicodeObject, py_obj)
    py_unicode.c_length = len(space.unicode_w(w_obj))
    py_unicode.c_buffer = lltype.nullptr(rffi.CWCHARP.TO)

def unicode_realize(space, py_obj):
    """
    Creates the unicode in the interpreter. The PyUnicodeObject buffer must not
    be modified after this call.
    """
    py_uni = rffi.cast(PyUnicodeObject, py_obj)
    s = rffi.wcharpsize2unicode(py_uni.c_buffer, py_uni.c_length)
    w_obj = space.wrap(s)
    track_reference(space, py_obj, w_obj)
    return w_obj

@cpython_api([PyObject], lltype.Void, header=None)
def unicode_dealloc(space, py_obj):
    py_unicode = rffi.cast(PyUnicodeObject, py_obj)
    if py_unicode.c_buffer:
        lltype.free(py_unicode.c_buffer, flavor="raw")
    if py_unicode.c_utf8buffer:
        lltype.free(py_unicode.c_utf8buffer, flavor="raw")
    from pypy.module.cpyext.object import PyObject_dealloc
    PyObject_dealloc(space, py_obj)

@cpython_api([Py_UNICODE], rffi.INT_real, error=CANNOT_FAIL)
def Py_UNICODE_ISSPACE(space, ch):
    """Return 1 or 0 depending on whether ch is a whitespace character."""
    return unicodedb.isspace(ord(ch))

@cpython_api([Py_UNICODE], rffi.INT_real, error=CANNOT_FAIL)
def Py_UNICODE_ISALPHA(space, ch):
    """Return 1 or 0 depending on whether ch is an alphabetic character."""
    return unicodedb.isalpha(ord(ch))

@cpython_api([Py_UNICODE], rffi.INT_real, error=CANNOT_FAIL)
def Py_UNICODE_ISALNUM(space, ch):
    """Return 1 or 0 depending on whether ch is an alphanumeric character."""
    return unicodedb.isalnum(ord(ch))

@cpython_api([Py_UNICODE], rffi.INT_real, error=CANNOT_FAIL)
def Py_UNICODE_ISLINEBREAK(space, ch):
    """Return 1 or 0 depending on whether ch is a linebreak character."""
    return unicodedb.islinebreak(ord(ch))

@cpython_api([Py_UNICODE], rffi.INT_real, error=CANNOT_FAIL)
def Py_UNICODE_ISDECIMAL(space, ch):
    """Return 1 or 0 depending on whether ch is a decimal character."""
    return unicodedb.isdecimal(ord(ch))

@cpython_api([Py_UNICODE], rffi.INT_real, error=CANNOT_FAIL)
def Py_UNICODE_ISDIGIT(space, ch):
    """Return 1 or 0 depending on whether ch is a digit character."""
    return unicodedb.isdigit(ord(ch))

@cpython_api([Py_UNICODE], rffi.INT_real, error=CANNOT_FAIL)
def Py_UNICODE_ISNUMERIC(space, ch):
    """Return 1 or 0 depending on whether ch is a numeric character."""
    return unicodedb.isnumeric(ord(ch))

@cpython_api([Py_UNICODE], rffi.INT_real, error=CANNOT_FAIL)
def Py_UNICODE_ISLOWER(space, ch):
    """Return 1 or 0 depending on whether ch is a lowercase character."""
    return unicodedb.islower(ord(ch))

@cpython_api([Py_UNICODE], rffi.INT_real, error=CANNOT_FAIL)
def Py_UNICODE_ISUPPER(space, ch):
    """Return 1 or 0 depending on whether ch is an uppercase character."""
    return unicodedb.isupper(ord(ch))

@cpython_api([Py_UNICODE], rffi.INT_real, error=CANNOT_FAIL)
def Py_UNICODE_ISTITLE(space, ch):
    """Return 1 or 0 depending on whether ch is a titlecase character."""
    return unicodedb.istitle(ord(ch))

@cpython_api([Py_UNICODE], Py_UNICODE, error=CANNOT_FAIL)
def Py_UNICODE_TOLOWER(space, ch):
    """Return the character ch converted to lower case."""
    return unichr(unicodedb.tolower(ord(ch)))

@cpython_api([Py_UNICODE], Py_UNICODE, error=CANNOT_FAIL)
def Py_UNICODE_TOUPPER(space, ch):
    """Return the character ch converted to upper case."""
    return unichr(unicodedb.toupper(ord(ch)))

@cpython_api([Py_UNICODE], Py_UNICODE, error=CANNOT_FAIL)
def Py_UNICODE_TOTITLE(space, ch):
    """Return the character ch converted to title case."""
    return unichr(unicodedb.totitle(ord(ch)))

@cpython_api([Py_UNICODE], rffi.INT_real, error=CANNOT_FAIL)
def Py_UNICODE_TODECIMAL(space, ch):
    """Return the character ch converted to a decimal positive integer.  Return
    -1 if this is not possible.  This macro does not raise exceptions."""
    try:
        return unicodedb.decimal(ord(ch))
    except KeyError:
        return -1

@cpython_api([Py_UNICODE], rffi.INT_real, error=CANNOT_FAIL)
def Py_UNICODE_TODIGIT(space, ch):
    """Return the character ch converted to a single digit integer. Return -1 if
    this is not possible.  This macro does not raise exceptions."""
    try:
        return unicodedb.digit(ord(ch))
    except KeyError:
        return -1

@cpython_api([Py_UNICODE], rffi.DOUBLE, error=CANNOT_FAIL)
def Py_UNICODE_TONUMERIC(space, ch):
    """Return the character ch converted to a double. Return -1.0 if this is not
    possible.  This macro does not raise exceptions."""
    try:
        return unicodedb.numeric(ord(ch))
    except KeyError:
        return -1.0

@cpython_api([], Py_UNICODE, error=CANNOT_FAIL)
def PyUnicode_GetMax(space):
    """Get the maximum ordinal for a Unicode character."""
    return runicode.UNICHR(runicode.MAXUNICODE)

@cpython_api([rffi.VOIDP], rffi.CCHARP, error=CANNOT_FAIL)
def PyUnicode_AS_DATA(space, ref):
    """Return a pointer to the internal buffer of the object. o has to be a
    PyUnicodeObject (not checked)."""
    return rffi.cast(rffi.CCHARP, PyUnicode_AS_UNICODE(space, ref))

@cpython_api([rffi.VOIDP], Py_ssize_t, error=CANNOT_FAIL)
def PyUnicode_GET_DATA_SIZE(space, w_obj):
    """Return the size of the object's internal buffer in bytes.  o has to be a
    PyUnicodeObject (not checked)."""
    return rffi.sizeof(lltype.UniChar) * PyUnicode_GET_SIZE(space, w_obj)

@cpython_api([rffi.VOIDP], Py_ssize_t, error=CANNOT_FAIL)
def PyUnicode_GET_SIZE(space, w_obj):
    """Return the size of the object.  o has to be a PyUnicodeObject (not
    checked)."""
    assert isinstance(w_obj, unicodeobject.W_UnicodeObject)
    return space.len_w(w_obj)

<<<<<<< HEAD
@cpython_api([PyObject], Py_ssize_t, error=CANNOT_FAIL)
def PyUnicode_GET_LENGTH(space, w_obj):
    """Return the length of the Unicode string, in code points.
    o has to be a Unicode object in the "canonical" representation
    (not checked)."""
    assert isinstance(w_obj, unicodeobject.W_UnicodeObject)
    return space.len_w(w_obj)

@cpython_api([PyObject], rffi.INT, error=CANNOT_FAIL)
def PyUnicode_IS_READY(space, w_obj):
    # PyPy is always ready.
    return space.w_True

@cpython_api([PyObject], rffi.CWCHARP, error=CANNOT_FAIL)
=======
@cpython_api([rffi.VOIDP], rffi.CWCHARP, error=CANNOT_FAIL)
>>>>>>> d0060131
def PyUnicode_AS_UNICODE(space, ref):
    """Return a pointer to the internal Py_UNICODE buffer of the object.  ref
    has to be a PyUnicodeObject (not checked)."""
    ref_unicode = rffi.cast(PyUnicodeObject, ref)
    if not ref_unicode.c_buffer:
        # Copy unicode buffer
        w_unicode = from_ref(space, rffi.cast(PyObject, ref))
        u = space.unicode_w(w_unicode)
        ref_unicode.c_buffer = rffi.unicode2wcharp(u)
    return ref_unicode.c_buffer

@cpython_api([PyObject], rffi.CWCHARP)
def PyUnicode_AsUnicode(space, ref):
    """Return a read-only pointer to the Unicode object's internal Py_UNICODE
    buffer, NULL if unicode is not a Unicode object."""
    # Don't use PyUnicode_Check, it will realize the object :-(
    w_type = from_ref(space, rffi.cast(PyObject, ref.c_ob_type))
    if not space.is_true(space.issubtype(w_type, space.w_unicode)):
        raise oefmt(space.w_TypeError, "expected unicode object")
    return PyUnicode_AS_UNICODE(space, rffi.cast(rffi.VOIDP, ref))

@cpython_api([PyObject], rffi.CCHARP)
def _PyUnicode_AsString(space, ref):
    ref_unicode = rffi.cast(PyUnicodeObject, ref)
    if not ref_unicode.c_utf8buffer:
        # Copy unicode buffer
        w_unicode = from_ref(space, ref)
        w_encoded = unicodeobject.encode_object(space, w_unicode, "utf-8",
                                                "strict")
        s = space.bytes_w(w_encoded)
        ref_unicode.c_utf8buffer = rffi.str2charp(s)
    return ref_unicode.c_utf8buffer

@cpython_api([PyObject], Py_ssize_t, error=-1)
def PyUnicode_GetSize(space, ref):
    if from_ref(space, rffi.cast(PyObject, ref.c_ob_type)) is space.w_unicode:
        ref = rffi.cast(PyUnicodeObject, ref)
        return ref.c_length
    else:
        w_obj = from_ref(space, ref)
        return space.len_w(w_obj)

@cpython_api([PyObject, rffi.CWCHARP, Py_ssize_t], Py_ssize_t, error=-1)
def PyUnicode_AsWideChar(space, ref, buf, size):
    """Copy the Unicode object contents into the wchar_t buffer w.  At most
    size wchar_t characters are copied (excluding a possibly trailing
    0-termination character).  Return the number of wchar_t characters
    copied or -1 in case of an error.  Note that the resulting wchar_t
    string may or may not be 0-terminated.  It is the responsibility of the caller
    to make sure that the wchar_t string is 0-terminated in case this is
    required by the application."""
<<<<<<< HEAD
    c_buffer = PyUnicode_AS_UNICODE(space, ref)
    ref = rffi.cast(PyUnicodeObject, ref)
=======
    c_str = PyUnicode_AS_UNICODE(space, rffi.cast(rffi.VOIDP, ref))
>>>>>>> d0060131
    c_length = ref.c_length

    # If possible, try to copy the 0-termination as well
    if size > c_length:
        size = c_length + 1

    i = 0
    while i < size:
        buf[i] = c_buffer[i]
        i += 1

    if size > c_length:
        return c_length
    else:
        return size

@cpython_api([], rffi.CCHARP, error=CANNOT_FAIL)
def PyUnicode_GetDefaultEncoding(space):
    """Returns the currently active default encoding."""
    if default_encoding[0] == '\x00':
        encoding = unicodeobject.getdefaultencoding(space)
        i = 0
        while i < len(encoding) and i < DEFAULT_ENCODING_SIZE:
            default_encoding[i] = encoding[i]
            i += 1
    return default_encoding

@cpython_api([PyObject, CONST_STRING, CONST_STRING], PyObject)
def PyUnicode_AsEncodedObject(space, w_unicode, llencoding, llerrors):
    """Encode a Unicode object and return the result as Python object.
    encoding and errors have the same meaning as the parameters of the same name
    in the Unicode encode() method. The codec to be used is looked up using
    the Python codec registry. Return NULL if an exception was raised by the
    codec."""
    if not PyUnicode_Check(space, w_unicode):
        PyErr_BadArgument(space)

    encoding = errors = None
    if llencoding:
        encoding = rffi.charp2str(llencoding)
    if llerrors:
        errors = rffi.charp2str(llerrors)
    return unicodeobject.encode_object(space, w_unicode, encoding, errors)

@cpython_api([PyObject, CONST_STRING, CONST_STRING], PyObject)
def PyUnicode_AsEncodedString(space, w_unicode, llencoding, llerrors):
    """Encode a Unicode object and return the result as Python string object.
    encoding and errors have the same meaning as the parameters of the same name
    in the Unicode encode() method. The codec to be used is looked up using
    the Python codec registry. Return NULL if an exception was raised by the
    codec."""
    w_str = PyUnicode_AsEncodedObject(space, w_unicode, llencoding, llerrors)
    if not PyBytes_Check(space, w_str):
        raise oefmt(space.w_TypeError,
                    "encoder did not return a bytes object")
    return w_str

@cpython_api([PyObject], PyObject)
def PyUnicode_AsUnicodeEscapeString(space, w_unicode):
    """Encode a Unicode object using Unicode-Escape and return the result as Python
    string object.  Error handling is "strict". Return NULL if an exception was
    raised by the codec."""
    if not PyUnicode_Check(space, w_unicode):
        PyErr_BadArgument(space)

    return unicodeobject.encode_object(space, w_unicode, 'unicode-escape', 'strict')

@cpython_api([CONST_WSTRING, Py_ssize_t], PyObject, result_is_ll=True)
def PyUnicode_FromUnicode(space, wchar_p, length):
    """Create a Unicode Object from the Py_UNICODE buffer u of the given size. u
    may be NULL which causes the contents to be undefined. It is the user's
    responsibility to fill in the needed data.  The buffer is copied into the new
    object. If the buffer is not NULL, the return value might be a shared object.
    Therefore, modification of the resulting Unicode object is only allowed when u
    is NULL."""
    if wchar_p:
        s = rffi.wcharpsize2unicode(wchar_p, length)
        return make_ref(space, space.wrap(s))
    else:
        return rffi.cast(PyObject, new_empty_unicode(space, length))

@cpython_api([CONST_WSTRING, Py_ssize_t], PyObject, result_is_ll=True)
def PyUnicode_FromWideChar(space, wchar_p, length):
    """Create a Unicode object from the wchar_t buffer w of the given size.
    Return NULL on failure."""
    # PyPy supposes Py_UNICODE == wchar_t
    return PyUnicode_FromUnicode(space, wchar_p, length)

@cpython_api([PyObject, CONST_STRING], PyObject)
def _PyUnicode_AsDefaultEncodedString(space, w_unicode, errors):
    return PyUnicode_AsEncodedString(space, w_unicode, lltype.nullptr(rffi.CCHARP.TO), errors)

@cpython_api([CONST_STRING, Py_ssize_t, CONST_STRING, CONST_STRING], PyObject)
def PyUnicode_Decode(space, s, size, encoding, errors):
    """Create a Unicode object by decoding size bytes of the encoded string s.
    encoding and errors have the same meaning as the parameters of the same name
    in the unicode() built-in function.  The codec to be used is looked up
    using the Python codec registry.  Return NULL if an exception was raised by
    the codec."""
    if not encoding:
        # This tracks CPython 2.7, in CPython 3.4 'utf-8' is hardcoded instead
        encoding = PyUnicode_GetDefaultEncoding(space)
    w_str = space.wrapbytes(rffi.charpsize2str(s, size))
    w_encoding = space.wrap(rffi.charp2str(encoding))
    if errors:
        w_errors = space.wrapbytes(rffi.charp2str(errors))
    else:
        w_errors = None
    return space.call_method(w_str, 'decode', w_encoding, w_errors)

@cpython_api([PyObject], PyObject)
def PyUnicode_FromObject(space, w_obj):
    """Shortcut for PyUnicode_FromEncodedObject(obj, NULL, "strict") which is used
    throughout the interpreter whenever coercion to Unicode is needed."""
    if space.is_w(space.type(w_obj), space.w_unicode):
        return w_obj
    else:
        return space.call_function(space.w_unicode, w_obj)

@cpython_api([PyObject, CONST_STRING, CONST_STRING], PyObject)
def PyUnicode_FromEncodedObject(space, w_obj, encoding, errors):
    """Coerce an encoded object obj to an Unicode object and return a reference with
    incremented refcount.

    String and other char buffer compatible objects are decoded according to the
    given encoding and using the error handling defined by errors.  Both can be
    NULL to have the interface use the default values (see the next section for
    details).

    All other objects, including Unicode objects, cause a TypeError to be
    set."""
    if not encoding:
        raise oefmt(space.w_TypeError, "decoding Unicode is not supported")
    w_encoding = space.wrap(rffi.charp2str(encoding))
    if errors:
        w_errors = space.wrap(rffi.charp2str(errors))
    else:
        w_errors = None

    # - unicode is disallowed
    # - raise TypeError for non-string types
    if space.isinstance_w(w_obj, space.w_unicode):
        w_meth = None
    else:
        try:
            w_meth = space.getattr(w_obj, space.wrap('decode'))
        except OperationError as e:
            if not e.match(space, space.w_AttributeError):
                raise
            w_meth = None
    if w_meth is None:
        raise oefmt(space.w_TypeError, "decoding Unicode is not supported")
    return space.call_function(w_meth, w_encoding, w_errors)


@cpython_api([PyObject, PyObjectP], rffi.INT_real, error=0)
def PyUnicode_FSConverter(space, w_obj, result):
    """ParseTuple converter: encode str objects to bytes using
    PyUnicode_EncodeFSDefault(); bytes objects are output as-is.
    result must be a PyBytesObject* which must be released when it is
    no longer used.
    """
    if not w_obj:
        # Implement ParseTuple cleanup support
        Py_DecRef(space, result[0])
        return 1
    if space.isinstance_w(w_obj, space.w_bytes):
        w_output = w_obj
    else:
        w_obj = PyUnicode_FromObject(space, w_obj)
        w_output = space.fsencode(w_obj)
        if not space.isinstance_w(w_output, space.w_bytes):
            raise oefmt(space.w_TypeError, "encoder failed to return bytes")
    data = space.bytes0_w(w_output)  # Check for NUL bytes
    result[0] = make_ref(space, w_output)
    return Py_CLEANUP_SUPPORTED


@cpython_api([PyObject, PyObjectP], rffi.INT_real, error=0)
def PyUnicode_FSDecoder(space, w_obj, result):
    """ParseTuple converter: decode bytes objects to str using
    PyUnicode_DecodeFSDefaultAndSize(); str objects are output
    as-is. result must be a PyUnicodeObject* which must be released
    when it is no longer used.
    """
    if not w_obj:
        # Implement ParseTuple cleanup support
        Py_DecRef(space, result[0])
        return 1
    if space.isinstance_w(w_obj, space.w_unicode):
        w_output = w_obj
    else:
        w_obj = PyBytes_FromObject(space, w_obj)
        w_output = space.fsdecode(w_obj)
        if not space.isinstance_w(w_output, space.w_unicode):
            raise oefmt(space.w_TypeError, "decoder failed to return unicode")
    data = space.unicode0_w(w_output)  # Check for NUL bytes
    result[0] = make_ref(space, w_output)
    return Py_CLEANUP_SUPPORTED


@cpython_api([rffi.CCHARP, Py_ssize_t], PyObject)
def PyUnicode_DecodeFSDefaultAndSize(space, s, size):
    """Decode a string using Py_FileSystemDefaultEncoding and the
    'surrogateescape' error handler, or 'strict' on Windows.

    If Py_FileSystemDefaultEncoding is not set, fall back to the
    locale encoding.

    Use 'strict' error handler on Windows."""
    w_bytes = space.wrapbytes(rffi.charpsize2str(s, size))
    return space.fsdecode(w_bytes)


@cpython_api([rffi.CCHARP], PyObject)
def PyUnicode_DecodeFSDefault(space, s):
    """Decode a null-terminated string using Py_FileSystemDefaultEncoding
    and the 'surrogateescape' error handler, or 'strict' on Windows.

    If Py_FileSystemDefaultEncoding is not set, fall back to the
    locale encoding.

    Use PyUnicode_DecodeFSDefaultAndSize() if you know the string length.

    Use 'strict' error handler on Windows."""
    w_bytes = space.wrapbytes(rffi.charp2str(s))
    return space.fsdecode(w_bytes)


@cpython_api([PyObject], PyObject)
def PyUnicode_EncodeFSDefault(space, w_unicode):
    """Encode a Unicode object to Py_FileSystemDefaultEncoding with the
    'surrogateescape' error handler, or 'strict' on Windows, and return
    bytes. Note that the resulting bytes object may contain
    null bytes.

    If Py_FileSystemDefaultEncoding is not set, fall back to the
    locale encoding.
    """
    return space.fsencode(w_unicode)


@cpython_api([CONST_STRING], PyObject)
def PyUnicode_FromString(space, s):
    """Create a Unicode object from an UTF-8 encoded null-terminated char buffer"""
    w_str = space.wrapbytes(rffi.charp2str(s))
    return space.call_method(w_str, 'decode', space.wrap("utf-8"))

@cpython_api([CONST_STRING], PyObject)
def PyUnicode_InternFromString(space, s):
    """A combination of PyUnicode_FromString() and
    PyUnicode_InternInPlace(), returning either a new unicode string
    object that has been interned, or a new ("owned") reference to an
    earlier interned string object with the same value.
    """
    w_str = PyUnicode_FromString(space, s)
    return space.new_interned_w_str(w_str)

@cpython_api([CONST_STRING, Py_ssize_t], PyObject, result_is_ll=True)
def PyUnicode_FromStringAndSize(space, s, size):
    """Create a Unicode Object from the char buffer u. The bytes will be
    interpreted as being UTF-8 encoded. u may also be NULL which causes the
    contents to be undefined. It is the user's responsibility to fill in the
    needed data. The buffer is copied into the new object. If the buffer is not
    NULL, the return value might be a shared object. Therefore, modification of
    the resulting Unicode object is only allowed when u is NULL."""
    if s:
        return make_ref(space, PyUnicode_DecodeUTF8(
            space, s, size, lltype.nullptr(rffi.CCHARP.TO)))
    else:
        return rffi.cast(PyObject, new_empty_unicode(space, size))

@cpython_api([rffi.INT_real], PyObject)
def PyUnicode_FromOrdinal(space, ordinal):
    """Create a Unicode Object from the given Unicode code point ordinal.

    The ordinal must be in range(0x10000) on narrow Python builds
    (UCS2), and range(0x110000) on wide builds (UCS4). A ValueError is
    raised in case it is not."""
    w_ordinal = space.wrap(rffi.cast(lltype.Signed, ordinal))
    return space.call_function(space.builtin.get('chr'), w_ordinal)

@cpython_api([PyObjectP, Py_ssize_t], rffi.INT_real, error=-1)
def PyUnicode_Resize(space, ref, newsize):
    # XXX always create a new string so far
    py_uni = rffi.cast(PyUnicodeObject, ref[0])
    if not py_uni.c_buffer:
        raise oefmt(space.w_SystemError,
                    "PyUnicode_Resize called on already created string")
    try:
        py_newuni = new_empty_unicode(space, newsize)
    except MemoryError:
        Py_DecRef(space, ref[0])
        ref[0] = lltype.nullptr(PyObject.TO)
        raise
    to_cp = newsize
    oldsize = py_uni.c_length
    if oldsize < newsize:
        to_cp = oldsize
    for i in range(to_cp):
        py_newuni.c_buffer[i] = py_uni.c_buffer[i]
    Py_DecRef(space, ref[0])
    ref[0] = rffi.cast(PyObject, py_newuni)
    return 0

def make_conversion_functions(suffix, encoding):
    @cpython_api([PyObject], PyObject)
    @func_renamer('PyUnicode_As%sString' % suffix)
    def PyUnicode_AsXXXString(space, w_unicode):
        """Encode a Unicode object and return the result as Python
        string object.  Error handling is "strict".  Return NULL if an
        exception was raised by the codec."""
        if not PyUnicode_Check(space, w_unicode):
            PyErr_BadArgument(space)
        return unicodeobject.encode_object(space, w_unicode, encoding, "strict")

    @cpython_api([CONST_STRING, Py_ssize_t, CONST_STRING], PyObject)
    @func_renamer('PyUnicode_Decode%s' % suffix)
    def PyUnicode_DecodeXXX(space, s, size, errors):
        """Create a Unicode object by decoding size bytes of the
        encoded string s. Return NULL if an exception was raised by
        the codec.
        """
        w_s = space.wrapbytes(rffi.charpsize2str(s, size))
        if errors:
            w_errors = space.wrap(rffi.charp2str(errors))
        else:
            w_errors = None
        return space.call_method(w_s, 'decode', space.wrap(encoding), w_errors)
    globals()['PyUnicode_Decode%s' % suffix] = PyUnicode_DecodeXXX

    @cpython_api([CONST_WSTRING, Py_ssize_t, CONST_STRING], PyObject)
    @func_renamer('PyUnicode_Encode%s' % suffix)
    def PyUnicode_EncodeXXX(space, s, size, errors):
        """Encode the Py_UNICODE buffer of the given size and return a
        Python string object.  Return NULL if an exception was raised
        by the codec."""
        w_u = space.wrap(rffi.wcharpsize2unicode(s, size))
        if errors:
            w_errors = space.wrap(rffi.charp2str(errors))
        else:
            w_errors = None
        return space.call_method(w_u, 'encode', space.wrap(encoding), w_errors)
    globals()['PyUnicode_Encode%s' % suffix] = PyUnicode_EncodeXXX

make_conversion_functions('UTF8', 'utf-8')
make_conversion_functions('ASCII', 'ascii')
make_conversion_functions('Latin1', 'latin-1')
if sys.platform == 'win32':
    make_conversion_functions('MBCS', 'mbcs')

@cpython_api([rffi.CCHARP, Py_ssize_t, rffi.CCHARP, rffi.INTP], PyObject)
def PyUnicode_DecodeUTF16(space, s, size, llerrors, pbyteorder):
    """Decode length bytes from a UTF-16 encoded buffer string and return the
    corresponding Unicode object.  errors (if non-NULL) defines the error
    handling. It defaults to "strict".

    If byteorder is non-NULL, the decoder starts decoding using the given byte
    order:

    *byteorder == -1: little endian
    *byteorder == 0:  native order
    *byteorder == 1:  big endian

    If *byteorder is zero, and the first two bytes of the input data are a
    byte order mark (BOM), the decoder switches to this byte order and the BOM is
    not copied into the resulting Unicode string.  If *byteorder is -1 or
    1, any byte order mark is copied to the output (where it will result in
    either a \ufeff or a \ufffe character).

    After completion, *byteorder is set to the current byte order at the end
    of input data.

    If byteorder is NULL, the codec starts in native order mode.

    Return NULL if an exception was raised by the codec."""

    string = rffi.charpsize2str(s, size)

    if pbyteorder is not None:
        llbyteorder = rffi.cast(lltype.Signed, pbyteorder[0])
        if llbyteorder < 0:
            byteorder = "little"
        elif llbyteorder > 0:
            byteorder = "big"
        else:
            byteorder = "native"
    else:
        byteorder = "native"

    if llerrors:
        errors = rffi.charp2str(llerrors)
    else:
        errors = None

    result, length, byteorder = runicode.str_decode_utf_16_helper(
        string, size, errors,
        True, # final ? false for multiple passes?
        None, # errorhandler
        byteorder)
    if pbyteorder is not None:
        pbyteorder[0] = rffi.cast(rffi.INT, byteorder)

    return space.wrap(result)

@cpython_api([rffi.CCHARP, Py_ssize_t, rffi.CCHARP, rffi.INTP], PyObject)
def PyUnicode_DecodeUTF32(space, s, size, llerrors, pbyteorder):
    """Decode length bytes from a UTF-32 encoded buffer string and
    return the corresponding Unicode object.  errors (if non-NULL)
    defines the error handling. It defaults to "strict".

    If byteorder is non-NULL, the decoder starts decoding using the
    given byte order:
    *byteorder == -1: little endian
    *byteorder == 0:  native order
    *byteorder == 1:  big endian

    If *byteorder is zero, and the first four bytes of the input data
    are a byte order mark (BOM), the decoder switches to this byte
    order and the BOM is not copied into the resulting Unicode string.
    If *byteorder is -1 or 1, any byte order mark is copied to the
    output.

    After completion, *byteorder is set to the current byte order at
    the end of input data.

    In a narrow build codepoints outside the BMP will be decoded as
    surrogate pairs.

    If byteorder is NULL, the codec starts in native order mode.

    Return NULL if an exception was raised by the codec.
    """
    string = rffi.charpsize2str(s, size)

    if pbyteorder:
        llbyteorder = rffi.cast(lltype.Signed, pbyteorder[0])
        if llbyteorder < 0:
            byteorder = "little"
        elif llbyteorder > 0:
            byteorder = "big"
        else:
            byteorder = "native"
    else:
        byteorder = "native"

    if llerrors:
        errors = rffi.charp2str(llerrors)
    else:
        errors = None

    result, length, byteorder = runicode.str_decode_utf_32_helper(
        string, size, errors,
        True, # final ? false for multiple passes?
        None, # errorhandler
        byteorder)
    if pbyteorder is not None:
        pbyteorder[0] = rffi.cast(rffi.INT, byteorder)

    return space.wrap(result)

@cpython_api([rffi.CWCHARP, Py_ssize_t, rffi.CCHARP, rffi.CCHARP],
             rffi.INT_real, error=-1)
def PyUnicode_EncodeDecimal(space, s, length, output, llerrors):
    """Takes a Unicode string holding a decimal value and writes it
    into an output buffer using standard ASCII digit codes.

    The output buffer has to provide at least length+1 bytes of
    storage area. The output string is 0-terminated.

    The encoder converts whitespace to ' ', decimal characters to
    their corresponding ASCII digit and all other Latin-1 characters
    except \0 as-is. Characters outside this range (Unicode ordinals
    1-256) are treated as errors. This includes embedded NULL bytes.

    Returns 0 on success, -1 on failure.
    """
    u = rffi.wcharpsize2unicode(s, length)
    if llerrors:
        errors = rffi.charp2str(llerrors)
    else:
        errors = None
    state = space.fromcache(CodecState)
    result = runicode.unicode_encode_decimal(u, length, errors,
                                             state.encode_error_handler)
    i = len(result)
    output[i] = '\0'
    i -= 1
    while i >= 0:
        output[i] = result[i]
        i -= 1
    return 0

@cpython_api([rffi.CArrayPtr(Py_UNICODE), Py_ssize_t], PyObject)
def PyUnicode_TransformDecimalToASCII(space, s, size):
    """Create a Unicode object by replacing all decimal digits in
    Py_UNICODE buffer of the given size by ASCII digits 0--9
    according to their decimal value.  Return NULL if an exception
    occurs."""
    result = rstring.UnicodeBuilder(size)
    for i in range(size):
        ch = s[i]
        if ord(ch) > 127:
            decimal = Py_UNICODE_TODECIMAL(space, ch)
            decimal = rffi.cast(lltype.Signed, decimal)
            if decimal >= 0:
                ch = unichr(ord('0') + decimal)
        result.append(ch)
    return space.wrap(result.build())

@cpython_api([PyObject, PyObject], rffi.INT_real, error=-2)
def PyUnicode_Compare(space, w_left, w_right):
    """Compare two strings and return -1, 0, 1 for less than, equal, and greater
    than, respectively."""
    if space.is_true(space.lt(w_left, w_right)):
        return -1
    if space.is_true(space.lt(w_right, w_left)):
        return 1
    return 0

@cpython_api([PyObject, PyObject], PyObject)
def PyUnicode_Concat(space, w_left, w_right):
    """Concat two strings giving a new Unicode string."""
    return space.call_method(w_left, '__add__', w_right)

@cpython_api([PyObject, CONST_STRING], rffi.INT_real, error=CANNOT_FAIL)
def PyUnicode_CompareWithASCIIString(space, w_uni, string):
    """Compare a unicode object, uni, with string and return -1, 0, 1 for less
    than, equal, and greater than, respectively. It is best to pass only
    ASCII-encoded strings, but the function interprets the input string as
    ISO-8859-1 if it contains non-ASCII characters."""
    uni = space.unicode_w(w_uni)
    i = 0
    # Compare Unicode string and source character set string
    while i < len(uni) and string[i] != '\0':
        u = ord(uni[i])
        s = ord(string[i])
        if u != s:
            if u < s:
                return -1
            else:
                return 1
        i += 1
    if i < len(uni):
        return 1  # uni is longer
    if string[i] != '\0':
        return -1  # str is longer
    return 0


@cpython_api([rffi.CWCHARP, rffi.CWCHARP, Py_ssize_t], lltype.Void)
def Py_UNICODE_COPY(space, target, source, length):
    """Roughly equivalent to memcpy() only the base size is Py_UNICODE
    copies sizeof(Py_UNICODE) * length bytes from source to target"""
    for i in range(0, length):
        target[i] = source[i]

@cpython_api([PyObject, PyObject], PyObject)
def PyUnicode_Format(space, w_format, w_args):
    """Return a new string object from format and args; this is analogous to
    format % args.  The args argument must be a tuple."""
    return space.mod(w_format, w_args)

@cpython_api([PyObject, PyObject], PyObject)
def PyUnicode_Join(space, w_sep, w_seq):
    """Join a sequence of strings using the given separator and return
    the resulting Unicode string."""
    return space.call_method(w_sep, 'join', w_seq)

@cpython_api([PyObject, PyObject, PyObject, Py_ssize_t], PyObject)
def PyUnicode_Replace(space, w_str, w_substr, w_replstr, maxcount):
    """Replace at most maxcount occurrences of substr in str with replstr and
    return the resulting Unicode object. maxcount == -1 means replace all
    occurrences."""
    return space.call_method(w_str, "replace", w_substr, w_replstr,
                             space.wrap(maxcount))

@cpython_api([PyObject, PyObject, Py_ssize_t, Py_ssize_t, rffi.INT_real],
             rffi.INT_real, error=-1)
def PyUnicode_Tailmatch(space, w_str, w_substr, start, end, direction):
    """Return 1 if substr matches str[start:end] at the given tail end
    (direction == -1 means to do a prefix match, direction == 1 a
    suffix match), 0 otherwise. Return -1 if an error occurred."""
    str = space.unicode_w(w_str)
    substr = space.unicode_w(w_substr)
    if rffi.cast(lltype.Signed, direction) <= 0:
        return rstring.startswith(str, substr, start, end)
    else:
        return rstring.endswith(str, substr, start, end)

@cpython_api([PyObject, PyObject, Py_ssize_t, Py_ssize_t], Py_ssize_t, error=-1)
def PyUnicode_Count(space, w_str, w_substr, start, end):
    """Return the number of non-overlapping occurrences of substr in
    str[start:end].  Return -1 if an error occurred."""
    w_count = space.call_method(w_str, "count", w_substr,
                                space.wrap(start), space.wrap(end))
    return space.int_w(w_count)

@cpython_api([PyObject, PyObject, Py_ssize_t, Py_ssize_t, rffi.INT_real],
             Py_ssize_t, error=-2)
def PyUnicode_Find(space, w_str, w_substr, start, end, direction):
    """Return the first position of substr in str*[*start:end] using
    the given direction (direction == 1 means to do a forward search,
    direction == -1 a backward search).  The return value is the index
    of the first match; a value of -1 indicates that no match was
    found, and -2 indicates that an error occurred and an exception
    has been set."""
    if rffi.cast(lltype.Signed, direction) > 0:
        w_pos = space.call_method(w_str, "find", w_substr,
                                  space.wrap(start), space.wrap(end))
    else:
        w_pos = space.call_method(w_str, "rfind", w_substr,
                                  space.wrap(start), space.wrap(end))
    return space.int_w(w_pos)

@cpython_api([PyObject, PyObject, Py_ssize_t], PyObject)
def PyUnicode_Split(space, w_str, w_sep, maxsplit):
    """Split a string giving a list of Unicode strings.  If sep is
    NULL, splitting will be done at all whitespace substrings.
    Otherwise, splits occur at the given separator.  At most maxsplit
    splits will be done.  If negative, no limit is set.  Separators
    are not included in the resulting list."""
    if w_sep is None:
        w_sep = space.w_None
    return space.call_method(w_str, "split", w_sep, space.wrap(maxsplit))

@cpython_api([PyObject, rffi.INT_real], PyObject)
def PyUnicode_Splitlines(space, w_str, keepend):
    """Split a Unicode string at line breaks, returning a list of
    Unicode strings.  CRLF is considered to be one line break.  If
    keepend is 0, the Line break characters are not included in the
    resulting strings."""
    return space.call_method(w_str, "splitlines", space.wrap(keepend))<|MERGE_RESOLUTION|>--- conflicted
+++ resolved
@@ -202,7 +202,6 @@
     assert isinstance(w_obj, unicodeobject.W_UnicodeObject)
     return space.len_w(w_obj)
 
-<<<<<<< HEAD
 @cpython_api([PyObject], Py_ssize_t, error=CANNOT_FAIL)
 def PyUnicode_GET_LENGTH(space, w_obj):
     """Return the length of the Unicode string, in code points.
@@ -217,9 +216,6 @@
     return space.w_True
 
 @cpython_api([PyObject], rffi.CWCHARP, error=CANNOT_FAIL)
-=======
-@cpython_api([rffi.VOIDP], rffi.CWCHARP, error=CANNOT_FAIL)
->>>>>>> d0060131
 def PyUnicode_AS_UNICODE(space, ref):
     """Return a pointer to the internal Py_UNICODE buffer of the object.  ref
     has to be a PyUnicodeObject (not checked)."""
@@ -271,12 +267,7 @@
     string may or may not be 0-terminated.  It is the responsibility of the caller
     to make sure that the wchar_t string is 0-terminated in case this is
     required by the application."""
-<<<<<<< HEAD
-    c_buffer = PyUnicode_AS_UNICODE(space, ref)
-    ref = rffi.cast(PyUnicodeObject, ref)
-=======
     c_str = PyUnicode_AS_UNICODE(space, rffi.cast(rffi.VOIDP, ref))
->>>>>>> d0060131
     c_length = ref.c_length
 
     # If possible, try to copy the 0-termination as well
