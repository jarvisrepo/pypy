from pypy.interpreter.error import OperationError, oefmt
from rpython.rtyper.lltypesystem import rffi, lltype
from rpython.rlib.runicode import unicode_encode_latin_1, unicode_encode_utf_16_helper
from rpython.rlib.rarithmetic import widen

from pypy.module.unicodedata import unicodedb
from pypy.module.cpyext.api import (
<<<<<<< HEAD
    CANNOT_FAIL, Py_ssize_t, build_type_checkers, cpython_api,
    bootstrap_function, CONST_STRING,
    CONST_WSTRING, Py_CLEANUP_SUPPORTED, slot_function, cts, parse_dir)
=======
    CANNOT_FAIL, Py_ssize_t, build_type_checkers_flags, cpython_api,
    bootstrap_function, CONST_STRING, INTP_real,
    CONST_WSTRING, slot_function, cts, parse_dir)
>>>>>>> f0775219
from pypy.module.cpyext.pyerrors import PyErr_BadArgument
from pypy.module.cpyext.pyobject import (
    PyObject, PyObjectP, decref, make_ref, from_ref, track_reference,
    make_typedescr, get_typedescr, as_pyobj)
from pypy.module.cpyext.bytesobject import PyBytes_Check, PyBytes_FromObject
from pypy.module._codecs.interp_codecs import (
    CodecState, latin_1_decode, utf_16_decode, utf_32_decode)
from pypy.interpreter import unicodehelper
from pypy.objspace.std import unicodeobject
from rpython.rlib import rstring, runicode
from rpython.tool.sourcetools import func_renamer
import sys

## See comment in bytesobject.py.

cts.parse_header(parse_dir / 'cpyext_unicodeobject.h')
PyUnicodeObject = cts.gettype('PyUnicodeObject*')
Py_UNICODE = cts.gettype('Py_UNICODE')
INT_realP = lltype.Ptr(lltype.Array(rffi.INT_real, hints={'nolength': True}))

@bootstrap_function
def init_unicodeobject(space):
    make_typedescr(space.w_unicode.layout.typedef,
                   basestruct=PyUnicodeObject.TO,
                   attach=unicode_attach,
                   dealloc=unicode_dealloc,
                   realize=unicode_realize)

# Buffer for the default encoding (used by PyUnicode_GetDefaultEncoding)
DEFAULT_ENCODING_SIZE = 100
default_encoding = lltype.malloc(rffi.CCHARP.TO, DEFAULT_ENCODING_SIZE,
                                 flavor='raw', zero=True)

PyUnicode_Check, PyUnicode_CheckExact = build_type_checkers("Unicode")

MAX_UNICODE = 1114111
WCHAR_KIND = 0
_1BYTE_KIND = 1
_2BYTE_KIND = 2
_4BYTE_KIND = 4


def new_empty_unicode(space, length):
    """
    Allocate a PyUnicodeObject and its buffer, but without a corresponding
    interpreter object.  The buffer may be mutated, until unicode_realize() is
    called.  Refcount of the result is 1.
    """
    typedescr = get_typedescr(space.w_unicode.layout.typedef)
    py_obj = typedescr.allocate(space, space.w_unicode)

    buflen = length + 1
    set_wsize(py_obj, length)
    set_wbuffer(py_obj,
        lltype.malloc(
            rffi.CWCHARP.TO, buflen, flavor='raw', zero=True,
            add_memory_pressure=True))
    return py_obj

def unicode_attach(space, py_obj, w_obj, w_userdata=None):
    "Fills a newly allocated PyUnicodeObject with a unicode string"
    value = space.unicode_w(w_obj)
    set_wsize(py_obj, len(value))
    set_wbuffer(py_obj, lltype.nullptr(rffi.CWCHARP.TO))
    _readify(space, py_obj, value)

def unicode_realize(space, py_obj):
    """
    Creates the unicode in the interpreter. The PyUnicodeObject buffer must not
    be modified after this call.
    """
    s = rffi.wcharpsize2unicode(get_wbuffer(py_obj), get_wsize(py_obj))
    w_type = from_ref(space, rffi.cast(PyObject, py_obj.c_ob_type))
    w_obj = space.allocate_instance(unicodeobject.W_UnicodeObject, w_type)
    w_obj.__init__(s)
    track_reference(space, py_obj, w_obj)
    return w_obj

@slot_function([PyObject], lltype.Void)
def unicode_dealloc(space, py_obj):
    if get_wbuffer(py_obj):
        lltype.free(get_wbuffer(py_obj), flavor="raw")
    if get_utf8(py_obj):
        lltype.free(get_utf8(py_obj), flavor="raw")
    from pypy.module.cpyext.object import _dealloc
    _dealloc(space, py_obj)

def get_len(py_obj):
    py_obj = cts.cast('PyASCIIObject*', py_obj)
    return py_obj.c_length

def set_len(py_obj, n):
    py_obj = cts.cast('PyASCIIObject*', py_obj)
    py_obj.c_length = n

def get_state(py_obj):
    py_obj = cts.cast('PyASCIIObject*', py_obj)
    return py_obj.c_state

def get_kind(py_obj):
    return rffi.getintfield(get_state(py_obj), 'c_kind')

def set_kind(py_obj, value):
    get_state(py_obj).c_kind = cts.cast('unsigned int', value)

def get_ascii(py_obj):
    return rffi.getintfield(get_state(py_obj), 'c_ascii')

def set_ascii(py_obj, value):
    get_state(py_obj).c_ascii = cts.cast('unsigned int', value)

def get_ready(py_obj):
    return rffi.getintfield(get_state(py_obj), 'c_ready')

def set_ready(py_obj, value):
    get_state(py_obj).c_ready = cts.cast('unsigned int', value)

def get_wbuffer(py_obj):
    py_obj = cts.cast('PyASCIIObject*', py_obj)
    return py_obj.c_wstr

def set_wbuffer(py_obj, wbuf):
    py_obj = cts.cast('PyASCIIObject*', py_obj)
    py_obj.c_wstr = wbuf

def get_utf8_len(py_obj):
    py_obj = cts.cast('PyCompactUnicodeObject*', py_obj)
    return py_obj.c_utf8_length

def set_utf8_len(py_obj, n):
    py_obj = cts.cast('PyCompactUnicodeObject*', py_obj)
    py_obj.c_utf8_length = n

def get_utf8(py_obj):
    py_obj = cts.cast('PyCompactUnicodeObject*', py_obj)
    return py_obj.c_utf8

def set_utf8(py_obj, buf):
    py_obj = cts.cast('PyCompactUnicodeObject*', py_obj)
    py_obj.c_utf8 = buf

def get_wsize(py_obj):
    py_obj = cts.cast('PyCompactUnicodeObject*', py_obj)
    return py_obj.c_wstr_length

def set_wsize(py_obj, value):
    py_obj = cts.cast('PyCompactUnicodeObject*', py_obj)
    py_obj.c_wstr_length = value

def get_data(py_obj):
    py_obj = cts.cast('PyUnicodeObject*', py_obj)
    return py_obj.c_data

def set_data(py_obj, p_data):
    py_obj = cts.cast('PyUnicodeObject*', py_obj)
    py_obj.c_data = p_data


@cpython_api([Py_UNICODE], rffi.INT_real, error=CANNOT_FAIL)
def Py_UNICODE_ISSPACE(space, ch):
    """Return 1 or 0 depending on whether ch is a whitespace character."""
    return unicodedb.isspace(ord(ch))

@cpython_api([Py_UNICODE], rffi.INT_real, error=CANNOT_FAIL)
def Py_UNICODE_ISALPHA(space, ch):
    """Return 1 or 0 depending on whether ch is an alphabetic character."""
    return unicodedb.isalpha(ord(ch))

@cpython_api([Py_UNICODE], rffi.INT_real, error=CANNOT_FAIL)
def Py_UNICODE_ISALNUM(space, ch):
    """Return 1 or 0 depending on whether ch is an alphanumeric character."""
    return unicodedb.isalnum(ord(ch))

@cpython_api([Py_UNICODE], rffi.INT_real, error=CANNOT_FAIL)
def Py_UNICODE_ISLINEBREAK(space, ch):
    """Return 1 or 0 depending on whether ch is a linebreak character."""
    return unicodedb.islinebreak(ord(ch))

@cpython_api([Py_UNICODE], rffi.INT_real, error=CANNOT_FAIL)
def Py_UNICODE_ISDECIMAL(space, ch):
    """Return 1 or 0 depending on whether ch is a decimal character."""
    return unicodedb.isdecimal(ord(ch))

@cpython_api([Py_UNICODE], rffi.INT_real, error=CANNOT_FAIL)
def Py_UNICODE_ISDIGIT(space, ch):
    """Return 1 or 0 depending on whether ch is a digit character."""
    return unicodedb.isdigit(ord(ch))

@cpython_api([Py_UNICODE], rffi.INT_real, error=CANNOT_FAIL)
def Py_UNICODE_ISNUMERIC(space, ch):
    """Return 1 or 0 depending on whether ch is a numeric character."""
    return unicodedb.isnumeric(ord(ch))

@cpython_api([Py_UNICODE], rffi.INT_real, error=CANNOT_FAIL)
def Py_UNICODE_ISLOWER(space, ch):
    """Return 1 or 0 depending on whether ch is a lowercase character."""
    return unicodedb.islower(ord(ch))

@cpython_api([Py_UNICODE], rffi.INT_real, error=CANNOT_FAIL)
def Py_UNICODE_ISUPPER(space, ch):
    """Return 1 or 0 depending on whether ch is an uppercase character."""
    return unicodedb.isupper(ord(ch))

@cpython_api([Py_UNICODE], rffi.INT_real, error=CANNOT_FAIL)
def Py_UNICODE_ISTITLE(space, ch):
    """Return 1 or 0 depending on whether ch is a titlecase character."""
    return unicodedb.istitle(ord(ch))

@cpython_api([Py_UNICODE], Py_UNICODE, error=CANNOT_FAIL)
def Py_UNICODE_TOLOWER(space, ch):
    """Return the character ch converted to lower case."""
    return unichr(unicodedb.tolower(ord(ch)))

@cpython_api([Py_UNICODE], Py_UNICODE, error=CANNOT_FAIL)
def Py_UNICODE_TOUPPER(space, ch):
    """Return the character ch converted to upper case."""
    return unichr(unicodedb.toupper(ord(ch)))

@cpython_api([Py_UNICODE], Py_UNICODE, error=CANNOT_FAIL)
def Py_UNICODE_TOTITLE(space, ch):
    """Return the character ch converted to title case."""
    return unichr(unicodedb.totitle(ord(ch)))

@cpython_api([Py_UNICODE], rffi.INT_real, error=CANNOT_FAIL)
def Py_UNICODE_TODECIMAL(space, ch):
    """Return the character ch converted to a decimal positive integer.  Return
    -1 if this is not possible.  This macro does not raise exceptions."""
    try:
        return unicodedb.decimal(ord(ch))
    except KeyError:
        return -1

@cpython_api([Py_UNICODE], rffi.INT_real, error=CANNOT_FAIL)
def Py_UNICODE_TODIGIT(space, ch):
    """Return the character ch converted to a single digit integer. Return -1 if
    this is not possible.  This macro does not raise exceptions."""
    try:
        return unicodedb.digit(ord(ch))
    except KeyError:
        return -1

@cpython_api([Py_UNICODE], rffi.DOUBLE, error=CANNOT_FAIL)
def Py_UNICODE_TONUMERIC(space, ch):
    """Return the character ch converted to a double. Return -1.0 if this is not
    possible.  This macro does not raise exceptions."""
    try:
        return unicodedb.numeric(ord(ch))
    except KeyError:
        return -1.0

@cpython_api([], Py_UNICODE, error=CANNOT_FAIL)
def PyUnicode_GetMax(space):
    """Get the maximum ordinal for a Unicode character."""
    return runicode.UNICHR(runicode.MAXUNICODE)

@cts.decl("int _PyUnicode_Ready(PyObject *unicode)", error=-1)
def _PyUnicode_Ready(space, w_obj):
    assert isinstance(w_obj, unicodeobject.W_UnicodeObject)
    py_obj = as_pyobj(space, w_obj)
    assert get_kind(py_obj) == WCHAR_KIND
    return _readify(space, py_obj, w_obj._value)

def _readify(space, py_obj, value):
    maxchar = 0
    for c in value:
        if ord(c) > maxchar:
            maxchar = ord(c)
            if maxchar > MAX_UNICODE:
                raise oefmt(space.w_ValueError,
                    "Character U+%d is not in range [U+0000; U+10ffff]",
                    maxchar)
    if maxchar < 256:
        ucs1_data = rffi.str2charp(unicode_encode_latin_1(
            value, len(value), errors='strict'))
        set_data(py_obj, cts.cast('void*', ucs1_data))
        set_kind(py_obj, _1BYTE_KIND)
        set_len(py_obj, get_wsize(py_obj))
        if maxchar < 128:
            set_ascii(py_obj, 1)
            set_utf8(py_obj, cts.cast('char*', get_data(py_obj)))
            set_utf8_len(py_obj, get_wsize(py_obj))
        else:
            set_ascii(py_obj, 0)
            set_utf8(py_obj, cts.cast('char *', 0))
            set_utf8_len(py_obj, 0)
    elif maxchar < 65536:
        # XXX: assumes that sizeof(wchar_t) == 4
        ucs2_str = unicode_encode_utf_16_helper(
            value, len(value), errors='strict',
            byteorder=runicode.BYTEORDER)
        ucs2_data = cts.cast('Py_UCS2 *', rffi.str2charp(ucs2_str))
        set_data(py_obj, cts.cast('void*', ucs2_data))
        set_len(py_obj, get_wsize(py_obj))
        set_kind(py_obj, _2BYTE_KIND)
        set_utf8(py_obj, cts.cast('char *', 0))
        set_utf8_len(py_obj, 0)
    else:
        # XXX: assumes that sizeof(wchar_t) == 4
        if not get_wbuffer(py_obj):
            # Copy unicode buffer
            set_wbuffer(py_obj, rffi.unicode2wcharp(value))
            set_wsize(py_obj, len(value))
        ucs4_data = get_wbuffer(py_obj)
        set_data(py_obj, cts.cast('void*', ucs4_data))
        set_len(py_obj, get_wsize(py_obj))
        set_kind(py_obj, _4BYTE_KIND)
        set_utf8(py_obj, cts.cast('char *', 0))
        set_utf8_len(py_obj, 0)
    set_ready(py_obj, 1)
    return 0

@cts.decl("""PyObject* PyUnicode_FromKindAndData(
        int kind, const void *buffer, Py_ssize_t size)""")
def PyUnicode_FromKindAndData(space, kind, data, size):
    if size < 0:
        raise oefmt(space.w_ValueError, "size must be positive")
    data = cts.cast('char *', data)
    kind = widen(kind)
    if kind == _1BYTE_KIND:
        value = rffi.charpsize2str(data, size)
        w_res = latin_1_decode(space, value, w_final=space.w_False)
    elif kind == _2BYTE_KIND:
        value = rffi.charpsize2str(data, 2 * size)
        w_res = utf_16_decode(space, value, w_final=space.w_False)
    elif kind == _4BYTE_KIND:
        value = rffi.charpsize2str(data, 4 * size)
        w_res = utf_32_decode(space, value, w_final=space.w_False)
    else:
        raise oefmt(space.w_SystemError, "invalid kind")
    return space.unpackiterable(w_res)[0]

@cts.decl("Py_UNICODE * PyUnicode_AsUnicodeAndSize(PyObject *unicode, Py_ssize_t *size)")
def PyUnicode_AsUnicodeAndSize(space, ref, psize):
    """Return a read-only pointer to the Unicode object's internal Py_UNICODE
    buffer, NULL if unicode is not a Unicode object."""
    # Don't use PyUnicode_Check, it will realize the object :-(
    w_type = from_ref(space, rffi.cast(PyObject, ref.c_ob_type))
    if not space.issubtype_w(w_type, space.w_unicode):
        raise oefmt(space.w_TypeError, "expected unicode object")
    if not get_wbuffer(ref):
        # Copy unicode buffer
        w_unicode = from_ref(space, rffi.cast(PyObject, ref))
        u = space.unicode_w(w_unicode)
        set_wbuffer(ref, rffi.unicode2wcharp(u))
        set_wsize(ref, len(u))
    if psize:
        psize[0] = get_wsize(ref)
    return get_wbuffer(ref)

@cts.decl("Py_UNICODE * PyUnicode_AsUnicode(PyObject *unicode)")
def PyUnicode_AsUnicode(space, ref):
    return PyUnicode_AsUnicodeAndSize(space, ref, cts.cast('Py_ssize_t *', 0))

@cts.decl("char * PyUnicode_AsUTF8AndSize(PyObject *unicode, Py_ssize_t *psize)")
def PyUnicode_AsUTF8AndSize(space, ref, psize):
    if not PyUnicode_Check(space, ref):
        PyErr_BadArgument(space)
    if not get_ready(ref):
        res = _PyUnicode_Ready(space, ref)

    if not get_utf8(ref):
        # Copy unicode buffer
        w_unicode = from_ref(space, ref)
        w_encoded = unicodeobject.encode_object(space, w_unicode, "utf-8",
                                                "strict")
        s = space.bytes_w(w_encoded)
        set_utf8(ref, rffi.str2charp(s))
        set_utf8_len(ref, len(s))
    if psize:
        psize[0] = get_utf8_len(ref)
    return get_utf8(ref)

@cts.decl("char * PyUnicode_AsUTF8(PyObject *unicode)")
def PyUnicode_AsUTF8(space, ref):
    return PyUnicode_AsUTF8AndSize(space, ref, cts.cast('Py_ssize_t *', 0))

@cpython_api([PyObject, rffi.CWCHARP, Py_ssize_t], Py_ssize_t, error=-1)
def PyUnicode_AsWideChar(space, ref, buf, size):
    """Copy the Unicode object contents into the wchar_t buffer w.  At most
    size wchar_t characters are copied (excluding a possibly trailing
    0-termination character).  Return the number of wchar_t characters
    copied or -1 in case of an error.  Note that the resulting wchar_t
    string may or may not be 0-terminated.  It is the responsibility of the caller
    to make sure that the wchar_t string is 0-terminated in case this is
    required by the application."""
    c_buffer = PyUnicode_AsUnicode(space, ref)
    c_length = get_wsize(ref)

    # If possible, try to copy the 0-termination as well
    if size > c_length:
        size = c_length + 1

    i = 0
    while i < size:
        buf[i] = c_buffer[i]
        i += 1

    if size > c_length:
        return c_length
    else:
        return size

@cpython_api([], rffi.CCHARP, error=CANNOT_FAIL)
def PyUnicode_GetDefaultEncoding(space):
    """Returns the currently active default encoding."""
    if default_encoding[0] == '\x00':
        encoding = unicodeobject.getdefaultencoding(space)
        i = 0
        while i < len(encoding) and i < DEFAULT_ENCODING_SIZE:
            default_encoding[i] = encoding[i]
            i += 1
    return default_encoding

@cpython_api([PyObject, CONST_STRING, CONST_STRING], PyObject)
def PyUnicode_AsEncodedObject(space, w_unicode, llencoding, llerrors):
    """Encode a Unicode object and return the result as Python object.
    encoding and errors have the same meaning as the parameters of the same name
    in the Unicode encode() method. The codec to be used is looked up using
    the Python codec registry. Return NULL if an exception was raised by the
    codec."""
    if not PyUnicode_Check(space, w_unicode):
        PyErr_BadArgument(space)

    encoding = errors = None
    if llencoding:
        encoding = rffi.charp2str(llencoding)
    if llerrors:
        errors = rffi.charp2str(llerrors)
    return unicodeobject.encode_object(space, w_unicode, encoding, errors)

@cpython_api([PyObject, CONST_STRING, CONST_STRING], PyObject)
def PyUnicode_AsEncodedString(space, w_unicode, llencoding, llerrors):
    """Encode a Unicode object and return the result as Python string object.
    encoding and errors have the same meaning as the parameters of the same name
    in the Unicode encode() method. The codec to be used is looked up using
    the Python codec registry. Return NULL if an exception was raised by the
    codec."""
    w_str = PyUnicode_AsEncodedObject(space, w_unicode, llencoding, llerrors)
    if not PyBytes_Check(space, w_str):
        raise oefmt(space.w_TypeError,
                    "encoder did not return a bytes object")
    return w_str

@cpython_api([PyObject], PyObject)
def PyUnicode_AsUnicodeEscapeString(space, w_unicode):
    """Encode a Unicode object using Unicode-Escape and return the result as Python
    string object.  Error handling is "strict". Return NULL if an exception was
    raised by the codec."""
    if not PyUnicode_Check(space, w_unicode):
        PyErr_BadArgument(space)

    return unicodeobject.encode_object(space, w_unicode, 'unicode-escape', 'strict')

@cpython_api([CONST_WSTRING, Py_ssize_t], PyObject, result_is_ll=True)
def PyUnicode_FromUnicode(space, wchar_p, length):
    """Create a Unicode Object from the Py_UNICODE buffer u of the given size. u
    may be NULL which causes the contents to be undefined. It is the user's
    responsibility to fill in the needed data.  The buffer is copied into the new
    object. If the buffer is not NULL, the return value might be a shared object.
    Therefore, modification of the resulting Unicode object is only allowed when u
    is NULL."""
    if wchar_p:
        s = rffi.wcharpsize2unicode(wchar_p, length)
        return make_ref(space, space.newunicode(s))
    else:
        return new_empty_unicode(space, length)

@cpython_api([PyObject, CONST_STRING], PyObject)
def _PyUnicode_AsDefaultEncodedString(space, w_unicode, errors):
    return PyUnicode_AsEncodedString(space, w_unicode, lltype.nullptr(rffi.CCHARP.TO), errors)

@cpython_api([CONST_STRING, Py_ssize_t, CONST_STRING, CONST_STRING], PyObject)
def PyUnicode_Decode(space, s, size, encoding, errors):
    """Create a Unicode object by decoding size bytes of the encoded string s.
    encoding and errors have the same meaning as the parameters of the same name
    in the unicode() built-in function.  The codec to be used is looked up
    using the Python codec registry.  Return NULL if an exception was raised by
    the codec."""
    if not encoding:
        # This tracks CPython 2.7, in CPython 3.4 'utf-8' is hardcoded instead
        encoding = PyUnicode_GetDefaultEncoding(space)
    w_str = space.newbytes(rffi.charpsize2str(s, size))
    w_encoding = space.newtext(rffi.charp2str(encoding))
    if errors:
        w_errors = space.newtext(rffi.charp2str(errors))
    else:
        w_errors = None
    return space.call_method(w_str, 'decode', w_encoding, w_errors)

@cpython_api([PyObject], PyObject)
def PyUnicode_FromObject(space, w_obj):
    """Copy an instance of a Unicode subtype to a new true Unicode object if
    necessary. If obj is already a true Unicode object (not a subtype), return
    the reference with incremented refcount.

    Objects other than Unicode or its subtypes will cause a TypeError.
    """
    if space.is_w(space.type(w_obj), space.w_unicode):
        return w_obj
    elif space.isinstance_w(w_obj, space.w_unicode):
        return space.call_function(space.w_unicode, w_obj)
    else:
        raise oefmt(space.w_TypeError,
                    "Can't convert '%T' object to str implicitly", w_obj)

@cpython_api([PyObject, CONST_STRING, CONST_STRING], PyObject)
def PyUnicode_FromEncodedObject(space, w_obj, encoding, errors):
    """Coerce an encoded object obj to an Unicode object and return a reference with
    incremented refcount.

    String and other char buffer compatible objects are decoded according to the
    given encoding and using the error handling defined by errors.  Both can be
    NULL to have the interface use the default values (see the next section for
    details).

    All other objects, including Unicode objects, cause a TypeError to be
    set."""
    if not encoding:
        raise oefmt(space.w_TypeError, "decoding Unicode is not supported")
    w_encoding = space.newtext(rffi.charp2str(encoding))
    if errors:
        w_errors = space.newtext(rffi.charp2str(errors))
    else:
        w_errors = None

    # - unicode is disallowed
    # - raise TypeError for non-string types
    if space.isinstance_w(w_obj, space.w_unicode):
        w_meth = None
    else:
        try:
            w_meth = space.getattr(w_obj, space.newtext('decode'))
        except OperationError as e:
            if not e.match(space, space.w_AttributeError):
                raise
            w_meth = None
    if w_meth is None:
        raise oefmt(space.w_TypeError, "decoding Unicode is not supported")
    return space.call_function(w_meth, w_encoding, w_errors)


@cpython_api([PyObject, PyObjectP], rffi.INT_real, error=0)
def PyUnicode_FSConverter(space, w_obj, result):
    """ParseTuple converter: encode str objects to bytes using
    PyUnicode_EncodeFSDefault(); bytes objects are output as-is.
    result must be a PyBytesObject* which must be released when it is
    no longer used.
    """
    if not w_obj:
        # Implement ParseTuple cleanup support
        decref(space, result[0])
        return 1
    if space.isinstance_w(w_obj, space.w_bytes):
        w_output = w_obj
    else:
        w_obj = PyUnicode_FromObject(space, w_obj)
        w_output = space.fsencode(w_obj)
        if not space.isinstance_w(w_output, space.w_bytes):
            raise oefmt(space.w_TypeError, "encoder failed to return bytes")
    data = space.bytes0_w(w_output)  # Check for NUL bytes
    result[0] = make_ref(space, w_output)
    return Py_CLEANUP_SUPPORTED


@cpython_api([PyObject, PyObjectP], rffi.INT_real, error=0)
def PyUnicode_FSDecoder(space, w_obj, result):
    """ParseTuple converter: decode bytes objects to str using
    PyUnicode_DecodeFSDefaultAndSize(); str objects are output
    as-is. result must be a PyUnicodeObject* which must be released
    when it is no longer used.
    """
    if not w_obj:
        # Implement ParseTuple cleanup support
        decref(space, result[0])
        return 1
    if space.isinstance_w(w_obj, space.w_unicode):
        w_output = w_obj
    else:
        w_obj = PyBytes_FromObject(space, w_obj)
        w_output = space.fsdecode(w_obj)
        if not space.isinstance_w(w_output, space.w_unicode):
            raise oefmt(space.w_TypeError, "decoder failed to return unicode")
    data = space.unicode0_w(w_output)  # Check for NUL bytes
    result[0] = make_ref(space, w_output)
    return Py_CLEANUP_SUPPORTED


@cpython_api([rffi.CCHARP, Py_ssize_t], PyObject)
def PyUnicode_DecodeFSDefaultAndSize(space, s, size):
    """Decode a string using Py_FileSystemDefaultEncoding and the
    'surrogateescape' error handler, or 'strict' on Windows.

    If Py_FileSystemDefaultEncoding is not set, fall back to the
    locale encoding.

    Use 'strict' error handler on Windows."""
    w_bytes = space.newbytes(rffi.charpsize2str(s, size))
    return space.fsdecode(w_bytes)


@cpython_api([rffi.CCHARP], PyObject)
def PyUnicode_DecodeFSDefault(space, s):
    """Decode a null-terminated string using Py_FileSystemDefaultEncoding
    and the 'surrogateescape' error handler, or 'strict' on Windows.

    If Py_FileSystemDefaultEncoding is not set, fall back to the
    locale encoding.

    Use PyUnicode_DecodeFSDefaultAndSize() if you know the string length.

    Use 'strict' error handler on Windows."""
    w_bytes = space.newbytes(rffi.charp2str(s))
    return space.fsdecode(w_bytes)


@cpython_api([PyObject], PyObject)
def PyUnicode_EncodeFSDefault(space, w_unicode):
    """Encode a Unicode object to Py_FileSystemDefaultEncoding with the
    'surrogateescape' error handler, or 'strict' on Windows, and return
    bytes. Note that the resulting bytes object may contain
    null bytes.

    If Py_FileSystemDefaultEncoding is not set, fall back to the
    locale encoding.
    """
    return space.fsencode(w_unicode)


@cpython_api([CONST_STRING], PyObject)
def PyUnicode_FromString(space, s):
    """Create a Unicode object from an UTF-8 encoded null-terminated char buffer"""
    w_str = space.newbytes(rffi.charp2str(s))
    return space.call_method(w_str, 'decode', space.newtext("utf-8"))

@cpython_api([PyObjectP], lltype.Void)
def PyUnicode_InternInPlace(space, string):
    """Intern the argument *string in place.  The argument must be the address
    of a pointer variable pointing to a Python unicode string object.  If there
    is an existing interned string that is the same as *string, it sets *string
    to it (decrementing the reference count of the old string object and
    incrementing the reference count of the interned string object), otherwise
    it leaves *string alone and interns it (incrementing its reference count).
    (Clarification: even though there is a lot of talk about reference counts,
    think of this function as reference-count-neutral; you own the object after
    the call if and only if you owned it before the call.)"""
    w_str = from_ref(space, string[0])
    w_str = space.new_interned_w_str(w_str)
    decref(space, string[0])
    string[0] = make_ref(space, w_str)


@cpython_api([CONST_STRING], PyObject)
def PyUnicode_InternFromString(space, s):
    """A combination of PyUnicode_FromString() and
    PyUnicode_InternInPlace(), returning either a new unicode string
    object that has been interned, or a new ("owned") reference to an
    earlier interned string object with the same value.
    """
    w_str = PyUnicode_FromString(space, s)
    return space.new_interned_w_str(w_str)

@cpython_api([CONST_STRING, Py_ssize_t], PyObject, result_is_ll=True)
def PyUnicode_FromStringAndSize(space, s, size):
    """Create a Unicode Object from the char buffer u. The bytes will be
    interpreted as being UTF-8 encoded. u may also be NULL which causes the
    contents to be undefined. It is the user's responsibility to fill in the
    needed data. The buffer is copied into the new object. If the buffer is not
    NULL, the return value might be a shared object. Therefore, modification of
    the resulting Unicode object is only allowed when u is NULL."""
    if s:
        return make_ref(space, PyUnicode_DecodeUTF8(
            space, s, size, lltype.nullptr(rffi.CCHARP.TO)))
    else:
        return new_empty_unicode(space, size)

@cpython_api([rffi.INT_real], PyObject)
def PyUnicode_FromOrdinal(space, ordinal):
    """Create a Unicode Object from the given Unicode code point ordinal.

    The ordinal must be in range(0x10000) on narrow Python builds
    (UCS2), and range(0x110000) on wide builds (UCS4). A ValueError is
    raised in case it is not."""
    w_ordinal = space.newint(rffi.cast(lltype.Signed, ordinal))
    return space.call_function(space.builtin.get('chr'), w_ordinal)

@cpython_api([PyObjectP, Py_ssize_t], rffi.INT_real, error=-1)
def PyUnicode_Resize(space, ref, newsize):
    # XXX always create a new string so far
    py_obj = ref[0]
    if not get_wbuffer(py_obj):
        raise oefmt(space.w_SystemError,
                    "PyUnicode_Resize called on already created string")
    try:
        py_newuni = new_empty_unicode(space, newsize)
    except MemoryError:
        decref(space, ref[0])
        ref[0] = lltype.nullptr(PyObject.TO)
        raise
    to_cp = newsize
    oldsize = get_wsize(py_obj)
    if oldsize < newsize:
        to_cp = oldsize
    for i in range(to_cp):
        get_wbuffer(py_newuni)[i] = get_wbuffer(py_obj)[i]
    decref(space, ref[0])
    ref[0] = rffi.cast(PyObject, py_newuni)
    return 0

def make_conversion_functions(suffix, encoding, only_for_asstring=False):
    @cpython_api([PyObject], PyObject)
    @func_renamer('PyUnicode_As%sString' % suffix)
    def PyUnicode_AsXXXString(space, w_unicode):
        """Encode a Unicode object and return the result as Python
        string object.  Error handling is "strict".  Return NULL if an
        exception was raised by the codec."""
        if not PyUnicode_Check(space, w_unicode):
            PyErr_BadArgument(space)
        return unicodeobject.encode_object(space, w_unicode, encoding, "strict")
    globals()['PyUnicode_As%sString' % suffix] = PyUnicode_AsXXXString

    if only_for_asstring:
        return

    @cpython_api([CONST_STRING, Py_ssize_t, CONST_STRING], PyObject)
    @func_renamer('PyUnicode_Decode%s' % suffix)
    def PyUnicode_DecodeXXX(space, s, size, errors):
        """Create a Unicode object by decoding size bytes of the
        encoded string s. Return NULL if an exception was raised by
        the codec.
        """
        w_s = space.newbytes(rffi.charpsize2str(s, size))
        if errors:
            w_errors = space.newtext(rffi.charp2str(errors))
        else:
            w_errors = None
        return space.call_method(w_s, 'decode', space.newtext(encoding), w_errors)
    globals()['PyUnicode_Decode%s' % suffix] = PyUnicode_DecodeXXX

    @cpython_api([CONST_WSTRING, Py_ssize_t, CONST_STRING], PyObject)
    @func_renamer('PyUnicode_Encode%s' % suffix)
    def PyUnicode_EncodeXXX(space, s, size, errors):
        """Encode the Py_UNICODE buffer of the given size and return a
        Python string object.  Return NULL if an exception was raised
        by the codec."""
        w_u = space.newunicode(rffi.wcharpsize2unicode(s, size))
        if errors:
            w_errors = space.newtext(rffi.charp2str(errors))
        else:
            w_errors = None
        return space.call_method(w_u, 'encode', space.newtext(encoding), w_errors)
    globals()['PyUnicode_Encode%s' % suffix] = PyUnicode_EncodeXXX

make_conversion_functions('UTF8', 'utf-8')
make_conversion_functions('UTF16', 'utf-16', only_for_asstring=True)
make_conversion_functions('UTF32', 'utf-32', only_for_asstring=True)
make_conversion_functions('ASCII', 'ascii')
make_conversion_functions('Latin1', 'latin-1')
if sys.platform == 'win32':
    make_conversion_functions('MBCS', 'mbcs')

<<<<<<< HEAD
@cpython_api([CONST_STRING, Py_ssize_t, CONST_STRING, INT_realP], PyObject)
=======
@cpython_api([CONST_STRING, Py_ssize_t, CONST_STRING, INTP_real], PyObject)
>>>>>>> f0775219
def PyUnicode_DecodeUTF16(space, s, size, llerrors, pbyteorder):
    """Decode length bytes from a UTF-16 encoded buffer string and return the
    corresponding Unicode object.  errors (if non-NULL) defines the error
    handling. It defaults to "strict".

    If byteorder is non-NULL, the decoder starts decoding using the given byte
    order:

    *byteorder == -1: little endian
    *byteorder == 0:  native order
    *byteorder == 1:  big endian

    If *byteorder is zero, and the first two bytes of the input data are a
    byte order mark (BOM), the decoder switches to this byte order and the BOM is
    not copied into the resulting Unicode string.  If *byteorder is -1 or
    1, any byte order mark is copied to the output (where it will result in
    either a \ufeff or a \ufffe character).

    After completion, *byteorder is set to the current byte order at the end
    of input data.

    If byteorder is NULL, the codec starts in native order mode.

    Return NULL if an exception was raised by the codec."""

    string = rffi.charpsize2str(s, size)

    if pbyteorder is not None:
        llbyteorder = rffi.cast(lltype.Signed, pbyteorder[0])
        if llbyteorder < 0:
            byteorder = "little"
        elif llbyteorder > 0:
            byteorder = "big"
        else:
            byteorder = "native"
    else:
        byteorder = "native"

    if llerrors:
        errors = rffi.charp2str(llerrors)
    else:
        errors = None

    result, length, byteorder = runicode.str_decode_utf_16_helper(
        string, size, errors,
        True, # final ? false for multiple passes?
        None, # errorhandler
        byteorder)
    if pbyteorder is not None:
        pbyteorder[0] = rffi.cast(rffi.INT_real, byteorder)

    return space.newunicode(result)

<<<<<<< HEAD
@cpython_api([CONST_STRING, Py_ssize_t, CONST_STRING, INT_realP], PyObject)
=======
@cpython_api([CONST_STRING, Py_ssize_t, CONST_STRING, INTP_real], PyObject)
>>>>>>> f0775219
def PyUnicode_DecodeUTF32(space, s, size, llerrors, pbyteorder):
    """Decode length bytes from a UTF-32 encoded buffer string and
    return the corresponding Unicode object.  errors (if non-NULL)
    defines the error handling. It defaults to "strict".

    If byteorder is non-NULL, the decoder starts decoding using the
    given byte order:
    *byteorder == -1: little endian
    *byteorder == 0:  native order
    *byteorder == 1:  big endian

    If *byteorder is zero, and the first four bytes of the input data
    are a byte order mark (BOM), the decoder switches to this byte
    order and the BOM is not copied into the resulting Unicode string.
    If *byteorder is -1 or 1, any byte order mark is copied to the
    output.

    After completion, *byteorder is set to the current byte order at
    the end of input data.

    In a narrow build codepoints outside the BMP will be decoded as
    surrogate pairs.

    If byteorder is NULL, the codec starts in native order mode.

    Return NULL if an exception was raised by the codec.
    """
    string = rffi.charpsize2str(s, size)

    if pbyteorder:
        llbyteorder = rffi.cast(lltype.Signed, pbyteorder[0])
        if llbyteorder < 0:
            byteorder = "little"
        elif llbyteorder > 0:
            byteorder = "big"
        else:
            byteorder = "native"
    else:
        byteorder = "native"

    if llerrors:
        errors = rffi.charp2str(llerrors)
    else:
        errors = None

    result, length, byteorder = unicodehelper.str_decode_utf_32_helper(
        string, size, errors,
        True, # final ? false for multiple passes?
        None, # errorhandler
        byteorder)
    if pbyteorder is not None:
        pbyteorder[0] = rffi.cast(rffi.INT_real, byteorder)

    return space.newunicode(result)

@cpython_api([rffi.CWCHARP, Py_ssize_t, rffi.CCHARP, CONST_STRING],
             rffi.INT_real, error=-1)
def PyUnicode_EncodeDecimal(space, s, length, output, llerrors):
    """Takes a Unicode string holding a decimal value and writes it
    into an output buffer using standard ASCII digit codes.

    The output buffer has to provide at least length+1 bytes of
    storage area. The output string is 0-terminated.

    The encoder converts whitespace to ' ', decimal characters to
    their corresponding ASCII digit and all other Latin-1 characters
    except \0 as-is. Characters outside this range (Unicode ordinals
    1-256) are treated as errors. This includes embedded NULL bytes.

    Returns 0 on success, -1 on failure.
    """
    u = rffi.wcharpsize2unicode(s, length)
    if llerrors:
        errors = rffi.charp2str(llerrors)
    else:
        errors = None
    state = space.fromcache(CodecState)
    result = runicode.unicode_encode_decimal(u, length, errors,
                                             state.encode_error_handler)
    i = len(result)
    output[i] = '\0'
    i -= 1
    while i >= 0:
        output[i] = result[i]
        i -= 1
    return 0

@cpython_api([rffi.CArrayPtr(Py_UNICODE), Py_ssize_t], PyObject)
def PyUnicode_TransformDecimalToASCII(space, s, size):
    """Create a Unicode object by replacing all decimal digits in
    Py_UNICODE buffer of the given size by ASCII digits 0--9
    according to their decimal value.  Return NULL if an exception
    occurs."""
    result = rstring.UnicodeBuilder(size)
    for i in range(size):
        ch = s[i]
        if ord(ch) > 127:
            decimal = Py_UNICODE_TODECIMAL(space, ch)
            decimal = rffi.cast(lltype.Signed, decimal)
            if decimal >= 0:
                ch = unichr(ord('0') + decimal)
        result.append(ch)
    return space.newunicode(result.build())

@cpython_api([PyObject, PyObject], rffi.INT_real, error=-2)
def PyUnicode_Compare(space, w_left, w_right):
    """Compare two strings and return -1, 0, 1 for less than, equal, and greater
    than, respectively."""
    if space.is_true(space.lt(w_left, w_right)):
        return -1
    if space.is_true(space.lt(w_right, w_left)):
        return 1
    return 0

@cpython_api([PyObject, PyObject], PyObject)
def PyUnicode_Concat(space, w_left, w_right):
    """Concat two strings giving a new Unicode string."""
    return space.add(w_left, w_right)

@cpython_api([PyObject, CONST_STRING], rffi.INT_real, error=CANNOT_FAIL)
def PyUnicode_CompareWithASCIIString(space, w_uni, string):
    """Compare a unicode object, uni, with string and return -1, 0, 1 for less
    than, equal, and greater than, respectively. It is best to pass only
    ASCII-encoded strings, but the function interprets the input string as
    ISO-8859-1 if it contains non-ASCII characters."""
    uni = space.unicode_w(w_uni)
    i = 0
    # Compare Unicode string and source character set string
    while i < len(uni) and string[i] != '\0':
        u = ord(uni[i])
        s = ord(string[i])
        if u != s:
            if u < s:
                return -1
            else:
                return 1
        i += 1
    if i < len(uni):
        return 1  # uni is longer
    if string[i] != '\0':
        return -1  # str is longer
    return 0


@cpython_api([rffi.CWCHARP, rffi.CWCHARP, Py_ssize_t], lltype.Void)
def Py_UNICODE_COPY(space, target, source, length):
    """Roughly equivalent to memcpy() only the base size is Py_UNICODE
    copies sizeof(Py_UNICODE) * length bytes from source to target"""
    for i in range(0, length):
        target[i] = source[i]

@cpython_api([PyObject, PyObject], PyObject)
def PyUnicode_Format(space, w_format, w_args):
    """Return a new string object from format and args; this is analogous to
    format % args.  The args argument must be a tuple."""
    return space.mod(w_format, w_args)

@cpython_api([PyObject, PyObject], PyObject)
def PyUnicode_Join(space, w_sep, w_seq):
    """Join a sequence of strings using the given separator and return
    the resulting Unicode string."""
    return space.call_method(w_sep, 'join', w_seq)

@cpython_api([PyObject, PyObject, PyObject, Py_ssize_t], PyObject)
def PyUnicode_Replace(space, w_str, w_substr, w_replstr, maxcount):
    """Replace at most maxcount occurrences of substr in str with replstr and
    return the resulting Unicode object. maxcount == -1 means replace all
    occurrences."""
    return space.call_method(w_str, "replace", w_substr, w_replstr,
                             space.newint(maxcount))

@cpython_api([PyObject, PyObject, Py_ssize_t, Py_ssize_t, rffi.INT_real],
             rffi.INT_real, error=-1)
def PyUnicode_Tailmatch(space, w_str, w_substr, start, end, direction):
    """Return 1 if substr matches str[start:end] at the given tail end
    (direction == -1 means to do a prefix match, direction == 1 a
    suffix match), 0 otherwise. Return -1 if an error occurred."""
    str = space.unicode_w(w_str)
    substr = space.unicode_w(w_substr)
    if rffi.cast(lltype.Signed, direction) <= 0:
        return rstring.startswith(str, substr, start, end)
    else:
        return rstring.endswith(str, substr, start, end)

@cpython_api([PyObject, PyObject, Py_ssize_t, Py_ssize_t], Py_ssize_t, error=-1)
def PyUnicode_Count(space, w_str, w_substr, start, end):
    """Return the number of non-overlapping occurrences of substr in
    str[start:end].  Return -1 if an error occurred."""
    w_count = space.call_method(w_str, "count", w_substr,
                                space.newint(start), space.newint(end))
    return space.int_w(w_count)

@cpython_api([PyObject, PyObject, Py_ssize_t, Py_ssize_t, rffi.INT_real],
             Py_ssize_t, error=-2)
def PyUnicode_Find(space, w_str, w_substr, start, end, direction):
    """Return the first position of substr in str*[*start:end] using
    the given direction (direction == 1 means to do a forward search,
    direction == -1 a backward search).  The return value is the index
    of the first match; a value of -1 indicates that no match was
    found, and -2 indicates that an error occurred and an exception
    has been set."""
    if rffi.cast(lltype.Signed, direction) > 0:
        w_pos = space.call_method(w_str, "find", w_substr,
                                  space.newint(start), space.newint(end))
    else:
        w_pos = space.call_method(w_str, "rfind", w_substr,
                                  space.newint(start), space.newint(end))
    return space.int_w(w_pos)

@cpython_api([PyObject, PyObject, Py_ssize_t], PyObject)
def PyUnicode_Split(space, w_str, w_sep, maxsplit):
    """Split a string giving a list of Unicode strings.  If sep is
    NULL, splitting will be done at all whitespace substrings.
    Otherwise, splits occur at the given separator.  At most maxsplit
    splits will be done.  If negative, no limit is set.  Separators
    are not included in the resulting list."""
    if w_sep is None:
        w_sep = space.w_None
    return space.call_method(w_str, "split", w_sep, space.newint(maxsplit))

@cpython_api([PyObject, rffi.INT_real], PyObject)
def PyUnicode_Splitlines(space, w_str, keepend):
    """Split a Unicode string at line breaks, returning a list of
    Unicode strings.  CRLF is considered to be one line break.  If
    keepend is 0, the Line break characters are not included in the
    resulting strings."""
    w_keepend = space.newbool(bool(rffi.cast(lltype.Signed, keepend)))
    return space.call_method(w_str, "splitlines", w_keepend)

@cpython_api([PyObject, Py_ssize_t, Py_ssize_t], PyObject)
def PyUnicode_Substring(space, w_str, start, end):
    usrc = space.unicode_w(w_str)
    length = len(usrc)
    if start < 0 or end < 0:
        raise oefmt(space.w_IndexError, "string index out of range")
    if start >= length or end < start:
        result = u''
    else:
        if end > length:
            end = length
        result = usrc[start:end]
    return space.newunicode(result)<|MERGE_RESOLUTION|>--- conflicted
+++ resolved
@@ -5,15 +5,9 @@
 
 from pypy.module.unicodedata import unicodedb
 from pypy.module.cpyext.api import (
-<<<<<<< HEAD
     CANNOT_FAIL, Py_ssize_t, build_type_checkers, cpython_api,
-    bootstrap_function, CONST_STRING,
+    bootstrap_function, CONST_STRING, INTP_real,
     CONST_WSTRING, Py_CLEANUP_SUPPORTED, slot_function, cts, parse_dir)
-=======
-    CANNOT_FAIL, Py_ssize_t, build_type_checkers_flags, cpython_api,
-    bootstrap_function, CONST_STRING, INTP_real,
-    CONST_WSTRING, slot_function, cts, parse_dir)
->>>>>>> f0775219
 from pypy.module.cpyext.pyerrors import PyErr_BadArgument
 from pypy.module.cpyext.pyobject import (
     PyObject, PyObjectP, decref, make_ref, from_ref, track_reference,
@@ -774,11 +768,7 @@
 if sys.platform == 'win32':
     make_conversion_functions('MBCS', 'mbcs')
 
-<<<<<<< HEAD
-@cpython_api([CONST_STRING, Py_ssize_t, CONST_STRING, INT_realP], PyObject)
-=======
 @cpython_api([CONST_STRING, Py_ssize_t, CONST_STRING, INTP_real], PyObject)
->>>>>>> f0775219
 def PyUnicode_DecodeUTF16(space, s, size, llerrors, pbyteorder):
     """Decode length bytes from a UTF-16 encoded buffer string and return the
     corresponding Unicode object.  errors (if non-NULL) defines the error
@@ -832,11 +822,7 @@
 
     return space.newunicode(result)
 
-<<<<<<< HEAD
-@cpython_api([CONST_STRING, Py_ssize_t, CONST_STRING, INT_realP], PyObject)
-=======
 @cpython_api([CONST_STRING, Py_ssize_t, CONST_STRING, INTP_real], PyObject)
->>>>>>> f0775219
 def PyUnicode_DecodeUTF32(space, s, size, llerrors, pbyteorder):
     """Decode length bytes from a UTF-32 encoded buffer string and
     return the corresponding Unicode object.  errors (if non-NULL)
