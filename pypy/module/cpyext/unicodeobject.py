from pypy.interpreter.error import OperationError, oefmt
from rpython.rtyper.lltypesystem import rffi, lltype
from pypy.module.unicodedata import unicodedb
from pypy.module.cpyext.api import (
    CANNOT_FAIL, Py_ssize_t, build_type_checkers, cpython_api,
    bootstrap_function, PyObjectFields, cpython_struct, CONST_STRING,
<<<<<<< HEAD
    CONST_WSTRING, Py_CLEANUP_SUPPORTED)
=======
    CONST_WSTRING, slot_function)
>>>>>>> eec91d1d
from pypy.module.cpyext.pyerrors import PyErr_BadArgument
from pypy.module.cpyext.pyobject import (
    PyObject, PyObjectP, Py_DecRef, make_ref, from_ref, track_reference,
    make_typedescr, get_typedescr)
from pypy.module.cpyext.bytesobject import PyBytes_Check, PyBytes_FromObject
from pypy.module._codecs.interp_codecs import CodecState
from pypy.objspace.std import unicodeobject
from rpython.rlib import rstring, runicode
from rpython.tool.sourcetools import func_renamer
import sys

## See comment in bytesobject.py.

PyUnicodeObjectStruct = lltype.ForwardReference()
PyUnicodeObject = lltype.Ptr(PyUnicodeObjectStruct)
PyUnicodeObjectFields = (PyObjectFields +
    (("buffer", rffi.CWCHARP), ("length", Py_ssize_t),
     ("utf8buffer", rffi.CCHARP)))
cpython_struct("PyUnicodeObject", PyUnicodeObjectFields, PyUnicodeObjectStruct)

@bootstrap_function
def init_unicodeobject(space):
    make_typedescr(space.w_unicode.layout.typedef,
                   basestruct=PyUnicodeObject.TO,
                   attach=unicode_attach,
                   dealloc=unicode_dealloc,
                   realize=unicode_realize)

# Buffer for the default encoding (used by PyUnicde_GetDefaultEncoding)
DEFAULT_ENCODING_SIZE = 100
default_encoding = lltype.malloc(rffi.CCHARP.TO, DEFAULT_ENCODING_SIZE,
                                 flavor='raw', zero=True)

PyUnicode_Check, PyUnicode_CheckExact = build_type_checkers("Unicode", "w_unicode")

Py_UNICODE = lltype.UniChar

def new_empty_unicode(space, length):
    """
    Allocate a PyUnicodeObject and its buffer, but without a corresponding
    interpreter object.  The buffer may be mutated, until unicode_realize() is
    called.  Refcount of the result is 1.
    """
    typedescr = get_typedescr(space.w_unicode.layout.typedef)
    py_obj = typedescr.allocate(space, space.w_unicode)
    py_uni = rffi.cast(PyUnicodeObject, py_obj)

    buflen = length + 1
    py_uni.c_length = length
    py_uni.c_buffer = lltype.malloc(rffi.CWCHARP.TO, buflen,
                                    flavor='raw', zero=True,
                                    add_memory_pressure=True)
    return py_uni

def unicode_attach(space, py_obj, w_obj, w_userdata=None):
    "Fills a newly allocated PyUnicodeObject with a unicode string"
    py_unicode = rffi.cast(PyUnicodeObject, py_obj)
    py_unicode.c_length = len(space.unicode_w(w_obj))
    py_unicode.c_buffer = lltype.nullptr(rffi.CWCHARP.TO)

def unicode_realize(space, py_obj):
    """
    Creates the unicode in the interpreter. The PyUnicodeObject buffer must not
    be modified after this call.
    """
    py_uni = rffi.cast(PyUnicodeObject, py_obj)
    s = rffi.wcharpsize2unicode(py_uni.c_buffer, py_uni.c_length)
    w_type = from_ref(space, rffi.cast(PyObject, py_obj.c_ob_type))
    w_obj = space.allocate_instance(unicodeobject.W_UnicodeObject, w_type)
    w_obj.__init__(s)
    track_reference(space, py_obj, w_obj)
    return w_obj

@slot_function([PyObject], lltype.Void)
def unicode_dealloc(space, py_obj):
    py_unicode = rffi.cast(PyUnicodeObject, py_obj)
    if py_unicode.c_buffer:
        lltype.free(py_unicode.c_buffer, flavor="raw")
    if py_unicode.c_utf8buffer:
        lltype.free(py_unicode.c_utf8buffer, flavor="raw")
    from pypy.module.cpyext.object import _dealloc
    _dealloc(space, py_obj)

@cpython_api([Py_UNICODE], rffi.INT_real, error=CANNOT_FAIL)
def Py_UNICODE_ISSPACE(space, ch):
    """Return 1 or 0 depending on whether ch is a whitespace character."""
    return unicodedb.isspace(ord(ch))

@cpython_api([Py_UNICODE], rffi.INT_real, error=CANNOT_FAIL)
def Py_UNICODE_ISALPHA(space, ch):
    """Return 1 or 0 depending on whether ch is an alphabetic character."""
    return unicodedb.isalpha(ord(ch))

@cpython_api([Py_UNICODE], rffi.INT_real, error=CANNOT_FAIL)
def Py_UNICODE_ISALNUM(space, ch):
    """Return 1 or 0 depending on whether ch is an alphanumeric character."""
    return unicodedb.isalnum(ord(ch))

@cpython_api([Py_UNICODE], rffi.INT_real, error=CANNOT_FAIL)
def Py_UNICODE_ISLINEBREAK(space, ch):
    """Return 1 or 0 depending on whether ch is a linebreak character."""
    return unicodedb.islinebreak(ord(ch))

@cpython_api([Py_UNICODE], rffi.INT_real, error=CANNOT_FAIL)
def Py_UNICODE_ISDECIMAL(space, ch):
    """Return 1 or 0 depending on whether ch is a decimal character."""
    return unicodedb.isdecimal(ord(ch))

@cpython_api([Py_UNICODE], rffi.INT_real, error=CANNOT_FAIL)
def Py_UNICODE_ISDIGIT(space, ch):
    """Return 1 or 0 depending on whether ch is a digit character."""
    return unicodedb.isdigit(ord(ch))

@cpython_api([Py_UNICODE], rffi.INT_real, error=CANNOT_FAIL)
def Py_UNICODE_ISNUMERIC(space, ch):
    """Return 1 or 0 depending on whether ch is a numeric character."""
    return unicodedb.isnumeric(ord(ch))

@cpython_api([Py_UNICODE], rffi.INT_real, error=CANNOT_FAIL)
def Py_UNICODE_ISLOWER(space, ch):
    """Return 1 or 0 depending on whether ch is a lowercase character."""
    return unicodedb.islower(ord(ch))

@cpython_api([Py_UNICODE], rffi.INT_real, error=CANNOT_FAIL)
def Py_UNICODE_ISUPPER(space, ch):
    """Return 1 or 0 depending on whether ch is an uppercase character."""
    return unicodedb.isupper(ord(ch))

@cpython_api([Py_UNICODE], rffi.INT_real, error=CANNOT_FAIL)
def Py_UNICODE_ISTITLE(space, ch):
    """Return 1 or 0 depending on whether ch is a titlecase character."""
    return unicodedb.istitle(ord(ch))

@cpython_api([Py_UNICODE], Py_UNICODE, error=CANNOT_FAIL)
def Py_UNICODE_TOLOWER(space, ch):
    """Return the character ch converted to lower case."""
    return unichr(unicodedb.tolower(ord(ch)))

@cpython_api([Py_UNICODE], Py_UNICODE, error=CANNOT_FAIL)
def Py_UNICODE_TOUPPER(space, ch):
    """Return the character ch converted to upper case."""
    return unichr(unicodedb.toupper(ord(ch)))

@cpython_api([Py_UNICODE], Py_UNICODE, error=CANNOT_FAIL)
def Py_UNICODE_TOTITLE(space, ch):
    """Return the character ch converted to title case."""
    return unichr(unicodedb.totitle(ord(ch)))

@cpython_api([Py_UNICODE], rffi.INT_real, error=CANNOT_FAIL)
def Py_UNICODE_TODECIMAL(space, ch):
    """Return the character ch converted to a decimal positive integer.  Return
    -1 if this is not possible.  This macro does not raise exceptions."""
    try:
        return unicodedb.decimal(ord(ch))
    except KeyError:
        return -1

@cpython_api([Py_UNICODE], rffi.INT_real, error=CANNOT_FAIL)
def Py_UNICODE_TODIGIT(space, ch):
    """Return the character ch converted to a single digit integer. Return -1 if
    this is not possible.  This macro does not raise exceptions."""
    try:
        return unicodedb.digit(ord(ch))
    except KeyError:
        return -1

@cpython_api([Py_UNICODE], rffi.DOUBLE, error=CANNOT_FAIL)
def Py_UNICODE_TONUMERIC(space, ch):
    """Return the character ch converted to a double. Return -1.0 if this is not
    possible.  This macro does not raise exceptions."""
    try:
        return unicodedb.numeric(ord(ch))
    except KeyError:
        return -1.0

@cpython_api([], Py_UNICODE, error=CANNOT_FAIL)
def PyUnicode_GetMax(space):
    """Get the maximum ordinal for a Unicode character."""
    return runicode.UNICHR(runicode.MAXUNICODE)

@cpython_api([rffi.VOIDP], rffi.CCHARP, error=CANNOT_FAIL)
def PyUnicode_AS_DATA(space, ref):
    """Return a pointer to the internal buffer of the object. o has to be a
    PyUnicodeObject (not checked)."""
    return rffi.cast(rffi.CCHARP, PyUnicode_AS_UNICODE(space, ref))

@cpython_api([rffi.VOIDP], Py_ssize_t, error=CANNOT_FAIL)
def PyUnicode_GET_DATA_SIZE(space, w_obj):
    """Return the size of the object's internal buffer in bytes.  o has to be a
    PyUnicodeObject (not checked)."""
    return rffi.sizeof(lltype.UniChar) * PyUnicode_GET_SIZE(space, w_obj)

@cpython_api([rffi.VOIDP], Py_ssize_t, error=CANNOT_FAIL)
def PyUnicode_GET_SIZE(space, w_obj):
    """Return the size of the object.  o has to be a PyUnicodeObject (not
    checked)."""
    assert isinstance(w_obj, unicodeobject.W_UnicodeObject)
    return space.len_w(w_obj)

@cpython_api([PyObject], Py_ssize_t, error=CANNOT_FAIL)
def PyUnicode_GET_LENGTH(space, w_obj):
    """Return the length of the Unicode string, in code points.
    o has to be a Unicode object in the "canonical" representation
    (not checked)."""
    assert isinstance(w_obj, unicodeobject.W_UnicodeObject)
    return space.len_w(w_obj)

@cpython_api([PyObject], rffi.INT, error=CANNOT_FAIL)
def PyUnicode_IS_READY(space, w_obj):
    # PyPy is always ready.
    return space.w_True

@cpython_api([rffi.VOIDP], rffi.CWCHARP, error=CANNOT_FAIL)
def PyUnicode_AS_UNICODE(space, ref):
    """Return a pointer to the internal Py_UNICODE buffer of the object.  ref
    has to be a PyUnicodeObject (not checked)."""
    ref_unicode = rffi.cast(PyUnicodeObject, ref)
    if not ref_unicode.c_buffer:
        # Copy unicode buffer
        w_unicode = from_ref(space, rffi.cast(PyObject, ref))
        u = space.unicode_w(w_unicode)
        ref_unicode.c_buffer = rffi.unicode2wcharp(u)
    return ref_unicode.c_buffer

@cpython_api([PyObject], rffi.CWCHARP)
def PyUnicode_AsUnicode(space, ref):
    """Return a read-only pointer to the Unicode object's internal Py_UNICODE
    buffer, NULL if unicode is not a Unicode object."""
    # Don't use PyUnicode_Check, it will realize the object :-(
    w_type = from_ref(space, rffi.cast(PyObject, ref.c_ob_type))
    if not space.issubtype_w(w_type, space.w_unicode):
        raise oefmt(space.w_TypeError, "expected unicode object")
    return PyUnicode_AS_UNICODE(space, rffi.cast(rffi.VOIDP, ref))

@cpython_api([PyObject], rffi.CCHARP)
def _PyUnicode_AsString(space, ref):
    ref_unicode = rffi.cast(PyUnicodeObject, ref)
    if not ref_unicode.c_utf8buffer:
        # Copy unicode buffer
        w_unicode = from_ref(space, ref)
        w_encoded = unicodeobject.encode_object(space, w_unicode, "utf-8",
                                                "strict")
        s = space.bytes_w(w_encoded)
        ref_unicode.c_utf8buffer = rffi.str2charp(s)
    return ref_unicode.c_utf8buffer

@cpython_api([PyObject], Py_ssize_t, error=-1)
def PyUnicode_GetSize(space, ref):
    """Return the size of the deprecated Py_UNICODE representation, in code
    units (this includes surrogate pairs as 2 units).

    Please migrate to using PyUnicode_GetLength().
    """
    if from_ref(space, rffi.cast(PyObject, ref.c_ob_type)) is space.w_unicode:
        ref = rffi.cast(PyUnicodeObject, ref)
        return ref.c_length
    else:
        w_obj = from_ref(space, ref)
        return space.len_w(w_obj)

@cpython_api([PyObject], Py_ssize_t, error=-1)
def PyUnicode_GetLength(space, w_unicode):
    """Return the length of the Unicode object, in code points."""
    # XXX: this is a stub
    if not PyUnicode_Check(space, w_unicode):
        PyErr_BadArgument(space)
    #PyUnicode_READY(w_unicode)
    return PyUnicode_GET_LENGTH(space, w_unicode)

@cpython_api([PyObject, rffi.CWCHARP, Py_ssize_t], Py_ssize_t, error=-1)
def PyUnicode_AsWideChar(space, ref, buf, size):
    """Copy the Unicode object contents into the wchar_t buffer w.  At most
    size wchar_t characters are copied (excluding a possibly trailing
    0-termination character).  Return the number of wchar_t characters
    copied or -1 in case of an error.  Note that the resulting wchar_t
    string may or may not be 0-terminated.  It is the responsibility of the caller
    to make sure that the wchar_t string is 0-terminated in case this is
    required by the application."""
    ref = rffi.cast(PyUnicodeObject, ref)
    c_buffer = PyUnicode_AS_UNICODE(space, rffi.cast(rffi.VOIDP, ref))
    c_length = ref.c_length

    # If possible, try to copy the 0-termination as well
    if size > c_length:
        size = c_length + 1

    i = 0
    while i < size:
        buf[i] = c_buffer[i]
        i += 1

    if size > c_length:
        return c_length
    else:
        return size

@cpython_api([], rffi.CCHARP, error=CANNOT_FAIL)
def PyUnicode_GetDefaultEncoding(space):
    """Returns the currently active default encoding."""
    if default_encoding[0] == '\x00':
        encoding = unicodeobject.getdefaultencoding(space)
        i = 0
        while i < len(encoding) and i < DEFAULT_ENCODING_SIZE:
            default_encoding[i] = encoding[i]
            i += 1
    return default_encoding

@cpython_api([PyObject, CONST_STRING, CONST_STRING], PyObject)
def PyUnicode_AsEncodedObject(space, w_unicode, llencoding, llerrors):
    """Encode a Unicode object and return the result as Python object.
    encoding and errors have the same meaning as the parameters of the same name
    in the Unicode encode() method. The codec to be used is looked up using
    the Python codec registry. Return NULL if an exception was raised by the
    codec."""
    if not PyUnicode_Check(space, w_unicode):
        PyErr_BadArgument(space)

    encoding = errors = None
    if llencoding:
        encoding = rffi.charp2str(llencoding)
    if llerrors:
        errors = rffi.charp2str(llerrors)
    return unicodeobject.encode_object(space, w_unicode, encoding, errors)

@cpython_api([PyObject, CONST_STRING, CONST_STRING], PyObject)
def PyUnicode_AsEncodedString(space, w_unicode, llencoding, llerrors):
    """Encode a Unicode object and return the result as Python string object.
    encoding and errors have the same meaning as the parameters of the same name
    in the Unicode encode() method. The codec to be used is looked up using
    the Python codec registry. Return NULL if an exception was raised by the
    codec."""
    w_str = PyUnicode_AsEncodedObject(space, w_unicode, llencoding, llerrors)
    if not PyBytes_Check(space, w_str):
        raise oefmt(space.w_TypeError,
                    "encoder did not return a bytes object")
    return w_str

@cpython_api([PyObject], PyObject)
def PyUnicode_AsUnicodeEscapeString(space, w_unicode):
    """Encode a Unicode object using Unicode-Escape and return the result as Python
    string object.  Error handling is "strict". Return NULL if an exception was
    raised by the codec."""
    if not PyUnicode_Check(space, w_unicode):
        PyErr_BadArgument(space)

    return unicodeobject.encode_object(space, w_unicode, 'unicode-escape', 'strict')

@cpython_api([CONST_WSTRING, Py_ssize_t], PyObject, result_is_ll=True)
def PyUnicode_FromUnicode(space, wchar_p, length):
    """Create a Unicode Object from the Py_UNICODE buffer u of the given size. u
    may be NULL which causes the contents to be undefined. It is the user's
    responsibility to fill in the needed data.  The buffer is copied into the new
    object. If the buffer is not NULL, the return value might be a shared object.
    Therefore, modification of the resulting Unicode object is only allowed when u
    is NULL."""
    if wchar_p:
        s = rffi.wcharpsize2unicode(wchar_p, length)
        return make_ref(space, space.wrap(s))
    else:
        return rffi.cast(PyObject, new_empty_unicode(space, length))

@cpython_api([CONST_WSTRING, Py_ssize_t], PyObject, result_is_ll=True)
def PyUnicode_FromWideChar(space, wchar_p, length):
    """Create a Unicode object from the wchar_t buffer w of the given size.
    Return NULL on failure."""
    # PyPy supposes Py_UNICODE == wchar_t
    return PyUnicode_FromUnicode(space, wchar_p, length)

@cpython_api([PyObject, CONST_STRING], PyObject)
def _PyUnicode_AsDefaultEncodedString(space, w_unicode, errors):
    return PyUnicode_AsEncodedString(space, w_unicode, lltype.nullptr(rffi.CCHARP.TO), errors)

@cpython_api([CONST_STRING, Py_ssize_t, CONST_STRING, CONST_STRING], PyObject)
def PyUnicode_Decode(space, s, size, encoding, errors):
    """Create a Unicode object by decoding size bytes of the encoded string s.
    encoding and errors have the same meaning as the parameters of the same name
    in the unicode() built-in function.  The codec to be used is looked up
    using the Python codec registry.  Return NULL if an exception was raised by
    the codec."""
    if not encoding:
        # This tracks CPython 2.7, in CPython 3.4 'utf-8' is hardcoded instead
        encoding = PyUnicode_GetDefaultEncoding(space)
    w_str = space.newbytes(rffi.charpsize2str(s, size))
    w_encoding = space.wrap(rffi.charp2str(encoding))
    if errors:
        w_errors = space.newbytes(rffi.charp2str(errors))
    else:
        w_errors = None
    return space.call_method(w_str, 'decode', w_encoding, w_errors)

@cpython_api([PyObject], PyObject)
def PyUnicode_FromObject(space, w_obj):
    """Shortcut for PyUnicode_FromEncodedObject(obj, NULL, "strict") which is used
    throughout the interpreter whenever coercion to Unicode is needed."""
    if space.is_w(space.type(w_obj), space.w_unicode):
        return w_obj
    else:
        return space.call_function(space.w_unicode, w_obj)

@cpython_api([PyObject, CONST_STRING, CONST_STRING], PyObject)
def PyUnicode_FromEncodedObject(space, w_obj, encoding, errors):
    """Coerce an encoded object obj to an Unicode object and return a reference with
    incremented refcount.

    String and other char buffer compatible objects are decoded according to the
    given encoding and using the error handling defined by errors.  Both can be
    NULL to have the interface use the default values (see the next section for
    details).

    All other objects, including Unicode objects, cause a TypeError to be
    set."""
    if not encoding:
        raise oefmt(space.w_TypeError, "decoding Unicode is not supported")
    w_encoding = space.wrap(rffi.charp2str(encoding))
    if errors:
        w_errors = space.wrap(rffi.charp2str(errors))
    else:
        w_errors = None

    # - unicode is disallowed
    # - raise TypeError for non-string types
    if space.isinstance_w(w_obj, space.w_unicode):
        w_meth = None
    else:
        try:
            w_meth = space.getattr(w_obj, space.wrap('decode'))
        except OperationError as e:
            if not e.match(space, space.w_AttributeError):
                raise
            w_meth = None
    if w_meth is None:
        raise oefmt(space.w_TypeError, "decoding Unicode is not supported")
    return space.call_function(w_meth, w_encoding, w_errors)


@cpython_api([PyObject, PyObjectP], rffi.INT_real, error=0)
def PyUnicode_FSConverter(space, w_obj, result):
    """ParseTuple converter: encode str objects to bytes using
    PyUnicode_EncodeFSDefault(); bytes objects are output as-is.
    result must be a PyBytesObject* which must be released when it is
    no longer used.
    """
    if not w_obj:
        # Implement ParseTuple cleanup support
        Py_DecRef(space, result[0])
        return 1
    if space.isinstance_w(w_obj, space.w_bytes):
        w_output = w_obj
    else:
        w_obj = PyUnicode_FromObject(space, w_obj)
        w_output = space.fsencode(w_obj)
        if not space.isinstance_w(w_output, space.w_bytes):
            raise oefmt(space.w_TypeError, "encoder failed to return bytes")
    data = space.bytes0_w(w_output)  # Check for NUL bytes
    result[0] = make_ref(space, w_output)
    return Py_CLEANUP_SUPPORTED


@cpython_api([PyObject, PyObjectP], rffi.INT_real, error=0)
def PyUnicode_FSDecoder(space, w_obj, result):
    """ParseTuple converter: decode bytes objects to str using
    PyUnicode_DecodeFSDefaultAndSize(); str objects are output
    as-is. result must be a PyUnicodeObject* which must be released
    when it is no longer used.
    """
    if not w_obj:
        # Implement ParseTuple cleanup support
        Py_DecRef(space, result[0])
        return 1
    if space.isinstance_w(w_obj, space.w_unicode):
        w_output = w_obj
    else:
        w_obj = PyBytes_FromObject(space, w_obj)
        w_output = space.fsdecode(w_obj)
        if not space.isinstance_w(w_output, space.w_unicode):
            raise oefmt(space.w_TypeError, "decoder failed to return unicode")
    data = space.unicode0_w(w_output)  # Check for NUL bytes
    result[0] = make_ref(space, w_output)
    return Py_CLEANUP_SUPPORTED


@cpython_api([rffi.CCHARP, Py_ssize_t], PyObject)
def PyUnicode_DecodeFSDefaultAndSize(space, s, size):
    """Decode a string using Py_FileSystemDefaultEncoding and the
    'surrogateescape' error handler, or 'strict' on Windows.

    If Py_FileSystemDefaultEncoding is not set, fall back to the
    locale encoding.

    Use 'strict' error handler on Windows."""
    w_bytes = space.newbytes(rffi.charpsize2str(s, size))
    return space.fsdecode(w_bytes)


@cpython_api([rffi.CCHARP], PyObject)
def PyUnicode_DecodeFSDefault(space, s):
    """Decode a null-terminated string using Py_FileSystemDefaultEncoding
    and the 'surrogateescape' error handler, or 'strict' on Windows.

    If Py_FileSystemDefaultEncoding is not set, fall back to the
    locale encoding.

    Use PyUnicode_DecodeFSDefaultAndSize() if you know the string length.

    Use 'strict' error handler on Windows."""
    w_bytes = space.newbytes(rffi.charp2str(s))
    return space.fsdecode(w_bytes)


@cpython_api([PyObject], PyObject)
def PyUnicode_EncodeFSDefault(space, w_unicode):
    """Encode a Unicode object to Py_FileSystemDefaultEncoding with the
    'surrogateescape' error handler, or 'strict' on Windows, and return
    bytes. Note that the resulting bytes object may contain
    null bytes.

    If Py_FileSystemDefaultEncoding is not set, fall back to the
    locale encoding.
    """
    return space.fsencode(w_unicode)


@cpython_api([CONST_STRING], PyObject)
def PyUnicode_FromString(space, s):
    """Create a Unicode object from an UTF-8 encoded null-terminated char buffer"""
    w_str = space.newbytes(rffi.charp2str(s))
    return space.call_method(w_str, 'decode', space.wrap("utf-8"))

@cpython_api([CONST_STRING], PyObject)
def PyUnicode_InternFromString(space, s):
    """A combination of PyUnicode_FromString() and
    PyUnicode_InternInPlace(), returning either a new unicode string
    object that has been interned, or a new ("owned") reference to an
    earlier interned string object with the same value.
    """
    w_str = PyUnicode_FromString(space, s)
    return space.new_interned_w_str(w_str)

@cpython_api([CONST_STRING, Py_ssize_t], PyObject, result_is_ll=True)
def PyUnicode_FromStringAndSize(space, s, size):
    """Create a Unicode Object from the char buffer u. The bytes will be
    interpreted as being UTF-8 encoded. u may also be NULL which causes the
    contents to be undefined. It is the user's responsibility to fill in the
    needed data. The buffer is copied into the new object. If the buffer is not
    NULL, the return value might be a shared object. Therefore, modification of
    the resulting Unicode object is only allowed when u is NULL."""
    if s:
        return make_ref(space, PyUnicode_DecodeUTF8(
            space, s, size, lltype.nullptr(rffi.CCHARP.TO)))
    else:
        return rffi.cast(PyObject, new_empty_unicode(space, size))

@cpython_api([rffi.INT_real], PyObject)
def PyUnicode_FromOrdinal(space, ordinal):
    """Create a Unicode Object from the given Unicode code point ordinal.

    The ordinal must be in range(0x10000) on narrow Python builds
    (UCS2), and range(0x110000) on wide builds (UCS4). A ValueError is
    raised in case it is not."""
    w_ordinal = space.wrap(rffi.cast(lltype.Signed, ordinal))
    return space.call_function(space.builtin.get('chr'), w_ordinal)

@cpython_api([PyObjectP, Py_ssize_t], rffi.INT_real, error=-1)
def PyUnicode_Resize(space, ref, newsize):
    # XXX always create a new string so far
    py_uni = rffi.cast(PyUnicodeObject, ref[0])
    if not py_uni.c_buffer:
        raise oefmt(space.w_SystemError,
                    "PyUnicode_Resize called on already created string")
    try:
        py_newuni = new_empty_unicode(space, newsize)
    except MemoryError:
        Py_DecRef(space, ref[0])
        ref[0] = lltype.nullptr(PyObject.TO)
        raise
    to_cp = newsize
    oldsize = py_uni.c_length
    if oldsize < newsize:
        to_cp = oldsize
    for i in range(to_cp):
        py_newuni.c_buffer[i] = py_uni.c_buffer[i]
    Py_DecRef(space, ref[0])
    ref[0] = rffi.cast(PyObject, py_newuni)
    return 0

def make_conversion_functions(suffix, encoding):
    @cpython_api([PyObject], PyObject)
    @func_renamer('PyUnicode_As%sString' % suffix)
    def PyUnicode_AsXXXString(space, w_unicode):
        """Encode a Unicode object and return the result as Python
        string object.  Error handling is "strict".  Return NULL if an
        exception was raised by the codec."""
        if not PyUnicode_Check(space, w_unicode):
            PyErr_BadArgument(space)
        return unicodeobject.encode_object(space, w_unicode, encoding, "strict")

    @cpython_api([CONST_STRING, Py_ssize_t, CONST_STRING], PyObject)
    @func_renamer('PyUnicode_Decode%s' % suffix)
    def PyUnicode_DecodeXXX(space, s, size, errors):
        """Create a Unicode object by decoding size bytes of the
        encoded string s. Return NULL if an exception was raised by
        the codec.
        """
        w_s = space.newbytes(rffi.charpsize2str(s, size))
        if errors:
            w_errors = space.wrap(rffi.charp2str(errors))
        else:
            w_errors = None
        return space.call_method(w_s, 'decode', space.wrap(encoding), w_errors)
    globals()['PyUnicode_Decode%s' % suffix] = PyUnicode_DecodeXXX

    @cpython_api([CONST_WSTRING, Py_ssize_t, CONST_STRING], PyObject)
    @func_renamer('PyUnicode_Encode%s' % suffix)
    def PyUnicode_EncodeXXX(space, s, size, errors):
        """Encode the Py_UNICODE buffer of the given size and return a
        Python string object.  Return NULL if an exception was raised
        by the codec."""
        w_u = space.wrap(rffi.wcharpsize2unicode(s, size))
        if errors:
            w_errors = space.wrap(rffi.charp2str(errors))
        else:
            w_errors = None
        return space.call_method(w_u, 'encode', space.wrap(encoding), w_errors)
    globals()['PyUnicode_Encode%s' % suffix] = PyUnicode_EncodeXXX

make_conversion_functions('UTF8', 'utf-8')
make_conversion_functions('ASCII', 'ascii')
make_conversion_functions('Latin1', 'latin-1')
if sys.platform == 'win32':
    make_conversion_functions('MBCS', 'mbcs')

@cpython_api([rffi.CCHARP, Py_ssize_t, rffi.CCHARP, rffi.INTP], PyObject)
def PyUnicode_DecodeUTF16(space, s, size, llerrors, pbyteorder):
    """Decode length bytes from a UTF-16 encoded buffer string and return the
    corresponding Unicode object.  errors (if non-NULL) defines the error
    handling. It defaults to "strict".

    If byteorder is non-NULL, the decoder starts decoding using the given byte
    order:

    *byteorder == -1: little endian
    *byteorder == 0:  native order
    *byteorder == 1:  big endian

    If *byteorder is zero, and the first two bytes of the input data are a
    byte order mark (BOM), the decoder switches to this byte order and the BOM is
    not copied into the resulting Unicode string.  If *byteorder is -1 or
    1, any byte order mark is copied to the output (where it will result in
    either a \ufeff or a \ufffe character).

    After completion, *byteorder is set to the current byte order at the end
    of input data.

    If byteorder is NULL, the codec starts in native order mode.

    Return NULL if an exception was raised by the codec."""

    string = rffi.charpsize2str(s, size)

    if pbyteorder is not None:
        llbyteorder = rffi.cast(lltype.Signed, pbyteorder[0])
        if llbyteorder < 0:
            byteorder = "little"
        elif llbyteorder > 0:
            byteorder = "big"
        else:
            byteorder = "native"
    else:
        byteorder = "native"

    if llerrors:
        errors = rffi.charp2str(llerrors)
    else:
        errors = None

    result, length, byteorder = runicode.str_decode_utf_16_helper(
        string, size, errors,
        True, # final ? false for multiple passes?
        None, # errorhandler
        byteorder)
    if pbyteorder is not None:
        pbyteorder[0] = rffi.cast(rffi.INT, byteorder)

    return space.wrap(result)

@cpython_api([rffi.CCHARP, Py_ssize_t, rffi.CCHARP, rffi.INTP], PyObject)
def PyUnicode_DecodeUTF32(space, s, size, llerrors, pbyteorder):
    """Decode length bytes from a UTF-32 encoded buffer string and
    return the corresponding Unicode object.  errors (if non-NULL)
    defines the error handling. It defaults to "strict".

    If byteorder is non-NULL, the decoder starts decoding using the
    given byte order:
    *byteorder == -1: little endian
    *byteorder == 0:  native order
    *byteorder == 1:  big endian

    If *byteorder is zero, and the first four bytes of the input data
    are a byte order mark (BOM), the decoder switches to this byte
    order and the BOM is not copied into the resulting Unicode string.
    If *byteorder is -1 or 1, any byte order mark is copied to the
    output.

    After completion, *byteorder is set to the current byte order at
    the end of input data.

    In a narrow build codepoints outside the BMP will be decoded as
    surrogate pairs.

    If byteorder is NULL, the codec starts in native order mode.

    Return NULL if an exception was raised by the codec.
    """
    string = rffi.charpsize2str(s, size)

    if pbyteorder:
        llbyteorder = rffi.cast(lltype.Signed, pbyteorder[0])
        if llbyteorder < 0:
            byteorder = "little"
        elif llbyteorder > 0:
            byteorder = "big"
        else:
            byteorder = "native"
    else:
        byteorder = "native"

    if llerrors:
        errors = rffi.charp2str(llerrors)
    else:
        errors = None

    result, length, byteorder = runicode.str_decode_utf_32_helper(
        string, size, errors,
        True, # final ? false for multiple passes?
        None, # errorhandler
        byteorder)
    if pbyteorder is not None:
        pbyteorder[0] = rffi.cast(rffi.INT, byteorder)

    return space.wrap(result)

@cpython_api([rffi.CWCHARP, Py_ssize_t, rffi.CCHARP, rffi.CCHARP],
             rffi.INT_real, error=-1)
def PyUnicode_EncodeDecimal(space, s, length, output, llerrors):
    """Takes a Unicode string holding a decimal value and writes it
    into an output buffer using standard ASCII digit codes.

    The output buffer has to provide at least length+1 bytes of
    storage area. The output string is 0-terminated.

    The encoder converts whitespace to ' ', decimal characters to
    their corresponding ASCII digit and all other Latin-1 characters
    except \0 as-is. Characters outside this range (Unicode ordinals
    1-256) are treated as errors. This includes embedded NULL bytes.

    Returns 0 on success, -1 on failure.
    """
    u = rffi.wcharpsize2unicode(s, length)
    if llerrors:
        errors = rffi.charp2str(llerrors)
    else:
        errors = None
    state = space.fromcache(CodecState)
    result = runicode.unicode_encode_decimal(u, length, errors,
                                             state.encode_error_handler)
    i = len(result)
    output[i] = '\0'
    i -= 1
    while i >= 0:
        output[i] = result[i]
        i -= 1
    return 0

@cpython_api([rffi.CArrayPtr(Py_UNICODE), Py_ssize_t], PyObject)
def PyUnicode_TransformDecimalToASCII(space, s, size):
    """Create a Unicode object by replacing all decimal digits in
    Py_UNICODE buffer of the given size by ASCII digits 0--9
    according to their decimal value.  Return NULL if an exception
    occurs."""
    result = rstring.UnicodeBuilder(size)
    for i in range(size):
        ch = s[i]
        if ord(ch) > 127:
            decimal = Py_UNICODE_TODECIMAL(space, ch)
            decimal = rffi.cast(lltype.Signed, decimal)
            if decimal >= 0:
                ch = unichr(ord('0') + decimal)
        result.append(ch)
    return space.wrap(result.build())

@cpython_api([PyObject, PyObject], rffi.INT_real, error=-2)
def PyUnicode_Compare(space, w_left, w_right):
    """Compare two strings and return -1, 0, 1 for less than, equal, and greater
    than, respectively."""
    if space.is_true(space.lt(w_left, w_right)):
        return -1
    if space.is_true(space.lt(w_right, w_left)):
        return 1
    return 0

@cpython_api([PyObject, PyObject], PyObject)
def PyUnicode_Concat(space, w_left, w_right):
    """Concat two strings giving a new Unicode string."""
    return space.add(w_left, w_right)

@cpython_api([PyObject, CONST_STRING], rffi.INT_real, error=CANNOT_FAIL)
def PyUnicode_CompareWithASCIIString(space, w_uni, string):
    """Compare a unicode object, uni, with string and return -1, 0, 1 for less
    than, equal, and greater than, respectively. It is best to pass only
    ASCII-encoded strings, but the function interprets the input string as
    ISO-8859-1 if it contains non-ASCII characters."""
    uni = space.unicode_w(w_uni)
    i = 0
    # Compare Unicode string and source character set string
    while i < len(uni) and string[i] != '\0':
        u = ord(uni[i])
        s = ord(string[i])
        if u != s:
            if u < s:
                return -1
            else:
                return 1
        i += 1
    if i < len(uni):
        return 1  # uni is longer
    if string[i] != '\0':
        return -1  # str is longer
    return 0


@cpython_api([rffi.CWCHARP, rffi.CWCHARP, Py_ssize_t], lltype.Void)
def Py_UNICODE_COPY(space, target, source, length):
    """Roughly equivalent to memcpy() only the base size is Py_UNICODE
    copies sizeof(Py_UNICODE) * length bytes from source to target"""
    for i in range(0, length):
        target[i] = source[i]

@cpython_api([PyObject, PyObject], PyObject)
def PyUnicode_Format(space, w_format, w_args):
    """Return a new string object from format and args; this is analogous to
    format % args.  The args argument must be a tuple."""
    return space.mod(w_format, w_args)

@cpython_api([PyObject, PyObject], PyObject)
def PyUnicode_Join(space, w_sep, w_seq):
    """Join a sequence of strings using the given separator and return
    the resulting Unicode string."""
    return space.call_method(w_sep, 'join', w_seq)

@cpython_api([PyObject, PyObject, PyObject, Py_ssize_t], PyObject)
def PyUnicode_Replace(space, w_str, w_substr, w_replstr, maxcount):
    """Replace at most maxcount occurrences of substr in str with replstr and
    return the resulting Unicode object. maxcount == -1 means replace all
    occurrences."""
    return space.call_method(w_str, "replace", w_substr, w_replstr,
                             space.wrap(maxcount))

@cpython_api([PyObject, PyObject, Py_ssize_t, Py_ssize_t, rffi.INT_real],
             rffi.INT_real, error=-1)
def PyUnicode_Tailmatch(space, w_str, w_substr, start, end, direction):
    """Return 1 if substr matches str[start:end] at the given tail end
    (direction == -1 means to do a prefix match, direction == 1 a
    suffix match), 0 otherwise. Return -1 if an error occurred."""
    str = space.unicode_w(w_str)
    substr = space.unicode_w(w_substr)
    if rffi.cast(lltype.Signed, direction) <= 0:
        return rstring.startswith(str, substr, start, end)
    else:
        return rstring.endswith(str, substr, start, end)

@cpython_api([PyObject, PyObject, Py_ssize_t, Py_ssize_t], Py_ssize_t, error=-1)
def PyUnicode_Count(space, w_str, w_substr, start, end):
    """Return the number of non-overlapping occurrences of substr in
    str[start:end].  Return -1 if an error occurred."""
    w_count = space.call_method(w_str, "count", w_substr,
                                space.wrap(start), space.wrap(end))
    return space.int_w(w_count)

@cpython_api([PyObject, PyObject, Py_ssize_t, Py_ssize_t, rffi.INT_real],
             Py_ssize_t, error=-2)
def PyUnicode_Find(space, w_str, w_substr, start, end, direction):
    """Return the first position of substr in str*[*start:end] using
    the given direction (direction == 1 means to do a forward search,
    direction == -1 a backward search).  The return value is the index
    of the first match; a value of -1 indicates that no match was
    found, and -2 indicates that an error occurred and an exception
    has been set."""
    if rffi.cast(lltype.Signed, direction) > 0:
        w_pos = space.call_method(w_str, "find", w_substr,
                                  space.wrap(start), space.wrap(end))
    else:
        w_pos = space.call_method(w_str, "rfind", w_substr,
                                  space.wrap(start), space.wrap(end))
    return space.int_w(w_pos)

@cpython_api([PyObject, PyObject, Py_ssize_t], PyObject)
def PyUnicode_Split(space, w_str, w_sep, maxsplit):
    """Split a string giving a list of Unicode strings.  If sep is
    NULL, splitting will be done at all whitespace substrings.
    Otherwise, splits occur at the given separator.  At most maxsplit
    splits will be done.  If negative, no limit is set.  Separators
    are not included in the resulting list."""
    if w_sep is None:
        w_sep = space.w_None
    return space.call_method(w_str, "split", w_sep, space.wrap(maxsplit))

@cpython_api([PyObject, rffi.INT_real], PyObject)
def PyUnicode_Splitlines(space, w_str, keepend):
    """Split a Unicode string at line breaks, returning a list of
    Unicode strings.  CRLF is considered to be one line break.  If
    keepend is 0, the Line break characters are not included in the
    resulting strings."""
    return space.call_method(w_str, "splitlines", space.wrap(keepend))<|MERGE_RESOLUTION|>--- conflicted
+++ resolved
@@ -4,11 +4,7 @@
 from pypy.module.cpyext.api import (
     CANNOT_FAIL, Py_ssize_t, build_type_checkers, cpython_api,
     bootstrap_function, PyObjectFields, cpython_struct, CONST_STRING,
-<<<<<<< HEAD
-    CONST_WSTRING, Py_CLEANUP_SUPPORTED)
-=======
-    CONST_WSTRING, slot_function)
->>>>>>> eec91d1d
+    CONST_WSTRING, Py_CLEANUP_SUPPORTED, slot_function)
 from pypy.module.cpyext.pyerrors import PyErr_BadArgument
 from pypy.module.cpyext.pyobject import (
     PyObject, PyObjectP, Py_DecRef, make_ref, from_ref, track_reference,
