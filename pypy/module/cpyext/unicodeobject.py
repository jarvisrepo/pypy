--- conflicted
+++ resolved
@@ -1,5 +1,4 @@
 from rpython.rtyper.lltypesystem import rffi, lltype
-<<<<<<< HEAD
 from rpython.rlib.rarithmetic import widen
 from rpython.rlib import rstring, runicode, rutf8
 from rpython.tool.sourcetools import func_renamer
@@ -9,11 +8,6 @@
     wcharpsize2utf8, str_decode_utf_16_helper, str_decode_utf_32_helper,
     unicode_encode_decimal, utf8_encode_utf_16_helper, BYTEORDER,
     utf8_encode_utf_32_helper)
-=======
-from rpython.rlib.runicode import unicode_encode_latin_1, unicode_encode_utf_16_helper
-from rpython.rlib.rarithmetic import widen
-
->>>>>>> 7d8a4fd6
 from pypy.module.unicodedata import unicodedb
 from pypy.module.cpyext.api import (
     CANNOT_FAIL, Py_ssize_t, build_type_checkers, cpython_api,
@@ -26,10 +20,6 @@
 from pypy.module.cpyext.bytesobject import PyBytes_Check, PyBytes_FromObject
 from pypy.module._codecs.interp_codecs import (
     CodecState, latin_1_decode, utf_16_decode, utf_32_decode)
-<<<<<<< HEAD
-=======
-from pypy.interpreter import unicodehelper
->>>>>>> 7d8a4fd6
 from pypy.objspace.std import unicodeobject
 import sys
 
@@ -81,14 +71,9 @@
 
 def unicode_attach(space, py_obj, w_obj, w_userdata=None):
     "Fills a newly allocated PyUnicodeObject with a unicode string"
-<<<<<<< HEAD
     value = space.utf8_w(w_obj)
     length = space.len_w(w_obj)
     set_wsize(py_obj, length)
-=======
-    value = space.unicode_w(w_obj)
-    set_wsize(py_obj, len(value))
->>>>>>> 7d8a4fd6
     set_wbuffer(py_obj, lltype.nullptr(rffi.CWCHARP.TO))
     _readify(space, py_obj, value)
 
@@ -100,12 +85,8 @@
     s = rffi.wcharpsize2unicode(get_wbuffer(py_obj), get_wsize(py_obj))
     w_type = from_ref(space, rffi.cast(PyObject, py_obj.c_ob_type))
     w_obj = space.allocate_instance(unicodeobject.W_UnicodeObject, w_type)
-<<<<<<< HEAD
     s_utf8 = runicode.unicode_encode_utf_8(s, len(s), 'strict')
     w_obj.__init__(s_utf8, len(s))
-=======
-    w_obj.__init__(s)
->>>>>>> 7d8a4fd6
     track_reference(space, py_obj, w_obj)
     return w_obj
 
@@ -291,7 +272,6 @@
     assert isinstance(w_obj, unicodeobject.W_UnicodeObject)
     py_obj = as_pyobj(space, w_obj)
     assert get_kind(py_obj) == WCHAR_KIND
-<<<<<<< HEAD
     return _readify(space, py_obj, space.utf8_w(w_obj))
 
 def _readify(space, py_obj, value):
@@ -299,26 +279,12 @@
     for c in rutf8.Utf8StringIterator(value):
         if c > maxchar:
             maxchar = c
-=======
-    return _readify(space, py_obj, w_obj._value)
-
-def _readify(space, py_obj, value):
-    maxchar = 0
-    for c in value:
-        if ord(c) > maxchar:
-            maxchar = ord(c)
->>>>>>> 7d8a4fd6
             if maxchar > MAX_UNICODE:
                 raise oefmt(space.w_ValueError,
                     "Character U+%d is not in range [U+0000; U+10ffff]",
                     maxchar)
     if maxchar < 256:
-<<<<<<< HEAD
         ucs1_data = rffi.str2charp(value)
-=======
-        ucs1_data = rffi.str2charp(unicode_encode_latin_1(
-            value, len(value), errors='strict'))
->>>>>>> 7d8a4fd6
         set_data(py_obj, cts.cast('void*', ucs1_data))
         set_kind(py_obj, _1BYTE_KIND)
         set_len(py_obj, get_wsize(py_obj))
@@ -332,15 +298,9 @@
             set_utf8_len(py_obj, 0)
     elif maxchar < 65536:
         # XXX: assumes that sizeof(wchar_t) == 4
-<<<<<<< HEAD
         ucs2_str = utf8_encode_utf_16_helper(
             value, 'strict',
             byteorder=BYTEORDER)
-=======
-        ucs2_str = unicode_encode_utf_16_helper(
-            value, len(value), errors='strict',
-            byteorder=runicode.BYTEORDER)
->>>>>>> 7d8a4fd6
         ucs2_data = cts.cast('Py_UCS2 *', rffi.str2charp(ucs2_str))
         set_data(py_obj, cts.cast('void*', ucs2_data))
         set_len(py_obj, get_wsize(py_obj))
@@ -349,7 +309,6 @@
         set_utf8_len(py_obj, 0)
     else:
         # XXX: assumes that sizeof(wchar_t) == 4
-<<<<<<< HEAD
         ucs4_str = utf8_encode_utf_32_helper(
             value, 'strict',
             byteorder=BYTEORDER)
@@ -358,12 +317,6 @@
             wchar = cts.cast('wchar_t*', rffi.str2charp(ucs4_str))
             set_wbuffer(py_obj, wchar)
             set_wsize(py_obj, len(ucs4_str) // 4)
-=======
-        if not get_wbuffer(py_obj):
-            # Copy unicode buffer
-            set_wbuffer(py_obj, rffi.unicode2wcharp(value))
-            set_wsize(py_obj, len(value))
->>>>>>> 7d8a4fd6
         ucs4_data = get_wbuffer(py_obj)
         set_data(py_obj, cts.cast('void*', ucs4_data))
         set_len(py_obj, get_wsize(py_obj))
@@ -404,29 +357,17 @@
     if not get_wbuffer(ref):
         # Copy unicode buffer
         w_unicode = from_ref(space, rffi.cast(PyObject, ref))
-<<<<<<< HEAD
         u = space.utf8_w(w_unicode).decode('utf8')
-=======
-        u = space.unicode_w(w_unicode)
->>>>>>> 7d8a4fd6
         set_wbuffer(ref, rffi.unicode2wcharp(u))
         set_wsize(ref, len(u))
     if psize:
         psize[0] = get_wsize(ref)
     return get_wbuffer(ref)
-<<<<<<< HEAD
 
 @cts.decl("Py_UNICODE * PyUnicode_AsUnicode(PyObject *unicode)")
 def PyUnicode_AsUnicode(space, ref):
     return PyUnicode_AsUnicodeAndSize(space, ref, cts.cast('Py_ssize_t *', 0))
 
-=======
-
-@cts.decl("Py_UNICODE * PyUnicode_AsUnicode(PyObject *unicode)")
-def PyUnicode_AsUnicode(space, ref):
-    return PyUnicode_AsUnicodeAndSize(space, ref, cts.cast('Py_ssize_t *', 0))
-
->>>>>>> 7d8a4fd6
 @cts.decl("char * PyUnicode_AsUTF8AndSize(PyObject *unicode, Py_ssize_t *psize)")
 def PyUnicode_AsUTF8AndSize(space, ref, psize):
     if not PyUnicode_Check(space, ref):
@@ -554,14 +495,6 @@
     in the unicode() built-in function.  The codec to be used is looked up
     using the Python codec registry.  Return NULL if an exception was raised by
     the codec."""
-<<<<<<< HEAD
-    if not encoding:
-        # This tracks CPython 2.7, in CPython 3.4 'utf-8' is hardcoded instead
-        w_encoding = space.newtext('utf-8')
-    else:
-        w_encoding = space.newtext(rffi.charp2str(encoding))
-    w_str = space.newbytes(rffi.charpsize2str(s, size))
-=======
     return _pyunicode_decode(space, rffi.charpsize2str(s, size),
                              encoding, errors)
 
@@ -572,7 +505,6 @@
         # python 3.4 changed to this from defaultencoding
         w_encoding = space.newtext('utf-8')
     w_str = space.newbytes(s)
->>>>>>> 7d8a4fd6
     if errors:
         w_errors = space.newtext(rffi.charp2str(errors))
     else:
@@ -613,94 +545,6 @@
         raise oefmt(space.w_TypeError, "decoding bytearray is not supported")
     s = space.bytes_w(w_obj)
     return _pyunicode_decode(space, s, encoding, errors)
-
-
-@cpython_api([PyObject, PyObjectP], rffi.INT_real, error=0)
-def PyUnicode_FSConverter(space, w_obj, result):
-    """ParseTuple converter: encode str objects to bytes using
-    PyUnicode_EncodeFSDefault(); bytes objects are output as-is.
-    result must be a PyBytesObject* which must be released when it is
-    no longer used.
-    """
-    if not w_obj:
-        # Implement ParseTuple cleanup support
-        decref(space, result[0])
-        return 1
-    if space.isinstance_w(w_obj, space.w_bytes):
-        w_output = w_obj
-    else:
-        w_obj = PyUnicode_FromObject(space, w_obj)
-        w_output = space.fsencode(w_obj)
-        if not space.isinstance_w(w_output, space.w_bytes):
-            raise oefmt(space.w_TypeError, "encoder failed to return bytes")
-    data = space.bytes0_w(w_output)  # Check for NUL bytes
-    result[0] = make_ref(space, w_output)
-    return Py_CLEANUP_SUPPORTED
-
-
-@cpython_api([PyObject, PyObjectP], rffi.INT_real, error=0)
-def PyUnicode_FSDecoder(space, w_obj, result):
-    """ParseTuple converter: decode bytes objects to str using
-    PyUnicode_DecodeFSDefaultAndSize(); str objects are output
-    as-is. result must be a PyUnicodeObject* which must be released
-    when it is no longer used.
-    """
-    if not w_obj:
-        # Implement ParseTuple cleanup support
-        decref(space, result[0])
-        return 1
-    if space.isinstance_w(w_obj, space.w_unicode):
-        w_output = w_obj
-    else:
-        w_obj = PyBytes_FromObject(space, w_obj)
-        w_output = space.fsdecode(w_obj)
-        if not space.isinstance_w(w_output, space.w_unicode):
-            raise oefmt(space.w_TypeError, "decoder failed to return unicode")
-    data = space.unicode0_w(w_output)  # Check for NUL bytes
-    result[0] = make_ref(space, w_output)
-    return Py_CLEANUP_SUPPORTED
-
-
-@cpython_api([rffi.CCHARP, Py_ssize_t], PyObject)
-def PyUnicode_DecodeFSDefaultAndSize(space, s, size):
-    """Decode a string using Py_FileSystemDefaultEncoding and the
-    'surrogateescape' error handler, or 'strict' on Windows.
-
-    If Py_FileSystemDefaultEncoding is not set, fall back to the
-    locale encoding.
-
-    Use 'strict' error handler on Windows."""
-    w_bytes = space.newbytes(rffi.charpsize2str(s, size))
-    return space.fsdecode(w_bytes)
-
-
-@cpython_api([rffi.CCHARP], PyObject)
-def PyUnicode_DecodeFSDefault(space, s):
-    """Decode a null-terminated string using Py_FileSystemDefaultEncoding
-    and the 'surrogateescape' error handler, or 'strict' on Windows.
-
-    If Py_FileSystemDefaultEncoding is not set, fall back to the
-    locale encoding.
-
-    Use PyUnicode_DecodeFSDefaultAndSize() if you know the string length.
-
-    Use 'strict' error handler on Windows."""
-    w_bytes = space.newbytes(rffi.charp2str(s))
-    return space.fsdecode(w_bytes)
-
-
-@cpython_api([PyObject], PyObject)
-def PyUnicode_EncodeFSDefault(space, w_unicode):
-    """Encode a Unicode object to Py_FileSystemDefaultEncoding with the
-    'surrogateescape' error handler, or 'strict' on Windows, and return
-    bytes. Note that the resulting bytes object may contain
-    null bytes.
-
-    If Py_FileSystemDefaultEncoding is not set, fall back to the
-    locale encoding.
-    """
-    return space.fsencode(w_unicode)
-
 
 
 @cpython_api([PyObject, PyObjectP], rffi.INT_real, error=0)
@@ -1077,11 +921,7 @@
             if decimal >= 0:
                 ch = unichr(ord('0') + decimal)
         result.append(ch)
-<<<<<<< HEAD
     return space.newtext(result.build())
-=======
-    return space.newunicode(result.build())
->>>>>>> 7d8a4fd6
 
 @cpython_api([PyObject, PyObject], rffi.INT_real, error=-2)
 def PyUnicode_Compare(space, w_left, w_right):
@@ -1104,11 +944,7 @@
     than, equal, and greater than, respectively. It is best to pass only
     ASCII-encoded strings, but the function interprets the input string as
     ISO-8859-1 if it contains non-ASCII characters."""
-<<<<<<< HEAD
     uni = space.utf8_w(w_uni).decode('utf8')
-=======
-    uni = space.unicode_w(w_uni)
->>>>>>> 7d8a4fd6
     i = 0
     # Compare Unicode string and source character set string
     while i < len(uni) and string[i] != '\0':
@@ -1219,11 +1055,7 @@
 
 @cpython_api([PyObject, Py_ssize_t, Py_ssize_t], PyObject)
 def PyUnicode_Substring(space, w_str, start, end):
-<<<<<<< HEAD
     usrc = space.utf8_w(w_str).decode('utf8')
-=======
-    usrc = space.unicode_w(w_str)
->>>>>>> 7d8a4fd6
     length = len(usrc)
     if start < 0 or end < 0:
         raise oefmt(space.w_IndexError, "string index out of range")
@@ -1233,8 +1065,4 @@
         if end > length:
             end = length
         result = usrc[start:end]
-<<<<<<< HEAD
-    return space.newtext(result)
-=======
-    return space.newunicode(result)
->>>>>>> 7d8a4fd6
+    return space.newtext(result)