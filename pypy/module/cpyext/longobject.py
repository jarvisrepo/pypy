from rpython.rtyper.lltypesystem import lltype, rffi
from pypy.module.cpyext.api import (
    cpython_api, PyObject, build_type_checkers_flags, Py_ssize_t,
    CONST_STRING, ADDR, CANNOT_FAIL)
from pypy.interpreter.error import OperationError, oefmt
<<<<<<< HEAD
=======
from pypy.interpreter.unicodehelper import wcharpsize2utf8
from pypy.module.cpyext.intobject import PyInt_AsUnsignedLongMask
>>>>>>> 572becf8
from rpython.rlib.rbigint import rbigint, InvalidSignednessError

PyLong_Check, PyLong_CheckExact = build_type_checkers_flags("Long")

@cpython_api([lltype.Signed], PyObject)
def PyLong_FromLong(space, val):
    """Return a new PyLongObject object from v, or NULL on failure."""
    return space.newlong(val)

@cpython_api([Py_ssize_t], PyObject)
def PyLong_FromSsize_t(space, val):
    """Return a new PyLongObject object from a C Py_ssize_t, or
    NULL on failure.
    """
    return space.newlong(val)

@cpython_api([rffi.SIZE_T], PyObject)
def PyLong_FromSize_t(space, val):
    """Return a new PyLongObject object from a C size_t, or NULL on
    failure.
    """
    return space.newlong_from_rarith_int(val)

@cpython_api([rffi.LONGLONG], PyObject)
def PyLong_FromLongLong(space, val):
    """Return a new PyLongObject object from a C long long, or NULL
    on failure."""
    return space.newlong_from_rarith_int(val)

@cpython_api([rffi.ULONG], PyObject)
def PyLong_FromUnsignedLong(space, val):
    """Return a new PyLongObject object from a C unsigned long, or
    NULL on failure."""
    return space.newlong_from_rarith_int(val)

@cpython_api([rffi.ULONGLONG], PyObject)
def PyLong_FromUnsignedLongLong(space, val):
    """Return a new PyLongObject object from a C unsigned long long,
    or NULL on failure."""
    return space.newlong_from_rarith_int(val)

@cpython_api([PyObject], rffi.ULONG, error=-1)
def PyLong_AsUnsignedLong(space, w_long):
    """
    Return a C unsigned long representation of the contents of pylong.
    If pylong is greater than ULONG_MAX, an OverflowError is
    raised."""
    try:
        return rffi.cast(rffi.ULONG, space.uint_w(w_long))
    except OperationError as e:
        if e.match(space, space.w_ValueError):
            e.w_type = space.w_OverflowError
        raise

@cpython_api([PyObject], rffi.ULONG, error=-1)
def PyLong_AsUnsignedLongMask(space, w_long):
    """Return a C unsigned long from a Python long integer, without checking
    for overflow.
    """
    num = space.bigint_w(w_long)
    return num.uintmask()

@cpython_api([PyObject], lltype.Signed, error=-1)
def PyLong_AsLong(space, w_long):
    """
    Get a C long int from an int object or any object that has an __int__
    method.  Return -1 and set an error if overflow occurs.
    """
    return space.int_w(space.int(w_long))

@cpython_api([PyObject], Py_ssize_t, error=-1)
def PyLong_AsSsize_t(space, w_long):
    """Return a C Py_ssize_t representation of the contents of pylong.  If
    pylong is greater than PY_SSIZE_T_MAX, an OverflowError is raised
    and -1 will be returned.
    """
    return space.int_w(w_long)

@cpython_api([PyObject], rffi.SIZE_T, error=-1)
def PyLong_AsSize_t(space, w_long):
    """Return a C size_t representation of of pylong.  pylong must be
    an instance of PyLongObject.

    Raise OverflowError if the value of pylong is out of range for a
    size_t."""
    return space.uint_w(w_long)

@cpython_api([PyObject], rffi.LONGLONG, error=-1)
def PyLong_AsLongLong(space, w_long):
    """
    Return a C unsigned long representation of the contents of pylong.
    If pylong is greater than ULONG_MAX, an OverflowError is
    raised."""
    return rffi.cast(rffi.LONGLONG, space.r_longlong_w(w_long))

@cpython_api([PyObject], rffi.ULONGLONG, error=-1)
def PyLong_AsUnsignedLongLong(space, w_long):
    """
    Return a C unsigned long representation of the contents of pylong.
    If pylong is greater than ULONG_MAX, an OverflowError is
    raised."""
    try:
        return rffi.cast(rffi.ULONGLONG, space.r_ulonglong_w(w_long))
    except OperationError as e:
        if e.match(space, space.w_ValueError):
            e.w_type = space.w_OverflowError
        raise

@cpython_api([PyObject], rffi.ULONGLONG, error=-1)
def PyLong_AsUnsignedLongLongMask(space, w_long):
    """Will first attempt to cast the object to a PyIntObject or
    PyLongObject, if it is not already one, and then return its value as
    unsigned long long, without checking for overflow.
    """
    num = space.bigint_w(w_long)
    return num.ulonglongmask()

@cpython_api([PyObject, rffi.CArrayPtr(rffi.INT_real)], lltype.Signed,
             error=-1)
def PyLong_AsLongAndOverflow(space, w_long, overflow_ptr):
    """
    Return a C long representation of the contents of pylong.  If pylong is
    greater than LONG_MAX or less than LONG_MIN, set *overflow to 1 or -1,
    respectively, and return -1; otherwise, set *overflow to 0.  If any other
    exception occurs (for example a TypeError or MemoryError), then -1 will be
    returned and *overflow will be 0."""
    overflow_ptr[0] = rffi.cast(rffi.INT_real, 0)
    try:
        return space.int_w(w_long)
    except OperationError as e:
        if not e.match(space, space.w_OverflowError):
            raise
    if space.is_true(space.gt(w_long, space.newint(0))):
        overflow_ptr[0] = rffi.cast(rffi.INT_real, 1)
    else:
        overflow_ptr[0] = rffi.cast(rffi.INT_real, -1)
    return -1

@cpython_api([PyObject, rffi.CArrayPtr(rffi.INT_real)], rffi.LONGLONG,
             error=-1)
def PyLong_AsLongLongAndOverflow(space, w_long, overflow_ptr):
    """
    Return a C long long representation of the contents of pylong.  If pylong is
    greater than PY_LLONG_MAX or less than PY_LLONG_MIN, set *overflow to 1 or
    -1, respectively, and return -1; otherwise, set *overflow to 0.  If any
    other exception occurs (for example a TypeError or MemoryError), then -1
    will be returned and *overflow will be 0."""
    overflow_ptr[0] = rffi.cast(rffi.INT_real, 0)
    try:
        return rffi.cast(rffi.LONGLONG, space.r_longlong_w(w_long))
    except OperationError as e:
        if not e.match(space, space.w_OverflowError):
            raise
    if space.is_true(space.gt(w_long, space.newint(0))):
        overflow_ptr[0] = rffi.cast(rffi.INT_real, 1)
    else:
        overflow_ptr[0] = rffi.cast(rffi.INT_real, -1)
    return -1

@cpython_api([lltype.Float], PyObject)
def PyLong_FromDouble(space, val):
    """Return a new PyLongObject object from v, or NULL on failure."""
    return space.long(space.newfloat(val))

@cpython_api([PyObject], lltype.Float, error=-1.0)
def PyLong_AsDouble(space, w_long):
    """Return a C double representation of the contents of pylong.  If
    pylong cannot be approximately represented as a double, an
    OverflowError exception is raised and -1.0 will be returned."""
    return space.float_w(space.float(w_long))

@cpython_api([CONST_STRING, rffi.CCHARPP, rffi.INT_real], PyObject)
def PyLong_FromString(space, str, pend, base):
    """Return a new PyLongObject based on the string value in str, which is
    interpreted according to the radix in base.  If pend is non-NULL,
    *pend will point to the first character in str which follows the
    representation of the number.  If base is 0, the radix will be determined
    based on the leading characters of str: if str starts with '0x' or
    '0X', radix 16 will be used; if str starts with '0', radix 8 will be
    used; otherwise radix 10 will be used.  If base is not 0, it must be
    between 2 and 36, inclusive.  Leading spaces are ignored.  If there are
    no digits, ValueError will be raised."""
    s = rffi.charp2str(str)
    w_str = space.newtext(s)
    w_base = space.newint(rffi.cast(lltype.Signed, base))
    if pend:
        pend[0] = rffi.ptradd(str, len(s))
    return space.call_function(space.w_long, w_str, w_base)

@cpython_api([rffi.CWCHARP, Py_ssize_t, rffi.INT_real], PyObject)
def PyLong_FromUnicode(space, u, length, base):
    """Convert a sequence of Unicode digits to a Python long integer value.
    The first parameter, u, points to the first character of the Unicode
    string, length gives the number of characters, and base is the radix
    for the conversion.  The radix must be in the range [2, 36]; if it is
    out of range, ValueError will be raised."""
<<<<<<< HEAD
    w_value = space.newunicode(rffi.wcharpsize2unicode(u, length))
    return PyLong_FromUnicodeObject(space, w_value, base)

@cpython_api([PyObject, rffi.INT_real], PyObject)
def PyLong_FromUnicodeObject(space, w_value, base):
=======
    w_value = space.newutf8(wcharpsize2utf8(space, u, length), length)
>>>>>>> 572becf8
    w_base = space.newint(rffi.cast(lltype.Signed, base))
    return space.call_function(space.w_long, w_value, w_base)

@cpython_api([rffi.VOIDP], PyObject)
def PyLong_FromVoidPtr(space, p):
    """Create a Python integer or long integer from the pointer p. The pointer value
    can be retrieved from the resulting value using PyLong_AsVoidPtr().

    If the integer is larger than LONG_MAX, a positive long integer is returned."""
    value = rffi.cast(ADDR, p)    # signed integer
    if value < 0:
        return space.newlong_from_rarith_int(rffi.cast(lltype.Unsigned, p))
    return space.newint(value)

@cpython_api([PyObject], rffi.VOIDP, error=lltype.nullptr(rffi.VOIDP.TO))
def PyLong_AsVoidPtr(space, w_long):
    """Convert a Python integer or long integer pylong to a C void pointer.
    If pylong cannot be converted, an OverflowError will be raised.  This
    is only assured to produce a usable void pointer for values created
    with PyLong_FromVoidPtr().
    For values outside 0..LONG_MAX, both signed and unsigned integers are accepted."""
    return rffi.cast(rffi.VOIDP, space.uint_w(w_long))

@cpython_api([PyObject], rffi.SIZE_T, error=-1)
def _PyLong_NumBits(space, w_long):
    return space.uint_w(space.call_method(w_long, "bit_length"))

@cpython_api([PyObject], rffi.INT_real, error=CANNOT_FAIL)
def _PyLong_Sign(space, w_long):
    bigint = space.bigint_w(w_long)
    return bigint.sign

CONST_UCHARP = lltype.Ptr(lltype.Array(rffi.UCHAR, hints={'nolength': True,
                                       'render_as_const': True}))
@cpython_api([CONST_UCHARP, rffi.SIZE_T, rffi.INT_real, rffi.INT_real], PyObject)
def _PyLong_FromByteArray(space, bytes, n, little_endian, signed):
    little_endian = rffi.cast(lltype.Signed, little_endian)
    signed = rffi.cast(lltype.Signed, signed)
    s = rffi.charpsize2str(rffi.cast(rffi.CCHARP, bytes),
                           rffi.cast(lltype.Signed, n))
    if little_endian:
        byteorder = 'little'
    else:
        byteorder = 'big'
    result = rbigint.frombytes(s, byteorder, signed != 0)
    return space.newlong_from_rbigint(result)

@cpython_api([PyObject, rffi.UCHARP, rffi.SIZE_T,
              rffi.INT_real, rffi.INT_real], rffi.INT_real, error=-1)
def _PyLong_AsByteArrayO(space, w_v, bytes, n, little_endian, is_signed):
    n = rffi.cast(lltype.Signed, n)
    little_endian = rffi.cast(lltype.Signed, little_endian)
    signed = rffi.cast(lltype.Signed, is_signed) != 0
    byteorder = 'little' if little_endian else 'big'
    bigint = space.bigint_w(w_v)
    try:
        digits = bigint.tobytes(n, byteorder, signed)
    except InvalidSignednessError:     # < 0 but not 'signed'
        # in this case, CPython raises OverflowError even though the C
        # comments say it should raise TypeError
        raise oefmt(space.w_OverflowError,
                    "can't convert negative long to unsigned")
    except OverflowError:
        raise oefmt(space.w_OverflowError,
                    "long too big to convert")
    assert len(digits) == n
    for i in range(n):
        bytes[i] = rffi.cast(rffi.UCHAR, digits[i])
    return 0<|MERGE_RESOLUTION|>--- conflicted
+++ resolved
@@ -3,11 +3,7 @@
     cpython_api, PyObject, build_type_checkers_flags, Py_ssize_t,
     CONST_STRING, ADDR, CANNOT_FAIL)
 from pypy.interpreter.error import OperationError, oefmt
-<<<<<<< HEAD
-=======
 from pypy.interpreter.unicodehelper import wcharpsize2utf8
-from pypy.module.cpyext.intobject import PyInt_AsUnsignedLongMask
->>>>>>> 572becf8
 from rpython.rlib.rbigint import rbigint, InvalidSignednessError
 
 PyLong_Check, PyLong_CheckExact = build_type_checkers_flags("Long")
@@ -204,15 +200,11 @@
     string, length gives the number of characters, and base is the radix
     for the conversion.  The radix must be in the range [2, 36]; if it is
     out of range, ValueError will be raised."""
-<<<<<<< HEAD
-    w_value = space.newunicode(rffi.wcharpsize2unicode(u, length))
+    w_value = space.newutf8(wcharpsize2utf8(space, u, length), length)
     return PyLong_FromUnicodeObject(space, w_value, base)
 
 @cpython_api([PyObject, rffi.INT_real], PyObject)
 def PyLong_FromUnicodeObject(space, w_value, base):
-=======
-    w_value = space.newutf8(wcharpsize2utf8(space, u, length), length)
->>>>>>> 572becf8
     w_base = space.newint(rffi.cast(lltype.Signed, base))
     return space.call_function(space.w_long, w_value, w_base)
 
