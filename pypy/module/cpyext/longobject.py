--- conflicted
+++ resolved
@@ -167,11 +167,7 @@
 @cpython_api([lltype.Float], PyObject)
 def PyLong_FromDouble(space, val):
     """Return a new PyLongObject object from v, or NULL on failure."""
-<<<<<<< HEAD
-    return space.int(space.wrap(val))
-=======
-    return space.long(space.newfloat(val))
->>>>>>> 2d9871f7
+    return space.int(space.newfloat(val))
 
 @cpython_api([PyObject], lltype.Float, error=-1.0)
 def PyLong_AsDouble(space, w_long):
@@ -205,15 +201,9 @@
     string, length gives the number of characters, and base is the radix
     for the conversion.  The radix must be in the range [2, 36]; if it is
     out of range, ValueError will be raised."""
-<<<<<<< HEAD
-    w_value = space.wrap(rffi.wcharpsize2unicode(u, length))
-    w_base = space.wrap(rffi.cast(lltype.Signed, base))
-    return space.call_function(space.w_int, w_value, w_base)
-=======
     w_value = space.newunicode(rffi.wcharpsize2unicode(u, length))
     w_base = space.newint(rffi.cast(lltype.Signed, base))
-    return space.call_function(space.w_long, w_value, w_base)
->>>>>>> 2d9871f7
+    return space.call_function(space.w_int, w_value, w_base)
 
 @cpython_api([rffi.VOIDP], PyObject)
 def PyLong_FromVoidPtr(space, p):
