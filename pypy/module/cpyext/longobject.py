--- conflicted
+++ resolved
@@ -98,14 +98,11 @@
     Get a C long int from an int object or any object that has an __int__
     method.  Return -1 and set an error if overflow occurs.
     """
-<<<<<<< HEAD
-    if space.lookup(w_long, '__index__'):
-        val = space.int_w(space.index(w_long))
-    else:
-        val = space.int_w(space.int(w_long))
-=======
-    try:
-        val = space.int_w(space.int(w_long))
+    try:
+        if space.lookup(w_long, '__index__'):
+            val = space.int_w(space.index(w_long))
+        else:
+            val = space.int_w(space.int(w_long))
     except OperationError as e:
         if e.match(space, space.w_ValueError):
             e.w_type = space.w_OverflowError
@@ -114,7 +111,6 @@
             raise oefmt(space.w_OverflowError,
                 "Python int too large to convert to C long")
         raise e
->>>>>>> fe6efc3c
     if need_to_check and (val > LONG_MAX or val < LONG_MIN):
         # On win64 space.int_w will succeed for 8-byte ints
         # but long is 4 bytes. So we must check manually
