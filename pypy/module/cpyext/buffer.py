from rpython.rtyper.lltypesystem import rffi, lltype
from rpython.rlib import buffer
from pypy.module.cpyext.api import (
<<<<<<< HEAD
    cpython_api, CANNOT_FAIL, Py_buffer)
from pypy.module.cpyext.pyobject import PyObject, Py_DecRef
=======
    cpython_api, CANNOT_FAIL, Py_buffer, Py_TPFLAGS_HAVE_NEWBUFFER)
from pypy.module.cpyext.pyobject import PyObject

@cpython_api([PyObject], rffi.INT_real, error=CANNOT_FAIL)
def PyObject_CheckBuffer(space, pyobj):
    """Return 1 if obj supports the buffer interface otherwise 0."""
    as_buffer = pyobj.c_ob_type.c_tp_as_buffer
    flags = pyobj.c_ob_type.c_tp_flags
    if (flags & Py_TPFLAGS_HAVE_NEWBUFFER and as_buffer.c_bf_getbuffer):
        return 1
    return 0  

@cpython_api([PyObject, lltype.Ptr(Py_buffer), rffi.INT_real],
             rffi.INT_real, error=-1)
def PyObject_GetBuffer(space, w_obj, view, flags):
    """Export obj into a Py_buffer, view.  These arguments must
    never be NULL.  The flags argument is a bit field indicating what
    kind of buffer the caller is prepared to deal with and therefore what
    kind of buffer the exporter is allowed to return.  The buffer interface
    allows for complicated memory sharing possibilities, but some caller may
    not be able to handle all the complexity but may want to see if the
    exporter will let them take a simpler view to its memory.

    Some exporters may not be able to share memory in every possible way and
    may need to raise errors to signal to some consumers that something is
    just not possible. These errors should be a BufferError unless
    there is another error that is actually causing the problem. The
    exporter can use flags information to simplify how much of the
    Py_buffer structure is filled in with non-default values and/or
    raise an error if the object can't support a simpler view of its memory.

    0 is returned on success and -1 on error."""
    raise oefmt(space.w_TypeError,
                "PyPy does not yet implement the new buffer interface")
>>>>>>> 3d6784da

@cpython_api([lltype.Ptr(Py_buffer), lltype.Char], rffi.INT_real, error=CANNOT_FAIL)
def PyBuffer_IsContiguous(space, view, fortran):
    """Return 1 if the memory defined by the view is C-style (fortran is
    'C') or Fortran-style (fortran is 'F') contiguous or either one
    (fortran is 'A').  Return 0 otherwise."""
    # PyPy only supports contiguous Py_buffers for now.
    return 1

class CBuffer(buffer.Buffer):

    _immutable_ = True

    def __init__(self, space, c_buf, c_len, c_obj):
        self.space = space
        self.c_buf = c_buf
        self.c_len = c_len
        self.c_obj = c_obj

    def __del__(self):
        Py_DecRef(self.space, self.c_obj)

    def getlength(self):
        return self.c_len

    def getitem(self, index):
        return self.c_buf[index]

    def as_str(self):
        return rffi.charpsize2str(rffi.cast(rffi.CCHARP, self.c_buf),
                                  self.c_len)<|MERGE_RESOLUTION|>--- conflicted
+++ resolved
@@ -1,21 +1,14 @@
+from pypy.interpreter.error import oefmt
 from rpython.rtyper.lltypesystem import rffi, lltype
 from rpython.rlib import buffer
 from pypy.module.cpyext.api import (
-<<<<<<< HEAD
     cpython_api, CANNOT_FAIL, Py_buffer)
-from pypy.module.cpyext.pyobject import PyObject, Py_DecRef
-=======
-    cpython_api, CANNOT_FAIL, Py_buffer, Py_TPFLAGS_HAVE_NEWBUFFER)
 from pypy.module.cpyext.pyobject import PyObject
 
 @cpython_api([PyObject], rffi.INT_real, error=CANNOT_FAIL)
-def PyObject_CheckBuffer(space, pyobj):
+def PyObject_CheckBuffer(space, w_obj):
     """Return 1 if obj supports the buffer interface otherwise 0."""
-    as_buffer = pyobj.c_ob_type.c_tp_as_buffer
-    flags = pyobj.c_ob_type.c_tp_flags
-    if (flags & Py_TPFLAGS_HAVE_NEWBUFFER and as_buffer.c_bf_getbuffer):
-        return 1
-    return 0  
+    return 0  # the bf_getbuffer field is never filled by cpyext
 
 @cpython_api([PyObject, lltype.Ptr(Py_buffer), rffi.INT_real],
              rffi.INT_real, error=-1)
@@ -39,7 +32,6 @@
     0 is returned on success and -1 on error."""
     raise oefmt(space.w_TypeError,
                 "PyPy does not yet implement the new buffer interface")
->>>>>>> 3d6784da
 
 @cpython_api([lltype.Ptr(Py_buffer), lltype.Char], rffi.INT_real, error=CANNOT_FAIL)
 def PyBuffer_IsContiguous(space, view, fortran):
