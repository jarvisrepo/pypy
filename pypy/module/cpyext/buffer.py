--- conflicted
+++ resolved
@@ -1,9 +1,4 @@
-<<<<<<< HEAD
-from pypy.rpython.lltypesystem import rffi, lltype
-=======
-from pypy.interpreter.error import OperationError
 from rpython.rtyper.lltypesystem import rffi, lltype
->>>>>>> 0d717b84
 from pypy.module.cpyext.api import (
     cpython_api, CANNOT_FAIL, Py_buffer)
 from pypy.module.cpyext.pyobject import PyObject, Py_DecRef
