--- conflicted
+++ resolved
@@ -189,7 +189,6 @@
         decref(space, view.c_obj)
     return 0
 
-<<<<<<< HEAD
 def fill_buffer(space, view, pybuf, py_obj):
     view.c_buf = cts.cast('void *', pybuf.get_raw_address())
     view.c_obj = py_obj
@@ -217,9 +216,7 @@
     view.c_suboffsets = lltype.nullptr(Py_ssize_tP.TO)
     view.c_internal = lltype.nullptr(rffi.VOIDP.TO)
 
-=======
 DEFAULT_FMT = rffi.str2charp("B")
->>>>>>> 3406ac08
 
 @cpython_api([lltype.Ptr(Py_buffer), PyObject, rffi.VOIDP, Py_ssize_t,
               lltype.Signed, lltype.Signed], rffi.INT, error=-1)
