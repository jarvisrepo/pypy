from pypy.interpreter.error import OperationError
from pypy.module.cpyext.api import (generic_cpy_call, cpython_api, PyObject,
    CANNOT_FAIL)
import pypy.module.__builtin__.operation as operation
from rpython.rtyper.lltypesystem import rffi


@cpython_api([PyObject, PyObject], PyObject)
def PyCallIter_New(space, w_callable, w_sentinel):
    """Return a new iterator.  The first parameter, callable, can be any Python
    callable object that can be called with no parameters; each call to it should
    return the next item in the iteration.  When callable returns a value equal to
    sentinel, the iteration will be terminated.
    """
    return operation.iter_sentinel(space, w_callable, w_sentinel)

@cpython_api([PyObject], PyObject)
def PyObject_GetIter(space, w_obj):
    """This is equivalent to the Python expression iter(o). It returns a new
    iterator for the object argument, or the object itself if the object is
    already an iterator.  Raises TypeError and returns NULL if the object
    cannot be iterated."""
    return space.iter(w_obj)

@cpython_api([PyObject], PyObject)
def PyIter_Next(space, w_obj):
    """Return the next value from the iteration o.  If the object is an
    iterator, this retrieves the next value from the iteration, and returns
    NULL with no exception set if there are no remaining items.  If the object
    is not an iterator, TypeError is raised, or if there is an error in
    retrieving the item, returns NULL and passes along the exception."""
    try:
        return space.next(w_obj)
    except OperationError as e:
        if not e.match(space, space.w_StopIteration):
            raise
    return None

@cpython_api([PyObject], rffi.INT_real, error=CANNOT_FAIL)
def PyIter_Check(space, w_obj):
    """Return true if the object o supports the iterator protocol."""
    try:
<<<<<<< HEAD
        w_attr = space.getattr(space.type(w_obj), space.wrap("__next__"))
=======
        w_attr = space.getattr(space.type(w_obj), space.newtext("next"))
>>>>>>> 2d9871f7
    except:
        return False
    else:
        return space.is_true(space.callable(w_attr))<|MERGE_RESOLUTION|>--- conflicted
+++ resolved
@@ -40,11 +40,7 @@
 def PyIter_Check(space, w_obj):
     """Return true if the object o supports the iterator protocol."""
     try:
-<<<<<<< HEAD
-        w_attr = space.getattr(space.type(w_obj), space.wrap("__next__"))
-=======
-        w_attr = space.getattr(space.type(w_obj), space.newtext("next"))
->>>>>>> 2d9871f7
+        w_attr = space.getattr(space.type(w_obj), space.newtext("__next__"))
     except:
         return False
     else:
