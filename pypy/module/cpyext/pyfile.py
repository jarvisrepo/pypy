--- conflicted
+++ resolved
@@ -1,16 +1,10 @@
 from rpython.rtyper.lltypesystem import rffi, lltype
-<<<<<<< HEAD
-=======
 from rpython.rlib.rarithmetic import widen
->>>>>>> 9a44f9ff
 from pypy.module.cpyext.api import (
     cpython_api, CONST_STRING, FILEP)
 from pypy.module.cpyext.pyobject import PyObject
 from pypy.module.cpyext.object import Py_PRINT_RAW
-<<<<<<< HEAD
-=======
 from pypy.module._io import interp_io
->>>>>>> 9a44f9ff
 from pypy.interpreter.error import OperationError, oefmt
 
 @cpython_api([PyObject, rffi.INT_real], PyObject)
@@ -48,8 +42,6 @@
     w_filename = space.newbytes(rffi.charp2str(filename))
     w_mode = space.newtext(rffi.charp2str(mode))
     return space.call_method(space.builtin, 'open', w_filename, w_mode)
-<<<<<<< HEAD
-=======
 
 @cpython_api([rffi.INT_real, CONST_STRING, CONST_STRING, rffi.INT_real, CONST_STRING, CONST_STRING, CONST_STRING, rffi.INT_real], PyObject)
 def PyFile_FromFd(space, fd, name, mode, buffering, encoding, errors, newline, closefd):
@@ -84,7 +76,6 @@
     w_ret = interp_io.open(space, space.newint(fd), mode, widen(buffering),
                            encoding_, errors_, newline_, widen(closefd))
     return w_ret
->>>>>>> 9a44f9ff
 
 @cpython_api([CONST_STRING, PyObject], rffi.INT_real, error=-1)
 def PyFile_WriteString(space, s, w_p):
