--- conflicted
+++ resolved
@@ -38,7 +38,7 @@
     filename, with a file mode given by mode, where mode has the same
     semantics as the standard C routine fopen().  On failure, return NULL."""
     w_filename = space.newbytes(rffi.charp2str(filename))
-    w_mode = space.wrap(rffi.charp2str(mode))
+    w_mode = space.newtext(rffi.charp2str(mode))
     return space.call_method(space.builtin, 'open', w_filename, w_mode)
 
 @cpython_api([FILEP, CONST_STRING, CONST_STRING, rffi.VOIDP], PyObject)
@@ -58,7 +58,7 @@
 def PyFile_WriteString(space, s, w_p):
     """Write string s to file object p.  Return 0 on success or -1 on
     failure; the appropriate exception will be set."""
-    w_str = space.wrap(rffi.charp2str(s))
+    w_str = space.newtext(rffi.charp2str(s))
     space.call_method(w_p, "write", w_str)
     return 0
 
@@ -79,33 +79,5 @@
 @cpython_api([PyObject], PyObject)
 def PyFile_Name(space, w_p):
     """Return the name of the file specified by p as a string object."""
-<<<<<<< HEAD
-    w_name = space.getattr(w_p, space.wrap("name"))
-    return w_name     # borrowed ref, should be a W_StringObject from the file
-=======
     w_name = space.getattr(w_p, space.newtext("name"))
-    return w_name     # borrowed ref, should be a W_StringObject from the file
-
-@cpython_api([PyObject, rffi.INT_real], rffi.INT_real, error=CANNOT_FAIL)
-def PyFile_SoftSpace(space, w_p, newflag):
-    """
-    This function exists for internal use by the interpreter.  Set the
-    softspace attribute of p to newflag and return the previous value.
-    p does not have to be a file object for this function to work
-    properly; any object is supported (thought its only interesting if
-    the softspace attribute can be set).  This function clears any
-    errors, and will return 0 as the previous value if the attribute
-    either does not exist or if there were errors in retrieving it.
-    There is no way to detect errors from this function, but doing so
-    should not be needed."""
-    try:
-        if rffi.cast(lltype.Signed, newflag):
-            w_newflag = space.w_True
-        else:
-            w_newflag = space.w_False
-        oldflag = space.int_w(space.getattr(w_p, space.newtext("softspace")))
-        space.setattr(w_p, space.newtext("softspace"), w_newflag)
-        return oldflag
-    except OperationError as e:
-        return 0
->>>>>>> 2d9871f7
+    return w_name     # borrowed ref, should be a W_StringObject from the file