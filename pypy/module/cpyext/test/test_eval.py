--- conflicted
+++ resolved
@@ -364,16 +364,8 @@
                 return PyLong_FromLong(res);
              """),], prologue= ''' int recurse(void); '''
             )
-<<<<<<< HEAD
         excinfo = raises(RecursionError, module.call_recursive)
         assert 'while calling recurse' in str(excinfo.value)
-=======
-        try:
-            res = module.call_recursive()
-        except RuntimeError as e:
-            assert 'while calling recurse' in str(e)
-        else:
-            assert False, "expected RuntimeError"
 
     def test_build_class(self):
             # make sure PyObject_Call generates a proper PyTypeObject,
@@ -416,7 +408,7 @@
                 raise StopIteration
 
             d = {'__init__': __init__, '__iter__': __iter__, 'next': __next__,
-                 '__next__': next}
+                 '__next__': __next__}
             C = module.object_call(('Iterable', (object,), d))
             c = C(5)
             i = module.iter(c)
@@ -426,5 +418,4 @@
                     out.append(module.next(i))
             except StopIteration:
                 pass
-            assert out == [0, 1, 2, 3, 4]
->>>>>>> f487107c
+            assert out == [0, 1, 2, 3, 4]