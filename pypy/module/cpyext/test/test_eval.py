--- conflicted
+++ resolved
@@ -337,12 +337,8 @@
         # the division future should have no effect on Python 3
         exec("""from __future__ import division    \nif 1:
                 def nested_flags():
-<<<<<<< HEAD
                     return module.get_flags()""", ns)
         assert ns['nested_flags']() == (0, 0)
-=======
-                    return module.get_flags()""" in ns
-        assert ns['nested_flags']() == (1, 0x2000)  # CO_FUTURE_DIVISION
 
     def test_recursive_function(self):
         module = self.import_extension('foo', [
@@ -369,5 +365,4 @@
         except RuntimeError as e:
             assert 'while calling recurse' in str(e)
         else:
-            assert False, "expected RuntimeError"  
->>>>>>> d13bac66
+            assert False, "expected RuntimeError"  