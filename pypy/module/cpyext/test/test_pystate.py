--- conflicted
+++ resolved
@@ -139,7 +139,18 @@
         res = module.bounce()
         assert res == 3
 
-<<<<<<< HEAD
+    def test_threadsinitialized(self):
+        module = self.import_extension('foo', [
+                ("test", "METH_NOARGS",
+                 """
+                 return PyInt_FromLong(PyEval_ThreadsInitialized());
+                 """),
+                ])
+        res = module.test()
+        print "got", res
+        assert res in (0, 1)
+        
+        
 class AppTestState(AppTestCpythonExtensionBase):
 
     def test_frame_tstate_tracing(self):
@@ -261,18 +272,6 @@
                 callback()
         finally:
             sys.settrace(old_trace)
-=======
-    def test_threadsinitialized(self):
-        module = self.import_extension('foo', [
-                ("test", "METH_NOARGS",
-                 """
-                 return PyInt_FromLong(PyEval_ThreadsInitialized());
-                 """),
-                ])
-        res = module.test()
-        print "got", res
-        assert res in (0, 1)
->>>>>>> e083c460
 
 
 class TestInterpreterState(BaseApiTest):
