from pypy.module.cpyext.test.test_api import BaseApiTest, raises_w
from pypy.module.cpyext.test.test_cpyext import AppTestCpythonExtensionBase
<<<<<<< HEAD
from pypy.module.cpyext.pyobject import from_ref
=======
from pypy.module.cpyext.listobject import (
    PyList_Check, PyList_CheckExact, PyList_Size)
>>>>>>> 5583cb65

class TestListObject(BaseApiTest):
    def test_list(self, space, api):
        L = space.appexec([], """():
            class L(list):
                pass
            return L
        """)

        l = api.PyList_New(0)
        assert PyList_Check(space, l)
        assert PyList_CheckExact(space, l)

        l = space.call_function(L)
        assert PyList_Check(space, l)
        assert not PyList_CheckExact(space, l)

        assert not PyList_Check(space, space.newtuple([]))
        assert not PyList_CheckExact(space, space.newtuple([]))

<<<<<<< HEAD
        assert not api.PyList_Check(space.newtuple([]))
        assert not api.PyList_CheckExact(space.newtuple([]))

=======
>>>>>>> 5583cb65
    def test_get_size(self, space, api):
        l = api.PyList_New(0)
        assert api.PyList_GET_SIZE(l) == 0
        api.PyList_Append(l, space.wrap(3))
        assert api.PyList_GET_SIZE(l) == 1

<<<<<<< HEAD
    def test_size(self, space, api):
=======
    def test_size(self, space):
>>>>>>> 5583cb65
        l = space.newlist([space.w_None, space.w_None])
        assert PyList_Size(space, l) == 2
        with raises_w(space, TypeError):
            PyList_Size(space, space.w_None)

    def test_insert(self, space, api):
        w_l = space.newlist([space.w_None, space.w_None])
        assert api.PyList_Insert(w_l, 0, space.wrap(1)) == 0
        assert api.PyList_Size(w_l) == 3
        assert api.PyList_Insert(w_l, 99, space.wrap(2)) == 0
        assert space.unwrap(from_ref(space, api.PyList_GetItem(w_l, 3))) == 2
        # insert at index -1: next-to-last
        assert api.PyList_Insert(w_l, -1, space.wrap(3)) == 0
        assert space.unwrap(from_ref(space, api.PyList_GET_ITEM(w_l, 3))) == 3

    def test_sort(self, space, api):
        l = space.newlist([space.wrap(1), space.wrap(0), space.wrap(7000)])
        assert api.PyList_Sort(l) == 0
        assert space.eq_w(l, space.newlist([space.wrap(0), space.wrap(1), space.wrap(7000)]))

    def test_reverse(self, space, api):
        l = space.newlist([space.wrap(3), space.wrap(2), space.wrap(1)])
        assert api.PyList_Reverse(l) == 0
        assert space.eq_w(l, space.newlist([space.wrap(1), space.wrap(2), space.wrap(3)]))

    def test_list_tuple(self, space, api):
        w_l = space.newlist([space.wrap(3), space.wrap(2), space.wrap(1)])
        w_t = api.PyList_AsTuple(w_l)
        assert space.unwrap(w_t) == (3, 2, 1)

    def test_list_getslice(self, space, api):
        w_l = space.newlist([space.wrap(3), space.wrap(2), space.wrap(1)])
        w_s = api.PyList_GetSlice(w_l, 1, 5)
        assert space.unwrap(w_s) == [2, 1]

class AppTestListObject(AppTestCpythonExtensionBase):
    def test_basic_listobject(self):
        import sys
        module = self.import_extension('foo', [
            ("newlist", "METH_NOARGS",
             """
             PyObject *lst = PyList_New(3);
             PyList_SetItem(lst, 0, PyLong_FromLong(3));
             PyList_SetItem(lst, 2, PyLong_FromLong(1000));
             PyList_SetItem(lst, 1, PyLong_FromLong(-5));
             return lst;
             """
             ),
            ("setlistitem", "METH_VARARGS",
             """
             PyObject *l = PyTuple_GetItem(args, 0);
             int index = PyLong_AsLong(PyTuple_GetItem(args, 1));
             Py_INCREF(Py_None);
             if (PyList_SetItem(l, index, Py_None) < 0)
                return NULL;
             Py_INCREF(Py_None);
             return Py_None;
             """
             ),
             ("appendlist", "METH_VARARGS",
             """
             PyObject *l = PyTuple_GetItem(args, 0);
             PyList_Append(l, PyTuple_GetItem(args, 1));
             Py_RETURN_NONE;
             """
             ),
             ("setslice", "METH_VARARGS",
             """
             PyObject *l = PyTuple_GetItem(args, 0);
             PyObject *seq = PyTuple_GetItem(args, 1);
             if (seq == Py_None) seq = NULL;
             if (PyList_SetSlice(l, 1, 4, seq) < 0)
                 return NULL;
             Py_RETURN_NONE;
             """
             ),
            ('test_tp_as_', "METH_NOARGS",
             '''
               PyObject *l = PyList_New(3);
               int ok = l->ob_type->tp_as_sequence != NULL; /* 1 */
               ok += 2 * (l->ob_type->tp_as_number == NULL); /* 2 */
               Py_DECREF(l);
               return PyLong_FromLong(ok); /* should be 3 */
             '''
             ),
            ])
        l = module.newlist()
        assert l == [3, -5, 1000]
        module.setlistitem(l, 0)
        assert l[0] is None

        class L(list):
            def __setitem__(self):
                self.append("XYZ")

        l = L([1])
        module.setlistitem(l, 0)
        assert len(l) == 1

        raises(SystemError, module.setlistitem, (1, 2, 3), 0)

        l = []
        module.appendlist(l, 14)
        assert len(l) == 1
        assert l[0] == 14

        l = list(range(6))
        module.setslice(l, ['a'])
        assert l == [0, 'a', 4, 5]

        l = list(range(6))
        module.setslice(l, None)
        assert l == [0, 4, 5]

        l = [1, 2, 3]
        module.setlistitem(l,0)
        assert l == [None, 2, 3]

        # tp_as_sequence should be filled, but tp_as_number should be NULL
        assert module.test_tp_as_() == 3

        l = module.newlist()
        p = l.pop()
        assert p == 1000
        p = l.pop(0)
        assert p == 3
        assert l == [-5]

    def test_list_macros(self):
        """The PyList_* macros cast, and calls expecting that build."""
        module = self.import_extension('foo', [
            ("test_macro_invocations", "METH_O",
             """
             PyObject* o = PyList_New(2);
             PyListObject* l = (PyListObject*)o;

             Py_INCREF(args);
             Py_INCREF(args);
             PyList_SET_ITEM(o, 0, args);
             PyList_SET_ITEM(l, 1, args);

             if(PyList_GET_ITEM(o, 0) != PyList_GET_ITEM(l, 1))
             {
                PyErr_SetString(PyExc_AssertionError, "PyList_GET_ITEM error");
                return NULL;
             }

             if(PyList_GET_SIZE(o) != PyList_GET_SIZE(l))
             {
                PyErr_SetString(PyExc_AssertionError, "PyList_GET_SIZE error");
                return NULL;
             }

             return o;
             """
            )
        ])
        s = 'abcdef'
        x = module.test_macro_invocations(s)
        assert x[0] is x[1] is s

    def test_get_item_macro(self):
        module = self.import_extension('foo', [
             ("test_get_item", "METH_NOARGS",
             """
                PyObject* o, *o2, *o3;
                o = PyList_New(1);

                o2 = PyBytes_FromString("test_get_item0");
                Py_INCREF(o2);
                PyList_SET_ITEM(o, 0, o2);

                o3 = PyList_GET_ITEM(o, 0);
                Py_INCREF(o3);
                Py_DECREF(o);
                Py_DECREF(o2);
                return o3;
             """)])
        assert module.test_get_item() == b'test_get_item0'

    def test_item_refcounts(self):
        """PyList_SET_ITEM leaks a reference to the target."""
        module = self.import_extension('foo', [
             ("test_refcount_diff", "METH_VARARGS",
             """
                /* test that the refcount differences for functions
                 * are correct. diff1 - expected refcount diff for i1,
                 *              diff2 - expected refcount diff for i2
                 */
                #define CHECKCOUNT(diff1, diff2, action) \
                    new_count1 = Py_REFCNT(i1); \
                    new_count2 = Py_REFCNT(i2); \
                    diff = new_count1 - old_count1; \
                    if (diff != diff1) {\
                        sprintf(errbuffer, action \
                            " i1 expected diff of %ld got %ld", (long)diff1, (long)diff); \
                    PyErr_SetString(PyExc_AssertionError, errbuffer); \
                    return NULL; } \
                    diff = new_count2 - old_count2; \
                    if (diff != diff2) {\
                        sprintf(errbuffer, action \
                            " i2 expected diff of %ld got %ld", (long)diff2, (long)diff); \
                    PyErr_SetString(PyExc_AssertionError, errbuffer); \
                    return NULL; } \
                    old_count1 = new_count1; \
                    old_count2 = new_count2;

                PyObject* tmp, *o = PyList_New(0);
                char errbuffer[1024];
                PyObject* i1 = PyTuple_GetItem(args, 0);
                PyObject* i2 = PyTuple_GetItem(args, 1);
                Py_ssize_t old_count1, new_count1;
                Py_ssize_t old_count2, new_count2;
                Py_ssize_t diff;
                int ret;

                old_count1 = Py_REFCNT(i1);
                old_count2 = Py_REFCNT(i2);

                ret = PyList_Append(o, i1);
                if (ret != 0)
                    return NULL;
                /* check the result of Append(), and also force the list
                   to use the CPyListStrategy now */
                if (PyList_GET_ITEM(o, 0) != i1)
                {
                    PyErr_SetString(PyExc_AssertionError, "Append() error?");
                    return NULL;
                }
                CHECKCOUNT(1, 0, "PyList_Append");

                Py_INCREF(i2);   /* for PyList_SET_ITEM */
                CHECKCOUNT(0, 1, "Py_INCREF");

                PyList_SET_ITEM(o, 0, i2);
                CHECKCOUNT(0, 0, "PyList_SET_ITEM");

                tmp = PyList_GET_ITEM(o, 0);
                if (tmp != i2)
                {
                    PyErr_SetString(PyExc_AssertionError, "SetItem() error?");
                    return NULL;
                }
                CHECKCOUNT(0, 0, "PyList_GET_ITEM");

                PyList_SetItem(o, 0, i1);
                CHECKCOUNT(0, -1, "PyList_Set_Item");

                PyList_GetItem(o, 0);
                CHECKCOUNT(0, 0, "PyList_Get_Item");

                Py_DECREF(o);
                #ifndef PYPY_VERSION
                {
                    // PyPy deletes only at teardown
                    CHECKCOUNT(-1, 0, "Py_DECREF(o)");
                }
                #endif
                return PyLong_FromSsize_t(0);
             """)])
        assert module.test_refcount_diff(["first"], ["second"]) == 0<|MERGE_RESOLUTION|>--- conflicted
+++ resolved
@@ -1,11 +1,8 @@
 from pypy.module.cpyext.test.test_api import BaseApiTest, raises_w
 from pypy.module.cpyext.test.test_cpyext import AppTestCpythonExtensionBase
-<<<<<<< HEAD
 from pypy.module.cpyext.pyobject import from_ref
-=======
 from pypy.module.cpyext.listobject import (
     PyList_Check, PyList_CheckExact, PyList_Size)
->>>>>>> 5583cb65
 
 class TestListObject(BaseApiTest):
     def test_list(self, space, api):
@@ -26,23 +23,13 @@
         assert not PyList_Check(space, space.newtuple([]))
         assert not PyList_CheckExact(space, space.newtuple([]))
 
-<<<<<<< HEAD
-        assert not api.PyList_Check(space.newtuple([]))
-        assert not api.PyList_CheckExact(space.newtuple([]))
-
-=======
->>>>>>> 5583cb65
     def test_get_size(self, space, api):
         l = api.PyList_New(0)
         assert api.PyList_GET_SIZE(l) == 0
         api.PyList_Append(l, space.wrap(3))
         assert api.PyList_GET_SIZE(l) == 1
 
-<<<<<<< HEAD
-    def test_size(self, space, api):
-=======
     def test_size(self, space):
->>>>>>> 5583cb65
         l = space.newlist([space.w_None, space.w_None])
         assert PyList_Size(space, l) == 2
         with raises_w(space, TypeError):
