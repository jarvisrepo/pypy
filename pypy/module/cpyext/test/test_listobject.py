from pypy.module.cpyext.test.test_api import BaseApiTest
from pypy.module.cpyext.test.test_cpyext import AppTestCpythonExtensionBase

class TestListObject(BaseApiTest):
    def test_list(self, space, api):
        L = space.appexec([], """():
            class L(list):
                pass
            return L
        """)

        l = api.PyList_New(0)
        assert api.PyList_Check(l)
        assert api.PyList_CheckExact(l)

        l = space.call_function(L)
        assert api.PyList_Check(l)
        assert not api.PyList_CheckExact(l)

        assert not api.PyList_Check(space.newtuple([]))
        assert not api.PyList_CheckExact(space.newtuple([]))

    def test_get_size(self, space, api):
        l = api.PyList_New(0)
        assert api.PyList_GET_SIZE(l) == 0
        api.PyList_Append(l, space.wrap(3))
        assert api.PyList_GET_SIZE(l) == 1

    def test_size(self, space, api):
        l = space.newlist([space.w_None, space.w_None])
        assert api.PyList_Size(l) == 2
        assert api.PyList_Size(space.w_None) == -1
        assert api.PyErr_Occurred() is space.w_TypeError
        api.PyErr_Clear()

    def test_insert(self, space, api):
        w_l = space.newlist([space.w_None, space.w_None])
        assert api.PyList_Insert(w_l, 0, space.wrap(1)) == 0
        assert api.PyList_Size(w_l) == 3
        assert api.PyList_Insert(w_l, 99, space.wrap(2)) == 0
        assert api.PyObject_Compare(api.PyList_GetItem(w_l, 3),
                                    space.wrap(2)) == 0
        # insert at index -1: next-to-last
        assert api.PyList_Insert(w_l, -1, space.wrap(3)) == 0
<<<<<<< HEAD
        assert space.unwrap(api.PyList_GetItem(w_l, 3)) == 3
=======
        assert api.PyObject_Compare(api.PyList_GET_ITEM(w_l, 3),
                                    space.wrap(3)) == 0
>>>>>>> d13bac66

    def test_sort(self, space, api):
        l = space.newlist([space.wrap(1), space.wrap(0), space.wrap(7000)])
        assert api.PyList_Sort(l) == 0
        assert space.eq_w(l, space.newlist([space.wrap(0), space.wrap(1), space.wrap(7000)]))

    def test_reverse(self, space, api):
        l = space.newlist([space.wrap(3), space.wrap(2), space.wrap(1)])
        assert api.PyList_Reverse(l) == 0
        assert space.eq_w(l, space.newlist([space.wrap(1), space.wrap(2), space.wrap(3)]))

    def test_list_tuple(self, space, api):
        w_l = space.newlist([space.wrap(3), space.wrap(2), space.wrap(1)])
        w_t = api.PyList_AsTuple(w_l)
        assert space.unwrap(w_t) == (3, 2, 1)

    def test_list_getslice(self, space, api):
        w_l = space.newlist([space.wrap(3), space.wrap(2), space.wrap(1)])
        w_s = api.PyList_GetSlice(w_l, 1, 5)
        assert space.unwrap(w_s) == [2, 1]

class AppTestListObject(AppTestCpythonExtensionBase):
    def test_basic_listobject(self):
        import sys
        module = self.import_extension('foo', [
            ("newlist", "METH_NOARGS",
             """
             PyObject *lst = PyList_New(3);
             PyList_SetItem(lst, 0, PyLong_FromLong(3));
             PyList_SetItem(lst, 2, PyLong_FromLong(1000));
             PyList_SetItem(lst, 1, PyLong_FromLong(-5));
             return lst;
             """
             ),
            ("setlistitem", "METH_VARARGS",
             """
             PyObject *l = PyTuple_GetItem(args, 0);
             int index = PyLong_AsLong(PyTuple_GetItem(args, 1));
             Py_INCREF(Py_None);
             if (PyList_SetItem(l, index, Py_None) < 0)
                return NULL;
             Py_INCREF(Py_None);
             return Py_None;
             """
             ),
             ("appendlist", "METH_VARARGS",
             """
             PyObject *l = PyTuple_GetItem(args, 0);
             PyList_Append(l, PyTuple_GetItem(args, 1));
             Py_RETURN_NONE;
             """
             ),
             ("setslice", "METH_VARARGS",
             """
             PyObject *l = PyTuple_GetItem(args, 0);
             PyObject *seq = PyTuple_GetItem(args, 1);
             if (seq == Py_None) seq = NULL;
             if (PyList_SetSlice(l, 1, 4, seq) < 0)
                 return NULL;
             Py_RETURN_NONE;
             """
             ),
            ('test_tp_as_', "METH_NOARGS",
             '''
               PyObject *l = PyList_New(3);
               int ok = l->ob_type->tp_as_sequence != NULL; /* 1 */
               ok += 2 * (l->ob_type->tp_as_number == NULL); /* 2 */
               Py_DECREF(l);
               return PyLong_FromLong(ok); /* should be 3 */
             '''
             ),
            ])
        l = module.newlist()
        assert l == [3, -5, 1000]
        module.setlistitem(l, 0)
        assert l[0] is None

        class L(list):
            def __setitem__(self):
                self.append("XYZ")

        l = L([1])
        module.setlistitem(l, 0)
        assert len(l) == 1

        raises(SystemError, module.setlistitem, (1, 2, 3), 0)

        l = []
        module.appendlist(l, 14)
        assert len(l) == 1
        assert l[0] == 14

        l = list(range(6))
        module.setslice(l, ['a'])
        assert l == [0, 'a', 4, 5]

        l = list(range(6))
        module.setslice(l, None)
        assert l == [0, 4, 5]

        l = [1, 2, 3]
        module.setlistitem(l,0)
        assert l == [None, 2, 3]

        # tp_as_sequence should be filled, but tp_as_number should be NULL
        assert module.test_tp_as_() == 3

    def test_list_macros(self):
        """The PyList_* macros cast, and calls expecting that build."""
        module = self.import_extension('foo', [
            ("test_macro_invocations", "METH_O",
             """
             PyObject* o = PyList_New(2);
             PyListObject* l = (PyListObject*)o;

             Py_INCREF(args);
             Py_INCREF(args);
             PyList_SET_ITEM(o, 0, args);
             PyList_SET_ITEM(l, 1, args);

             if(PyList_GET_ITEM(o, 0) != PyList_GET_ITEM(l, 1))
             {
                PyErr_SetString(PyExc_AssertionError, "PyList_GET_ITEM error");
                return NULL;
             }

             if(PyList_GET_SIZE(o) != PyList_GET_SIZE(l))
             {
                PyErr_SetString(PyExc_AssertionError, "PyList_GET_SIZE error");
                return NULL;
             }

             return o;
             """
            )
        ])
        s = 'abcdef'
        x = module.test_macro_invocations(s)
        assert x[0] is x[1] is s

    def test_get_item_macro(self):
        module = self.import_extension('foo', [
             ("test_get_item", "METH_NOARGS",
             """
                PyObject* o, *o2, *o3;
                o = PyList_New(1);

<<<<<<< HEAD
                o2 = PyLong_FromLong(0);
=======
                o2 = PyBytes_FromString("test_get_item0");
                Py_INCREF(o2);
>>>>>>> d13bac66
                PyList_SET_ITEM(o, 0, o2);

                o3 = PyList_GET_ITEM(o, 0);
                Py_INCREF(o3);
                Py_DECREF(o);
                Py_DECREF(o2);
                return o3;
             """)])
        assert module.test_get_item() == b'test_get_item0'

    def test_item_refcounts(self):
        """PyList_SET_ITEM leaks a reference to the target."""
        module = self.import_extension('foo', [
             ("test_refcount_diff", "METH_VARARGS",
             """
                /* test that the refcount differences for functions
                 * are correct. diff1 - expected refcount diff for i1,
                 *              diff2 - expected refcount diff for i2
                 */
                #define CHECKCOUNT(diff1, diff2, action) \
                    new_count1 = Py_REFCNT(i1); \
                    new_count2 = Py_REFCNT(i2); \
                    diff = new_count1 - old_count1; \
                    if (diff != diff1) {\
                        sprintf(errbuffer, action \
                            " i1 expected diff of %ld got %ld", (long)diff1, (long)diff); \
                    PyErr_SetString(PyExc_AssertionError, errbuffer); \
                    return NULL; } \
                    diff = new_count2 - old_count2; \
                    if (diff != diff2) {\
                        sprintf(errbuffer, action \
                            " i2 expected diff of %ld got %ld", (long)diff2, (long)diff); \
                    PyErr_SetString(PyExc_AssertionError, errbuffer); \
                    return NULL; } \
                    old_count1 = new_count1; \
                    old_count2 = new_count2;

                PyObject* tmp, *o = PyList_New(0);
                char errbuffer[1024];
                PyObject* i1 = PyTuple_GetItem(args, 0);
                PyObject* i2 = PyTuple_GetItem(args, 1);
                Py_ssize_t old_count1, new_count1;
                Py_ssize_t old_count2, new_count2;
                Py_ssize_t diff;
                int ret;

                old_count1 = Py_REFCNT(i1);
                old_count2 = Py_REFCNT(i2);

                ret = PyList_Append(o, i1);
                if (ret != 0) 
                    return NULL;
                /* check the result of Append(), and also force the list
                   to use the CPyListStrategy now */
                if (PyList_GET_ITEM(o, 0) != i1)
                {
                    PyErr_SetString(PyExc_AssertionError, "Append() error?");
                    return NULL;
                }
                CHECKCOUNT(1, 0, "PyList_Append");

                Py_INCREF(i2);   /* for PyList_SET_ITEM */
                CHECKCOUNT(0, 1, "Py_INCREF");

                PyList_SET_ITEM(o, 0, i2);
                CHECKCOUNT(0, 0, "PyList_SET_ITEM");

                tmp = PyList_GET_ITEM(o, 0);
                if (tmp != i2)
                {
                    PyErr_SetString(PyExc_AssertionError, "SetItem() error?");
                    return NULL;
                }
                CHECKCOUNT(0, 0, "PyList_GET_ITEM");

                PyList_SetItem(o, 0, i1);
                CHECKCOUNT(0, -1, "PyList_Set_Item");

                PyList_GetItem(o, 0);
                CHECKCOUNT(0, 0, "PyList_Get_Item");

                Py_DECREF(o); 
                #ifndef PYPY_VERSION
                {
                    // PyPy deletes only at teardown
                    CHECKCOUNT(-1, 0, "Py_DECREF(o)");
                }
                #endif
                return PyLong_FromSsize_t(0);
             """)])
        assert module.test_refcount_diff(["first"], ["second"]) == 0<|MERGE_RESOLUTION|>--- conflicted
+++ resolved
@@ -42,12 +42,8 @@
                                     space.wrap(2)) == 0
         # insert at index -1: next-to-last
         assert api.PyList_Insert(w_l, -1, space.wrap(3)) == 0
-<<<<<<< HEAD
-        assert space.unwrap(api.PyList_GetItem(w_l, 3)) == 3
-=======
         assert api.PyObject_Compare(api.PyList_GET_ITEM(w_l, 3),
                                     space.wrap(3)) == 0
->>>>>>> d13bac66
 
     def test_sort(self, space, api):
         l = space.newlist([space.wrap(1), space.wrap(0), space.wrap(7000)])
@@ -195,12 +191,8 @@
                 PyObject* o, *o2, *o3;
                 o = PyList_New(1);
 
-<<<<<<< HEAD
-                o2 = PyLong_FromLong(0);
-=======
                 o2 = PyBytes_FromString("test_get_item0");
                 Py_INCREF(o2);
->>>>>>> d13bac66
                 PyList_SET_ITEM(o, 0, o2);
 
                 o3 = PyList_GET_ITEM(o, 0);
