import sys
import StringIO

from pypy.module.cpyext.state import State
from pypy.module.cpyext.test.test_api import BaseApiTest
from pypy.module.cpyext.test.test_cpyext import AppTestCpythonExtensionBase
from rpython.rtyper.lltypesystem import rffi, ll2ctypes

from pypy.interpreter.gateway import interp2app

class TestExceptions(BaseApiTest):
    def test_GivenExceptionMatches(self, space, api):
        exc_matches = api.PyErr_GivenExceptionMatches

        string_exception = space.wrap('exception')
        instance = space.call_function(space.w_ValueError)
        assert exc_matches(string_exception, string_exception)
        assert exc_matches(instance, space.w_ValueError)
        assert exc_matches(space.w_ValueError, space.w_ValueError)
        assert exc_matches(space.w_IndexError, space.w_LookupError)
        assert not exc_matches(space.w_ValueError, space.w_LookupError)

        exceptions = space.newtuple([space.w_LookupError, space.w_ValueError])
        assert exc_matches(space.w_ValueError, exceptions)

    def test_ExceptionMatches(self, space, api):
        api.PyErr_SetObject(space.w_ValueError, space.wrap("message"))
        assert api.PyErr_ExceptionMatches(space.w_Exception)
        assert api.PyErr_ExceptionMatches(space.w_ValueError)
        assert not api.PyErr_ExceptionMatches(space.w_TypeError)

        api.PyErr_Clear()

    def test_Occurred(self, space, api):
        assert not api.PyErr_Occurred()
        string = rffi.str2charp("spam and eggs")
        api.PyErr_SetString(space.w_ValueError, string)
        rffi.free_charp(string)
        assert api.PyErr_Occurred() is space.w_ValueError

        api.PyErr_Clear()

    def test_SetObject(self, space, api):
        api.PyErr_SetObject(space.w_ValueError, space.wrap("a value"))
        assert api.PyErr_Occurred() is space.w_ValueError
        state = space.fromcache(State)
        assert space.eq_w(state.operror.get_w_value(space),
                          space.wrap("a value"))

        api.PyErr_Clear()

    def test_SetNone(self, space, api):
        api.PyErr_SetNone(space.w_KeyError)
        state = space.fromcache(State)
        assert space.eq_w(state.operror.w_type, space.w_KeyError)
        assert space.eq_w(state.operror.get_w_value(space), space.w_None)
        api.PyErr_Clear()

        api.PyErr_NoMemory()
        assert space.eq_w(state.operror.w_type, space.w_MemoryError)
        api.PyErr_Clear()

    def test_BadArgument(self, space, api):
        ret = api.PyErr_BadArgument()
        state = space.fromcache(State)
        assert space.eq_w(state.operror.w_type, space.w_TypeError)
        assert ret == 0
        api.PyErr_Clear()

    def test_Warning(self, space, api, capfd):
        message = rffi.str2charp("this is a warning")
        api.PyErr_WarnEx(None, message, 1)
        space.call_method(space.sys.get('stderr'), "flush")
        out, err = capfd.readouterr()
        assert ": UserWarning: this is a warning" in err
        rffi.free_charp(message)

    def test_print_err(self, space, api, capfd):
        api.PyErr_SetObject(space.w_Exception, space.wrap("cpyext is cool"))
        api.PyErr_Print()
        space.call_method(space.sys.get('stderr'), "flush")
        out, err = capfd.readouterr()
        assert "cpyext is cool" in err
        assert not api.PyErr_Occurred()

    def test_WriteUnraisable(self, space, api, capfd):
        api.PyErr_SetObject(space.w_ValueError, space.wrap("message"))
        w_where = space.wrap("location")
        api.PyErr_WriteUnraisable(w_where)
        space.call_method(space.sys.get('stderr'), "flush")
        out, err = capfd.readouterr()
        assert "Exception ValueError: 'message' in 'location' ignored" == err.strip()

class AppTestFetch(AppTestCpythonExtensionBase):
    def setup_class(cls):
        AppTestCpythonExtensionBase.setup_class.im_func(cls)
        space = cls.space

    def test_occurred(self):
        module = self.import_extension('foo', [
            ("check_error", "METH_NOARGS",
             '''
             PyErr_SetString(PyExc_TypeError, "message");
             PyErr_Occurred();
             PyErr_Clear();
             Py_RETURN_TRUE;
             '''
             ),
            ])
        assert module.check_error()

    def test_fetch_and_restore(self):
        module = self.import_extension('foo', [
            ("check_error", "METH_NOARGS",
             '''
             PyObject *type, *val, *tb;
             PyErr_SetString(PyExc_TypeError, "message");

             PyErr_Fetch(&type, &val, &tb);
             if (PyErr_Occurred())
                 return NULL;
             if (type != PyExc_TypeError)
                 Py_RETURN_FALSE;
             PyErr_Restore(type, val, tb);
             if (!PyErr_Occurred())
                 Py_RETURN_FALSE;
             PyErr_Clear();
             Py_RETURN_TRUE;
             '''
             ),
            ])
        assert module.check_error()


    def test_normalize(self):
        module = self.import_extension('foo', [
            ("check_error", "METH_NOARGS",
             '''
             PyObject *type, *val, *tb;
             PyErr_SetString(PyExc_TypeError, "message");

             PyErr_Fetch(&type, &val, &tb);
             if (type != PyExc_TypeError)
                 Py_RETURN_FALSE;
             if (!PyUnicode_Check(val))
                 Py_RETURN_FALSE;
             /* Normalize */
             PyErr_NormalizeException(&type, &val, &tb);
             if (type != PyExc_TypeError)
                 Py_RETURN_FALSE;
             if (val->ob_type != PyExc_TypeError)
                 Py_RETURN_FALSE;

             /* Normalize again */
             PyErr_NormalizeException(&type, &val, &tb);
             if (type != PyExc_TypeError)
                 Py_RETURN_FALSE;
             if (val->ob_type != PyExc_TypeError)
                 Py_RETURN_FALSE;

             PyErr_Restore(type, val, tb);
             PyErr_Clear();
             Py_RETURN_TRUE;
             '''
             ),
            ])
        assert module.check_error()

    def test_SetFromErrno(self):
        import sys
        if sys.platform != 'win32':
            skip("callbacks through ll2ctypes modify errno")
        import errno, os

        module = self.import_extension('foo', [
                ("set_from_errno", "METH_NOARGS",
                 '''
                 errno = EBADF;
                 PyErr_SetFromErrno(PyExc_OSError);
                 return NULL;
                 '''),
                ],
                prologue="#include <errno.h>")
        try:
            module.set_from_errno()
        except OSError as e:
            assert e.errno == errno.EBADF
            assert e.strerror == os.strerror(errno.EBADF)
            assert e.filename is None

    def test_SetFromErrnoWithFilename(self):
        import errno, os

        module = self.import_extension('foo', [
                ("set_from_errno", "METH_NOARGS",
                 '''
                 errno = EBADF;
                 PyErr_SetFromErrnoWithFilename(PyExc_OSError, "/path/to/file");
                 return NULL;
                 '''),
                ],
                prologue="#include <errno.h>")
<<<<<<< HEAD
        try:
            module.set_from_errno()
        except OSError as e:
            assert e.filename == "blyf"
            assert e.errno == errno.EBADF
            assert e.strerror == os.strerror(errno.EBADF)
=======
        exc_info = raises(OSError, module.set_from_errno)
        assert exc_info.value.filename == "/path/to/file"
        assert exc_info.value.errno == errno.EBADF
        assert exc_info.value.strerror == os.strerror(errno.EBADF)

    def test_SetFromErrnoWithFilename_NULL(self):
        import errno, os

        module = self.import_extension('foo', [
                ("set_from_errno", "METH_NOARGS",
                 '''
                 errno = EBADF;
                 PyErr_SetFromErrnoWithFilename(PyExc_OSError, NULL);
                 return NULL;
                 '''),
                ],
                prologue="#include <errno.h>")
        exc_info = raises(OSError, module.set_from_errno)
        assert exc_info.value.filename is None
        assert exc_info.value.errno == errno.EBADF
        assert exc_info.value.strerror == os.strerror(errno.EBADF)

    def test_SetFromErrnoWithFilenameObject__PyString(self):
        import errno, os

        module = self.import_extension('foo', [
                ("set_from_errno", "METH_NOARGS",
                 '''
                 errno = EBADF;
                 PyObject *filenameObject = PyString_FromString("/path/to/file");
                 PyErr_SetFromErrnoWithFilenameObject(PyExc_OSError, filenameObject);
                 Py_DECREF(filenameObject);
                 return NULL;
                 '''),
                ],
                prologue="#include <errno.h>")
        exc_info = raises(OSError, module.set_from_errno)
        assert exc_info.value.filename == "/path/to/file"
        assert exc_info.value.errno == errno.EBADF
        assert exc_info.value.strerror == os.strerror(errno.EBADF)

    def test_SetFromErrnoWithFilenameObject__PyInt(self):
        import errno, os

        module = self.import_extension('foo', [
                ("set_from_errno", "METH_NOARGS",
                 '''
                 errno = EBADF;
                 PyObject *intObject = PyInt_FromLong(3);
                 PyErr_SetFromErrnoWithFilenameObject(PyExc_OSError, intObject);
                 Py_DECREF(intObject);
                 return NULL;
                 '''),
                ],
                prologue="#include <errno.h>")
        exc_info = raises(OSError, module.set_from_errno)
        assert exc_info.value.filename == 3
        assert exc_info.value.errno == errno.EBADF
        assert exc_info.value.strerror == os.strerror(errno.EBADF)

    def test_SetFromErrnoWithFilenameObject__PyList(self):
        import errno, os

        module = self.import_extension('foo', [
                ("set_from_errno", "METH_NOARGS",
                 '''
                 errno = EBADF;
                 PyObject *lst = Py_BuildValue("[iis]", 1, 2, "three");
                 PyErr_SetFromErrnoWithFilenameObject(PyExc_OSError, lst);
                 Py_DECREF(lst);
                 return NULL;
                 '''),
                ],
                prologue="#include <errno.h>")
        exc_info = raises(OSError, module.set_from_errno)
        assert exc_info.value.filename == [1, 2, "three"]
        assert exc_info.value.errno == errno.EBADF
        assert exc_info.value.strerror == os.strerror(errno.EBADF)

    def test_SetFromErrnoWithFilenameObject__PyTuple(self):
        import errno, os

        module = self.import_extension('foo', [
                ("set_from_errno", "METH_NOARGS",
                 '''
                 errno = EBADF;
                 PyObject *tuple = Py_BuildValue("(iis)", 1, 2, "three");
                 PyErr_SetFromErrnoWithFilenameObject(PyExc_OSError, tuple);
                 Py_DECREF(tuple);
                 return NULL;
                 '''),
                ],
                prologue="#include <errno.h>")
        exc_info = raises(OSError, module.set_from_errno)
        assert exc_info.value.filename == (1, 2, "three")
        assert exc_info.value.errno == errno.EBADF
        assert exc_info.value.strerror == os.strerror(errno.EBADF)

    def test_SetFromErrnoWithFilenameObject__Py_None(self):
        import errno, os

        module = self.import_extension('foo', [
                ("set_from_errno", "METH_NOARGS",
                 '''
                 errno = EBADF;
                 PyObject *none = Py_BuildValue("");
                 PyErr_SetFromErrnoWithFilenameObject(PyExc_OSError, none);
                 Py_DECREF(none);
                 return NULL;
                 '''),
                ],
                prologue="#include <errno.h>")
        exc_info = raises(OSError, module.set_from_errno)
        assert exc_info.value.filename is None
        assert exc_info.value.errno == errno.EBADF
        assert exc_info.value.strerror == os.strerror(errno.EBADF)
>>>>>>> bb1ccbcb

    def test_PyErr_Display(self):
        module = self.import_extension('foo', [
            ("display_error", "METH_VARARGS",
             r'''
             PyObject *type, *val, *tb;
             PyErr_GetExcInfo(&type, &val, &tb);
             PyErr_Display(type, val, tb);
             Py_XDECREF(type);
             Py_XDECREF(val);
             Py_XDECREF(tb);
             Py_RETURN_NONE;
             '''),
            ])
        import io, sys
        sys.stderr = io.StringIO()
        try:
            1 / 0
        except ZeroDivisionError:
            module.display_error()
        finally:
            output = sys.stderr.getvalue()
            sys.stderr = sys.__stderr__
        assert "in test_PyErr_Display\n" in output
        assert "ZeroDivisionError" in output

    def test_GetSetExcInfo(self):
        import sys
        module = self.import_extension('foo', [
            ("getset_exc_info", "METH_VARARGS",
             r'''
             PyObject *type, *val, *tb;
             PyObject *new_type, *new_val, *new_tb;
             PyObject *result;

             if (!PyArg_ParseTuple(args, "OOO", &new_type, &new_val, &new_tb))
                 return NULL;

             PyErr_GetExcInfo(&type, &val, &tb);

             Py_INCREF(new_type);
             Py_INCREF(new_val);
             Py_INCREF(new_tb);
             PyErr_SetExcInfo(new_type, new_val, new_tb);

             result = Py_BuildValue("OOO",
                                    type ? type : Py_None,
                                    val  ? val  : Py_None,
                                    tb   ? tb   : Py_None);
             Py_XDECREF(type);
             Py_XDECREF(val);
             Py_XDECREF(tb);
             return result;
             '''
             ),
            ])
        try:
            raise ValueError(5)
        except ValueError as old_exc:
            new_exc = TypeError("TEST")
            orig_sys_exc_info = sys.exc_info()
            orig_exc_info = module.getset_exc_info(new_exc.__class__,
                                                   new_exc, None)
            new_sys_exc_info = sys.exc_info()
            new_exc_info = module.getset_exc_info(*orig_exc_info)
            reset_sys_exc_info = sys.exc_info()

            assert orig_exc_info[0] is old_exc.__class__
            assert orig_exc_info[1] is old_exc
            assert orig_exc_info == orig_sys_exc_info
            assert orig_exc_info == reset_sys_exc_info
            assert new_exc_info == (new_exc.__class__, new_exc, None)
            assert new_exc_info == new_sys_exc_info<|MERGE_RESOLUTION|>--- conflicted
+++ resolved
@@ -200,14 +200,6 @@
                  '''),
                 ],
                 prologue="#include <errno.h>")
-<<<<<<< HEAD
-        try:
-            module.set_from_errno()
-        except OSError as e:
-            assert e.filename == "blyf"
-            assert e.errno == errno.EBADF
-            assert e.strerror == os.strerror(errno.EBADF)
-=======
         exc_info = raises(OSError, module.set_from_errno)
         assert exc_info.value.filename == "/path/to/file"
         assert exc_info.value.errno == errno.EBADF
@@ -324,7 +316,6 @@
         assert exc_info.value.filename is None
         assert exc_info.value.errno == errno.EBADF
         assert exc_info.value.strerror == os.strerror(errno.EBADF)
->>>>>>> bb1ccbcb
 
     def test_PyErr_Display(self):
         module = self.import_extension('foo', [
