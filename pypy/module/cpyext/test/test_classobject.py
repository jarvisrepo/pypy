--- conflicted
+++ resolved
@@ -7,7 +7,6 @@
              """
                  return PyInstanceMethod_New(args);
              """)])
-<<<<<<< HEAD
 
         def testfunction(self):
             """some doc"""
@@ -28,10 +27,6 @@
         InstanceMethod.testmethod.attribute = "test"
         assert testfunction.attribute == "test"
         raises(AttributeError, setattr, inst.testmethod, "attribute", "test")
-=======
-        class C:
-            pass
-        assert module.get_classtype() is type(C)
 
     def test_pyclass_new_no_bases(self):
         module = self.import_extension('foo', [
@@ -43,5 +38,4 @@
         class Cls1:
             pass
         assert type(FooClass) is type(Cls1)
-        assert FooClass.__bases__ == Cls1.__bases__
->>>>>>> 755300c1
+        assert FooClass.__bases__ == Cls1.__bases__