--- conflicted
+++ resolved
@@ -381,16 +381,9 @@
 
     def test_AS(self, space):
         word = space.wrap(u'spam')
-<<<<<<< HEAD
         array = rffi.cast(rffi.CWCHARP, PyUnicode_AsUnicode(space, word))
         array2 = PyUnicode_AsUnicode(space, word)
-        for (i, char) in enumerate(space.unicode_w(word)):
-=======
-        array = rffi.cast(rffi.CWCHARP, PyUnicode_AS_DATA(space, word))
-        array2 = PyUnicode_AS_UNICODE(space, word)
-        array3 = PyUnicode_AsUnicode(space, word)
         for (i, char) in enumerate(space.utf8_w(word)):
->>>>>>> 572becf8
             assert array[i] == char
             assert array2[i] == char
         with raises_w(space, TypeError):
@@ -498,14 +491,9 @@
 
     def test_encode_utf8(self, space):
         u = rffi.unicode2wcharp(u'sp\x09m')
-<<<<<<< HEAD
         w_b = PyUnicode_EncodeUTF8(space, u, 4, None)
+        assert space.type(w_b) is space.w_bytes
         assert space.bytes_w(w_b) == u'sp\x09m'.encode('utf-8')
-=======
-        w_s = PyUnicode_EncodeUTF8(space, u, 4, None)
-        assert space.type(w_s) is space.w_bytes
-        assert space.bytes_w(w_s) == u'sp\x09m'.encode('utf-8')
->>>>>>> 572becf8
         rffi.free_wcharp(u)
 
     def test_encode_decimal(self, space):
@@ -660,29 +648,21 @@
     def test_fromobject(self, space):
         w_u = space.wrap(u'a')
         assert PyUnicode_FromObject(space, w_u) is w_u
-<<<<<<< HEAD
         with raises_w(space, TypeError):
             PyUnicode_FromObject(space, space.newbytes('test'))
         with raises_w(space, TypeError):
             PyUnicode_FromObject(space, space.newint(42))
 
-=======
-        assert space.utf8_w(
-            PyUnicode_FromObject(space, space.wrap('test'))) == 'test'
->>>>>>> 572becf8
 
     def test_decode(self, space):
         b_text = rffi.str2charp('caf\x82xx')
         b_encoding = rffi.str2charp('cp437')
-<<<<<<< HEAD
         b_errors = rffi.str2charp('strict')
         assert space.unicode_w(PyUnicode_Decode(
             space, b_text, 4, b_encoding, b_errors)) == u'caf\xe9'
-=======
         assert (space.utf8_w(
             PyUnicode_Decode(space, b_text, 4, b_encoding, None)) ==
             u'caf\xe9'.encode("utf-8"))
->>>>>>> 572becf8
 
         w_text = PyUnicode_FromEncodedObject(space, space.newbytes("test"), b_encoding, None)
         assert space.isinstance_w(w_text, space.w_unicode)
