from rpython.rtyper.lltypesystem import lltype
from pypy.module.cpyext.test.test_api import BaseApiTest

class TestIterator(BaseApiTest):
    def test_check(self, space, api):
        assert api.PyIndex_Check(space.wrap(12))
        assert api.PyIndex_Check(space.wraplong(-12L))
        assert not api.PyIndex_Check(space.wrap(12.1))
        assert not api.PyIndex_Check(space.wrap('12'))

        assert api.PyNumber_Check(space.wrap(12))
        assert api.PyNumber_Check(space.wraplong(-12L))
        assert api.PyNumber_Check(space.wrap(12.1))
        assert not api.PyNumber_Check(space.wrap('12'))
        assert not api.PyNumber_Check(space.wrap(1+3j))

    def test_number_long(self, space, api):
        w_l = api.PyNumber_Long(space.wrap(123))
        assert api.PyLong_CheckExact(w_l)
        w_l = api.PyNumber_Long(space.wrap("123"))
        assert api.PyLong_CheckExact(w_l)

    def test_number_long2(self, space, api):
        w_l = api.PyNumber_Long(space.wraplong(123L))
        assert api.PyLong_CheckExact(w_l)
        w_l = api.PyNumber_Long(space.wrap(2 << 65))
        assert api.PyLong_CheckExact(w_l)
        w_l = api.PyNumber_Long(space.wrap(42.3))
        assert api.PyLong_CheckExact(w_l)
        w_l = api.PyNumber_Long(space.wrap("42"))
        assert api.PyLong_CheckExact(w_l)

    def test_number_index(self, space, api):
        w_l = api.PyNumber_Index(space.wraplong(123L))
        assert api.PyLong_CheckExact(w_l)
        w_l = api.PyNumber_Index(space.wrap(42.3))
        assert w_l is None
        api.PyErr_Clear()

    def test_numbermethods(self, space, api):
        assert "ab" == space.unwrap(
            api.PyNumber_Add(space.wrap("a"), space.wrap("b")))
        assert "aaa" == space.unwrap(
            api.PyNumber_Multiply(space.wrap("a"), space.wrap(3)))

        w_l = space.newlist([1, 2, 3])
        w_l2 = api.PyNumber_Multiply(w_l, space.wrap(3))
        assert api.PyObject_Size(w_l2) == 9
        assert api.PyObject_Size(w_l) == 3

        w_l3 = api.PyNumber_InPlaceMultiply(w_l, space.wrap(3))
        assert api.PyObject_Size(w_l) == 9
        assert w_l3 is w_l

        # unary function
        assert 9 == space.unwrap(api.PyNumber_Absolute(space.wrap(-9)))

        # power
        assert 9 == space.unwrap(
            api.PyNumber_Power(space.wrap(3), space.wrap(2), space.w_None))
        assert 4 == space.unwrap(
            api.PyNumber_Power(space.wrap(3), space.wrap(2), space.wrap(5)))
        assert 9 == space.unwrap(
<<<<<<< HEAD
            api.PyNumber_InPlacePower(space.wrap(3), space.wrap(2), space.w_None))
=======
            api.PyNumber_InPlacePower(space.wrap(3), space.wrap(2), space.w_None))

class AppTestCNumber(AppTestCpythonExtensionBase):
    def test_app_coerce(self):
        if self.runappdirect:
            py.test.xfail('crashes with TypeError')
        mod = self.import_extension('foo', [
            ("test_fail", "METH_NOARGS",
             '''
                PyObject * hello = PyString_FromString("hello");
                PyObject * float1 = PyFloat_FromDouble(1.0);
                int retVal = PyNumber_Coerce(&hello, &float1);
                Py_DECREF(hello);
                Py_DECREF(float1);
                return PyInt_FromLong(retVal);
            '''),
            ("test", "METH_NOARGS",
             '''
                PyObject * float1p = PyFloat_FromDouble(1.0);
                PyObject * int3p   = PyInt_FromLong(3);
                PyObject * tupl = PyTuple_New(2);
                PyObject float1 = *float1p;
                PyObject int3 = *int3p;
                int retVal = PyNumber_CoerceEx(&int3p, &float1p);
                if (retVal == 0)
                {
                    PyTuple_SET_ITEM(tupl, 0, int3p);
                    PyTuple_SET_ITEM(tupl, 1, float1p);
                }
                Py_DECREF(&int3);
                Py_DECREF(&float1);
                Py_DECREF(int3p);
                Py_DECREF(float1p);
                return tupl;
            ''')])
        assert mod.test_fail() == -1
        '''tupl = mod.test()
        assert tupl[0] == 3.
        assert tupl[1] == 1.
        assert isinstance(tupl[0], float)'''

    def test_PyNumber_Check(self):        
        mod = self.import_extension('foo', [
            ("test_PyNumber_Check", "METH_VARARGS",
             '''
                PyObject *obj = PyTuple_GET_ITEM(args, 0);
                int val = PyNumber_Check(obj);
                return PyInt_FromLong(val);
            ''')])
        val = mod.test_PyNumber_Check(10)
        assert val == 1
>>>>>>> 35875d8c
<|MERGE_RESOLUTION|>--- conflicted
+++ resolved
@@ -61,49 +61,7 @@
         assert 4 == space.unwrap(
             api.PyNumber_Power(space.wrap(3), space.wrap(2), space.wrap(5)))
         assert 9 == space.unwrap(
-<<<<<<< HEAD
             api.PyNumber_InPlacePower(space.wrap(3), space.wrap(2), space.w_None))
-=======
-            api.PyNumber_InPlacePower(space.wrap(3), space.wrap(2), space.w_None))
-
-class AppTestCNumber(AppTestCpythonExtensionBase):
-    def test_app_coerce(self):
-        if self.runappdirect:
-            py.test.xfail('crashes with TypeError')
-        mod = self.import_extension('foo', [
-            ("test_fail", "METH_NOARGS",
-             '''
-                PyObject * hello = PyString_FromString("hello");
-                PyObject * float1 = PyFloat_FromDouble(1.0);
-                int retVal = PyNumber_Coerce(&hello, &float1);
-                Py_DECREF(hello);
-                Py_DECREF(float1);
-                return PyInt_FromLong(retVal);
-            '''),
-            ("test", "METH_NOARGS",
-             '''
-                PyObject * float1p = PyFloat_FromDouble(1.0);
-                PyObject * int3p   = PyInt_FromLong(3);
-                PyObject * tupl = PyTuple_New(2);
-                PyObject float1 = *float1p;
-                PyObject int3 = *int3p;
-                int retVal = PyNumber_CoerceEx(&int3p, &float1p);
-                if (retVal == 0)
-                {
-                    PyTuple_SET_ITEM(tupl, 0, int3p);
-                    PyTuple_SET_ITEM(tupl, 1, float1p);
-                }
-                Py_DECREF(&int3);
-                Py_DECREF(&float1);
-                Py_DECREF(int3p);
-                Py_DECREF(float1p);
-                return tupl;
-            ''')])
-        assert mod.test_fail() == -1
-        '''tupl = mod.test()
-        assert tupl[0] == 3.
-        assert tupl[1] == 1.
-        assert isinstance(tupl[0], float)'''
 
     def test_PyNumber_Check(self):        
         mod = self.import_extension('foo', [
@@ -111,8 +69,7 @@
              '''
                 PyObject *obj = PyTuple_GET_ITEM(args, 0);
                 int val = PyNumber_Check(obj);
-                return PyInt_FromLong(val);
+                return PyLong_FromLong(val);
             ''')])
         val = mod.test_PyNumber_Check(10)
-        assert val == 1
->>>>>>> 35875d8c
+        assert val == 1