--- conflicted
+++ resolved
@@ -85,7 +85,6 @@
             ''')])
         val = mod.test_PyNumber_Check(10)
         assert val == 1
-<<<<<<< HEAD
         #
         class MyIndex:
             def __index__(self):
@@ -95,7 +94,6 @@
             assert val == 1
         else:
             assert val == 0
-=======
 
     def test_number_tobase(self):
         import sys
@@ -137,5 +135,4 @@
             except ValueError:
                 pass
             else:
-                assert False, 'expected TypeError'
->>>>>>> 72df06dd
+                assert False, 'expected TypeError'