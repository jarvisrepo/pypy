--- conflicted
+++ resolved
@@ -135,9 +135,6 @@
             except SystemError:
                 pass
             else:
-<<<<<<< HEAD
-                assert False, 'expected SystemError'
-=======
                 assert False, 'expected TypeError'
         # large number:
         num = 2**66
@@ -145,8 +142,6 @@
         assert mod.pynumber_tobase(num, 8) == '0o10000000000000000000000'
         assert mod.pynumber_tobase(num, 10) == str(num)
         assert mod.pynumber_tobase(num, 16) == '0x40000000000000000'
-
->>>>>>> 76518252
 
     def test_index_check(self):
         # issue 3383: CPython only checks for the presence of __index__,
@@ -169,6 +164,7 @@
         assert mod.check_index(m)
         m = Missing()
         assert not mod.check_index(m)
+
     def test_number_to_ssize_t(self):
         import sys
         mod = self.import_extension('foo', [
