#include "Python.h"
#include "structmember.h"

#if PY_MAJOR_VERSION >= 3
    #define PyInt_FromLong PyLong_FromLong
    #define PyInt_AsLong PyLong_AsLong
<<<<<<< HEAD
=======
    #define PyThing_FromStringAndSize PyUnicode_FromStringAndSize
    #define PyThing_FromString PyUnicode_FromString
    # defin PyThing_Check PyUnicode_Check
    #define _PyThing_AsString _PyUnicode_AsString
#else
    #define PyThing_FromStringAndSize PyString_FromStringAndSize
    #define PyThing_FromString PyString_FromString
    #define PyThing_Check PyString_Check
    #define _PyThing_AsString PyString_AsString
>>>>>>> 2c793546
#endif

typedef struct {
    PyObject_HEAD
    int    foo;        /* the context holder */
    PyObject *foo_object;
    char *foo_string;
    char foo_string_inplace[5];
    short foo_short;
    long foo_long;
    unsigned short foo_ushort;
    unsigned int foo_uint;
    unsigned long foo_ulong;
    signed char foo_byte;
    unsigned char foo_ubyte;
    unsigned char foo_bool;
    float foo_float;
    double foo_double;
    long long foo_longlong;
    unsigned long long foo_ulonglong;
    Py_ssize_t foo_ssizet;
} fooobject;

static PyTypeObject footype;

static fooobject *
newfooobject(void)
{
    fooobject *foop;

    foop = PyObject_New(fooobject, &footype);
    if (foop == NULL)
        return NULL;

    foop->foo = 42;
    foop->foo_object = NULL;
    foop->foo_string = "Hello from PyPy";
    strncpy(foop->foo_string_inplace, "spam", 5);
    return foop;
}


/* foo methods */

static PyObject *
foo_copy(fooobject *self)
{
    fooobject *foop;

    if ((foop = newfooobject()) == NULL)
        return NULL;

    foop->foo = self->foo;

    return (PyObject *)foop;
}

static PyObject *
foo_create(fooobject *self)
{
    return (PyObject*)newfooobject();
}

static PyObject *
foo_classmeth(PyObject *cls)
{
    Py_INCREF(cls);
    return cls;
}

static PyObject *
foo_unset(fooobject *self)
{
    self->foo_string = NULL;
    Py_RETURN_NONE;
}


static PyMethodDef foo_methods[] = {
    {"copy",      (PyCFunction)foo_copy,      METH_NOARGS,  NULL},
    {"create",    (PyCFunction)foo_create,    METH_NOARGS|METH_STATIC,  NULL},
    {"classmeth", (PyCFunction)foo_classmeth, METH_NOARGS|METH_CLASS,  NULL},
    {"unset_string_member", (PyCFunction)foo_unset, METH_NOARGS, NULL},
    {NULL, NULL}                 /* sentinel */
};

static PyObject *
foo_get_name(PyObject *self, void *closure)
{
<<<<<<< HEAD
    return PyUnicode_FromStringAndSize("Foo Example", 11);
=======
    return PyThing_FromStringAndSize("Foo Example", 11);
>>>>>>> 2c793546
}

static PyObject *
foo_get_foo(PyObject *self, void *closure)
{
  return PyInt_FromLong(((fooobject*)self)->foo);
}

static PyGetSetDef foo_getseters[] = {
    {"name",
     (getter)foo_get_name, NULL,
     NULL,
     NULL},
     {"foo",
     (getter)foo_get_foo, NULL,
     NULL,
     NULL},
    {NULL}  /* Sentinel */
};

static PyObject *
foo_repr(PyObject *self)
{
    PyObject *format;

<<<<<<< HEAD
    format = PyUnicode_FromString("<Foo>");
=======
    format = PyThing_FromString("<Foo>");
>>>>>>> 2c793546
    if (format == NULL) return NULL;
    return format;
}

static PyObject *
foo_call(PyObject *self, PyObject *args, PyObject *kwds)
{
    Py_INCREF(kwds);
    return kwds;
}

static int
foo_setattro(fooobject *self, PyObject *name, PyObject *value)
{
    char *name_str;
<<<<<<< HEAD
    if (!PyUnicode_Check(name)) {
        PyErr_SetObject(PyExc_AttributeError, name);
        return -1;
    }
    name_str = _PyUnicode_AsString(name);
=======
    if (!PyThing_Check(name)) {
        PyErr_SetObject(PyExc_AttributeError, name);
        return -1;
    }
    name_str = _PyThing_AsString(name);
>>>>>>> 2c793546
    if (strcmp(name_str, "set_foo") == 0)
    {
        long v = PyInt_AsLong(value);
        if (v == -1 && PyErr_Occurred())
            return -1;
        self->foo = v;
        return 0;
    }
    return PyObject_GenericSetAttr((PyObject *)self, name, value);
}

static PyMemberDef foo_members[] = {
    {"int_member", T_INT, offsetof(fooobject, foo), 0,
     "A helpful docstring."},
    {"int_member_readonly", T_INT, offsetof(fooobject, foo), READONLY,
     "A helpful docstring."},
    {"broken_member", 0xaffe, 0, 0, NULL},
    {"object_member", T_OBJECT, offsetof(fooobject, foo_object), 0,
     "A Python object."},
    {"object_member_ex", T_OBJECT_EX, offsetof(fooobject, foo_object), 0,
     "A Python object."},
    {"string_member", T_STRING, offsetof(fooobject, foo_string), 0,
     "A string."},
    {"string_member_inplace", T_STRING_INPLACE,
     offsetof(fooobject, foo_string_inplace), 0, "An inplace string."},
    {"char_member", T_CHAR, offsetof(fooobject, foo_string_inplace), 0, NULL},

    {"short_member", T_SHORT, offsetof(fooobject, foo_short), 0, NULL},
    {"long_member", T_LONG, offsetof(fooobject, foo_long), 0, NULL},
    {"ushort_member", T_USHORT, offsetof(fooobject, foo_ushort), 0, NULL},
    {"uint_member", T_UINT, offsetof(fooobject, foo_uint), 0, NULL},
    {"ulong_member", T_ULONG, offsetof(fooobject, foo_ulong), 0, NULL},
    {"byte_member", T_BYTE, offsetof(fooobject, foo_byte), 0, NULL},
    {"ubyte_member", T_UBYTE, offsetof(fooobject, foo_ubyte), 0, NULL},
    {"bool_member", T_BOOL, offsetof(fooobject, foo_bool), 0, NULL},
    {"float_member", T_FLOAT, offsetof(fooobject, foo_float), 0, NULL},
    {"double_member", T_DOUBLE, offsetof(fooobject, foo_double), 0, NULL},
    {"longlong_member", T_LONGLONG, offsetof(fooobject, foo_longlong), 0, NULL},
    {"ulonglong_member", T_ULONGLONG, offsetof(fooobject, foo_ulonglong), 0, NULL},
    {"ssizet_member", T_PYSSIZET, offsetof(fooobject, foo_ssizet), 0, NULL},
    {NULL}  /* Sentinel */
};

PyDoc_STRVAR(foo_doc, "foo is for testing.");

static PyTypeObject footype = {
    PyVarObject_HEAD_INIT(NULL, 0)
    "foo.foo",               /*tp_name*/
    sizeof(fooobject),       /*tp_size*/
    0,                       /*tp_itemsize*/
    /* methods */
    0,                       /*tp_dealloc*/
    0,                       /*tp_print*/
    0,                       /*tp_getattr*/
    0,                       /*tp_setattr*/
    0,                       /*tp_compare*/
    foo_repr,                /*tp_repr*/
    0,                       /*tp_as_number*/
    0,                       /*tp_as_sequence*/
    0,                       /*tp_as_mapping*/
    0,                       /*tp_hash*/
    foo_call,                /*tp_call*/
    0,                       /*tp_str*/
    0,                       /*tp_getattro*/
    (setattrofunc)foo_setattro, /*tp_setattro*/
    0,                       /*tp_as_buffer*/
    Py_TPFLAGS_DEFAULT | Py_TPFLAGS_BASETYPE, /*tp_flags*/
    foo_doc,                 /*tp_doc*/
    0,                       /*tp_traverse*/
    0,                       /*tp_clear*/
    0,                       /*tp_richcompare*/
    0,                       /*tp_weaklistoffset*/
    0,                       /*tp_iter*/
    0,                       /*tp_iternext*/
    foo_methods,             /*tp_methods*/
    foo_members,             /*tp_members*/
    foo_getseters,           /*tp_getset*/
};

/* A type that inherits from 'unicode */

typedef struct {
    PyUnicodeObject HEAD;
    int val;
} UnicodeSubclassObject;


static int UnicodeSubclass_init(UnicodeSubclassObject *self, PyObject *args, PyObject *kwargs) {
    self->val = 42;
    return 0;
}

static PyObject *
UnicodeSubclass_escape(PyTypeObject* type, PyObject *args)
{
    Py_RETURN_TRUE;
}

static PyObject *
UnicodeSubclass_get_val(UnicodeSubclassObject *self) {
    return PyInt_FromLong(self->val);
}

static PyMethodDef UnicodeSubclass_methods[] = {
    {"escape", (PyCFunction) UnicodeSubclass_escape, METH_VARARGS, NULL},
    {"get_val", (PyCFunction) UnicodeSubclass_get_val, METH_NOARGS, NULL},
    {NULL}  /* Sentinel */
};

PyTypeObject UnicodeSubtype = {
    PyObject_HEAD_INIT(NULL)
    0,
    "foo.fuu",
    sizeof(UnicodeSubclassObject),
    0,
    0,          /*tp_dealloc*/
    0,          /*tp_print*/
    0,          /*tp_getattr*/
    0,          /*tp_setattr*/
    0,          /*tp_compare*/
    0,          /*tp_repr*/
    0,          /*tp_as_number*/
    0,          /*tp_as_sequence*/
    0,          /*tp_as_mapping*/
    0,          /*tp_hash */

    0,          /*tp_call*/
    0,          /*tp_str*/
    0,          /*tp_getattro*/
    0,          /*tp_setattro*/
    0,          /*tp_as_buffer*/

    Py_TPFLAGS_DEFAULT | Py_TPFLAGS_BASETYPE | Py_TPFLAGS_CHECKTYPES, /*tp_flags*/
    0,          /*tp_doc*/

    0,          /*tp_traverse*/
    0,          /*tp_clear*/

    0,          /*tp_richcompare*/
    0,          /*tp_weaklistoffset*/

    0,          /*tp_iter*/
    0,          /*tp_iternext*/

    /* Attribute descriptor and subclassing stuff */

    UnicodeSubclass_methods,/*tp_methods*/
    0,          /*tp_members*/
    0,          /*tp_getset*/
    0,          /*tp_base*/
    0,          /*tp_dict*/

    0,          /*tp_descr_get*/
    0,          /*tp_descr_set*/
    0,          /*tp_dictoffset*/

    (initproc) UnicodeSubclass_init, /*tp_init*/
    0,          /*tp_alloc  will be set to PyType_GenericAlloc in module init*/
    0,          /*tp_new*/
    0,          /*tp_free  Low-level free-memory routine */
    0,          /*tp_is_gc For PyObject_IS_GC */
    0,          /*tp_bases*/
    0,          /*tp_mro method resolution order */
    0,          /*tp_cache*/
    0,          /*tp_subclasses*/
    0           /*tp_weaklist*/
};

PyTypeObject UnicodeSubtype2 = {
    PyObject_HEAD_INIT(NULL)
    0,
    "foo.fuu2",
    sizeof(UnicodeSubclassObject),
    0,
    0,          /*tp_dealloc*/
    0,          /*tp_print*/
    0,          /*tp_getattr*/
    0,          /*tp_setattr*/
    0,          /*tp_compare*/
    0,          /*tp_repr*/
    0,          /*tp_as_number*/
    0,          /*tp_as_sequence*/
    0,          /*tp_as_mapping*/
    0,          /*tp_hash */

    0,          /*tp_call*/
    0,          /*tp_str*/
    0,          /*tp_getattro*/
    0,          /*tp_setattro*/
    0,          /*tp_as_buffer*/

    Py_TPFLAGS_DEFAULT | Py_TPFLAGS_BASETYPE | Py_TPFLAGS_CHECKTYPES, /*tp_flags*/
    0,          /*tp_doc*/

    0,          /*tp_traverse*/
    0,          /*tp_clear*/

    0,          /*tp_richcompare*/
    0,          /*tp_weaklistoffset*/

    0,          /*tp_iter*/
    0,          /*tp_iternext*/

    /* Attribute descriptor and subclassing stuff */

    0,          /*tp_methods*/
    0,          /*tp_members*/
    0,          /*tp_getset*/
    0,          /*tp_base*/
    0,          /*tp_dict*/

    0,          /*tp_descr_get*/
    0,          /*tp_descr_set*/
    0,          /*tp_dictoffset*/

    0,          /*tp_init*/
    0,          /*tp_alloc  will be set to PyType_GenericAlloc in module init*/
    0,          /*tp_new*/
    0,          /*tp_free  Low-level free-memory routine */
    0,          /*tp_is_gc For PyObject_IS_GC */
    0,          /*tp_bases*/
    0,          /*tp_mro method resolution order */
    0,          /*tp_cache*/
    0,          /*tp_subclasses*/
    0           /*tp_weaklist*/
};

PyTypeObject UnicodeSubtype3 = {
    PyObject_HEAD_INIT(NULL)
    0,
    "foo.fuu3",
    sizeof(UnicodeSubclassObject)
};

/* A Metatype */

PyTypeObject MetaType = {
    PyObject_HEAD_INIT(NULL)
    0,
    "foo.Meta",
    sizeof(PyHeapTypeObject),/*tp_basicsize*/
    0,          /*tp_itemsize*/
    0,          /*tp_dealloc*/
    0,          /*tp_print*/
    0,          /*tp_getattr*/
    0,          /*tp_setattr*/
    0,          /*tp_compare*/
    0,          /*tp_repr*/
    0,          /*tp_as_number*/
    0,          /*tp_as_sequence*/
    0,          /*tp_as_mapping*/
    0,          /*tp_hash */

    0,          /*tp_call*/
    0,          /*tp_str*/
    0,          /*tp_getattro*/
    0,          /*tp_setattro*/
    0,          /*tp_as_buffer*/

    Py_TPFLAGS_DEFAULT | Py_TPFLAGS_BASETYPE | Py_TPFLAGS_CHECKTYPES, /*tp_flags*/
    0,          /*tp_doc*/

    0,          /*tp_traverse*/
    0,          /*tp_clear*/

    0,          /*tp_richcompare*/
    0,          /*tp_weaklistoffset*/

    0,          /*tp_iter*/
    0,          /*tp_iternext*/

    /* Attribute descriptor and subclassing stuff */

    0,          /*tp_methods*/
    0,          /*tp_members*/
    0,          /*tp_getset*/
    0,          /*tp_base*/
    0,          /*tp_dict*/

    0,          /*tp_descr_get*/
    0,          /*tp_descr_set*/
    0,          /*tp_dictoffset*/

    0,          /*tp_init*/
    0,          /*tp_alloc*/
    0,          /*tp_new*/
    0,          /*tp_free*/
    0,          /*tp_is_gc*/
    0,          /*tp_bases*/
    0,          /*tp_mro*/
    0,          /*tp_cache*/
    0,          /*tp_subclasses*/
    0           /*tp_weaklist*/
};


/* foo functions */

static PyObject *
foo_new(PyObject *self, PyObject *args)
{
    fooobject *foop;

    if ((foop = newfooobject()) == NULL) {
        return NULL;
    }

    return (PyObject *)foop;
}

static int initerrtype_init(PyObject *self, PyObject *args, PyObject *kwargs) {
    PyErr_SetString(PyExc_ValueError, "init raised an error!");
    return -1;
}


PyTypeObject InitErrType = {
    PyObject_HEAD_INIT(NULL)
    0,
    "foo.InitErrType",
    sizeof(PyObject),/*tp_basicsize*/
    0,          /*tp_itemsize*/
    0,          /*tp_dealloc*/
    0,          /*tp_print*/
    0,          /*tp_getattr*/
    0,          /*tp_setattr*/
    0,          /*tp_compare*/
    0,          /*tp_repr*/
    0,          /*tp_as_number*/
    0,          /*tp_as_sequence*/
    0,          /*tp_as_mapping*/
    0,          /*tp_hash */

    0,          /*tp_call*/
    0,          /*tp_str*/
    0,          /*tp_getattro*/
    0,          /*tp_setattro*/
    0,          /*tp_as_buffer*/

    Py_TPFLAGS_DEFAULT | Py_TPFLAGS_BASETYPE | Py_TPFLAGS_CHECKTYPES, /*tp_flags*/
    0,          /*tp_doc*/

    0,          /*tp_traverse*/
    0,          /*tp_clear*/

    0,          /*tp_richcompare*/
    0,          /*tp_weaklistoffset*/

    0,          /*tp_iter*/
    0,          /*tp_iternext*/

    /* Attribute descriptor and subclassing stuff */

    0,          /*tp_methods*/
    0,          /*tp_members*/
    0,          /*tp_getset*/
    0,          /*tp_base*/
    0,          /*tp_dict*/

    0,          /*tp_descr_get*/
    0,          /*tp_descr_set*/
    0,          /*tp_dictoffset*/

    initerrtype_init,          /*tp_init*/
    0,          /*tp_alloc*/
    0,          /*tp_new*/
    0,          /*tp_free*/
    0,          /*tp_is_gc*/
    0,          /*tp_bases*/
    0,          /*tp_mro*/
    0,          /*tp_cache*/
    0,          /*tp_subclasses*/
    0           /*tp_weaklist*/
};

PyObject * prop_descr_get(PyObject *self, PyObject *obj, PyObject *type)
{
    if (obj == NULL)
	obj = Py_None;
    if (type == NULL)
	type = Py_None;

    return PyTuple_Pack(3, self, obj, type);
}

int prop_descr_set(PyObject *self, PyObject *obj, PyObject *value)
{
    int res;
    if (value != NULL) {
	PyObject *result = PyTuple_Pack(2, self, value);
	res = PyObject_SetAttrString(obj, "y", result);
	Py_DECREF(result);
    }
    else {
	res = PyObject_SetAttrString(obj, "z", self);
    }
    return res;
}


PyTypeObject SimplePropertyType = {
    PyObject_HEAD_INIT(NULL)
    0,
    "foo.Property",
    sizeof(PyObject),
    0,
    0,          /*tp_dealloc*/
    0,          /*tp_print*/
    0,          /*tp_getattr*/
    0,          /*tp_setattr*/
    0,          /*tp_compare*/
    0,          /*tp_repr*/
    0,          /*tp_as_number*/
    0,          /*tp_as_sequence*/
    0,          /*tp_as_mapping*/
    0,          /*tp_hash */

    0,          /*tp_call*/
    0,          /*tp_str*/
    0,          /*tp_getattro*/
    0,          /*tp_setattro*/
    0,          /*tp_as_buffer*/

    Py_TPFLAGS_DEFAULT | Py_TPFLAGS_BASETYPE | Py_TPFLAGS_CHECKTYPES, /*tp_flags*/
    0,          /*tp_doc*/

    0,          /*tp_traverse*/
    0,          /*tp_clear*/

    0,          /*tp_richcompare*/
    0,          /*tp_weaklistoffset*/

    0,          /*tp_iter*/
    0,          /*tp_iternext*/

    /* Attribute descriptor and subclassing stuff */

    0,          /*tp_methods*/
    0,          /*tp_members*/
    0,          /*tp_getset*/
    0,          /*tp_base*/
    0,          /*tp_dict*/

    prop_descr_get, /*tp_descr_get*/
    prop_descr_set, /*tp_descr_set*/
    0,          /*tp_dictoffset*/

    0,          /*tp_init*/
    0,          /*tp_alloc  will be set to PyType_GenericAlloc in module init*/
    0,          /*tp_new*/
    0,          /*tp_free  Low-level free-memory routine */
    0,          /*tp_is_gc For PyObject_IS_GC */
    0,          /*tp_bases*/
    0,          /*tp_mro method resolution order */
    0,          /*tp_cache*/
    0,          /*tp_subclasses*/
    0           /*tp_weaklist*/
};

/* A type with a custom allocator */
static void custom_dealloc(PyObject *ob)
{
    free(ob);
}

static PyTypeObject CustomType;

static PyObject *newCustom(PyObject *self, PyObject *args)
{
    PyObject *obj = calloc(1, sizeof(PyObject));
    obj->ob_type = &CustomType;
    _Py_NewReference(obj);
    return obj;
}

static PyTypeObject CustomType = {
    PyObject_HEAD_INIT(NULL)
    0,
    "foo.Custom",            /*tp_name*/
    sizeof(PyObject),        /*tp_size*/
    0,                       /*tp_itemsize*/
    /* methods */
    (destructor)custom_dealloc, /*tp_dealloc*/
};

static PyTypeObject TupleLike = {
    PyObject_HEAD_INIT(NULL)
    0,
    "foo.TupleLike",         /*tp_name*/
    sizeof(PyObject),        /*tp_size*/
};


static PyObject *size_of_instances(PyObject *self, PyObject *t)
{
    return PyInt_FromLong(((PyTypeObject *)t)->tp_basicsize);
}


static PyObject * is_TupleLike(PyObject *self, PyObject * t)
{
    int tf = t->ob_type == &TupleLike;
    if (t->ob_type->tp_itemsize == 0)
        return PyInt_FromLong(-1);
    return PyInt_FromLong(tf);
}

/* List of functions exported by this module */

static PyMethodDef foo_functions[] = {
    {"new",        (PyCFunction)foo_new, METH_NOARGS, NULL},
    {"newCustom",  (PyCFunction)newCustom, METH_NOARGS, NULL},
    {"size_of_instances", (PyCFunction)size_of_instances, METH_O, NULL},
    {"is_TupleLike", (PyCFunction)is_TupleLike, METH_O, NULL},
    {NULL,        NULL}    /* Sentinel */
};

#if PY_MAJOR_VERSION >= 3
static struct PyModuleDef moduledef = {
    PyModuleDef_HEAD_INIT,
    "foo",
    "Module Doc",
    -1,
    foo_functions, 
    NULL,
    NULL,
    NULL,
    NULL,
};
#define INITERROR return NULL

/* Initialize this module. */
#ifdef __GNUC__
extern __attribute__((visibility("default")))
#else
extern __declspec(dllexport)
#endif

PyMODINIT_FUNC
PyInit_foo(void)

#else

#define INITERROR return

static struct PyModuleDef moduledef = {
    PyModuleDef_HEAD_INIT,
    "foo",
    "Module Doc",
    -1,
    foo_functions, 
    NULL,
    NULL,
    NULL,
    NULL,
};

/* Initialize this module. */
#ifdef __GNUC__
extern __attribute__((visibility("default")))
#else
extern __declspec(dllexport)
#endif

PyMODINIT_FUNC
<<<<<<< HEAD
PyInit_foo(void)
=======
initfoo(void)
#endif
>>>>>>> 2c793546
{
    PyObject *d;
#if PY_MAJOR_VERSION >= 3
    PyObject *module = PyModule_Create(&moduledef);
#else
    PyObject *module = Py_InitModule("foo", foo_functions);
#endif
    if (module == NULL)
        INITERROR;

    footype.tp_new = PyType_GenericNew;

    UnicodeSubtype.tp_base = &PyUnicode_Type;
    UnicodeSubtype2.tp_base = &UnicodeSubtype;
    MetaType.tp_base = &PyType_Type;

    if (PyType_Ready(&footype) < 0)
<<<<<<< HEAD
        return NULL;
    if (PyType_Ready(&UnicodeSubtype) < 0)
        return NULL;
    if (PyType_Ready(&UnicodeSubtype2) < 0)
        return NULL;
    if (PyType_Ready(&MetaType) < 0)
        return NULL;
    if (PyType_Ready(&InitErrType) < 0)
        return NULL;
    if (PyType_Ready(&SimplePropertyType) < 0)
        return NULL;
=======
        INITERROR;
    if (PyType_Ready(&UnicodeSubtype) < 0)
        INITERROR;
    if (PyType_Ready(&UnicodeSubtype2) < 0)
        INITERROR;
    if (PyType_Ready(&MetaType) < 0)
        INITERROR;
    if (PyType_Ready(&InitErrType) < 0)
        INITERROR;
    if (PyType_Ready(&SimplePropertyType) < 0)
        INITERROR;
>>>>>>> 2c793546

    SimplePropertyType.tp_new = PyType_GenericNew;
    InitErrType.tp_new = PyType_GenericNew;

    CustomType.ob_type = &MetaType;
    if (PyType_Ready(&CustomType) < 0)
<<<<<<< HEAD
        return NULL;
=======
        INITERROR;
>>>>>>> 2c793546

    UnicodeSubtype3.tp_flags = Py_TPFLAGS_DEFAULT;
    UnicodeSubtype3.tp_base = &UnicodeSubtype;
    UnicodeSubtype3.tp_bases = Py_BuildValue("(OO)", &UnicodeSubtype,
                                                    &CustomType);
    if (PyType_Ready(&UnicodeSubtype3) < 0)
<<<<<<< HEAD
        return NULL;

    m = PyModule_Create(&moduledef);
    if (m == NULL)
        return NULL;
    d = PyModule_GetDict(m);
    if (d == NULL)
        return NULL;
    if (PyDict_SetItemString(d, "fooType", (PyObject *)&footype) < 0)
        return NULL;
    if (PyDict_SetItemString(d, "UnicodeSubtype", (PyObject *) &UnicodeSubtype) < 0)
        return NULL;
    if (PyDict_SetItemString(d, "UnicodeSubtype2", (PyObject *) &UnicodeSubtype2) < 0)
        return NULL;
    if (PyDict_SetItemString(d, "UnicodeSubtype3", (PyObject *) &UnicodeSubtype3) < 0)
        return NULL;
    if (PyDict_SetItemString(d, "MetaType", (PyObject *) &MetaType) < 0)
        return NULL;
    if (PyDict_SetItemString(d, "InitErrType", (PyObject *) &InitErrType) < 0)
        return NULL;
    if (PyDict_SetItemString(d, "Property", (PyObject *) &SimplePropertyType) < 0)
        return NULL;
    if (PyDict_SetItemString(d, "Custom", (PyObject *) &CustomType) < 0)
        return NULL;
    return m;
=======
        INITERROR;

    TupleLike.tp_base = &PyTuple_Type;
    if (PyType_Ready(&TupleLike) < 0)
        return;


    d = PyModule_GetDict(module);
    if (d == NULL)
        INITERROR;
    if (PyDict_SetItemString(d, "fooType", (PyObject *)&footype) < 0)
        INITERROR;
    if (PyDict_SetItemString(d, "UnicodeSubtype", (PyObject *) &UnicodeSubtype) < 0)
        INITERROR;
    if (PyDict_SetItemString(d, "UnicodeSubtype2", (PyObject *) &UnicodeSubtype2) < 0)
        INITERROR;
    if (PyDict_SetItemString(d, "UnicodeSubtype3", (PyObject *) &UnicodeSubtype3) < 0)
        INITERROR;
    if (PyDict_SetItemString(d, "MetaType", (PyObject *) &MetaType) < 0)
        INITERROR;
    if (PyDict_SetItemString(d, "InitErrType", (PyObject *) &InitErrType) < 0)
        INITERROR;
    if (PyDict_SetItemString(d, "Property", (PyObject *) &SimplePropertyType) < 0)
        INITERROR;
    if (PyDict_SetItemString(d, "Custom", (PyObject *) &CustomType) < 0)
        INITERROR;
    if (PyDict_SetItemString(d, "TupleLike", (PyObject *) &TupleLike) < 0)
        INITERROR;
#if PY_MAJOR_VERSION >=3
    return module;
#endif
>>>>>>> 2c793546
}<|MERGE_RESOLUTION|>--- conflicted
+++ resolved
@@ -4,18 +4,15 @@
 #if PY_MAJOR_VERSION >= 3
     #define PyInt_FromLong PyLong_FromLong
     #define PyInt_AsLong PyLong_AsLong
-<<<<<<< HEAD
-=======
     #define PyThing_FromStringAndSize PyUnicode_FromStringAndSize
     #define PyThing_FromString PyUnicode_FromString
-    # defin PyThing_Check PyUnicode_Check
+    #define PyThing_Check PyUnicode_Check
     #define _PyThing_AsString _PyUnicode_AsString
 #else
     #define PyThing_FromStringAndSize PyString_FromStringAndSize
     #define PyThing_FromString PyString_FromString
     #define PyThing_Check PyString_Check
     #define _PyThing_AsString PyString_AsString
->>>>>>> 2c793546
 #endif
 
 typedef struct {
@@ -105,11 +102,7 @@
 static PyObject *
 foo_get_name(PyObject *self, void *closure)
 {
-<<<<<<< HEAD
-    return PyUnicode_FromStringAndSize("Foo Example", 11);
-=======
     return PyThing_FromStringAndSize("Foo Example", 11);
->>>>>>> 2c793546
 }
 
 static PyObject *
@@ -135,11 +128,7 @@
 {
     PyObject *format;
 
-<<<<<<< HEAD
-    format = PyUnicode_FromString("<Foo>");
-=======
     format = PyThing_FromString("<Foo>");
->>>>>>> 2c793546
     if (format == NULL) return NULL;
     return format;
 }
@@ -155,19 +144,11 @@
 foo_setattro(fooobject *self, PyObject *name, PyObject *value)
 {
     char *name_str;
-<<<<<<< HEAD
-    if (!PyUnicode_Check(name)) {
-        PyErr_SetObject(PyExc_AttributeError, name);
-        return -1;
-    }
-    name_str = _PyUnicode_AsString(name);
-=======
     if (!PyThing_Check(name)) {
         PyErr_SetObject(PyExc_AttributeError, name);
         return -1;
     }
     name_str = _PyThing_AsString(name);
->>>>>>> 2c793546
     if (strcmp(name_str, "set_foo") == 0)
     {
         long v = PyInt_AsLong(value);
@@ -713,18 +694,6 @@
 
 #define INITERROR return
 
-static struct PyModuleDef moduledef = {
-    PyModuleDef_HEAD_INIT,
-    "foo",
-    "Module Doc",
-    -1,
-    foo_functions, 
-    NULL,
-    NULL,
-    NULL,
-    NULL,
-};
-
 /* Initialize this module. */
 #ifdef __GNUC__
 extern __attribute__((visibility("default")))
@@ -733,12 +702,8 @@
 #endif
 
 PyMODINIT_FUNC
-<<<<<<< HEAD
-PyInit_foo(void)
-=======
 initfoo(void)
 #endif
->>>>>>> 2c793546
 {
     PyObject *d;
 #if PY_MAJOR_VERSION >= 3
@@ -756,80 +721,35 @@
     MetaType.tp_base = &PyType_Type;
 
     if (PyType_Ready(&footype) < 0)
-<<<<<<< HEAD
-        return NULL;
+        INITERROR;
     if (PyType_Ready(&UnicodeSubtype) < 0)
-        return NULL;
+        INITERROR;
     if (PyType_Ready(&UnicodeSubtype2) < 0)
-        return NULL;
+        INITERROR;
     if (PyType_Ready(&MetaType) < 0)
-        return NULL;
+        INITERROR;
     if (PyType_Ready(&InitErrType) < 0)
-        return NULL;
+        INITERROR;
     if (PyType_Ready(&SimplePropertyType) < 0)
-        return NULL;
-=======
-        INITERROR;
-    if (PyType_Ready(&UnicodeSubtype) < 0)
-        INITERROR;
-    if (PyType_Ready(&UnicodeSubtype2) < 0)
-        INITERROR;
-    if (PyType_Ready(&MetaType) < 0)
-        INITERROR;
-    if (PyType_Ready(&InitErrType) < 0)
-        INITERROR;
-    if (PyType_Ready(&SimplePropertyType) < 0)
-        INITERROR;
->>>>>>> 2c793546
+        INITERROR;
 
     SimplePropertyType.tp_new = PyType_GenericNew;
     InitErrType.tp_new = PyType_GenericNew;
 
     CustomType.ob_type = &MetaType;
     if (PyType_Ready(&CustomType) < 0)
-<<<<<<< HEAD
-        return NULL;
-=======
-        INITERROR;
->>>>>>> 2c793546
+        INITERROR;
 
     UnicodeSubtype3.tp_flags = Py_TPFLAGS_DEFAULT;
     UnicodeSubtype3.tp_base = &UnicodeSubtype;
     UnicodeSubtype3.tp_bases = Py_BuildValue("(OO)", &UnicodeSubtype,
                                                     &CustomType);
     if (PyType_Ready(&UnicodeSubtype3) < 0)
-<<<<<<< HEAD
-        return NULL;
-
-    m = PyModule_Create(&moduledef);
-    if (m == NULL)
-        return NULL;
-    d = PyModule_GetDict(m);
-    if (d == NULL)
-        return NULL;
-    if (PyDict_SetItemString(d, "fooType", (PyObject *)&footype) < 0)
-        return NULL;
-    if (PyDict_SetItemString(d, "UnicodeSubtype", (PyObject *) &UnicodeSubtype) < 0)
-        return NULL;
-    if (PyDict_SetItemString(d, "UnicodeSubtype2", (PyObject *) &UnicodeSubtype2) < 0)
-        return NULL;
-    if (PyDict_SetItemString(d, "UnicodeSubtype3", (PyObject *) &UnicodeSubtype3) < 0)
-        return NULL;
-    if (PyDict_SetItemString(d, "MetaType", (PyObject *) &MetaType) < 0)
-        return NULL;
-    if (PyDict_SetItemString(d, "InitErrType", (PyObject *) &InitErrType) < 0)
-        return NULL;
-    if (PyDict_SetItemString(d, "Property", (PyObject *) &SimplePropertyType) < 0)
-        return NULL;
-    if (PyDict_SetItemString(d, "Custom", (PyObject *) &CustomType) < 0)
-        return NULL;
-    return m;
-=======
         INITERROR;
 
     TupleLike.tp_base = &PyTuple_Type;
     if (PyType_Ready(&TupleLike) < 0)
-        return;
+        INITERROR;
 
 
     d = PyModule_GetDict(module);
@@ -856,5 +776,4 @@
 #if PY_MAJOR_VERSION >=3
     return module;
 #endif
->>>>>>> 2c793546
 }