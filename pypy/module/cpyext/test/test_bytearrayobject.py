from pypy.module.cpyext.test.test_cpyext import AppTestCpythonExtensionBase

class AppTestStringObject(AppTestCpythonExtensionBase):
    def test_basic(self):
        module = self.import_extension('foo', [
            ("get_hello1", "METH_NOARGS",
             """
                 return PyByteArray_FromStringAndSize(
                     "Hello world<should not be included>", 11);
             """),
            ("get_hello2", "METH_NOARGS",
             """
                 return PyByteArray_FromStringAndSize("Hello world", 12);
             """),
            ("test_Size", "METH_NOARGS",
             """
                 PyObject* s = PyByteArray_FromStringAndSize("Hello world", 12);
                 int result = 0;
                 size_t expected_size;

                 if(PyByteArray_Size(s) == 12) {
                     result = 1;
                 }
                 #ifdef PYPY_VERSION
                    expected_size = sizeof(void*)*3;
                 #elif defined Py_DEBUG
                    expected_size = 64;
                 #else
                    expected_size = 48;
                 #endif
                 if(s->ob_type->tp_basicsize != expected_size)
                 {
<<<<<<< HEAD
                     printf("tp_basicsize==%ld\\n", s->ob_type->tp_basicsize);
=======
                     printf("tp_basicsize==%ld\\n",
                            (long)s->ob_type->tp_basicsize); 
>>>>>>> c368c440
                     result = 0;
                 }
                 Py_DECREF(s);
                 return PyBool_FromLong(result);
             """),
             ("test_is_bytearray", "METH_VARARGS",
             """
                return PyBool_FromLong(PyByteArray_Check(PyTuple_GetItem(args, 0)));
             """)], prologue='#include <stdlib.h>')
        assert module.get_hello1() == b'Hello world'
        assert module.get_hello2() == b'Hello world\x00'
        assert module.test_Size()
        assert module.test_is_bytearray(bytearray(b""))
        assert not module.test_is_bytearray(())

    def test_bytearray_buffer_init(self):
        module = self.import_extension('foo', [
            ("getbytearray", "METH_NOARGS",
             """
                 PyObject *s, *t;
                 char* c;
                 Py_ssize_t len;

                 s = PyByteArray_FromStringAndSize(NULL, 4);
                 if (s == NULL)
                    return NULL;
                 t = PyByteArray_FromStringAndSize(NULL, 3);
                 if (t == NULL)
                    return NULL;
                 Py_DECREF(t);
                 c = PyByteArray_AsString(s);
                 if (c == NULL)
                 {
                     PyErr_SetString(PyExc_ValueError, "non-null bytearray object expected");
                     return NULL;
                 }
                 c[0] = 'a';
                 c[1] = 'b';
                 c[2] = 0;
                 c[3] = 'c';
                 return s;
             """),
            ])
        s = module.getbytearray()
        assert len(s) == 4
        assert s == b'ab\x00c'

    def test_bytearray_mutable(self):
        module = self.import_extension('foo', [
            ("mutable", "METH_NOARGS",
             """
                PyObject *base;
                char * p_str;
                base = PyByteArray_FromStringAndSize("test", 10);
                if (PyByteArray_GET_SIZE(base) != 10)
                    return PyLong_FromLong(-PyByteArray_GET_SIZE(base));
                memcpy(PyByteArray_AS_STRING(base), "works", 6);
                Py_INCREF(base);
                return base;
             """),
            ])
        s = module.mutable()
        if s == b'\x00' * 10:
            assert False, "no RW access to bytearray"
        assert s[:6] == b'works\x00'

    def test_AsByteArray(self):
        module = self.import_extension('foo', [
            ("getbytearray", "METH_NOARGS",
             """
                 PyObject* s1 = PyByteArray_FromStringAndSize("test", 4);
                 if (s1 == NULL)
                     return NULL;
                 const char* c = PyByteArray_AsString(s1);
                 PyObject* s2 = PyByteArray_FromStringAndSize(c, 4);
                 Py_DECREF(s1);
                 return s2;
             """),
            ])
        s = module.getbytearray()
        assert s == b'test'

    def test_manipulations(self):
        module = self.import_extension('foo', [
            ("bytearray_from_bytes", "METH_VARARGS",
             '''
             return PyByteArray_FromStringAndSize(PyBytes_AsString(
                       PyTuple_GetItem(args, 0)), 4);
             '''
            ),
            ("bytes_from_bytearray", "METH_VARARGS",
             '''
                char * buf;
                int n;
                PyObject * obj;
                obj = PyTuple_GetItem(args, 0);
                buf = PyByteArray_AsString(obj);
                if (buf == NULL)
                {
                    PyErr_SetString(PyExc_ValueError, "non-null bytearray object expected");
                    return NULL;
                }
                n = PyByteArray_Size(obj);
                return PyBytes_FromStringAndSize(buf, n);
             '''
            ),
            ("concat", "METH_VARARGS",
             """
                PyObject * ret, *right, *left;
                PyObject *ba1, *ba2;
                if (!PyArg_ParseTuple(args, "OO", &left, &right)) {
                    return PyUnicode_FromString("parse failed");
                }
                ba1 = PyByteArray_FromObject(left);
                ba2 = PyByteArray_FromObject(right);
                if (ba1 == NULL || ba2 == NULL)
                {
                    /* exception should be set */
                    return NULL;
                }
                ret = PyByteArray_Concat(ba1, ba2);
                return ret;
             """)])
        assert module.bytearray_from_bytes(b"huheduwe") == b"huhe"
        assert module.bytes_from_bytearray(bytearray(b'abc')) == b'abc'
        raises(ValueError, module.bytes_from_bytearray, 4.0)
        ret = module.concat(b'abc', b'def')
        assert ret == b'abcdef'
        assert not isinstance(ret, str)
        assert isinstance(ret, bytearray)
        raises(TypeError, module.concat, b'abc', u'def')

    def test_bytearray_resize(self):
        module = self.import_extension('foo', [
            ("bytearray_resize", "METH_VARARGS",
             '''
             PyObject *obj, *ba;
             int newsize, oldsize, ret;
             if (!PyArg_ParseTuple(args, "Oi", &obj, &newsize)) {
                 return PyUnicode_FromString("parse failed");
             }

             ba = PyByteArray_FromObject(obj);
             if (ba == NULL)
                 return NULL;
             oldsize = PyByteArray_Size(ba);
             if (oldsize == 0)
             {
                  return PyUnicode_FromString("oldsize is 0");
             }
             ret = PyByteArray_Resize(ba, newsize);
             if (ret != 0)
             {
                  printf("ret, oldsize, newsize= %d, %d, %d\\n", ret, oldsize, newsize);
                  return NULL;
             }
             return ba;
             '''
            )])
        ret = module.bytearray_resize(b'abc', 6)
        assert len(ret) == 6,"%s, len=%d" % (ret, len(ret))
        assert ret == b'abc\x00\x00\x00'
        ret = module.bytearray_resize(b'abcdefghi', 4)
        assert len(ret) == 4,"%s, len=%d" % (ret, len(ret))
        assert ret == b'abcd'<|MERGE_RESOLUTION|>--- conflicted
+++ resolved
@@ -30,12 +30,8 @@
                  #endif
                  if(s->ob_type->tp_basicsize != expected_size)
                  {
-<<<<<<< HEAD
-                     printf("tp_basicsize==%ld\\n", s->ob_type->tp_basicsize);
-=======
                      printf("tp_basicsize==%ld\\n",
                             (long)s->ob_type->tp_basicsize); 
->>>>>>> c368c440
                      result = 0;
                  }
                  Py_DECREF(s);
