--- conflicted
+++ resolved
@@ -312,13 +312,6 @@
 
     def test_wrapper(self):
         # Copy the Cython 3.0.0alpha10 version of specmethodstring tests
-<<<<<<< HEAD
-        from types import MethodWrapperType
         mod = self.import_module(name="specmethdocstring")
         c = mod.C()
-        print(c.__iter__.__doc__)
-=======
-        mod = self.import_module(name="specmethdocstring")
-        c = mod.C()
->>>>>>> 20318c08
         assert c.__iter__.__doc__ == "usable docstring"