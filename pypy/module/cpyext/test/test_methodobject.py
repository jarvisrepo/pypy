from pypy.module.cpyext.test.test_api import BaseApiTest
from pypy.module.cpyext.test.test_cpyext import AppTestCpythonExtensionBase
from pypy.module.cpyext.methodobject import PyMethodDef
from pypy.module.cpyext.api import ApiFunction
from pypy.module.cpyext.pyobject import PyObject, make_ref
from pypy.module.cpyext.methodobject import (
    PyDescr_NewMethod, PyCFunction)
from rpython.rtyper.lltypesystem import rffi, lltype

class AppTestMethodObject(AppTestCpythonExtensionBase):

    def test_call_METH_NOARGS(self):
        mod = self.import_extension('MyModule', [
            ('getarg_NO', 'METH_NOARGS',
             '''
             if(args) {
                 Py_INCREF(args);
                 return args;
             }
             else {
                 Py_INCREF(Py_None);
                 return Py_None;
             }
             '''
             ),
            ])
        assert mod.getarg_NO() is None
        raises(TypeError, mod.getarg_NO, 1)
        raises(TypeError, mod.getarg_NO, 1, 1)

    def test_call_METH_O(self):
        mod = self.import_extension('MyModule', [
            ('getarg_O', 'METH_O',
             '''
             Py_INCREF(args);
             return args;
             '''
             ),
            ])
        assert mod.getarg_O(1) == 1
        assert mod.getarg_O.__name__ == "getarg_O"
        raises(TypeError, mod.getarg_O)
        raises(TypeError, mod.getarg_O, 1, 1)

    def test_call_METH_VARARGS(self):
        mod = self.import_extension('MyModule', [
            ('getarg_VARARGS', 'METH_VARARGS',
             '''
             return Py_BuildValue("Ol", args, args->ob_refcnt);
             '''
             ),
            ])
        # check that we pass the expected tuple of arguments AND that the
        # recnt is 1. In particular, on PyPy refcnt==1 means that we created
        # the PyObject tuple directly, without passing from a w_tuple; as
        # such, the tuple will be immediately freed after the call, without
        # having to wait until the GC runs.
        #
        tup, refcnt = mod.getarg_VARARGS()
        assert tup == ()
        # the empty tuple is shared on CPython, so the refcnt will be >1. On
        # PyPy it is not shared, though.
        if not self.runappdirect:
            assert refcnt == 1
        #
        tup, refcnt = mod.getarg_VARARGS(1)
        assert tup == (1,)
        assert refcnt == 1
        #
        tup, refcnt = mod.getarg_VARARGS(1, 2, 3)
        assert tup == (1, 2, 3)
        assert refcnt == 1
        #
        raises(TypeError, mod.getarg_VARARGS, k=1)

    def test_call_METH_KEYWORDS(self):
        mod = self.import_extension('MyModule', [
            ('getarg_KW', 'METH_VARARGS | METH_KEYWORDS',
             '''
             if (!kwargs) kwargs = Py_None;
             return Py_BuildValue("OO", args, kwargs);
             '''
             ),
            ])
        assert mod.getarg_KW(1) == ((1,), None)
        assert mod.getarg_KW(1, 2) == ((1, 2), None)
        assert mod.getarg_KW(a=3, b=4) == ((), {'a': 3, 'b': 4})
        assert mod.getarg_KW(1, 2, a=3, b=4) == ((1, 2), {'a': 3, 'b': 4})
        assert mod.getarg_KW.__name__ == "getarg_KW"
        assert mod.getarg_KW(*(), **{}) == ((), {})


    def test_func_attributes(self):
        mod = self.import_extension('MyModule', [
            ('isCFunction', 'METH_O',
             '''
             if(PyCFunction_Check(args)) {
                 PyCFunctionObject* func = (PyCFunctionObject*)args;
                 return PyUnicode_FromString(func->m_ml->ml_name);
             }
             else {
                 Py_RETURN_FALSE;
             }
             '''
             ),
            ('getModule', 'METH_O',
             '''
             if(PyCFunction_Check(args)) {
                 PyCFunctionObject* func = (PyCFunctionObject*)args;
                 Py_INCREF(func->m_module);
                 return func->m_module;
             }
             else {
                 Py_RETURN_FALSE;
             }
             '''
             ),
            ('isSameFunction', 'METH_O',
             '''
             PyCFunction ptr = PyCFunction_GetFunction(args);
             if (!ptr) return NULL;
             if (ptr == (PyCFunction)MyModule_getModule)
                 Py_RETURN_TRUE;
             else
                 Py_RETURN_FALSE;
             '''
             ),
            ])
        assert mod.isCFunction(mod.getModule) == "getModule"
        assert mod.getModule(mod.getModule) == 'MyModule'
        if self.runappdirect:  # XXX: fails untranslated
            assert mod.isSameFunction(mod.getModule)
        raises(SystemError, mod.isSameFunction, 1)

    def test_function_as_method(self):
        # Unlike user functions, builtins don't become methods
        mod = self.import_extension('foo', [
            ('f', 'METH_NOARGS',
            '''
                return PyLong_FromLong(42);
            '''),
            ])
        class A(object): pass
        A.f = mod.f
        A.g = lambda: 42
        # Unbound method
        assert A.f() == A.g() == 42
        # Bound method
        assert A().f() == 42
        raises(TypeError, A().g)

    def test_check(self):
        mod = self.import_extension('foo', [
            ('check', 'METH_O',
            '''
                return PyLong_FromLong(PyCFunction_Check(args));
            '''),
            ])
        from math import degrees
        assert mod.check(degrees) == 1
        assert mod.check(list) == 0
        assert mod.check(sorted) == 1
        def func():
            pass
        class A(object):
            def meth(self):
                pass
            @staticmethod
            def stat():
                pass
        assert mod.check(func) == 0
        assert mod.check(A) == 0
        assert mod.check(A.meth) == 0
        assert mod.check(A.stat) == 0

    def test_module_attribute(self):
        mod = self.import_extension('MyModule', [
            ('getarg_NO', 'METH_NOARGS',
             '''
                 Py_INCREF(Py_None);
                 return Py_None;
             '''
             ),
            ])
        assert mod.getarg_NO() is None
        assert mod.getarg_NO.__module__ == 'MyModule'
        mod.getarg_NO.__module__ = 'foobar'
        assert mod.getarg_NO.__module__ == 'foobar'

<<<<<<< HEAD
    def test_text_signature(self):
        mod = self.import_module('docstrings')
        assert mod.no_doc.__doc__ is None
        assert mod.no_doc.__text_signature__ is None
        assert mod.empty_doc.__doc__ is None
        assert mod.empty_doc.__text_signature__ is None
        assert mod.no_sig.__doc__
        assert mod.no_sig.__text_signature__ is None
        assert mod.invalid_sig.__doc__
        assert mod.invalid_sig.__text_signature__ is None
        assert mod.invalid_sig2.__doc__
        assert mod.invalid_sig2.__text_signature__ is None
        assert mod.with_sig.__doc__
        assert mod.with_sig.__text_signature__ == '($module, /, sig)'
        assert mod.with_sig_but_no_doc.__doc__ is None
        assert mod.with_sig_but_no_doc.__text_signature__ == '($module, /, sig)'
        assert mod.with_signature_and_extra_newlines.__doc__
        assert (mod.with_signature_and_extra_newlines.__text_signature__ ==
                '($module, /, parameter)')
=======
    def test_callfunc(self):
        mod = self.import_extension('foo', [
            ('callfunc', 'METH_VARARGS',
             '''
                PyObject *func, *argseq=NULL, *kwargs=NULL;
                if (!PyArg_ParseTuple(args, "O|OO", &func, &argseq, &kwargs)) {
                    return NULL;
                }
                if (!PyCFunction_Check(func)) {
                    Py_RETURN_FALSE;
                }
                if (argseq == NULL) {
                    return PyCFunction_Call(func, NULL, NULL);
                }
                if (kwargs == NULL) {
                    return PyCFunction_Call(func, argseq, NULL);
                }
                return PyCFunction_Call(func, argseq, kwargs);
             '''
             ),
             # Define some C functions so we can test this
             ('func_NOARGS', 'METH_NOARGS',
              '''
                    Py_RETURN_TRUE;
              '''),
            ('func_KW', 'METH_VARARGS | METH_KEYWORDS',
             '''
             if (!kwargs) kwargs = Py_None;
             return Py_BuildValue("OO", args, kwargs);
             '''
             ),
            ])
        ret = mod.callfunc(mod.func_NOARGS, ())
        assert ret is True
        ret = mod.callfunc(mod.func_KW, (1, 2, 3), {'a':'a', 'b':'b', 'c':'c'})
        assert ret == ((1, 2, 3), {'a':'a', 'b':'b', 'c':'c'})
        with raises(TypeError):
            mod.callfunc(mod.func_NOARGS, (), {'a': 'a'})
        with raises(TypeError):
            mod.callfunc(mod.func_NOARGS, (1, 2, 3))
>>>>>>> 71e688db
<|MERGE_RESOLUTION|>--- conflicted
+++ resolved
@@ -73,6 +73,27 @@
         #
         raises(TypeError, mod.getarg_VARARGS, k=1)
 
+    def test_call_METH_OLDARGS(self):
+        mod = self.import_extension('MyModule', [
+            ('getarg_OLD', 'METH_OLDARGS',
+             '''
+             if(args) {
+                 return Py_BuildValue("Ol", args, args->ob_refcnt);
+             }
+             else {
+                 Py_INCREF(Py_None);
+                 return Py_None;
+             }
+             '''
+             ),
+            ])
+        assert mod.getarg_OLD() is None
+        val, refcnt = mod.getarg_OLD(1)
+        assert val == 1
+        val, refcnt = mod.getarg_OLD(1, 2)
+        assert val == (1, 2)
+        assert refcnt == 1 # see the comments in the test above
+
     def test_call_METH_KEYWORDS(self):
         mod = self.import_extension('MyModule', [
             ('getarg_KW', 'METH_VARARGS | METH_KEYWORDS',
@@ -88,7 +109,6 @@
         assert mod.getarg_KW(1, 2, a=3, b=4) == ((1, 2), {'a': 3, 'b': 4})
         assert mod.getarg_KW.__name__ == "getarg_KW"
         assert mod.getarg_KW(*(), **{}) == ((), {})
-
 
     def test_func_attributes(self):
         mod = self.import_extension('MyModule', [
@@ -187,7 +207,6 @@
         mod.getarg_NO.__module__ = 'foobar'
         assert mod.getarg_NO.__module__ == 'foobar'
 
-<<<<<<< HEAD
     def test_text_signature(self):
         mod = self.import_module('docstrings')
         assert mod.no_doc.__doc__ is None
@@ -207,7 +226,7 @@
         assert mod.with_signature_and_extra_newlines.__doc__
         assert (mod.with_signature_and_extra_newlines.__text_signature__ ==
                 '($module, /, parameter)')
-=======
+
     def test_callfunc(self):
         mod = self.import_extension('foo', [
             ('callfunc', 'METH_VARARGS',
@@ -247,5 +266,4 @@
         with raises(TypeError):
             mod.callfunc(mod.func_NOARGS, (), {'a': 'a'})
         with raises(TypeError):
-            mod.callfunc(mod.func_NOARGS, (1, 2, 3))
->>>>>>> 71e688db
+            mod.callfunc(mod.func_NOARGS, (1, 2, 3))