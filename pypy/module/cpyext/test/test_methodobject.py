--- conflicted
+++ resolved
@@ -172,7 +172,20 @@
         assert mod.check(A.meth) == 0
         assert mod.check(A.stat) == 0
 
-<<<<<<< HEAD
+    def test_module_attribute(self):
+        mod = self.import_extension('MyModule', [
+            ('getarg_NO', 'METH_NOARGS',
+             '''
+                 Py_INCREF(Py_None);
+                 return Py_None;
+             '''
+             ),
+            ])
+        assert mod.getarg_NO() is None
+        assert mod.getarg_NO.__module__ == 'MyModule'
+        mod.getarg_NO.__module__ = 'foobar'
+        assert mod.getarg_NO.__module__ == 'foobar'
+
     def test_text_signature(self):
         mod = self.import_module('docstrings')
         assert mod.no_doc.__doc__ is None
@@ -191,19 +204,4 @@
         assert mod.with_sig_but_no_doc.__text_signature__ == '($module, /, sig)'
         assert mod.with_signature_and_extra_newlines.__doc__
         assert (mod.with_signature_and_extra_newlines.__text_signature__ ==
-                '($module, /, parameter)')
-=======
-    def test_module_attribute(self):
-        mod = self.import_extension('MyModule', [
-            ('getarg_NO', 'METH_NOARGS',
-             '''
-                 Py_INCREF(Py_None);
-                 return Py_None;
-             '''
-             ),
-            ])
-        assert mod.getarg_NO() is None
-        assert mod.getarg_NO.__module__ == 'MyModule'
-        mod.getarg_NO.__module__ = 'foobar'
-        assert mod.getarg_NO.__module__ == 'foobar'
->>>>>>> 5947c55f
+                '($module, /, parameter)')