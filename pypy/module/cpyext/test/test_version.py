import sys

import py, pytest
from pypy.module.cpyext.test.test_cpyext import AppTestCpythonExtensionBase


def test_pragma_version():
    from pypy.module.sys.version import CPYTHON_VERSION
    rootdir = py.path.local(__file__).join('..', '..')
    pyconfig_h = rootdir.join('include', 'pyconfig.h')
    version = '%d%d' % (CPYTHON_VERSION[0], CPYTHON_VERSION[1])
    pragma = 'pragma comment(lib,"python%s.lib")' % version
    assert pragma in pyconfig_h.read()


class AppTestVersion(AppTestCpythonExtensionBase):

    def test_versions(self):
        import sys
        init = """
        static struct PyModuleDef moduledef = {
                PyModuleDef_HEAD_INIT,
                "foo",          /* m_name */
                NULL,           /* m_doc */
                -1,             /* m_size */
                NULL            /* m_methods */
            };
        if (Py_IsInitialized()) {
            PyObject *m = PyModule_Create(&moduledef);
            PyModule_AddStringConstant(m, "py_version", PY_VERSION);
            PyModule_AddIntConstant(m, "py_major_version", PY_MAJOR_VERSION);
            PyModule_AddIntConstant(m, "py_minor_version", PY_MINOR_VERSION);
            PyModule_AddIntConstant(m, "py_micro_version", PY_MICRO_VERSION);
<<<<<<< HEAD
            PyModule_AddStringConstant(m, "pypy_version", PYPY_VERSION);
            PyModule_AddIntConstant(m, "pypy_version_num", PYPY_VERSION_NUM);
            return m;
=======
>>>>>>> 186f381c
        }
        """
        module = self.import_module(name='foo', init=init)
        assert module.py_version == '%d.%d.%d' % sys.version_info[:3]
        assert module.py_major_version == sys.version_info.major
        assert module.py_minor_version == sys.version_info.minor
        assert module.py_micro_version == sys.version_info.micro

    @pytest.mark.skipif('__pypy__' not in sys.builtin_module_names, reason='pypy only test')
    def test_pypy_versions(self):
        import sys
        init = """
        if (Py_IsInitialized()) {
            PyObject *m = Py_InitModule("foo", NULL);
            PyModule_AddStringConstant(m, "pypy_version", PYPY_VERSION);
            PyModule_AddIntConstant(m, "pypy_version_num", PYPY_VERSION_NUM);
        }
        """
        module = self.import_module(name='foo', init=init)
        v = sys.pypy_version_info
        s = '%d.%d.%d' % (v[0], v[1], v[2])
        if v.releaselevel != 'final':
            s += '-%s%d' % (v[3], v[4])
        assert module.pypy_version == s
        assert module.pypy_version_num == ((v[0] << 24) |
                                           (v[1] << 16) |
                                           (v[2] << 8))<|MERGE_RESOLUTION|>--- conflicted
+++ resolved
@@ -1,6 +1,4 @@
-import sys
-
-import py, pytest
+import py
 from pypy.module.cpyext.test.test_cpyext import AppTestCpythonExtensionBase
 
 
@@ -31,12 +29,7 @@
             PyModule_AddIntConstant(m, "py_major_version", PY_MAJOR_VERSION);
             PyModule_AddIntConstant(m, "py_minor_version", PY_MINOR_VERSION);
             PyModule_AddIntConstant(m, "py_micro_version", PY_MICRO_VERSION);
-<<<<<<< HEAD
-            PyModule_AddStringConstant(m, "pypy_version", PYPY_VERSION);
-            PyModule_AddIntConstant(m, "pypy_version_num", PYPY_VERSION_NUM);
             return m;
-=======
->>>>>>> 186f381c
         }
         """
         module = self.import_module(name='foo', init=init)
