--- conflicted
+++ resolved
@@ -175,27 +175,6 @@
             ])
         assert module.dict_proxy({'a': 1, 'b': 2}) == 2
 
-<<<<<<< HEAD
-    def test_setdefault(self):
-        module = self.import_extension('foo', [
-            ("setdefault", "METH_VARARGS",
-             '''
-             PyObject *d, *key, *defaultobj, *val;
-             if (!PyArg_ParseTuple(args, "OOO", &d, &key, &defaultobj))
-                 return NULL;
-             val = PyDict_SetDefault(d, key, defaultobj);
-             Py_XINCREF(val);
-             return val;
-             ''')])
-
-        class Dict(dict):
-            def setdefault(self, key, default):
-                return 42
-
-        d = Dict()
-        assert module.setdefault(d, 'x', 1) == 1
-        assert d['x'] == 1
-=======
     def test_getitemwitherror(self):
         module = self.import_extension('foo', [
             ("dict_getitem", "METH_VARARGS",
@@ -215,7 +194,26 @@
         assert module.dict_getitem(d, 'missing') is None
         with raises(TypeError):
             module.dict_getitem(d, [])
->>>>>>> d879729e
+
+    def test_setdefault(self):
+        module = self.import_extension('foo', [
+            ("setdefault", "METH_VARARGS",
+             '''
+             PyObject *d, *key, *defaultobj, *val;
+             if (!PyArg_ParseTuple(args, "OOO", &d, &key, &defaultobj))
+                 return NULL;
+             val = PyDict_SetDefault(d, key, defaultobj);
+             Py_XINCREF(val);
+             return val;
+             ''')])
+
+        class Dict(dict):
+            def setdefault(self, key, default):
+                return 42
+
+        d = Dict()
+        assert module.setdefault(d, 'x', 1) == 1
+        assert d['x'] == 1
 
     def test_update(self):
         module = self.import_extension('foo', [
