--- conflicted
+++ resolved
@@ -112,69 +112,6 @@
             PyDict_Update(space, w_d, w_d2)
         assert space.unwrap(w_d) == dict(a='b') # unchanged
 
-<<<<<<< HEAD
-    def test_iter(self, space):
-        w_dict = space.sys.getdict(space)
-        py_dict = make_ref(space, w_dict)
-
-        ppos = lltype.malloc(Py_ssize_tP.TO, 1, flavor='raw')
-        ppos[0] = 0
-        pkey = lltype.malloc(PyObjectP.TO, 1, flavor='raw')
-        pvalue = lltype.malloc(PyObjectP.TO, 1, flavor='raw')
-
-        try:
-            w_copy = space.newdict()
-            while PyDict_Next(space, w_dict, ppos, pkey, pvalue):
-                w_key = from_ref(space, pkey[0])
-                w_value = from_ref(space, pvalue[0])
-                space.setitem(w_copy, w_key, w_value)
-        finally:
-            lltype.free(ppos, flavor='raw')
-            lltype.free(pkey, flavor='raw')
-            lltype.free(pvalue, flavor='raw')
-
-        decref(space, py_dict) # release borrowed references
-
-        assert space.eq_w(space.len(w_copy), space.len(w_dict))
-        assert space.eq_w(w_copy, w_dict)
-
-    def test_iterkeys(self, space):
-        w_dict = space.sys.getdict(space)
-        py_dict = make_ref(space, w_dict)
-
-        ppos = lltype.malloc(Py_ssize_tP.TO, 1, flavor='raw')
-        pkey = lltype.malloc(PyObjectP.TO, 1, flavor='raw')
-        pvalue = lltype.malloc(PyObjectP.TO, 1, flavor='raw')
-
-        keys_w = []
-        values_w = []
-        try:
-            ppos[0] = 0
-            while PyDict_Next(space, w_dict, ppos, pkey, None):
-                w_key = from_ref(space, pkey[0])
-                keys_w.append(w_key)
-            ppos[0] = 0
-            while PyDict_Next(space, w_dict, ppos, None, pvalue):
-                w_value = from_ref(space, pvalue[0])
-                values_w.append(w_value)
-        finally:
-            lltype.free(ppos, flavor='raw')
-            lltype.free(pkey, flavor='raw')
-            lltype.free(pvalue, flavor='raw')
-
-        decref(space, py_dict) # release borrowed references
-
-        assert space.eq_w(space.newlist(keys_w),
-                          space.call_function(
-                             space.w_list,
-                             space.call_method(w_dict, "keys")))
-        assert space.eq_w(space.newlist(values_w),
-                          space.call_function(
-                             space.w_list,
-                             space.call_method(w_dict, "values")))
-
-=======
->>>>>>> 3406ac08
     def test_dictproxy(self, space):
         w_dict = space.appexec([], """(): return {1: 2, 3: 4}""")
         w_proxy = PyDictProxy_New(space, w_dict)
@@ -302,7 +239,7 @@
              return Py_BuildValue("(NN)", keys, values);
              ''')])
         d = {1: 'xyz', 3: 'abcd'}
-        assert module.keys_and_values(d) == (d.keys(), d.values())
+        assert module.keys_and_values(d) == (list(d.keys()), list(d.values()))
 
     def test_typedict2(self):
         module = self.import_extension('foo', [
