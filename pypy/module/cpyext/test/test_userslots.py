--- conflicted
+++ resolved
@@ -159,18 +159,11 @@
                     0                  /* tp_itemsize */
                 };
             ''', more_init='''
-<<<<<<< HEAD
                 PyObject * mod1 = PyImport_ImportModule("datetime");
+                PyObject * dt;
                 if (mod1 == NULL) INITERROR;
-                PyObject * dt = PyUnicode_FromString("datetime");
+                dt = PyUnicode_FromString("datetime");
                 datetime_cls = (PyTypeObject*)PyObject_GetAttr(mod1, dt);
-=======
-                PyObject * mod = PyImport_ImportModule("datetime");
-                PyObject * dt;
-                if (mod == NULL) INITERROR;
-                dt = PyString_FromString("datetime");
-                datetime_cls = (PyTypeObject*)PyObject_GetAttr(mod, dt); 
->>>>>>> 2aac0109
                 if (datetime_cls == NULL) INITERROR;
                 _Timestamp.tp_flags = Py_TPFLAGS_DEFAULT | Py_TPFLAGS_BASETYPE;
                 _Timestamp.tp_base = datetime_cls;
