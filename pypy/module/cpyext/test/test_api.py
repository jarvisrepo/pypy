--- conflicted
+++ resolved
@@ -89,17 +89,10 @@
     def test_typedef(self, space):
         from rpython.translator.c.database import LowLevelDatabase
         db = LowLevelDatabase()
-<<<<<<< HEAD
-        assert (api.c_function_signature(db, PyPy_TypedefTest1.api_func)
-                == ('Signed', 'Signed arg0'))
-        assert (api.c_function_signature(db, PyPy_TypedefTest2.api_func)
-                == ('Signed *', 'Signed *arg0'))
-=======
-        assert PyPy_TypedefTest1.api_func.get_c_restype(db) == 'Py_ssize_t'
-        assert PyPy_TypedefTest1.api_func.get_c_args(db) == 'Py_ssize_t arg0'
-        assert PyPy_TypedefTest2.api_func.get_c_restype(db) == 'Py_ssize_t *'
-        assert PyPy_TypedefTest2.api_func.get_c_args(db) == 'Py_ssize_t *arg0'
->>>>>>> 243ad3d9
+        assert PyPy_TypedefTest1.api_func.get_c_restype(db) == 'Signed'
+        assert PyPy_TypedefTest1.api_func.get_c_args(db) == 'Signed arg0'
+        assert PyPy_TypedefTest2.api_func.get_c_restype(db) == 'Signed *'
+        assert PyPy_TypedefTest2.api_func.get_c_args(db) == 'Signed *arg0'
 
         PyPy_TypedefTest1(space, 0)
         ppos = lltype.malloc(api.Py_ssize_tP.TO, 1, flavor='raw')
