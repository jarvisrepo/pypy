
from pypy.module.cpyext.test.test_api import BaseApiTest
from pypy.module.cpyext.test.test_cpyext import AppTestCpythonExtensionBase

class AppTestGetargs(AppTestCpythonExtensionBase):
    def w_import_parser(self, implementation, argstyle='METH_VARARGS',
                        PY_SSIZE_T_CLEAN=False):
        mod = self.import_extension(
            'modname', [('funcname', argstyle, implementation)],
            PY_SSIZE_T_CLEAN=PY_SSIZE_T_CLEAN)
        return mod.funcname

    def test_pyarg_parse_int(self):
        """
        The `i` format specifier can be used to parse an integer.
        """
        oneargint = self.import_parser(
            '''
            int l;
            if (!PyArg_ParseTuple(args, "i", &l)) {
                return NULL;
            }
            return PyLong_FromLong(l);
            ''')
        assert oneargint(1) == 1
        raises(TypeError, oneargint, None)
        raises(TypeError, oneargint)


    def test_pyarg_parse_fromname(self):
        """
        The name of the function parsing the arguments can be given after a `:`
        in the argument format string.
        """
        oneargandform = self.import_parser(
            '''
            int l;
            if (!PyArg_ParseTuple(args, "i:oneargandstuff", &l)) {
                return NULL;
            }
            return PyLong_FromLong(l);
            ''')
        assert oneargandform(1) == 1


    def test_pyarg_parse_object(self):
        """
        The `O` format specifier can be used to parse an arbitrary object.
        """
        oneargobject = self.import_parser(
            '''
            PyObject *obj;
            if (!PyArg_ParseTuple(args, "O", &obj)) {
                return NULL;
            }
            Py_INCREF(obj);
            return obj;
            ''')
        sentinel = object()
        res = oneargobject(sentinel)
        assert res is sentinel

    def test_pyarg_parse_restricted_object_type(self):
        """
        The `O!` format specifier can be used to parse an object of a particular
        type.
        """
        oneargobjectandlisttype = self.import_parser(
            '''
            PyObject *obj;
            if (!PyArg_ParseTuple(args, "O!", &PyList_Type, &obj)) {
                return NULL;
            }
            Py_INCREF(obj);
            return obj;
            ''')
        sentinel = object()
        raises(TypeError, "oneargobjectandlisttype(sentinel)")
        sentinel = []
        res = oneargobjectandlisttype(sentinel)
        assert res is sentinel


    def test_pyarg_parse_one_optional(self):
        """
        An object corresponding to a format specifier after a `|` in the
        argument format string is optional and may be passed or not.
        """
        twoopt = self.import_parser(
            '''
            PyObject *a;
            PyObject *b = NULL;
            if (!PyArg_ParseTuple(args, "O|O", &a, &b)) {
                return NULL;
            }
            if (b)
                Py_INCREF(b);
            else
                b = PyLong_FromLong(42);
            /* return an owned reference */
            return b;
            ''')
        assert twoopt(1) == 42
        assert twoopt(1, 2) == 2
        raises(TypeError, twoopt, 1, 2, 3)


    def test_pyarg_parse_string_py_buffer(self):
        """
        The `s*` format specifier can be used to parse a str into a Py_buffer
        structure containing a pointer to the string data and the length of the
        string data.
        """
        pybuffer = self.import_parser(
            '''
            Py_buffer buf;
            PyObject *result;
            if (!PyArg_ParseTuple(args, "s*", &buf)) {
                return NULL;
            }
            result = PyBytes_FromStringAndSize(buf.buf, buf.len);
            PyBuffer_Release(&buf);
            return result;
            ''')
<<<<<<< HEAD
        assert b'foo\0bar\0baz' == pybuffer(b'foo\0bar\0baz')
        return  # XXX
        assert b'foo\0bar\0baz' == pybuffer(bytearray(b'foo\0bar\0baz'))
=======
        assert 'foo\0bar\0baz' == pybuffer('foo\0bar\0baz')
        assert 'foo\0bar\0baz' == pybuffer(bytearray('foo\0bar\0baz'))


    def test_pyarg_parse_string_old_buffer(self):
        pybuffer = self.import_parser(
            '''
            Py_buffer buf;
            PyObject *result;
            if (!PyArg_ParseTuple(args, "s*", &buf)) {
                return NULL;
            }
            result = PyString_FromStringAndSize(buf.buf, buf.len);
            PyBuffer_Release(&buf);
            return result;
            ''')
        assert 'foo\0bar\0baz' == pybuffer(buffer('foo\0bar\0baz'))
        import sys
        if '__pypy__' not in sys.builtin_module_names:
            class A(object):
                def __buffer__(self, flags):
                    return buffer('123')
            assert pybuffer(A()) == '123'

>>>>>>> 8998b5eb

    def test_pyarg_parse_string_fails(self):
        """
        Test the failing case of PyArg_ParseTuple(): it must not keep
        a reference on the PyObject passed in.
        """
        pybuffer = self.import_parser(
            '''
            Py_buffer buf1, buf2, buf3;
            if (!PyArg_ParseTuple(args, "s*s*s*", &buf1, &buf2, &buf3)) {
                return NULL;
            }
            Py_FatalError("should not get there");
            return NULL;
            ''')
        freed = []
        class freestring(bytes):
            def __del__(self):
                freed.append('x')
        raises(TypeError, pybuffer,
               freestring(b"string"), freestring(b"other string"), 42)
        self.debug_collect()    # gc.collect() is not enough in this test:
                                # we need to check and free the PyObject
                                # linked to the freestring object as well
        assert freed == ['x', 'x']


    def test_pyarg_parse_charbuf_and_length(self):
        """
        The `s#` format specifier can be used to parse a read-only 8-bit
        character buffer into a char* and int giving its length in bytes.
        """
        charbuf = self.import_parser(
            '''
            char *buf;
            int len;
            if (!PyArg_ParseTuple(args, "s#", &buf, &len)) {
                return NULL;
            }
            return PyBytes_FromStringAndSize(buf, len);
            ''')
        raises(TypeError, "charbuf(10)")
        assert b'foo\0bar\0baz' == charbuf(b'foo\0bar\0baz')

    def test_pyarg_parse_without_py_ssize_t(self):
        import sys
        charbuf = self.import_parser(
            '''
            char *buf;
            Py_ssize_t y = -1;
            if (!PyArg_ParseTuple(args, "s#", &buf, &y)) {
                return NULL;
            }
            return PyLong_FromSsize_t(y);
            ''')
        if sys.maxsize < 2**32:
            expected = 5
        elif sys.byteorder == 'little':
            expected = -0xfffffffb
        else:
            expected = 0x5ffffffff
        assert charbuf(b'12345') == expected

    def test_pyarg_parse_with_py_ssize_t(self):
        charbuf = self.import_parser(
            '''
            char *buf;
            Py_ssize_t y = -1;
            if (!PyArg_ParseTuple(args, "s#", &buf, &y)) {
                return NULL;
            }
            return PyLong_FromSsize_t(y);
            ''', PY_SSIZE_T_CLEAN=True)
        assert charbuf(b'12345') == 5<|MERGE_RESOLUTION|>--- conflicted
+++ resolved
@@ -122,36 +122,10 @@
             PyBuffer_Release(&buf);
             return result;
             ''')
-<<<<<<< HEAD
         assert b'foo\0bar\0baz' == pybuffer(b'foo\0bar\0baz')
-        return  # XXX
+        #return  # XXX?
         assert b'foo\0bar\0baz' == pybuffer(bytearray(b'foo\0bar\0baz'))
-=======
-        assert 'foo\0bar\0baz' == pybuffer('foo\0bar\0baz')
-        assert 'foo\0bar\0baz' == pybuffer(bytearray('foo\0bar\0baz'))
-
-
-    def test_pyarg_parse_string_old_buffer(self):
-        pybuffer = self.import_parser(
-            '''
-            Py_buffer buf;
-            PyObject *result;
-            if (!PyArg_ParseTuple(args, "s*", &buf)) {
-                return NULL;
-            }
-            result = PyString_FromStringAndSize(buf.buf, buf.len);
-            PyBuffer_Release(&buf);
-            return result;
-            ''')
-        assert 'foo\0bar\0baz' == pybuffer(buffer('foo\0bar\0baz'))
-        import sys
-        if '__pypy__' not in sys.builtin_module_names:
-            class A(object):
-                def __buffer__(self, flags):
-                    return buffer('123')
-            assert pybuffer(A()) == '123'
-
->>>>>>> 8998b5eb
+
 
     def test_pyarg_parse_string_fails(self):
         """
