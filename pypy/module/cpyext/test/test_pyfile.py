import pytest
from pypy.module.cpyext.test.test_api import BaseApiTest
from pypy.module.cpyext.object import Py_PRINT_RAW
from pypy.interpreter.error import OperationError
from rpython.rtyper.lltypesystem import rffi
from rpython.tool.udir import udir

class TestFile(BaseApiTest):

    def test_file_fromstring(self, space, api):
        filename = rffi.str2charp(str(udir / "_test_file"))
        mode = rffi.str2charp("wb")
        w_file = api.PyFile_FromString(filename, mode)
        rffi.free_charp(filename)
        rffi.free_charp(mode)

        space.call_method(w_file, "write", space.newbytes("text"))
        space.call_method(w_file, "close")
        assert (udir / "_test_file").read() == "text"

    def test_file_getline(self, space, api):
        filename = rffi.str2charp(str(udir / "_test_file"))

        mode = rffi.str2charp("w")
        w_file = api.PyFile_FromString(filename, mode)
        space.call_method(w_file, "write",
                          space.wrap("line1\nline2\nline3\nline4"))
        space.call_method(w_file, "close")

        rffi.free_charp(mode)
        mode = rffi.str2charp("r")
        w_file = api.PyFile_FromString(filename, mode)
        rffi.free_charp(filename)
        rffi.free_charp(mode)

        w_line = api.PyFile_GetLine(w_file, 0)
        assert space.text_w(w_line) == "line1\n"

        w_line = api.PyFile_GetLine(w_file, 4)
        assert space.text_w(w_line) == "line"

        w_line = api.PyFile_GetLine(w_file, 0)
        assert space.text_w(w_line) == "2\n"

        # XXX We ought to raise an EOFError here, but don't
        w_line = api.PyFile_GetLine(w_file, -1)
        # assert api.PyErr_Occurred() is space.w_EOFError
        assert space.text_w(w_line) == "line3\n"

        space.call_method(w_file, "close")

<<<<<<< HEAD
=======
    def test_file_fromfd(self, space, api):
        name = str(udir / "_test_file")
        with rffi.scoped_str2charp(name) as filename:
            with rffi.scoped_str2charp("wb") as mode:
                w_file = api.PyFile_FromString(filename, mode)
                fp = space.int_w(w_file.fileno_w(space))
                assert fp is not None
                w_file2 = api.PyFile_FromFd(fp, filename, mode, -1, None, None, None, 1)
        assert w_file2 is not None

>>>>>>> 9a44f9ff
    @pytest.mark.xfail
    def test_file_setbufsize(self, space, api):
        api.PyFile_SetBufSize()

    def test_file_writestring(self, space, api, capfd):
        w_stdout = space.sys.get("stdout")
        with rffi.scoped_str2charp("test\n") as s:
            api.PyFile_WriteString(s, w_stdout)
        space.call_method(w_stdout, "flush")
        out, err = capfd.readouterr()
        out = out.replace('\r\n', '\n')
        assert out == "test\n"

    def test_file_writeobject(self, space, api, capfd):
        w_obj = space.wrap("test\n")
        w_stdout = space.sys.get("stdout")
        api.PyFile_WriteObject(w_obj, w_stdout, Py_PRINT_RAW)
        api.PyFile_WriteObject(w_obj, w_stdout, 0)
        space.call_method(w_stdout, "flush")
        out, err = capfd.readouterr()
        out = out.replace('\r\n', '\n')
        assert out == "test\n'test\\n'"

    def test_fspath(self, space, api):
        w_obj = space.newtext("test")
        w_ret = api.PyOS_FSPath(w_obj)
        assert space.eq_w(w_ret, w_obj)

        w_obj = space.newint(3)
        with pytest.raises(OperationError):
            w_ret = api.PyOS_FSPath(w_obj)


        w_p1 = space.appexec([], '''():
            class Pathlike():
                def __fspath__(self):
                    return 'test'
            return Pathlike()''')

        w_p2 = space.appexec([], '''():
            class UnPathlike():
                def __fspath__(self):
                    return 42
            return UnPathlike()''')

        w_ret = api.PyOS_FSPath(w_p1)
        assert space.eq_w(w_ret, space.newtext('test'))

        with pytest.raises(OperationError):
            w_ret = api.PyOS_FSPath(w_p2)<|MERGE_RESOLUTION|>--- conflicted
+++ resolved
@@ -49,8 +49,6 @@
 
         space.call_method(w_file, "close")
 
-<<<<<<< HEAD
-=======
     def test_file_fromfd(self, space, api):
         name = str(udir / "_test_file")
         with rffi.scoped_str2charp(name) as filename:
@@ -61,7 +59,6 @@
                 w_file2 = api.PyFile_FromFd(fp, filename, mode, -1, None, None, None, 1)
         assert w_file2 is not None
 
->>>>>>> 9a44f9ff
     @pytest.mark.xfail
     def test_file_setbufsize(self, space, api):
         api.PyFile_SetBufSize()
