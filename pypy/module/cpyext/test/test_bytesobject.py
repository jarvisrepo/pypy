--- conflicted
+++ resolved
@@ -2,13 +2,8 @@
 from rpython.rtyper.lltypesystem import rffi, lltype
 from pypy.module.cpyext.test.test_api import BaseApiTest
 from pypy.module.cpyext.test.test_cpyext import AppTestCpythonExtensionBase
-<<<<<<< HEAD
 from pypy.module.cpyext.bytesobject import new_empty_str, PyBytesObject
-from pypy.module.cpyext.api import PyObjectP, PyObject, Py_ssize_tP
-=======
-from pypy.module.cpyext.bytesobject import new_empty_str, PyStringObject
 from pypy.module.cpyext.api import PyObjectP, PyObject, Py_ssize_tP, generic_cpy_call
->>>>>>> 186f381c
 from pypy.module.cpyext.pyobject import Py_DecRef, from_ref, make_ref
 from pypy.module.cpyext.typeobjectdefs import PyTypeObjectPtr
 
@@ -217,27 +212,6 @@
         Py_DecRef(space, ar[0])
         lltype.free(ar, flavor='raw')
 
-<<<<<<< HEAD
-=======
-    def test_string_buffer(self, space, api):
-        py_str = new_empty_str(space, 10)
-        c_buf = py_str.c_ob_type.c_tp_as_buffer
-        assert c_buf
-        py_obj = rffi.cast(PyObject, py_str)
-        assert generic_cpy_call(space, c_buf.c_bf_getsegcount,
-                                py_obj, lltype.nullptr(Py_ssize_tP.TO)) == 1
-        ref = lltype.malloc(Py_ssize_tP.TO, 1, flavor='raw')
-        assert generic_cpy_call(space, c_buf.c_bf_getsegcount,
-                                py_obj, ref) == 1
-        assert ref[0] == 10
-        lltype.free(ref, flavor='raw')
-        ref = lltype.malloc(rffi.VOIDPP.TO, 1, flavor='raw')
-        assert generic_cpy_call(space, c_buf.c_bf_getreadbuffer,
-                                py_obj, 0, ref) == 10
-        lltype.free(ref, flavor='raw')
-        Py_DecRef(space, py_obj)
-
->>>>>>> 186f381c
     def test_Concat(self, space, api):
         ref = make_ref(space, space.wrapbytes('abc'))
         ptr = lltype.malloc(PyObjectP.TO, 1, flavor='raw')
