--- conflicted
+++ resolved
@@ -251,18 +251,14 @@
         bufp = lltype.malloc(rffi.CCHARPP.TO, 1, flavor='raw')
         lenp = lltype.malloc(Py_ssize_tP.TO, 1, flavor='raw')
 
-<<<<<<< HEAD
         w_text = space.wrapbytes("text")
-        assert api.PyObject_AsCharBuffer(w_text, bufp, lenp) == 0
-=======
-        w_text = space.wrap("text")
         ref = make_ref(space, w_text)
         prev_refcnt = ref.c_ob_refcnt
         assert api.PyObject_AsCharBuffer(ref, bufp, lenp) == 0
         assert ref.c_ob_refcnt == prev_refcnt
->>>>>>> cd476632
         assert lenp[0] == 4
         assert rffi.charp2str(bufp[0]) == 'text'
+
         lltype.free(bufp, flavor='raw')
         lltype.free(lenp, flavor='raw')
         api.Py_DecRef(ref)
