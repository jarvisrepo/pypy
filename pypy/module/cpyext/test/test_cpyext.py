import sys
import weakref
import os

import py

from pypy.conftest import pypydir
from pypy.interpreter.error import OperationError
from pypy.interpreter import gateway
from rpython.rtyper.lltypesystem import rffi, lltype, ll2ctypes
from rpython.translator.tool.cbuild import ExternalCompilationInfo
from rpython.translator import platform
from rpython.translator.gensupp import uniquemodulename
from rpython.tool.udir import udir
from pypy.module.cpyext import api
from pypy.module.cpyext.state import State
from pypy.module.cpyext.pyobject import debug_collect
from pypy.module.cpyext.pyobject import Py_DecRef, InvalidPointerException
from rpython.tool.identity_dict import identity_dict
from rpython.tool import leakfinder

def setup_module(module):
    if os.name == 'nt':
        # Do not open dreaded dialog box on segfault
        import ctypes
        SEM_NOGPFAULTERRORBOX = 0x0002 # From MSDN
        old_err_mode = ctypes.windll.kernel32.GetErrorMode()
        new_err_mode = old_err_mode | SEM_NOGPFAULTERRORBOX
        ctypes.windll.kernel32.SetErrorMode(new_err_mode)
        module.old_err_mode = old_err_mode

def teardown_module(module):
    if os.name == 'nt':
        import ctypes
        ctypes.windll.kernel32.SetErrorMode(module.old_err_mode)

@api.cpython_api([], api.PyObject)
def PyPy_Crash1(space):
    1/0

@api.cpython_api([], lltype.Signed, error=-1)
def PyPy_Crash2(space):
    1/0

class TestApi:
    def test_signature(self):
        assert 'PyModule_Check' in api.FUNCTIONS
        assert api.FUNCTIONS['PyModule_Check'].argtypes == [api.PyObject]

def compile_extension_module(space, modname, include_dirs=[], **kwds):
    """
    Build an extension module and return the filename of the resulting native
    code file.

    modname is the name of the module, possibly including dots if it is a module
    inside a package.

    Any extra keyword arguments are passed on to ExternalCompilationInfo to
    build the module (so specify your source with one of those).
    """
    state = space.fromcache(State)
    api_library = state.api_lib
    if sys.platform == 'win32':
        kwds["libraries"] = [api_library]
        # '%s' undefined; assuming extern returning int
        kwds["compile_extra"] = ["/we4013"]
        # prevent linking with PythonXX.lib
        w_maj, w_min = space.fixedview(space.sys.get('version_info'), 5)[:2]
        kwds["link_extra"] = ["/NODEFAULTLIB:Python%d%d.lib" %
                              (space.int_w(w_maj), space.int_w(w_min))]
    elif sys.platform == 'darwin':
        kwds["link_files"] = [str(api_library + '.dylib')]
    else:
        kwds["link_files"] = [str(api_library + '.so')]
        if sys.platform.startswith('linux'):
            kwds["compile_extra"]=["-Werror=implicit-function-declaration",
                                   "-g", "-O0"]
            kwds["link_extra"]=["-g"]

    modname = modname.split('.')[-1]
    eci = ExternalCompilationInfo(
        include_dirs=api.include_dirs + include_dirs,
        **kwds
        )
    eci = eci.convert_sources_to_files()
    dirname = (udir/uniquemodulename('module')).ensure(dir=1)
    soname = platform.platform.compile(
        [], eci,
        outputfilename=str(dirname/modname),
        standalone=False)
    from pypy.module.imp.importing import get_so_extension
    pydname = soname.new(purebasename=modname, ext=get_so_extension(space))
    soname.rename(pydname)
    return str(pydname)

def compile_extension_module_applevel(space, modname, include_dirs=[], **kwds):
    """
    Build an extension module and return the filename of the resulting native
    code file.

    modname is the name of the module, possibly including dots if it is a module
    inside a package.

    Any extra keyword arguments are passed on to ExternalCompilationInfo to
    build the module (so specify your source with one of those).
    """
    if sys.platform == 'win32':
        kwds["compile_extra"] = ["/we4013"]
        kwds["link_extra"] = ["/LIBPATH:" + os.path.join(sys.exec_prefix, 'libs')]
    elif sys.platform == 'darwin':
        pass
    elif sys.platform.startswith('linux'):
            kwds["compile_extra"]=["-O0", "-g","-Werror=implicit-function-declaration"]

    modname = modname.split('.')[-1]
    eci = ExternalCompilationInfo(
        include_dirs = [space.include_dir] + include_dirs,
        **kwds
        )
    eci = eci.convert_sources_to_files()
    dirname = (udir/uniquemodulename('module')).ensure(dir=1)
    soname = platform.platform.compile(
        [], eci,
        outputfilename=str(dirname/modname),
        standalone=False)
    return str(soname)

def freeze_refcnts(self):
    return #ZZZ
    state = self.space.fromcache(RefcountState)
    self.frozen_refcounts = {}
    for w_obj, obj in state.py_objects_w2r.iteritems():
        self.frozen_refcounts[w_obj] = obj.c_ob_refcnt
    #state.print_refcounts()
    self.frozen_ll2callocations = set(ll2ctypes.ALLOCATED.values())

class LeakCheckingTest(object):
    """Base class for all cpyext tests."""
    spaceconfig = dict(usemodules=['cpyext', 'thread', '_rawffi', 'array',
<<<<<<< HEAD
                                   'itertools', 'time', 'binascii',
                                   'micronumpy',
                                   ])
    spaceconfig['std.withmethodcache'] = True
=======
                                   'itertools', 'time', 'binascii', 'micronumpy'])
>>>>>>> 5649097d

    enable_leak_checking = True

    @staticmethod
    def cleanup_references(space):
        return #ZZZ
        state = space.fromcache(RefcountState)

        import gc; gc.collect()
        # Clear all lifelines, objects won't resurrect
        for w_obj, obj in state.lifeline_dict._dict.items():
            if w_obj not in state.py_objects_w2r:
                state.lifeline_dict.set(w_obj, None)
            del obj
        import gc; gc.collect()

        space.getexecutioncontext().cleanup_cpyext_state()

        for w_obj in state.non_heaptypes_w:
            Py_DecRef(space, w_obj)
        state.non_heaptypes_w[:] = []
        state.reset_borrowed_references()

    def check_and_print_leaks(self):
        debug_collect()
        # check for sane refcnts
        import gc

        if 1:  #ZZZ  not self.enable_leak_checking:
            leakfinder.stop_tracking_allocations(check=False)
            return False

        leaking = False
        state = self.space.fromcache(RefcountState)
        gc.collect()
        lost_objects_w = identity_dict()
        lost_objects_w.update((key, None) for key in self.frozen_refcounts.keys())

        for w_obj, obj in state.py_objects_w2r.iteritems():
            base_refcnt = self.frozen_refcounts.get(w_obj)
            delta = obj.c_ob_refcnt
            if base_refcnt is not None:
                delta -= base_refcnt
                lost_objects_w.pop(w_obj)
            if delta != 0:
                leaking = True
                print >>sys.stderr, "Leaking %r: %i references" % (w_obj, delta)
                try:
                    weakref.ref(w_obj)
                except TypeError:
                    lifeline = None
                else:
                    lifeline = state.lifeline_dict.get(w_obj)
                if lifeline is not None:
                    refcnt = lifeline.pyo.c_ob_refcnt
                    if refcnt > 0:
                        print >>sys.stderr, "\tThe object also held by C code."
                    else:
                        referrers_repr = []
                        for o in gc.get_referrers(w_obj):
                            try:
                                repr_str = repr(o)
                            except TypeError, e:
                                repr_str = "%s (type of o is %s)" % (str(e), type(o))
                            referrers_repr.append(repr_str)
                        referrers = ", ".join(referrers_repr)
                        print >>sys.stderr, "\tThe object is referenced by these objects:", \
                                referrers
        for w_obj in lost_objects_w:
            print >>sys.stderr, "Lost object %r" % (w_obj, )
            leaking = True
        # the actual low-level leak checking is done by pypy.tool.leakfinder,
        # enabled automatically by pypy.conftest.
        return leaking

class AppTestApi(LeakCheckingTest):
    def setup_class(cls):
        from rpython.rlib.clibffi import get_libc_name
        cls.w_libc = cls.space.wrap(get_libc_name())

    def setup_method(self, meth):
        freeze_refcnts(self)

    def teardown_method(self, meth):
        self.cleanup_references(self.space)
        # XXX: like AppTestCpythonExtensionBase.teardown_method:
        # find out how to disable check_and_print_leaks() if the
        # test failed
        assert not self.check_and_print_leaks(), (
            "Test leaks or loses object(s).  You should also check if "
            "the test actually passed in the first place; if it failed "
            "it is likely to reach this place.")

    def test_only_import(self):
        import cpyext

    def test_load_error(self):
        import cpyext
        raises(ImportError, cpyext.load_module, "missing.file", "foo")
        raises(ImportError, cpyext.load_module, self.libc, "invalid.function")

    def test_dllhandle(self):
        import sys
        if sys.platform != "win32" or sys.version_info < (2, 6):
            skip("Windows Python >= 2.6 only")
        assert isinstance(sys.dllhandle, int)

class AppTestCpythonExtensionBase(LeakCheckingTest):

    def setup_class(cls):
        cls.space.getbuiltinmodule("cpyext")
        from pypy.module.imp.importing import importhook
        importhook(cls.space, "os") # warm up reference counts
        #state = cls.space.fromcache(RefcountState) ZZZ
        #state.non_heaptypes_w[:] = []
        if not cls.runappdirect:
            cls.w_runappdirect = cls.space.wrap(cls.runappdirect)

    def setup_method(self, func):
        @gateway.unwrap_spec(name=str)
        def compile_module(space, name,
                           w_separate_module_files=None,
                           w_separate_module_sources=None):
            """
            Build an extension module linked against the cpyext api library.
            """
            if not space.is_none(w_separate_module_files):
                separate_module_files = space.listview_bytes(
                    w_separate_module_files)
                assert separate_module_files is not None
            else:
                separate_module_files = []
            if not space.is_none(w_separate_module_sources):
                separate_module_sources = space.listview_bytes(
                    w_separate_module_sources)
                assert separate_module_sources is not None
            else:
                separate_module_sources = []
            pydname = self.compile_extension_module(
                space, name,
                separate_module_files=separate_module_files,
                separate_module_sources=separate_module_sources)
            return space.wrap(pydname)

        @gateway.unwrap_spec(name=str, init='str_or_None', body=str,
                     load_it=bool, filename='str_or_None',
                     PY_SSIZE_T_CLEAN=bool)
        def import_module(space, name, init=None, body='', load_it=True,
                          filename=None, w_include_dirs=None,
                          PY_SSIZE_T_CLEAN=False):
            """
            init specifies the overall template of the module.

            if init is None, the module source will be loaded from a file in this
            test direcory, give a name given by the filename parameter.

            if filename is None, the module name will be used to construct the
            filename.
            """
            if w_include_dirs is None:
                include_dirs = []
            else:
                include_dirs = [space.str_w(s) for s in space.listview(w_include_dirs)]
            if init is not None:
                code = """
                %(PY_SSIZE_T_CLEAN)s
                #include <Python.h>
                /* fix for cpython 2.7 Python.h if running tests with -A
                   since pypy compiles with -fvisibility-hidden */
                #undef PyMODINIT_FUNC
                #define PyMODINIT_FUNC RPY_EXPORTED void

                %(body)s

                PyMODINIT_FUNC
                init%(name)s(void) {
                %(init)s
                }
                """ % dict(name=name, init=init, body=body,
                           PY_SSIZE_T_CLEAN='#define PY_SSIZE_T_CLEAN'
                                            if PY_SSIZE_T_CLEAN else '')
                kwds = dict(separate_module_sources=[code])
            else:
                assert not PY_SSIZE_T_CLEAN
                if filename is None:
                    filename = name
                filename = py.path.local(pypydir) / 'module' \
                        / 'cpyext'/ 'test' / (filename + ".c")
                kwds = dict(separate_module_files=[filename])
            kwds['include_dirs'] = include_dirs
            mod = self.compile_extension_module(space, name, **kwds)

            if load_it:
                if self.runappdirect:
                    import imp
                    return imp.load_dynamic(name, mod)
                else:
                    api.load_extension_module(space, mod, name)
                    self.imported_module_names.append(name)
                    return space.getitem(
                        space.sys.get('modules'),
                        space.wrap(name))
            else:
                return os.path.dirname(mod)

        @gateway.unwrap_spec(mod=str, name=str)
        def reimport_module(space, mod, name):
            api.load_extension_module(space, mod, name)
            return space.getitem(
                space.sys.get('modules'),
                space.wrap(name))

        @gateway.unwrap_spec(modname=str, prologue=str,
                             more_init=str, PY_SSIZE_T_CLEAN=bool)
        def import_extension(space, modname, w_functions, prologue="",
                             w_include_dirs=None, more_init="", PY_SSIZE_T_CLEAN=False):
            functions = space.unwrap(w_functions)
            methods_table = []
            codes = []
            for funcname, flags, code in functions:
                cfuncname = "%s_%s" % (modname, funcname)
                methods_table.append("{\"%s\", %s, %s}," %
                                     (funcname, cfuncname, flags))
                func_code = """
                static PyObject* %s(PyObject* self, PyObject* args)
                {
                %s
                }
                """ % (cfuncname, code)
                codes.append(func_code)

            body = prologue + "\n".join(codes) + """
            static PyMethodDef methods[] = {
            %s
            { NULL }
            };
            """ % ('\n'.join(methods_table),)
            init = """Py_InitModule("%s", methods);""" % (modname,)
            if more_init:
                init += more_init
            return import_module(space, name=modname, init=init, body=body,
                                 w_include_dirs=w_include_dirs,
                                 PY_SSIZE_T_CLEAN=PY_SSIZE_T_CLEAN)

        @gateway.unwrap_spec(name=str)
        def record_imported_module(name):
            """
            Record a module imported in a test so that it can be cleaned up in
            teardown before the check for leaks is done.

            name gives the name of the module in the space's sys.modules.
            """
            self.imported_module_names.append(name)

        # A list of modules which the test caused to be imported (in
        # self.space).  These will be cleaned up automatically in teardown.
        self.imported_module_names = []

        if self.runappdirect:
            def interp2app(func):
                from distutils.sysconfig import get_python_inc
                class FakeSpace(object):
                    def passthrough(self, arg):
                        return arg
                    listview = passthrough
                    str_w = passthrough
                    def unwrap(self, args):
                        try:
                            return args.str_w(None)
                        except:
                            return args
                fake = FakeSpace()
                fake.include_dir = get_python_inc()
                fake.config = self.space.config
                def run(*args, **kwargs):
                    for k in kwargs.keys():
                        if k not in func.unwrap_spec and not k.startswith('w_'):
                            v = kwargs.pop(k)
                            kwargs['w_' + k] = v
                    return func(fake, *args, **kwargs)
                return run
            def wrap(func):
                return func
            self.compile_extension_module = compile_extension_module_applevel
        else:
            interp2app = gateway.interp2app
            wrap = self.space.wrap
            self.compile_extension_module = compile_extension_module
        self.w_compile_module = wrap(interp2app(compile_module))
        self.w_import_module = wrap(interp2app(import_module))
        self.w_reimport_module = wrap(interp2app(reimport_module))
        self.w_import_extension = wrap(interp2app(import_extension))
        self.w_record_imported_module = wrap(interp2app(record_imported_module))
        self.w_here = wrap(str(py.path.local(pypydir)) + '/module/cpyext/test/')
        self.w_debug_collect = wrap(interp2app(debug_collect))

        # create the file lock before we count allocations
        self.space.call_method(self.space.sys.get("stdout"), "flush")

        freeze_refcnts(self)
        #self.check_and_print_leaks()

    def unimport_module(self, name):
        """
        Remove the named module from the space's sys.modules.
        """
        w_modules = self.space.sys.get('modules')
        w_name = self.space.wrap(name)
        self.space.delitem(w_modules, w_name)

    def teardown_method(self, func):
        for name in self.imported_module_names:
            self.unimport_module(name)
        self.cleanup_references(self.space)
        # XXX: find out how to disable check_and_print_leaks() if the
        # test failed...
        assert not self.check_and_print_leaks(), (
            "Test leaks or loses object(s).  You should also check if "
            "the test actually passed in the first place; if it failed "
            "it is likely to reach this place.")


class AppTestCpythonExtension(AppTestCpythonExtensionBase):
    def test_createmodule(self):
        import sys
        init = """
        if (Py_IsInitialized())
            Py_InitModule("foo", NULL);
        """
        self.import_module(name='foo', init=init)
        assert 'foo' in sys.modules

    def test_export_function(self):
        import sys
        init = """
        if (Py_IsInitialized())
            Py_InitModule("foo", methods);
        """
        body = """
        PyObject* foo_pi(PyObject* self, PyObject *args)
        {
            return PyFloat_FromDouble(3.14);
        }
        static PyMethodDef methods[] = {
            { "return_pi", foo_pi, METH_NOARGS },
            { NULL }
        };
        """
        module = self.import_module(name='foo', init=init, body=body)
        assert 'foo' in sys.modules
        assert 'return_pi' in dir(module)
        assert module.return_pi is not None
        assert module.return_pi() == 3.14
        assert module.return_pi.__module__ == 'foo'


    def test_export_docstring(self):
        import sys
        init = """
        if (Py_IsInitialized())
            Py_InitModule("foo", methods);
        """
        body = """
        PyDoc_STRVAR(foo_pi_doc, "Return pi.");
        PyObject* foo_pi(PyObject* self, PyObject *args)
        {
            return PyFloat_FromDouble(3.14);
        }
        static PyMethodDef methods[] ={
            { "return_pi", foo_pi, METH_NOARGS, foo_pi_doc },
            { NULL }
        };
        """
        module = self.import_module(name='foo', init=init, body=body)
        doc = module.return_pi.__doc__
        assert doc == "Return pi."


    def test_InitModule4(self):
        init = """
        PyObject *cookie = PyFloat_FromDouble(3.14);
        Py_InitModule4("foo", methods, "docstring",
                       cookie, PYTHON_API_VERSION);
        Py_DECREF(cookie);
        """
        body = """
        PyObject* return_cookie(PyObject* self, PyObject *args)
        {
            if (self)
            {
                Py_INCREF(self);
                return self;
            }
            else
                Py_RETURN_FALSE;
        }
        static PyMethodDef methods[] = {
            { "return_cookie", return_cookie, METH_NOARGS },
            { NULL }
        };
        """
        module = self.import_module(name='foo', init=init, body=body)
        assert module.__doc__ == "docstring"
        assert module.return_cookie() == 3.14

    def test_load_dynamic(self):
        import sys
        init = """
        if (Py_IsInitialized())
            Py_InitModule("foo", NULL);
        """
        foo = self.import_module(name='foo', init=init)
        assert 'foo' in sys.modules
        del sys.modules['foo']
        import imp
        foo2 = imp.load_dynamic('foo', foo.__file__)
        assert 'foo' in sys.modules
        assert foo.__dict__ == foo2.__dict__

    def test_InitModule4_dotted(self):
        """
        If the module name passed to Py_InitModule4 includes a package, only
        the module name (the part after the last dot) is considered when
        computing the name of the module initializer function.
        """
        expected_name = "pypy.module.cpyext.test.dotted"
        module = self.import_module(name=expected_name, filename="dotted")
        assert module.__name__ == expected_name


    def test_InitModule4_in_package(self):
        """
        If `apple.banana` is an extension module which calls Py_InitModule4 with
        only "banana" as a name, the resulting module nevertheless is stored at
        `sys.modules["apple.banana"]`.
        """
        module = self.import_module(name="apple.banana", filename="banana")
        assert module.__name__ == "apple.banana"


    def test_recursive_package_import(self):
        """
        If `cherry.date` is an extension module which imports `apple.banana`,
        the latter is added to `sys.modules` for the `"apple.banana"` key.
        """
        # Build the extensions.
        banana = self.compile_module(
            "apple.banana", separate_module_files=[self.here + 'banana.c'])
        self.record_imported_module("apple.banana")
        date = self.compile_module(
            "cherry.date", separate_module_files=[self.here + 'date.c'])
        self.record_imported_module("cherry.date")

        # Set up some package state so that the extensions can actually be
        # imported.
        import sys, types, os
        cherry = sys.modules['cherry'] = types.ModuleType('cherry')
        cherry.__path__ = [os.path.dirname(date)]

        apple = sys.modules['apple'] = types.ModuleType('apple')
        apple.__path__ = [os.path.dirname(banana)]

        import cherry.date
        import apple.banana

        assert sys.modules['apple.banana'].__name__ == 'apple.banana'
        assert sys.modules['cherry.date'].__name__ == 'cherry.date'


    def test_modinit_func(self):
        """
        A module can use the PyMODINIT_FUNC macro to declare or define its
        module initializer function.
        """
        module = self.import_module(name='modinit')
        assert module.__name__ == 'modinit'


    def test_export_function2(self):
        import sys
        init = """
        if (Py_IsInitialized())
            Py_InitModule("foo", methods);
        """
        body = """
        static PyObject* my_objects[1];
        static PyObject* foo_cached_pi(PyObject* self, PyObject *args)
        {
            if (my_objects[0] == NULL) {
                my_objects[0] = PyFloat_FromDouble(3.14);
            }
            Py_INCREF(my_objects[0]);
            return my_objects[0];
        }
        static PyObject* foo_drop_pi(PyObject* self, PyObject *args)
        {
            if (my_objects[0] != NULL) {
                Py_DECREF(my_objects[0]);
                my_objects[0] = NULL;
            }
            Py_INCREF(Py_None);
            return Py_None;
        }
        static PyObject* foo_retinvalid(PyObject* self, PyObject *args)
        {
            return (PyObject*)0xAFFEBABE;
        }
        static PyMethodDef methods[] = {
            { "return_pi", foo_cached_pi, METH_NOARGS },
            { "drop_pi",   foo_drop_pi, METH_NOARGS },
            { "return_invalid_pointer", foo_retinvalid, METH_NOARGS },
            { NULL }
        };
        """
        module = self.import_module(name='foo', init=init, body=body)
        assert module.return_pi() == 3.14
        print "A"
        module.drop_pi()
        print "B"
        module.drop_pi()
        print "C"
        assert module.return_pi() == 3.14
        print "D"
        assert module.return_pi() == 3.14
        print "E"
        module.drop_pi()
        skip("Hmm, how to check for the exception?")
        raises(api.InvalidPointerException, module.return_invalid_pointer)

    def test_argument(self):
        import sys
        init = """
        if (Py_IsInitialized())
            Py_InitModule("foo", methods);
        """
        body = """
        PyObject* foo_test(PyObject* self, PyObject *args)
        {
            PyObject *t = PyTuple_GetItem(args, 0);
            Py_INCREF(t);
            return t;
        }
        static PyMethodDef methods[] = {
            { "test", foo_test, METH_VARARGS },
            { NULL }
        };
        """
        module = self.import_module(name='foo', init=init, body=body)
        assert module.test(True, True) == True

    def test_exception(self):
        import sys
        init = """
        if (Py_IsInitialized())
            Py_InitModule("foo", methods);
        """
        body = """
        static PyObject* foo_pi(PyObject* self, PyObject *args)
        {
            PyErr_SetString(PyExc_Exception, "moo!");
            return NULL;
        }
        static PyMethodDef methods[] = {
            { "raise_exception", foo_pi, METH_NOARGS },
            { NULL }
        };
        """
        module = self.import_module(name='foo', init=init, body=body)
        exc = raises(Exception, module.raise_exception)
        if type(exc.value) is not Exception:
            raise exc.value

        assert exc.value.message == "moo!"

    def test_refcount(self):
        import sys
        init = """
        if (Py_IsInitialized())
            Py_InitModule("foo", methods);
        """
        body = """
        static PyObject* foo_pi(PyObject* self, PyObject *args)
        {
            PyObject *true_obj = Py_True;
            Py_ssize_t refcnt = true_obj->ob_refcnt;
            Py_ssize_t refcnt_after;
            Py_INCREF(true_obj);
            Py_INCREF(true_obj);
            PyBool_Check(true_obj);
            refcnt_after = true_obj->ob_refcnt;
            Py_DECREF(true_obj);
            Py_DECREF(true_obj);
            fprintf(stderr, "REFCNT %i %i\\n", refcnt, refcnt_after);
            return PyBool_FromLong(refcnt_after == refcnt + 2);
        }
        static PyObject* foo_bar(PyObject* self, PyObject *args)
        {
            PyObject *true_obj = Py_True;
            PyObject *tup = NULL;
            Py_ssize_t refcnt = true_obj->ob_refcnt;
            Py_ssize_t refcnt_after;

            tup = PyTuple_New(1);
            Py_INCREF(true_obj);
            if (PyTuple_SetItem(tup, 0, true_obj) < 0)
                return NULL;
            refcnt_after = true_obj->ob_refcnt;
            Py_DECREF(tup);
            fprintf(stderr, "REFCNT2 %i %i %i\\n", refcnt, refcnt_after,
                    true_obj->ob_refcnt);
            return PyBool_FromLong(refcnt_after == refcnt + 1 &&
                                   refcnt == true_obj->ob_refcnt);
        }

        static PyMethodDef methods[] = {
            { "test_refcount", foo_pi, METH_NOARGS },
            { "test_refcount2", foo_bar, METH_NOARGS },
            { NULL }
        };
        """
        module = self.import_module(name='foo', init=init, body=body)
        assert module.test_refcount()
        assert module.test_refcount2()


    def test_init_exception(self):
        import sys
        init = """
            PyErr_SetString(PyExc_Exception, "moo!");
        """
        exc = raises(Exception, "self.import_module(name='foo', init=init)")
        if type(exc.value) is not Exception:
            raise exc.value

        assert exc.value.message == "moo!"


    def test_internal_exceptions(self):
        import sys
        init = """
        if (Py_IsInitialized())
            Py_InitModule("foo", methods);
        """
        body = """
        PyAPI_FUNC(PyObject*) PyPy_Crash1(void);
        PyAPI_FUNC(long) PyPy_Crash2(void);
        static PyObject* foo_crash1(PyObject* self, PyObject *args)
        {
            return PyPy_Crash1();
        }
        static PyObject* foo_crash2(PyObject* self, PyObject *args)
        {
            int a = PyPy_Crash2();
            if (a == -1)
                return NULL;
            return PyFloat_FromDouble(a);
        }
        static PyObject* foo_crash3(PyObject* self, PyObject *args)
        {
            int a = PyPy_Crash2();
            if (a == -1)
                PyErr_Clear();
            return PyFloat_FromDouble(a);
        }
        static PyObject* foo_crash4(PyObject* self, PyObject *args)
        {
            int a = PyPy_Crash2();
            return PyFloat_FromDouble(a);
        }
        static PyObject* foo_clear(PyObject* self, PyObject *args)
        {
            PyErr_Clear();
            return NULL;
        }
        static PyMethodDef methods[] = {
            { "crash1", foo_crash1, METH_NOARGS },
            { "crash2", foo_crash2, METH_NOARGS },
            { "crash3", foo_crash3, METH_NOARGS },
            { "crash4", foo_crash4, METH_NOARGS },
            { "clear",  foo_clear, METH_NOARGS },
            { NULL }
        };
        """
        module = self.import_module(name='foo', init=init, body=body)
        # uncaught interplevel exceptions are turned into SystemError
        raises(SystemError, module.crash1)
        raises(SystemError, module.crash2)
        # caught exception
        assert module.crash3() == -1
        # An exception was set, but function returned a value
        raises(SystemError, module.crash4)
        # No exception set, but NULL returned
        raises(SystemError, module.clear)

    def test_new_exception(self):
        mod = self.import_extension('foo', [
            ('newexc', 'METH_VARARGS',
             '''
             char *name = PyString_AsString(PyTuple_GetItem(args, 0));
             return PyErr_NewException(name, PyTuple_GetItem(args, 1),
                                       PyTuple_GetItem(args, 2));
             '''
             ),
            ])
        raises(SystemError, mod.newexc, "name", Exception, {})

    def test_hash_pointer(self):
        mod = self.import_extension('foo', [
            ('get_hash', 'METH_NOARGS',
             '''
             return PyInt_FromLong(_Py_HashPointer(Py_None));
             '''
             ),
            ])
        h = mod.get_hash()
        assert h != 0
        assert h % 4 == 0 # it's the pointer value

    def test_types(self):
        """test the presence of random types"""

        mod = self.import_extension('foo', [
            ('get_names', 'METH_NOARGS',
             '''
             /* XXX in tests, the C type is not correct */
             #define NAME(type) ((PyTypeObject*)&type)->tp_name
             return Py_BuildValue("sssss",
                                  NAME(PyCell_Type),
                                  NAME(PyModule_Type),
                                  NAME(PyProperty_Type),
                                  NAME(PyStaticMethod_Type),
                                  NAME(PyCFunction_Type)
                                  );
             '''
             ),
            ])
        assert mod.get_names() == ('cell', 'module', 'property',
                                   'staticmethod',
                                   'builtin_function_or_method')

    def test_get_programname(self):
        mod = self.import_extension('foo', [
            ('get_programname', 'METH_NOARGS',
             '''
             char* name1 = Py_GetProgramName();
             char* name2 = Py_GetProgramName();
             if (name1 != name2)
                 Py_RETURN_FALSE;
             return PyString_FromString(name1);
             '''
             ),
            ])
        p = mod.get_programname()
        print p
        assert 'py' in p

    def test_get_version(self):
        mod = self.import_extension('foo', [
            ('get_version', 'METH_NOARGS',
             '''
             char* name1 = Py_GetVersion();
             char* name2 = Py_GetVersion();
             if (name1 != name2)
                 Py_RETURN_FALSE;
             return PyString_FromString(name1);
             '''
             ),
            ])
        p = mod.get_version()
        print p
        assert 'PyPy' in p

    def test_no_double_imports(self):
        import sys, os
        try:
            init = """
            static int _imported_already = 0;
            FILE *f = fopen("_imported_already", "w");
            fprintf(f, "imported_already: %d\\n", _imported_already);
            fclose(f);
            _imported_already = 1;
            if (Py_IsInitialized()) {
                Py_InitModule("foo", NULL);
            }
            """
            self.import_module(name='foo', init=init)
            assert 'foo' in sys.modules

            f = open('_imported_already')
            data = f.read()
            f.close()
            assert data == 'imported_already: 0\n'

            f = open('_imported_already', 'w')
            f.write('not again!\n')
            f.close()
            m1 = sys.modules['foo']
            m2 = self.reimport_module(m1.__file__, name='foo')
            assert m1 is m2
            assert m1 is sys.modules['foo']

            f = open('_imported_already')
            data = f.read()
            f.close()
            assert data == 'not again!\n'

        finally:
            try:
                os.unlink('_imported_already')
            except OSError:
                pass

    def test_no_structmember(self):
        """structmember.h should not be included by default."""
        mod = self.import_extension('foo', [
            ('bar', 'METH_NOARGS',
             '''
             /* reuse a name that is #defined in structmember.h */
             int RO;
             Py_RETURN_NONE;
             '''
             ),
        ])<|MERGE_RESOLUTION|>--- conflicted
+++ resolved
@@ -137,14 +137,9 @@
 class LeakCheckingTest(object):
     """Base class for all cpyext tests."""
     spaceconfig = dict(usemodules=['cpyext', 'thread', '_rawffi', 'array',
-<<<<<<< HEAD
                                    'itertools', 'time', 'binascii',
                                    'micronumpy',
                                    ])
-    spaceconfig['std.withmethodcache'] = True
-=======
-                                   'itertools', 'time', 'binascii', 'micronumpy'])
->>>>>>> 5649097d
 
     enable_leak_checking = True
 
