--- conflicted
+++ resolved
@@ -215,12 +215,7 @@
             Build an extension module linked against the cpyext api library.
             """
             if not space.is_none(w_separate_module_files):
-<<<<<<< HEAD
                 separate_module_files = space.unwrap(w_separate_module_files)
-=======
-                separate_module_files = space.listview_bytes(
-                    w_separate_module_files)
->>>>>>> 14464b9e
                 assert separate_module_files is not None
             else:
                 separate_module_files = []
