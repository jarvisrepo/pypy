import sys

import pytest

from pypy.tool.cpyext.extbuild import SystemCompilationInfo, HERE
from pypy.interpreter.gateway import unwrap_spec, interp2app
from pypy.interpreter.error import OperationError
from rpython.rtyper.lltypesystem import lltype
from pypy.module.cpyext import api
from pypy.module.cpyext.api import cts
from pypy.module.cpyext.pyobject import from_ref
from pypy.module.cpyext.state import State
from rpython.tool import leakfinder
from rpython.rlib import rawrefcount
from rpython.tool.udir import udir

only_pypy ="config.option.runappdirect and '__pypy__' not in sys.builtin_module_names"

@api.cpython_api([], api.PyObject)
def PyPy_Crash1(space):
    1/0

@api.cpython_api([], lltype.Signed, error=-1)
def PyPy_Crash2(space):
    1/0

class TestApi:
    def test_signature(self):
        common_functions = api.FUNCTIONS_BY_HEADER[api.pypy_decl]
        assert 'PyModule_Check' in common_functions
        assert common_functions['PyModule_Check'].argtypes == [api.PyObject]


class SpaceCompiler(SystemCompilationInfo):
    """Extension compiler for regular (untranslated PyPy) mode"""
    def __init__(self, space, *args, **kwargs):
        self.space = space
        SystemCompilationInfo.__init__(self, *args, **kwargs)

    def load_module(self, mod, name):
        space = self.space
        w_path = space.newtext(mod)
        w_name = space.newtext(name)
        return space.appexec([w_name, w_path], '''(name, path):
            import imp
            return imp.load_dynamic(name, path)''')


def get_cpyext_info(space):
    from pypy.module.imp.importing import get_so_extension
    state = space.fromcache(State)
    api_library = state.api_lib
    if sys.platform == 'win32':
        libraries = [api_library]
        # '%s' undefined; assuming extern returning int
        compile_extra = ["/we4013"]
        # prevent linking with PythonXX.lib
        w_maj, w_min = space.fixedview(space.sys.get('version_info'), 5)[:2]
        link_extra = ["/NODEFAULTLIB:Python%d%d.lib" %
            (space.int_w(w_maj), space.int_w(w_min))]
    else:
        libraries = []
        if sys.platform.startswith('linux'):
            compile_extra = [
                "-Werror", "-g", "-O0", "-Wp,-U_FORTIFY_SOURCE", "-fPIC"]
            link_extra = ["-g"]
        else:
            compile_extra = link_extra = None
    return SpaceCompiler(space,
        builddir_base=udir,
        include_extra=api.include_dirs,
        compile_extra=compile_extra,
        link_extra=link_extra,
        extra_libs=libraries,
        ext=get_so_extension(space))


def freeze_refcnts(self):
    rawrefcount._dont_free_any_more()

def preload(space, name):
    from pypy.module.cpyext.pyobject import make_ref
    if '.' not in name:
        w_obj = space.builtin.getdictvalue(space, name)
    else:
        module, localname = name.rsplit('.', 1)
        code = "(): import {module}; return {module}.{localname}"
        code = code.format(**locals())
        w_obj = space.appexec([], code)
    make_ref(space, w_obj)

def preload_expr(space, expr):
    from pypy.module.cpyext.pyobject import make_ref
    code = "(): return {}".format(expr)
    w_obj = space.appexec([], code)
    make_ref(space, w_obj)

def is_interned_string(space, w_obj):
    try:
        s = space.str_w(w_obj)
    except OperationError:
        return False
    return space.is_interned_str(s)

def is_allowed_to_leak(space, obj):
    from pypy.module.cpyext.methodobject import W_PyCFunctionObject
    try:
        w_obj = from_ref(space, cts.cast('PyObject*', obj._as_ptr()))
    except:
        return False
    if isinstance(w_obj, W_PyCFunctionObject):
        return True
    # It's OK to "leak" some interned strings: if the pyobj is created by
    # the test, but the w_obj is referred to from elsewhere.
    return is_interned_string(space, w_obj)

def _get_w_obj(space, c_obj):
    return from_ref(space, cts.cast('PyObject*', c_obj._as_ptr()))

class CpyextLeak(leakfinder.MallocMismatch):
    def __str__(self):
        lines = [leakfinder.MallocMismatch.__str__(self), '']
        lines.append(
            "These objects are attached to the following W_Root objects:")
        for c_obj in self.args[0]:
            try:
                lines.append("  %s" % (_get_w_obj(self.args[1], c_obj),))
            except:
                pass
        return '\n'.join(lines)


class LeakCheckingTest(object):
    """Base class for all cpyext tests."""
    spaceconfig = dict(usemodules=['cpyext', 'thread', 'struct', 'array',
                                   'itertools', 'time', 'binascii', 'mmap',
                                   ])

    @classmethod
    def preload_builtins(cls, space):
        """
        Eagerly create pyobjs for various builtins so they don't look like
        leaks.
        """
        for name in [
                'buffer', 'mmap.mmap',
                'types.FunctionType', 'types.CodeType',
                'types.TracebackType', 'types.FrameType']:
            preload(space, name)
        for expr in ['type(str.join)']:
            preload_expr(space, expr)

    def cleanup(self):
        self.space.getexecutioncontext().cleanup_cpyext_state()
<<<<<<< HEAD
        for _ in range(5):
            rawrefcount._collect()
            self.space.user_del_action._run_finalizers()
        leakfinder.stop_tracking_allocations(check=False)
=======
        rawrefcount._collect()
        self.space.user_del_action._run_finalizers()
        try:
            # set check=True to actually enable leakfinder
            leakfinder.stop_tracking_allocations(check=False)
        except leakfinder.MallocMismatch as e:
            result = e.args[0]
            filtered_result = {}
            for obj, value in result.iteritems():
                if not is_allowed_to_leak(self.space, obj):
                    filtered_result[obj] = value
            if filtered_result:
                raise CpyextLeak(filtered_result, self.space)
>>>>>>> 3406ac08
        assert not self.space.finalizer_queue.next_dead()


class AppTestApi(LeakCheckingTest):
    def setup_class(cls):
        from rpython.rlib.clibffi import get_libc_name
        if cls.runappdirect:
            cls.libc = get_libc_name()
        else:
            cls.w_libc = cls.space.wrap(get_libc_name())

    def setup_method(self, meth):
        if not self.runappdirect:
            freeze_refcnts(self)

    def teardown_method(self, meth):
        if self.runappdirect:
            return
        self.cleanup()

    @pytest.mark.skipif(only_pypy, reason='pypy only test')
    def test_only_import(self):
        import cpyext

    def test_dllhandle(self):
        import sys
        if sys.platform != "win32" or sys.version_info < (2, 6):
            skip("Windows Python >= 2.6 only")
        assert isinstance(sys.dllhandle, int)


def _unwrap_include_dirs(space, w_include_dirs):
    if w_include_dirs is None:
        return None
    else:
        return [space.str_w(s) for s in space.listview(w_include_dirs)]

def debug_collect(space):
    rawrefcount._collect()


class AppTestCpythonExtensionBase(LeakCheckingTest):

    def setup_class(cls):
        space = cls.space
        cls.w_here = space.wrap(str(HERE))
        cls.w_udir = space.wrap(str(udir))
        cls.w_runappdirect = space.wrap(cls.runappdirect)
        if not cls.runappdirect:
            cls.sys_info = get_cpyext_info(space)
            cls.w_debug_collect = space.wrap(interp2app(debug_collect))
            cls.preload_builtins(space)
        else:
            def w_import_module(self, name, init=None, body='', filename=None,
                    include_dirs=None, PY_SSIZE_T_CLEAN=False):
                from extbuild import get_sys_info_app
                sys_info = get_sys_info_app(self.udir)
                return sys_info.import_module(
                    name, init=init, body=body, filename=filename,
                    include_dirs=include_dirs,
                    PY_SSIZE_T_CLEAN=PY_SSIZE_T_CLEAN)
            cls.w_import_module = w_import_module

            def w_import_extension(self, modname, functions, prologue="",
                include_dirs=None, more_init="", PY_SSIZE_T_CLEAN=False):
                from extbuild import get_sys_info_app
                sys_info = get_sys_info_app(self.udir)
                return sys_info.import_extension(
                    modname, functions, prologue=prologue,
                    include_dirs=include_dirs, more_init=more_init,
                    PY_SSIZE_T_CLEAN=PY_SSIZE_T_CLEAN)
            cls.w_import_extension = w_import_extension

            def w_compile_module(self, name,
                    source_files=None, source_strings=None):
                from extbuild import get_sys_info_app
                sys_info = get_sys_info_app(self.udir)
                return sys_info.compile_extension_module(name,
                    source_files=source_files, source_strings=source_strings)
            cls.w_compile_module = w_compile_module

            def w_load_module(self, mod, name):
                from extbuild import get_sys_info_app
                sys_info = get_sys_info_app(self.udir)
                return sys_info.load_module(mod, name)
            cls.w_load_module = w_load_module

            def w_debug_collect(self):
                import gc
                gc.collect()
                gc.collect()
                gc.collect()
            cls.w_debug_collect = w_debug_collect


    def record_imported_module(self, name):
        """
        Record a module imported in a test so that it can be cleaned up in
        teardown before the check for leaks is done.

        name gives the name of the module in the space's sys.modules.
        """
        self.imported_module_names.append(name)

    def setup_method(self, func):
        if self.runappdirect:
            return

        @unwrap_spec(name='text')
        def compile_module(space, name,
                           w_source_files=None,
                           w_source_strings=None):
            """
            Build an extension module linked against the cpyext api library.
            """
            if not space.is_none(w_source_files):
                source_files = space.unwrap(w_source_files)
            else:
                source_files = None
            if not space.is_none(w_source_strings):
                source_strings = space.listview_bytes(w_source_strings)
            else:
                source_strings = None
            pydname = self.sys_info.compile_extension_module(
                name,
                source_files=source_files,
                source_strings=source_strings)

            # hackish, but tests calling compile_module() always end up
            # importing the result
            self.record_imported_module(name)

            return space.wrap(pydname)

        @unwrap_spec(name='text', init='text_or_none', body='text',
                     filename='fsencode_or_none', PY_SSIZE_T_CLEAN=bool)
        def import_module(space, name, init=None, body='',
                          filename=None, w_include_dirs=None,
                          PY_SSIZE_T_CLEAN=False):
            include_dirs = _unwrap_include_dirs(space, w_include_dirs)
            w_result = self.sys_info.import_module(
                name, init, body, filename, include_dirs, PY_SSIZE_T_CLEAN)
            self.record_imported_module(name)
            return w_result


        @unwrap_spec(mod='text', name='text')
        def load_module(space, mod, name):
            return self.sys_info.load_module(mod, name)

        @unwrap_spec(modname='text', prologue='text',
                             more_init='text', PY_SSIZE_T_CLEAN=bool)
        def import_extension(space, modname, w_functions, prologue="",
                             w_include_dirs=None, more_init="", PY_SSIZE_T_CLEAN=False):
            functions = space.unwrap(w_functions)
            include_dirs = _unwrap_include_dirs(space, w_include_dirs)
            w_result = self.sys_info.import_extension(
                modname, functions, prologue, include_dirs, more_init,
                PY_SSIZE_T_CLEAN)
            self.record_imported_module(modname)
            return w_result

        # A list of modules which the test caused to be imported (in
        # self.space).  These will be cleaned up automatically in teardown.
        self.imported_module_names = []

        wrap = self.space.wrap
        self.w_compile_module = wrap(interp2app(compile_module))
        self.w_load_module = wrap(interp2app(load_module))
        self.w_import_module = wrap(interp2app(import_module))
        self.w_import_extension = wrap(interp2app(import_extension))

        # create the file lock before we count allocations
        self.space.call_method(self.space.sys.get("stdout"), "flush")

        freeze_refcnts(self)

    def unimport_module(self, name):
        """
        Remove the named module from the space's sys.modules.
        """
        w_modules = self.space.sys.get('modules')
        w_name = self.space.wrap(name)
        self.space.delitem(w_modules, w_name)

    def teardown_method(self, func):
        if self.runappdirect:
            self.w_debug_collect()
            return
        debug_collect(self.space)
        for name in self.imported_module_names:
            self.unimport_module(name)
        self.cleanup()


class AppTestCpythonExtension(AppTestCpythonExtensionBase):
    def test_createmodule(self):
        import sys
        self.import_module(name='foo')
        assert 'foo' in sys.modules

    def test_export_function(self):
        import sys
        body = """
        PyObject* foo_pi(PyObject* self, PyObject *args)
        {
            return PyFloat_FromDouble(3.14);
        }
        static PyMethodDef methods[] = {
            { "return_pi", foo_pi, METH_NOARGS },
            { NULL }
        };
        static struct PyModuleDef moduledef = {
            PyModuleDef_HEAD_INIT,
            "foo",          /* m_name */
            NULL,           /* m_doc */
            -1,             /* m_size */
            methods,        /* m_methods */
        };
        """
        module = self.import_module(name='foo', body=body)
        assert 'foo' in sys.modules
        assert 'return_pi' in dir(module)
        assert module.return_pi is not None
        assert module.return_pi() == 3.14
        assert module.return_pi.__module__ == 'foo'


    def test_export_docstring(self):
        body = """
        PyDoc_STRVAR(foo_pi_doc, "Return pi.");
        PyObject* foo_pi(PyObject* self, PyObject *args)
        {
            return PyFloat_FromDouble(3.14);
        }
        static PyMethodDef methods[] = {
            { "return_pi", foo_pi, METH_NOARGS, foo_pi_doc },
            { NULL }
        };
        static struct PyModuleDef moduledef = {
            PyModuleDef_HEAD_INIT,
            "foo",          /* m_name */
            NULL,           /* m_doc */
            -1,             /* m_size */
            methods,        /* m_methods */
        };
        """
        module = self.import_module(name='foo', body=body)
        doc = module.return_pi.__doc__
        assert doc == "Return pi."

    def test_load_dynamic(self):
        import sys
        body = """
        static struct PyModuleDef moduledef = {
            PyModuleDef_HEAD_INIT,
            "%(modname)s",  /* m_name */
            NULL,           /* m_doc */
            -1,             /* m_size */
            NULL,           /* m_methods */
        };
        """
        foo = self.import_module(name='foo', body=body)
        assert 'foo' in sys.modules
        del sys.modules['foo']
        import imp
        foo2 = imp.load_dynamic('foo', foo.__file__)
        assert 'foo' in sys.modules
        assert foo.__dict__ == foo2.__dict__

    def test_InitModule4_dotted(self):
        """
        If the module name passed to Py_InitModule4 includes a package, only
        the module name (the part after the last dot) is considered when
        computing the name of the module initializer function.
        """
        expected_name = "pypy.module.cpyext.test.dotted"
        module = self.import_module(name=expected_name, filename="dotted")
        assert module.__name__ == expected_name


    def test_InitModule4_in_package(self):
        """
        If `apple.banana` is an extension module which calls Py_InitModule4 with
        only "banana" as a name, the resulting module nevertheless is stored at
        `sys.modules["apple.banana"]`.
        """
        module = self.import_module(name="apple.banana", filename="banana")
        assert module.__name__ == "apple.banana"


    def test_recursive_package_import(self):
        """
        If `cherry.date` is an extension module which imports `apple.banana`,
        the latter is added to `sys.modules` for the `"apple.banana"` key.
        """
        import sys, types, os
        # Build the extensions.
        banana = self.compile_module(
            "apple.banana", source_files=[os.path.join(self.here, 'banana.c')])
        date = self.compile_module(
            "cherry.date", source_files=[os.path.join(self.here, 'date.c')])

        # Set up some package state so that the extensions can actually be
        # imported.
        cherry = sys.modules['cherry'] = types.ModuleType('cherry')
        cherry.__path__ = [os.path.dirname(date)]

        apple = sys.modules['apple'] = types.ModuleType('apple')
        apple.__path__ = [os.path.dirname(banana)]

        import cherry.date

        assert sys.modules['apple.banana'].__name__ == 'apple.banana'
        assert sys.modules['cherry.date'].__name__ == 'cherry.date'


    def test_modinit_func(self):
        """
        A module can use the PyMODINIT_FUNC macro to declare or define its
        module initializer function.
        """
        module = self.import_module(name='modinit')
        assert module.__name__ == 'modinit'


    def test_export_function2(self):
        body = """
        static PyObject* my_objects[1];
        static PyObject* foo_cached_pi(PyObject* self, PyObject *args)
        {
            if (my_objects[0] == NULL) {
                my_objects[0] = PyFloat_FromDouble(3.14);
            }
            Py_INCREF(my_objects[0]);
            return my_objects[0];
        }
        static PyObject* foo_drop_pi(PyObject* self, PyObject *args)
        {
            if (my_objects[0] != NULL) {
                Py_DECREF(my_objects[0]);
                my_objects[0] = NULL;
            }
            Py_INCREF(Py_None);
            return Py_None;
        }
        static PyObject* foo_retinvalid(PyObject* self, PyObject *args)
        {
            return (PyObject*)0xAFFEBABE;
        }
        static PyMethodDef methods[] = {
            { "return_pi", foo_cached_pi, METH_NOARGS },
            { "drop_pi",   foo_drop_pi, METH_NOARGS },
            { "return_invalid_pointer", foo_retinvalid, METH_NOARGS },
            { NULL }
        };
        static struct PyModuleDef moduledef = {
            PyModuleDef_HEAD_INIT,
            "%(modname)s",  /* m_name */
            NULL,           /* m_doc */
            -1,             /* m_size */
            methods,        /* m_methods */
        };
        """
        module = self.import_module(name='foo', body=body)
        assert module.return_pi() == 3.14
        module.drop_pi()
        module.drop_pi()
        assert module.return_pi() == 3.14
        assert module.return_pi() == 3.14
        module.drop_pi()
        skip("Hmm, how to check for the exception?")
        raises(api.InvalidPointerException, module.return_invalid_pointer)

    def test_argument(self):
        import sys
        body = """
        PyObject* foo_test(PyObject* self, PyObject *args)
        {
            PyObject *t = PyTuple_GetItem(args, 0);
            Py_INCREF(t);
            return t;
        }
        static PyMethodDef methods[] = {
            { "test", foo_test, METH_VARARGS },
            { NULL }
        };
        static struct PyModuleDef moduledef = {
            PyModuleDef_HEAD_INIT,
            "%(modname)s",  /* m_name */
            NULL,           /* m_doc */
            -1,             /* m_size */
            methods,        /* m_methods */
        };
        """
        module = self.import_module(name='foo', body=body)
        assert module.test(True, True) == True

    def test_exception(self):
        import sys
        body = """
        static PyObject* foo_pi(PyObject* self, PyObject *args)
        {
            PyErr_SetString(PyExc_Exception, "moo!");
            return NULL;
        }
        static PyMethodDef methods[] = {
            { "raise_exception", foo_pi, METH_NOARGS },
            { NULL }
        };
        static struct PyModuleDef moduledef = {
            PyModuleDef_HEAD_INIT,
            "%(modname)s",  /* m_name */
            NULL,           /* m_doc */
            -1,             /* m_size */
            methods,        /* m_methods */
        };
        """
        module = self.import_module(name='foo', body=body)
        exc = raises(Exception, module.raise_exception)
        if type(exc.value) is not Exception:
            raise exc.value

        assert str(exc.value) == "moo!"

    def test_refcount(self):
        import sys
        body = """
        static PyObject* foo_pi(PyObject* self, PyObject *args)
        {
            PyObject *true_obj = Py_True;
            Py_ssize_t refcnt = true_obj->ob_refcnt;
            Py_ssize_t refcnt_after;
            Py_INCREF(true_obj);
            Py_INCREF(true_obj);
            PyBool_Check(true_obj);
            refcnt_after = true_obj->ob_refcnt;
            Py_DECREF(true_obj);
            Py_DECREF(true_obj);
            fprintf(stderr, "REFCNT %ld %ld\\n", refcnt, refcnt_after);
            return PyBool_FromLong(refcnt_after == refcnt + 2);
        }
        static PyObject* foo_bar(PyObject* self, PyObject *args)
        {
            PyObject *true_obj = Py_True;
            PyObject *tup = NULL;
            Py_ssize_t refcnt = true_obj->ob_refcnt;
            Py_ssize_t refcnt_after;

            tup = PyTuple_New(1);
            Py_INCREF(true_obj);
            if (PyTuple_SetItem(tup, 0, true_obj) < 0)
                return NULL;
            refcnt_after = true_obj->ob_refcnt;
            Py_DECREF(tup);
            fprintf(stderr, "REFCNT2 %ld %ld %ld\\n", refcnt, refcnt_after,
                    true_obj->ob_refcnt);
            return PyBool_FromLong(refcnt_after == refcnt + 1 &&
                                   refcnt == true_obj->ob_refcnt);
        }

        static PyMethodDef methods[] = {
            { "test_refcount", foo_pi, METH_NOARGS },
            { "test_refcount2", foo_bar, METH_NOARGS },
            { NULL }
        };
        static struct PyModuleDef moduledef = {
            PyModuleDef_HEAD_INIT,
            "%(modname)s",  /* m_name */
            NULL,           /* m_doc */
            -1,             /* m_size */
            methods,        /* m_methods */
        };
        """
        module = self.import_module(name='foo', body=body)
        assert module.test_refcount()
        assert module.test_refcount2()


    def test_init_exception(self):
        import sys
        init = """
            PyErr_SetString(PyExc_Exception, "moo!");
            return NULL;
        """
        exc = raises(Exception, self.import_module, name='foo', init=init)
        if type(exc.value) is not Exception:
            raise exc.value

        assert str(exc.value) == "moo!"


    def test_internal_exceptions(self):
        if self.runappdirect:
            skip('cannot import module with undefined functions')
        import sys
        body = """
        PyAPI_FUNC(PyObject*) PyPy_Crash1(void);
        PyAPI_FUNC(long) PyPy_Crash2(void);
        static PyObject* foo_crash1(PyObject* self, PyObject *args)
        {
            return PyPy_Crash1();
        }
        static PyObject* foo_crash2(PyObject* self, PyObject *args)
        {
            int a = PyPy_Crash2();
            if (a == -1)
                return NULL;
            return PyFloat_FromDouble(a);
        }
        static PyObject* foo_crash3(PyObject* self, PyObject *args)
        {
            int a = PyPy_Crash2();
            if (a == -1)
                PyErr_Clear();
            return PyFloat_FromDouble(a);
        }
        static PyObject* foo_crash4(PyObject* self, PyObject *args)
        {
            int a = PyPy_Crash2();
            return PyFloat_FromDouble(a);
        }
        static PyObject* foo_clear(PyObject* self, PyObject *args)
        {
            PyErr_Clear();
            return NULL;
        }
        static PyMethodDef methods[] = {
            { "crash1", foo_crash1, METH_NOARGS },
            { "crash2", foo_crash2, METH_NOARGS },
            { "crash3", foo_crash3, METH_NOARGS },
            { "crash4", foo_crash4, METH_NOARGS },
            { "clear",  foo_clear, METH_NOARGS },
            { NULL }
        };
        static struct PyModuleDef moduledef = {
            PyModuleDef_HEAD_INIT,
            "%(modname)s",  /* m_name */
            NULL,           /* m_doc */
            -1,             /* m_size */
            methods,        /* m_methods */
        };
        """
        module = self.import_module(name='foo', body=body)
        # uncaught interplevel exceptions are turned into SystemError
        raises(SystemError, module.crash1)
        raises(SystemError, module.crash2)
        # caught exception
        assert module.crash3() == -1
        # An exception was set, but function returned a value
        raises(SystemError, module.crash4)
        # No exception set, but NULL returned
        raises(SystemError, module.clear)

    def test_new_exception(self):
        mod = self.import_extension('foo', [
            ('newexc', 'METH_VARARGS',
             '''
             char *name = _PyUnicode_AsString(PyTuple_GetItem(args, 0));
             return PyErr_NewException(name, PyTuple_GetItem(args, 1),
                                       PyTuple_GetItem(args, 2));
             '''
             ),
            ])
        raises(SystemError, mod.newexc, "name", Exception, {})

    @pytest.mark.skipif(only_pypy, reason='pypy specific test')
    def test_hash_pointer(self):
        mod = self.import_extension('foo', [
            ('get_hash', 'METH_NOARGS',
             '''
             return PyLong_FromLong(_Py_HashPointer(Py_None));
             '''
             ),
            ])
        h = mod.get_hash()
        assert h != 0
        assert h % 4 == 0 # it's the pointer value

    def test_types(self):
        """test the presence of random types"""

        mod = self.import_extension('foo', [
            ('get_names', 'METH_NOARGS',
             '''
             /* XXX in tests, the C type is not correct */
             #define NAME(type) ((PyTypeObject*)&type)->tp_name
             return Py_BuildValue("sssss",
                                  NAME(PyCell_Type),
                                  NAME(PyModule_Type),
                                  NAME(PyProperty_Type),
                                  NAME(PyStaticMethod_Type),
                                  NAME(PyCFunction_Type)
                                  );
             '''
             ),
            ])
        assert mod.get_names() == ('cell', 'module', 'property',
                                   'staticmethod',
                                   'builtin_function_or_method')

    def test_get_programname(self):
        mod = self.import_extension('foo', [
            ('get_programname', 'METH_NOARGS',
             '''
             wchar_t* name1 = Py_GetProgramName();
             wchar_t* name2 = Py_GetProgramName();
             if (name1 != name2)
                 Py_RETURN_FALSE;
             return PyUnicode_FromWideChar(name1, wcslen(name1));
             '''
             )],
            prologue='#include <wchar.h>')
        p = mod.get_programname()
        print(p)
        assert 'py' in p

    @pytest.mark.skipif(only_pypy, reason='pypy only test')
    def test_get_version(self):
        mod = self.import_extension('foo', [
            ('get_version', 'METH_NOARGS',
             '''
             char* name1 = Py_GetVersion();
             char* name2 = Py_GetVersion();
             if (name1 != name2)
                 Py_RETURN_FALSE;
             return PyUnicode_FromString(name1);
             '''
             ),
            ])
        p = mod.get_version()
        print(p)
        assert 'PyPy' in p

    def test_no_double_imports(self):
        import sys, os
        try:
            body = """
            static struct PyModuleDef moduledef = {
                PyModuleDef_HEAD_INIT,
                "%(modname)s",  /* m_name */
                NULL,           /* m_doc */
                -1,             /* m_size */
                NULL            /* m_methods */
            };
            """
            init = """
            static int _imported_already = 0;
            FILE *f = fopen("_imported_already", "w");
            fprintf(f, "imported_already: %d\\n", _imported_already);
            fclose(f);
            _imported_already = 1;
            return PyModule_Create(&moduledef);
            """
            self.import_module(name='foo', init=init, body=body)
            assert 'foo' in sys.modules

            f = open('_imported_already')
            data = f.read()
            f.close()
            assert data == 'imported_already: 0\n'

            f = open('_imported_already', 'w')
            f.write('not again!\n')
            f.close()
            m1 = sys.modules['foo']
            m2 = self.load_module(m1.__file__, name='foo')
            assert m1 is m2
            assert m1 is sys.modules['foo']

            f = open('_imported_already')
            data = f.read()
            f.close()
            assert data == 'not again!\n'

        finally:
            try:
                os.unlink('_imported_already')
            except OSError:
                pass

    def test_no_structmember(self):
        """structmember.h should not be included by default."""
        mod = self.import_extension('foo', [
            ('bar', 'METH_NOARGS',
             '''
             /* reuse a name that is #defined in structmember.h */
             int RO = 0; (void)RO;
             Py_RETURN_NONE;
             '''
             ),
        ])<|MERGE_RESOLUTION|>--- conflicted
+++ resolved
@@ -152,14 +152,9 @@
 
     def cleanup(self):
         self.space.getexecutioncontext().cleanup_cpyext_state()
-<<<<<<< HEAD
         for _ in range(5):
             rawrefcount._collect()
             self.space.user_del_action._run_finalizers()
-        leakfinder.stop_tracking_allocations(check=False)
-=======
-        rawrefcount._collect()
-        self.space.user_del_action._run_finalizers()
         try:
             # set check=True to actually enable leakfinder
             leakfinder.stop_tracking_allocations(check=False)
@@ -171,7 +166,6 @@
                     filtered_result[obj] = value
             if filtered_result:
                 raise CpyextLeak(filtered_result, self.space)
->>>>>>> 3406ac08
         assert not self.space.finalizer_queue.next_dead()
 
 
