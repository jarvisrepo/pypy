--- conflicted
+++ resolved
@@ -136,19 +136,12 @@
 
 class LeakCheckingTest(object):
     """Base class for all cpyext tests."""
-<<<<<<< HEAD
     spaceconfig = {"usemodules" : ['cpyext', 'thread', 'struct', 'array',
                                    'itertools', 'time', 'binascii', 'mmap',
                                    '_cffi_backend',
                                    ],
                    "objspace.disable_entrypoints_in_cffi": True}
-=======
-    spaceconfig = dict(usemodules=['cpyext', 'thread', 'struct', 'array',
-                                   'itertools', 'time', 'binascii',
-                                   'mmap'
-                                   ])
     spaceconfig["objspace.std.withspecialisedtuple"] = True
->>>>>>> 01c42aa5
 
     @classmethod
     def preload_builtins(cls, space):
