--- conflicted
+++ resolved
@@ -64,15 +64,10 @@
         kwds["libraries"] = [api_library]
         # '%s' undefined; assuming extern returning int
         kwds["compile_extra"] = ["/we4013"]
-<<<<<<< HEAD
-        # prevent linking with python27.lib
-        kwds["compile_extra"].append("/DPy_BUILD_CORE")
-=======
         # prevent linking with PythonXX.lib
         w_maj, w_min = space.fixedview(space.sys.get('version_info'), 5)[:2]
         kwds["link_extra"] = ["/NODEFAULTLIB:Python%d%d.lib" %
                               (space.int_w(w_maj), space.int_w(w_min))]
->>>>>>> 906ddef6
     elif sys.platform == 'darwin':
         kwds["link_files"] = [str(api_library + '.dylib')]
     else:
