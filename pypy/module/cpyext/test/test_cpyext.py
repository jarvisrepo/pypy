import sys
import weakref
import os

import py, pytest

from pypy import pypydir
from pypy.interpreter import gateway
from rpython.rtyper.lltypesystem import lltype, ll2ctypes
from rpython.translator.gensupp import uniquemodulename
from rpython.tool.udir import udir
from pypy.module.cpyext import api
from pypy.module.cpyext.state import State
from pypy.module.cpyext.pyobject import Py_DecRef
from rpython.tool.identity_dict import identity_dict
from rpython.tool import leakfinder
from rpython.rlib import rawrefcount

from .support import c_compile

only_pypy ="config.option.runappdirect and '__pypy__' not in sys.builtin_module_names"

@api.cpython_api([], api.PyObject)
def PyPy_Crash1(space):
    1/0

@api.cpython_api([], lltype.Signed, error=-1)
def PyPy_Crash2(space):
    1/0

class TestApi:
    def test_signature(self):
        assert 'PyModule_Check' in api.FUNCTIONS
        assert api.FUNCTIONS['PyModule_Check'].argtypes == [api.PyObject]

def convert_sources_to_files(sources, dirname):
    files = []
    for i, source in enumerate(sources):
        filename = dirname / ('source_%d.c' % i)
        with filename.open('w') as f:
            f.write(str(source))
        files.append(filename)
    return files

class SystemCompilationInfo(object):
    """Bundles all the generic information required to compile extensions.

    Note: here, 'system' means OS + target interpreter + test config + ...
    """
    def __init__(self, include_extra=None, compile_extra=None, link_extra=None,
            extra_libs=None, ext=None):
        self.include_extra = include_extra or []
        self.compile_extra = compile_extra
        self.link_extra = link_extra
        self.extra_libs = extra_libs
        self.ext = ext

    def compile_extension_module(self, name, include_dirs=[],
            source_files=None, source_strings=None):
        """
        Build an extension module and return the filename of the resulting
        native code file.

        name is the name of the module, possibly including dots if it is a
        module inside a package.

        Any extra keyword arguments are passed on to ExternalCompilationInfo to
        build the module (so specify your source with one of those).
        """
        modname = name.split('.')[-1]
        dirname = (udir/uniquemodulename('module')).ensure(dir=1)
        if source_strings:
            assert not source_files
            files = convert_sources_to_files(source_strings, dirname)
            source_files = files
        soname = c_compile(source_files, outputfilename=str(dirname/modname),
            compile_extra=self.compile_extra,
            link_extra=self.link_extra,
            include_dirs=self.include_extra + include_dirs,
            libraries=self.extra_libs)
        pydname = soname.new(purebasename=modname, ext=self.ext)
        soname.rename(pydname)
        return str(pydname)

def get_cpyext_info(space):
    from pypy.module.imp.importing import get_so_extension
    state = space.fromcache(State)
    api_library = state.api_lib
    if sys.platform == 'win32':
        libraries = [api_library]
        # '%s' undefined; assuming extern returning int
        compile_extra = ["/we4013"]
        # prevent linking with PythonXX.lib
        w_maj, w_min = space.fixedview(space.sys.get('version_info'), 5)[:2]
        link_extra = ["/NODEFAULTLIB:Python%d%d.lib" %
            (space.int_w(w_maj), space.int_w(w_min))]
    else:
        libraries = []
        if sys.platform.startswith('linux'):
            compile_extra = [
                "-Werror", "-g", "-O0", "-Wp,-U_FORTIFY_SOURCE", "-fPIC"]
            link_extra = ["-g"]
        else:
            compile_extra = link_extra = None
    return SystemCompilationInfo(
        include_extra=api.include_dirs,
        compile_extra=compile_extra,
        link_extra=link_extra,
        extra_libs=libraries,
        ext=get_so_extension(space))


def get_so_suffix():
    from imp import get_suffixes, C_EXTENSION
    for suffix, mode, typ in get_suffixes():
        if typ == C_EXTENSION:
            return suffix
    else:
        raise RuntimeError("This interpreter does not define a filename "
            "suffix for C extensions!")

def get_sys_info_app():
    from distutils.sysconfig import get_python_inc
    if sys.platform == 'win32':
        compile_extra = ["/we4013"]
        link_extra = ["/LIBPATH:" + os.path.join(sys.exec_prefix, 'libs')]
    elif sys.platform == 'darwin':
        compile_extra = link_extra = None
        pass
    elif sys.platform.startswith('linux'):
        compile_extra = [
            "-O0", "-g", "-Werror=implicit-function-declaration", "-fPIC"]
        link_extra = None
    ext = get_so_suffix()
    return SystemCompilationInfo(
        include_extra=[get_python_inc()],
        compile_extra=compile_extra,
        link_extra=link_extra,
        ext=get_so_suffix())

def make_methods(functions, modname):
    methods_table = []
    codes = []
    for funcname, flags, code in functions:
        cfuncname = "%s_%s" % (modname, funcname)
        methods_table.append(
            "{\"%s\", %s, %s}," % (funcname, cfuncname, flags))
        func_code = """
        static PyObject* %s(PyObject* self, PyObject* args)
        {
        %s
        }
        """ % (cfuncname, code)
        codes.append(func_code)

    body = "\n".join(codes) + """
    static PyMethodDef methods[] = {
    %s
    { NULL }
    };
    """ % ('\n'.join(methods_table),)
    return body

def freeze_refcnts(self):
    rawrefcount._dont_free_any_more()
    return #ZZZ
    state = self.space.fromcache(RefcountState)
    self.frozen_refcounts = {}
    for w_obj, obj in state.py_objects_w2r.iteritems():
        self.frozen_refcounts[w_obj] = obj.c_ob_refcnt
    #state.print_refcounts()
    self.frozen_ll2callocations = set(ll2ctypes.ALLOCATED.values())

class FakeSpace(object):
    """Like TinyObjSpace, but different"""
    def __init__(self, config):
        self.config = config

    def passthrough(self, arg):
        return arg
    listview = passthrough
    str_w = passthrough
    wrap = passthrough

    def unwrap(self, args):
        try:
            return args.str_w(None)
        except:
            return args

class LeakCheckingTest(object):
    """Base class for all cpyext tests."""
    spaceconfig = dict(usemodules=['cpyext', 'thread', '_rawffi', 'array',
                                   'itertools', 'time', 'binascii',
                                   ])

    enable_leak_checking = True

    @staticmethod
    def cleanup_references(space):
        return #ZZZ
        state = space.fromcache(RefcountState)

        import gc; gc.collect()
        # Clear all lifelines, objects won't resurrect
        for w_obj, obj in state.lifeline_dict._dict.items():
            if w_obj not in state.py_objects_w2r:
                state.lifeline_dict.set(w_obj, None)
            del obj
        import gc; gc.collect()

        space.getexecutioncontext().cleanup_cpyext_state()

        for w_obj in state.non_heaptypes_w:
            Py_DecRef(space, w_obj)
        state.non_heaptypes_w[:] = []
        state.reset_borrowed_references()

    def check_and_print_leaks(self):
        rawrefcount._collect()
        # check for sane refcnts
        import gc

        if 1:  #ZZZ  not self.enable_leak_checking:
            leakfinder.stop_tracking_allocations(check=False)
            return False

        leaking = False
        state = self.space.fromcache(RefcountState)
        gc.collect()
        lost_objects_w = identity_dict()
        lost_objects_w.update((key, None) for key in self.frozen_refcounts.keys())

        for w_obj, obj in state.py_objects_w2r.iteritems():
            base_refcnt = self.frozen_refcounts.get(w_obj)
            delta = obj.c_ob_refcnt
            if base_refcnt is not None:
                delta -= base_refcnt
                lost_objects_w.pop(w_obj)
            if delta != 0:
                leaking = True
                print >>sys.stderr, "Leaking %r: %i references" % (w_obj, delta)
                try:
                    weakref.ref(w_obj)
                except TypeError:
                    lifeline = None
                else:
                    lifeline = state.lifeline_dict.get(w_obj)
                if lifeline is not None:
                    refcnt = lifeline.pyo.c_ob_refcnt
                    if refcnt > 0:
                        print >>sys.stderr, "\tThe object also held by C code."
                    else:
                        referrers_repr = []
                        for o in gc.get_referrers(w_obj):
                            try:
                                repr_str = repr(o)
                            except TypeError as e:
                                repr_str = "%s (type of o is %s)" % (str(e), type(o))
                            referrers_repr.append(repr_str)
                        referrers = ", ".join(referrers_repr)
                        print >>sys.stderr, "\tThe object is referenced by these objects:", \
                                referrers
        for w_obj in lost_objects_w:
            print >>sys.stderr, "Lost object %r" % (w_obj, )
            leaking = True
        # the actual low-level leak checking is done by pypy.tool.leakfinder,
        # enabled automatically by pypy.conftest.
        return leaking

@pytest.mark.xfail(reason="Skipped until other tests in this file are unskipped")
class AppTestApi(LeakCheckingTest):
    def setup_class(cls):
        from rpython.rlib.clibffi import get_libc_name
        if cls.runappdirect:
            cls.libc = get_libc_name()
        else:
            cls.w_libc = cls.space.wrap(get_libc_name())
        state = cls.space.fromcache(RefcountState)
        state.non_heaptypes_w[:] = []

    def setup_method(self, meth):
        freeze_refcnts(self)

    def teardown_method(self, meth):
        self.cleanup_references(self.space)
        # XXX: like AppTestCpythonExtensionBase.teardown_method:
        # find out how to disable check_and_print_leaks() if the
        # test failed
        assert not self.check_and_print_leaks(), (
            "Test leaks or loses object(s).  You should also check if "
            "the test actually passed in the first place; if it failed "
            "it is likely to reach this place.")

    @pytest.mark.skipif(only_pypy, reason='pypy only test')
    def test_only_import(self):
        import cpyext

    @pytest.mark.skipif(only_pypy, reason='pypy only test')
    def test_load_error(self):
        import cpyext
        raises(ImportError, cpyext.load_module, "missing.file", "foo")
        raises(ImportError, cpyext.load_module, self.libc, "invalid.function")

    def test_dllhandle(self):
        import sys
        if sys.platform != "win32" or sys.version_info < (2, 6):
            skip("Windows Python >= 2.6 only")
        assert isinstance(sys.dllhandle, int)

class AppTestCpythonExtensionBase(LeakCheckingTest):

    def setup_class(cls):
        space = cls.space
        space.getbuiltinmodule("cpyext")
        # 'import os' to warm up reference counts
        w_import = space.builtin.getdictvalue(space, '__import__')
        space.call_function(w_import, space.wrap("os"))
        #state = cls.space.fromcache(RefcountState) ZZZ
        #state.non_heaptypes_w[:] = []
        if not cls.runappdirect:
            cls.w_runappdirect = space.wrap(cls.runappdirect)

    def record_imported_module(self, name):
        """
        Record a module imported in a test so that it can be cleaned up in
        teardown before the check for leaks is done.

        name gives the name of the module in the space's sys.modules.
        """
        self.imported_module_names.append(name)

    def setup_method(self, func):
        @gateway.unwrap_spec(name=str)
        def compile_module(space, name,
                           w_source_files=None,
                           w_source_strings=None):
            """
            Build an extension module linked against the cpyext api library.
            """
            if not space.is_none(w_source_files):
                source_files = space.unwrap(w_source_files)
            else:
                source_files = None
            if not space.is_none(w_source_strings):
                source_strings = space.listview_bytes(w_source_strings)
            else:
                source_strings = None
            pydname = self.sys_info.compile_extension_module(
                name,
                source_files=source_files,
                source_strings=source_strings)

            # hackish, but tests calling compile_module() always end up
            # importing the result
            self.record_imported_module(name)

            return space.wrap(pydname)

        @gateway.unwrap_spec(name=str, init='str_or_None', body=str,
                     filename='str_or_None', PY_SSIZE_T_CLEAN=bool)
        def import_module(space, name, init=None, body='',
                          filename=None, w_include_dirs=None,
                          PY_SSIZE_T_CLEAN=False):
            """
            init specifies the overall template of the module.

            if init is None, the module source will be loaded from a file in this
            test direcory, give a name given by the filename parameter.

            if filename is None, the module name will be used to construct the
            filename.
            """
            name = name.encode()
            if body or init:
                body = body.encode()
                if init is None:
                    init = "return PyModule_Create(&moduledef);"
                else:
                    init = init.encode()
            if w_include_dirs is None:
                include_dirs = []
            else:
                include_dirs = [space.str_w(s) for s in space.listview(w_include_dirs)]
            if init is not None:
                code = """
                %(PY_SSIZE_T_CLEAN)s
                #include <Python.h>

                %(body)s

                PyMODINIT_FUNC
                PyInit_%(name)s(void) {
                %(init)s
                }
                """ % dict(name=name, init=init, body=body,
                           PY_SSIZE_T_CLEAN='#define PY_SSIZE_T_CLEAN'
                                            if PY_SSIZE_T_CLEAN else '')
                kwds = dict(source_strings=[code])
            else:
                assert not PY_SSIZE_T_CLEAN
                if filename is None:
                    filename = name
                filename = py.path.local(pypydir) / 'module' \
                        / 'cpyext'/ 'test' / (filename + ".c")
                kwds = dict(source_files=[filename])
            mod = self.sys_info.compile_extension_module(
                name, include_dirs=include_dirs, **kwds)
            w_result = load_module(space, mod, name)
            if not self.runappdirect:
                self.record_imported_module(name)
            return w_result


        @gateway.unwrap_spec(mod=str, name=str)
        def load_module(space, mod, name):
            if self.runappdirect:
                import imp
                return imp.load_dynamic(name, mod)
            else:
                api.load_extension_module(space, mod, name)
                return space.getitem(
                    space.sys.get('modules'), space.wrap(name))

        @gateway.unwrap_spec(modname=str, prologue=str,
                             more_init=str, PY_SSIZE_T_CLEAN=bool)
        def import_extension(space, modname, w_functions, prologue="",
                             w_include_dirs=None, more_init="", PY_SSIZE_T_CLEAN=False):
            functions = space.unwrap(w_functions)
<<<<<<< HEAD
            methods_table = []
            codes = []
            for funcname, flags, code in functions:
                cfuncname = "%s_%s" % (modname, funcname)
                methods_table.append("{\"%s\", %s, %s}," %
                                     (funcname, cfuncname, flags))
                func_code = """
                static PyObject* %s(PyObject* self, PyObject* args)
                {
                %s
                }
                """ % (cfuncname, code)
                codes.append(func_code)

            body = prologue + "\n".join(codes) + """
            static PyMethodDef methods[] = {
            %(methods)s
            { NULL }
            };
            static struct PyModuleDef moduledef = {
                PyModuleDef_HEAD_INIT,
                "%(modname)s",  /* m_name */
                NULL,           /* m_doc */
                -1,             /* m_size */
                methods,        /* m_methods */
            };
            """ % dict(methods='\n'.join(methods_table), modname=modname)
            init = """PyObject *mod = PyModule_Create(&moduledef);"""
=======
            body = prologue + make_methods(functions, modname)
            init = """Py_InitModule("%s", methods);""" % (modname,)
>>>>>>> fcc8e8ee
            if more_init:
                init += more_init
            init += "\nreturn mod;"
            return import_module(space, name=modname, init=init, body=body,
                                 w_include_dirs=w_include_dirs,
                                 PY_SSIZE_T_CLEAN=PY_SSIZE_T_CLEAN)

        def debug_collect(space):
            rawrefcount._collect()

        # A list of modules which the test caused to be imported (in
        # self.space).  These will be cleaned up automatically in teardown.
        self.imported_module_names = []

        if self.runappdirect:
            fake = FakeSpace(self.space.config)
            def interp2app(func):
                def run(*args, **kwargs):
                    for k in kwargs.keys():
                        if k not in func.unwrap_spec and not k.startswith('w_'):
                            v = kwargs.pop(k)
                            kwargs['w_' + k] = v
                    return func(fake, *args, **kwargs)
                return run
            def wrap(func):
                return func
            self.sys_info = get_sys_info_app()
            self.compile_module = self.sys_info.compile_extension_module
        else:
            interp2app = gateway.interp2app
            wrap = self.space.wrap
            self.sys_info = get_cpyext_info(self.space)
            self.w_compile_module = wrap(interp2app(compile_module))
        self.w_import_module = wrap(interp2app(import_module))
        self.w_load_module = wrap(interp2app(load_module))
        self.w_import_extension = wrap(interp2app(import_extension))
        self.w_here = wrap(str(py.path.local(pypydir)) + '/module/cpyext/test/')
        self.w_debug_collect = wrap(interp2app(debug_collect))

        # create the file lock before we count allocations
        self.space.call_method(self.space.sys.get("stdout"), "flush")

        freeze_refcnts(self)
        #self.check_and_print_leaks()

    def unimport_module(self, name):
        """
        Remove the named module from the space's sys.modules.
        """
        w_modules = self.space.sys.get('modules')
        w_name = self.space.wrap(name)
        self.space.delitem(w_modules, w_name)

    def teardown_method(self, func):
        for name in self.imported_module_names:
            self.unimport_module(name)
        self.cleanup_references(self.space)
        # XXX: find out how to disable check_and_print_leaks() if the
        # test failed...
        assert not self.check_and_print_leaks(), (
            "Test leaks or loses object(s).  You should also check if "
            "the test actually passed in the first place; if it failed "
            "it is likely to reach this place.")


class AppTestCpythonExtension(AppTestCpythonExtensionBase):
    def test_createmodule(self):
        import sys
        init = """
        if (Py_IsInitialized()) {
            PyObject *mod = PyImport_AddModule("foo");
            Py_INCREF(mod);
            return mod;
        }
        PyErr_SetNone(PyExc_RuntimeError);
        return NULL;
        """
        self.import_module(name='foo', init=init)
        assert 'foo' in sys.modules

    def test_export_function(self):
        import sys
        body = """
        PyObject* foo_pi(PyObject* self, PyObject *args)
        {
            return PyFloat_FromDouble(3.14);
        }
        static PyMethodDef methods[] = {
            { "return_pi", foo_pi, METH_NOARGS },
            { NULL }
        };
        static struct PyModuleDef moduledef = {
            PyModuleDef_HEAD_INIT,
            "%(modname)s",  /* m_name */
            NULL,           /* m_doc */
            -1,             /* m_size */
            methods,        /* m_methods */
        };
        """
        module = self.import_module(name='foo', body=body)
        assert 'foo' in sys.modules
        assert 'return_pi' in dir(module)
        assert module.return_pi is not None
        assert module.return_pi() == 3.14
        assert module.return_pi.__module__ == 'foo'


    def test_export_docstring(self):
        import sys
        body = """
        PyDoc_STRVAR(foo_pi_doc, "Return pi.");
        PyObject* foo_pi(PyObject* self, PyObject *args)
        {
            return PyFloat_FromDouble(3.14);
        }
        static PyMethodDef methods[] = {
            { "return_pi", foo_pi, METH_NOARGS, foo_pi_doc },
            { NULL }
        };
        static struct PyModuleDef moduledef = {
            PyModuleDef_HEAD_INIT,
            "%(modname)s",  /* m_name */
            NULL,           /* m_doc */
            -1,             /* m_size */
            methods,        /* m_methods */
        };
        """
        module = self.import_module(name='foo', body=body)
        doc = module.return_pi.__doc__
        assert doc == "Return pi."

    def test_load_dynamic(self):
        import sys
        body = """
        static struct PyModuleDef moduledef = {
            PyModuleDef_HEAD_INIT,
            "%(modname)s",  /* m_name */
            NULL,           /* m_doc */
            -1,             /* m_size */
            NULL,           /* m_methods */
        };
        """
        foo = self.import_module(name='foo', body=body)
        assert 'foo' in sys.modules
        del sys.modules['foo']
        import imp
        foo2 = imp.load_dynamic('foo', foo.__file__)
        assert 'foo' in sys.modules
        assert foo.__dict__ == foo2.__dict__

    def test_InitModule4_dotted(self):
        """
        If the module name passed to Py_InitModule4 includes a package, only
        the module name (the part after the last dot) is considered when
        computing the name of the module initializer function.
        """
        expected_name = "pypy.module.cpyext.test.dotted"
        module = self.import_module(name=expected_name, filename="dotted")
        assert module.__name__ == expected_name


    def test_InitModule4_in_package(self):
        """
        If `apple.banana` is an extension module which calls Py_InitModule4 with
        only "banana" as a name, the resulting module nevertheless is stored at
        `sys.modules["apple.banana"]`.
        """
        module = self.import_module(name="apple.banana", filename="banana")
        assert module.__name__ == "apple.banana"


    def test_recursive_package_import(self):
        """
        If `cherry.date` is an extension module which imports `apple.banana`,
        the latter is added to `sys.modules` for the `"apple.banana"` key.
        """
        # Build the extensions.
        banana = self.compile_module(
            "apple.banana", source_files=[self.here + 'banana.c'])
        date = self.compile_module(
            "cherry.date", source_files=[self.here + 'date.c'])

        # Set up some package state so that the extensions can actually be
        # imported.
        import sys, types, os
        cherry = sys.modules['cherry'] = types.ModuleType('cherry')
        cherry.__path__ = [os.path.dirname(date)]

        apple = sys.modules['apple'] = types.ModuleType('apple')
        apple.__path__ = [os.path.dirname(banana)]

        import cherry.date

        assert sys.modules['apple.banana'].__name__ == 'apple.banana'
        assert sys.modules['cherry.date'].__name__ == 'cherry.date'


    def test_modinit_func(self):
        """
        A module can use the PyMODINIT_FUNC macro to declare or define its
        module initializer function.
        """
        module = self.import_module(name='modinit')
        assert module.__name__ == 'modinit'


    def test_export_function2(self):
        import sys
        body = """
        static PyObject* my_objects[1];
        static PyObject* foo_cached_pi(PyObject* self, PyObject *args)
        {
            if (my_objects[0] == NULL) {
                my_objects[0] = PyFloat_FromDouble(3.14);
            }
            Py_INCREF(my_objects[0]);
            return my_objects[0];
        }
        static PyObject* foo_drop_pi(PyObject* self, PyObject *args)
        {
            if (my_objects[0] != NULL) {
                Py_DECREF(my_objects[0]);
                my_objects[0] = NULL;
            }
            Py_INCREF(Py_None);
            return Py_None;
        }
        static PyObject* foo_retinvalid(PyObject* self, PyObject *args)
        {
            return (PyObject*)0xAFFEBABE;
        }
        static PyMethodDef methods[] = {
            { "return_pi", foo_cached_pi, METH_NOARGS },
            { "drop_pi",   foo_drop_pi, METH_NOARGS },
            { "return_invalid_pointer", foo_retinvalid, METH_NOARGS },
            { NULL }
        };
        static struct PyModuleDef moduledef = {
            PyModuleDef_HEAD_INIT,
            "%(modname)s",  /* m_name */
            NULL,           /* m_doc */
            -1,             /* m_size */
            methods,        /* m_methods */
        };
        """
        module = self.import_module(name='foo', body=body)
        assert module.return_pi() == 3.14
        module.drop_pi()
        module.drop_pi()
        assert module.return_pi() == 3.14
        assert module.return_pi() == 3.14
        module.drop_pi()
        skip("Hmm, how to check for the exception?")
        raises(api.InvalidPointerException, module.return_invalid_pointer)

    def test_argument(self):
        import sys
        body = """
        PyObject* foo_test(PyObject* self, PyObject *args)
        {
            PyObject *t = PyTuple_GetItem(args, 0);
            Py_INCREF(t);
            return t;
        }
        static PyMethodDef methods[] = {
            { "test", foo_test, METH_VARARGS },
            { NULL }
        };
        static struct PyModuleDef moduledef = {
            PyModuleDef_HEAD_INIT,
            "%(modname)s",  /* m_name */
            NULL,           /* m_doc */
            -1,             /* m_size */
            methods,        /* m_methods */
        };
        """
        module = self.import_module(name='foo', body=body)
        assert module.test(True, True) == True

    def test_exception(self):
        import sys
        body = """
        static PyObject* foo_pi(PyObject* self, PyObject *args)
        {
            PyErr_SetString(PyExc_Exception, "moo!");
            return NULL;
        }
        static PyMethodDef methods[] = {
            { "raise_exception", foo_pi, METH_NOARGS },
            { NULL }
        };
        static struct PyModuleDef moduledef = {
            PyModuleDef_HEAD_INIT,
            "%(modname)s",  /* m_name */
            NULL,           /* m_doc */
            -1,             /* m_size */
            methods,        /* m_methods */
        };
        """
        module = self.import_module(name='foo', body=body)
        exc = raises(Exception, module.raise_exception)
        if type(exc.value) is not Exception:
            raise exc.value

        assert str(exc.value) == "moo!"

    def test_refcount(self):
        import sys
        body = """
        static PyObject* foo_pi(PyObject* self, PyObject *args)
        {
            PyObject *true_obj = Py_True;
            Py_ssize_t refcnt = true_obj->ob_refcnt;
            Py_ssize_t refcnt_after;
            Py_INCREF(true_obj);
            Py_INCREF(true_obj);
            PyBool_Check(true_obj);
            refcnt_after = true_obj->ob_refcnt;
            Py_DECREF(true_obj);
            Py_DECREF(true_obj);
            fprintf(stderr, "REFCNT %zd %zd\\n", refcnt, refcnt_after);
            return PyBool_FromLong(refcnt_after == refcnt + 2);
        }
        static PyObject* foo_bar(PyObject* self, PyObject *args)
        {
            PyObject *true_obj = Py_True;
            PyObject *tup = NULL;
            Py_ssize_t refcnt = true_obj->ob_refcnt;
            Py_ssize_t refcnt_after;

            tup = PyTuple_New(1);
            Py_INCREF(true_obj);
            if (PyTuple_SetItem(tup, 0, true_obj) < 0)
                return NULL;
            refcnt_after = true_obj->ob_refcnt;
            Py_DECREF(tup);
            fprintf(stderr, "REFCNT2 %zd %zd %zd\\n", refcnt, refcnt_after,
                    true_obj->ob_refcnt);
            return PyBool_FromLong(refcnt_after == refcnt + 1 &&
                                   refcnt == true_obj->ob_refcnt);
        }

        static PyMethodDef methods[] = {
            { "test_refcount", foo_pi, METH_NOARGS },
            { "test_refcount2", foo_bar, METH_NOARGS },
            { NULL }
        };
        static struct PyModuleDef moduledef = {
            PyModuleDef_HEAD_INIT,
            "%(modname)s",  /* m_name */
            NULL,           /* m_doc */
            -1,             /* m_size */
            methods,        /* m_methods */
        };
        """
        module = self.import_module(name='foo', body=body)
        assert module.test_refcount()
        assert module.test_refcount2()


    def test_init_exception(self):
        import sys
        init = """
            PyErr_SetString(PyExc_Exception, "moo!");
            return NULL;
        """
        exc = raises(Exception, self.import_module, name='foo', init=init)
        if type(exc.value) is not Exception:
            raise exc.value

        assert str(exc.value) == "moo!"


    def test_internal_exceptions(self):
        if self.runappdirect:
            skip('cannot import module with undefined functions')
        import sys
        body = """
        PyAPI_FUNC(PyObject*) PyPy_Crash1(void);
        PyAPI_FUNC(long) PyPy_Crash2(void);
        static PyObject* foo_crash1(PyObject* self, PyObject *args)
        {
            return PyPy_Crash1();
        }
        static PyObject* foo_crash2(PyObject* self, PyObject *args)
        {
            int a = PyPy_Crash2();
            if (a == -1)
                return NULL;
            return PyFloat_FromDouble(a);
        }
        static PyObject* foo_crash3(PyObject* self, PyObject *args)
        {
            int a = PyPy_Crash2();
            if (a == -1)
                PyErr_Clear();
            return PyFloat_FromDouble(a);
        }
        static PyObject* foo_crash4(PyObject* self, PyObject *args)
        {
            int a = PyPy_Crash2();
            return PyFloat_FromDouble(a);
        }
        static PyObject* foo_clear(PyObject* self, PyObject *args)
        {
            PyErr_Clear();
            return NULL;
        }
        static PyMethodDef methods[] = {
            { "crash1", foo_crash1, METH_NOARGS },
            { "crash2", foo_crash2, METH_NOARGS },
            { "crash3", foo_crash3, METH_NOARGS },
            { "crash4", foo_crash4, METH_NOARGS },
            { "clear",  foo_clear, METH_NOARGS },
            { NULL }
        };
        static struct PyModuleDef moduledef = {
            PyModuleDef_HEAD_INIT,
            "%(modname)s",  /* m_name */
            NULL,           /* m_doc */
            -1,             /* m_size */
            methods,        /* m_methods */
        };
        """
        module = self.import_module(name='foo', body=body)
        # uncaught interplevel exceptions are turned into SystemError
        raises(SystemError, module.crash1)
        raises(SystemError, module.crash2)
        # caught exception
        assert module.crash3() == -1
        # An exception was set, but function returned a value
        raises(SystemError, module.crash4)
        # No exception set, but NULL returned
        raises(SystemError, module.clear)

    def test_new_exception(self):
        mod = self.import_extension('foo', [
            ('newexc', 'METH_VARARGS',
             '''
             char *name = _PyUnicode_AsString(PyTuple_GetItem(args, 0));
             return PyErr_NewException(name, PyTuple_GetItem(args, 1),
                                       PyTuple_GetItem(args, 2));
             '''
             ),
            ])
        raises(SystemError, mod.newexc, "name", Exception, {})

    @pytest.mark.skipif(only_pypy, reason='pypy specific test')
    def test_hash_pointer(self):
        mod = self.import_extension('foo', [
            ('get_hash', 'METH_NOARGS',
             '''
             return PyLong_FromLong(_Py_HashPointer(Py_None));
             '''
             ),
            ])
        h = mod.get_hash()
        assert h != 0
        assert h % 4 == 0 # it's the pointer value

    def test_types(self):
        """test the presence of random types"""

        mod = self.import_extension('foo', [
            ('get_names', 'METH_NOARGS',
             '''
             /* XXX in tests, the C type is not correct */
             #define NAME(type) ((PyTypeObject*)&type)->tp_name
             return Py_BuildValue("sssss",
                                  NAME(PyCell_Type),
                                  NAME(PyModule_Type),
                                  NAME(PyProperty_Type),
                                  NAME(PyStaticMethod_Type),
                                  NAME(PyCFunction_Type)
                                  );
             '''
             ),
            ])
        assert mod.get_names() == ('cell', 'module', 'property',
                                   'staticmethod',
                                   'builtin_function_or_method')

    def test_get_programname(self):
        mod = self.import_extension('foo', [
            ('get_programname', 'METH_NOARGS',
             '''
             char* name1 = Py_GetProgramName();
             char* name2 = Py_GetProgramName();
             if (name1 != name2)
                 Py_RETURN_FALSE;
             return PyUnicode_FromString(name1);
             '''
             ),
            ])
        p = mod.get_programname()
        print(p)
        assert 'py' in p

    @pytest.mark.skipif(only_pypy, reason='pypy only test')
    def test_get_version(self):
        mod = self.import_extension('foo', [
            ('get_version', 'METH_NOARGS',
             '''
             char* name1 = Py_GetVersion();
             char* name2 = Py_GetVersion();
             if (name1 != name2)
                 Py_RETURN_FALSE;
             return PyUnicode_FromString(name1);
             '''
             ),
            ])
        p = mod.get_version()
        print(p)
        assert 'PyPy' in p

    def test_no_double_imports(self):
        import sys, os
        try:
            body = """
            static struct PyModuleDef moduledef = {
                PyModuleDef_HEAD_INIT,
                "%(modname)s",  /* m_name */
                NULL,           /* m_doc */
                -1,             /* m_size */
                NULL            /* m_methods */
            };
            """
            init = """
            static int _imported_already = 0;
            FILE *f = fopen("_imported_already", "w");
            fprintf(f, "imported_already: %d\\n", _imported_already);
            fclose(f);
            _imported_already = 1;
            return PyModule_Create(&moduledef);
            """
            self.import_module(name='foo', init=init, body=body)
            assert 'foo' in sys.modules

            f = open('_imported_already')
            data = f.read()
            f.close()
            assert data == 'imported_already: 0\n'

            f = open('_imported_already', 'w')
            f.write('not again!\n')
            f.close()
            m1 = sys.modules['foo']
            m2 = self.load_module(m1.__file__, name='foo')
            assert m1 is m2
            assert m1 is sys.modules['foo']

            f = open('_imported_already')
            data = f.read()
            f.close()
            assert data == 'not again!\n'

        finally:
            try:
                os.unlink('_imported_already')
            except OSError:
                pass

    def test_no_structmember(self):
        """structmember.h should not be included by default."""
        mod = self.import_extension('foo', [
            ('bar', 'METH_NOARGS',
             '''
             /* reuse a name that is #defined in structmember.h */
             int RO = 0; (void)RO;
             Py_RETURN_NONE;
             '''
             ),
        ])<|MERGE_RESOLUTION|>--- conflicted
+++ resolved
@@ -143,8 +143,8 @@
     codes = []
     for funcname, flags, code in functions:
         cfuncname = "%s_%s" % (modname, funcname)
-        methods_table.append(
-            "{\"%s\", %s, %s}," % (funcname, cfuncname, flags))
+        methods_table.append("{\"%s\", %s, %s}," %
+                                (funcname, cfuncname, flags))
         func_code = """
         static PyObject* %s(PyObject* self, PyObject* args)
         {
@@ -155,10 +155,17 @@
 
     body = "\n".join(codes) + """
     static PyMethodDef methods[] = {
-    %s
+    %(methods)s
     { NULL }
     };
-    """ % ('\n'.join(methods_table),)
+    static struct PyModuleDef moduledef = {
+        PyModuleDef_HEAD_INIT,
+        "%(modname)s",  /* m_name */
+        NULL,           /* m_doc */
+        -1,             /* m_size */
+        methods,        /* m_methods */
+    };
+    """ % dict(methods='\n'.join(methods_table), modname=modname)
     return body
 
 def freeze_refcnts(self):
@@ -427,39 +434,8 @@
         def import_extension(space, modname, w_functions, prologue="",
                              w_include_dirs=None, more_init="", PY_SSIZE_T_CLEAN=False):
             functions = space.unwrap(w_functions)
-<<<<<<< HEAD
-            methods_table = []
-            codes = []
-            for funcname, flags, code in functions:
-                cfuncname = "%s_%s" % (modname, funcname)
-                methods_table.append("{\"%s\", %s, %s}," %
-                                     (funcname, cfuncname, flags))
-                func_code = """
-                static PyObject* %s(PyObject* self, PyObject* args)
-                {
-                %s
-                }
-                """ % (cfuncname, code)
-                codes.append(func_code)
-
-            body = prologue + "\n".join(codes) + """
-            static PyMethodDef methods[] = {
-            %(methods)s
-            { NULL }
-            };
-            static struct PyModuleDef moduledef = {
-                PyModuleDef_HEAD_INIT,
-                "%(modname)s",  /* m_name */
-                NULL,           /* m_doc */
-                -1,             /* m_size */
-                methods,        /* m_methods */
-            };
-            """ % dict(methods='\n'.join(methods_table), modname=modname)
+            body = prologue + make_methods(functions, modname)
             init = """PyObject *mod = PyModule_Create(&moduledef);"""
-=======
-            body = prologue + make_methods(functions, modname)
-            init = """Py_InitModule("%s", methods);""" % (modname,)
->>>>>>> fcc8e8ee
             if more_init:
                 init += more_init
             init += "\nreturn mod;"
