--- conflicted
+++ resolved
@@ -774,25 +774,13 @@
         module = self.import_module(name='foo', body=body)
 
         # uncaught interplevel exceptions are turned into SystemError
-<<<<<<< HEAD
-        expected1 = "ZeroDivisionError('integer division or modulo by zero',)"
-        # win64 uses long internally not int, which gives a different error
-        expected2 = "ZeroDivisionError('integer division by zero',)"
-        exc = raises(SystemError, module.crash1)
-        v = exc.value.args[0]
-        assert v == expected1 or v == expected2
-
-        exc = raises(SystemError, module.crash2)
-        assert v == expected1 or v == expected2
-=======
         expected = "ZeroDivisionError('integer division"
         exc = raises(SystemError, module.crash1)
         # Work around difference in err msg btween CPython2 and PyPy2
-        assert exc.value[0].startswith(expected)
+        assert exc.value.args[0].startswith(expected)
 
         exc = raises(SystemError, module.crash2)
-        assert exc.value[0].startswith(expected)
->>>>>>> ba7df47c
+        assert exc.value.args[0].startswith(expected)
 
         # caught exception, api.cpython_api return value works
         assert module.crash3() == -1
@@ -800,7 +788,7 @@
         expected = 'An exception was set, but function returned a value'
         # PyPy only incompatibility/extension
         exc = raises(SystemError, module.crash4)
-        assert v == expected1 or v == expected2
+        assert exc.value.args[0] == expected
 
         # An exception was set by the previous call, it can pass
         # cleanly through a call that doesn't check error state
