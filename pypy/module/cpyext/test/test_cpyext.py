--- conflicted
+++ resolved
@@ -256,15 +256,11 @@
 class AppTestCpythonExtensionBase(LeakCheckingTest):
 
     def setup_class(cls):
-<<<<<<< HEAD
-        cls.space.getbuiltinmodule("cpyext")
-=======
         space = cls.space
         space.getbuiltinmodule("cpyext")
         # 'import os' to warm up reference counts
         w_import = space.builtin.getdictvalue(space, '__import__')
         space.call_function(w_import, space.wrap("os"))
->>>>>>> 8362fef2
         #state = cls.space.fromcache(RefcountState) ZZZ
         #state.non_heaptypes_w[:] = []
         if not cls.runappdirect:
