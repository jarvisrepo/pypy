--- conflicted
+++ resolved
@@ -135,18 +135,12 @@
 
 class LeakCheckingTest(object):
     """Base class for all cpyext tests."""
-<<<<<<< HEAD
     spaceconfig = {"usemodules" : ['cpyext', 'thread', 'struct', 'array',
-                                   'itertools', 'time', 'binascii', 'mmap',
+                                   'itertools', 'time', 'binascii',
+                                   'mmap', 'signal',
                                    '_cffi_backend',
                                    ],
                    "objspace.disable_entrypoints_in_cffi": True}
-=======
-    spaceconfig = dict(usemodules=['cpyext', 'thread', 'struct', 'array',
-                                   'itertools', 'time', 'binascii',
-                                   'mmap', 'signal',
-                                   ])
->>>>>>> 112dcedd
     spaceconfig["objspace.std.withspecialisedtuple"] = True
 
     @classmethod
