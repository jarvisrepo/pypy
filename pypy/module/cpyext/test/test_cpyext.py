import sys

import pytest

from pypy.tool.cpyext.extbuild import SystemCompilationInfo, HERE
from pypy.interpreter.gateway import unwrap_spec, interp2app
from pypy.interpreter.error import OperationError
from rpython.rtyper.lltypesystem import lltype
from pypy.module.cpyext import api
from pypy.module.cpyext.api import cts
from pypy.module.cpyext.pyobject import from_ref
from pypy.module.cpyext.state import State
from rpython.tool import leakfinder
from rpython.rlib import rawrefcount
from rpython.tool.udir import udir

only_pypy ="config.option.runappdirect and '__pypy__' not in sys.builtin_module_names"

@api.cpython_api([], api.PyObject)
def PyPy_Crash1(space):
    1/0

@api.cpython_api([], lltype.Signed, error=-1)
def PyPy_Crash2(space):
    1/0

@api.cpython_api([api.PyObject], api.PyObject, result_is_ll=True)
def PyPy_Noop(space, pyobj):
    return pyobj

class TestApi:
    def test_signature(self):
        common_functions = api.FUNCTIONS_BY_HEADER[api.pypy_decl]
        assert 'PyModule_Check' in common_functions
        assert common_functions['PyModule_Check'].argtypes == [api.PyObject]


class SpaceCompiler(SystemCompilationInfo):
    """Extension compiler for regular (untranslated PyPy) mode"""
    def __init__(self, space, *args, **kwargs):
        self.space = space
        SystemCompilationInfo.__init__(self, *args, **kwargs)

    def load_module(self, mod, name):
        space = self.space
        w_path = space.newtext(mod)
        w_name = space.newtext(name)
        return space.appexec([w_name, w_path], '''(name, path):
            import imp
            return imp.load_dynamic(name, path)''')


def get_cpyext_info(space):
    from pypy.module.imp.importing import get_so_extension
    state = space.fromcache(State)
    api_library = state.api_lib
    if sys.platform == 'win32':
        libraries = [api_library]
        # '%s' undefined; assuming extern returning int
        compile_extra = ["/we4013"]
        # prevent linking with PythonXX.lib
        w_maj, w_min = space.fixedview(space.sys.get('version_info'), 5)[:2]
        link_extra = ["/NODEFAULTLIB:Python%d%d.lib" %
            (space.int_w(w_maj), space.int_w(w_min))]
    else:
        libraries = []
        if sys.platform.startswith('linux'):
            compile_extra = [
                "-Werror", "-g", "-O0", "-Wp,-U_FORTIFY_SOURCE", "-fPIC"]
            link_extra = ["-g"]
        else:
            compile_extra = link_extra = None
    return SpaceCompiler(space,
        builddir_base=udir,
        include_extra=api.include_dirs,
        compile_extra=compile_extra,
        link_extra=link_extra,
        extra_libs=libraries,
        ext=get_so_extension(space))


def freeze_refcnts(self):
    rawrefcount._dont_free_any_more()

def preload(space, name):
    from pypy.module.cpyext.pyobject import make_ref
    if '.' not in name:
        w_obj = space.builtin.getdictvalue(space, name)
    else:
        module, localname = name.rsplit('.', 1)
        code = "(): import {module}; return {module}.{localname}"
        code = code.format(**locals())
        w_obj = space.appexec([], code)
    make_ref(space, w_obj)

def preload_expr(space, expr):
    from pypy.module.cpyext.pyobject import make_ref
    code = "(): return {}".format(expr)
    w_obj = space.appexec([], code)
    make_ref(space, w_obj)

def is_interned_string(space, w_obj):
    try:
        u = space.utf8_w(w_obj)
    except OperationError:
        return False
    return space.interned_strings.get(u) is not None

def is_allowed_to_leak(space, obj):
    from pypy.module.cpyext.methodobject import W_PyCFunctionObject
    try:
        w_obj = from_ref(space, cts.cast('PyObject*', obj._as_ptr()))
    except:
        return False
    if isinstance(w_obj, W_PyCFunctionObject):
        return True
    # It's OK to "leak" some interned strings: if the pyobj is created by
    # the test, but the w_obj is referred to from elsewhere.
    return is_interned_string(space, w_obj)

def _get_w_obj(space, c_obj):
    return from_ref(space, cts.cast('PyObject*', c_obj._as_ptr()))

class CpyextLeak(leakfinder.MallocMismatch):
    def __str__(self):
        lines = [leakfinder.MallocMismatch.__str__(self), '']
        lines.append(
            "These objects are attached to the following W_Root objects:")
        for c_obj in self.args[0]:
            try:
                lines.append("  %s" % (_get_w_obj(self.args[1], c_obj),))
            except:
                pass
        return '\n'.join(lines)


class LeakCheckingTest(object):
    """Base class for all cpyext tests."""
<<<<<<< HEAD
    spaceconfig = dict(usemodules=['_cffi_backend', 'cpyext', 'thread',
                                   'struct', 'array', 'itertools', 'time',
                                   'binascii', 'mmap',
                                   ])
=======
    spaceconfig = {"usemodules" : ['cpyext', 'thread', 'struct', 'array',
                                   'itertools', 'time', 'binascii', 'mmap',
                                   '_cffi_backend',
                                   ],
                   "objspace.disable_entrypoints_in_cffi": True}
>>>>>>> 6017782d

    @classmethod
    def preload_builtins(cls, space):
        """
        Eagerly create pyobjs for various builtins so they don't look like
        leaks.
        """
        for name in [
                'buffer', 'mmap.mmap',
                'types.FunctionType', 'types.CodeType',
                'types.TracebackType', 'types.FrameType']:
            preload(space, name)
        for expr in ['type(str.join)']:
            preload_expr(space, expr)

    def cleanup(self):
        self.space.getexecutioncontext().cleanup_cpyext_state()
        for _ in range(5):
            rawrefcount._collect()
            self.space.user_del_action._run_finalizers()
        try:
            # set check=True to actually enable leakfinder
            leakfinder.stop_tracking_allocations(check=False)
        except leakfinder.MallocMismatch as e:
            result = e.args[0]
            filtered_result = {}
            for obj, value in result.iteritems():
                if not is_allowed_to_leak(self.space, obj):
                    filtered_result[obj] = value
            if filtered_result:
                raise CpyextLeak(filtered_result, self.space)
        assert not self.space.finalizer_queue.next_dead()


class AppTestApi(LeakCheckingTest):
    def setup_class(cls):
        from rpython.rlib.clibffi import get_libc_name
        if cls.runappdirect:
            cls.libc = get_libc_name()
        else:
            cls.w_libc = cls.space.wrap(get_libc_name())

    def setup_method(self, meth):
        if not self.runappdirect:
            freeze_refcnts(self)

    def teardown_method(self, meth):
        if self.runappdirect:
            return
        self.cleanup()

    @pytest.mark.skipif(only_pypy, reason='pypy only test')
    def test_only_import(self):
        import cpyext

    def test_dllhandle(self):
        import sys
        if sys.platform != "win32" or sys.version_info < (2, 6):
            skip("Windows Python >= 2.6 only")
        assert isinstance(sys.dllhandle, int)


def _unwrap_include_dirs(space, w_include_dirs):
    if w_include_dirs is None:
        return None
    else:
        return [space.str_w(s) for s in space.listview(w_include_dirs)]

def debug_collect(space):
    rawrefcount._collect()


class AppTestCpythonExtensionBase(LeakCheckingTest):

    def setup_class(cls):
        space = cls.space
        cls.w_here = space.wrap(str(HERE))
        cls.w_udir = space.wrap(str(udir))
        cls.w_runappdirect = space.wrap(cls.runappdirect)
        if not cls.runappdirect:
            cls.sys_info = get_cpyext_info(space)
            cls.w_debug_collect = space.wrap(interp2app(debug_collect))
            #cls.preload_builtins(space)
        else:
            def w_import_module(self, name, init=None, body='', filename=None,
                    include_dirs=None, PY_SSIZE_T_CLEAN=False):
                from extbuild import get_sys_info_app
                sys_info = get_sys_info_app(self.udir)
                return sys_info.import_module(
                    name, init=init, body=body, filename=filename,
                    include_dirs=include_dirs,
                    PY_SSIZE_T_CLEAN=PY_SSIZE_T_CLEAN)
            cls.w_import_module = w_import_module

            def w_import_extension(self, modname, functions, prologue="",
                include_dirs=None, more_init="", PY_SSIZE_T_CLEAN=False):
                from extbuild import get_sys_info_app
                sys_info = get_sys_info_app(self.udir)
                return sys_info.import_extension(
                    modname, functions, prologue=prologue,
                    include_dirs=include_dirs, more_init=more_init,
                    PY_SSIZE_T_CLEAN=PY_SSIZE_T_CLEAN)
            cls.w_import_extension = w_import_extension

            def w_compile_module(self, name,
                    source_files=None, source_strings=None):
                from extbuild import get_sys_info_app
                sys_info = get_sys_info_app(self.udir)
                return sys_info.compile_extension_module(name,
                    source_files=source_files, source_strings=source_strings)
            cls.w_compile_module = w_compile_module

            def w_load_module(self, mod, name):
                from extbuild import get_sys_info_app
                sys_info = get_sys_info_app(self.udir)
                return sys_info.load_module(mod, name)
            cls.w_load_module = w_load_module

            def w_debug_collect(self):
                import gc
                gc.collect()
                gc.collect()
                gc.collect()
            cls.w_debug_collect = w_debug_collect


    def record_imported_module(self, name):
        """
        Record a module imported in a test so that it can be cleaned up in
        teardown before the check for leaks is done.

        name gives the name of the module in the space's sys.modules.
        """
        self.imported_module_names.append(name)

    def setup_method(self, func):
        if self.runappdirect:
            return

        @unwrap_spec(name='text')
        def compile_module(space, name,
                           w_source_files=None,
                           w_source_strings=None):
            """
            Build an extension module linked against the cpyext api library.
            """
            if not space.is_none(w_source_files):
                source_files = space.unwrap(w_source_files)
            else:
                source_files = None
            if not space.is_none(w_source_strings):
                source_strings = space.listview_bytes(w_source_strings)
            else:
                source_strings = None
            pydname = self.sys_info.compile_extension_module(
                name,
                source_files=source_files,
                source_strings=source_strings)

            # hackish, but tests calling compile_module() always end up
            # importing the result
            self.record_imported_module(name)

            return space.wrap(pydname)

        @unwrap_spec(name='text', init='text_or_none', body='text',
                     filename='fsencode_or_none', PY_SSIZE_T_CLEAN=bool)
        def import_module(space, name, init=None, body='',
                          filename=None, w_include_dirs=None,
                          PY_SSIZE_T_CLEAN=False):
            include_dirs = _unwrap_include_dirs(space, w_include_dirs)
            w_result = self.sys_info.import_module(
                name, init, body, filename, include_dirs, PY_SSIZE_T_CLEAN)
            self.record_imported_module(name)
            return w_result


        @unwrap_spec(mod='text', name='text')
        def load_module(space, mod, name):
            return self.sys_info.load_module(mod, name)

        @unwrap_spec(modname='text', prologue='text',
                             more_init='text', PY_SSIZE_T_CLEAN=bool)
        def import_extension(space, modname, w_functions, prologue="",
                             w_include_dirs=None, more_init="", PY_SSIZE_T_CLEAN=False):
            functions = space.unwrap(w_functions)
            include_dirs = _unwrap_include_dirs(space, w_include_dirs)
            w_result = self.sys_info.import_extension(
                modname, functions, prologue, include_dirs, more_init,
                PY_SSIZE_T_CLEAN)
            self.record_imported_module(modname)
            return w_result

        # A list of modules which the test caused to be imported (in
        # self.space).  These will be cleaned up automatically in teardown.
        self.imported_module_names = []

        wrap = self.space.wrap
        self.w_compile_module = wrap(interp2app(compile_module))
        self.w_load_module = wrap(interp2app(load_module))
        self.w_import_module = wrap(interp2app(import_module))
        self.w_import_extension = wrap(interp2app(import_extension))

        # create the file lock before we count allocations
        self.space.call_method(self.space.sys.get("stdout"), "flush")

        freeze_refcnts(self)

    def unimport_module(self, name):
        """
        Remove the named module from the space's sys.modules.
        """
        w_modules = self.space.sys.get('modules')
        w_name = self.space.wrap(name)
        self.space.delitem(w_modules, w_name)

    def teardown_method(self, func):
        if self.runappdirect:
            self.w_debug_collect()
            return
        debug_collect(self.space)
        for name in self.imported_module_names:
            self.unimport_module(name)
        self.cleanup()
        state = self.space.fromcache(State)
        assert 'operror' not in dir(state)


class AppTestCpythonExtension(AppTestCpythonExtensionBase):
    def test_createmodule(self):
        import sys
        self.import_module(name='foo')
        assert 'foo' in sys.modules

    def test_export_function(self):
        import sys
        if '__pypy__' in sys.modules:
            from cpyext import is_cpyext_function
        else:
            import inspect
            is_cpyext_function = inspect.isbuiltin
        body = """
        PyObject* foo_pi(PyObject* self, PyObject *args)
        {
            return PyFloat_FromDouble(3.14);
        }
        static PyMethodDef methods[] = {
            { "return_pi", foo_pi, METH_NOARGS },
            { NULL }
        };
        static struct PyModuleDef moduledef = {
            PyModuleDef_HEAD_INIT,
            "foo",          /* m_name */
            NULL,           /* m_doc */
            -1,             /* m_size */
            methods,        /* m_methods */
        };
        """
        module = self.import_module(name='foo', body=body)
        assert 'foo' in sys.modules
        assert 'return_pi' in dir(module)
        assert module.return_pi is not None
        assert is_cpyext_function(module.return_pi)
        assert module.return_pi() == 3.14
        assert module.return_pi.__module__ == 'foo'


    def test_export_docstring(self):
        body = """
        PyDoc_STRVAR(foo_pi_doc, "Return pi.");
        PyObject* foo_pi(PyObject* self, PyObject *args)
        {
            return PyFloat_FromDouble(3.14);
        }
        static PyMethodDef methods[] = {
            { "return_pi", foo_pi, METH_NOARGS, foo_pi_doc },
            { NULL }
        };
        static struct PyModuleDef moduledef = {
            PyModuleDef_HEAD_INIT,
            "foo",          /* m_name */
            NULL,           /* m_doc */
            -1,             /* m_size */
            methods,        /* m_methods */
        };
        """
        module = self.import_module(name='foo', body=body)
        doc = module.return_pi.__doc__
        assert doc == "Return pi."

    def test_load_dynamic(self):
        import sys
        body = """
        static struct PyModuleDef moduledef = {
            PyModuleDef_HEAD_INIT,
            "%(modname)s",  /* m_name */
            NULL,           /* m_doc */
            -1,             /* m_size */
            NULL,           /* m_methods */
        };
        """
        foo = self.import_module(name='foo', body=body)
        assert 'foo' in sys.modules
        del sys.modules['foo']
        import imp
        foo2 = imp.load_dynamic('foo', foo.__file__)
        assert 'foo' in sys.modules
        assert foo.__dict__ == foo2.__dict__

    def test_InitModule4_dotted(self):
        """
        If the module name passed to Py_InitModule4 includes a package, only
        the module name (the part after the last dot) is considered when
        computing the name of the module initializer function.
        """
        expected_name = "pypy.module.cpyext.test.dotted"
        module = self.import_module(name=expected_name, filename="dotted")
        assert module.__name__ == expected_name


    def test_InitModule4_in_package(self):
        """
        If `apple.banana` is an extension module which calls Py_InitModule4 with
        only "banana" as a name, the resulting module nevertheless is stored at
        `sys.modules["apple.banana"]`.
        """
        module = self.import_module(name="apple.banana", filename="banana")
        assert module.__name__ == "apple.banana"


    def test_recursive_package_import(self):
        """
        If `cherry.date` is an extension module which imports `apple.banana`,
        the latter is added to `sys.modules` for the `"apple.banana"` key.
        """
        import sys, types, os
        # Build the extensions.
        banana = self.compile_module(
            "apple.banana", source_files=[os.path.join(self.here, 'banana.c')])
        date = self.compile_module(
            "cherry.date", source_files=[os.path.join(self.here, 'date.c')])

        # Set up some package state so that the extensions can actually be
        # imported.
        cherry = sys.modules['cherry'] = types.ModuleType('cherry')
        cherry.__path__ = [os.path.dirname(date)]

        apple = sys.modules['apple'] = types.ModuleType('apple')
        apple.__path__ = [os.path.dirname(banana)]

        import cherry.date

        assert sys.modules['apple.banana'].__name__ == 'apple.banana'
        assert sys.modules['cherry.date'].__name__ == 'cherry.date'


    def test_modinit_func(self):
        """
        A module can use the PyMODINIT_FUNC macro to declare or define its
        module initializer function.
        """
        module = self.import_module(name='modinit')
        assert module.__name__ == 'modinit'


    def test_export_function2(self):
        body = """
        static PyObject* my_objects[1];
        static PyObject* foo_cached_pi(PyObject* self, PyObject *args)
        {
            if (my_objects[0] == NULL) {
                my_objects[0] = PyFloat_FromDouble(3.14);
            }
            Py_INCREF(my_objects[0]);
            return my_objects[0];
        }
        static PyObject* foo_drop_pi(PyObject* self, PyObject *args)
        {
            if (my_objects[0] != NULL) {
                Py_DECREF(my_objects[0]);
                my_objects[0] = NULL;
            }
            Py_INCREF(Py_None);
            return Py_None;
        }
        static PyObject* foo_retinvalid(PyObject* self, PyObject *args)
        {
            return (PyObject*)0xAFFEBABE;
        }
        static PyMethodDef methods[] = {
            { "return_pi", foo_cached_pi, METH_NOARGS },
            { "drop_pi",   foo_drop_pi, METH_NOARGS },
            { "return_invalid_pointer", foo_retinvalid, METH_NOARGS },
            { NULL }
        };
        static struct PyModuleDef moduledef = {
            PyModuleDef_HEAD_INIT,
            "%(modname)s",  /* m_name */
            NULL,           /* m_doc */
            -1,             /* m_size */
            methods,        /* m_methods */
        };
        """
        module = self.import_module(name='foo', body=body)
        assert module.return_pi() == 3.14
        module.drop_pi()
        module.drop_pi()
        assert module.return_pi() == 3.14
        assert module.return_pi() == 3.14
        module.drop_pi()
        skip("Hmm, how to check for the exception?")
        raises(api.InvalidPointerException, module.return_invalid_pointer)

    def test_argument(self):
        import sys
        body = """
        PyObject* foo_test(PyObject* self, PyObject *args)
        {
            PyObject *t = PyTuple_GetItem(args, 0);
            Py_INCREF(t);
            return t;
        }
        static PyMethodDef methods[] = {
            { "test", foo_test, METH_VARARGS },
            { NULL }
        };
        static struct PyModuleDef moduledef = {
            PyModuleDef_HEAD_INIT,
            "%(modname)s",  /* m_name */
            NULL,           /* m_doc */
            -1,             /* m_size */
            methods,        /* m_methods */
        };
        """
        module = self.import_module(name='foo', body=body)
        assert module.test(True, True) == True

    def test_exception(self):
        import sys
        body = """
        static PyObject* foo_pi(PyObject* self, PyObject *args)
        {
            PyErr_SetString(PyExc_Exception, "moo!");
            return NULL;
        }
        static PyMethodDef methods[] = {
            { "raise_exception", foo_pi, METH_NOARGS },
            { NULL }
        };
        static struct PyModuleDef moduledef = {
            PyModuleDef_HEAD_INIT,
            "%(modname)s",  /* m_name */
            NULL,           /* m_doc */
            -1,             /* m_size */
            methods,        /* m_methods */
        };
        """
        module = self.import_module(name='foo', body=body)
        exc = raises(Exception, module.raise_exception)
        if type(exc.value) is not Exception:
            raise exc.value

        assert str(exc.value) == "moo!"

    def test_refcount(self):
        import sys
        body = """
        static PyObject* foo_pi(PyObject* self, PyObject *args)
        {
            PyObject *true_obj = Py_True;
            Py_ssize_t refcnt = true_obj->ob_refcnt;
            Py_ssize_t refcnt_after;
            Py_INCREF(true_obj);
            Py_INCREF(true_obj);
            if (!PyBool_Check(true_obj))
                Py_RETURN_NONE;
            refcnt_after = true_obj->ob_refcnt;
            Py_DECREF(true_obj);
            Py_DECREF(true_obj);
            fprintf(stderr, "REFCNT %ld %ld\\n", refcnt, refcnt_after);
            return PyBool_FromLong(refcnt_after == refcnt + 2);
        }
        static PyObject* foo_bar(PyObject* self, PyObject *args)
        {
            PyObject *true_obj = Py_True;
            PyObject *tup = NULL;
            Py_ssize_t refcnt = true_obj->ob_refcnt;
            Py_ssize_t refcnt_after;

            tup = PyTuple_New(1);
            Py_INCREF(true_obj);
            if (PyTuple_SetItem(tup, 0, true_obj) < 0)
                return NULL;
            refcnt_after = true_obj->ob_refcnt;
            Py_DECREF(tup);
            fprintf(stderr, "REFCNT2 %ld %ld %ld\\n", refcnt, refcnt_after,
                    true_obj->ob_refcnt);
            return PyBool_FromLong(refcnt_after == refcnt + 1 &&
                                   refcnt == true_obj->ob_refcnt);
        }

        static PyMethodDef methods[] = {
            { "test_refcount", foo_pi, METH_NOARGS },
            { "test_refcount2", foo_bar, METH_NOARGS },
            { NULL }
        };
        static struct PyModuleDef moduledef = {
            PyModuleDef_HEAD_INIT,
            "%(modname)s",  /* m_name */
            NULL,           /* m_doc */
            -1,             /* m_size */
            methods,        /* m_methods */
        };
        """
        module = self.import_module(name='foo', body=body)
        assert module.test_refcount()
        assert module.test_refcount2()


    def test_init_exception(self):
        import sys
        init = """
            PyErr_SetString(PyExc_Exception, "moo!");
            return NULL;
        """
        exc = raises(Exception, self.import_module, name='foo', init=init)
        if type(exc.value) is not Exception:
            raise exc.value

        assert str(exc.value) == "moo!"


    def test_internal_exceptions(self):
        if self.runappdirect:
            skip('cannot import module with undefined functions')
        import sys
        body = """
        PyAPI_FUNC(PyObject*) PyPy_Crash1(void);
        PyAPI_FUNC(long) PyPy_Crash2(void);
        PyAPI_FUNC(PyObject*) PyPy_Noop(PyObject*);
        static PyObject* foo_crash1(PyObject* self, PyObject *args)
        {
            return PyPy_Crash1();
        }
        static PyObject* foo_crash2(PyObject* self, PyObject *args)
        {
            int a = PyPy_Crash2();
            if (a == -1)
                return NULL;
            return PyFloat_FromDouble(a);
        }
        static PyObject* foo_crash3(PyObject* self, PyObject *args)
        {
            int a = PyPy_Crash2();
            if (a == -1)
                PyErr_Clear();
            return PyFloat_FromDouble(a);
        }
        static PyObject* foo_crash4(PyObject* self, PyObject *args)
        {
            int a = PyPy_Crash2();
            return PyFloat_FromDouble(a);
        }
        static PyObject* foo_noop(PyObject* self, PyObject* args)
        {
            Py_INCREF(args);
            return PyPy_Noop(args);
        }
        static PyObject* foo_set(PyObject* self, PyObject *args)
        {
            PyErr_SetString(PyExc_TypeError, "clear called with no error");
            if (PyLong_Check(args)) {
                Py_INCREF(args);
                return args;
            }
            return NULL;
        }
        static PyObject* foo_clear(PyObject* self, PyObject *args)
        {
            PyErr_Clear();
            if (PyLong_Check(args)) {
                Py_INCREF(args);
                return args;
            }
            return NULL;
        }
        static PyMethodDef methods[] = {
            { "crash1", foo_crash1, METH_NOARGS },
            { "crash2", foo_crash2, METH_NOARGS },
            { "crash3", foo_crash3, METH_NOARGS },
            { "crash4", foo_crash4, METH_NOARGS },
            { "clear",  foo_clear,  METH_O },
            { "set",    foo_set,    METH_O },
            { "noop",   foo_noop,   METH_O },
            { NULL }
        };
        static struct PyModuleDef moduledef = {
            PyModuleDef_HEAD_INIT,
            "%(modname)s",  /* m_name */
            NULL,           /* m_doc */
            -1,             /* m_size */
            methods,        /* m_methods */
        };
        """
        module = self.import_module(name='foo', body=body)

        # uncaught interplevel exceptions are turned into SystemError
        expected = "ZeroDivisionError('integer division or modulo by zero',)"
        exc = raises(SystemError, module.crash1)
        assert exc.value.args[0] == expected

        exc = raises(SystemError, module.crash2)
        assert exc.value.args[0] == expected

        # caught exception, api.cpython_api return value works
        assert module.crash3() == -1

        expected = 'An exception was set, but function returned a value'
        # PyPy only incompatibility/extension
        exc = raises(SystemError, module.crash4)
        assert exc.value.args[0] == expected

        # An exception was set by the previous call, it can pass
        # cleanly through a call that doesn't check error state
        assert module.noop(1) == 1

        # clear the exception but return NULL, signalling an error
        expected = 'Function returned a NULL result without setting an exception'
        exc = raises(SystemError, module.clear, None)
        assert exc.value.args[0] == expected

        # Set an exception and return NULL
        raises(TypeError, module.set, None)

        # clear any exception and return a value
        assert module.clear(1) == 1

        # Set an exception, but return non-NULL
        expected = 'An exception was set, but function returned a value'
        exc = raises(SystemError, module.set, 1)
        assert exc.value.args[0] == expected


        # Clear the exception and return a value, all is OK
        assert module.clear(1) == 1

    def test_new_exception(self):
        mod = self.import_extension('foo', [
            ('newexc', 'METH_VARARGS',
             '''
             char *name = _PyUnicode_AsString(PyTuple_GetItem(args, 0));
             return PyErr_NewException(name, PyTuple_GetItem(args, 1),
                                       PyTuple_GetItem(args, 2));
             '''
             ),
            ])
        raises(SystemError, mod.newexc, "name", Exception, {})

    @pytest.mark.skipif(only_pypy, reason='pypy specific test')
    def test_hash_pointer(self):
        mod = self.import_extension('foo', [
            ('get_hash', 'METH_NOARGS',
             '''
             return PyLong_FromLong(_Py_HashPointer(Py_None));
             '''
             ),
            ])
        h = mod.get_hash()
        assert h != 0
        assert h % 4 == 0 # it's the pointer value

    def test_types(self):
        """test the presence of random types"""

        mod = self.import_extension('foo', [
            ('get_names', 'METH_NOARGS',
             '''
             /* XXX in tests, the C type is not correct */
             #define NAME(type) ((PyTypeObject*)&type)->tp_name
             return Py_BuildValue("sssss",
                                  NAME(PyCell_Type),
                                  NAME(PyModule_Type),
                                  NAME(PyProperty_Type),
                                  NAME(PyStaticMethod_Type),
                                  NAME(PyCFunction_Type)
                                  );
             '''
             ),
            ])
        assert mod.get_names() == ('cell', 'module', 'property',
                                   'staticmethod',
                                   'builtin_function_or_method')

    def test_get_programname(self):
        mod = self.import_extension('foo', [
            ('get_programname', 'METH_NOARGS',
             '''
             wchar_t* name1 = Py_GetProgramName();
             wchar_t* name2 = Py_GetProgramName();
             if (name1 != name2)
                 Py_RETURN_FALSE;
             return PyUnicode_FromWideChar(name1, wcslen(name1));
             '''
             )],
            prologue='#include <wchar.h>')
        p = mod.get_programname()
        print(p)
        assert 'py' in p

    @pytest.mark.skipif(only_pypy, reason='pypy only test')
    def test_get_version(self):
        mod = self.import_extension('foo', [
            ('get_version', 'METH_NOARGS',
             '''
             char* name1 = Py_GetVersion();
             char* name2 = Py_GetVersion();
             if (name1 != name2)
                 Py_RETURN_FALSE;
             return PyUnicode_FromString(name1);
             '''
             ),
            ])
        p = mod.get_version()
        print(p)
        assert 'PyPy' in p

    def test_no_double_imports(self):
        import sys, os
        try:
            body = """
            static struct PyModuleDef moduledef = {
                PyModuleDef_HEAD_INIT,
                "%(modname)s",  /* m_name */
                NULL,           /* m_doc */
                -1,             /* m_size */
                NULL            /* m_methods */
            };
            """
            init = """
            static int _imported_already = 0;
            FILE *f = fopen("_imported_already", "w");
            fprintf(f, "imported_already: %d\\n", _imported_already);
            fclose(f);
            _imported_already = 1;
            return PyModule_Create(&moduledef);
            """
            self.import_module(name='foo', init=init, body=body)
            assert 'foo' in sys.modules

            f = open('_imported_already')
            data = f.read()
            f.close()
            assert data == 'imported_already: 0\n'

            f = open('_imported_already', 'w')
            f.write('not again!\n')
            f.close()
            m1 = sys.modules['foo']
            m2 = self.load_module(m1.__file__, name='foo')
            assert m1 is m2
            assert m1 is sys.modules['foo']

            f = open('_imported_already')
            data = f.read()
            f.close()
            assert data == 'not again!\n'

        finally:
            try:
                os.unlink('_imported_already')
            except OSError:
                pass

    def test_no_structmember(self):
        """structmember.h should not be included by default."""
        mod = self.import_extension('foo', [
            ('bar', 'METH_NOARGS',
             '''
             /* reuse a name that is #defined in structmember.h */
             int RO = 0; (void)RO;
             Py_RETURN_NONE;
             '''
             ),
        ])<|MERGE_RESOLUTION|>--- conflicted
+++ resolved
@@ -136,18 +136,11 @@
 
 class LeakCheckingTest(object):
     """Base class for all cpyext tests."""
-<<<<<<< HEAD
-    spaceconfig = dict(usemodules=['_cffi_backend', 'cpyext', 'thread',
-                                   'struct', 'array', 'itertools', 'time',
-                                   'binascii', 'mmap',
-                                   ])
-=======
     spaceconfig = {"usemodules" : ['cpyext', 'thread', 'struct', 'array',
                                    'itertools', 'time', 'binascii', 'mmap',
                                    '_cffi_backend',
                                    ],
                    "objspace.disable_entrypoints_in_cffi": True}
->>>>>>> 6017782d
 
     @classmethod
     def preload_builtins(cls, space):
@@ -230,7 +223,7 @@
         if not cls.runappdirect:
             cls.sys_info = get_cpyext_info(space)
             cls.w_debug_collect = space.wrap(interp2app(debug_collect))
-            #cls.preload_builtins(space)
+            cls.preload_builtins(space)
         else:
             def w_import_module(self, name, init=None, body='', filename=None,
                     include_dirs=None, PY_SSIZE_T_CLEAN=False):
