--- conflicted
+++ resolved
@@ -331,7 +331,6 @@
             %(methods)s
             { NULL }
             };
-<<<<<<< HEAD
             static struct PyModuleDef moduledef = {
                 PyModuleDef_HEAD_INIT,
                 "%(modname)s",  /* m_name */
@@ -341,12 +340,8 @@
             };
             """ % dict(methods='\n'.join(methods_table), modname=modname)
             init = """PyObject *mod = PyModule_Create(&moduledef);"""
-=======
-            """ % ('\n'.join(methods_table),)
-            init = """Py_InitModule("%s", methods);""" % (modname,)
             if more_init:
                 init += more_init
->>>>>>> 34e2be9f
             return import_module(space, name=modname, init=init, body=body,
                                  PY_SSIZE_T_CLEAN=PY_SSIZE_T_CLEAN)
 
