--- conflicted
+++ resolved
@@ -325,18 +325,6 @@
                 code = """
                 %(PY_SSIZE_T_CLEAN)s
                 #include <Python.h>
-<<<<<<< HEAD
-=======
-                /* fix for cpython 2.7 Python.h if running tests with -A
-                   since pypy compiles with -fvisibility-hidden */
-                #undef PyMODINIT_FUNC
-                #ifdef __GNUC__
-                #  define RPY_EXPORTED extern __attribute__((visibility("default")))
-                #else
-                #  define RPY_EXPORTED extern __declspec(dllexport)
-                #endif
-                #define PyMODINIT_FUNC RPY_EXPORTED void
->>>>>>> 3d7d2157
 
                 %(body)s
 
