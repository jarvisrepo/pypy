import sys
import weakref
import os.path

import py

from pypy.interpreter.error import OperationError
from pypy.interpreter.gateway import interp2app, unwrap_spec
from pypy.rpython.lltypesystem import rffi, lltype, ll2ctypes
from pypy.translator.tool.cbuild import ExternalCompilationInfo
from pypy.translator import platform
from pypy.translator.gensupp import uniquemodulename
from pypy.tool.udir import udir
from pypy.module.cpyext import api
from pypy.module.cpyext.state import State
from pypy.module.cpyext.pyobject import RefcountState
from pypy.module.cpyext.pyobject import Py_DecRef, InvalidPointerException
from pypy.translator.goal import autopath
from pypy.tool.identity_dict import identity_dict
from pypy.tool import leakfinder

@api.cpython_api([], api.PyObject)
def PyPy_Crash1(space):
    1/0

@api.cpython_api([], lltype.Signed, error=-1)
def PyPy_Crash2(space):
    1/0

class TestApi:
    def test_signature(self):
        assert 'PyModule_Check' in api.FUNCTIONS
        assert api.FUNCTIONS['PyModule_Check'].argtypes == [api.PyObject]

def compile_extension_module(space, modname, **kwds):
    """
    Build an extension module and return the filename of the resulting native
    code file.

    modname is the name of the module, possibly including dots if it is a module
    inside a package.

    Any extra keyword arguments are passed on to ExternalCompilationInfo to
    build the module (so specify your source with one of those).
    """
    state = space.fromcache(State)
    api_library = state.api_lib
    if sys.platform == 'win32':
        kwds["libraries"] = [api_library]
        # '%s' undefined; assuming extern returning int
        kwds["compile_extra"] = ["/we4013"]
    else:
        kwds["link_files"] = [str(api_library + '.so')]
        if sys.platform.startswith('linux'):
            kwds["compile_extra"]=["-Werror=implicit-function-declaration"]

    modname = modname.split('.')[-1]
    eci = ExternalCompilationInfo(
        export_symbols=['PyInit_%s' % (modname,)],
        include_dirs=api.include_dirs,
        **kwds
        )
    eci = eci.convert_sources_to_files()
    dirname = (udir/uniquemodulename('module')).ensure(dir=1)
    soname = platform.platform.compile(
        [], eci,
        outputfilename=str(dirname/modname),
        standalone=False)
    from pypy.module.imp.importing import get_so_extension
    pydname = soname.new(purebasename=modname, ext=get_so_extension(space))
    soname.rename(pydname)
    return str(pydname)

def freeze_refcnts(self):
    state = self.space.fromcache(RefcountState)
    self.frozen_refcounts = {}
    for w_obj, obj in state.py_objects_w2r.iteritems():
        self.frozen_refcounts[w_obj] = obj.c_ob_refcnt
    #state.print_refcounts()
    self.frozen_ll2callocations = set(ll2ctypes.ALLOCATED.values())

class LeakCheckingTest(object):
    """Base class for all cpyext tests."""
<<<<<<< HEAD
    spaceconfig = dict(usemodules=['cpyext', 'thread', '_rawffi', 'array'])
=======
    spaceconfig = dict(usemodules=['cpyext', 'thread', '_rawffi', 'array',
                                   'itertools', 'rctime', 'binascii'])
>>>>>>> 85368f1a
    enable_leak_checking = True

    @staticmethod
    def cleanup_references(space):
        state = space.fromcache(RefcountState)

        import gc; gc.collect()
        # Clear all lifelines, objects won't resurrect
        for w_obj, obj in state.lifeline_dict._dict.items():
            if w_obj not in state.py_objects_w2r:
                state.lifeline_dict.set(w_obj, None)
            del obj
        import gc; gc.collect()

        space.getexecutioncontext().cleanup_cpyext_state()

        for w_obj in state.non_heaptypes_w:
            Py_DecRef(space, w_obj)
        state.non_heaptypes_w[:] = []
        state.reset_borrowed_references()

    def check_and_print_leaks(self):
        # check for sane refcnts
        import gc

        if not self.enable_leak_checking:
            leakfinder.stop_tracking_allocations(check=False)
            return False

        leaking = False
        state = self.space.fromcache(RefcountState)
        gc.collect()
        lost_objects_w = identity_dict()
        lost_objects_w.update((key, None) for key in self.frozen_refcounts.keys())

        for w_obj, obj in state.py_objects_w2r.iteritems():
            base_refcnt = self.frozen_refcounts.get(w_obj)
            delta = obj.c_ob_refcnt
            if base_refcnt is not None:
                delta -= base_refcnt
                lost_objects_w.pop(w_obj)
            if delta != 0:
                leaking = True
                print >>sys.stderr, "Leaking %r: %i references" % (w_obj, delta)
                try:
                    weakref.ref(w_obj)
                except TypeError:
                    lifeline = None
                else:
                    lifeline = state.lifeline_dict.get(w_obj)
                if lifeline is not None:
                    refcnt = lifeline.pyo.c_ob_refcnt
                    if refcnt > 0:
                        print >>sys.stderr, "\tThe object also held by C code."
                    else:
                        referrers_repr = []
                        for o in gc.get_referrers(w_obj):
                            try:
                                repr_str = repr(o)
                            except TypeError, e:
                                repr_str = "%s (type of o is %s)" % (str(e), type(o))
                            referrers_repr.append(repr_str)
                        referrers = ", ".join(referrers_repr)
                        print >>sys.stderr, "\tThe object is referenced by these objects:", \
                                referrers
        for w_obj in lost_objects_w:
            print >>sys.stderr, "Lost object %r" % (w_obj, )
            leaking = True
        # the actual low-level leak checking is done by pypy.tool.leakfinder,
        # enabled automatically by pypy.conftest.
        return leaking

class AppTestApi(LeakCheckingTest):
    def setup_class(cls):
        from pypy.rlib.clibffi import get_libc_name
        cls.w_libc = cls.space.wrap(get_libc_name())
        state = cls.space.fromcache(RefcountState)
        state.non_heaptypes_w[:] = []

    def test_load_error(self):
        import cpyext
        raises(ImportError, cpyext.load_module, "missing.file", "foo")
        raises(ImportError, cpyext.load_module, self.libc, "invalid.function")

    def test_dllhandle(self):
        import sys
        if sys.platform != "win32" or sys.version_info < (2, 6):
            skip("Windows Python >= 2.6 only")
        assert sys.dllhandle
        assert sys.dllhandle.getaddressindll('PyPyErr_NewException')
        import ctypes # slow
        PyUnicode_GetDefaultEncoding = ctypes.pythonapi.PyPyUnicode_GetDefaultEncoding
        PyUnicode_GetDefaultEncoding.restype = ctypes.c_char_p
        assert PyUnicode_GetDefaultEncoding() == 'ascii'

class AppTestCpythonExtensionBase(LeakCheckingTest):
    
    def setup_class(cls):
        cls.space.getbuiltinmodule("cpyext")
        from pypy.module.imp.importing import importhook
        importhook(cls.space, "os") # warm up reference counts
        state = cls.space.fromcache(RefcountState)
        state.non_heaptypes_w[:] = []

    def setup_method(self, func):
        @unwrap_spec(name=str)
        def compile_module(space, name,
                           w_separate_module_files=None,
                           w_separate_module_sources=None):
            """
            Build an extension module linked against the cpyext api library.
            """
            if not space.is_none(w_separate_module_files):
                separate_module_files = space.listview_str(w_separate_module_files)
                assert separate_module_files is not None
            else:
                separate_module_files = []
            if not space.is_none(w_separate_module_sources):
                separate_module_sources = space.listview_str(w_separate_module_sources)
                assert separate_module_sources is not None
            else:
                separate_module_sources = []
            pydname = compile_extension_module(
                space, name,
                separate_module_files=separate_module_files,
                separate_module_sources=separate_module_sources)
            return space.wrap(pydname)

        @unwrap_spec(name=str, init='str_or_None', body=str,
                     load_it=bool, filename='str_or_None')
        def import_module(space, name, init=None, body='',
                          load_it=True, filename=None):
            """
            init specifies the overall template of the module.

<<<<<<< HEAD
        if filename is None, the module name will be used to construct the
        filename.
        """
        name = name.encode()
        if body or init:
            body = body.encode()
            if init is None:
                init = "return PyModule_Create(&moduledef);"
            else:
                init = init.encode()
            code = """
            #include <Python.h>
            %(body)s

            PyObject* PyInit_%(name)s(void) {
            %(init)s
            }
            """ % dict(name=name, init=init, body=body)
            kwds = dict(separate_module_sources=[code])
        else:
            if filename is None:
                filename = name
            filename = py.path.local(autopath.pypydir) / 'module' \
                    / 'cpyext'/ 'test' / (filename + ".c")
            kwds = dict(separate_module_files=[filename])

        mod = self.compile_module(name, **kwds)

        if load_it:
            api.load_extension_module(self.space, mod, name)
            self.imported_module_names.append(name)
            return self.space.getitem(
                self.space.sys.get('modules'),
                self.space.wrap(name))
        else:
            return os.path.dirname(mod)

    def reimport_module(self, mod, name):
        mod = mod.encode('ascii')
        name = name.encode('ascii')
        api.load_extension_module(self.space, mod, name)
        return self.space.getitem(
            self.space.sys.get('modules'),
            self.space.wrap(name))

    def import_extension(self, modname, functions, prologue=""):
        methods_table = []
        codes = []
        for funcname, flags, code in functions:
            cfuncname = "%s_%s" % (modname, funcname)
            methods_table.append("{\"%s\", %s, %s}," %
                                 (funcname, cfuncname, flags))
            func_code = """
            static PyObject* %s(PyObject* self, PyObject* args)
            {
            %s
            }
            """ % (cfuncname, code)
            codes.append(func_code)

        body = prologue + "\n".join(codes) + """
        static PyMethodDef methods[] = {
        %(methods)s
        { NULL }
        };
        static struct PyModuleDef moduledef = {
            PyModuleDef_HEAD_INIT,
            "%(modname)s",  /* m_name */
            NULL,           /* m_doc */
            -1,             /* m_size */
            &methods        /* m_methods */
        };
        """ % dict(methods='\n'.join(methods_table), modname=modname)
        init = """PyObject *mod = PyModule_Create(&moduledef);"""
        return self.import_module(name=modname, init=init, body=body)
=======
            if init is None, the module source will be loaded from a file in this
            test direcory, give a name given by the filename parameter.

            if filename is None, the module name will be used to construct the
            filename.
            """
            if init is not None:
                code = """
                #include <Python.h>
                %(body)s

                void init%(name)s(void) {
                %(init)s
                }
                """ % dict(name=name, init=init, body=body)
                kwds = dict(separate_module_sources=[code])
            else:
                if filename is None:
                    filename = name
                filename = py.path.local(autopath.pypydir) / 'module' \
                        / 'cpyext'/ 'test' / (filename + ".c")
                kwds = dict(separate_module_files=[filename])

            mod = compile_extension_module(space, name, **kwds)

            if load_it:
                api.load_extension_module(space, mod, name)
                self.imported_module_names.append(name)
                return space.getitem(
                    space.sys.get('modules'),
                    space.wrap(name))
            else:
                return os.path.dirname(mod)

        @unwrap_spec(mod=str, name=str)
        def reimport_module(space, mod, name):
            api.load_extension_module(space, mod, name)
            return space.getitem(
                space.sys.get('modules'),
                space.wrap(name))

        @unwrap_spec(modname=str, prologue=str)
        def import_extension(space, modname, w_functions, prologue=""):
            functions = space.unwrap(w_functions)
            methods_table = []
            codes = []
            for funcname, flags, code in functions:
                cfuncname = "%s_%s" % (modname, funcname)
                methods_table.append("{\"%s\", %s, %s}," %
                                     (funcname, cfuncname, flags))
                func_code = """
                static PyObject* %s(PyObject* self, PyObject* args)
                {
                %s
                }
                """ % (cfuncname, code)
                codes.append(func_code)

            body = prologue + "\n".join(codes) + """
            static PyMethodDef methods[] = {
            %s
            { NULL }
            };
            """ % ('\n'.join(methods_table),)
            init = """Py_InitModule("%s", methods);""" % (modname,)
            return import_module(space, name=modname, init=init, body=body)
>>>>>>> 85368f1a

        @unwrap_spec(name=str)
        def record_imported_module(name):
            """
            Record a module imported in a test so that it can be cleaned up in
            teardown before the check for leaks is done.

            name gives the name of the module in the space's sys.modules.
            """
            self.imported_module_names.append(name)

        # A list of modules which the test caused to be imported (in
        # self.space).  These will be cleaned up automatically in teardown.
        self.imported_module_names = []

        self.w_compile_module = self.space.wrap(interp2app(compile_module))
        self.w_import_module = self.space.wrap(interp2app(import_module))
        self.w_reimport_module = self.space.wrap(interp2app(reimport_module))
        self.w_import_extension = self.space.wrap(interp2app(import_extension))
        self.w_record_imported_module = self.space.wrap(
            interp2app(record_imported_module))
        self.w_here = self.space.wrap(
            str(py.path.local(autopath.pypydir)) + '/module/cpyext/test/')


        # create the file lock before we count allocations
        self.space.call_method(self.space.sys.get("stdout"), "flush")

        freeze_refcnts(self)
        #self.check_and_print_leaks()

    def unimport_module(self, name):
        """
        Remove the named module from the space's sys.modules.
        """
        w_modules = self.space.sys.get('modules')
        w_name = self.space.wrap(name)
        self.space.delitem(w_modules, w_name)

    def teardown_method(self, func):
        for name in self.imported_module_names:
            self.unimport_module(name)
        self.cleanup_references(self.space)
        if self.check_and_print_leaks():
            assert False, (
                "Test leaks or loses object(s).  You should also check if "
                "the test actually passed in the first place; if it failed "
                "it is likely to reach this place.")
            # XXX find out how to disable check_and_print_leaks() if the
            # XXX test failed...


class AppTestCpythonExtension(AppTestCpythonExtensionBase):
    def test_createmodule(self):
        import sys
        init = """
        if (Py_IsInitialized()) {
            PyObject *mod = PyImport_AddModule("foo");
            Py_INCREF(mod);
            return mod;
        }
        PyErr_SetNone(PyExc_RuntimeError);
        return NULL;
        """
        self.import_module(name='foo', init=init)
        assert 'foo' in sys.modules

    def test_export_function(self):
        import sys
        body = """
        PyObject* foo_pi(PyObject* self, PyObject *args)
        {
            return PyFloat_FromDouble(3.14);
        }
        static PyMethodDef methods[] = {
            { "return_pi", foo_pi, METH_NOARGS },
            { NULL }
        };
        static struct PyModuleDef moduledef = {
            PyModuleDef_HEAD_INIT,
            "%(modname)s",  /* m_name */
            NULL,           /* m_doc */
            -1,             /* m_size */
            &methods        /* m_methods */
        };
        """
        module = self.import_module(name='foo', body=body)
        assert 'foo' in sys.modules
        assert 'return_pi' in dir(module)
        assert module.return_pi is not None
        assert module.return_pi() == 3.14
        assert module.return_pi.__module__ == 'foo'


    def test_export_docstring(self):
        import sys
        body = """
        PyDoc_STRVAR(foo_pi_doc, "Return pi.");
        PyObject* foo_pi(PyObject* self, PyObject *args)
        {
            return PyFloat_FromDouble(3.14);
        }
        static PyMethodDef methods[] = {
            { "return_pi", foo_pi, METH_NOARGS, foo_pi_doc },
            { NULL }
        };
        static struct PyModuleDef moduledef = {
            PyModuleDef_HEAD_INIT,
            "%(modname)s",  /* m_name */
            NULL,           /* m_doc */
            -1,             /* m_size */
            &methods        /* m_methods */
        };
        """
        module = self.import_module(name='foo', body=body)
        doc = module.return_pi.__doc__
        assert doc == "Return pi."

    def test_load_dynamic(self):
        import sys
        body = """
        static struct PyModuleDef moduledef = {
            PyModuleDef_HEAD_INIT,
            "%(modname)s",  /* m_name */
            NULL,           /* m_doc */
            -1,             /* m_size */
            NULL,           /* m_methods */
        };
        """
        foo = self.import_module(name='foo', body=body)
        assert 'foo' in sys.modules
        del sys.modules['foo']
        import imp
        foo2 = imp.load_dynamic('foo', foo.__file__)
        assert 'foo' in sys.modules
        assert foo.__dict__ == foo2.__dict__

    def test_InitModule4_dotted(self):
        """
        If the module name passed to Py_InitModule4 includes a package, only
        the module name (the part after the last dot) is considered when
        computing the name of the module initializer function.
        """
        expected_name = "pypy.module.cpyext.test.dotted"
        module = self.import_module(name=expected_name, filename="dotted")
        assert module.__name__ == expected_name


    def test_InitModule4_in_package(self):
        """
        If `apple.banana` is an extension module which calls Py_InitModule4 with
        only "banana" as a name, the resulting module nevertheless is stored at
        `sys.modules["apple.banana"]`.
        """
        module = self.import_module(name="apple.banana", filename="banana")
        assert module.__name__ == "apple.banana"


    def test_recursive_package_import(self):
        """
        If `cherry.date` is an extension module which imports `apple.banana`,
        the latter is added to `sys.modules` for the `"apple.banana"` key.
        """
        # Build the extensions.
        banana = self.compile_module(
            "apple.banana", separate_module_files=[self.here + 'banana.c'])
        self.record_imported_module("apple.banana")
        date = self.compile_module(
            "cherry.date", separate_module_files=[self.here + 'date.c'])
        self.record_imported_module("cherry.date")

        # Set up some package state so that the extensions can actually be
        # imported.
        import sys, types, os
        cherry = sys.modules['cherry'] = types.ModuleType('cherry')
        cherry.__path__ = [os.path.dirname(date)]

        apple = sys.modules['apple'] = types.ModuleType('apple')
        apple.__path__ = [os.path.dirname(banana)]

        import cherry.date
        import apple.banana

        assert sys.modules['apple.banana'].__name__ == 'apple.banana'
        assert sys.modules['cherry.date'].__name__ == 'cherry.date'


    def test_modinit_func(self):
        """
        A module can use the PyMODINIT_FUNC macro to declare or define its
        module initializer function.
        """
        module = self.import_module(name='modinit')
        assert module.__name__ == 'modinit'


    def test_export_function2(self):
        import sys
        body = """
        static PyObject* my_objects[1];
        static PyObject* foo_cached_pi(PyObject* self, PyObject *args)
        {
            if (my_objects[0] == NULL) {
                my_objects[0] = PyFloat_FromDouble(3.14);
            }
            Py_INCREF(my_objects[0]);
            return my_objects[0];
        }
        static PyObject* foo_drop_pi(PyObject* self, PyObject *args)
        {
            if (my_objects[0] != NULL) {
                Py_DECREF(my_objects[0]);
                my_objects[0] = NULL;
            }
            Py_INCREF(Py_None);
            return Py_None;
        }
        static PyObject* foo_retinvalid(PyObject* self, PyObject *args)
        {
            return (PyObject*)0xAFFEBABE;
        }
        static PyMethodDef methods[] = {
            { "return_pi", foo_cached_pi, METH_NOARGS },
            { "drop_pi",   foo_drop_pi, METH_NOARGS },
            { "return_invalid_pointer", foo_retinvalid, METH_NOARGS },
            { NULL }
        };
        static struct PyModuleDef moduledef = {
            PyModuleDef_HEAD_INIT,
            "%(modname)s",  /* m_name */
            NULL,           /* m_doc */
            -1,             /* m_size */
            &methods        /* m_methods */
        };
        """
        module = self.import_module(name='foo', body=body)
        assert module.return_pi() == 3.14
        module.drop_pi()
        module.drop_pi()
        assert module.return_pi() == 3.14
        assert module.return_pi() == 3.14
        module.drop_pi()
        skip("Hmm, how to check for the exception?")
        raises(api.InvalidPointerException, module.return_invalid_pointer)

    def test_argument(self):
        import sys
        body = """
        PyObject* foo_test(PyObject* self, PyObject *args)
        {
            PyObject *t = PyTuple_GetItem(args, 0);
            Py_INCREF(t);
            return t;
        }
        static PyMethodDef methods[] = {
            { "test", foo_test, METH_VARARGS },
            { NULL }
        };
        static struct PyModuleDef moduledef = {
            PyModuleDef_HEAD_INIT,
            "%(modname)s",  /* m_name */
            NULL,           /* m_doc */
            -1,             /* m_size */
            &methods        /* m_methods */
        };
        """
        module = self.import_module(name='foo', body=body)
        assert module.test(True, True) == True

    def test_exception(self):
        import sys
        body = """
        static PyObject* foo_pi(PyObject* self, PyObject *args)
        {
            PyErr_SetString(PyExc_Exception, "moo!");
            return NULL;
        }
        static PyMethodDef methods[] = {
            { "raise_exception", foo_pi, METH_NOARGS },
            { NULL }
        };
        static struct PyModuleDef moduledef = {
            PyModuleDef_HEAD_INIT,
            "%(modname)s",  /* m_name */
            NULL,           /* m_doc */
            -1,             /* m_size */
            &methods        /* m_methods */
        };
        """
        module = self.import_module(name='foo', body=body)
        exc = raises(Exception, module.raise_exception)
        if type(exc.value) is not Exception:
            raise exc.value

        assert exc.value.message == "moo!"

    def test_refcount(self):
        import sys
        body = """
        static PyObject* foo_pi(PyObject* self, PyObject *args)
        {
            PyObject *true = Py_True;
            int refcnt = true->ob_refcnt;
            int refcnt_after;
            Py_INCREF(true);
            Py_INCREF(true);
            PyBool_Check(true);
            refcnt_after = true->ob_refcnt;
            Py_DECREF(true);
            Py_DECREF(true);
            fprintf(stderr, "REFCNT %i %i\\n", refcnt, refcnt_after);
            return PyBool_FromLong(refcnt_after == refcnt+2 && refcnt < 3);
        }
        static PyObject* foo_bar(PyObject* self, PyObject *args)
        {
            PyObject *true = Py_True;
            PyObject *tup = NULL;
            int refcnt = true->ob_refcnt;
            int refcnt_after;

            tup = PyTuple_New(1);
            Py_INCREF(true);
            if (PyTuple_SetItem(tup, 0, true) < 0)
                return NULL;
            refcnt_after = true->ob_refcnt;
            Py_DECREF(tup);
            fprintf(stderr, "REFCNT2 %i %i\\n", refcnt, refcnt_after);
            return PyBool_FromLong(refcnt_after == refcnt);
        }

        static PyMethodDef methods[] = {
            { "test_refcount", foo_pi, METH_NOARGS },
            { "test_refcount2", foo_bar, METH_NOARGS },
            { NULL }
        };
        static struct PyModuleDef moduledef = {
            PyModuleDef_HEAD_INIT,
            "%(modname)s",  /* m_name */
            NULL,           /* m_doc */
            -1,             /* m_size */
            &methods        /* m_methods */
        };
        """
        module = self.import_module(name='foo', body=body)
        assert module.test_refcount()
        assert module.test_refcount2()


    def test_init_exception(self):
        import sys
        init = """
            PyErr_SetString(PyExc_Exception, "moo!");
            return NULL;
        """
        exc = raises(Exception, self.import_module, name='foo', init=init)
        if type(exc.value) is not Exception:
            raise exc.value

        assert exc.value.message == "moo!"


    def test_internal_exceptions(self):
        import sys
        body = """
        PyAPI_FUNC(PyObject*) PyPy_Crash1(void);
        PyAPI_FUNC(long) PyPy_Crash2(void);
        static PyObject* foo_crash1(PyObject* self, PyObject *args)
        {
            return PyPy_Crash1();
        }
        static PyObject* foo_crash2(PyObject* self, PyObject *args)
        {
            int a = PyPy_Crash2();
            if (a == -1)
                return NULL;
            return PyFloat_FromDouble(a);
        }
        static PyObject* foo_crash3(PyObject* self, PyObject *args)
        {
            int a = PyPy_Crash2();
            if (a == -1)
                PyErr_Clear();
            return PyFloat_FromDouble(a);
        }
        static PyObject* foo_crash4(PyObject* self, PyObject *args)
        {
            int a = PyPy_Crash2();
            return PyFloat_FromDouble(a);
        }
        static PyObject* foo_clear(PyObject* self, PyObject *args)
        {
            PyErr_Clear();
            return NULL;
        }
        static PyMethodDef methods[] = {
            { "crash1", foo_crash1, METH_NOARGS },
            { "crash2", foo_crash2, METH_NOARGS },
            { "crash3", foo_crash3, METH_NOARGS },
            { "crash4", foo_crash4, METH_NOARGS },
            { "clear",  foo_clear, METH_NOARGS },
            { NULL }
        };
        static struct PyModuleDef moduledef = {
            PyModuleDef_HEAD_INIT,
            "%(modname)s",  /* m_name */
            NULL,           /* m_doc */
            -1,             /* m_size */
            &methods        /* m_methods */
        };
        """
        module = self.import_module(name='foo', body=body)
        # uncaught interplevel exceptions are turned into SystemError
        raises(SystemError, module.crash1)
        raises(SystemError, module.crash2)
        # caught exception
        assert module.crash3() == -1
        # An exception was set, but function returned a value
        raises(SystemError, module.crash4)
        # No exception set, but NULL returned
        raises(SystemError, module.clear)

    def test_new_exception(self):
        mod = self.import_extension('foo', [
            ('newexc', 'METH_VARARGS',
             '''
             char *name = _PyUnicode_AsString(PyTuple_GetItem(args, 0));
             return PyErr_NewException(name, PyTuple_GetItem(args, 1),
                                       PyTuple_GetItem(args, 2));
             '''
             ),
            ])
        raises(SystemError, mod.newexc, "name", Exception, {})

    def test_hash_pointer(self):
        mod = self.import_extension('foo', [
            ('get_hash', 'METH_NOARGS',
             '''
             return PyInt_FromLong(_Py_HashPointer(Py_None));
             '''
             ),
            ])
        h = mod.get_hash()
        assert h != 0
        assert h % 4 == 0 # it's the pointer value

    def test_types(self):
        """test the presence of random types"""

        mod = self.import_extension('foo', [
            ('get_names', 'METH_NOARGS',
             '''
             /* XXX in tests, the C type is not correct */
             #define NAME(type) ((PyTypeObject*)&type)->tp_name
             return Py_BuildValue("sssss",
                                  NAME(PyCell_Type),
                                  NAME(PyModule_Type),
                                  NAME(PyProperty_Type),
                                  NAME(PyStaticMethod_Type),
                                  NAME(PyCFunction_Type)
                                  );
             '''
             ),
            ])
        assert mod.get_names() == ('cell', 'module', 'property',
                                   'staticmethod',
                                   'builtin_function_or_method')

    def test_get_programname(self):
        mod = self.import_extension('foo', [
            ('get_programname', 'METH_NOARGS',
             '''
             char* name1 = Py_GetProgramName();
             char* name2 = Py_GetProgramName();
             if (name1 != name2)
                 Py_RETURN_FALSE;
             return PyUnicode_FromString(name1);
             '''
             ),
            ])
        p = mod.get_programname()
        print(p)
        assert 'py' in p

    def test_get_version(self):
        mod = self.import_extension('foo', [
            ('get_version', 'METH_NOARGS',
             '''
             char* name1 = Py_GetVersion();
             char* name2 = Py_GetVersion();
             if (name1 != name2)
                 Py_RETURN_FALSE;
             return PyUnicode_FromString(name1);
             '''
             ),
            ])
        p = mod.get_version()
        print(p)
        assert 'PyPy' in p

    def test_no_double_imports(self):
        import sys, os
        try:
            body = """
            static struct PyModuleDef moduledef = {
                PyModuleDef_HEAD_INIT,
                "%(modname)s",  /* m_name */
                NULL,           /* m_doc */
                -1,             /* m_size */
                NULL            /* m_methods */
            };
            """
            init = """
            static int _imported_already = 0;
            FILE *f = fopen("_imported_already", "w");
            fprintf(f, "imported_already: %d\\n", _imported_already);
            fclose(f);
            _imported_already = 1;
            return PyModule_Create(&moduledef);
            """
            self.import_module(name='foo', init=init, body=body)
            assert 'foo' in sys.modules

            f = open('_imported_already')
            data = f.read()
            f.close()
            assert data == 'imported_already: 0\n'

            f = open('_imported_already', 'w')
            f.write('not again!\n')
            f.close()
            m1 = sys.modules['foo']
            m2 = self.reimport_module(m1.__file__, name='foo')
            assert m1 is m2
            assert m1 is sys.modules['foo']

            f = open('_imported_already')
            data = f.read()
            f.close()
            assert data == 'not again!\n'

        finally:
            try:
                os.unlink('_imported_already')
            except OSError:
                pass<|MERGE_RESOLUTION|>--- conflicted
+++ resolved
@@ -81,12 +81,8 @@
 
 class LeakCheckingTest(object):
     """Base class for all cpyext tests."""
-<<<<<<< HEAD
-    spaceconfig = dict(usemodules=['cpyext', 'thread', '_rawffi', 'array'])
-=======
     spaceconfig = dict(usemodules=['cpyext', 'thread', '_rawffi', 'array',
                                    'itertools', 'rctime', 'binascii'])
->>>>>>> 85368f1a
     enable_leak_checking = True
 
     @staticmethod
@@ -200,7 +196,7 @@
             Build an extension module linked against the cpyext api library.
             """
             if not space.is_none(w_separate_module_files):
-                separate_module_files = space.listview_str(w_separate_module_files)
+                separate_module_files = space.unwrap(w_separate_module_files)
                 assert separate_module_files is not None
             else:
                 separate_module_files = []
@@ -222,95 +218,24 @@
             """
             init specifies the overall template of the module.
 
-<<<<<<< HEAD
-        if filename is None, the module name will be used to construct the
-        filename.
-        """
-        name = name.encode()
-        if body or init:
-            body = body.encode()
-            if init is None:
-                init = "return PyModule_Create(&moduledef);"
-            else:
-                init = init.encode()
-            code = """
-            #include <Python.h>
-            %(body)s
-
-            PyObject* PyInit_%(name)s(void) {
-            %(init)s
-            }
-            """ % dict(name=name, init=init, body=body)
-            kwds = dict(separate_module_sources=[code])
-        else:
-            if filename is None:
-                filename = name
-            filename = py.path.local(autopath.pypydir) / 'module' \
-                    / 'cpyext'/ 'test' / (filename + ".c")
-            kwds = dict(separate_module_files=[filename])
-
-        mod = self.compile_module(name, **kwds)
-
-        if load_it:
-            api.load_extension_module(self.space, mod, name)
-            self.imported_module_names.append(name)
-            return self.space.getitem(
-                self.space.sys.get('modules'),
-                self.space.wrap(name))
-        else:
-            return os.path.dirname(mod)
-
-    def reimport_module(self, mod, name):
-        mod = mod.encode('ascii')
-        name = name.encode('ascii')
-        api.load_extension_module(self.space, mod, name)
-        return self.space.getitem(
-            self.space.sys.get('modules'),
-            self.space.wrap(name))
-
-    def import_extension(self, modname, functions, prologue=""):
-        methods_table = []
-        codes = []
-        for funcname, flags, code in functions:
-            cfuncname = "%s_%s" % (modname, funcname)
-            methods_table.append("{\"%s\", %s, %s}," %
-                                 (funcname, cfuncname, flags))
-            func_code = """
-            static PyObject* %s(PyObject* self, PyObject* args)
-            {
-            %s
-            }
-            """ % (cfuncname, code)
-            codes.append(func_code)
-
-        body = prologue + "\n".join(codes) + """
-        static PyMethodDef methods[] = {
-        %(methods)s
-        { NULL }
-        };
-        static struct PyModuleDef moduledef = {
-            PyModuleDef_HEAD_INIT,
-            "%(modname)s",  /* m_name */
-            NULL,           /* m_doc */
-            -1,             /* m_size */
-            &methods        /* m_methods */
-        };
-        """ % dict(methods='\n'.join(methods_table), modname=modname)
-        init = """PyObject *mod = PyModule_Create(&moduledef);"""
-        return self.import_module(name=modname, init=init, body=body)
-=======
             if init is None, the module source will be loaded from a file in this
             test direcory, give a name given by the filename parameter.
 
             if filename is None, the module name will be used to construct the
             filename.
             """
-            if init is not None:
+            name = name.encode()
+            if body or init:
+                body = body.encode()
+                if init is None:
+                    init = "return PyModule_Create(&moduledef);"
+                else:
+                    init = init.encode()
                 code = """
                 #include <Python.h>
                 %(body)s
 
-                void init%(name)s(void) {
+                PyObject* PyInit_%(name)s(void) {
                 %(init)s
                 }
                 """ % dict(name=name, init=init, body=body)
@@ -336,7 +261,7 @@
         @unwrap_spec(mod=str, name=str)
         def reimport_module(space, mod, name):
             api.load_extension_module(space, mod, name)
-            return space.getitem(
+            return self.space.getitem(
                 space.sys.get('modules'),
                 space.wrap(name))
 
@@ -359,13 +284,19 @@
 
             body = prologue + "\n".join(codes) + """
             static PyMethodDef methods[] = {
-            %s
+            %(methods)s
             { NULL }
             };
-            """ % ('\n'.join(methods_table),)
-            init = """Py_InitModule("%s", methods);""" % (modname,)
+            static struct PyModuleDef moduledef = {
+                PyModuleDef_HEAD_INIT,
+                "%(modname)s",  /* m_name */
+                NULL,           /* m_doc */
+                -1,             /* m_size */
+                &methods        /* m_methods */
+            };
+            """ % dict(methods='\n'.join(methods_table), modname=modname)
+            init = """PyObject *mod = PyModule_Create(&moduledef);"""
             return import_module(space, name=modname, init=init, body=body)
->>>>>>> 85368f1a
 
         @unwrap_spec(name=str)
         def record_imported_module(name):
