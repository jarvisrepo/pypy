import sys
import weakref

import pytest

from pypy.tool.cpyext.extbuild import (
    SystemCompilationInfo, HERE, get_sys_info_app)
from pypy.interpreter.gateway import unwrap_spec, interp2app
from rpython.rtyper.lltypesystem import lltype, ll2ctypes
from pypy.module.cpyext import api
from pypy.module.cpyext.state import State
from pypy.module.cpyext.pyobject import Py_DecRef
from rpython.tool.identity_dict import identity_dict
from rpython.tool import leakfinder
from rpython.rlib import rawrefcount

only_pypy ="config.option.runappdirect and '__pypy__' not in sys.builtin_module_names"

@api.cpython_api([], api.PyObject)
def PyPy_Crash1(space):
    1/0

@api.cpython_api([], lltype.Signed, error=-1)
def PyPy_Crash2(space):
    1/0

class TestApi:
    def test_signature(self):
        assert 'PyModule_Check' in api.FUNCTIONS
        assert api.FUNCTIONS['PyModule_Check'].argtypes == [api.PyObject]

<<<<<<< HEAD
def convert_sources_to_files(sources, dirname):
    files = []
    for i, source in enumerate(sources):
        filename = dirname / ('source_%d.c' % i)
        with filename.open('w') as f:
            f.write(str(source))
        files.append(filename)
    return files

class SystemCompilationInfo(object):
    """Bundles all the generic information required to compile extensions.

    Note: here, 'system' means OS + target interpreter + test config + ...
    """
    def __init__(self, include_extra=None, compile_extra=None, link_extra=None,
            extra_libs=None, ext=None):
        self.include_extra = include_extra or []
        self.compile_extra = compile_extra
        self.link_extra = link_extra
        self.extra_libs = extra_libs
        self.ext = ext

    def compile_extension_module(self, name, include_dirs=None,
            source_files=None, source_strings=None):
        """
        Build an extension module and return the filename of the resulting
        native code file.

        name is the name of the module, possibly including dots if it is a
        module inside a package.

        Any extra keyword arguments are passed on to ExternalCompilationInfo to
        build the module (so specify your source with one of those).
        """
        include_dirs = include_dirs or []
        modname = name.split('.')[-1]
        dirname = (udir/uniquemodulename('module')).ensure(dir=1)
        if source_strings:
            assert not source_files
            files = convert_sources_to_files(source_strings, dirname)
            source_files = files
        soname = c_compile(source_files, outputfilename=str(dirname/modname),
            compile_extra=self.compile_extra,
            link_extra=self.link_extra,
            include_dirs=self.include_extra + include_dirs,
            libraries=self.extra_libs)
        pydname = soname.new(purebasename=modname, ext=self.ext)
        soname.rename(pydname)
        return str(pydname)

    def import_module(self, name, init=None, body='', filename=None,
            include_dirs=None, PY_SSIZE_T_CLEAN=False):
        """
        init specifies the overall template of the module.

        if init is None, the module source will be loaded from a file in this
        test directory, give a name given by the filename parameter.

        if filename is None, the module name will be used to construct the
        filename.
        """
        name = name.encode()
        if body or init:
            body = body.encode()
            if init is None:
                init = "return PyModule_Create(&moduledef);"
            else:
                init = init.encode()
        if init is not None:
            code = make_source(name, init, body, PY_SSIZE_T_CLEAN)
            kwds = dict(source_strings=[code])
        else:
            assert not PY_SSIZE_T_CLEAN
            if filename is None:
                filename = name
            filename = HERE / (filename + ".c")
            kwds = dict(source_files=[filename])
        mod = self.compile_extension_module(
            name, include_dirs=include_dirs, **kwds)
        return self.load_module(mod, name)

    def import_extension(self, modname, functions, prologue="",
            include_dirs=None, more_init="", PY_SSIZE_T_CLEAN=False):
        body = prologue + make_methods(functions, modname)
        init = """PyObject *mod = PyModule_Create(&moduledef);"""
        if more_init:
            init += more_init
        init += "\nreturn mod;"
        return self.import_module(
            name=modname, init=init, body=body, include_dirs=include_dirs,
            PY_SSIZE_T_CLEAN=PY_SSIZE_T_CLEAN)


class ExtensionCompiler(SystemCompilationInfo):
    """Extension compiler for appdirect mode"""
    def load_module(space, mod, name):
        import imp
        return imp.load_dynamic(name, mod)
=======
>>>>>>> da44ccf5

class SpaceCompiler(SystemCompilationInfo):
    """Extension compiler for regular (untranslated PyPy) mode"""
    def __init__(self, space, *args, **kwargs):
        self.space = space
        SystemCompilationInfo.__init__(self, *args, **kwargs)

    def load_module(self, mod, name):
        space = self.space
        api.load_extension_module(space, mod, name)
        return space.getitem(
            space.sys.get('modules'), space.wrap(name))


def get_cpyext_info(space):
    from pypy.module.imp.importing import get_so_extension
    state = space.fromcache(State)
    api_library = state.api_lib
    if sys.platform == 'win32':
        libraries = [api_library]
        # '%s' undefined; assuming extern returning int
        compile_extra = ["/we4013"]
        # prevent linking with PythonXX.lib
        w_maj, w_min = space.fixedview(space.sys.get('version_info'), 5)[:2]
        link_extra = ["/NODEFAULTLIB:Python%d%d.lib" %
            (space.int_w(w_maj), space.int_w(w_min))]
    else:
        libraries = []
        if sys.platform.startswith('linux'):
            compile_extra = [
                "-Werror", "-g", "-O0", "-Wp,-U_FORTIFY_SOURCE", "-fPIC"]
            link_extra = ["-g"]
        else:
            compile_extra = link_extra = None
    return SpaceCompiler(space,
        include_extra=api.include_dirs,
        compile_extra=compile_extra,
        link_extra=link_extra,
        extra_libs=libraries,
        ext=get_so_extension(space))


<<<<<<< HEAD
def get_so_suffix():
    from imp import get_suffixes, C_EXTENSION
    for suffix, mode, typ in get_suffixes():
        if typ == C_EXTENSION:
            return suffix
    else:
        raise RuntimeError("This interpreter does not define a filename "
            "suffix for C extensions!")

def get_sys_info_app():
    from distutils.sysconfig import get_python_inc
    if sys.platform == 'win32':
        compile_extra = ["/we4013"]
        link_extra = ["/LIBPATH:" + os.path.join(sys.exec_prefix, 'libs')]
    elif sys.platform == 'darwin':
        compile_extra = link_extra = None
        pass
    elif sys.platform.startswith('linux'):
        compile_extra = [
            "-O0", "-g", "-Werror=implicit-function-declaration", "-fPIC"]
        link_extra = None
    ext = get_so_suffix()
    return ExtensionCompiler(
        include_extra=[get_python_inc()],
        compile_extra=compile_extra,
        link_extra=link_extra,
        ext=get_so_suffix())

def make_methods(functions, modname):
    methods_table = []
    codes = []
    for funcname, flags, code in functions:
        cfuncname = "%s_%s" % (modname, funcname)
        methods_table.append("{\"%s\", %s, %s}," %
                                (funcname, cfuncname, flags))
        func_code = """
        static PyObject* %s(PyObject* self, PyObject* args)
        {
        %s
        }
        """ % (cfuncname, code)
        codes.append(func_code)

    body = "\n".join(codes) + """
    static PyMethodDef methods[] = {
    %(methods)s
    { NULL }
    };
    static struct PyModuleDef moduledef = {
        PyModuleDef_HEAD_INIT,
        "%(modname)s",  /* m_name */
        NULL,           /* m_doc */
        -1,             /* m_size */
        methods,        /* m_methods */
    };
    """ % dict(methods='\n'.join(methods_table), modname=modname)
    return body

def make_source(name, init, body, PY_SSIZE_T_CLEAN):
    code = """
    %(PY_SSIZE_T_CLEAN)s
    #include <Python.h>

    %(body)s

    PyMODINIT_FUNC
    PyInit_%(name)s(void) {
    %(init)s
    }
    """ % dict(name=name, init=init, body=body,
            PY_SSIZE_T_CLEAN='#define PY_SSIZE_T_CLEAN'
                if PY_SSIZE_T_CLEAN else '')
    return code


=======
>>>>>>> da44ccf5
def freeze_refcnts(self):
    rawrefcount._dont_free_any_more()
    return #ZZZ
    state = self.space.fromcache(RefcountState)
    self.frozen_refcounts = {}
    for w_obj, obj in state.py_objects_w2r.iteritems():
        self.frozen_refcounts[w_obj] = obj.c_ob_refcnt
    #state.print_refcounts()
    self.frozen_ll2callocations = set(ll2ctypes.ALLOCATED.values())

class LeakCheckingTest(object):
    """Base class for all cpyext tests."""
    spaceconfig = dict(usemodules=['cpyext', 'thread', '_rawffi', 'array',
                                   'itertools', 'time', 'binascii',
                                   ])

    enable_leak_checking = True

    @staticmethod
    def cleanup_references(space):
        return #ZZZ
        state = space.fromcache(RefcountState)

        import gc; gc.collect()
        # Clear all lifelines, objects won't resurrect
        for w_obj, obj in state.lifeline_dict._dict.items():
            if w_obj not in state.py_objects_w2r:
                state.lifeline_dict.set(w_obj, None)
            del obj
        import gc; gc.collect()

        space.getexecutioncontext().cleanup_cpyext_state()

        for w_obj in state.non_heaptypes_w:
            Py_DecRef(space, w_obj)
        state.non_heaptypes_w[:] = []
        state.reset_borrowed_references()

    def check_and_print_leaks(self):
        rawrefcount._collect()
        # check for sane refcnts
        import gc

        if 1:  #ZZZ  not self.enable_leak_checking:
            leakfinder.stop_tracking_allocations(check=False)
            return False

        leaking = False
        state = self.space.fromcache(RefcountState)
        gc.collect()
        lost_objects_w = identity_dict()
        lost_objects_w.update((key, None) for key in self.frozen_refcounts.keys())

        for w_obj, obj in state.py_objects_w2r.iteritems():
            base_refcnt = self.frozen_refcounts.get(w_obj)
            delta = obj.c_ob_refcnt
            if base_refcnt is not None:
                delta -= base_refcnt
                lost_objects_w.pop(w_obj)
            if delta != 0:
                leaking = True
                print >>sys.stderr, "Leaking %r: %i references" % (w_obj, delta)
                try:
                    weakref.ref(w_obj)
                except TypeError:
                    lifeline = None
                else:
                    lifeline = state.lifeline_dict.get(w_obj)
                if lifeline is not None:
                    refcnt = lifeline.pyo.c_ob_refcnt
                    if refcnt > 0:
                        print >>sys.stderr, "\tThe object also held by C code."
                    else:
                        referrers_repr = []
                        for o in gc.get_referrers(w_obj):
                            try:
                                repr_str = repr(o)
                            except TypeError as e:
                                repr_str = "%s (type of o is %s)" % (str(e), type(o))
                            referrers_repr.append(repr_str)
                        referrers = ", ".join(referrers_repr)
                        print >>sys.stderr, "\tThe object is referenced by these objects:", \
                                referrers
        for w_obj in lost_objects_w:
            print >>sys.stderr, "Lost object %r" % (w_obj, )
            leaking = True
        # the actual low-level leak checking is done by pypy.tool.leakfinder,
        # enabled automatically by pypy.conftest.
        return leaking

@pytest.mark.xfail(reason="Skipped until other tests in this file are unskipped")
class AppTestApi(LeakCheckingTest):
    def setup_class(cls):
        from rpython.rlib.clibffi import get_libc_name
        if cls.runappdirect:
            cls.libc = get_libc_name()
        else:
            cls.w_libc = cls.space.wrap(get_libc_name())
        state = cls.space.fromcache(RefcountState)
        state.non_heaptypes_w[:] = []

    def setup_method(self, meth):
        if not self.runappdirect:
            freeze_refcnts(self)

    def teardown_method(self, meth):
        if self.runappdirect:
            return
        self.cleanup_references(self.space)
        # XXX: like AppTestCpythonExtensionBase.teardown_method:
        # find out how to disable check_and_print_leaks() if the
        # test failed
        assert not self.check_and_print_leaks(), (
            "Test leaks or loses object(s).  You should also check if "
            "the test actually passed in the first place; if it failed "
            "it is likely to reach this place.")

    @pytest.mark.skipif(only_pypy, reason='pypy only test')
    def test_only_import(self):
        import cpyext

    @pytest.mark.skipif(only_pypy, reason='pypy only test')
    def test_load_error(self):
        import cpyext
        raises(ImportError, cpyext.load_module, "missing.file", "foo")
        raises(ImportError, cpyext.load_module, self.libc, "invalid.function")

    def test_dllhandle(self):
        import sys
        if sys.platform != "win32" or sys.version_info < (2, 6):
            skip("Windows Python >= 2.6 only")
        assert isinstance(sys.dllhandle, int)


def _unwrap_include_dirs(space, w_include_dirs):
    if w_include_dirs is None:
        return None
    else:
        return [space.str_w(s) for s in space.listview(w_include_dirs)]

def debug_collect(space):
    rawrefcount._collect()

class AppTestCpythonExtensionBase(LeakCheckingTest):

    def setup_class(cls):
        space = cls.space
        cls.w_here = space.wrap(str(HERE))
        if not cls.runappdirect:
            cls.sys_info = get_cpyext_info(space)
            cls.w_runappdirect = space.wrap(cls.runappdirect)
            space.getbuiltinmodule("cpyext")
            # 'import os' to warm up reference counts
            w_import = space.builtin.getdictvalue(space, '__import__')
            space.call_function(w_import, space.wrap("os"))
            #state = cls.space.fromcache(RefcountState) ZZZ
            #state.non_heaptypes_w[:] = []
            cls.w_debug_collect = space.wrap(interp2app(debug_collect))
        else:
            cls.sys_info = get_sys_info_app()

    def record_imported_module(self, name):
        """
        Record a module imported in a test so that it can be cleaned up in
        teardown before the check for leaks is done.

        name gives the name of the module in the space's sys.modules.
        """
        self.imported_module_names.append(name)

    def setup_method(self, func):
        @unwrap_spec(name=str)
        def compile_module(space, name,
                           w_source_files=None,
                           w_source_strings=None):
            """
            Build an extension module linked against the cpyext api library.
            """
            if not space.is_none(w_source_files):
                source_files = space.unwrap(w_source_files)
            else:
                source_files = None
            if not space.is_none(w_source_strings):
                source_strings = space.listview_bytes(w_source_strings)
            else:
                source_strings = None
            pydname = self.sys_info.compile_extension_module(
                name,
                source_files=source_files,
                source_strings=source_strings)

            # hackish, but tests calling compile_module() always end up
            # importing the result
            self.record_imported_module(name)

            return space.wrap(pydname)

        @unwrap_spec(name=str, init='str_or_None', body=str,
                     filename='str_or_None', PY_SSIZE_T_CLEAN=bool)
        def import_module(space, name, init=None, body='',
                          filename=None, w_include_dirs=None,
                          PY_SSIZE_T_CLEAN=False):
            include_dirs = _unwrap_include_dirs(space, w_include_dirs)
            w_result = self.sys_info.import_module(
                name, init, body, filename, include_dirs, PY_SSIZE_T_CLEAN)
            self.record_imported_module(name)
            return w_result


        @unwrap_spec(mod=str, name=str)
        def load_module(space, mod, name):
            return self.sys_info.load_module(mod, name)

        @unwrap_spec(modname=str, prologue=str,
                             more_init=str, PY_SSIZE_T_CLEAN=bool)
        def import_extension(space, modname, w_functions, prologue="",
                             w_include_dirs=None, more_init="", PY_SSIZE_T_CLEAN=False):
            functions = space.unwrap(w_functions)
            include_dirs = _unwrap_include_dirs(space, w_include_dirs)
            w_result = self.sys_info.import_extension(
                modname, functions, prologue, include_dirs, more_init,
                PY_SSIZE_T_CLEAN)
            self.record_imported_module(modname)
            return w_result

        # A list of modules which the test caused to be imported (in
        # self.space).  These will be cleaned up automatically in teardown.
        self.imported_module_names = []

        if self.runappdirect:
            self.compile_module = self.sys_info.compile_extension_module
            self.load_module = self.sys_info.load_module
            self.import_module = self.sys_info.import_module
            self.import_extension = self.sys_info.import_extension
        else:
            wrap = self.space.wrap
            self.w_compile_module = wrap(interp2app(compile_module))
            self.w_load_module = wrap(interp2app(load_module))
            self.w_import_module = wrap(interp2app(import_module))
            self.w_import_extension = wrap(interp2app(import_extension))

            # create the file lock before we count allocations
            self.space.call_method(self.space.sys.get("stdout"), "flush")

            freeze_refcnts(self)
            #self.check_and_print_leaks()

    def unimport_module(self, name):
        """
        Remove the named module from the space's sys.modules.
        """
        w_modules = self.space.sys.get('modules')
        w_name = self.space.wrap(name)
        self.space.delitem(w_modules, w_name)

    def teardown_method(self, func):
        if self.runappdirect:
            return
        for name in self.imported_module_names:
            self.unimport_module(name)
        self.cleanup_references(self.space)
        # XXX: find out how to disable check_and_print_leaks() if the
        # test failed...
        assert not self.check_and_print_leaks(), (
            "Test leaks or loses object(s).  You should also check if "
            "the test actually passed in the first place; if it failed "
            "it is likely to reach this place.")


class AppTestCpythonExtension(AppTestCpythonExtensionBase):
    def test_createmodule(self):
        import sys
        init = """
        if (Py_IsInitialized()) {
            PyObject *mod = PyImport_AddModule("foo");
            Py_INCREF(mod);
            return mod;
        }
        PyErr_SetNone(PyExc_RuntimeError);
        return NULL;
        """
        self.import_module(name='foo', init=init)
        assert 'foo' in sys.modules

    def test_export_function(self):
        import sys
        body = """
        PyObject* foo_pi(PyObject* self, PyObject *args)
        {
            return PyFloat_FromDouble(3.14);
        }
        static PyMethodDef methods[] = {
            { "return_pi", foo_pi, METH_NOARGS },
            { NULL }
        };
        static struct PyModuleDef moduledef = {
            PyModuleDef_HEAD_INIT,
            "%(modname)s",  /* m_name */
            NULL,           /* m_doc */
            -1,             /* m_size */
            methods,        /* m_methods */
        };
        """
        module = self.import_module(name='foo', body=body)
        assert 'foo' in sys.modules
        assert 'return_pi' in dir(module)
        assert module.return_pi is not None
        assert module.return_pi() == 3.14
        assert module.return_pi.__module__ == 'foo'


    def test_export_docstring(self):
        import sys
        body = """
        PyDoc_STRVAR(foo_pi_doc, "Return pi.");
        PyObject* foo_pi(PyObject* self, PyObject *args)
        {
            return PyFloat_FromDouble(3.14);
        }
        static PyMethodDef methods[] = {
            { "return_pi", foo_pi, METH_NOARGS, foo_pi_doc },
            { NULL }
        };
        static struct PyModuleDef moduledef = {
            PyModuleDef_HEAD_INIT,
            "%(modname)s",  /* m_name */
            NULL,           /* m_doc */
            -1,             /* m_size */
            methods,        /* m_methods */
        };
        """
        module = self.import_module(name='foo', body=body)
        doc = module.return_pi.__doc__
        assert doc == "Return pi."

    def test_load_dynamic(self):
        import sys
        body = """
        static struct PyModuleDef moduledef = {
            PyModuleDef_HEAD_INIT,
            "%(modname)s",  /* m_name */
            NULL,           /* m_doc */
            -1,             /* m_size */
            NULL,           /* m_methods */
        };
        """
        foo = self.import_module(name='foo', body=body)
        assert 'foo' in sys.modules
        del sys.modules['foo']
        import imp
        foo2 = imp.load_dynamic('foo', foo.__file__)
        assert 'foo' in sys.modules
        assert foo.__dict__ == foo2.__dict__

    def test_InitModule4_dotted(self):
        """
        If the module name passed to Py_InitModule4 includes a package, only
        the module name (the part after the last dot) is considered when
        computing the name of the module initializer function.
        """
        expected_name = "pypy.module.cpyext.test.dotted"
        module = self.import_module(name=expected_name, filename="dotted")
        assert module.__name__ == expected_name


    def test_InitModule4_in_package(self):
        """
        If `apple.banana` is an extension module which calls Py_InitModule4 with
        only "banana" as a name, the resulting module nevertheless is stored at
        `sys.modules["apple.banana"]`.
        """
        module = self.import_module(name="apple.banana", filename="banana")
        assert module.__name__ == "apple.banana"


    def test_recursive_package_import(self):
        """
        If `cherry.date` is an extension module which imports `apple.banana`,
        the latter is added to `sys.modules` for the `"apple.banana"` key.
        """
        import sys, types, os
        # Build the extensions.
        banana = self.compile_module(
            "apple.banana", source_files=[os.path.join(self.here, 'banana.c')])
        date = self.compile_module(
            "cherry.date", source_files=[os.path.join(self.here, 'date.c')])

        # Set up some package state so that the extensions can actually be
        # imported.
        cherry = sys.modules['cherry'] = types.ModuleType('cherry')
        cherry.__path__ = [os.path.dirname(date)]

        apple = sys.modules['apple'] = types.ModuleType('apple')
        apple.__path__ = [os.path.dirname(banana)]

        import cherry.date

        assert sys.modules['apple.banana'].__name__ == 'apple.banana'
        assert sys.modules['cherry.date'].__name__ == 'cherry.date'


    def test_modinit_func(self):
        """
        A module can use the PyMODINIT_FUNC macro to declare or define its
        module initializer function.
        """
        module = self.import_module(name='modinit')
        assert module.__name__ == 'modinit'


    def test_export_function2(self):
        import sys
        body = """
        static PyObject* my_objects[1];
        static PyObject* foo_cached_pi(PyObject* self, PyObject *args)
        {
            if (my_objects[0] == NULL) {
                my_objects[0] = PyFloat_FromDouble(3.14);
            }
            Py_INCREF(my_objects[0]);
            return my_objects[0];
        }
        static PyObject* foo_drop_pi(PyObject* self, PyObject *args)
        {
            if (my_objects[0] != NULL) {
                Py_DECREF(my_objects[0]);
                my_objects[0] = NULL;
            }
            Py_INCREF(Py_None);
            return Py_None;
        }
        static PyObject* foo_retinvalid(PyObject* self, PyObject *args)
        {
            return (PyObject*)0xAFFEBABE;
        }
        static PyMethodDef methods[] = {
            { "return_pi", foo_cached_pi, METH_NOARGS },
            { "drop_pi",   foo_drop_pi, METH_NOARGS },
            { "return_invalid_pointer", foo_retinvalid, METH_NOARGS },
            { NULL }
        };
        static struct PyModuleDef moduledef = {
            PyModuleDef_HEAD_INIT,
            "%(modname)s",  /* m_name */
            NULL,           /* m_doc */
            -1,             /* m_size */
            methods,        /* m_methods */
        };
        """
        module = self.import_module(name='foo', body=body)
        assert module.return_pi() == 3.14
        module.drop_pi()
        module.drop_pi()
        assert module.return_pi() == 3.14
        assert module.return_pi() == 3.14
        module.drop_pi()
        skip("Hmm, how to check for the exception?")
        raises(api.InvalidPointerException, module.return_invalid_pointer)

    def test_argument(self):
        import sys
        body = """
        PyObject* foo_test(PyObject* self, PyObject *args)
        {
            PyObject *t = PyTuple_GetItem(args, 0);
            Py_INCREF(t);
            return t;
        }
        static PyMethodDef methods[] = {
            { "test", foo_test, METH_VARARGS },
            { NULL }
        };
        static struct PyModuleDef moduledef = {
            PyModuleDef_HEAD_INIT,
            "%(modname)s",  /* m_name */
            NULL,           /* m_doc */
            -1,             /* m_size */
            methods,        /* m_methods */
        };
        """
        module = self.import_module(name='foo', body=body)
        assert module.test(True, True) == True

    def test_exception(self):
        import sys
        body = """
        static PyObject* foo_pi(PyObject* self, PyObject *args)
        {
            PyErr_SetString(PyExc_Exception, "moo!");
            return NULL;
        }
        static PyMethodDef methods[] = {
            { "raise_exception", foo_pi, METH_NOARGS },
            { NULL }
        };
        static struct PyModuleDef moduledef = {
            PyModuleDef_HEAD_INIT,
            "%(modname)s",  /* m_name */
            NULL,           /* m_doc */
            -1,             /* m_size */
            methods,        /* m_methods */
        };
        """
        module = self.import_module(name='foo', body=body)
        exc = raises(Exception, module.raise_exception)
        if type(exc.value) is not Exception:
            raise exc.value

        assert str(exc.value) == "moo!"

    def test_refcount(self):
        import sys
        body = """
        static PyObject* foo_pi(PyObject* self, PyObject *args)
        {
            PyObject *true_obj = Py_True;
            Py_ssize_t refcnt = true_obj->ob_refcnt;
            Py_ssize_t refcnt_after;
            Py_INCREF(true_obj);
            Py_INCREF(true_obj);
            PyBool_Check(true_obj);
            refcnt_after = true_obj->ob_refcnt;
            Py_DECREF(true_obj);
            Py_DECREF(true_obj);
            fprintf(stderr, "REFCNT %zd %zd\\n", refcnt, refcnt_after);
            return PyBool_FromLong(refcnt_after == refcnt + 2);
        }
        static PyObject* foo_bar(PyObject* self, PyObject *args)
        {
            PyObject *true_obj = Py_True;
            PyObject *tup = NULL;
            Py_ssize_t refcnt = true_obj->ob_refcnt;
            Py_ssize_t refcnt_after;

            tup = PyTuple_New(1);
            Py_INCREF(true_obj);
            if (PyTuple_SetItem(tup, 0, true_obj) < 0)
                return NULL;
            refcnt_after = true_obj->ob_refcnt;
            Py_DECREF(tup);
            fprintf(stderr, "REFCNT2 %zd %zd %zd\\n", refcnt, refcnt_after,
                    true_obj->ob_refcnt);
            return PyBool_FromLong(refcnt_after == refcnt + 1 &&
                                   refcnt == true_obj->ob_refcnt);
        }

        static PyMethodDef methods[] = {
            { "test_refcount", foo_pi, METH_NOARGS },
            { "test_refcount2", foo_bar, METH_NOARGS },
            { NULL }
        };
        static struct PyModuleDef moduledef = {
            PyModuleDef_HEAD_INIT,
            "%(modname)s",  /* m_name */
            NULL,           /* m_doc */
            -1,             /* m_size */
            methods,        /* m_methods */
        };
        """
        module = self.import_module(name='foo', body=body)
        assert module.test_refcount()
        assert module.test_refcount2()


    def test_init_exception(self):
        import sys
        init = """
            PyErr_SetString(PyExc_Exception, "moo!");
            return NULL;
        """
        exc = raises(Exception, self.import_module, name='foo', init=init)
        if type(exc.value) is not Exception:
            raise exc.value

        assert str(exc.value) == "moo!"


    def test_internal_exceptions(self):
        if self.runappdirect:
            skip('cannot import module with undefined functions')
        import sys
        body = """
        PyAPI_FUNC(PyObject*) PyPy_Crash1(void);
        PyAPI_FUNC(long) PyPy_Crash2(void);
        static PyObject* foo_crash1(PyObject* self, PyObject *args)
        {
            return PyPy_Crash1();
        }
        static PyObject* foo_crash2(PyObject* self, PyObject *args)
        {
            int a = PyPy_Crash2();
            if (a == -1)
                return NULL;
            return PyFloat_FromDouble(a);
        }
        static PyObject* foo_crash3(PyObject* self, PyObject *args)
        {
            int a = PyPy_Crash2();
            if (a == -1)
                PyErr_Clear();
            return PyFloat_FromDouble(a);
        }
        static PyObject* foo_crash4(PyObject* self, PyObject *args)
        {
            int a = PyPy_Crash2();
            return PyFloat_FromDouble(a);
        }
        static PyObject* foo_clear(PyObject* self, PyObject *args)
        {
            PyErr_Clear();
            return NULL;
        }
        static PyMethodDef methods[] = {
            { "crash1", foo_crash1, METH_NOARGS },
            { "crash2", foo_crash2, METH_NOARGS },
            { "crash3", foo_crash3, METH_NOARGS },
            { "crash4", foo_crash4, METH_NOARGS },
            { "clear",  foo_clear, METH_NOARGS },
            { NULL }
        };
        static struct PyModuleDef moduledef = {
            PyModuleDef_HEAD_INIT,
            "%(modname)s",  /* m_name */
            NULL,           /* m_doc */
            -1,             /* m_size */
            methods,        /* m_methods */
        };
        """
        module = self.import_module(name='foo', body=body)
        # uncaught interplevel exceptions are turned into SystemError
        raises(SystemError, module.crash1)
        raises(SystemError, module.crash2)
        # caught exception
        assert module.crash3() == -1
        # An exception was set, but function returned a value
        raises(SystemError, module.crash4)
        # No exception set, but NULL returned
        raises(SystemError, module.clear)

    def test_new_exception(self):
        mod = self.import_extension('foo', [
            ('newexc', 'METH_VARARGS',
             '''
             char *name = _PyUnicode_AsString(PyTuple_GetItem(args, 0));
             return PyErr_NewException(name, PyTuple_GetItem(args, 1),
                                       PyTuple_GetItem(args, 2));
             '''
             ),
            ])
        raises(SystemError, mod.newexc, "name", Exception, {})

    @pytest.mark.skipif(only_pypy, reason='pypy specific test')
    def test_hash_pointer(self):
        mod = self.import_extension('foo', [
            ('get_hash', 'METH_NOARGS',
             '''
             return PyLong_FromLong(_Py_HashPointer(Py_None));
             '''
             ),
            ])
        h = mod.get_hash()
        assert h != 0
        assert h % 4 == 0 # it's the pointer value

    def test_types(self):
        """test the presence of random types"""

        mod = self.import_extension('foo', [
            ('get_names', 'METH_NOARGS',
             '''
             /* XXX in tests, the C type is not correct */
             #define NAME(type) ((PyTypeObject*)&type)->tp_name
             return Py_BuildValue("sssss",
                                  NAME(PyCell_Type),
                                  NAME(PyModule_Type),
                                  NAME(PyProperty_Type),
                                  NAME(PyStaticMethod_Type),
                                  NAME(PyCFunction_Type)
                                  );
             '''
             ),
            ])
        assert mod.get_names() == ('cell', 'module', 'property',
                                   'staticmethod',
                                   'builtin_function_or_method')

    def test_get_programname(self):
        mod = self.import_extension('foo', [
            ('get_programname', 'METH_NOARGS',
             '''
             char* name1 = Py_GetProgramName();
             char* name2 = Py_GetProgramName();
             if (name1 != name2)
                 Py_RETURN_FALSE;
             return PyUnicode_FromString(name1);
             '''
             ),
            ])
        p = mod.get_programname()
        print(p)
        assert 'py' in p

    @pytest.mark.skipif(only_pypy, reason='pypy only test')
    def test_get_version(self):
        mod = self.import_extension('foo', [
            ('get_version', 'METH_NOARGS',
             '''
             char* name1 = Py_GetVersion();
             char* name2 = Py_GetVersion();
             if (name1 != name2)
                 Py_RETURN_FALSE;
             return PyUnicode_FromString(name1);
             '''
             ),
            ])
        p = mod.get_version()
        print(p)
        assert 'PyPy' in p

    def test_no_double_imports(self):
        import sys, os
        try:
            body = """
            static struct PyModuleDef moduledef = {
                PyModuleDef_HEAD_INIT,
                "%(modname)s",  /* m_name */
                NULL,           /* m_doc */
                -1,             /* m_size */
                NULL            /* m_methods */
            };
            """
            init = """
            static int _imported_already = 0;
            FILE *f = fopen("_imported_already", "w");
            fprintf(f, "imported_already: %d\\n", _imported_already);
            fclose(f);
            _imported_already = 1;
            return PyModule_Create(&moduledef);
            """
            self.import_module(name='foo', init=init, body=body)
            assert 'foo' in sys.modules

            f = open('_imported_already')
            data = f.read()
            f.close()
            assert data == 'imported_already: 0\n'

            f = open('_imported_already', 'w')
            f.write('not again!\n')
            f.close()
            m1 = sys.modules['foo']
            m2 = self.load_module(m1.__file__, name='foo')
            assert m1 is m2
            assert m1 is sys.modules['foo']

            f = open('_imported_already')
            data = f.read()
            f.close()
            assert data == 'not again!\n'

        finally:
            try:
                os.unlink('_imported_already')
            except OSError:
                pass

    def test_no_structmember(self):
        """structmember.h should not be included by default."""
        mod = self.import_extension('foo', [
            ('bar', 'METH_NOARGS',
             '''
             /* reuse a name that is #defined in structmember.h */
             int RO = 0; (void)RO;
             Py_RETURN_NONE;
             '''
             ),
        ])<|MERGE_RESOLUTION|>--- conflicted
+++ resolved
@@ -29,107 +29,6 @@
         assert 'PyModule_Check' in api.FUNCTIONS
         assert api.FUNCTIONS['PyModule_Check'].argtypes == [api.PyObject]
 
-<<<<<<< HEAD
-def convert_sources_to_files(sources, dirname):
-    files = []
-    for i, source in enumerate(sources):
-        filename = dirname / ('source_%d.c' % i)
-        with filename.open('w') as f:
-            f.write(str(source))
-        files.append(filename)
-    return files
-
-class SystemCompilationInfo(object):
-    """Bundles all the generic information required to compile extensions.
-
-    Note: here, 'system' means OS + target interpreter + test config + ...
-    """
-    def __init__(self, include_extra=None, compile_extra=None, link_extra=None,
-            extra_libs=None, ext=None):
-        self.include_extra = include_extra or []
-        self.compile_extra = compile_extra
-        self.link_extra = link_extra
-        self.extra_libs = extra_libs
-        self.ext = ext
-
-    def compile_extension_module(self, name, include_dirs=None,
-            source_files=None, source_strings=None):
-        """
-        Build an extension module and return the filename of the resulting
-        native code file.
-
-        name is the name of the module, possibly including dots if it is a
-        module inside a package.
-
-        Any extra keyword arguments are passed on to ExternalCompilationInfo to
-        build the module (so specify your source with one of those).
-        """
-        include_dirs = include_dirs or []
-        modname = name.split('.')[-1]
-        dirname = (udir/uniquemodulename('module')).ensure(dir=1)
-        if source_strings:
-            assert not source_files
-            files = convert_sources_to_files(source_strings, dirname)
-            source_files = files
-        soname = c_compile(source_files, outputfilename=str(dirname/modname),
-            compile_extra=self.compile_extra,
-            link_extra=self.link_extra,
-            include_dirs=self.include_extra + include_dirs,
-            libraries=self.extra_libs)
-        pydname = soname.new(purebasename=modname, ext=self.ext)
-        soname.rename(pydname)
-        return str(pydname)
-
-    def import_module(self, name, init=None, body='', filename=None,
-            include_dirs=None, PY_SSIZE_T_CLEAN=False):
-        """
-        init specifies the overall template of the module.
-
-        if init is None, the module source will be loaded from a file in this
-        test directory, give a name given by the filename parameter.
-
-        if filename is None, the module name will be used to construct the
-        filename.
-        """
-        name = name.encode()
-        if body or init:
-            body = body.encode()
-            if init is None:
-                init = "return PyModule_Create(&moduledef);"
-            else:
-                init = init.encode()
-        if init is not None:
-            code = make_source(name, init, body, PY_SSIZE_T_CLEAN)
-            kwds = dict(source_strings=[code])
-        else:
-            assert not PY_SSIZE_T_CLEAN
-            if filename is None:
-                filename = name
-            filename = HERE / (filename + ".c")
-            kwds = dict(source_files=[filename])
-        mod = self.compile_extension_module(
-            name, include_dirs=include_dirs, **kwds)
-        return self.load_module(mod, name)
-
-    def import_extension(self, modname, functions, prologue="",
-            include_dirs=None, more_init="", PY_SSIZE_T_CLEAN=False):
-        body = prologue + make_methods(functions, modname)
-        init = """PyObject *mod = PyModule_Create(&moduledef);"""
-        if more_init:
-            init += more_init
-        init += "\nreturn mod;"
-        return self.import_module(
-            name=modname, init=init, body=body, include_dirs=include_dirs,
-            PY_SSIZE_T_CLEAN=PY_SSIZE_T_CLEAN)
-
-
-class ExtensionCompiler(SystemCompilationInfo):
-    """Extension compiler for appdirect mode"""
-    def load_module(space, mod, name):
-        import imp
-        return imp.load_dynamic(name, mod)
-=======
->>>>>>> da44ccf5
 
 class SpaceCompiler(SystemCompilationInfo):
     """Extension compiler for regular (untranslated PyPy) mode"""
@@ -172,84 +71,6 @@
         ext=get_so_extension(space))
 
 
-<<<<<<< HEAD
-def get_so_suffix():
-    from imp import get_suffixes, C_EXTENSION
-    for suffix, mode, typ in get_suffixes():
-        if typ == C_EXTENSION:
-            return suffix
-    else:
-        raise RuntimeError("This interpreter does not define a filename "
-            "suffix for C extensions!")
-
-def get_sys_info_app():
-    from distutils.sysconfig import get_python_inc
-    if sys.platform == 'win32':
-        compile_extra = ["/we4013"]
-        link_extra = ["/LIBPATH:" + os.path.join(sys.exec_prefix, 'libs')]
-    elif sys.platform == 'darwin':
-        compile_extra = link_extra = None
-        pass
-    elif sys.platform.startswith('linux'):
-        compile_extra = [
-            "-O0", "-g", "-Werror=implicit-function-declaration", "-fPIC"]
-        link_extra = None
-    ext = get_so_suffix()
-    return ExtensionCompiler(
-        include_extra=[get_python_inc()],
-        compile_extra=compile_extra,
-        link_extra=link_extra,
-        ext=get_so_suffix())
-
-def make_methods(functions, modname):
-    methods_table = []
-    codes = []
-    for funcname, flags, code in functions:
-        cfuncname = "%s_%s" % (modname, funcname)
-        methods_table.append("{\"%s\", %s, %s}," %
-                                (funcname, cfuncname, flags))
-        func_code = """
-        static PyObject* %s(PyObject* self, PyObject* args)
-        {
-        %s
-        }
-        """ % (cfuncname, code)
-        codes.append(func_code)
-
-    body = "\n".join(codes) + """
-    static PyMethodDef methods[] = {
-    %(methods)s
-    { NULL }
-    };
-    static struct PyModuleDef moduledef = {
-        PyModuleDef_HEAD_INIT,
-        "%(modname)s",  /* m_name */
-        NULL,           /* m_doc */
-        -1,             /* m_size */
-        methods,        /* m_methods */
-    };
-    """ % dict(methods='\n'.join(methods_table), modname=modname)
-    return body
-
-def make_source(name, init, body, PY_SSIZE_T_CLEAN):
-    code = """
-    %(PY_SSIZE_T_CLEAN)s
-    #include <Python.h>
-
-    %(body)s
-
-    PyMODINIT_FUNC
-    PyInit_%(name)s(void) {
-    %(init)s
-    }
-    """ % dict(name=name, init=init, body=body,
-            PY_SSIZE_T_CLEAN='#define PY_SSIZE_T_CLEAN'
-                if PY_SSIZE_T_CLEAN else '')
-    return code
-
-
-=======
->>>>>>> da44ccf5
 def freeze_refcnts(self):
     rawrefcount._dont_free_any_more()
     return #ZZZ
