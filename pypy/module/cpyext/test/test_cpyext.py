--- conflicted
+++ resolved
@@ -243,20 +243,12 @@
                     PY_SSIZE_T_CLEAN=PY_SSIZE_T_CLEAN)
             cls.w_import_module = w_import_module
 
-<<<<<<< HEAD
-            def w_import_extension(self, modname, w_functions, prologue="",
-=======
             def w_import_extension(self, modname, functions, prologue="",
->>>>>>> 621e616a
                 include_dirs=None, more_init="", PY_SSIZE_T_CLEAN=False):
                 from extbuild import get_sys_info_app
                 sys_info = get_sys_info_app(self.udir)
                 return sys_info.import_extension(
-<<<<<<< HEAD
-                    modname, w_functions, prologue=prologue,
-=======
                     modname, functions, prologue=prologue,
->>>>>>> 621e616a
                     include_dirs=include_dirs, more_init=more_init,
                     PY_SSIZE_T_CLEAN=PY_SSIZE_T_CLEAN)
             cls.w_import_extension = w_import_extension
