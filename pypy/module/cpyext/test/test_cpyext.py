import sys

import pytest

from pypy.tool.cpyext.extbuild import SystemCompilationInfo, HERE
from pypy.interpreter.gateway import unwrap_spec, interp2app, ObjSpace
from pypy.interpreter.error import OperationError
from rpython.rtyper.lltypesystem import lltype
from pypy.module.cpyext import api
from pypy.module.cpyext.api import cts, create_extension_module
from pypy.module.cpyext.pyobject import from_ref
from pypy.module.cpyext.state import State
from rpython.tool import leakfinder
from rpython.rlib import rawrefcount
from rpython.tool.udir import udir

import pypy.module.cpyext.moduledef  # Make sure all the functions are registered

only_pypy ="config.option.runappdirect and '__pypy__' not in sys.builtin_module_names"

@api.cpython_api([], api.PyObject)
def PyPy_Crash1(space):
    1/0

@api.cpython_api([], lltype.Signed, error=-1)
def PyPy_Crash2(space):
    1/0

@api.cpython_api([api.PyObject], api.PyObject, result_is_ll=True)
def PyPy_Noop(space, pyobj):
    return pyobj

class TestApi:
    def test_signature(self):
        common_functions = api.FUNCTIONS_BY_HEADER[api.pypy_decl]
        assert 'PyModule_Check' in common_functions
        assert common_functions['PyModule_Check'].argtypes == [cts.gettype("void *")]
        assert 'PyModule_GetDict' in common_functions
        assert common_functions['PyModule_GetDict'].argtypes == [api.PyObject]


class SpaceCompiler(SystemCompilationInfo):
    """Extension compiler for regular (untranslated PyPy) mode"""
    def __init__(self, space, *args, **kwargs):
        self.space = space
        SystemCompilationInfo.__init__(self, *args, **kwargs)

    def load_module(self, mod, name, use_imp=False):
        space = self.space
        w_path = space.newtext(mod)
        w_name = space.newtext(name)
        if use_imp:
            # this is VERY slow and should be used only by tests which
            # actually needs it
            return space.appexec([w_name, w_path], '''(name, path):
                import imp
                return imp.load_dynamic(name, path)''')
        else:
            w_spec = space.appexec([w_name, w_path], '''(modname, path):
                class FakeSpec:
                    name = modname
                    origin = path
                return FakeSpec
            ''')
            w_mod = create_extension_module(space, w_spec)
            return w_mod


def get_cpyext_info(space):
    from pypy.module.imp.importing import get_so_extension
    state = space.fromcache(State)
    api_library = state.api_lib
    if sys.platform == 'win32':
        libraries = [api_library]
        # '%s' undefined; assuming extern returning int
        compile_extra = ["/we4013"]
        # prevent linking with PythonXX.lib
        w_maj, w_min = space.fixedview(space.sys.get('version_info'), 5)[:2]
        link_extra = ["/NODEFAULTLIB:Python%d%d.lib" %
            (space.int_w(w_maj), space.int_w(w_min))]
    else:
        libraries = []
        if sys.platform.startswith('linux'):
            compile_extra = [
                "-Werror", "-g", "-O0", "-Wp,-U_FORTIFY_SOURCE", "-fPIC"]
            link_extra = ["-g"]
        else:
            compile_extra = link_extra = None
    return SpaceCompiler(space,
        builddir_base=udir,
        include_extra=api.include_dirs,
        compile_extra=compile_extra,
        link_extra=link_extra,
        extra_libs=libraries,
        ext=get_so_extension(space))


def freeze_refcnts(self):
    rawrefcount._dont_free_any_more()

def is_interned_string(space, w_obj):
    try:
        u = space.utf8_w(w_obj)
    except OperationError:
        return False
    return space.interned_strings.get(u) is not None

def is_allowed_to_leak(space, obj):
    from pypy.module.cpyext.methodobject import W_PyCFunctionObject
    try:
        w_obj = from_ref(space, cts.cast('PyObject*', obj._as_ptr()))
    except:
        return False
    if isinstance(w_obj, W_PyCFunctionObject):
        return True
    # It's OK to "leak" some interned strings: if the pyobj is created by
    # the test, but the w_obj is referred to from elsewhere.
    return is_interned_string(space, w_obj)

def _get_w_obj(space, c_obj):
    return from_ref(space, cts.cast('PyObject*', c_obj._as_ptr()))

class CpyextLeak(leakfinder.MallocMismatch):
    def __str__(self):
        lines = [leakfinder.MallocMismatch.__str__(self), '']
        lines.append(
            "These objects are attached to the following W_Root objects:")
        for c_obj in self.args[0]:
            try:
                lines.append("  %s" % (_get_w_obj(self.args[1], c_obj),))
            except:
                pass
        return '\n'.join(lines)


class LeakCheckingTest(object):
    """Base class for all cpyext tests."""
    spaceconfig = {"usemodules" : ['cpyext', 'thread', 'struct', 'array',
                                   'itertools', 'time', 'binascii',
                                   'mmap', 'signal',
                                   '_cffi_backend',
                                   ],
                   "objspace.disable_entrypoints_in_cffi": True}
    spaceconfig["objspace.std.withspecialisedtuple"] = True

    @classmethod
    def preload_builtins(cls, space):
        """
        Eagerly create pyobjs for various builtins so they don't look like
        leaks.
        """
        from pypy.module.cpyext.pyobject import make_ref
        w_to_preload = space.appexec([], """():
            import sys
            import mmap
            #
            # copied&pasted to avoid importing the whole types.py, which is
            # expensive on py3k
            # <types.py>
            def _f(): pass
            FunctionType = type(_f)
            CodeType = type(_f.__code__)
            try:
                raise TypeError
            except TypeError:
                tb = sys.exc_info()[2]
                TracebackType = type(tb)
                FrameType = type(tb.tb_frame)
                del tb
            # </types.py>
            return [
                #buffer,   ## does not exist on py3k
                mmap.mmap,
                FunctionType,
                CodeType,
                TracebackType,
                FrameType,
                type(str.join),
            ]
        """)
        for w_obj in space.unpackiterable(w_to_preload):
            make_ref(space, w_obj)

    def cleanup(self):
        self.space.getexecutioncontext().cleanup_cpyext_state()
        for _ in range(5):
            rawrefcount._collect()
            self.space.user_del_action._run_finalizers()
        try:
            # set check=True to actually enable leakfinder
            leakfinder.stop_tracking_allocations(check=False)
        except leakfinder.MallocMismatch as e:
            result = e.args[0]
            filtered_result = {}
            for obj, value in result.iteritems():
                if not is_allowed_to_leak(self.space, obj):
                    filtered_result[obj] = value
            if filtered_result:
                raise CpyextLeak(filtered_result, self.space)
        assert not self.space.finalizer_queue.next_dead()


class AppTestApi(LeakCheckingTest):
    def setup_class(cls):
        from rpython.rlib.clibffi import get_libc_name
        if cls.runappdirect:
            cls.libc = get_libc_name()
        else:
            cls.w_libc = cls.space.wrap(get_libc_name())

    def setup_method(self, meth):
        if not self.runappdirect:
            freeze_refcnts(self)

    def teardown_method(self, meth):
        if self.runappdirect:
            return
        self.cleanup()

    @pytest.mark.skipif(only_pypy, reason='pypy only test')
    def test_only_import(self):
        import cpyext

    def test_dllhandle(self):
        import sys
        if sys.platform != "win32" or sys.version_info < (2, 6):
            skip("Windows Python >= 2.6 only")
        assert isinstance(sys.dllhandle, int)


def _unwrap_include_dirs(space, w_include_dirs):
    if w_include_dirs is None:
        return None
    else:
        return [space.text_w(s) for s in space.listview(w_include_dirs)]

def debug_collect(space):
    rawrefcount._collect()

def in_pygclist(space, int_addr):
    return space.wrap(rawrefcount._in_pygclist(int_addr))

class AppTestCpythonExtensionBase(LeakCheckingTest):
    def setup_class(cls):
        space = cls.space
        cls.w_here = space.wrap(str(HERE))
        cls.w_udir = space.wrap(str(udir))
        cls.w_runappdirect = space.wrap(cls.runappdirect)
        if not cls.runappdirect:
            cls.sys_info = get_cpyext_info(space)
            cls.w_debug_collect = space.wrap(interp2app(debug_collect))
            cls.w_in_pygclist = space.wrap(
                interp2app(in_pygclist, unwrap_spec=[ObjSpace, int]))
            cls.preload_builtins(space)
        else:
            def w_import_module(self, name, init=None, body='', filename=None,
                    include_dirs=None, PY_SSIZE_T_CLEAN=False, use_imp=False):
                from extbuild import get_sys_info_app
                sys_info = get_sys_info_app(self.udir)
                return sys_info.import_module(
                    name, init=init, body=body, filename=filename,
                    include_dirs=include_dirs,
                    PY_SSIZE_T_CLEAN=PY_SSIZE_T_CLEAN)
            cls.w_import_module = w_import_module

            def w_import_extension(self, modname, functions, prologue="",
                include_dirs=None, more_init="", PY_SSIZE_T_CLEAN=False):
                from extbuild import get_sys_info_app
                sys_info = get_sys_info_app(self.udir)
                return sys_info.import_extension(
                    modname, functions, prologue=prologue,
                    include_dirs=include_dirs, more_init=more_init,
                    PY_SSIZE_T_CLEAN=PY_SSIZE_T_CLEAN)
            cls.w_import_extension = w_import_extension

            def w_compile_module(self, name,
                    source_files=None, source_strings=None):
                from extbuild import get_sys_info_app
                sys_info = get_sys_info_app(self.udir)
                return sys_info.compile_extension_module(name,
                    source_files=source_files, source_strings=source_strings)
            cls.w_compile_module = w_compile_module

            def w_load_module(self, mod, name):
                from extbuild import get_sys_info_app
                sys_info = get_sys_info_app(self.udir)
                return sys_info.load_module(mod, name)
            cls.w_load_module = w_load_module

            def w_debug_collect(self):
                import gc
                gc.collect()
                gc.collect()
                gc.collect()
            cls.w_debug_collect = w_debug_collect


    def record_imported_module(self, name):
        """
        Record a module imported in a test so that it can be cleaned up in
        teardown before the check for leaks is done.

        name gives the name of the module in the space's sys.modules.
        """
        self.imported_module_names.append(name)

    def setup_method(self, func):
        if self.runappdirect:
            return

        @unwrap_spec(name='text')
        def compile_module(space, name,
                           w_source_files=None,
                           w_source_strings=None):
            """
            Build an extension module linked against the cpyext api library.
            """
            if not space.is_none(w_source_files):
                source_files = space.unwrap(w_source_files)
            else:
                source_files = None
            if not space.is_none(w_source_strings):
                source_strings = space.listview_bytes(w_source_strings)
            else:
                source_strings = None
            pydname = self.sys_info.compile_extension_module(
                name,
                source_files=source_files,
                source_strings=source_strings)

            # hackish, but tests calling compile_module() always end up
            # importing the result
            self.record_imported_module(name)

            return space.wrap(pydname)

        @unwrap_spec(name='text', init='text_or_none', body='text',
                     filename='fsencode_or_none', PY_SSIZE_T_CLEAN=bool,
                     use_imp=bool)
        def import_module(space, name, init=None, body='',
                          filename=None, w_include_dirs=None,
                          PY_SSIZE_T_CLEAN=False, use_imp=False):
            include_dirs = _unwrap_include_dirs(space, w_include_dirs)
            w_result = self.sys_info.import_module(
                name, init, body, filename, include_dirs, PY_SSIZE_T_CLEAN,
                use_imp)
            self.record_imported_module(name)
            return w_result

        @unwrap_spec(mod='text', name='text')
        def load_module(space, mod, name):
            return self.sys_info.load_module(mod, name)

        @unwrap_spec(modname='text', prologue='text',
                             more_init='text', PY_SSIZE_T_CLEAN=bool)
        def import_extension(space, modname, w_functions, prologue="",
                             w_include_dirs=None, more_init="", PY_SSIZE_T_CLEAN=False):
            functions = space.unwrap(w_functions)
            include_dirs = _unwrap_include_dirs(space, w_include_dirs)
            w_result = self.sys_info.import_extension(
                modname, functions, prologue, include_dirs, more_init,
                PY_SSIZE_T_CLEAN)
            self.record_imported_module(modname)
            return w_result

        # A list of modules which the test caused to be imported (in
        # self.space).  These will be cleaned up automatically in teardown.
        self.imported_module_names = []

        wrap = self.space.wrap
        self.w_compile_module = wrap(interp2app(compile_module))
        self.w_load_module = wrap(interp2app(load_module))
        self.w_import_module = wrap(interp2app(import_module))
        self.w_import_extension = wrap(interp2app(import_extension))

        # create the file lock before we count allocations
        self.space.call_method(self.space.sys.get("stdout"), "flush")

        freeze_refcnts(self)

    def unimport_module(self, name):
        """
        Remove the named module from the space's sys.modules.
        """
        w_modules = self.space.sys.get('modules')
        w_name = self.space.wrap(name)
        self.space.delitem(w_modules, w_name)

    def teardown_method(self, func):
        if self.runappdirect:
            self.w_debug_collect()
            return
        debug_collect(self.space)
        for name in self.imported_module_names:
            self.unimport_module(name)
        self.cleanup()
        state = self.space.fromcache(State)
        assert 'operror' not in dir(state)


class AppTestCpythonExtension(AppTestCpythonExtensionBase):
    def test_createmodule(self):
        import sys
        self.import_module(name='foo')
        assert 'foo' in sys.modules

    def test_export_function(self):
        import sys
        if '__pypy__' in sys.modules:
            from cpyext import is_cpyext_function
        else:
            import inspect
            is_cpyext_function = inspect.isbuiltin
        body = """
        PyObject* foo_pi(PyObject* self, PyObject *args)
        {
            return PyFloat_FromDouble(3.14);
        }
        static PyMethodDef methods[] = {
            { "return_pi", foo_pi, METH_NOARGS },
            { NULL }
        };
        static struct PyModuleDef moduledef = {
            PyModuleDef_HEAD_INIT,
            "foo",          /* m_name */
            NULL,           /* m_doc */
            -1,             /* m_size */
            methods,        /* m_methods */
        };
        """
        module = self.import_module(name='foo', body=body)
        assert 'foo' in sys.modules
        assert 'return_pi' in dir(module)
        assert module.return_pi is not None
        assert is_cpyext_function(module.return_pi)
        assert module.return_pi() == 3.14
        assert module.return_pi.__module__ == 'foo'


    def test_export_docstring(self):
        body = """
        PyDoc_STRVAR(foo_pi_doc, "Return pi.");
        PyObject* foo_pi(PyObject* self, PyObject *args)
        {
            return PyFloat_FromDouble(3.14);
        }
        static PyMethodDef methods[] = {
            { "return_pi", foo_pi, METH_NOARGS, foo_pi_doc },
            { NULL }
        };
        static struct PyModuleDef moduledef = {
            PyModuleDef_HEAD_INIT,
            "foo",          /* m_name */
            NULL,           /* m_doc */
            -1,             /* m_size */
            methods,        /* m_methods */
        };
        """
        module = self.import_module(name='foo', body=body)
        doc = module.return_pi.__doc__
        assert doc == "Return pi."

    def test_load_dynamic(self):
        import sys
        body = """
        static struct PyModuleDef moduledef = {
            PyModuleDef_HEAD_INIT,
            "%(modname)s",  /* m_name */
            NULL,           /* m_doc */
            -1,             /* m_size */
            NULL,           /* m_methods */
        };
        """
        foo = self.import_module(name='foo', body=body, use_imp=True)
        assert 'foo' in sys.modules
        del sys.modules['foo']
        import imp
        foo2 = imp.load_dynamic('foo', foo.__file__)
        assert 'foo' in sys.modules
        assert foo.__dict__ == foo2.__dict__

    def test_InitModule4_dotted(self):
        """
        If the module name passed to Py_InitModule4 includes a package, only
        the module name (the part after the last dot) is considered when
        computing the name of the module initializer function.
        """
        expected_name = "pypy.module.cpyext.test.dotted"
        module = self.import_module(name=expected_name, filename="dotted")
        assert module.__name__ == expected_name


    def test_InitModule4_in_package(self):
        """
        If `apple.banana` is an extension module which calls Py_InitModule4 with
        only "banana" as a name, the resulting module nevertheless is stored at
        `sys.modules["apple.banana"]`.
        """
        module = self.import_module(name="apple.banana", filename="banana")
        assert module.__name__ == "apple.banana"


    def test_recursive_package_import(self):
        """
        If `cherry.date` is an extension module which imports `apple.banana`,
        the latter is added to `sys.modules` for the `"apple.banana"` key.
        """
        import sys, types, os
        # Build the extensions.
        banana = self.compile_module(
            "apple.banana", source_files=[os.path.join(self.here, 'banana.c')])
        date = self.compile_module(
            "cherry.date", source_files=[os.path.join(self.here, 'date.c')])

        # Set up some package state so that the extensions can actually be
        # imported.
        cherry = sys.modules['cherry'] = types.ModuleType('cherry')
        cherry.__path__ = [os.path.dirname(date)]

        apple = sys.modules['apple'] = types.ModuleType('apple')
        apple.__path__ = [os.path.dirname(banana)]

        import cherry.date

        assert sys.modules['apple.banana'].__name__ == 'apple.banana'
        assert sys.modules['cherry.date'].__name__ == 'cherry.date'


    def test_modinit_func(self):
        """
        A module can use the PyMODINIT_FUNC macro to declare or define its
        module initializer function.
        """
        module = self.import_module(name='modinit')
        assert module.__name__ == 'modinit'


    def test_export_function2(self):
        body = """
        static PyObject* my_objects[1];
        static PyObject* foo_cached_pi(PyObject* self, PyObject *args)
        {
            if (my_objects[0] == NULL) {
                my_objects[0] = PyFloat_FromDouble(3.14);
            }
            Py_INCREF(my_objects[0]);
            return my_objects[0];
        }
        static PyObject* foo_drop_pi(PyObject* self, PyObject *args)
        {
            if (my_objects[0] != NULL) {
                Py_DECREF(my_objects[0]);
                my_objects[0] = NULL;
            }
            Py_INCREF(Py_None);
            return Py_None;
        }
        static PyObject* foo_retinvalid(PyObject* self, PyObject *args)
        {
            return (PyObject*)0xAFFEBABE;
        }
        static PyMethodDef methods[] = {
            { "return_pi", foo_cached_pi, METH_NOARGS },
            { "drop_pi",   foo_drop_pi, METH_NOARGS },
            { "return_invalid_pointer", foo_retinvalid, METH_NOARGS },
            { NULL }
        };
        static struct PyModuleDef moduledef = {
            PyModuleDef_HEAD_INIT,
            "%(modname)s",  /* m_name */
            NULL,           /* m_doc */
            -1,             /* m_size */
            methods,        /* m_methods */
        };
        """
        module = self.import_module(name='foo', body=body)
        assert module.return_pi() == 3.14
        module.drop_pi()
        module.drop_pi()
        assert module.return_pi() == 3.14
        assert module.return_pi() == 3.14
        module.drop_pi()
        skip("Hmm, how to check for the exception?")
        raises(api.InvalidPointerException, module.return_invalid_pointer)

    def test_argument(self):
        import sys
        body = """
        PyObject* foo_test(PyObject* self, PyObject *args)
        {
            PyObject *t = PyTuple_GetItem(args, 0);
            Py_INCREF(t);
            return t;
        }
        static PyMethodDef methods[] = {
            { "test", foo_test, METH_VARARGS },
            { NULL }
        };
        static struct PyModuleDef moduledef = {
            PyModuleDef_HEAD_INIT,
            "%(modname)s",  /* m_name */
            NULL,           /* m_doc */
            -1,             /* m_size */
            methods,        /* m_methods */
        };
        """
        module = self.import_module(name='foo', body=body)
        assert module.test(True, True) == True

    def test_exception(self):
        import sys
        body = """
        static PyObject* foo_pi(PyObject* self, PyObject *args)
        {
            PyErr_SetString(PyExc_Exception, "moo!");
            return NULL;
        }
        static PyMethodDef methods[] = {
            { "raise_exception", foo_pi, METH_NOARGS },
            { NULL }
        };
        static struct PyModuleDef moduledef = {
            PyModuleDef_HEAD_INIT,
            "%(modname)s",  /* m_name */
            NULL,           /* m_doc */
            -1,             /* m_size */
            methods,        /* m_methods */
        };
        """
        module = self.import_module(name='foo', body=body)
        exc = raises(Exception, module.raise_exception)
        if type(exc.value) is not Exception:
            raise exc.value

        assert str(exc.value) == "moo!"

    def test_refcount(self):
        import sys
        body = """
        static PyObject* foo_pi(PyObject* self, PyObject *args)
        {
            PyObject *true_obj = Py_True;
            Py_ssize_t refcnt = true_obj->ob_refcnt;
            Py_ssize_t refcnt_after;
            Py_INCREF(true_obj);
            Py_INCREF(true_obj);
            if (!PyBool_Check(true_obj))
                Py_RETURN_NONE;
            refcnt_after = true_obj->ob_refcnt;
            Py_DECREF(true_obj);
            Py_DECREF(true_obj);
            fprintf(stderr, "REFCNT %ld %ld\\n", refcnt, refcnt_after);
            return PyBool_FromLong(refcnt_after == refcnt + 2);
        }
        static PyObject* foo_bar(PyObject* self, PyObject *args)
        {
            PyObject *true_obj = Py_True;
            PyObject *tup = NULL;
            Py_ssize_t refcnt = true_obj->ob_refcnt;
            Py_ssize_t refcnt_after;

            tup = PyTuple_New(1);
            Py_INCREF(true_obj);
            if (PyTuple_SetItem(tup, 0, true_obj) < 0)
                return NULL;
            refcnt_after = true_obj->ob_refcnt;
            Py_DECREF(tup);
            fprintf(stderr, "REFCNT2 %ld %ld %ld\\n", refcnt, refcnt_after,
                    true_obj->ob_refcnt);
            return PyBool_FromLong(refcnt_after == refcnt + 1 &&
                                   refcnt == true_obj->ob_refcnt);
        }

        static PyMethodDef methods[] = {
            { "test_refcount", foo_pi, METH_NOARGS },
            { "test_refcount2", foo_bar, METH_NOARGS },
            { NULL }
        };
        static struct PyModuleDef moduledef = {
            PyModuleDef_HEAD_INIT,
            "%(modname)s",  /* m_name */
            NULL,           /* m_doc */
            -1,             /* m_size */
            methods,        /* m_methods */
        };
        """
        module = self.import_module(name='foo', body=body)
        assert module.test_refcount()
        assert module.test_refcount2()


    def test_init_exception(self):
        import sys
        init = """
            PyErr_SetString(PyExc_Exception, "moo!");
            return NULL;
        """
        exc = raises(Exception, self.import_module, name='foo', init=init)
        if type(exc.value) is not Exception:
            raise exc.value

        assert str(exc.value) == "moo!"


    def test_internal_exceptions(self):
        if self.runappdirect:
            skip('cannot import module with undefined functions')
        import sys
        body = """
        PyAPI_FUNC(PyObject*) PyPy_Crash1(void);
        PyAPI_FUNC(Py_ssize_t) PyPy_Crash2(void);
        PyAPI_FUNC(PyObject*) PyPy_Noop(PyObject*);
        static PyObject* foo_crash1(PyObject* self, PyObject *args)
        {
            return PyPy_Crash1();
        }
        static PyObject* foo_crash2(PyObject* self, PyObject *args)
        {
            Py_ssize_t a = PyPy_Crash2();
            if (a == -1)
                return NULL;
            return PyFloat_FromDouble((double)a);
        }
        static PyObject* foo_crash3(PyObject* self, PyObject *args)
        {
            Py_ssize_t a = PyPy_Crash2();
            if (a == -1)
                PyErr_Clear();
            return PyFloat_FromDouble((double)a);
        }
        static PyObject* foo_crash4(PyObject* self, PyObject *args)
        {
            Py_ssize_t a = PyPy_Crash2();
            return PyFloat_FromDouble((double)a);
        }
        static PyObject* foo_noop(PyObject* self, PyObject* args)
        {
            Py_INCREF(args);
            return PyPy_Noop(args);
        }
        static PyObject* foo_set(PyObject* self, PyObject *args)
        {
            PyErr_SetString(PyExc_TypeError, "clear called with no error");
            if (PyLong_Check(args)) {
                Py_INCREF(args);
                return args;
            }
            return NULL;
        }
        static PyObject* foo_clear(PyObject* self, PyObject *args)
        {
            PyErr_Clear();
            if (PyLong_Check(args)) {
                Py_INCREF(args);
                return args;
            }
            return NULL;
        }
        static PyMethodDef methods[] = {
            { "crash1", foo_crash1, METH_NOARGS },
            { "crash2", foo_crash2, METH_NOARGS },
            { "crash3", foo_crash3, METH_NOARGS },
            { "crash4", foo_crash4, METH_NOARGS },
            { "clear",  foo_clear,  METH_O },
            { "set",    foo_set,    METH_O },
            { "noop",   foo_noop,   METH_O },
            { NULL }
        };
        static struct PyModuleDef moduledef = {
            PyModuleDef_HEAD_INIT,
            "%(modname)s",  /* m_name */
            NULL,           /* m_doc */
            -1,             /* m_size */
            methods,        /* m_methods */
        };
        """
        module = self.import_module(name='foo', body=body)

        # uncaught interplevel exceptions are turned into SystemError
<<<<<<< HEAD
        expected = "ZeroDivisionError('integer division by zero',)"
=======
        expected1 = "ZeroDivisionError('integer division or modulo by zero',)"
        # win64 uses long internally not int, which gives a different error
        expected2 = "ZeroDivisionError('integer division by zero',)"
>>>>>>> 0f88e20b
        exc = raises(SystemError, module.crash1)
        v = exc.value.args[0]
        assert v == expected1 or v == expected2

        exc = raises(SystemError, module.crash2)
        assert v == expected1 or v == expected2

        # caught exception, api.cpython_api return value works
        assert module.crash3() == -1

        expected = 'An exception was set, but function returned a value'
        # PyPy only incompatibility/extension
        exc = raises(SystemError, module.crash4)
        assert v == expected1 or v == expected2

        # An exception was set by the previous call, it can pass
        # cleanly through a call that doesn't check error state
        assert module.noop(1) == 1

        # clear the exception but return NULL, signalling an error
        expected = 'Function returned a NULL result without setting an exception'
        exc = raises(SystemError, module.clear, None)
        assert exc.value.args[0] == expected

        # Set an exception and return NULL
        raises(TypeError, module.set, None)

        # clear any exception and return a value
        assert module.clear(1) == 1

        # Set an exception, but return non-NULL
        expected = 'An exception was set, but function returned a value'
        exc = raises(SystemError, module.set, 1)
        assert exc.value.args[0] == expected


        # Clear the exception and return a value, all is OK
        assert module.clear(1) == 1

    def test_new_exception(self):
        mod = self.import_extension('foo', [
            ('newexc', 'METH_VARARGS',
             '''
             char *name = _PyUnicode_AsString(PyTuple_GetItem(args, 0));
             return PyErr_NewException(name, PyTuple_GetItem(args, 1),
                                       PyTuple_GetItem(args, 2));
             '''
             ),
            ])
        raises(SystemError, mod.newexc, "name", Exception, {})

    @pytest.mark.skipif(only_pypy, reason='pypy specific test')
    def test_hash_pointer(self):
        mod = self.import_extension('foo', [
            ('get_hash', 'METH_NOARGS',
             '''
             return PyLong_FromLong(_Py_HashPointer(Py_None));
             '''
             ),
            ])
        h = mod.get_hash()
        assert h != 0
        assert h % 4 == 0 # it's the pointer value

    def test_types(self):
        """test the presence of random types"""

        mod = self.import_extension('foo', [
            ('get_names', 'METH_NOARGS',
             '''
             /* XXX in tests, the C type is not correct */
             #define NAME(type) ((PyTypeObject*)&type)->tp_name
             return Py_BuildValue("ssssss",
                                  NAME(PyCell_Type),
                                  NAME(PyModule_Type),
                                  NAME(PyProperty_Type),
                                  NAME(PyStaticMethod_Type),
                                  NAME(PyClassMethod_Type),
                                  NAME(PyCFunction_Type)
                                  );
             '''
             ),
            ])
        assert mod.get_names() == ('cell', 'module', 'property',
                                   'staticmethod', 'classmethod',
                                   'builtin_function_or_method')

    def test_get_programname(self):
        mod = self.import_extension('foo', [
            ('get_programname', 'METH_NOARGS',
             '''
             wchar_t* name1 = Py_GetProgramName();
             wchar_t* name2 = Py_GetProgramName();
             if (name1 != name2)
                 Py_RETURN_FALSE;
             return PyUnicode_FromWideChar(name1, wcslen(name1));
             '''
             )],
            prologue='#include <wchar.h>')
        p = mod.get_programname()
        print(p)
        assert 'py' in p

    @pytest.mark.skipif(only_pypy, reason='pypy only test')
    def test_get_version(self):
        mod = self.import_extension('foo', [
            ('get_version', 'METH_NOARGS',
             '''
             char* name1 = Py_GetVersion();
             char* name2 = Py_GetVersion();
             if (name1 != name2)
                 Py_RETURN_FALSE;
             return PyUnicode_FromString(name1);
             '''
             ),
            ])
        p = mod.get_version()
        print(p)
        assert 'PyPy' in p

    def test_no_double_imports(self):
        import sys, os
        try:
            body = """
            static struct PyModuleDef moduledef = {
                PyModuleDef_HEAD_INIT,
                "%(modname)s",  /* m_name */
                NULL,           /* m_doc */
                -1,             /* m_size */
                NULL            /* m_methods */
            };
            """
            init = """
            static int _imported_already = 0;
            FILE *f = fopen("_imported_already", "w");
            fprintf(f, "imported_already: %d\\n", _imported_already);
            fclose(f);
            _imported_already = 1;
            return PyModule_Create(&moduledef);
            """
            self.import_module(name='foo', init=init, body=body)
            assert 'foo' in sys.modules

            f = open('_imported_already')
            data = f.read()
            f.close()
            assert data == 'imported_already: 0\n'

            f = open('_imported_already', 'w')
            f.write('not again!\n')
            f.close()
            m1 = sys.modules['foo']
            m2 = self.load_module(m1.__file__, name='foo')
            assert m1 is m2
            assert m1 is sys.modules['foo']

            f = open('_imported_already')
            data = f.read()
            f.close()
            assert data == 'not again!\n'

        finally:
            try:
                os.unlink('_imported_already')
            except OSError:
                pass

    def test_no_structmember(self):
        """structmember.h should not be included by default."""
        mod = self.import_extension('foo', [
            ('bar', 'METH_NOARGS',
             '''
             /* reuse a name that is #defined in structmember.h */
             int RO = 0; (void)RO;
             Py_RETURN_NONE;
             '''
             ),
        ])

<<<<<<< HEAD
    def test_gc_track(self):
        """
        Test if Py_GC_Track and Py_GC_Untrack are adding and removing container
        objects from the list of all garbage-collected PyObjects.
        """
        if self.runappdirect:
            skip('cannot import module with undefined functions')

        init = """
        if (Py_IsInitialized()) {
            PyObject* m;
            if (PyType_Ready(&FooType) < 0)
                return NULL;
            m = PyModule_Create(&moduledef);
            if (m == NULL)
                return NULL;
            Py_INCREF(&FooType);
            PyModule_AddObject(m, "Foo", (PyObject *)&FooType);
            return m;
        }
        """
        body = """
        #include <Python.h>
        #include "structmember.h"
        typedef struct {
            PyObject_HEAD
        } Foo;
        static PyTypeObject FooType;
        static PyObject* Foo_new(PyTypeObject *type, PyObject *args,
                                   PyObject *kwds)
        {
            Foo *self;
            self = PyObject_GC_New(Foo, type);
            PyObject_GC_Track(self);
            return (PyObject *)self;
        }
        static PyTypeObject FooType = {
            PyVarObject_HEAD_INIT(NULL, 0)
            "foo.Foo",                 /* tp_name */
            sizeof(Foo),               /* tp_basicsize */
            0,                         /* tp_itemsize */
            0,                         /* tp_dealloc */
            0,                         /* tp_print */
            0,                         /* tp_getattr */
            0,                         /* tp_setattr */
            0,                         /* tp_compare */
            0,                         /* tp_repr */
            0,                         /* tp_as_number */
            0,                         /* tp_as_sequence */
            0,                         /* tp_as_mapping */
            0,                         /* tp_hash */
            0,                         /* tp_call */
            0,                         /* tp_str */
            0,                         /* tp_getattro */
            0,                         /* tp_setattro */
            0,                         /* tp_as_buffer */
            Py_TPFLAGS_DEFAULT |
                Py_TPFLAGS_HAVE_GC,    /* tp_flags */
            0,                         /* tp_doc */
            0,                         /* tp_traverse */
            0,                         /* tp_clear */
            0,                         /* tp_richcompare */
            0,                         /* tp_weaklistoffset */
            0,                         /* tp_iter */
            0,                         /* tp_iternext */
            0,                         /* tp_methods */
            0,                         /* tp_members */
            0,                         /* tp_getset */
            0,                         /* tp_base */
            0,                         /* tp_dict */
            0,                         /* tp_descr_get */
            0,                         /* tp_descr_set */
            0,                         /* tp_dictoffset */
            0,                         /* tp_init */
            0,                         /* tp_alloc */
            Foo_new,                   /* tp_new */
            PyObject_GC_Del,           /* tp_free */
        };
                
        static PyObject * Foo_pygchead(PyObject *self, PyObject *foo)
        {
            PyGC_Head * gc_head = _PyPy_pyobj_as_gc((GCHdr_PyObject *)foo);
            return PyLong_FromLong((long)gc_head);
        }
        
        static PyObject * Foo_untrack(PyObject *self, PyObject *foo)
        {
           PyObject_GC_UnTrack(foo);
           Py_RETURN_NONE;
        }
        
        static PyMethodDef module_methods[] = {
            {"pygchead", (PyCFunction)Foo_pygchead, METH_O, ""},
            {"untrack", (PyCFunction)Foo_untrack, METH_O, ""},
            {NULL}  /* Sentinel */
        };
        
        static struct PyModuleDef moduledef = {
                PyModuleDef_HEAD_INIT,
                "%(modname)s",  /* m_name */
                NULL,           /* m_doc */
                -1,             /* m_size */
                module_methods  /* m_methods */
            };
        """
        module = self.import_module(name='foo', init=init, body=body)

        f = module.Foo()
        pygchead = module.pygchead(f)
        result = self.in_pygclist(pygchead)
        assert result

        module.untrack(f)
        result = self.in_pygclist(pygchead)
        assert not result

    def test_gc_collect_simple(self):
        """
        Test if a simple collect is working
        TODO: make more precise
        """
        skip('does not work right now, because of how the test is set up, '
             'see comment below')

        if self.runappdirect:
            skip('cannot import module with undefined functions')

        init = """
        if (Py_IsInitialized()) {
            PyObject* m;
            if (PyType_Ready(&CycleType) < 0)
                return;
            m = Py_InitModule("Cycle", module_methods);
            if (m == NULL)
                return;
            Py_INCREF(&CycleType);
            PyModule_AddObject(m, "Cycle", (PyObject *)&CycleType);
        }
        """

        body = """
        #include <Python.h>
        #include "structmember.h"
        #include <stdio.h>
        #include <signal.h>
        typedef struct {
            PyObject_HEAD
            PyObject *next;
            PyObject *val;
        } Cycle;
        static PyTypeObject CycleType;
        static int Cycle_traverse(Cycle *self, visitproc visit, void *arg)
        {
            printf("traverse begin!\\n");
            int vret;
            if (self->next) {
                vret = visit(self->next, arg);
                if (vret != 0)
                    return vret;
            }
            if (self->val) {
                vret = visit(self->val, arg);
                if (vret != 0)
                    return vret;
            }
            printf("traverse end!\\n");
            return 0;
        }
        static int Cycle_clear(Cycle *self)
        {
            printf("clear!\\n");
            PyObject *tmp;
            tmp = self->next;
            self->next = NULL;
            Py_XDECREF(tmp);
            tmp = self->val;
            self->val = NULL;
            Py_XDECREF(tmp);
            return 0;
        }
        static void Cycle_dealloc(Cycle* self)
        {
            printf("dealloc!\\n");
            PyObject_GC_UnTrack(self);
            Py_TYPE(self)->tp_free((PyObject*)self);
        }
        static PyObject* Cycle_new(PyTypeObject *type, PyObject *args,
                                   PyObject *kwds)
        {
            printf("\\nCycle begin new\\n");
            fflush(stdout);
            Cycle *self;
            self = PyObject_GC_New(Cycle, type);
            if (self != NULL) {
                //self->next = PyString_FromString("");
                //if (self->next == NULL) {
                //    Py_DECREF(self);
                //    return NULL;
                //}
               PyObject_GC_Track(self);
               printf("\\nCycle tracked: %lx\\n", (Py_ssize_t)self);
               printf("\\nCycle refcnt: %lx\\n", (Py_ssize_t)self->ob_refcnt);
               printf("\\nCycle pypy_link: %lx\\n", (Py_ssize_t)self->ob_pypy_link);
               raise(SIGINT);
            } else {
               printf("\\nCycle new null\\n");
            }
            fflush(stdout);
            return (PyObject *)self;
        }
        static int Cycle_init(Cycle *self, PyObject *args, PyObject *kwds)
        {
            PyObject *next=NULL, *tmp;
            static char *kwlist[] = {"next", NULL};
            if (! PyArg_ParseTupleAndKeywords(args, kwds, "|O", kwlist,
                                              &next))
                return -1;
            if (next) {
                tmp = self->next;
                Py_INCREF(next);
                self->next = next;
                Py_XDECREF(tmp);
            }
            return 0;
        }
        static PyMemberDef Cycle_members[] = {
            {"next", T_OBJECT_EX, offsetof(Cycle, next), 0, "next"},
            {"val", T_OBJECT_EX, offsetof(Cycle, val), 0, "val"},
            {NULL}  /* Sentinel */
        };
        static PyMethodDef Cycle_methods[] = {
            {NULL}  /* Sentinel */
        };
        static PyTypeObject CycleType = {
            PyVarObject_HEAD_INIT(NULL, 0)
            "Cycle.Cycle",             /* tp_name */
            sizeof(Cycle),             /* tp_basicsize */
            0,                         /* tp_itemsize */
            (destructor)Cycle_dealloc, /* tp_dealloc */
            0,                         /* tp_print */
            0,                         /* tp_getattr */
            0,                         /* tp_setattr */
            0,                         /* tp_compare */
            0,                         /* tp_repr */
            0,                         /* tp_as_number */
            0,                         /* tp_as_sequence */
            0,                         /* tp_as_mapping */
            0,                         /* tp_hash */
            0,                         /* tp_call */
            0,                         /* tp_str */
            0,                         /* tp_getattro */
            0,                         /* tp_setattro */
            0,                         /* tp_as_buffer */
            Py_TPFLAGS_DEFAULT |
                Py_TPFLAGS_BASETYPE |
                Py_TPFLAGS_HAVE_GC,    /* tp_flags */
            "Cycle objects",           /* tp_doc */
            (traverseproc)Cycle_traverse,   /* tp_traverse */
            (inquiry)Cycle_clear,           /* tp_clear */
            0,                         /* tp_richcompare */
            0,                         /* tp_weaklistoffset */
            0,                         /* tp_iter */
            0,                         /* tp_iternext */
            Cycle_methods,             /* tp_methods */
            Cycle_members,             /* tp_members */
            0,                         /* tp_getset */
            0,                         /* tp_base */
            0,                         /* tp_dict */
            0,                         /* tp_descr_get */
            0,                         /* tp_descr_set */
            0,                         /* tp_dictoffset */
            (initproc)Cycle_init,      /* tp_init */
            0,                         /* tp_alloc */
            Cycle_new,                 /* tp_new */
            PyObject_GC_Del,           /* tp_free */
        };
        
        static Cycle *c;
        static PyObject * Cycle_cc(Cycle *self, PyObject *val)
        {
            c = PyObject_GC_New(Cycle, &CycleType);
            if (c == NULL)
                return NULL;
            PyObject_GC_Track(c);
            Py_INCREF(val);
            c->val = val;                // set value
            Py_INCREF(c);
            c->next = (PyObject *)c;     // create self reference
            Py_INCREF(Py_None);
            return Py_None;
        }
        static PyObject * Cycle_cd(Cycle *self)
        {
            Py_DECREF(c);                // throw cycle away
            Py_INCREF(Py_None);
            return Py_None;
        }
        static PyMethodDef module_methods[] = {
            {"createCycle", (PyCFunction)Cycle_cc, METH_OLDARGS, ""},
            {"discardCycle", (PyCFunction)Cycle_cd, METH_NOARGS, ""},
            {NULL}  /* Sentinel */
        };
        """

        module = self.import_module(name='Cycle', init=init, body=body)

        # TODO: The code below will fail as soon as the host GC kicks in the
        # test uses the rawrefcount module for object <-> pyobject linking,
        # which currently sets an invalid pointer to the object in the
        # pyobject's header, which in turn causes the GC to crash (because
        # it currently assumes any non-null pointer is a valid pointer and
        # tries to follow it). Even with debug_collect.
        #
        #       Solutions - A: set a valid pointer in rawrefcount (best)
        #                 - B: set a special pointer in rawrefcount,
        #                      which will be detected as such in the GC and
        #                        1) ... handled correctly
        #                        2) ... always be kept -> floating garbage
        #
        # Note: As we use the GC of the host, that is running the tests,
        # running it on CPython or any other version of PyPy might lead to
        # different results.
        module.Cycle()
        self.debug_collect()
=======
    def test_consistent_flags(self):
        import sys
        mod = self.import_extension('foo', [
            ('test_optimize', 'METH_NOARGS',
             '''
                return PyLong_FromLong(Py_OptimizeFlag);
             '''),
        ])
        # This is intentionally set to -1 by default from missing.c
        # and should be set to sys.flags.optimize at startup
        assert mod.test_optimize() == sys.flags.optimize
>>>>>>> 0f88e20b
<|MERGE_RESOLUTION|>--- conflicted
+++ resolved
@@ -777,13 +777,9 @@
         module = self.import_module(name='foo', body=body)
 
         # uncaught interplevel exceptions are turned into SystemError
-<<<<<<< HEAD
-        expected = "ZeroDivisionError('integer division by zero',)"
-=======
         expected1 = "ZeroDivisionError('integer division or modulo by zero',)"
         # win64 uses long internally not int, which gives a different error
         expected2 = "ZeroDivisionError('integer division by zero',)"
->>>>>>> 0f88e20b
         exc = raises(SystemError, module.crash1)
         v = exc.value.args[0]
         assert v == expected1 or v == expected2
@@ -963,7 +959,17 @@
              ),
         ])
 
-<<<<<<< HEAD
+    def test_consistent_flags(self):
+        import sys
+        mod = self.import_extension('foo', [
+            ('test_optimize', 'METH_NOARGS',
+             '''
+                return PyLong_FromLong(Py_OptimizeFlag);
+             '''),
+        ])
+        # This is intentionally set to -1 by default from missing.c
+        # and should be set to sys.flags.optimize at startup
+        assert mod.test_optimize() == sys.flags.optimize
     def test_gc_track(self):
         """
         Test if Py_GC_Track and Py_GC_Untrack are adding and removing container
@@ -1287,17 +1293,4 @@
         # running it on CPython or any other version of PyPy might lead to
         # different results.
         module.Cycle()
-        self.debug_collect()
-=======
-    def test_consistent_flags(self):
-        import sys
-        mod = self.import_extension('foo', [
-            ('test_optimize', 'METH_NOARGS',
-             '''
-                return PyLong_FromLong(Py_OptimizeFlag);
-             '''),
-        ])
-        # This is intentionally set to -1 by default from missing.c
-        # and should be set to sys.flags.optimize at startup
-        assert mod.test_optimize() == sys.flags.optimize
->>>>>>> 0f88e20b
+        self.debug_collect()