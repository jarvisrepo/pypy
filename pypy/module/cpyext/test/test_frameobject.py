from pypy.module.cpyext.test.test_cpyext import AppTestCpythonExtensionBase

class AppTestFrameObject(AppTestCpythonExtensionBase):

    def test_forge_frame(self):
        module = self.import_extension('foo', [
            ("raise_exception", "METH_NOARGS",
             """
                 PyObject *py_srcfile = PyUnicode_FromString("filename");
                 PyObject *py_funcname = PyUnicode_FromString("funcname");
                 PyObject *py_globals = PyDict_New();
<<<<<<< HEAD
                 PyObject *empty_bytes = PyBytes_FromString("");
=======
                 PyObject *py_locals = PyDict_New();
                 PyObject *empty_string = PyString_FromString("");
>>>>>>> f345d28a
                 PyObject *empty_tuple = PyTuple_New(0);
                 PyCodeObject *py_code;
                 PyFrameObject *py_frame;

                 py_code = PyCode_New(
                     0,            /*int argcount,*/
                     #if PY_MAJOR_VERSION >= 3
                     0,            /*int kwonlyargcount,*/
                     #endif
                     0,            /*int nlocals,*/
                     0,            /*int stacksize,*/
                     0,            /*int flags,*/
                     empty_bytes,  /*PyObject *code,*/
                     empty_tuple,  /*PyObject *consts,*/
                     empty_tuple,  /*PyObject *names,*/
                     empty_tuple,  /*PyObject *varnames,*/
                     empty_tuple,  /*PyObject *freevars,*/
                     empty_tuple,  /*PyObject *cellvars,*/
                     py_srcfile,   /*PyObject *filename,*/
                     py_funcname,  /*PyObject *name,*/
                     42,           /*int firstlineno,*/
                     empty_bytes   /*PyObject *lnotab*/
                 );

                 if (!py_code) goto bad;
                 py_frame = PyFrame_New(
                     PyThreadState_Get(), /*PyThreadState *tstate,*/
                     py_code,             /*PyCodeObject *code,*/
                     py_globals,          /*PyObject *globals,*/
                     py_locals            /*PyObject *locals*/
                 );
                 if (!py_frame) goto bad;
                 py_frame->f_lineno = 48; /* Does not work with CPython */
                 PyErr_SetString(PyExc_ValueError, "error message");
                 PyTraceBack_Here(py_frame);
             bad:
                 Py_XDECREF(py_srcfile);
                 Py_XDECREF(py_funcname);
                 Py_XDECREF(empty_bytes);
                 Py_XDECREF(empty_tuple);
                 Py_XDECREF(py_globals);
                 Py_XDECREF(py_locals);
                 Py_XDECREF(py_code);
                 Py_XDECREF(py_frame);
                 return NULL;
             """),
            ])
        exc = raises(ValueError, module.raise_exception)
        frame = exc.traceback.tb_frame
        assert frame.f_code.co_filename == "filename"
        assert frame.f_code.co_name == "funcname"

        # Cython does not work on CPython as well...
        assert exc.traceback.tb_lineno == 42 # should be 48
        assert frame.f_lineno == 42

    def test_traceback_check(self):
        module = self.import_extension('foo', [
            ("traceback_check", "METH_NOARGS",
             """
                 int check;
                 PyObject *type, *value, *tb;
                 PyObject *ret = PyRun_String("XXX", Py_eval_input, 
                                              Py_None, Py_None);
                 if (ret) {
                     Py_DECREF(ret);
                     PyErr_SetString(PyExc_AssertionError, "should raise");
                     return NULL;
                 }
                 PyErr_Fetch(&type, &value, &tb);
                 check = PyTraceBack_Check(tb);
                 Py_XDECREF(type);
                 Py_XDECREF(value);
                 Py_XDECREF(tb);
                 if (check) {
                     Py_RETURN_TRUE;
                 }
                 else {
                     Py_RETURN_FALSE;
                 }
             """),
            ])
        assert module.traceback_check()<|MERGE_RESOLUTION|>--- conflicted
+++ resolved
@@ -9,12 +9,8 @@
                  PyObject *py_srcfile = PyUnicode_FromString("filename");
                  PyObject *py_funcname = PyUnicode_FromString("funcname");
                  PyObject *py_globals = PyDict_New();
-<<<<<<< HEAD
+                 PyObject *py_locals = PyDict_New();
                  PyObject *empty_bytes = PyBytes_FromString("");
-=======
-                 PyObject *py_locals = PyDict_New();
-                 PyObject *empty_string = PyString_FromString("");
->>>>>>> f345d28a
                  PyObject *empty_tuple = PyTuple_New(0);
                  PyCodeObject *py_code;
                  PyFrameObject *py_frame;
