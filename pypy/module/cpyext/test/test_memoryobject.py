import pytest
from pypy.module.cpyext.test.test_api import BaseApiTest
from pypy.module.cpyext.test.test_cpyext import AppTestCpythonExtensionBase
<<<<<<< HEAD
=======

>>>>>>> 3d6784da

class TestMemoryViewObject(BaseApiTest):
    def test_fromobject(self, space, api):
        if space.is_true(space.lt(space.sys.get('version_info'),
                                  space.wrap((2, 7)))):
            py.test.skip("unsupported before Python 2.7")

        w_hello = space.newbytes("hello")
        assert api.PyObject_CheckBuffer(w_hello)
        w_view = api.PyMemoryView_FromObject(w_hello)
        w_char = space.call_method(w_view, '__getitem__', space.wrap(0))
        assert space.eq_w(w_char, space.wrap('h'))
        w_bytes = space.call_method(w_view, "tobytes")
        assert space.unwrap(w_bytes) == "hello"

<<<<<<< HEAD
class AppTestPyBuffer_FillInfo(AppTestCpythonExtensionBase):
    def test_fillWithObject(self):
        module = self.import_extension('foo', [
                ("fillinfo", "METH_VARARGS",
                 """
                 Py_buffer buf;
                 PyObject *str = PyBytes_FromString("hello, world.");
                 if (PyBuffer_FillInfo(&buf, str, PyBytes_AsString(str), 13,
                                       0, 0)) {
                     return NULL;
                 }

                 /* Get rid of our own reference to the object, but
                  * the Py_buffer should still have a reference.
                  */
                 Py_DECREF(str);

                 return PyMemoryView_FromBuffer(&buf);
                 """)])
        result = module.fillinfo()
        assert b"hello, world." == result
        del result

    def test_fill_from_NULL_pointer(self):
        module = self.import_extension('foo', [
                ("fillinfo_NULL", "METH_VARARGS",
                 """
                 Py_buffer info;
                 if (PyBuffer_FillInfo(&info, NULL, NULL, 1, 1,
                                       PyBUF_FULL_RO) < 0) {
                     return NULL;
                 }
                 return PyMemoryView_FromBuffer(&info);
                 """)])
        exc = raises(ValueError, module.fillinfo_NULL)
        expected = ("cannot make memory view from a buffer with a NULL data "
                    "pointer")
        assert str(exc.value) == expected

    @pytest.mark.skipif(True, reason='write a test for this')
    def test_get_base_and_get_buffer(self, space, api):
        assert False # XXX test PyMemoryView_GET_BASE, PyMemoryView_GET_BUFFER
=======

class AppTestBufferProtocol(AppTestCpythonExtensionBase):
    def test_buffer_protocol(self):
        import struct
        module = self.import_module(name='buffer_test')
        arr = module.PyMyArray(10)
        y = memoryview(arr)
        assert y.format == 'i'
        assert y.shape == (10,)
        s = y[3]
        assert len(s) == struct.calcsize('i')
        assert s == struct.pack('i', 3)
>>>>>>> 3d6784da
<|MERGE_RESOLUTION|>--- conflicted
+++ resolved
@@ -1,10 +1,6 @@
 import pytest
 from pypy.module.cpyext.test.test_api import BaseApiTest
 from pypy.module.cpyext.test.test_cpyext import AppTestCpythonExtensionBase
-<<<<<<< HEAD
-=======
-
->>>>>>> 3d6784da
 
 class TestMemoryViewObject(BaseApiTest):
     def test_fromobject(self, space, api):
@@ -20,7 +16,6 @@
         w_bytes = space.call_method(w_view, "tobytes")
         assert space.unwrap(w_bytes) == "hello"
 
-<<<<<<< HEAD
 class AppTestPyBuffer_FillInfo(AppTestCpythonExtensionBase):
     def test_fillWithObject(self):
         module = self.import_extension('foo', [
@@ -63,7 +58,6 @@
     @pytest.mark.skipif(True, reason='write a test for this')
     def test_get_base_and_get_buffer(self, space, api):
         assert False # XXX test PyMemoryView_GET_BASE, PyMemoryView_GET_BUFFER
-=======
 
 class AppTestBufferProtocol(AppTestCpythonExtensionBase):
     def test_buffer_protocol(self):
@@ -75,5 +69,4 @@
         assert y.shape == (10,)
         s = y[3]
         assert len(s) == struct.calcsize('i')
-        assert s == struct.pack('i', 3)
->>>>>>> 3d6784da
+        assert s == struct.pack('i', 3)