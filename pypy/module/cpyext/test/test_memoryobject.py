--- conflicted
+++ resolved
@@ -11,14 +11,8 @@
 class TestMemoryViewObject(BaseApiTest):
     def test_fromobject(self, space, api):
         w_hello = space.newbytes("hello")
-<<<<<<< HEAD
-        # implemented as a C macro
-        #assert api.PyObject_CheckBuffer(w_hello)
-        w_view = api.PyMemoryView_FromObject(w_hello)
-=======
         assert api.PyObject_CheckBuffer(w_hello)
         w_view = from_ref(space, api.PyMemoryView_FromObject(w_hello))
->>>>>>> dcaf3163
         w_char = space.call_method(w_view, '__getitem__', space.wrap(0))
         assert space.eq_w(w_char, space.wrap('h'))
         w_bytes = space.call_method(w_view, "tobytes")
@@ -75,7 +69,9 @@
         assert y.format == 'i'
         assert y.shape == (10,)
         assert len(y) == 10
-        assert y[3] == 3
+        s = y[3]
+        assert len(s) == struct.calcsize('i')
+        assert s == struct.pack('i', 3)
 
     def test_buffer_protocol_capi(self):
         foo = self.import_extension('foo', [
