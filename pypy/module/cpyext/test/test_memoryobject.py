--- conflicted
+++ resolved
@@ -1,10 +1,6 @@
 from pypy.module.cpyext.test.test_api import BaseApiTest
 from pypy.module.cpyext.test.test_cpyext import AppTestCpythonExtensionBase
-<<<<<<< HEAD
-=======
 from rpython.rlib.buffer import StringBuffer
->>>>>>> 1c81b343
-
 class TestMemoryViewObject(BaseApiTest):
     def test_fromobject(self, space, api):
         w_hello = space.newbytes("hello")
@@ -15,7 +11,13 @@
         w_bytes = space.call_method(w_view, "tobytes")
         assert space.unwrap(w_bytes) == "hello"
 
-<<<<<<< HEAD
+    def test_frombuffer(self, space, api):
+        w_buf = space.newbuffer(StringBuffer("hello"))
+        w_memoryview = api.PyMemoryView_FromObject(w_buf)
+        w_view = api.PyMemoryView_GET_BUFFER(w_memoryview)
+        ndim = w_view.c_ndim
+        assert ndim == 1
+
 class AppTestPyBuffer_FillInfo(AppTestCpythonExtensionBase):
     def test_fillWithObject(self):
         module = self.import_extension('foo', [
@@ -58,14 +60,6 @@
     @pytest.mark.skipif(True, reason='write a test for this')
     def test_get_base_and_get_buffer(self, space, api):
         assert False # XXX test PyMemoryView_GET_BASE, PyMemoryView_GET_BUFFER
-=======
-    def test_frombuffer(self, space, api):
-        w_buf = space.newbuffer(StringBuffer("hello"))
-        w_memoryview = api.PyMemoryView_FromObject(w_buf)
-        w_view = api.PyMemoryView_GET_BUFFER(w_memoryview)
-        ndim = w_view.c_ndim
-        assert ndim == 1
->>>>>>> 1c81b343
 
 class AppTestBufferProtocol(AppTestCpythonExtensionBase):
     def test_buffer_protocol(self):
