import pytest

from rpython.rtyper.lltypesystem import rffi
from rpython.rlib.buffer import StringBuffer

from pypy.module.cpyext.test.test_api import BaseApiTest
from pypy.module.cpyext.test.test_cpyext import AppTestCpythonExtensionBase
from pypy.interpreter.buffer import SimpleView
from pypy.module.cpyext.pyobject import make_ref, from_ref
from pypy.module.cpyext.memoryobject import PyMemoryViewObject

only_pypy ="config.option.runappdirect and '__pypy__' not in sys.builtin_module_names"

class TestMemoryViewObject(BaseApiTest):
    def test_frombuffer(self, space, api):
        w_view = SimpleView(StringBuffer("hello")).wrap(space)
        w_memoryview = api.PyMemoryView_FromObject(w_view)
        c_memoryview = rffi.cast(
            PyMemoryViewObject, make_ref(space, w_memoryview))
        view = c_memoryview.c_view
        assert view.c_ndim == 1
        f = rffi.charp2str(view.c_format)
        assert f == 'B'
        assert view.c_shape[0] == 5
        assert view.c_strides[0] == 1
        assert view.c_len == 5
        o = rffi.charp2str(view.c_buf)
        assert o == 'hello'
        ref = api.PyMemoryView_FromBuffer(view)
        w_mv = from_ref(space, ref)
        for f in ('format', 'itemsize', 'ndim', 'readonly',
                  'shape', 'strides', 'suboffsets'):
            w_f = space.wrap(f)
            assert space.eq_w(space.getattr(w_mv, w_f),
                              space.getattr(w_memoryview, w_f))
        api.Py_DecRef(ref)
        api.Py_DecRef(w_memoryview)

class AppTestPyBuffer_FillInfo(AppTestCpythonExtensionBase):
    def test_fillWithObject(self):
        module = self.import_extension('foo', [
                ("fillinfo", "METH_VARARGS",
                 """
                 Py_buffer buf;
                 PyObject * ret = NULL;
                 PyObject *str = PyBytes_FromString("hello, world.");
                 if (PyBuffer_FillInfo(&buf, str, PyBytes_AsString(str), 13,
                                       0, 0)) {
                     return NULL;
                 }

                 /* Get rid of our own reference to the object, but
                  * the Py_buffer should still have a reference.
                  */
                 Py_DECREF(str);

                 ret = PyMemoryView_FromBuffer(&buf);
                 if (((PyMemoryViewObject*)ret)->view.obj != buf.obj)
                 {
                    PyErr_SetString(PyExc_ValueError, "leaked ref");
                    Py_DECREF(ret);
                    return NULL;
                 }
                 return ret;
                 """)])
        result = module.fillinfo()
        assert b"hello, world." == result

    def test_0d(self):
        module = self.import_extension('foo', [
            ("create_view", "METH_VARARGS",
             """
             /* Create an approximation of the buffer for a 0d ndarray */
             Py_buffer buf;
             PyObject *str = PyBytes_FromString("hello, world.");
             buf.buf = PyBytes_AsString(str);
             buf.obj = str;
             buf.readonly = 1;
             buf.len = 13;
             buf.itemsize = 13;
             buf.ndim = 0;
             buf.shape = NULL;
             PyObject* ret = PyMemoryView_FromBuffer(&buf);
             return ret;
            """)])
        result = module.create_view()
        assert result.shape == ()
        assert result.itemsize == 13
        assert result.tobytes() == b'hello, world.'

class AppTestBufferProtocol(AppTestCpythonExtensionBase):
    def test_fromobject(self):
        foo = self.import_extension('foo', [
            ("make_view", "METH_O",
             """
             if (!PyObject_CheckBuffer(args))
                return Py_None;
             return PyMemoryView_FromObject(args);
             """)])
        hello = b'hello'
        mview = foo.make_view(hello)
        assert mview[0] == hello[0]
        assert mview.tobytes() == hello

    def test_buffer_protocol_app(self):
        module = self.import_module(name='buffer_test')
        arr = module.PyMyArray(10)
        y = memoryview(arr)
        assert y.format == 'i'
        assert y.shape == (10,)
        assert len(y) == 10
        s = y[3]
        assert s == 3

    def test_buffer_protocol_capi(self):
        foo = self.import_extension('foo', [
            ("get_len", "METH_VARARGS",
             """
                Py_buffer view;
                PyObject* obj = PyTuple_GetItem(args, 0);
                long ret, vlen;
                memset(&view, 0, sizeof(Py_buffer));
                ret = PyObject_GetBuffer(obj, &view, PyBUF_FULL_RO);
                if (ret != 0)
                    return NULL;
                vlen = view.len / view.itemsize;
                PyBuffer_Release(&view);
                return PyLong_FromLong(vlen);
             """),
            ("test_buffer", "METH_VARARGS",
             """
                Py_buffer* view = NULL;
                PyObject* obj = PyTuple_GetItem(args, 0);
                PyObject* memoryview = PyMemoryView_FromObject(obj);
                if (memoryview == NULL)
                    return NULL;
                view = PyMemoryView_GET_BUFFER(memoryview);
                Py_DECREF(memoryview);
                return PyLong_FromLong(view->len / view->itemsize);
            """)])
        module = self.import_module(name='buffer_test')
        arr = module.PyMyArray(10)
        ten = foo.get_len(arr)
        assert ten == 10
        ten = foo.get_len(b'1234567890')
        assert ten == 10
        ten = foo.test_buffer(arr)
        assert ten == 10

<<<<<<< HEAD
    @pytest.mark.skipif(True, reason="no _numpypy on py3k")
    #@pytest.mark.skipif(only_pypy, reason='pypy only test')
    def test_buffer_info(self):
        try:
            from _numpypy import multiarray as np
        except ImportError:
            skip('pypy built without _numpypy')
        module = self.import_module(name='buffer_test')
        get_buffer_info = module.get_buffer_info
        raises(ValueError, get_buffer_info, np.arange(5)[::2], ('SIMPLE',))
        arr = np.zeros((1, 10), order='F')
        shape, strides = get_buffer_info(arr, ['F_CONTIGUOUS'])
        assert strides[0] == 8
        arr = np.zeros((10, 1), order='C')
        shape, strides = get_buffer_info(arr, ['C_CONTIGUOUS'])
        assert strides[-1] == 8
        dt1 = np.dtype(
             [('a', 'b'), ('b', 'i'),
              ('sub0', np.dtype('b,i')),
              ('sub1', np.dtype('b,i')),
              ('sub2', np.dtype('b,i')),
              ('sub3', np.dtype('b,i')),
              ('sub4', np.dtype('b,i')),
              ('sub5', np.dtype('b,i')),
              ('sub6', np.dtype('b,i')),
              ('sub7', np.dtype('b,i')),
              ('c', 'i')],
             )
        x = np.arange(dt1.itemsize, dtype='int8').view(dt1)
        # pytest can catch warnings from v2.8 and up, we ship 2.5
        import warnings
        warnings.filterwarnings("error")
        try:
            try:
                y = get_buffer_info(x, ['SIMPLE'])
            except UserWarning as e:
                pass
            else:
                assert False ,"PyPy-specific UserWarning not raised" \
                          " on too long format string"
        finally:
            warnings.resetwarnings()
        # calling get_buffer_info on x creates a memory leak,
        # which is detected as an error at test teardown:
        # Exception TypeError: "'NoneType' object is not callable"
        #         in <bound method ConcreteArray.__del__ ...> ignored

=======
>>>>>>> 36507c17
    def test_releasebuffer(self):
        module = self.import_extension('foo', [
            ("create_test", "METH_NOARGS",
             """
                PyObject *obj;
                obj = PyObject_New(PyObject, (PyTypeObject*)type);
                return obj;
             """),
            ("get_cnt", "METH_NOARGS",
             'return PyLong_FromLong(cnt);'),
            ("get_dealloc_cnt", "METH_NOARGS",
             'return PyLong_FromLong(dealloc_cnt);'),
        ],
        prologue="""
                static float test_data = 42.f;
                static int cnt=0;
                static int dealloc_cnt=0;
                static PyHeapTypeObject * type=NULL;

                void dealloc(PyObject *self) {
                    dealloc_cnt++;
                }
                int getbuffer(PyObject *obj, Py_buffer *view, int flags) {

                    cnt ++;
                    memset(view, 0, sizeof(Py_buffer));
                    view->obj = obj;
                    /* see the CPython docs for why we need this incref:
                       https://docs.python.org/3.5/c-api/typeobj.html#c.PyBufferProcs.bf_getbuffer */
                    Py_INCREF(obj);
                    view->ndim = 0;
                    view->buf = (void *) &test_data;
                    view->itemsize = sizeof(float);
                    view->len = 1;
                    view->strides = NULL;
                    view->shape = NULL;
                    view->format = "f";
                    return 0;
                }

                void releasebuffer(PyObject *obj, Py_buffer *view) {
                    cnt --;
                }
            """, more_init="""
                type = (PyHeapTypeObject *) PyType_Type.tp_alloc(&PyType_Type, 0);

                type->ht_type.tp_name = "Test";
                type->ht_type.tp_basicsize = sizeof(PyObject);
                type->ht_name = PyUnicode_FromString("Test");
                type->ht_type.tp_flags |= Py_TPFLAGS_DEFAULT | Py_TPFLAGS_BASETYPE |
                                          Py_TPFLAGS_HEAPTYPE;
                type->ht_type.tp_flags &= ~Py_TPFLAGS_HAVE_GC;

                type->ht_type.tp_dealloc = dealloc;
                type->ht_type.tp_as_buffer = &type->as_buffer;
                type->as_buffer.bf_getbuffer = getbuffer;
                type->as_buffer.bf_releasebuffer = releasebuffer;

                if (PyType_Ready(&type->ht_type) < 0) INITERROR;
            """, )
        import gc
        assert module.get_cnt() == 0
        a = memoryview(module.create_test())
        assert module.get_cnt() == 1
        assert module.get_dealloc_cnt() == 0
        del a
        self.debug_collect()
        assert module.get_cnt() == 0
        assert module.get_dealloc_cnt() == 1

<<<<<<< HEAD
    def test_FromMemory(self):
        module = self.import_extension('foo', [
            ('new', 'METH_NOARGS', """
             static char s[5] = "hello";
             return PyMemoryView_FromMemory(s, 4, PyBUF_READ);
             """)])
        mv = module.new()
        assert mv.tobytes() == b'hell'
=======
class AppTestBufferInfo(AppTestCpythonExtensionBase):
    spaceconfig = AppTestCpythonExtensionBase.spaceconfig.copy()
    spaceconfig['usemodules'].append('micronumpy')

    @pytest.mark.skipif(only_pypy, reason='pypy only test')
    def test_buffer_info(self):
        try:
            from _numpypy import multiarray as np
        except ImportError:
            skip('pypy built without _numpypy')
        module = self.import_module(name='buffer_test')
        get_buffer_info = module.get_buffer_info
        raises(ValueError, get_buffer_info, np.arange(5)[::2], ('SIMPLE',))
        arr = np.zeros((1, 10), order='F')
        shape, strides = get_buffer_info(arr, ['F_CONTIGUOUS'])
        assert strides[0] == 8
        arr = np.zeros((10, 1), order='C')
        shape, strides = get_buffer_info(arr, ['C_CONTIGUOUS'])
        assert strides[-1] == 8
        dt1 = np.dtype(
             [('a', 'b'), ('b', 'i'),
              ('sub0', np.dtype('b,i')),
              ('sub1', np.dtype('b,i')),
              ('sub2', np.dtype('b,i')),
              ('sub3', np.dtype('b,i')),
              ('sub4', np.dtype('b,i')),
              ('sub5', np.dtype('b,i')),
              ('sub6', np.dtype('b,i')),
              ('sub7', np.dtype('b,i')),
              ('c', 'i')],
             )
        x = np.arange(dt1.itemsize, dtype='int8').view(dt1)
        # pytest can catch warnings from v2.8 and up, we ship 2.5
        import warnings
        warnings.filterwarnings("error")
        try:
            try:
                y = get_buffer_info(x, ['SIMPLE'])
            except UserWarning as e:
                pass
            else:
                assert False ,"PyPy-specific UserWarning not raised" \
                          " on too long format string"
        finally:
            warnings.resetwarnings()
        # calling get_buffer_info on x creates a memory leak,
        # which is detected as an error at test teardown:
        # Exception TypeError: "'NoneType' object is not callable"
        #         in <bound method ConcreteArray.__del__ ...> ignored

>>>>>>> 36507c17
<|MERGE_RESOLUTION|>--- conflicted
+++ resolved
@@ -147,56 +147,6 @@
         ten = foo.test_buffer(arr)
         assert ten == 10
 
-<<<<<<< HEAD
-    @pytest.mark.skipif(True, reason="no _numpypy on py3k")
-    #@pytest.mark.skipif(only_pypy, reason='pypy only test')
-    def test_buffer_info(self):
-        try:
-            from _numpypy import multiarray as np
-        except ImportError:
-            skip('pypy built without _numpypy')
-        module = self.import_module(name='buffer_test')
-        get_buffer_info = module.get_buffer_info
-        raises(ValueError, get_buffer_info, np.arange(5)[::2], ('SIMPLE',))
-        arr = np.zeros((1, 10), order='F')
-        shape, strides = get_buffer_info(arr, ['F_CONTIGUOUS'])
-        assert strides[0] == 8
-        arr = np.zeros((10, 1), order='C')
-        shape, strides = get_buffer_info(arr, ['C_CONTIGUOUS'])
-        assert strides[-1] == 8
-        dt1 = np.dtype(
-             [('a', 'b'), ('b', 'i'),
-              ('sub0', np.dtype('b,i')),
-              ('sub1', np.dtype('b,i')),
-              ('sub2', np.dtype('b,i')),
-              ('sub3', np.dtype('b,i')),
-              ('sub4', np.dtype('b,i')),
-              ('sub5', np.dtype('b,i')),
-              ('sub6', np.dtype('b,i')),
-              ('sub7', np.dtype('b,i')),
-              ('c', 'i')],
-             )
-        x = np.arange(dt1.itemsize, dtype='int8').view(dt1)
-        # pytest can catch warnings from v2.8 and up, we ship 2.5
-        import warnings
-        warnings.filterwarnings("error")
-        try:
-            try:
-                y = get_buffer_info(x, ['SIMPLE'])
-            except UserWarning as e:
-                pass
-            else:
-                assert False ,"PyPy-specific UserWarning not raised" \
-                          " on too long format string"
-        finally:
-            warnings.resetwarnings()
-        # calling get_buffer_info on x creates a memory leak,
-        # which is detected as an error at test teardown:
-        # Exception TypeError: "'NoneType' object is not callable"
-        #         in <bound method ConcreteArray.__del__ ...> ignored
-
-=======
->>>>>>> 36507c17
     def test_releasebuffer(self):
         module = self.import_extension('foo', [
             ("create_test", "METH_NOARGS",
@@ -267,7 +217,6 @@
         assert module.get_cnt() == 0
         assert module.get_dealloc_cnt() == 1
 
-<<<<<<< HEAD
     def test_FromMemory(self):
         module = self.import_extension('foo', [
             ('new', 'METH_NOARGS', """
@@ -275,56 +224,4 @@
              return PyMemoryView_FromMemory(s, 4, PyBUF_READ);
              """)])
         mv = module.new()
-        assert mv.tobytes() == b'hell'
-=======
-class AppTestBufferInfo(AppTestCpythonExtensionBase):
-    spaceconfig = AppTestCpythonExtensionBase.spaceconfig.copy()
-    spaceconfig['usemodules'].append('micronumpy')
-
-    @pytest.mark.skipif(only_pypy, reason='pypy only test')
-    def test_buffer_info(self):
-        try:
-            from _numpypy import multiarray as np
-        except ImportError:
-            skip('pypy built without _numpypy')
-        module = self.import_module(name='buffer_test')
-        get_buffer_info = module.get_buffer_info
-        raises(ValueError, get_buffer_info, np.arange(5)[::2], ('SIMPLE',))
-        arr = np.zeros((1, 10), order='F')
-        shape, strides = get_buffer_info(arr, ['F_CONTIGUOUS'])
-        assert strides[0] == 8
-        arr = np.zeros((10, 1), order='C')
-        shape, strides = get_buffer_info(arr, ['C_CONTIGUOUS'])
-        assert strides[-1] == 8
-        dt1 = np.dtype(
-             [('a', 'b'), ('b', 'i'),
-              ('sub0', np.dtype('b,i')),
-              ('sub1', np.dtype('b,i')),
-              ('sub2', np.dtype('b,i')),
-              ('sub3', np.dtype('b,i')),
-              ('sub4', np.dtype('b,i')),
-              ('sub5', np.dtype('b,i')),
-              ('sub6', np.dtype('b,i')),
-              ('sub7', np.dtype('b,i')),
-              ('c', 'i')],
-             )
-        x = np.arange(dt1.itemsize, dtype='int8').view(dt1)
-        # pytest can catch warnings from v2.8 and up, we ship 2.5
-        import warnings
-        warnings.filterwarnings("error")
-        try:
-            try:
-                y = get_buffer_info(x, ['SIMPLE'])
-            except UserWarning as e:
-                pass
-            else:
-                assert False ,"PyPy-specific UserWarning not raised" \
-                          " on too long format string"
-        finally:
-            warnings.resetwarnings()
-        # calling get_buffer_info on x creates a memory leak,
-        # which is detected as an error at test teardown:
-        # Exception TypeError: "'NoneType' object is not callable"
-        #         in <bound method ConcreteArray.__del__ ...> ignored
-
->>>>>>> 36507c17
+        assert mv.tobytes() == b'hell'