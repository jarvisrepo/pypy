import pytest

from rpython.rtyper.lltypesystem import rffi
from pypy.module.cpyext.test.test_api import BaseApiTest
from pypy.module.cpyext.test.test_cpyext import AppTestCpythonExtensionBase
from rpython.rlib.buffer import StringBuffer
from pypy.module.cpyext.pyobject import from_ref

only_pypy ="config.option.runappdirect and '__pypy__' not in sys.builtin_module_names"

class TestMemoryViewObject(BaseApiTest):
    def test_fromobject(self, space, api):
        w_hello = space.newbytes("hello")
        #assert api.PyObject_CheckBuffer(w_hello)
        w_view = from_ref(space, api.PyMemoryView_FromObject(w_hello))
        w_char = space.call_method(w_view, '__getitem__', space.wrap(0))
        assert space.eq_w(w_char, space.wrap('h'))
        w_bytes = space.call_method(w_view, "tobytes")
        assert space.unwrap(w_bytes) == "hello"

    def test_frombuffer(self, space, api):
        w_buf = space.newbuffer(StringBuffer("hello"))
        w_memoryview = from_ref(space, api.PyMemoryView_FromObject(w_buf))
        view = api.PyMemoryView_GET_BUFFER(w_memoryview)
        assert view.c_ndim == 1
        f = rffi.charp2str(view.c_format)
        assert f == 'B'
        assert view.c_shape[0] == 5
        assert view.c_strides[0] == 1
        assert view.c_len == 5
        o = rffi.charp2str(view.c_buf)
        assert o == 'hello'
<<<<<<< HEAD
        w_mv = api.PyMemoryView_FromBuffer(view)
        for f in ('format', 'itemsize', 'ndim', 'readonly',
=======
        w_mv = from_ref(space, api.PyMemoryView_FromBuffer(view))
        for f in ('format', 'itemsize', 'ndim', 'readonly', 
>>>>>>> eec91d1d
                  'shape', 'strides', 'suboffsets'):
            w_f = space.wrap(f)
            assert space.eq_w(space.getattr(w_mv, w_f),
                              space.getattr(w_memoryview, w_f))

class AppTestPyBuffer_FillInfo(AppTestCpythonExtensionBase):
    def test_fillWithObject(self):
        module = self.import_extension('foo', [
                ("fillinfo", "METH_VARARGS",
                 """
                 Py_buffer buf;
                 PyObject * ret = NULL;
                 PyObject *str = PyBytes_FromString("hello, world.");
                 if (PyBuffer_FillInfo(&buf, str, PyBytes_AsString(str), 13,
                                       0, 0)) {
                     return NULL;
                 }

                 /* Get rid of our own reference to the object, but
                  * the Py_buffer should still have a reference.
                  */
                 Py_DECREF(str);

                 ret = PyMemoryView_FromBuffer(&buf);
                 if (((PyMemoryViewObject*)ret)->view.obj != buf.obj)
                 {
                    PyErr_SetString(PyExc_ValueError, "leaked ref");
                    Py_DECREF(ret);
                    return NULL;
                 }
                 return ret;
                 """)])
        result = module.fillinfo()
        assert b"hello, world." == result
        del result

class AppTestBufferProtocol(AppTestCpythonExtensionBase):
    def test_buffer_protocol_app(self):
        import struct
        module = self.import_module(name='buffer_test')
        arr = module.PyMyArray(10)
        y = memoryview(arr)
        assert y.format == 'i'
        assert y.shape == (10,)
        assert len(y) == 10
        s = y[3]
        assert len(s) == struct.calcsize('i')
        assert s == struct.pack('i', 3)

    def test_buffer_protocol_capi(self):
        foo = self.import_extension('foo', [
            ("get_len", "METH_VARARGS",
             """
                Py_buffer view;
                PyObject* obj = PyTuple_GetItem(args, 0);
                long ret, vlen;
                memset(&view, 0, sizeof(Py_buffer));
                ret = PyObject_GetBuffer(obj, &view, PyBUF_FULL_RO);
                if (ret != 0)
                    return NULL;
                vlen = view.len / view.itemsize;
                PyBuffer_Release(&view);
                return PyLong_FromLong(vlen);
             """),
            ("test_buffer", "METH_VARARGS",
             """
                Py_buffer* view = NULL;
                PyObject* obj = PyTuple_GetItem(args, 0);
                PyObject* memoryview = PyMemoryView_FromObject(obj);
                if (memoryview == NULL)
                    return PyLong_FromLong(-1);
                view = PyMemoryView_GET_BUFFER(memoryview);
                Py_DECREF(memoryview);
                return PyLong_FromLong(view->len / view->itemsize);
            """)])
        module = self.import_module(name='buffer_test')
        arr = module.PyMyArray(10)
        ten = foo.get_len(arr)
        assert ten == 10
        ten = foo.get_len(b'1234567890')
        assert ten == 10
        ten = foo.test_buffer(arr)
        assert ten == 10

    @pytest.mark.skipif(True, reason="no _numpypy on py3k")
    #@pytest.mark.skipif(only_pypy, reason='pypy only test')
    def test_buffer_info(self):
        try:
            from _numpypy import multiarray as np
        except ImportError:
            skip('pypy built without _numpypy')
        module = self.import_module(name='buffer_test')
        get_buffer_info = module.get_buffer_info
        raises(ValueError, get_buffer_info, np.arange(5)[::2], ('SIMPLE',))
        arr = np.zeros((1, 10), order='F')
        shape, strides = get_buffer_info(arr, ['F_CONTIGUOUS'])
        assert strides[0] == 8
        arr = np.zeros((10, 1), order='C')
        shape, strides = get_buffer_info(arr, ['C_CONTIGUOUS'])
        assert strides[-1] == 8
        dt1 = np.dtype(
             [('a', 'b'), ('b', 'i'),
              ('sub0', np.dtype('b,i')),
              ('sub1', np.dtype('b,i')),
              ('sub2', np.dtype('b,i')),
              ('sub3', np.dtype('b,i')),
              ('sub4', np.dtype('b,i')),
              ('sub5', np.dtype('b,i')),
              ('sub6', np.dtype('b,i')),
              ('sub7', np.dtype('b,i')),
              ('c', 'i')],
             )
        x = np.arange(dt1.itemsize, dtype='int8').view(dt1)
        # pytest can catch warnings from v2.8 and up, we ship 2.5
        import warnings
        warnings.filterwarnings("error")
        try:
            try:
                y = get_buffer_info(x, ['SIMPLE'])
            except UserWarning as e:
                pass
            else:
                assert False ,"PyPy-specific UserWarning not raised" \
                          " on too long format string"
        finally:
            warnings.resetwarnings()<|MERGE_RESOLUTION|>--- conflicted
+++ resolved
@@ -30,13 +30,8 @@
         assert view.c_len == 5
         o = rffi.charp2str(view.c_buf)
         assert o == 'hello'
-<<<<<<< HEAD
-        w_mv = api.PyMemoryView_FromBuffer(view)
+        w_mv = from_ref(space, api.PyMemoryView_FromBuffer(view))
         for f in ('format', 'itemsize', 'ndim', 'readonly',
-=======
-        w_mv = from_ref(space, api.PyMemoryView_FromBuffer(view))
-        for f in ('format', 'itemsize', 'ndim', 'readonly', 
->>>>>>> eec91d1d
                   'shape', 'strides', 'suboffsets'):
             w_f = space.wrap(f)
             assert space.eq_w(space.getattr(w_mv, w_f),
