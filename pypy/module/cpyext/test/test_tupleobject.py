--- conflicted
+++ resolved
@@ -158,14 +158,9 @@
         assert module.is_TupleLike(a) == 1
         assert isinstance(a, tuple)
         assert issubclass(type(a), tuple)
-<<<<<<< HEAD
         assert list(a) == list(range(100, 400, 100))
         assert list(a) == list(range(100, 400, 100))
         assert list(a) == list(range(100, 400, 100))
-=======
-        assert list(a) == range(100, 400, 100)
-        assert list(a) == range(100, 400, 100)
-        assert list(a) == range(100, 400, 100)
 
     def test_setitem(self):
         module = self.import_extension('foo', [
@@ -209,4 +204,3 @@
             raises(SystemError, module.set_after_use, s)
         else:
             module.set_after_use(s)
->>>>>>> 47692f87
