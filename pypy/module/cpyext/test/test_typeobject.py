--- conflicted
+++ resolved
@@ -1605,9 +1605,6 @@
             assert module.test_flags(t, f) == 0
         class MyList(list):
             pass
-<<<<<<< HEAD
-        assert module.test_flags(MyList, Py_TPFLAGS_LIST_SUBCLASS) == 0
-=======
         assert module.test_flags(MyList, Py_TPFLAGS_LIST_SUBCLASS) == 0
 
     def test_has_pypy_subclass_flag(self):
@@ -1634,5 +1631,4 @@
         class MyFloat(float):
             pass
         assert module.test_pypy_flags(float, Py_TPPYPYFLAGS_FLOAT_SUBCLASS) == 0
-        assert module.test_pypy_flags(MyFloat, Py_TPPYPYFLAGS_FLOAT_SUBCLASS) == 0
->>>>>>> bea8a685
+        assert module.test_pypy_flags(MyFloat, Py_TPPYPYFLAGS_FLOAT_SUBCLASS) == 0