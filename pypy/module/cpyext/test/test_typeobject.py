--- conflicted
+++ resolved
@@ -1149,10 +1149,6 @@
                   ((PyHeapTypeObject*)Base2)->ht_qualname = dummyname;
                   ((PyHeapTypeObject*)Base12)->ht_qualname = dummyname;
                 }
-<<<<<<< HEAD
-                #endif
-                #endif
-=======
                 #elif PY_MAJOR_VERSION == 2
                 {
                   PyObject * dummyname = PyBytes_FromString("dummy name");
@@ -1162,7 +1158,6 @@
                 }
                 #endif 
                 #endif 
->>>>>>> b21c00ce
                 Base1->tp_flags = Py_TPFLAGS_DEFAULT | Py_TPFLAGS_BASETYPE | Py_TPFLAGS_HEAPTYPE;
                 Base2->tp_flags = Py_TPFLAGS_DEFAULT | Py_TPFLAGS_BASETYPE | Py_TPFLAGS_HEAPTYPE;
                 Base12->tp_flags = Py_TPFLAGS_DEFAULT | Py_TPFLAGS_HEAPTYPE;
