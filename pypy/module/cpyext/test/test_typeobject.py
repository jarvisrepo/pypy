--- conflicted
+++ resolved
@@ -437,27 +437,16 @@
         module = self.import_extension('foo', [
             ("test_tp_getattro", "METH_VARARGS",
              '''
-<<<<<<< HEAD
                  PyObject *obj = PyTuple_GET_ITEM(args, 0);
                  PyLongObject *value = PyTuple_GET_ITEM(args, 1);
-=======
-                 PyObject *name, *obj = PyTuple_GET_ITEM(args, 0);
-                 PyIntObject *attr, *value = (PyIntObject*) PyTuple_GET_ITEM(args, 1);
->>>>>>> 9b59976f
                  if (!obj->ob_type->tp_getattro)
                  {
                      PyErr_SetString(PyExc_ValueError, "missing tp_getattro");
                      return NULL;
                  }
-<<<<<<< HEAD
                  PyObject *name = PyUnicode_FromString("attr1");
                  PyLongObject *attr = obj->ob_type->tp_getattro(obj, name);
                  if (PyLong_AsLong(attr) != PyLong_AsLong(value))
-=======
-                 name = PyString_FromString("attr1");
-                 attr = (PyIntObject*) obj->ob_type->tp_getattro(obj, name);
-                 if (attr->ob_ival != value->ob_ival)
->>>>>>> 9b59976f
                  {
                      PyErr_SetString(PyExc_ValueError,
                                      "tp_getattro returned wrong value");
@@ -465,13 +454,8 @@
                  }
                  Py_DECREF(name);
                  Py_DECREF(attr);
-<<<<<<< HEAD
                  name = PyUnicode_FromString("attr2");
                  attr = obj->ob_type->tp_getattro(obj, name);
-=======
-                 name = PyString_FromString("attr2");
-                 attr = (PyIntObject*) obj->ob_type->tp_getattro(obj, name);
->>>>>>> 9b59976f
                  if (attr == NULL && PyErr_ExceptionMatches(PyExc_AttributeError))
                  {
                      PyErr_Clear();
@@ -762,11 +746,7 @@
             } IntLikeObject;
 
             static int
-<<<<<<< HEAD
-            intlike_nb_bool(IntLikeObject *v)
-=======
             intlike_nb_nonzero(PyObject *o)
->>>>>>> 9b59976f
             {
                 IntLikeObject *v = (IntLikeObject*)o;
                 if (v->value == -42) {
