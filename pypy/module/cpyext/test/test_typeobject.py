--- conflicted
+++ resolved
@@ -393,11 +393,7 @@
                     return Py_False;
                 }
                 return args->ob_type->tp_descr_get(args, NULL,
-<<<<<<< HEAD
-                                                   (PyObject *)&PyInt_Type);
-=======
                                                    (PyObject *)&PyLong_Type);
->>>>>>> ce426205
              '''
              )
             ])
