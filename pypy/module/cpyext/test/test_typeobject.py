--- conflicted
+++ resolved
@@ -1348,7 +1348,6 @@
         assert Asize == Bsize
         assert Asize > basesize
 
-<<<<<<< HEAD
     def test_late_doc_setup(self):
         module = self.import_extension('foo', [
            ("getType", "METH_NOARGS",
@@ -1425,7 +1424,6 @@
         assert a.foo_42.__doc__ == "A docstring"
         module.add_doc_string_method(a.foo_43)
         assert a.foo_43.__doc__ == "A docstring"
-=======
 
 class AppTestHashable(AppTestCpythonExtensionBase):
     def test_unhashable(self):
@@ -1454,5 +1452,4 @@
         assert type(obj).__dict__['__hash__'] is None
         # this is equivalent to
         from collections import Hashable
-        assert not isinstance(obj, Hashable)
->>>>>>> 4fc4349a
+        assert not isinstance(obj, Hashable)