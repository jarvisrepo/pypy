from pypy.interpreter import gateway
from rpython.rtyper.lltypesystem import rffi
from pypy.module.cpyext.test.test_cpyext import AppTestCpythonExtensionBase
from pypy.module.cpyext.test.test_api import BaseApiTest
from pypy.module.cpyext.api import generic_cpy_call
from pypy.module.cpyext.pyobject import make_ref, from_ref
from pypy.module.cpyext.typeobject import PyTypeObjectPtr

class AppTestTypeObject(AppTestCpythonExtensionBase):
    def test_typeobject(self):
        import sys
        module = self.import_module(name='foo')
        assert 'foo' in sys.modules
        assert "copy" in dir(module.fooType)
        obj = module.new()
        print(obj.foo)
        assert obj.foo == 42
        print("Obj has type", type(obj))
        assert type(obj) is module.fooType
        print("type of obj has type", type(type(obj)))
        print("type of type of obj has type", type(type(type(obj))))
        assert module.fooType.__doc__ == "foo is for testing."

    def test_typeobject_method_descriptor(self):
        module = self.import_module(name='foo')
        obj = module.new()
        obj2 = obj.copy()
        assert module.new().name == "Foo Example"
        c = module.fooType.copy
        assert not "im_func" in dir(module.fooType.copy)
        assert module.fooType.copy.__objclass__ is module.fooType
        assert "copy" in repr(module.fooType.copy)
        assert repr(module.fooType) == "<type 'foo.foo'>"
        assert repr(obj2) == "<Foo>"
        assert repr(module.fooType.__call__) == "<slot wrapper '__call__' of 'foo.foo' objects>"
        assert obj2(foo=1, bar=2) == dict(foo=1, bar=2)

        print(obj.foo)
        assert obj.foo == 42
        assert obj.int_member == obj.foo

    def test_typeobject_data_member(self):
        module = self.import_module(name='foo')
        obj = module.new()
        obj.int_member = 23
        assert obj.int_member == 23
        obj.int_member = 42
        raises(TypeError, "obj.int_member = 'not a number'")
        raises(TypeError, "del obj.int_member")
        raises(TypeError, "obj.int_member_readonly = 42")
        exc = raises(TypeError, "del obj.int_member_readonly")
        assert "readonly" in str(exc.value)
        raises(SystemError, "obj.broken_member")
        raises(SystemError, "obj.broken_member = 42")
        assert module.fooType.broken_member.__doc__ is None
        assert module.fooType.object_member.__doc__ == "A Python object."
        assert str(type(module.fooType.int_member)) == "<type 'member_descriptor'>"

    def test_typeobject_object_member(self):
        module = self.import_module(name='foo')
        obj = module.new()
        assert obj.object_member is None
        obj.object_member = "hello"
        assert obj.object_member == "hello"
        del obj.object_member
        del obj.object_member
        assert obj.object_member is None
        raises(AttributeError, "obj.object_member_ex")
        obj.object_member_ex = None
        assert obj.object_member_ex is None
        obj.object_member_ex = 42
        assert obj.object_member_ex == 42
        del obj.object_member_ex
        raises(AttributeError, "del obj.object_member_ex")

        obj.set_foo = 32
        assert obj.foo == 32

    def test_typeobject_string_member(self):
        module = self.import_module(name='foo')
        obj = module.new()
        assert obj.string_member == "Hello from PyPy"
        raises(TypeError, "obj.string_member = 42")
        raises(TypeError, "del obj.string_member")
        obj.unset_string_member()
        assert obj.string_member is None
        assert obj.string_member_inplace == "spam"
        raises(TypeError, "obj.string_member_inplace = 42")
        raises(TypeError, "del obj.string_member_inplace")
        assert obj.char_member == "s"
        obj.char_member = "a"
        assert obj.char_member == "a"
        raises(TypeError, "obj.char_member = 'spam'")
        raises(TypeError, "obj.char_member = 42")
        #
        import sys
        bignum = sys.maxint - 42
        obj.short_member = -12345;     assert obj.short_member == -12345
        obj.long_member = -bignum;     assert obj.long_member == -bignum
        obj.ushort_member = 45678;     assert obj.ushort_member == 45678
        obj.uint_member = 3000000000;  assert obj.uint_member == 3000000000
        obj.ulong_member = 2*bignum;   assert obj.ulong_member == 2*bignum
        obj.byte_member = -99;         assert obj.byte_member == -99
        obj.ubyte_member = 199;        assert obj.ubyte_member == 199
        obj.bool_member = True;        assert obj.bool_member is True
        obj.float_member = 9.25;       assert obj.float_member == 9.25
        obj.double_member = 9.25;      assert obj.double_member == 9.25
        obj.longlong_member = -2**59;  assert obj.longlong_member == -2**59
        obj.ulonglong_member = 2**63;  assert obj.ulonglong_member == 2**63
        obj.ssizet_member = sys.maxint;assert obj.ssizet_member == sys.maxint
        #

    def test_staticmethod(self):
        module = self.import_module(name="foo")
        obj = module.fooType.create()
        assert obj.foo == 42
        obj2 = obj.create()
        assert obj2.foo == 42

    def test_classmethod(self):
        module = self.import_module(name="foo")
        obj = module.fooType.classmeth()
        assert obj is module.fooType

    def test_new(self):
        # XXX cpython segfaults but if run singly (with -k test_new) this passes
        module = self.import_module(name='foo')
        obj = module.new()
        # call __new__
        newobj = module.UnicodeSubtype(u"xyz")
        assert newobj == u"xyz"
        assert isinstance(newobj, module.UnicodeSubtype)

        assert isinstance(module.fooType(), module.fooType)
        class bar(module.fooType):
            pass
        assert isinstance(bar(), bar)

        fuu = module.UnicodeSubtype
        class fuu2(fuu):
            def baz(self):
                return self
        assert fuu2(u"abc").baz().escape()
        raises(TypeError, module.fooType.object_member.__get__, 1)

    def test_multiple_inheritance1(self):
        module = self.import_module(name='foo')
        obj = module.UnicodeSubtype(u'xyz')
        obj2 = module.UnicodeSubtype2()
        obj3 = module.UnicodeSubtype3()
        assert obj3.get_val() == 42
        assert len(type(obj3).mro()) == 6

    def test_init(self):
        module = self.import_module(name="foo")
        newobj = module.UnicodeSubtype()
        assert newobj.get_val() == 42

        # this subtype should inherit tp_init
        newobj = module.UnicodeSubtype2()
        assert newobj.get_val() == 42

        # this subclass redefines __init__
        class UnicodeSubclass2(module.UnicodeSubtype):
            def __init__(self):
                self.foobar = 32
                super(UnicodeSubclass2, self).__init__()

        newobj = UnicodeSubclass2()
        assert newobj.get_val() == 42
        assert newobj.foobar == 32

    def test_metatype(self):
        module = self.import_module(name='foo')
        assert module.MetaType.__mro__ == (module.MetaType, type, object)
        x = module.MetaType('name', (), {})
        assert isinstance(x, type)
        assert isinstance(x, module.MetaType)
        x()

    def test_metaclass_compatible(self):
        # metaclasses should not conflict here
        module = self.import_module(name='foo')
        assert module.MetaType.__mro__ == (module.MetaType, type, object)
        assert type(module.fooType).__mro__ == (type, object)
        y = module.MetaType('other', (module.MetaType,), {})
        assert isinstance(y, module.MetaType)
        x = y('something', (type(y),), {})
        del x, y

    def test_metaclass_compatible2(self):
        skip('fails even with -A, fooType has BASETYPE flag')
        # XXX FIX - must raise since fooType (which is a base type)
        # does not have flag Py_TPFLAGS_BASETYPE
        module = self.import_module(name='foo')
        raises(TypeError, module.MetaType, 'other', (module.fooType,), {})

    def test_sre(self):
        import sys
        for m in ['_sre', 'sre_compile', 'sre_constants', 'sre_parse', 're']:
            # clear out these modules
            try:
                del sys.modules[m]
            except KeyError:
                pass
        module = self.import_module(name='_sre')
        import re
        assert re.sre_compile._sre is module
        s = u"Foo " * 1000 + u"Bar"
        prog = re.compile(ur"Foo.*Bar")
        assert prog.match(s)
        m = re.search(u"xyz", u"xyzxyz")
        assert m
        m = re.search("xyz", "xyzxyz")
        assert m
        assert "groupdict" in dir(m)
        re._cache.clear()
        re._cache_repl.clear()
        del prog, m

    def test_init_error(self):
        module = self.import_module("foo")
        raises(ValueError, module.InitErrType)

    def test_cmps(self):
        module = self.import_module("comparisons")
        cmpr = module.CmpType()
        assert cmpr == 3
        assert cmpr != 42

    def test_richcompare(self):
        module = self.import_module("comparisons")
        cmpr = module.CmpType()

        # should not crash
        cmpr < 4
        cmpr <= 4
        cmpr > 4
        cmpr >= 4

        assert cmpr.__le__(4) is NotImplemented

    def test_tpcompare(self):
        module = self.import_module("comparisons")
        cmpr = module.OldCmpType()
        assert cmpr < cmpr

    def test_hash(self):
        module = self.import_module("comparisons")
        cmpr = module.CmpType()
        assert hash(cmpr) == 3
        d = {}
        d[cmpr] = 72
        assert d[cmpr] == 72
        assert d[3] == 72

    def test_descriptor(self):
        module = self.import_module("foo")
        prop = module.Property()
        class C(object):
            x = prop
        obj = C()
        assert obj.x == (prop, obj, C)
        assert C.x == (prop, None, C)

        obj.x = 2
        assert obj.y == (prop, 2)
        del obj.x
        assert obj.z == prop

    def test_tp_dict(self):
        foo = self.import_module("foo")
        module = self.import_extension('test', [
           ("read_tp_dict", "METH_O",
            '''
                 PyObject *method;
                 if (!args->ob_type->tp_dict)
                 {
                     PyErr_SetNone(PyExc_ValueError);
                     return NULL;
                 }
                 method = PyDict_GetItemString(
                     args->ob_type->tp_dict, "copy");
                 Py_INCREF(method);
                 return method;
             '''),
            ("get_type_dict", "METH_O",
             '''
                PyObject* value = args->ob_type->tp_dict;
                if (value == NULL) value = Py_None;
                Py_INCREF(value);
                return value;
             '''),
            ])
        obj = foo.new()
        assert module.read_tp_dict(obj) == foo.fooType.copy
        d = module.get_type_dict(obj)
        assert type(d) is dict
        d["_some_attribute"] = 1
        assert type(obj)._some_attribute == 1
        del d["_some_attribute"]

        class A(object):
            pass
        obj = A()
        d = module.get_type_dict(obj)
        assert type(d) is dict
        d["_some_attribute"] = 1
        assert type(obj)._some_attribute == 1
        del d["_some_attribute"]

        d = module.get_type_dict(1)
        assert type(d) is dict
        try:
            d["_some_attribute"] = 1
        except TypeError:  # on PyPy, int.__dict__ is really immutable
            pass
        else:
            assert int._some_attribute == 1
            del d["_some_attribute"]

    def test_custom_allocation(self):
        foo = self.import_module("foo")
        obj = foo.newCustom()
        assert type(obj) is foo.Custom
        assert type(foo.Custom) is foo.MetaType

    def test_heaptype(self):
        module = self.import_extension('foo', [
           ("name_by_heaptype", "METH_O",
            '''
                 PyHeapTypeObject *heaptype = (PyHeapTypeObject *)args;
                 Py_INCREF(heaptype->ht_name);
                 return heaptype->ht_name;
             '''),
            ("setattr", "METH_O",
             '''
                int ret;
                PyObject* name = PyString_FromString("mymodule");
                PyObject *obj = PyType_Type.tp_alloc(&PyType_Type, 0);
                PyHeapTypeObject *type = (PyHeapTypeObject*)obj;
                if ((type->ht_type.tp_flags & Py_TPFLAGS_HEAPTYPE) == 0)
                {
                    PyErr_SetString(PyExc_ValueError,
                                    "Py_TPFLAGS_HEAPTYPE not set");
                    return NULL;
                }
                type->ht_type.tp_name = ((PyTypeObject*)args)->tp_name;
                PyType_Ready(&type->ht_type);
                ret = PyObject_SetAttrString((PyObject*)&type->ht_type,
                                    "__module__", name);
                Py_DECREF(name);
                if (ret < 0)
                    return NULL;
                return PyLong_FromLong(ret);
             '''),
            ])
        class C(object):
            pass
        assert module.name_by_heaptype(C) == "C"
        assert module.setattr(C) == 0


    def test_type_dict(self):
        foo = self.import_module("foo")
        module = self.import_extension('test', [
           ("hack_tp_dict", "METH_O",
            '''
                 PyTypeObject *type = args->ob_type;
                 PyObject *a1 = PyLong_FromLong(1);
                 PyObject *a2 = PyLong_FromLong(2);
                 PyObject *value;

                 if (PyDict_SetItemString(type->tp_dict, "a",
                         a1) < 0)
                     return NULL;
                 Py_DECREF(a1);
                 PyType_Modified(type);
                 value = PyObject_GetAttrString((PyObject*)type, "a");
                 Py_DECREF(value);

                 if (PyDict_SetItemString(type->tp_dict, "a",
                         a2) < 0)
                     return NULL;
                 Py_DECREF(a2);
                 PyType_Modified(type);
                 value = PyObject_GetAttrString((PyObject*)type, "a");
                 return value;
             '''
             )
            ])
        obj = foo.new()
        assert module.hack_tp_dict(obj) == 2


class TestTypes(BaseApiTest):
    def test_type_attributes(self, space, api):
        w_class = space.appexec([], """():
            class A(object):
                pass
            return A
            """)
        ref = make_ref(space, w_class)

        py_type = rffi.cast(PyTypeObjectPtr, ref)
        assert py_type.c_tp_alloc
        assert from_ref(space, py_type.c_tp_mro).wrappeditems is w_class.mro_w

        api.Py_DecRef(ref)

    def test_type_dict(self, space, api):
        w_class = space.appexec([], """():
            class A(object):
                pass
            return A
            """)
        ref = make_ref(space, w_class)

        py_type = rffi.cast(PyTypeObjectPtr, ref)
        w_dict = from_ref(space, py_type.c_tp_dict)
        w_name = space.wrap('a')
        space.setitem(w_dict, w_name, space.wrap(1))
        assert space.int_w(space.getattr(w_class, w_name)) == 1
        space.delitem(w_dict, w_name)

    def test_multiple_inheritance2(self, space, api):
        w_class = space.appexec([], """():
            class A(object):
                pass
            class B(object):
                pass
            class C(A, B):
                pass
            return C
            """)
        ref = make_ref(space, w_class)
        api.Py_DecRef(ref)

    def test_lookup(self, space, api):
        w_type = space.w_str
        w_obj = api._PyType_Lookup(w_type, space.wrap("upper"))
        assert space.is_w(w_obj, space.w_str.getdictvalue(space, "upper"))

        w_obj = api._PyType_Lookup(w_type, space.wrap("__invalid"))
        assert w_obj is None
        assert api.PyErr_Occurred() is None

    def test_ndarray_ref(self, space, api):
        w_obj = space.appexec([], """():
            import _numpypy
            return _numpypy.multiarray.dtype('int64').type(2)""")
        ref = make_ref(space, w_obj)
        api.Py_DecRef(ref)

class AppTestSlots(AppTestCpythonExtensionBase):
    def setup_class(cls):
        AppTestCpythonExtensionBase.setup_class.im_func(cls)
        def _check_type_object(w_X):
            assert w_X.is_cpytype()
            assert not w_X.is_heaptype()
        cls.w__check_type_object = cls.space.wrap(
            gateway.interp2app(_check_type_object))

    def test_some_slots(self):
        module = self.import_extension('foo', [
            ("test_type", "METH_O",
             '''
                 /* "args->ob_type" is a strange way to get at 'type',
                    which should have a different tp_getattro/tp_setattro
                    than its tp_base, which is 'object'.
                  */

                 if (!args->ob_type->tp_setattro)
                 {
                     PyErr_SetString(PyExc_ValueError, "missing tp_setattro");
                     return NULL;
                 }
                 if (args->ob_type->tp_setattro ==
                     args->ob_type->tp_base->tp_setattro)
                 {
                     /* Note that unlike CPython, in PyPy 'type.tp_setattro'
                        is the same function as 'object.tp_setattro'.  This
                        test used to check that it was not, but that was an
                        artifact of the bootstrap logic only---in the final
                        C sources I checked and they are indeed the same.
                        So we ignore this problem here. */
                 }
                 if (!args->ob_type->tp_getattro)
                 {
                     PyErr_SetString(PyExc_ValueError, "missing tp_getattro");
                     return NULL;
                 }
                 if (args->ob_type->tp_getattro ==
                     args->ob_type->tp_base->tp_getattro)
                 {
                     PyErr_SetString(PyExc_ValueError, "recursive tp_getattro");
                     return NULL;
                 }
                 Py_RETURN_TRUE;
             '''
             )
            ])
        assert module.test_type(type(None))

    def test_tp_getattro(self):
        module = self.import_extension('foo', [
            ("test_tp_getattro", "METH_VARARGS",
             '''
                 PyObject *name, *obj = PyTuple_GET_ITEM(args, 0);
                 PyIntObject *attr, *value = (PyIntObject*) PyTuple_GET_ITEM(args, 1);
                 if (!obj->ob_type->tp_getattro)
                 {
                     PyErr_SetString(PyExc_ValueError, "missing tp_getattro");
                     return NULL;
                 }
                 name = PyString_FromString("attr1");
                 attr = (PyIntObject*) obj->ob_type->tp_getattro(obj, name);
                 if (attr->ob_ival != value->ob_ival)
                 {
                     PyErr_SetString(PyExc_ValueError,
                                     "tp_getattro returned wrong value");
                     return NULL;
                 }
                 Py_DECREF(name);
                 Py_DECREF(attr);
                 name = PyString_FromString("attr2");
                 attr = (PyIntObject*) obj->ob_type->tp_getattro(obj, name);
                 if (attr == NULL && PyErr_ExceptionMatches(PyExc_AttributeError))
                 {
                     PyErr_Clear();
                 } else {
                     PyErr_SetString(PyExc_ValueError,
                                     "tp_getattro should have raised");
                     return NULL;
                 }
                 Py_DECREF(name);
                 Py_RETURN_TRUE;
             '''
             )
            ])
        class C:
            def __init__(self):
                self.attr1 = 123
        assert module.test_tp_getattro(C(), 123)

    def test_nb_int(self):
        module = self.import_extension('foo', [
            ("nb_int", "METH_VARARGS",
             '''
                 PyTypeObject *type = (PyTypeObject *)PyTuple_GET_ITEM(args, 0);
                 PyObject *obj = PyTuple_GET_ITEM(args, 1);
                 if (!type->tp_as_number ||
                     !type->tp_as_number->nb_int)
                 {
                     PyErr_SetNone(PyExc_ValueError);
                     return NULL;
                 }
                 return type->tp_as_number->nb_int(obj);
             '''
             )
            ])
        assert module.nb_int(int, 10) == 10
        assert module.nb_int(float, -12.3) == -12
        raises(ValueError, module.nb_int, str, "123")
        class F(float):
            def __int__(self):
                return 666
        # as long as issue 2248 is not fixed, 'expected' is 666 on pypy,
        # but it should be -12.  This test is not concerned about that,
        # but only about getting the same answer with module.nb_int().
        expected = float.__int__(F(-12.3))
        assert module.nb_int(float, F(-12.3)) == expected

    def test_nb_float(self):
        module = self.import_extension('foo', [
            ("nb_float", "METH_VARARGS",
             '''
                 PyTypeObject *type = (PyTypeObject *)PyTuple_GET_ITEM(args, 0);
                 PyObject *obj = PyTuple_GET_ITEM(args, 1);
                 if (!type->tp_as_number ||
                     !type->tp_as_number->nb_float)
                 {
                     PyErr_SetNone(PyExc_ValueError);
                     return NULL;
                 }
                 return type->tp_as_number->nb_float(obj);
             '''
             )
            ])
        assert module.nb_float(int, 10) == 10.0
        assert module.nb_float(float, -12.3) == -12.3
        raises(ValueError, module.nb_float, str, "123")
        #
        # check that calling PyInt_Type->tp_as_number->nb_float(x)
        # does not invoke a user-defined __float__()
        class I(int):
            def __float__(self):
                return -55.55
        class F(float):
            def __float__(self):
                return -66.66
        assert float(I(10)) == -55.55
        assert float(F(10.5)) == -66.66
        assert module.nb_float(int, I(10)) == 10.0
        assert module.nb_float(float, F(10.5)) == 10.5
        # XXX but the subtype's tp_as_number->nb_float(x) should really invoke
        # the user-defined __float__(); it doesn't so far
        #assert module.nb_float(I, I(10)) == -55.55
        #assert module.nb_float(F, F(10.5)) == -66.66

    def test_tp_call(self):
        module = self.import_extension('foo', [
            ("tp_call", "METH_VARARGS",
             '''
                 PyTypeObject *type = (PyTypeObject *)PyTuple_GET_ITEM(args, 0);
                 PyObject *obj = PyTuple_GET_ITEM(args, 1);
                 PyObject *c_args = PyTuple_GET_ITEM(args, 2);
                 if (!type->tp_call)
                 {
                     PyErr_SetNone(PyExc_ValueError);
                     return NULL;
                 }
                 return type->tp_call(obj, c_args, NULL);
             '''
             )
            ])
        class C:
            def __call__(self, *args):
                return args
        assert module.tp_call(type(C()), C(), ('x', 2)) == ('x', 2)
        class D(type):
            def __call__(self, *args):
                return "foo! %r" % (args,)
        typ1 = D('d', (), {})
        #assert module.tp_call(D, typ1, ()) == "foo! ()" XXX not working so far
        assert isinstance(module.tp_call(type, typ1, ()), typ1)

    def test_tp_init(self):
        module = self.import_extension('foo', [
            ("tp_init", "METH_VARARGS",
             '''
                 PyTypeObject *type = (PyTypeObject *)PyTuple_GET_ITEM(args, 0);
                 PyObject *obj = PyTuple_GET_ITEM(args, 1);
                 PyObject *c_args = PyTuple_GET_ITEM(args, 2);
                 if (!type->tp_init)
                 {
                     PyErr_SetNone(PyExc_ValueError);
                     return NULL;
                 }
                 if (type->tp_init(obj, c_args, NULL) < 0)
                     return NULL;
                 Py_INCREF(Py_None);
                 return Py_None;
             '''
             )
            ])
        x = [42]
        assert module.tp_init(list, x, ("hi",)) is None
        assert x == ["h", "i"]
        class LL(list):
            def __init__(self, *ignored):
                raise Exception
        x = LL.__new__(LL)
        assert module.tp_init(list, x, ("hi",)) is None
        assert x == ["h", "i"]

    def test_tp_str(self):
        module = self.import_extension('foo', [
           ("tp_str", "METH_VARARGS",
            '''
                 PyTypeObject *type = (PyTypeObject *)PyTuple_GET_ITEM(args, 0);
                 PyObject *obj = PyTuple_GET_ITEM(args, 1);
                 if (!type->tp_str)
                 {
                     PyErr_SetNone(PyExc_ValueError);
                     return NULL;
                 }
                 return type->tp_str(obj);
             '''
             )
            ])
        class C:
            def __str__(self):
                return "text"
        assert module.tp_str(type(C()), C()) == "text"
        class D(int):
            def __str__(self):
                return "more text"
        assert module.tp_str(int, D(42)) == "42"

    def test_mp_ass_subscript(self):
        module = self.import_extension('foo', [
           ("new_obj", "METH_NOARGS",
            '''
                PyObject *obj;
                obj = PyObject_New(PyObject, &Foo_Type);
                return obj;
            '''
            )], prologue='''
            static int
            mp_ass_subscript(PyObject *self, PyObject *key, PyObject *value)
            {
                if (PyInt_Check(key)) {
                    PyErr_SetNone(PyExc_ZeroDivisionError);
                    return -1;
                }
                return 0;
            }
            PyMappingMethods tp_as_mapping;
            static PyTypeObject Foo_Type = {
                PyVarObject_HEAD_INIT(NULL, 0)
                "foo.foo",
            };
            ''', more_init = '''
                Foo_Type.tp_flags = Py_TPFLAGS_DEFAULT;
                Foo_Type.tp_as_mapping = &tp_as_mapping;
                tp_as_mapping.mp_ass_subscript = mp_ass_subscript;
                if (PyType_Ready(&Foo_Type) < 0) INITERROR;
            ''')
        obj = module.new_obj()
        raises(ZeroDivisionError, obj.__setitem__, 5, None)
        res = obj.__setitem__('foo', None)
        assert res is None

    def test_sq_contains(self):
        module = self.import_extension('foo', [
           ("new_obj", "METH_NOARGS",
            '''
                PyObject *obj;
                obj = PyObject_New(PyObject, &Foo_Type);
                return obj;
            '''
            )], prologue='''
            static int
            sq_contains(PyObject *self, PyObject *value)
            {
                return 42;
            }
            PySequenceMethods tp_as_sequence;
            static PyTypeObject Foo_Type = {
                PyVarObject_HEAD_INIT(NULL, 0)
                "foo.foo",
            };
            ''', more_init='''
                Foo_Type.tp_flags = Py_TPFLAGS_DEFAULT;
                Foo_Type.tp_as_sequence = &tp_as_sequence;
                tp_as_sequence.sq_contains = sq_contains;
                if (PyType_Ready(&Foo_Type) < 0) INITERROR;
            ''')
        obj = module.new_obj()
        res = "foo" in obj
        assert res is True

    def test_tp_iter(self):
        module = self.import_extension('foo', [
           ("tp_iter", "METH_VARARGS",
            '''
                 PyTypeObject *type = (PyTypeObject *)PyTuple_GET_ITEM(args, 0);
                 PyObject *obj = PyTuple_GET_ITEM(args, 1);
                 if (!type->tp_iter)
                 {
                     PyErr_SetNone(PyExc_ValueError);
                     return NULL;
                 }
                 return type->tp_iter(obj);
             '''
             ),
           ("tp_iternext", "METH_VARARGS",
            '''
                 PyTypeObject *type = (PyTypeObject *)PyTuple_GET_ITEM(args, 0);
                 PyObject *obj = PyTuple_GET_ITEM(args, 1);
                 PyObject *result;
                 if (!type->tp_iternext)
                 {
                     PyErr_SetNone(PyExc_ValueError);
                     return NULL;
                 }
                 result = type->tp_iternext(obj);
                 if (!result && !PyErr_Occurred())
                     result = PyString_FromString("stop!");
                 return result;
             '''
             )
            ])
        l = [1]
        it = module.tp_iter(list, l)
        assert type(it) is type(iter([]))
        assert module.tp_iternext(type(it), it) == 1
        assert module.tp_iternext(type(it), it) == "stop!"
        #
        class LL(list):
            def __iter__(self):
                return iter(())
        ll = LL([1])
        it = module.tp_iter(list, ll)
        assert type(it) is type(iter([]))
        x = list(it)
        assert x == [1]

    def test_intlike(self):
        module = self.import_extension('foo', [
            ("newInt", "METH_VARARGS",
             """
                IntLikeObject *intObj;
                int intval;

                if (!PyArg_ParseTuple(args, "i", &intval))
                    return NULL;

                intObj = PyObject_New(IntLikeObject, &IntLike_Type);
                if (!intObj) {
                    return NULL;
                }

                intObj->value = intval;
                return (PyObject *)intObj;
             """),
            ("check", "METH_VARARGS", """
                IntLikeObject *intObj;
                int intval, isint;

                if (!PyArg_ParseTuple(args, "i", &intval))
                    return NULL;
                intObj = PyObject_New(IntLikeObject, &IntLike_Type);
                if (!intObj) {
                    return NULL;
                }
                intObj->value = intval;
                isint = PyNumber_Check((PyObject*)intObj);
                Py_DECREF((PyObject*)intObj);
                return PyInt_FromLong(isint);
            """),
            ], prologue= """
            typedef struct
            {
                PyObject_HEAD
                int value;
            } IntLikeObject;

            static int
            intlike_nb_nonzero(PyObject *o)
            {
                IntLikeObject *v = (IntLikeObject*)o;
                if (v->value == -42) {
                    PyErr_SetNone(PyExc_ValueError);
                    return -1;
                }
                /* Returning -1 should be for exceptions only! */
                return v->value;
            }

            static PyObject*
            intlike_nb_int(PyObject* o)
            {
                IntLikeObject *v = (IntLikeObject*)o;
                return PyInt_FromLong(v->value);
            }

            PyTypeObject IntLike_Type = {
                PyVarObject_HEAD_INIT(NULL, 0)
                /*tp_name*/             "IntLike",
                /*tp_basicsize*/        sizeof(IntLikeObject),
            };
            static PyNumberMethods intlike_as_number;
            """, more_init="""
            IntLike_Type.tp_flags |= Py_TPFLAGS_DEFAULT;
            IntLike_Type.tp_as_number = &intlike_as_number;
            intlike_as_number.nb_nonzero = intlike_nb_nonzero;
            intlike_as_number.nb_int = intlike_nb_int;
            PyType_Ready(&IntLike_Type);
            """)
        assert not bool(module.newInt(0))
        assert bool(module.newInt(1))
        raises(SystemError, bool, module.newInt(-1))
        raises(ValueError, bool, module.newInt(-42))
        val = module.check(10);
        assert val == 1

    def test_mathfunc(self):
        module = self.import_extension('foo', [
            ("newInt", "METH_VARARGS",
             """
                IntLikeObject *intObj;
                long intval;

                if (!PyArg_ParseTuple(args, "l", &intval))
                    return NULL;

                intObj = PyObject_New(IntLikeObject, &IntLike_Type);
                if (!intObj) {
                    return NULL;
                }

                intObj->ival = intval;
                return (PyObject *)intObj;
             """),
             ("newIntNoOp", "METH_VARARGS",
             """
                IntLikeObjectNoOp *intObjNoOp;
                long intval;

                if (!PyArg_ParseTuple(args, "l", &intval))
                    return NULL;

                intObjNoOp = PyObject_New(IntLikeObjectNoOp, &IntLike_Type_NoOp);
                if (!intObjNoOp) {
                    return NULL;
                }

                intObjNoOp->ival = intval;
                return (PyObject *)intObjNoOp;
             """)], prologue="""
            #include <math.h>
            typedef struct
            {
                PyObject_HEAD
                long ival;
            } IntLikeObject;

            static PyObject *
            intlike_nb_add(PyObject *self, PyObject *other)
            {
                long val2, val1 = ((IntLikeObject *)(self))->ival;
                if (PyInt_Check(other)) {
                  long val2 = PyInt_AsLong(other);
                  return PyInt_FromLong(val1+val2);
                }

                val2 = ((IntLikeObject *)(other))->ival;
                return PyInt_FromLong(val1+val2);
            }

            static PyObject *
            intlike_nb_pow(PyObject *self, PyObject *other, PyObject * z)
            {
                long val2, val1 = ((IntLikeObject *)(self))->ival;
                if (PyInt_Check(other)) {
                  long val2 = PyInt_AsLong(other);
                  return PyInt_FromLong(val1+val2);
                }

                val2 = ((IntLikeObject *)(other))->ival;
                return PyInt_FromLong((int)pow(val1,val2));
             }

            PyTypeObject IntLike_Type = {
                PyVarObject_HEAD_INIT(NULL, 0)
                /*tp_name*/             "IntLike",
                /*tp_basicsize*/        sizeof(IntLikeObject),
            };
            static PyNumberMethods intlike_as_number;

            typedef struct
            {
                PyObject_HEAD
                long ival;
            } IntLikeObjectNoOp;

            PyTypeObject IntLike_Type_NoOp = {
                PyVarObject_HEAD_INIT(NULL, 0)
                /*tp_name*/             "IntLikeNoOp",
                /*tp_basicsize*/        sizeof(IntLikeObjectNoOp),
            };
            """, more_init="""
                IntLike_Type.tp_as_number = &intlike_as_number;
                IntLike_Type.tp_flags |= Py_TPFLAGS_DEFAULT | Py_TPFLAGS_CHECKTYPES;
                intlike_as_number.nb_add = intlike_nb_add;
                intlike_as_number.nb_power = intlike_nb_pow;
                if (PyType_Ready(&IntLike_Type) < 0) INITERROR;
                IntLike_Type_NoOp.tp_flags |= Py_TPFLAGS_DEFAULT | Py_TPFLAGS_CHECKTYPES;
                if (PyType_Ready(&IntLike_Type_NoOp) < 0) INITERROR;
            """)
        a = module.newInt(1)
        b = module.newInt(2)
        c = 3
        d = module.newIntNoOp(4)
        assert (a + b) == 3
        assert (b + c) == 5
        assert (d + a) == 5
        assert pow(d,b) == 16

    def test_tp_new_in_subclass(self):
        import datetime
        module = self.import_module(name='foo3')
        module.footype("X", (object,), {})
        a = module.datetimetype(1, 1, 1)
        assert isinstance(a, module.datetimetype)

    def test_app_subclass_of_c_type(self):
        import sys
        module = self.import_module(name='foo')
        size = module.size_of_instances(module.fooType)
        class f1(object):
            pass
        class f2(module.fooType):
            pass
        class bar(f1, f2):
            pass
        assert bar.__base__ is f2
        # On cpython, the size changes.
        if '__pypy__' in sys.builtin_module_names:
            assert module.size_of_instances(bar) == size
        else:
            assert module.size_of_instances(bar) >= size

    def test_app_cant_subclass_two_types(self):
        module = self.import_module(name='foo')
        try:
            class bar(module.fooType, module.UnicodeSubtype):
                pass
        except TypeError as e:
            import sys
            if '__pypy__' in sys.builtin_module_names:
                assert str(e) == 'instance layout conflicts in multiple inheritance'

            else:
                assert str(e) == ('Error when calling the metaclass bases\n'
                          '    multiple bases have instance lay-out conflict')
        else:
            raise AssertionError("did not get TypeError!")

    def test_call_tp_dealloc(self):
        module = self.import_extension('foo', [
            ("fetchFooType", "METH_VARARGS",
             """
                PyObject *o;
                o = PyObject_New(PyObject, &Foo_Type);
                init_foo(o);
                Py_DECREF(o);   /* calls dealloc_foo immediately */

                Py_INCREF(&Foo_Type);
                return (PyObject *)&Foo_Type;
             """),
            ("newInstance", "METH_O",
             """
                PyTypeObject *tp = (PyTypeObject *)args;
                PyObject *e = PyTuple_New(0);
                PyObject *o = tp->tp_new(tp, e, NULL);
                Py_DECREF(e);
                return o;
             """),
            ("getCounter", "METH_VARARGS",
             """
                return PyInt_FromLong(foo_counter);
             """)], prologue="""
            typedef struct {
                PyObject_HEAD
                int someval[99];
            } FooObject;
            static int foo_counter = 1000;
            static void dealloc_foo(PyObject *foo) {
                int i;
                foo_counter += 10;
                for (i = 0; i < 99; i++)
                    if (((FooObject *)foo)->someval[i] != 1000 + i)
                        foo_counter += 100000;   /* error! */
                Py_TYPE(foo)->tp_free(foo);
            }
            static void init_foo(PyObject *o)
            {
                int i;
                if (o->ob_type->tp_basicsize < sizeof(FooObject))
                    abort();
                for (i = 0; i < 99; i++)
                    ((FooObject *)o)->someval[i] = 1000 + i;
            }
            static PyObject *new_foo(PyTypeObject *t, PyObject *a, PyObject *k)
            {
                PyObject *o;
                foo_counter += 1000;
                o = t->tp_alloc(t, 0);
                init_foo(o);
                return o;
            }
            static PyTypeObject Foo_Type = {
                PyVarObject_HEAD_INIT(NULL, 0)
                "foo.foo",
            };
            """, more_init="""
                Foo_Type.tp_basicsize = sizeof(FooObject);
                Foo_Type.tp_dealloc = &dealloc_foo;
                Foo_Type.tp_flags = Py_TPFLAGS_DEFAULT | Py_TPFLAGS_CHECKTYPES
                                    | Py_TPFLAGS_BASETYPE;
                Foo_Type.tp_new = &new_foo;
                Foo_Type.tp_free = &PyObject_Del;
                if (PyType_Ready(&Foo_Type) < 0) INITERROR;
            """)
        Foo = module.fetchFooType()
        assert module.getCounter() == 1010
        Foo(); Foo()
        for i in range(10):
            if module.getCounter() >= 3030:
                break
            # NB. use self.debug_collect() instead of gc.collect(),
            # otherwise rawrefcount's dealloc callback doesn't trigger
            self.debug_collect()
        assert module.getCounter() == 3030
        #
        class Bar(Foo):
            pass
        assert Foo.__new__ is Bar.__new__
        Bar(); Bar()
        for i in range(10):
            if module.getCounter() >= 5050:
                break
            self.debug_collect()
        assert module.getCounter() == 5050
        #
        module.newInstance(Foo)
        for i in range(10):
            if module.getCounter() >= 6060:
                break
            self.debug_collect()
        assert module.getCounter() == 6060
        #
        module.newInstance(Bar)
        for i in range(10):
            if module.getCounter() >= 7070:
                break
            self.debug_collect()
        assert module.getCounter() == 7070

    def test_tp_call_reverse(self):
        module = self.import_extension('foo', [
           ("new_obj", "METH_NOARGS",
            '''
                PyObject *obj;
                obj = PyObject_New(PyObject, &Foo_Type);
                return obj;
            '''
            )], prologue='''
            static PyObject *
            my_tp_call(PyObject *self, PyObject *args, PyObject *kwds)
            {
                return PyInt_FromLong(42);
            }
            static PyTypeObject Foo_Type = {
                PyVarObject_HEAD_INIT(NULL, 0)
                "foo.foo",
            };
            ''', more_init='''
                Foo_Type.tp_flags = Py_TPFLAGS_DEFAULT;
                Foo_Type.tp_call = &my_tp_call;
                if (PyType_Ready(&Foo_Type) < 0) INITERROR;
            ''')
        x = module.new_obj()
        assert x() == 42
        assert x(4, bar=5) == 42

    def test_custom_metaclass(self):
        module = self.import_extension('foo', [
           ("getMetaClass", "METH_NOARGS",
            '''
                Py_INCREF(&FooType_Type);
                return (PyObject *)&FooType_Type;
            '''
            )], prologue='''
            static PyTypeObject FooType_Type = {
                PyVarObject_HEAD_INIT(NULL, 0)
                "foo.Type",
            };
            ''', more_init='''
                FooType_Type.tp_flags = Py_TPFLAGS_DEFAULT;
                FooType_Type.tp_base = &PyType_Type;
                if (PyType_Ready(&FooType_Type) < 0) INITERROR;
            ''')
        FooType = module.getMetaClass()
        if not self.runappdirect:
            self._check_type_object(FooType)
        class X(object):
            __metaclass__ = FooType
<<<<<<< HEAD
        X()
=======
        print repr(X)
        X()

    def test_multiple_inheritance3(self):
        module = self.import_extension('foo', [
           ("new_obj", "METH_NOARGS",
            '''
                PyObject *obj;
                PyTypeObject *Base1, *Base2, *Base12;
                Base1 =  (PyTypeObject*)PyType_Type.tp_alloc(&PyType_Type, 0);
                Base2 =  (PyTypeObject*)PyType_Type.tp_alloc(&PyType_Type, 0);
                Base12 =  (PyTypeObject*)PyType_Type.tp_alloc(&PyType_Type, 0);
                Base1->tp_name = "Base1";
                Base2->tp_name = "Base2";
                Base12->tp_name = "Base12";
                Base1->tp_basicsize = sizeof(PyHeapTypeObject);
                Base2->tp_basicsize = sizeof(PyHeapTypeObject);
                Base12->tp_basicsize = sizeof(PyHeapTypeObject);
                #ifndef PYPY_VERSION /* PyHeapTypeObject has no ht_qualname on PyPy */
                #if PY_MAJOR_VERSION >= 3 && PY_MINOR_VERSION >= 3
                {
                  PyObject * dummyname = PyBytes_FromString("dummy name");
                  ((PyHeapTypeObject*)Base1)->ht_qualname = dummyname;
                  ((PyHeapTypeObject*)Base2)->ht_qualname = dummyname;
                  ((PyHeapTypeObject*)Base12)->ht_qualname = dummyname;
                }
                #endif 
                #endif 
                Base1->tp_flags = Py_TPFLAGS_DEFAULT | Py_TPFLAGS_BASETYPE | Py_TPFLAGS_HEAPTYPE;
                Base2->tp_flags = Py_TPFLAGS_DEFAULT | Py_TPFLAGS_BASETYPE | Py_TPFLAGS_HEAPTYPE;
                Base12->tp_flags = Py_TPFLAGS_DEFAULT | Py_TPFLAGS_HEAPTYPE;
                Base12->tp_base = Base1;
                Base12->tp_bases = PyTuple_Pack(2, Base1, Base2); 
                Base12->tp_doc = "The Base12 type or object";
                if (PyType_Ready(Base1) < 0) return NULL;
                if (PyType_Ready(Base2) < 0) return NULL;
                if (PyType_Ready(Base12) < 0) return NULL;
                obj = PyObject_New(PyObject, Base12);
                return obj;
            '''
            )])
        obj = module.new_obj()
        assert 'Base12' in str(obj)
        assert type(obj).__doc__ == "The Base12 type or object"
        assert obj.__doc__ == "The Base12 type or object"

>>>>>>> 0c51d9f0
<|MERGE_RESOLUTION|>--- conflicted
+++ resolved
@@ -1169,10 +1169,6 @@
             self._check_type_object(FooType)
         class X(object):
             __metaclass__ = FooType
-<<<<<<< HEAD
-        X()
-=======
-        print repr(X)
         X()
 
     def test_multiple_inheritance3(self):
@@ -1218,4 +1214,3 @@
         assert type(obj).__doc__ == "The Base12 type or object"
         assert obj.__doc__ == "The Base12 type or object"
 
->>>>>>> 0c51d9f0
