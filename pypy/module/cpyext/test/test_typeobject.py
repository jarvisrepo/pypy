from pypy.interpreter import gateway
from rpython.rtyper.lltypesystem import rffi
from pypy.module.cpyext.test.test_cpyext import AppTestCpythonExtensionBase
from pypy.module.cpyext.test.test_api import BaseApiTest
from pypy.module.cpyext.api import generic_cpy_call
from pypy.module.cpyext.pyobject import make_ref, from_ref
from pypy.module.cpyext.typeobject import PyTypeObjectPtr

import sys
import pytest

class AppTestTypeObject(AppTestCpythonExtensionBase):
    def test_typeobject(self):
        import sys
        module = self.import_module(name='foo')
        assert 'foo' in sys.modules
        assert "copy" in dir(module.fooType)
        obj = module.new()
        #print(obj.foo)
        assert obj.foo == 42
        #print("Obj has type", type(obj))
        assert type(obj) is module.fooType
        #print("type of obj has type", type(type(obj)))
        #print("type of type of obj has type", type(type(type(obj))))
        assert module.fooType.__doc__ == "foo is for testing."

    def test_typeobject_method_descriptor(self):
        module = self.import_module(name='foo')
        obj = module.new()
        obj2 = obj.copy()
        assert module.new().name == "Foo Example"
        c = module.fooType.copy
        assert not "im_func" in dir(module.fooType.copy)
        assert module.fooType.copy.__objclass__ is module.fooType
        assert "copy" in repr(module.fooType.copy)
        assert repr(module.fooType) == "<class 'foo.foo'>"
        assert repr(obj2) == "<Foo>"
        assert repr(module.fooType.__call__) == "<slot wrapper '__call__' of 'foo.foo' objects>"
        assert obj2(foo=1, bar=2) == dict(foo=1, bar=2)

        print(obj.foo)
        assert obj.foo == 42
        assert obj.int_member == obj.foo

    def test_typeobject_data_member(self):
        module = self.import_module(name='foo')
        obj = module.new()
        obj.int_member = 23
        assert obj.int_member == 23
        obj.int_member = 42
        raises(TypeError, "obj.int_member = 'not a number'")
        raises(TypeError, "del obj.int_member")
        raises(AttributeError, "obj.int_member_readonly = 42")
        exc = raises(AttributeError, "del obj.int_member_readonly")
        assert "readonly" in str(exc.value)
        raises(SystemError, "obj.broken_member")
        raises(SystemError, "obj.broken_member = 42")
        assert module.fooType.broken_member.__doc__ is None
        assert module.fooType.object_member.__doc__ == "A Python object."
        assert str(type(module.fooType.int_member)) == "<class 'member_descriptor'>"

    def test_typeobject_object_member(self):
        module = self.import_module(name='foo')
        obj = module.new()
        assert obj.object_member is None
        obj.object_member = "hello"
        assert obj.object_member == "hello"
        del obj.object_member
        del obj.object_member
        assert obj.object_member is None
        raises(AttributeError, "obj.object_member_ex")
        obj.object_member_ex = None
        assert obj.object_member_ex is None
        obj.object_member_ex = 42
        assert obj.object_member_ex == 42
        del obj.object_member_ex
        raises(AttributeError, "del obj.object_member_ex")

        obj.set_foo = 32
        assert obj.foo == 32

    def test_typeobject_string_member(self):
        module = self.import_module(name='foo')
        obj = module.new()
        assert obj.string_member == "Hello from PyPy"
        raises(TypeError, "obj.string_member = 42")
        raises(TypeError, "del obj.string_member")
        obj.unset_string_member()
        assert obj.string_member is None
        assert obj.string_member_inplace == "spam"
        raises(TypeError, "obj.string_member_inplace = 42")
        raises(TypeError, "del obj.string_member_inplace")
        assert obj.char_member == "s"
        obj.char_member = "a"
        assert obj.char_member == "a"
        raises(TypeError, "obj.char_member = 'spam'")
        raises(TypeError, "obj.char_member = 42")
        #
        import sys
        bignum = sys.maxsize - 42
        obj.short_member = -12345;     assert obj.short_member == -12345
        obj.long_member = -bignum;     assert obj.long_member == -bignum
        obj.ushort_member = 45678;     assert obj.ushort_member == 45678
        obj.uint_member = 3000000000;  assert obj.uint_member == 3000000000
        obj.ulong_member = 2*bignum;   assert obj.ulong_member == 2*bignum
        obj.byte_member = -99;         assert obj.byte_member == -99
        obj.ubyte_member = 199;        assert obj.ubyte_member == 199
        obj.bool_member = True;        assert obj.bool_member is True
        obj.float_member = 9.25;       assert obj.float_member == 9.25
        obj.double_member = 9.25;      assert obj.double_member == 9.25
        obj.longlong_member = -2**59;  assert obj.longlong_member == -2**59
        obj.ulonglong_member = 2**63;  assert obj.ulonglong_member == 2**63
        obj.ssizet_member = sys.maxsize;assert obj.ssizet_member == sys.maxsize
        #

    def test_staticmethod(self):
        module = self.import_module(name="foo")
        obj = module.fooType.create()
        assert obj.foo == 42
        obj2 = obj.create()
        assert obj2.foo == 42

    def test_classmethod(self):
        module = self.import_module(name="foo")
        obj = module.fooType.classmeth()
        assert obj is module.fooType

    def test_new(self):
        # XXX cpython segfaults but if run singly (with -k test_new) this passes
        module = self.import_module(name='foo')
        obj = module.new()
        # call __new__
        newobj = module.UnicodeSubtype(u"xyz")
        assert newobj == u"xyz"
        assert isinstance(newobj, module.UnicodeSubtype)

        assert isinstance(module.fooType(), module.fooType)
        class bar(module.fooType):
            pass
        assert isinstance(bar(), bar)

        fuu = module.UnicodeSubtype
        class fuu2(fuu):
            def baz(self):
                return self
        assert fuu2(u"abc").baz().escape()
        raises(TypeError, module.fooType.object_member.__get__, 1)

    def test_multiple_inheritance1(self):
        module = self.import_module(name='foo')
        obj = module.UnicodeSubtype(u'xyz')
        obj2 = module.UnicodeSubtype2()
        obj3 = module.UnicodeSubtype3()
        assert obj3.get_val() == 42
        assert len(type(obj3).mro()) == 5

    def test_init(self):
        module = self.import_module(name="foo")
        newobj = module.UnicodeSubtype()
        assert newobj.get_val() == 42

        # this subtype should inherit tp_init
        newobj = module.UnicodeSubtype2()
        assert newobj.get_val() == 42

        # this subclass redefines __init__
        class UnicodeSubclass2(module.UnicodeSubtype):
            def __init__(self):
                self.foobar = 32
                super(UnicodeSubclass2, self).__init__()

        newobj = UnicodeSubclass2()
        assert newobj.get_val() == 42
        assert newobj.foobar == 32

    def test_metatype(self):
        module = self.import_module(name='foo')
        assert module.MetaType.__mro__ == (module.MetaType, type, object)
        x = module.MetaType('name', (), {})
        assert isinstance(x, type)
        assert isinstance(x, module.MetaType)
        x()

    def test_metaclass_compatible(self):
        # metaclasses should not conflict here
        module = self.import_module(name='foo')
        assert module.MetaType.__mro__ == (module.MetaType, type, object)
        assert type(module.fooType).__mro__ == (type, object)
        y = module.MetaType('other', (module.MetaType,), {})
        assert isinstance(y, module.MetaType)
        x = y('something', (type(y),), {})
        del x, y

    def test_metaclass_compatible2(self):
        skip('fails even with -A, fooType has BASETYPE flag')
        # XXX FIX - must raise since fooType (which is a base type)
        # does not have flag Py_TPFLAGS_BASETYPE
        module = self.import_module(name='foo')
        raises(TypeError, module.MetaType, 'other', (module.fooType,), {})

    def test_init_error(self):
        module = self.import_module("foo")
        raises(ValueError, module.InitErrType)

    def test_cmps(self):
        module = self.import_module("comparisons")
        cmpr = module.CmpType()
        assert cmpr == 3
        assert cmpr != 42

    def test_richcompare(self):
        module = self.import_module("comparisons")
        cmpr = module.CmpType()

        # should not crash
        raises(TypeError, "cmpr < 4")
        raises(TypeError, "cmpr <= 4")
        raises(TypeError, "cmpr > 4")
        raises(TypeError, "cmpr >= 4")

        assert cmpr.__le__(4) is NotImplemented

    def test_hash(self):
        module = self.import_module("comparisons")
        cmpr = module.CmpType()
        assert hash(cmpr) == 3
        d = {}
        d[cmpr] = 72
        assert d[cmpr] == 72
        assert d[3] == 72

    def test_hash_inheritance(self):
        foo = self.import_module("foo")
        assert hash(foo.UnicodeSubtype(u'xyz')) == hash(u'xyz')
        assert foo.UnicodeSubtype.__hash__ is str.__hash__
        assert hash(foo.UnicodeSubtype3(u'xyz')) == hash(u'xyz')
        assert foo.UnicodeSubtype3.__hash__ is str.__hash__

    def test_descriptor(self):
        module = self.import_module("foo")
        prop = module.Property()
        class C(object):
            x = prop
        obj = C()
        assert obj.x == (prop, obj, C)
        assert C.x == (prop, None, C)

        obj.x = 2
        assert obj.y == (prop, 2)
        del obj.x
        assert obj.z == prop

    def test_tp_dict(self):
        foo = self.import_module("foo")
        module = self.import_extension('test', [
            ("read_tp_dict", "METH_O",
            '''
                 PyObject *method;
                 if (!args->ob_type->tp_dict)
                 {
                     PyErr_SetNone(PyExc_ValueError);
                     return NULL;
                 }
                 method = PyDict_GetItemString(
                     args->ob_type->tp_dict, "copy");
                 Py_INCREF(method);
                 return method;
             '''),
            ("get_type_dict", "METH_O",
             '''
                PyObject* value = args->ob_type->tp_dict;
                if (value == NULL) value = Py_None;
                Py_INCREF(value);
                return value;
             '''),
            ])
        obj = foo.new()
        assert module.read_tp_dict(obj) == foo.fooType.copy
        d = module.get_type_dict(obj)
        assert type(d) is dict
        d["_some_attribute"] = 1
        assert type(obj)._some_attribute == 1
        del d["_some_attribute"]

        class A(object):
            pass
        obj = A()
        d = module.get_type_dict(obj)
        assert type(d) is dict
        d["_some_attribute"] = 1
        assert type(obj)._some_attribute == 1
        del d["_some_attribute"]

        d = module.get_type_dict(1)
        assert type(d) is dict
        try:
            d["_some_attribute"] = 1
        except TypeError:  # on PyPy, int.__dict__ is really immutable
            pass
        else:
            assert int._some_attribute == 1
            del d["_some_attribute"]

    def test_custom_allocation(self):
        foo = self.import_module("foo")
        obj = foo.newCustom()
        assert type(obj) is foo.Custom
        assert type(foo.Custom) is foo.MetaType

    def test_heaptype(self):
        module = self.import_extension('foo', [
           ("name_by_heaptype", "METH_O",
            '''
                 PyHeapTypeObject *heaptype = (PyHeapTypeObject *)args;
                 Py_INCREF(heaptype->ht_name);
                 return heaptype->ht_name;
             '''),
            ("setattr", "METH_O",
             '''
                int ret;
                PyObject* name = PyBytes_FromString("mymodule");
                PyObject *obj = PyType_Type.tp_alloc(&PyType_Type, 0);
                PyHeapTypeObject *type = (PyHeapTypeObject*)obj;
                if ((type->ht_type.tp_flags & Py_TPFLAGS_HEAPTYPE) == 0)
                {
                    PyErr_SetString(PyExc_ValueError,
                                    "Py_TPFLAGS_HEAPTYPE not set");
                    return NULL;
                }
                type->ht_type.tp_name = ((PyTypeObject*)args)->tp_name;
                PyType_Ready(&type->ht_type);
                ret = PyObject_SetAttrString((PyObject*)&type->ht_type,
                                    "__module__", name);
                Py_DECREF(name);
                if (ret < 0)
                    return NULL;
                return PyLong_FromLong(ret);
             '''),
            ])
        class C(object):
            pass
        assert module.name_by_heaptype(C) == "C"
        assert module.setattr(C) == 0


    def test_type_dict(self):
        foo = self.import_module("foo")
        module = self.import_extension('test', [
           ("hack_tp_dict", "METH_O",
            '''
                 PyTypeObject *type = args->ob_type;
                 PyObject *a1 = PyLong_FromLong(1);
                 PyObject *a2 = PyLong_FromLong(2);
                 PyObject *value;

                 if (PyDict_SetItemString(type->tp_dict, "a",
                         a1) < 0)
                     return NULL;
                 Py_DECREF(a1);
                 PyType_Modified(type);
                 value = PyObject_GetAttrString((PyObject *)type, "a");
                 Py_DECREF(value);

                 if (PyDict_SetItemString(type->tp_dict, "a",
                         a2) < 0)
                     return NULL;
                 Py_DECREF(a2);
                 PyType_Modified(type);
                 value = PyObject_GetAttrString((PyObject *)type, "a");
                 return value;
             '''
             )
            ])
        obj = foo.new()
        assert module.hack_tp_dict(obj) == 2


class TestTypes(BaseApiTest):
    def test_type_attributes(self, space, api):
        w_class = space.appexec([], """():
            class A(object):
                pass
            return A
            """)
        ref = make_ref(space, w_class)

        py_type = rffi.cast(PyTypeObjectPtr, ref)
        assert py_type.c_tp_alloc
        assert from_ref(space, py_type.c_tp_mro).wrappeditems is w_class.mro_w

        api.Py_DecRef(ref)

    def test_type_dict(self, space, api):
        w_class = space.appexec([], """():
            class A(object):
                pass
            return A
            """)
        ref = make_ref(space, w_class)

        py_type = rffi.cast(PyTypeObjectPtr, ref)
        w_dict = from_ref(space, py_type.c_tp_dict)
        w_name = space.newunicode(u'a')
        space.setitem(w_dict, w_name, space.wrap(1))
        assert space.int_w(space.getattr(w_class, w_name)) == 1
        space.delitem(w_dict, w_name)

    def test_multiple_inheritance2(self, space, api):
        w_class = space.appexec([], """():
            class A(object):
                pass
            class B(object):
                pass
            class C(A, B):
                pass
            return C
            """)
        ref = make_ref(space, w_class)
        api.Py_DecRef(ref)

    def test_lookup(self, space, api):
        w_type = space.w_bytes
        w_obj = api._PyType_Lookup(w_type, space.wrap("upper"))
        assert space.is_w(w_obj, space.w_bytes.getdictvalue(space, "upper"))

        w_obj = api._PyType_Lookup(w_type, space.wrap("__invalid"))
        assert w_obj is None
        assert api.PyErr_Occurred() is None

    def test_ndarray_ref(self, space, api):
        pytest.py3k_skip('Numpy not yet supported on py3k')
        w_obj = space.appexec([], """():
            import _numpypy
            return _numpypy.multiarray.dtype('int64').type(2)""")
        ref = make_ref(space, w_obj)
        api.Py_DecRef(ref)

class AppTestSlots(AppTestCpythonExtensionBase):
    def setup_class(cls):
        AppTestCpythonExtensionBase.setup_class.im_func(cls)
        def _check_type_object(w_X):
            assert w_X.is_cpytype()
            assert not w_X.is_heaptype()
        cls.w__check_type_object = cls.space.wrap(
            gateway.interp2app(_check_type_object))

    def test_some_slots(self):
        module = self.import_extension('foo', [
            ("test_type", "METH_O",
             '''
                 /* "args->ob_type" is a strange way to get at 'type',
                    which should have a different tp_getattro/tp_setattro
                    than its tp_base, which is 'object'.
                  */

                 if (!args->ob_type->tp_setattro)
                 {
                     PyErr_SetString(PyExc_ValueError, "missing tp_setattro");
                     return NULL;
                 }
                 if (args->ob_type->tp_setattro ==
                     args->ob_type->tp_base->tp_setattro)
                 {
                     /* Note that unlike CPython, in PyPy 'type.tp_setattro'
                        is the same function as 'object.tp_setattro'.  This
                        test used to check that it was not, but that was an
                        artifact of the bootstrap logic only---in the final
                        C sources I checked and they are indeed the same.
                        So we ignore this problem here. */
                 }
                 if (!args->ob_type->tp_getattro)
                 {
                     PyErr_SetString(PyExc_ValueError, "missing tp_getattro");
                     return NULL;
                 }
                 if (args->ob_type->tp_getattro ==
                     args->ob_type->tp_base->tp_getattro)
                 {
                     PyErr_SetString(PyExc_ValueError, "recursive tp_getattro");
                     return NULL;
                 }
                 Py_RETURN_TRUE;
             '''
             )
            ])
        assert module.test_type(type(None))

    def test_tp_getattro(self):
        module = self.import_extension('foo', [
            ("test_tp_getattro", "METH_VARARGS",
             '''
                 PyObject *obj = PyTuple_GET_ITEM(args, 0);
                 PyObject *value = PyTuple_GET_ITEM(args, 1);
                 if (!obj->ob_type->tp_getattro)
                 {
                     PyErr_SetString(PyExc_ValueError, "missing tp_getattro");
                     return NULL;
                 }
                 PyObject *name = PyUnicode_FromString("attr1");
                 PyObject *attr = obj->ob_type->tp_getattro(obj, name);
                 if (PyLong_AsLong(attr) != PyLong_AsLong(value))
                 {
                     PyErr_SetString(PyExc_ValueError,
                                     "tp_getattro returned wrong value");
                     return NULL;
                 }
                 Py_DECREF(name);
                 Py_DECREF(attr);
                 name = PyUnicode_FromString("attr2");
                 attr = obj->ob_type->tp_getattro(obj, name);
                 if (attr == NULL && PyErr_ExceptionMatches(PyExc_AttributeError))
                 {
                     PyErr_Clear();
                 } else {
                     PyErr_SetString(PyExc_ValueError,
                                     "tp_getattro should have raised");
                     return NULL;
                 }
                 Py_DECREF(name);
                 Py_RETURN_TRUE;
             '''
             )
            ])
        class C:
            def __init__(self):
                self.attr1 = 123
        assert module.test_tp_getattro(C(), 123)

    def test_nb_int(self):
        module = self.import_extension('foo', [
            ("nb_int", "METH_VARARGS",
             '''
                 PyTypeObject *type = (PyTypeObject *)PyTuple_GET_ITEM(args, 0);
                 PyObject *obj = PyTuple_GET_ITEM(args, 1);
                 if (!type->tp_as_number ||
                     !type->tp_as_number->nb_int)
                 {
                     PyErr_SetNone(PyExc_ValueError);
                     return NULL;
                 }
                 return type->tp_as_number->nb_int(obj);
             '''
             )
            ])
        assert module.nb_int(int, 10) == 10
        assert module.nb_int(float, -12.3) == -12
        raises(ValueError, module.nb_int, str, "123")
        class F(float):
            def __int__(self):
                return 666
        # as long as issue 2248 is not fixed, 'expected' is 666 on pypy,
        # but it should be -12.  This test is not concerned about that,
        # but only about getting the same answer with module.nb_int().
        expected = float.__int__(F(-12.3))
        assert module.nb_int(float, F(-12.3)) == expected

    def test_nb_float(self):
        module = self.import_extension('foo', [
            ("nb_float", "METH_VARARGS",
             '''
                 PyTypeObject *type = (PyTypeObject *)PyTuple_GET_ITEM(args, 0);
                 PyObject *obj = PyTuple_GET_ITEM(args, 1);
                 if (!type->tp_as_number ||
                     !type->tp_as_number->nb_float)
                 {
                     PyErr_SetNone(PyExc_ValueError);
                     return NULL;
                 }
                 return type->tp_as_number->nb_float(obj);
             '''
             )
            ])
        assert module.nb_float(int, 10) == 10.0
        assert module.nb_float(float, -12.3) == -12.3
        raises(ValueError, module.nb_float, str, "123")
        #
        # check that calling PyInt_Type->tp_as_number->nb_float(x)
        # does not invoke a user-defined __float__()
        class I(int):
            def __float__(self):
                return -55.55
        class F(float):
            def __float__(self):
                return -66.66
        assert float(I(10)) == -55.55
        assert float(F(10.5)) == -66.66
        assert module.nb_float(int, I(10)) == 10.0
        assert module.nb_float(float, F(10.5)) == 10.5
        # XXX but the subtype's tp_as_number->nb_float(x) should really invoke
        # the user-defined __float__(); it doesn't so far
        #assert module.nb_float(I, I(10)) == -55.55
        #assert module.nb_float(F, F(10.5)) == -66.66

    def test_tp_call(self):
        module = self.import_extension('foo', [
            ("tp_call", "METH_VARARGS",
             '''
                PyTypeObject *type = (PyTypeObject *)PyTuple_GET_ITEM(args, 0);
                PyObject *obj = PyTuple_GET_ITEM(args, 1);
                PyObject *c_args = PyTuple_GET_ITEM(args, 2);
                if (!type->tp_call)
                {
                    PyErr_SetNone(PyExc_ValueError);
                    return NULL;
                }
                return type->tp_call(obj, c_args, NULL);
             ''')])

        class D(type):
            def __call__(self, *args):
                return "foo! %r" % (args,)
        typ1 = D('d', (), {})
        #assert module.tp_call(D, typ1, ()) == "foo! ()" XXX not working so far
        assert isinstance(module.tp_call(type, typ1, ()), typ1)

    def test_tp_init(self):
        module = self.import_extension('foo', [
            ("tp_init", "METH_VARARGS",
             '''
                 PyTypeObject *type = (PyTypeObject *)PyTuple_GET_ITEM(args, 0);
                 PyObject *obj = PyTuple_GET_ITEM(args, 1);
                 PyObject *c_args = PyTuple_GET_ITEM(args, 2);
                 if (!type->tp_init)
                 {
                     PyErr_SetNone(PyExc_ValueError);
                     return NULL;
                 }
                 if (type->tp_init(obj, c_args, NULL) < 0)
                     return NULL;
                 Py_INCREF(Py_None);
                 return Py_None;
             '''
             )
            ])
        x = [42]
        assert module.tp_init(list, x, ("hi",)) is None
        assert x == ["h", "i"]
        class LL(list):
            def __init__(self, *ignored):
                raise Exception
        x = LL.__new__(LL)
        assert module.tp_init(list, x, ("hi",)) is None
        assert x == ["h", "i"]

    def test_mp_ass_subscript(self):
        module = self.import_extension('foo', [
           ("new_obj", "METH_NOARGS",
            '''
                PyObject *obj;
                obj = PyObject_New(PyObject, &Foo_Type);
                return obj;
            '''
            )], prologue='''
            static int
            mp_ass_subscript(PyObject *self, PyObject *key, PyObject *value)
            {
                if (PyLong_Check(key)) {
                    PyErr_SetNone(PyExc_ZeroDivisionError);
                    return -1;
                }
                return 0;
            }
            PyMappingMethods tp_as_mapping;
            static PyTypeObject Foo_Type = {
                PyVarObject_HEAD_INIT(NULL, 0)
                "foo.foo",
            };
            ''', more_init = '''
                Foo_Type.tp_flags = Py_TPFLAGS_DEFAULT;
                Foo_Type.tp_as_mapping = &tp_as_mapping;
                tp_as_mapping.mp_ass_subscript = mp_ass_subscript;
                if (PyType_Ready(&Foo_Type) < 0) INITERROR;
            ''')
        obj = module.new_obj()
        raises(ZeroDivisionError, obj.__setitem__, 5, None)
        res = obj.__setitem__('foo', None)
        assert res is None

    def test_sq_contains(self):
        module = self.import_extension('foo', [
           ("new_obj", "METH_NOARGS",
            '''
                PyObject *obj;
                obj = PyObject_New(PyObject, &Foo_Type);
                return obj;
            '''
            )], prologue='''
            static int
            sq_contains(PyObject *self, PyObject *value)
            {
                return 42;
            }
            PySequenceMethods tp_as_sequence;
            static PyTypeObject Foo_Type = {
                PyVarObject_HEAD_INIT(NULL, 0)
                "foo.foo",
            };
            ''', more_init='''
                Foo_Type.tp_flags = Py_TPFLAGS_DEFAULT;
                Foo_Type.tp_as_sequence = &tp_as_sequence;
                tp_as_sequence.sq_contains = sq_contains;
                if (PyType_Ready(&Foo_Type) < 0) INITERROR;
            ''')
        obj = module.new_obj()
        res = "foo" in obj
        assert res is True

    def test_tp_iter(self):
        module = self.import_extension('foo', [
           ("tp_iter", "METH_VARARGS",
            '''
                 PyTypeObject *type = (PyTypeObject *)PyTuple_GET_ITEM(args, 0);
                 PyObject *obj = PyTuple_GET_ITEM(args, 1);
                 if (!type->tp_iter)
                 {
                     PyErr_SetNone(PyExc_ValueError);
                     return NULL;
                 }
                 return type->tp_iter(obj);'''),
           ("tp_iternext", "METH_VARARGS",
            '''
                 PyTypeObject *type = (PyTypeObject *)PyTuple_GET_ITEM(args, 0);
                 PyObject *obj = PyTuple_GET_ITEM(args, 1);
                 PyObject *result;
                 if (!type->tp_iternext)
                 {
                     PyErr_SetNone(PyExc_ValueError);
                     return NULL;
                 }
                 result = type->tp_iternext(obj);
                 /* In py3, returning NULL from tp_iternext means the iterator
                  * is exhausted */
                 if (!result && !PyErr_Occurred())
                     result = PyBytes_FromString("stop!");
                 return result;''')])
        l = [1]
        it = module.tp_iter(list, l)
        assert type(it) is type(iter([]))
        assert module.tp_iternext(type(it), it) == 1
        assert module.tp_iternext(type(it), it) == b'stop!'
        #
        class LL(list):
            def __iter__(self):
                return iter(())
        ll = LL([1])
        it = module.tp_iter(list, ll)
        assert type(it) is type(iter([]))
        x = list(it)
        assert x == [1]

    def test_intlike(self):
        module = self.import_extension('foo', [
            ("newInt", "METH_VARARGS",
             """
                IntLikeObject *intObj;
                long intval;

                if (!PyArg_ParseTuple(args, "i", &intval))
                    return NULL;

                intObj = PyObject_New(IntLikeObject, &IntLike_Type);
                if (!intObj) {
                    return NULL;
                }

                intObj->value = intval;
                return (PyObject *)intObj;
             """),
            ("check", "METH_VARARGS", """
                IntLikeObject *intObj;
                int intval, isint;

                if (!PyArg_ParseTuple(args, "i", &intval))
                    return NULL;
                intObj = PyObject_New(IntLikeObject, &IntLike_Type);
                if (!intObj) {
                    return NULL;
                }
                intObj->value = intval;
                isint = PyNumber_Check((PyObject*)intObj);
                Py_DECREF((PyObject*)intObj);
                return PyLong_FromLong(isint);
            """),
            ], prologue= """
            typedef struct
            {
                PyObject_HEAD
                int value;
            } IntLikeObject;

            static int
            intlike_nb_bool(PyObject *o)
            {
                IntLikeObject *v = (IntLikeObject*)o;
                if (v->value == -42) {
                    PyErr_SetNone(PyExc_ValueError);
                    return -1;
                }
                /* Returning -1 should be for exceptions only! */
                return v->value;
            }

            static PyObject*
            intlike_nb_int(PyObject* o)
            {
                IntLikeObject *v = (IntLikeObject*)o;
                return PyLong_FromLong(v->value);
            }

            PyTypeObject IntLike_Type = {
                PyVarObject_HEAD_INIT(NULL, 0)
                /*tp_name*/             "IntLike",
                /*tp_basicsize*/        sizeof(IntLikeObject),
            };
            static PyNumberMethods intlike_as_number;
            """, more_init="""
            IntLike_Type.tp_flags |= Py_TPFLAGS_DEFAULT;
            IntLike_Type.tp_as_number = &intlike_as_number;
            intlike_as_number.nb_bool = intlike_nb_bool;
            intlike_as_number.nb_int = intlike_nb_int;
            PyType_Ready(&IntLike_Type);
            """)
        assert not bool(module.newInt(0))
        assert bool(module.newInt(1))
        raises(SystemError, bool, module.newInt(-1))
        raises(ValueError, bool, module.newInt(-42))
        val = module.check(10);
        assert val == 1

    def test_mathfunc(self):
        module = self.import_extension('foo', [
            ("newInt", "METH_VARARGS",
             """
                IntLikeObject *intObj;
                long intval;

                if (!PyArg_ParseTuple(args, "l", &intval))
                    return NULL;

                intObj = PyObject_New(IntLikeObject, &IntLike_Type);
                if (!intObj) {
                    return NULL;
                }

                intObj->ival = intval;
                return (PyObject *)intObj;
             """),
             ("newIntNoOp", "METH_VARARGS",
             """
                IntLikeObjectNoOp *intObjNoOp;
                long intval;

                if (!PyArg_ParseTuple(args, "l", &intval))
                    return NULL;

                intObjNoOp = PyObject_New(IntLikeObjectNoOp, &IntLike_Type_NoOp);
                if (!intObjNoOp) {
                    return NULL;
                }

                intObjNoOp->ival = intval;
                return (PyObject *)intObjNoOp;
             """)], prologue="""
            #include <math.h>
            typedef struct
            {
                PyObject_HEAD
                long ival;
            } IntLikeObject;

            static PyObject *
            intlike_nb_add(PyObject *self, PyObject *other)
            {
                long val2, val1 = ((IntLikeObject *)(self))->ival;
                if (PyLong_Check(other)) {
                  long val2 = PyLong_AsLong(other);
                  return PyLong_FromLong(val1+val2);
                }

                val2 = ((IntLikeObject *)(other))->ival;
                return PyLong_FromLong(val1+val2);
            }

            static PyObject *
            intlike_nb_pow(PyObject *self, PyObject *other, PyObject * z)
            {
                long val2, val1 = ((IntLikeObject *)(self))->ival;
                if (PyLong_Check(other)) {
                  long val2 = PyLong_AsLong(other);
                  return PyLong_FromLong(val1+val2);
                }

                val2 = ((IntLikeObject *)(other))->ival;
                return PyLong_FromLong((int)pow(val1,val2));
             }

            PyTypeObject IntLike_Type = {
                PyVarObject_HEAD_INIT(NULL, 0)
                /*tp_name*/             "IntLike",
                /*tp_basicsize*/        sizeof(IntLikeObject),
            };
            static PyNumberMethods intlike_as_number;

            typedef struct
            {
                PyObject_HEAD
                long ival;
            } IntLikeObjectNoOp;

            PyTypeObject IntLike_Type_NoOp = {
                PyVarObject_HEAD_INIT(NULL, 0)
                /*tp_name*/             "IntLikeNoOp",
                /*tp_basicsize*/        sizeof(IntLikeObjectNoOp),
            };
            """, more_init="""
                IntLike_Type.tp_as_number = &intlike_as_number;
                IntLike_Type.tp_flags |= Py_TPFLAGS_DEFAULT;
                intlike_as_number.nb_add = intlike_nb_add;
                intlike_as_number.nb_power = intlike_nb_pow;
                if (PyType_Ready(&IntLike_Type) < 0) INITERROR;
                IntLike_Type_NoOp.tp_flags |= Py_TPFLAGS_DEFAULT;
                if (PyType_Ready(&IntLike_Type_NoOp) < 0) INITERROR;
            """)
        a = module.newInt(1)
        b = module.newInt(2)
        c = 3
        d = module.newIntNoOp(4)
        assert (a + b) == 3
        assert (b + c) == 5
        assert (d + a) == 5
        assert pow(d,b) == 16

    def test_tp_new_in_subclass(self):
        import datetime
        module = self.import_module(name='foo3')
        module.footype("X", (object,), {})
        a = module.datetimetype(1, 1, 1)
        assert isinstance(a, module.datetimetype)

    def test_app_subclass_of_c_type(self):
        import sys
        module = self.import_module(name='foo')
        size = module.size_of_instances(module.fooType)
        class f1(object):
            pass
        class f2(module.fooType):
            pass
        class bar(f1, f2):
            pass
        class foo(f2, f1):
            pass

        x = foo()
        assert bar.__base__ is f2
        # On cpython, the size changes.
        if '__pypy__' in sys.builtin_module_names:
            assert module.size_of_instances(bar) == size
        else:
            assert module.size_of_instances(bar) >= size
        assert module.size_of_instances(foo) == module.size_of_instances(bar)

    def test_app_cant_subclass_two_types(self):
        import sys
        if sys.version_info < (2, 7, 9):
            skip("crashes on CPython (2.7.5 crashes, 2.7.9 is ok)")
        module = self.import_module(name='foo')
        try:
            class bar(module.fooType, module.UnicodeSubtype):
                pass
        except TypeError as e:
            import sys
            if '__pypy__' in sys.builtin_module_names:
                assert str(e) == 'instance layout conflicts in multiple inheritance'

            else:
                assert 'instance lay-out conflict' in str(e)
        else:
            raise AssertionError("did not get TypeError!")

    def test_call_tp_dealloc(self):
        module = self.import_extension('foo', [
            ("fetchFooType", "METH_VARARGS",
             """
                PyObject *o;
                o = PyObject_New(PyObject, &Foo_Type);
                init_foo(o);
                Py_DECREF(o);   /* calls dealloc_foo immediately */

                Py_INCREF(&Foo_Type);
                return (PyObject *)&Foo_Type;
             """),
            ("newInstance", "METH_O",
             """
                PyTypeObject *tp = (PyTypeObject *)args;
                PyObject *e = PyTuple_New(0);
                PyObject *o = tp->tp_new(tp, e, NULL);
                Py_DECREF(e);
                return o;
             """),
            ("getCounter", "METH_VARARGS",
             """
                return PyLong_FromLong(foo_counter);
             """)], prologue="""
            typedef struct {
                PyObject_HEAD
                int someval[99];
            } FooObject;
            static int foo_counter = 1000;
            static void dealloc_foo(PyObject *foo) {
                int i;
                foo_counter += 10;
                for (i = 0; i < 99; i++)
                    if (((FooObject *)foo)->someval[i] != 1000 + i)
                        foo_counter += 100000;   /* error! */
                Py_TYPE(foo)->tp_free(foo);
            }
            static void init_foo(PyObject *o)
            {
                int i;
                if (o->ob_type->tp_basicsize < sizeof(FooObject))
                    abort();
                for (i = 0; i < 99; i++)
                    ((FooObject *)o)->someval[i] = 1000 + i;
            }
            static PyObject *new_foo(PyTypeObject *t, PyObject *a, PyObject *k)
            {
                PyObject *o;
                foo_counter += 1000;
                o = t->tp_alloc(t, 0);
                init_foo(o);
                return o;
            }
            static PyTypeObject Foo_Type = {
                PyVarObject_HEAD_INIT(NULL, 0)
                "foo.foo",
            };
            """, more_init="""
                Foo_Type.tp_basicsize = sizeof(FooObject);
                Foo_Type.tp_dealloc = &dealloc_foo;
                Foo_Type.tp_flags = Py_TPFLAGS_DEFAULT | Py_TPFLAGS_BASETYPE;
                Foo_Type.tp_new = &new_foo;
                Foo_Type.tp_free = &PyObject_Del;
                if (PyType_Ready(&Foo_Type) < 0) INITERROR;
            """)
        Foo = module.fetchFooType()
        assert module.getCounter() == 1010
        Foo(); Foo()
        for i in range(10):
            if module.getCounter() >= 3030:
                break
            # NB. use self.debug_collect() instead of gc.collect(),
            # otherwise rawrefcount's dealloc callback doesn't trigger
            self.debug_collect()
        assert module.getCounter() == 3030
        #
        class Bar(Foo):
            pass
        assert Foo.__new__ is Bar.__new__
        Bar(); Bar()
        for i in range(10):
            if module.getCounter() >= 5050:
                break
            self.debug_collect()
        assert module.getCounter() == 5050
        #
        module.newInstance(Foo)
        for i in range(10):
            if module.getCounter() >= 6060:
                break
            self.debug_collect()
        assert module.getCounter() == 6060
        #
        module.newInstance(Bar)
        for i in range(10):
            if module.getCounter() >= 7070:
                break
            self.debug_collect()
        assert module.getCounter() == 7070

    def test_tp_call_reverse(self):
        module = self.import_extension('foo', [
           ("new_obj", "METH_NOARGS",
            '''
                PyObject *obj;
                obj = PyObject_New(PyObject, &Foo_Type);
                return obj;
            '''
            )], prologue='''
            static PyObject *
            my_tp_call(PyObject *self, PyObject *args, PyObject *kwds)
            {
                return PyLong_FromLong(42);
            }
            static PyTypeObject Foo_Type = {
                PyVarObject_HEAD_INIT(NULL, 0)
                "foo.foo",
            };
            ''', more_init='''
                Foo_Type.tp_flags = Py_TPFLAGS_DEFAULT;
                Foo_Type.tp_call = &my_tp_call;
                if (PyType_Ready(&Foo_Type) < 0) INITERROR;
            ''')
        x = module.new_obj()
        assert x() == 42
        assert x(4, bar=5) == 42

    def test_custom_metaclass(self):
        module = self.import_extension('foo', [
           ("getMetaClass", "METH_NOARGS",
            '''
                Py_INCREF(&FooType_Type);
                return (PyObject *)&FooType_Type;
            '''
            )], prologue='''
            static PyTypeObject FooType_Type = {
                PyVarObject_HEAD_INIT(NULL, 0)
                "foo.Type",
            };
            ''', more_init='''
                FooType_Type.tp_flags = Py_TPFLAGS_DEFAULT;
                FooType_Type.tp_base = &PyType_Type;
                if (PyType_Ready(&FooType_Type) < 0) INITERROR;
            ''')
        FooType = module.getMetaClass()
        if not self.runappdirect:
            self._check_type_object(FooType)

        # 2 vs 3 shenanigans to declare
        # class X(object, metaclass=FooType): pass
        X = FooType('X', (object,), {})

        X()

    def test_multiple_inheritance3(self):
        module = self.import_extension('foo', [
           ("new_obj", "METH_NOARGS",
            '''
                PyObject *obj;
                PyTypeObject *Base1, *Base2, *Base12;
                Base1 =  (PyTypeObject*)PyType_Type.tp_alloc(&PyType_Type, 0);
                Base2 =  (PyTypeObject*)PyType_Type.tp_alloc(&PyType_Type, 0);
                Base12 =  (PyTypeObject*)PyType_Type.tp_alloc(&PyType_Type, 0);
                Base1->tp_name = "Base1";
                Base2->tp_name = "Base2";
                Base12->tp_name = "Base12";
                Base1->tp_basicsize = sizeof(PyHeapTypeObject);
                Base2->tp_basicsize = sizeof(PyHeapTypeObject);
                Base12->tp_basicsize = sizeof(PyHeapTypeObject);
                #ifndef PYPY_VERSION /* PyHeapTypeObject has no ht_qualname nor ht_name on PyPy */
                #if PY_MAJOR_VERSION >= 3 && PY_MINOR_VERSION >= 3
                {
                  PyObject * dummyname = PyBytes_FromString("dummy name");
                  ((PyHeapTypeObject*)Base1)->ht_qualname = dummyname;
                  ((PyHeapTypeObject*)Base2)->ht_qualname = dummyname;
                  ((PyHeapTypeObject*)Base12)->ht_qualname = dummyname;
                }
                #elif PY_MAJOR_VERSION == 2
                {
                  PyObject * dummyname = PyBytes_FromString("dummy name");
                  ((PyHeapTypeObject*)Base1)->ht_name = dummyname;
                  ((PyHeapTypeObject*)Base2)->ht_name = dummyname;
                  ((PyHeapTypeObject*)Base12)->ht_name = dummyname;
                }
                #endif
                #endif
                Base1->tp_flags = Py_TPFLAGS_DEFAULT | Py_TPFLAGS_BASETYPE | Py_TPFLAGS_HEAPTYPE;
                Base2->tp_flags = Py_TPFLAGS_DEFAULT | Py_TPFLAGS_BASETYPE | Py_TPFLAGS_HEAPTYPE;
                Base12->tp_flags = Py_TPFLAGS_DEFAULT | Py_TPFLAGS_HEAPTYPE;
                Base12->tp_base = Base1;
                Base12->tp_bases = PyTuple_Pack(2, Base1, Base2);
                Base12->tp_doc = "The Base12 type or object";
                if (PyType_Ready(Base1) < 0) return NULL;
                if (PyType_Ready(Base2) < 0) return NULL;
                if (PyType_Ready(Base12) < 0) return NULL;
                obj = PyObject_New(PyObject, Base12);
                return obj;
            '''
            )])
        obj = module.new_obj()
        assert 'Base12' in str(obj)
        assert type(obj).__doc__ == "The Base12 type or object"
        assert obj.__doc__ == "The Base12 type or object"

    def test_multiple_inheritance_fetch_tp_bases(self):
        module = self.import_extension('foo', [
           ("foo", "METH_O",
            '''
                PyTypeObject *tp;
                tp = (PyTypeObject*)args;
                Py_INCREF(tp->tp_bases);
                return tp->tp_bases;
            '''
            )])
        class A(object):
            pass
        class B(object):
            pass
        class C(A, B):
            pass
        bases = module.foo(C)
        assert bases == (A, B)

<<<<<<< HEAD
    def test_multiple_inheritance_old_style_base(self):
        module = self.import_extension('foo', [
           ("foo", "METH_O",
            '''
                PyTypeObject *tp;
                tp = (PyTypeObject*)args;
                Py_INCREF(tp->tp_bases);
                return tp->tp_bases;
            '''
            )])
        # used to segfault after some iterations
        for i in range(11):
            print i
            class A(object):
                pass
            class B:
                pass
            class C(A, B):
                pass
            bases = module.foo(C)
            assert bases == (A, B)

    def test_getattr_getattro(self):
        module = self.import_module(name='foo')
        assert module.gettype2.dcba == 'getattro:dcba'
        assert (type(module.gettype2).__getattribute__(module.gettype2, 'dcBA')
            == 'getattro:dcBA')
        assert module.gettype1.abcd == 'getattr:abcd'
        # GetType1 objects have a __getattribute__ method, but this
        # doesn't call tp_getattr at all, also on CPython
        raises(AttributeError, type(module.gettype1).__getattribute__,
                               module.gettype1, 'dcBA')
=======
    def test_getattr_getattro(self):
        module = self.import_module(name='foo')
        assert module.gettype2.dcba == b'getattro:dcba'
        assert (type(module.gettype2).__getattribute__(module.gettype2, 'dcBA')
            == b'getattro:dcBA')
        assert module.gettype1.abcd == b'getattr:abcd'
        # GetType1 objects have a __getattribute__ method, but this
        # doesn't call tp_getattr at all, also on CPython
        raises(AttributeError, type(module.gettype1).__getattribute__,
                               module.gettype1, 'dcBA')

    def test_multiple_inheritance_tp_basicsize(self):
        module = self.import_module(name='issue2482')

        class PyBase(object):
            pass

        basesize = module.get_basicsize(PyBase)

        CBase = module.issue2482_object
        class A(CBase, PyBase):
            def __init__(self, i):
                CBase.__init__(self)
                PyBase.__init__(self)

        class B(PyBase, CBase):
            def __init__(self, i):
                PyBase.__init__(self)
                CBase.__init__(self)

        Asize = module.get_basicsize(A)
        Bsize = module.get_basicsize(B)
        assert Asize == Bsize
        assert Asize > basesize
>>>>>>> 02ec6e92
<|MERGE_RESOLUTION|>--- conflicted
+++ resolved
@@ -1200,40 +1200,6 @@
         bases = module.foo(C)
         assert bases == (A, B)
 
-<<<<<<< HEAD
-    def test_multiple_inheritance_old_style_base(self):
-        module = self.import_extension('foo', [
-           ("foo", "METH_O",
-            '''
-                PyTypeObject *tp;
-                tp = (PyTypeObject*)args;
-                Py_INCREF(tp->tp_bases);
-                return tp->tp_bases;
-            '''
-            )])
-        # used to segfault after some iterations
-        for i in range(11):
-            print i
-            class A(object):
-                pass
-            class B:
-                pass
-            class C(A, B):
-                pass
-            bases = module.foo(C)
-            assert bases == (A, B)
-
-    def test_getattr_getattro(self):
-        module = self.import_module(name='foo')
-        assert module.gettype2.dcba == 'getattro:dcba'
-        assert (type(module.gettype2).__getattribute__(module.gettype2, 'dcBA')
-            == 'getattro:dcBA')
-        assert module.gettype1.abcd == 'getattr:abcd'
-        # GetType1 objects have a __getattribute__ method, but this
-        # doesn't call tp_getattr at all, also on CPython
-        raises(AttributeError, type(module.gettype1).__getattribute__,
-                               module.gettype1, 'dcBA')
-=======
     def test_getattr_getattro(self):
         module = self.import_module(name='foo')
         assert module.gettype2.dcba == b'getattro:dcba'
@@ -1267,5 +1233,4 @@
         Asize = module.get_basicsize(A)
         Bsize = module.get_basicsize(B)
         assert Asize == Bsize
-        assert Asize > basesize
->>>>>>> 02ec6e92
+        assert Asize > basesize