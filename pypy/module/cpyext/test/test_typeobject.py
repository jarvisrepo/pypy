from rpython.rtyper.lltypesystem import rffi, lltype
from pypy.module.cpyext.test.test_cpyext import AppTestCpythonExtensionBase
from pypy.module.cpyext.test.test_api import BaseApiTest
from pypy.module.cpyext.pyobject import PyObject, make_ref, from_ref
from pypy.module.cpyext.typeobject import PyTypeObjectPtr

import py
import sys

class AppTestTypeObject(AppTestCpythonExtensionBase):
    def test_typeobject(self):
        import sys
        module = self.import_module(name='foo')
        assert 'foo' in sys.modules
        assert "copy" in dir(module.fooType)
        obj = module.new()
        print(obj.foo)
        assert obj.foo == 42
        print("Obj has type", type(obj))
        assert type(obj) is module.fooType
        print("type of obj has type", type(type(obj)))
        print("type of type of obj has type", type(type(type(obj))))
        assert module.fooType.__doc__ == "foo is for testing."

    def test_typeobject_method_descriptor(self):
        module = self.import_module(name='foo')
        obj = module.new()
        obj2 = obj.copy()
        assert module.new().name == "Foo Example"
        c = module.fooType.copy
        assert not "im_func" in dir(module.fooType.copy)
        assert module.fooType.copy.__objclass__ is module.fooType
        assert "copy" in repr(module.fooType.copy)
        assert repr(module.fooType) == "<class 'foo.foo'>"
        assert repr(obj2) == "<Foo>"
        assert repr(module.fooType.__call__) == "<slot wrapper '__call__' of 'foo' objects>"
        assert obj2(foo=1, bar=2) == dict(foo=1, bar=2)

        print(obj.foo)
        assert obj.foo == 42
        assert obj.int_member == obj.foo

    def test_typeobject_data_member(self):
        module = self.import_module(name='foo')
        obj = module.new()
        obj.int_member = 23
        assert obj.int_member == 23
        obj.int_member = 42
        raises(TypeError, "obj.int_member = 'not a number'")
        raises(TypeError, "del obj.int_member")
        raises(AttributeError, "obj.int_member_readonly = 42")
        exc = raises(TypeError, "del obj.int_member_readonly")
        assert "readonly" in str(exc.value)
        raises(SystemError, "obj.broken_member")
        raises(SystemError, "obj.broken_member = 42")
        assert module.fooType.broken_member.__doc__ is None
        assert module.fooType.object_member.__doc__ == "A Python object."

    def test_typeobject_object_member(self):
        module = self.import_module(name='foo')
        obj = module.new()
        assert obj.object_member is None
        obj.object_member = "hello"
        assert obj.object_member == "hello"
        del obj.object_member
        del obj.object_member
        assert obj.object_member is None
        raises(AttributeError, "obj.object_member_ex")
        obj.object_member_ex = None
        assert obj.object_member_ex is None
        obj.object_member_ex = 42
        assert obj.object_member_ex == 42
        del obj.object_member_ex
        raises(AttributeError, "del obj.object_member_ex")

        obj.set_foo = 32
        assert obj.foo == 32

    def test_typeobject_string_member(self):
        module = self.import_module(name='foo')
        obj = module.new()
        assert obj.string_member == "Hello from PyPy"
        raises(TypeError, "obj.string_member = 42")
        raises(TypeError, "del obj.string_member")
        obj.unset_string_member()
        assert obj.string_member is None
        assert obj.string_member_inplace == "spam"
        raises(TypeError, "obj.string_member_inplace = 42")
        raises(TypeError, "del obj.string_member_inplace")
        assert obj.char_member == "s"
        obj.char_member = "a"
        assert obj.char_member == "a"
        raises(TypeError, "obj.char_member = 'spam'")
        raises(TypeError, "obj.char_member = 42")
        #
        import sys
        bignum = sys.maxsize - 42
        obj.short_member = -12345;     assert obj.short_member == -12345
        obj.long_member = -bignum;     assert obj.long_member == -bignum
        obj.ushort_member = 45678;     assert obj.ushort_member == 45678
        obj.uint_member = 3000000000;  assert obj.uint_member == 3000000000
        obj.ulong_member = 2*bignum;   assert obj.ulong_member == 2*bignum
        obj.byte_member = -99;         assert obj.byte_member == -99
        obj.ubyte_member = 199;        assert obj.ubyte_member == 199
        obj.bool_member = True;        assert obj.bool_member is True
        obj.float_member = 9.25;       assert obj.float_member == 9.25
        obj.double_member = 9.25;      assert obj.double_member == 9.25
        obj.longlong_member = -2**59;  assert obj.longlong_member == -2**59
        obj.ulonglong_member = 2**63;  assert obj.ulonglong_member == 2**63
        obj.ssizet_member = sys.maxsize;assert obj.ssizet_member == sys.maxsize
        #

    def test_staticmethod(self):
        module = self.import_module(name="foo")
        obj = module.fooType.create()
        assert obj.foo == 42
        obj2 = obj.create()
        assert obj2.foo == 42

    def test_classmethod(self):
        module = self.import_module(name="foo")
        obj = module.fooType.classmeth()
        assert obj is module.fooType

    def test_new(self):
        module = self.import_module(name='foo')
        obj = module.new()
        # call __new__
        newobj = module.UnicodeSubtype("xyz")
        assert newobj == "xyz"
        assert isinstance(newobj, module.UnicodeSubtype)

        assert isinstance(module.fooType(), module.fooType)
        class bar(module.fooType):
            pass
        assert isinstance(bar(), bar)

        fuu = module.UnicodeSubtype
        class fuu2(fuu):
            def baz(self):
                return self
        assert fuu2("abc").baz().escape()
        raises(TypeError, module.fooType.object_member.__get__, 1)

    def test_init(self):
        module = self.import_module(name="foo")
        newobj = module.UnicodeSubtype()
        assert newobj.get_val() == 42

        # this subtype should inherit tp_init
        newobj = module.UnicodeSubtype2()
        assert newobj.get_val() == 42

        # this subclass redefines __init__
        class UnicodeSubclass2(module.UnicodeSubtype):
            def __init__(self):
                self.foobar = 32
                super(UnicodeSubclass2, self).__init__()

        newobj = UnicodeSubclass2()
        assert newobj.get_val() == 42
        assert newobj.foobar == 32

    def test_metatype(self):
        module = self.import_module(name='foo')
        assert module.MetaType.__mro__ == (module.MetaType, type, object)
        x = module.MetaType('name', (), {})
        assert isinstance(x, type)
        assert isinstance(x, module.MetaType)
        x()

    def test_metaclass_compatible(self):
        # metaclasses should not conflict here
        module = self.import_module(name='foo')
        assert module.MetaType.__mro__ == (module.MetaType, type, object)
        assert type(module.fooType).__mro__ == (type, object)
        y = module.MetaType('other', (module.fooType,), {})
        assert isinstance(y, module.MetaType)
        x = y()
        del x, y

    def test_sre(self):
        import sys
        for m in ['_sre', 'sre_compile', 'sre_constants', 'sre_parse', 're']:
            # clear out these modules
            try:
                del sys.modules[m]
            except KeyError:
                pass
        module = self.import_module(name='_sre')
        import re
<<<<<<< HEAD
        import time
        s = "Foo " * 1000 + "Bar"
        prog = re.compile(r"Foo.*Bar")
=======
        assert re.sre_compile._sre is module
        s = u"Foo " * 1000 + u"Bar"
        prog = re.compile(ur"Foo.*Bar")
>>>>>>> 2821dd96
        assert prog.match(s)
        m = re.search("xyz", "xyzxyz")
        assert m
        assert "groupdict" in dir(m)
        re.purge()
        del prog, m

    def test_init_error(self):
        module = self.import_module("foo")
        raises(ValueError, module.InitErrType)

    def test_cmps(self):
        module = self.import_module("comparisons")
        cmpr = module.CmpType()
        assert cmpr == 3
        assert cmpr != 42

    def test_richcompare(self):
        module = self.import_module("comparisons")
        cmpr = module.CmpType()

        # should not crash
        raises(TypeError, "cmpr < 4")
        raises(TypeError, "cmpr <= 4")
        raises(TypeError, "cmpr > 4")
        raises(TypeError, "cmpr >= 4")

        assert cmpr.__le__(4) is NotImplemented

    def test_hash(self):
        module = self.import_module("comparisons")
        cmpr = module.CmpType()
        assert hash(cmpr) == 3
        d = {}
        d[cmpr] = 72
        assert d[cmpr] == 72
        assert d[3] == 72

    def test_descriptor(self):
        module = self.import_module("foo")
        prop = module.Property()
        class C(object):
            x = prop
        obj = C()
        assert obj.x == (prop, obj, C)
        assert C.x == (prop, None, C)

        obj.x = 2
        assert obj.y == (prop, 2)
        del obj.x
        assert obj.z == prop

    def test_tp_dict(self):
        foo = self.import_module("foo")
        module = self.import_extension('test', [
           ("read_tp_dict", "METH_O",
            '''
                 PyObject *method;
                 if (!args->ob_type->tp_dict)
                 {
                     PyErr_SetNone(PyExc_ValueError);
                     return NULL;
                 }
                 method = PyDict_GetItemString(
                     args->ob_type->tp_dict, "copy");
                 Py_INCREF(method);
                 return method;
             '''
             )
            ])
        obj = foo.new()
        assert module.read_tp_dict(obj) == foo.fooType.copy

    def test_custom_allocation(self):
        foo = self.import_module("foo")
        obj = foo.newCustom()
        assert type(obj) is foo.Custom
        assert type(foo.Custom) is foo.MetaType

    def test_heaptype(self):
        module = self.import_extension('foo', [
           ("name_by_heaptype", "METH_O",
            '''
                 PyHeapTypeObject *heaptype = (PyHeapTypeObject *)args;
                 Py_INCREF(heaptype->ht_name);
                 return heaptype->ht_name;
             '''
             )
            ])
        class C(object):
            pass
        assert module.name_by_heaptype(C) == "C"

    def test_type_dict(self):
        foo = self.import_module("foo")
        module = self.import_extension('test', [
           ("hack_tp_dict", "METH_O",
            '''
                 PyTypeObject *type = args->ob_type;
                 PyObject *a1 = PyLong_FromLong(1);
                 PyObject *a2 = PyLong_FromLong(2);
                 PyObject *value;

                 if (PyDict_SetItemString(type->tp_dict, "a",
                         a1) < 0)
                     return NULL;
                 Py_DECREF(a1);
                 PyType_Modified(type);
                 value = PyObject_GetAttrString(type, "a");
                 Py_DECREF(value);

                 if (PyDict_SetItemString(type->tp_dict, "a",
                         a2) < 0)
                     return NULL;
                 Py_DECREF(a2);
                 PyType_Modified(type);
                 value = PyObject_GetAttrString(type, "a");
                 return value;
             '''
             )
            ])
        obj = foo.new()
        assert module.hack_tp_dict(obj) == 2


class TestTypes(BaseApiTest):
    def test_type_attributes(self, space, api):
        w_class = space.appexec([], """():
            class A(object):
                pass
            return A
            """)
        ref = make_ref(space, w_class)

        py_type = rffi.cast(PyTypeObjectPtr, ref)
        assert py_type.c_tp_alloc
        assert from_ref(space, py_type.c_tp_mro).wrappeditems is w_class.mro_w

        api.Py_DecRef(ref)

    def test_multiple_inheritance(self, space, api):
        w_class = space.appexec([], """():
            class A(object):
                pass
            class B(object):
                pass
            class C(A, B):
                pass
            return C
            """)
        ref = make_ref(space, w_class)
        api.Py_DecRef(ref)

    def test_lookup(self, space, api):
        w_type = space.w_str
        w_obj = api._PyType_Lookup(w_type, space.wrap("upper"))
        assert space.is_w(w_obj, space.w_str.getdictvalue(space, "upper"))

        w_obj = api._PyType_Lookup(w_type, space.wrap("__invalid"))
        assert w_obj is None
        assert api.PyErr_Occurred() is None

    def test_ndarray_ref(self, space, api):
        w_obj = space.appexec([], """():
            import _numpypy
            return _numpypy.multiarray.dtype('int64').type(2)""")
        ref = make_ref(space, w_obj)
        api.Py_DecRef(ref)

class AppTestSlots(AppTestCpythonExtensionBase):
    def test_some_slots(self):
        module = self.import_extension('foo', [
            ("test_type", "METH_O",
             '''
                 if (!args->ob_type->tp_setattro)
                 {
                     PyErr_SetString(PyExc_ValueError, "missing tp_setattro");
                     return NULL;
                 }
                 if (args->ob_type->tp_setattro ==
                     args->ob_type->tp_base->tp_setattro)
                 {
                     PyErr_SetString(PyExc_ValueError, "recursive tp_setattro");
                     return NULL;
                 }
                 Py_RETURN_TRUE;
             '''
             )
            ])
        assert module.test_type(type(None))

    def test_nb_int(self):
        module = self.import_extension('foo', [
            ("nb_int", "METH_O",
             '''
                 if (!args->ob_type->tp_as_number ||
                     !args->ob_type->tp_as_number->nb_int)
                 {
                     PyErr_SetNone(PyExc_ValueError);
                     return NULL;
                 }
                 return args->ob_type->tp_as_number->nb_int(args);
             '''
             )
            ])
        assert module.nb_int(10) == 10
        assert module.nb_int(-12.3) == -12
        raises(ValueError, module.nb_int, "123")

    def test_tp_call(self):
        module = self.import_extension('foo', [
            ("tp_call", "METH_VARARGS",
             '''
                 PyObject *obj = PyTuple_GET_ITEM(args, 0);
                 PyObject *c_args = PyTuple_GET_ITEM(args, 1);
                 if (!obj->ob_type->tp_call)
                 {
                     PyErr_SetNone(PyExc_ValueError);
                     return NULL;
                 }
                 return obj->ob_type->tp_call(obj, c_args, NULL);
             '''
             )
            ])
        class C:
            def __call__(self, *args):
                return args
        assert module.tp_call(C(), ('x', 2)) == ('x', 2)

    def test_tp_str(self):
        module = self.import_extension('foo', [
           ("tp_str", "METH_O",
            '''
                 if (!args->ob_type->tp_str)
                 {
                     PyErr_SetNone(PyExc_ValueError);
                     return NULL;
                 }
                 return args->ob_type->tp_str(args);
             '''
             )
            ])
        class C:
            def __str__(self):
                return "text"
        assert module.tp_str(C()) == "text"

    def test_mp_ass_subscript(self):
        module = self.import_extension('foo', [
           ("new_obj", "METH_NOARGS",
            '''
                PyObject *obj;
                Foo_Type.tp_as_mapping = &tp_as_mapping;
                tp_as_mapping.mp_ass_subscript = mp_ass_subscript;
                if (PyType_Ready(&Foo_Type) < 0) return NULL;
                obj = PyObject_New(PyObject, &Foo_Type);
                return obj;
            '''
            )],
            '''
            static int
            mp_ass_subscript(PyObject *self, PyObject *key, PyObject *value)
            {
                if (PyLong_Check(key)) {
                    PyErr_SetNone(PyExc_ZeroDivisionError);
                    return -1;
                }
                return 0;
            }
            PyMappingMethods tp_as_mapping;
            static PyTypeObject Foo_Type = {
                PyVarObject_HEAD_INIT(NULL, 0)
                "foo.foo",
            };
            ''')
        obj = module.new_obj()
        raises(ZeroDivisionError, obj.__setitem__, 5, None)
        res = obj.__setitem__('foo', None)
        assert res is None

    def test_sq_contains(self):
        module = self.import_extension('foo', [
           ("new_obj", "METH_NOARGS",
            '''
                PyObject *obj;
                Foo_Type.tp_as_sequence = &tp_as_sequence;
                tp_as_sequence.sq_contains = sq_contains;
                if (PyType_Ready(&Foo_Type) < 0) return NULL;
                obj = PyObject_New(PyObject, &Foo_Type);
                return obj;
            '''
            )],
            '''
            static int
            sq_contains(PyObject *self, PyObject *value)
            {
                return 42;
            }
            PySequenceMethods tp_as_sequence;
            static PyTypeObject Foo_Type = {
                PyVarObject_HEAD_INIT(NULL, 0)
                "foo.foo",
            };
            ''')
        obj = module.new_obj()
        res = "foo" in obj
        assert res is True

    def test_tp_iter(self):
        module = self.import_extension('foo', [
           ("tp_iter", "METH_O",
            '''
                 if (!args->ob_type->tp_iter)
                 {
                     PyErr_SetNone(PyExc_ValueError);
                     return NULL;
                 }
                 return args->ob_type->tp_iter(args);
             '''
             ),
           ("tp_iternext", "METH_O",
            '''
                 if (!args->ob_type->tp_iternext)
                 {
                     PyErr_SetNone(PyExc_ValueError);
                     return NULL;
                 }
                 return args->ob_type->tp_iternext(args);
             '''
             )
            ])
        l = [1]
        it = module.tp_iter(l)
        assert type(it) is type(iter([]))
        assert module.tp_iternext(it) == 1
        raises(StopIteration, module.tp_iternext, it)

    def test_bool(self):
        module = self.import_extension('foo', [
            ("newInt", "METH_VARARGS",
             """
                IntLikeObject *intObj;
                long intval;
                PyObject *name;

                if (!PyArg_ParseTuple(args, "i", &intval))
                    return NULL;

                IntLike_Type.tp_as_number = &intlike_as_number;
                intlike_as_number.nb_bool = intlike_nb_bool;
                if (PyType_Ready(&IntLike_Type) < 0) return NULL;
                intObj = PyObject_New(IntLikeObject, &IntLike_Type);
                if (!intObj) {
                    return NULL;
                }

                intObj->value = intval;
                return (PyObject *)intObj;
             """)],
            """
            typedef struct
            {
                PyObject_HEAD
                int value;
            } IntLikeObject;

            static int
            intlike_nb_bool(IntLikeObject *v)
            {
                if (v->value == -42) {
                    PyErr_SetNone(PyExc_ValueError);
                    return -1;
                }
                return v->value;
            }

            PyTypeObject IntLike_Type = {
                PyObject_HEAD_INIT(0)
                /*ob_size*/             0,
                /*tp_name*/             "IntLike",
                /*tp_basicsize*/        sizeof(IntLikeObject),
            };
            static PyNumberMethods intlike_as_number;
            """)
        assert not bool(module.newInt(0))
        assert bool(module.newInt(1))
        assert bool(module.newInt(-1))
        raises(ValueError, bool, module.newInt(-42))<|MERGE_RESOLUTION|>--- conflicted
+++ resolved
@@ -189,15 +189,9 @@
                 pass
         module = self.import_module(name='_sre')
         import re
-<<<<<<< HEAD
-        import time
+        assert re.sre_compile._sre is module
         s = "Foo " * 1000 + "Bar"
         prog = re.compile(r"Foo.*Bar")
-=======
-        assert re.sre_compile._sre is module
-        s = u"Foo " * 1000 + u"Bar"
-        prog = re.compile(ur"Foo.*Bar")
->>>>>>> 2821dd96
         assert prog.match(s)
         m = re.search("xyz", "xyzxyz")
         assert m
