import pytest
from pypy.interpreter import gateway
from rpython.rtyper.lltypesystem import rffi
from pypy.module.cpyext.test.test_cpyext import AppTestCpythonExtensionBase
from pypy.module.cpyext.test.test_api import BaseApiTest
from pypy.module.cpyext.api import generic_cpy_call
from pypy.module.cpyext.pyobject import make_ref, from_ref, decref, as_pyobj
<<<<<<< HEAD
from pypy.module.cpyext.typeobject import cts, PyTypeObjectPtr

import sys
import pytest
=======
from pypy.module.cpyext.typeobject import cts, PyTypeObjectPtr, W_PyCTypeObject


>>>>>>> 72195e3e

class AppTestTypeObject(AppTestCpythonExtensionBase):

    def setup_class(cls):
        AppTestCpythonExtensionBase.setup_class.im_func(cls)
        def _check_uses_shortcut(w_inst):
            res = hasattr(w_inst, "_cpy_ref") and w_inst._cpy_ref
            res = res and as_pyobj(cls.space, w_inst) == w_inst._cpy_ref
            return cls.space.newbool(res)
        cls.w__check_uses_shortcut = cls.space.wrap(
            gateway.interp2app(_check_uses_shortcut))

    def test_typeobject(self):
        import sys
        module = self.import_module(name='foo')
        assert 'foo' in sys.modules
        assert "copy" in dir(module.fooType)
        obj = module.new()
        #print(obj.foo)
        assert obj.foo == 42
        #print("Obj has type", type(obj))
        assert type(obj) is module.fooType
        #print("type of obj has type", type(type(obj)))
        #print("type of type of obj has type", type(type(type(obj))))
        assert module.fooType.__doc__ == "foo is for testing."

    def test_typeobject_method_descriptor(self):
        module = self.import_module(name='foo')
        obj = module.new()
        obj2 = obj.copy()
        assert module.new().name == "Foo Example"
        c = module.fooType.copy
        assert not "im_func" in dir(module.fooType.copy)
        assert module.fooType.copy.__objclass__ is module.fooType
        assert "copy" in repr(module.fooType.copy)
        assert repr(module.fooType) == "<class 'foo.foo'>"
        assert repr(obj2) == "<Foo>"
        assert repr(module.fooType.__call__) == "<slot wrapper '__call__' of 'foo.foo' objects>"
        assert obj2(foo=1, bar=2) == dict(foo=1, bar=2)

        print(obj.foo)
        assert obj.foo == 42
        assert obj.int_member == obj.foo

    def test_typeobject_data_member(self):
        module = self.import_module(name='foo')
        obj = module.new()
        obj.int_member = 23
        assert obj.int_member == 23
        obj.int_member = 42
        raises(TypeError, "obj.int_member = 'not a number'")
        raises(TypeError, "del obj.int_member")
        raises(AttributeError, "obj.int_member_readonly = 42")
        exc = raises(AttributeError, "del obj.int_member_readonly")
        assert "readonly" in str(exc.value)
        raises(SystemError, "obj.broken_member")
        raises(SystemError, "obj.broken_member = 42")
        assert module.fooType.broken_member.__doc__ is None
        assert module.fooType.object_member.__doc__ == "A Python object."
        assert str(type(module.fooType.int_member)) == "<class 'member_descriptor'>"

    def test_typeobject_object_member(self):
        module = self.import_module(name='foo')
        obj = module.new()
        assert obj.object_member is None
        obj.object_member = "hello"
        assert obj.object_member == "hello"
        del obj.object_member
        del obj.object_member
        assert obj.object_member is None
        raises(AttributeError, "obj.object_member_ex")
        obj.object_member_ex = None
        assert obj.object_member_ex is None
        obj.object_member_ex = 42
        assert obj.object_member_ex == 42
        del obj.object_member_ex
        raises(AttributeError, "del obj.object_member_ex")

        obj.set_foo = 32
        assert obj.foo == 32

    def test_typeobject_string_member(self):
        module = self.import_module(name='foo')
        obj = module.new()
        assert obj.string_member == "Hello from PyPy"
        raises(TypeError, "obj.string_member = 42")
        raises(TypeError, "del obj.string_member")
        obj.unset_string_member()
        assert obj.string_member is None
        assert obj.string_member_inplace == "spam"
        raises(TypeError, "obj.string_member_inplace = 42")
        raises(TypeError, "del obj.string_member_inplace")
        assert obj.char_member == "s"
        obj.char_member = "a"
        assert obj.char_member == "a"
        raises(TypeError, "obj.char_member = 'spam'")
        raises(TypeError, "obj.char_member = 42")
        #
        import sys
        bignum = sys.maxsize - 42
        obj.short_member = -12345;     assert obj.short_member == -12345
        obj.long_member = -bignum;     assert obj.long_member == -bignum
        obj.ushort_member = 45678;     assert obj.ushort_member == 45678
        obj.uint_member = 3000000000;  assert obj.uint_member == 3000000000
        obj.ulong_member = 2*bignum;   assert obj.ulong_member == 2*bignum
        obj.byte_member = -99;         assert obj.byte_member == -99
        obj.ubyte_member = 199;        assert obj.ubyte_member == 199
        obj.bool_member = True;        assert obj.bool_member is True
        obj.float_member = 9.25;       assert obj.float_member == 9.25
        obj.double_member = 9.25;      assert obj.double_member == 9.25
        obj.longlong_member = -2**59;  assert obj.longlong_member == -2**59
        obj.ulonglong_member = 2**63;  assert obj.ulonglong_member == 2**63
        obj.ssizet_member = sys.maxsize;assert obj.ssizet_member == sys.maxsize
        #

    def test_staticmethod(self):
        module = self.import_module(name="foo")
        obj = module.fooType.create()
        assert obj.foo == 42
        obj2 = obj.create()
        assert obj2.foo == 42

    def test_classmethod(self):
        module = self.import_module(name="foo")
        obj = module.fooType.classmeth()
        assert obj is module.fooType

    def test_methoddescr(self):
        module = self.import_module(name='foo')
        descr = module.fooType.copy
        assert type(descr).__name__ == 'method_descriptor'
        assert str(descr) in ("<method 'copy' of 'foo.foo' objects>",
            "<method 'copy' of 'foo' objects>")
        assert repr(descr) in ("<method 'copy' of 'foo.foo' objects>",
            "<method 'copy' of 'foo' objects>")
        raises(TypeError, descr, None)

    def test_cython_fake_classmethod(self):
        module = self.import_module(name='foo')
        print(module.fooType.fake_classmeth)
        print(type(module.fooType.fake_classmeth))
        assert module.fooType.fake_classmeth() is module.fooType

    def test_new(self):
        # XXX cpython segfaults but if run singly (with -k test_new) this passes
        module = self.import_module(name='foo')
        obj = module.new()
        # call __new__
        newobj = module.UnicodeSubtype(u"xyz")
        assert newobj == u"xyz"
        assert isinstance(newobj, module.UnicodeSubtype)

        assert isinstance(module.fooType(), module.fooType)
        class bar(module.fooType):
            pass
        assert isinstance(bar(), bar)

        fuu = module.UnicodeSubtype
        class fuu2(fuu):
            def baz(self):
                return self
        assert fuu2(u"abc").baz().escape()
        raises(TypeError, module.fooType.object_member.__get__, 1)

    def test_shortcut(self):
        # test that instances of classes that are defined in C become an
        # instance of W_BaseCPyObject and thus can be converted faster back to
        # their pyobj, because they store a pointer to it directly.
        if self.runappdirect:
            skip("can't run with -A")
        module = self.import_module(name='foo')
        obj = module.fooType()
        assert self._check_uses_shortcut(obj)
        # W_TypeObjects use shortcut
        assert self._check_uses_shortcut(object)
        assert self._check_uses_shortcut(type)
        # None, True, False use shortcut
        assert self._check_uses_shortcut(None)
        assert self._check_uses_shortcut(True)
        assert self._check_uses_shortcut(False)
        assert not self._check_uses_shortcut(1)
        assert not self._check_uses_shortcut(object())

    def test_multiple_inheritance1(self):
        module = self.import_module(name='foo')
        obj = module.UnicodeSubtype(u'xyz')
        obj2 = module.UnicodeSubtype2()
        obj3 = module.UnicodeSubtype3()
        assert obj3.get_val() == 42
        assert len(type(obj3).mro()) == 5

    def test_init(self):
        module = self.import_module(name="foo")
        newobj = module.UnicodeSubtype()
        assert newobj.get_val() == 42

        # this subtype should inherit tp_init
        newobj = module.UnicodeSubtype2()
        assert newobj.get_val() == 42

        # this subclass redefines __init__
        class UnicodeSubclass2(module.UnicodeSubtype):
            def __init__(self):
                self.foobar = 32
                super(UnicodeSubclass2, self).__init__()

        newobj = UnicodeSubclass2()
        assert newobj.get_val() == 42
        assert newobj.foobar == 32

    def test_metatype(self):
        module = self.import_module(name='foo')
        assert module.MetaType.__mro__ == (module.MetaType, type, object)
        x = module.MetaType('name', (), {})
        assert isinstance(x, type)
        assert isinstance(x, module.MetaType)
        x()

    def test_metaclass_compatible(self):
        # metaclasses should not conflict here
        module = self.import_module(name='foo')
        assert module.MetaType.__mro__ == (module.MetaType, type, object)
        assert type(module.fooType).__mro__ == (type, object)
        y = module.MetaType('other', (module.MetaType,), {})
        assert isinstance(y, module.MetaType)
        x = y('something', (type(y),), {})
        del x, y

    def test_metaclass_compatible2(self):
        skip('fails even with -A, fooType has BASETYPE flag')
        # XXX FIX - must raise since fooType (which is a base type)
        # does not have flag Py_TPFLAGS_BASETYPE
        module = self.import_module(name='foo')
        raises(TypeError, module.MetaType, 'other', (module.fooType,), {})

    def test_init_error(self):
        module = self.import_module("foo")
        raises(ValueError, module.InitErrType)

    def test_cmps(self):
        module = self.import_module("comparisons")
        cmpr = module.CmpType()
        assert cmpr == 3
        assert cmpr != 42

    def test_richcompare(self):
        module = self.import_module("comparisons")
        cmpr = module.CmpType()

        # should not crash
        raises(TypeError, "cmpr < 4")
        raises(TypeError, "cmpr <= 4")
        raises(TypeError, "cmpr > 4")
        raises(TypeError, "cmpr >= 4")

        assert cmpr.__le__(4) is NotImplemented

    def test_hash(self):
        module = self.import_module("comparisons")
        cmpr = module.CmpType()
        assert hash(cmpr) == 3
        d = {}
        d[cmpr] = 72
        assert d[cmpr] == 72
        assert d[3] == 72

    def test_hash_inheritance(self):
        foo = self.import_module("foo")
        assert hash(foo.UnicodeSubtype(u'xyz')) == hash(u'xyz')
        assert foo.UnicodeSubtype.__hash__ is str.__hash__
        assert hash(foo.UnicodeSubtype3(u'xyz')) == hash(u'xyz')
        assert foo.UnicodeSubtype3.__hash__ is str.__hash__

    def test_descriptor(self):
        module = self.import_module("foo")
        prop = module.Property()
        class C(object):
            x = prop
        obj = C()
        assert obj.x == (prop, obj, C)
        assert C.x == (prop, None, C)

        obj.x = 2
        assert obj.y == (prop, 2)
        del obj.x
        assert obj.z == prop

    def test_tp_dict(self):
        foo = self.import_module("foo")
        module = self.import_extension('test', [
            ("read_tp_dict", "METH_O",
            '''
                 PyObject *method;
                 if (!args->ob_type->tp_dict)
                 {
                     PyErr_SetNone(PyExc_ValueError);
                     return NULL;
                 }
                 method = PyDict_GetItemString(
                     args->ob_type->tp_dict, "copy");
                 Py_INCREF(method);
                 return method;
             '''),
            ("get_type_dict", "METH_O",
             '''
                PyObject* value = args->ob_type->tp_dict;
                if (value == NULL) value = Py_None;
                Py_INCREF(value);
                return value;
             '''),
            ])
        obj = foo.new()
        assert module.read_tp_dict(obj) == foo.fooType.copy
        d = module.get_type_dict(obj)
        assert type(d) is dict
        d["_some_attribute"] = 1
        assert type(obj)._some_attribute == 1
        del d["_some_attribute"]

        class A(object):
            pass
        obj = A()
        d = module.get_type_dict(obj)
        assert type(d) is dict
        d["_some_attribute"] = 1
        assert type(obj)._some_attribute == 1
        del d["_some_attribute"]

        d = module.get_type_dict(1)
        assert type(d) is dict
        try:
            d["_some_attribute"] = 1
        except TypeError:  # on PyPy, int.__dict__ is really immutable
            pass
        else:
            assert int._some_attribute == 1
            del d["_some_attribute"]

    def test_custom_allocation(self):
        foo = self.import_module("foo")
        obj = foo.newCustom()
        assert type(obj) is foo.Custom
        assert type(foo.Custom) is foo.MetaType

    def test_heaptype(self):
        module = self.import_extension('foo', [
           ("name_by_heaptype", "METH_O",
            '''
                 PyHeapTypeObject *heaptype = (PyHeapTypeObject *)args;
                 Py_INCREF(heaptype->ht_name);
                 return heaptype->ht_name;
             '''),
            ("setattr", "METH_O",
             '''
                int ret;
                PyObject* name = PyBytes_FromString("mymodule");
                PyObject *obj = PyType_Type.tp_alloc(&PyType_Type, 0);
                PyHeapTypeObject *type = (PyHeapTypeObject*)obj;
                /* this is issue #2434: logic from pybind11 */
                type->ht_type.tp_flags |= Py_TPFLAGS_HEAPTYPE;
                type->ht_type.tp_name = ((PyTypeObject*)args)->tp_name;
                PyType_Ready(&type->ht_type);
                ret = PyObject_SetAttrString((PyObject*)&type->ht_type,
                                    "__module__", name);
                Py_DECREF(name);
                if (ret < 0)
                    return NULL;
                return PyLong_FromLong(ret);
             '''),
            ])
        class C(object):
            pass
        assert module.name_by_heaptype(C) == "C"
        assert module.setattr(C) == 0


    def test_type_dict(self):
        foo = self.import_module("foo")
        module = self.import_extension('test', [
           ("hack_tp_dict", "METH_VARARGS",
            '''
                 PyTypeObject *type, *obj;
                 PyObject *a1 = PyLong_FromLong(1);
                 PyObject *a2 = PyLong_FromLong(2);
                 PyObject *value;
                 PyObject * key;
                 if (!PyArg_ParseTuple(args, "OO", &obj, &key))
                     return NULL;
                 type = obj->ob_type;

                 if (PyDict_SetItem(type->tp_dict, key,
                         a1) < 0)
                     return NULL;
                 Py_DECREF(a1);
                 PyType_Modified(type);
<<<<<<< HEAD
                 value = PyObject_GetAttrString((PyObject *)type, "a");
=======
                 value = PyObject_GetAttr((PyObject *)type, key);
>>>>>>> 72195e3e
                 Py_DECREF(value);

                 if (PyDict_SetItem(type->tp_dict, key,
                         a2) < 0)
                     return NULL;
                 Py_DECREF(a2);
                 PyType_Modified(type);
<<<<<<< HEAD
                 value = PyObject_GetAttrString((PyObject *)type, "a");
=======
                 value = PyObject_GetAttr((PyObject *)type, key);
>>>>>>> 72195e3e
                 return value;
             '''
             )
            ])
        obj = foo.new()
        assert module.hack_tp_dict(obj, "a") == 2
        class Sub(foo.fooType):
            pass
        obj = Sub()
        assert module.hack_tp_dict(obj, "b") == 2
        

    def test_tp_descr_get(self):
        module = self.import_extension('foo', [
           ("tp_descr_get", "METH_O",
            '''
                if (args->ob_type->tp_descr_get == NULL) {
                    Py_INCREF(Py_False);
                    return Py_False;
                }
                return args->ob_type->tp_descr_get(args, NULL,
                                                   (PyObject *)&PyLong_Type);
             '''
             )
            ])
        assert module.tp_descr_get(42) is False

        class Y(object):
            def __get__(self, *args):
                return 42
            def unbound_method_example(self):
                pass
        assert module.tp_descr_get(Y()) == 42
        #
        p = property(lambda self: 42)
        result = module.tp_descr_get(p)
        assert result is p
        #
        f = lambda x: x + 1
        ubm = module.tp_descr_get(f)
        assert type(ubm) is type(Y.unbound_method_example)
        assert ubm(42) == 43

    def test_tp_descr_set(self):
        module = self.import_extension('foo', [
           ("tp_descr_set", "METH_O",
            '''
                if (args->ob_type->tp_descr_set == NULL) {
                    Py_INCREF(Py_False);
                    return Py_False;
                }
                if (args->ob_type->tp_descr_set(args, Py_False, Py_True) != 0)
                    return NULL;
                if (args->ob_type->tp_descr_set(args, Py_Ellipsis, NULL) != 0)
                    return NULL;

                Py_INCREF(Py_True);
                return Py_True;
             '''
             )
            ])
        assert module.tp_descr_set(42) is False

        class Y(object):
            def __set__(self, obj, value):
                assert obj is False
                assert value is True
            def __delete__(self, obj):
                assert obj is Ellipsis
        assert module.tp_descr_set(Y()) is True
        #
        def pset(obj, value):
            assert obj is False
            assert value is True
        def pdel(obj):
            assert obj is Ellipsis
        p = property(lambda: "never used", pset, pdel)
        assert module.tp_descr_set(p) is True

    def test_text_signature(self):
        import sys
        module = self.import_module(name='docstrings')
        assert module.SomeType.__text_signature__ == '()'
        assert module.SomeType.__doc__ == 'A type with a signature'
        if '__pypy__' in sys.modules:
            assert module.HeapType.__text_signature__ == '()'
        else:  # XXX: bug in CPython?
            assert module.HeapType.__text_signature__ is None
        assert module.HeapType.__doc__ == 'A type with a signature'


class TestTypes(BaseApiTest):
    def test_type_attributes(self, space, api):
        w_class = space.appexec([], """():
            class A(object):
                pass
            return A
            """)
        ref = make_ref(space, w_class)

        py_type = rffi.cast(PyTypeObjectPtr, ref)
        assert py_type.c_tp_alloc
        assert from_ref(space, py_type.c_tp_mro).wrappeditems is w_class.mro_w

        decref(space, ref)

    def test_type_dict(self, space, api):
        w_class = space.appexec([], """():
            class A(object):
                pass
            return A
            """)
        ref = make_ref(space, w_class)

        py_type = rffi.cast(PyTypeObjectPtr, ref)
        w_dict = from_ref(space, py_type.c_tp_dict)
<<<<<<< HEAD
        w_name = space.newunicode(u'a')
=======
        w_name = space.newtext('a')
>>>>>>> 72195e3e
        space.setitem(w_dict, w_name, space.wrap(1))
        assert space.int_w(space.getattr(w_class, w_name)) == 1
        space.delitem(w_dict, w_name)

    def test_multiple_inheritance2(self, space, api):
        w_class = space.appexec([], """():
            class A(object):
                pass
            class B(object):
                pass
            class C(A, B):
                pass
            return C
            """)
        ref = make_ref(space, w_class)
        decref(space, ref)

    def test_lookup(self, space, api):
        w_type = space.w_bytes
        w_obj = api._PyType_Lookup(w_type, space.wrap("upper"))
        assert space.is_w(w_obj, space.w_bytes.getdictvalue(space, "upper"))

        w_obj = api._PyType_Lookup(w_type, space.wrap("__invalid"))
        assert w_obj is None
        assert api.PyErr_Occurred() is None

    def test_typeslots(self, space):
        assert cts.macros['Py_tp_doc'] == 56
<<<<<<< HEAD
=======

    def test_subclass_not_PyCTypeObject(self, space, api):
        pyobj = make_ref(space, api.PyLong_Type)
        py_type = rffi.cast(PyTypeObjectPtr, pyobj)
        w_pyclass = W_PyCTypeObject(space, py_type)
        w_class = space.appexec([w_pyclass], """(base):
            class Sub(base):
                def addattrib(self, value):
                    self.attrib = value
            return Sub
            """)
        assert w_pyclass in w_class.mro_w
        assert isinstance(w_pyclass, W_PyCTypeObject)
        assert not isinstance(w_class, W_PyCTypeObject)
        assert w_pyclass.is_cpytype()
        # XXX document the current status, not clear if this is desirable
        assert w_class.is_cpytype()

>>>>>>> 72195e3e

class AppTestSlots(AppTestCpythonExtensionBase):
    def setup_class(cls):
        AppTestCpythonExtensionBase.setup_class.im_func(cls)
        def _check_type_object(w_X):
            assert w_X.is_cpytype()
            assert not w_X.is_heaptype()
        cls.w__check_type_object = cls.space.wrap(
            gateway.interp2app(_check_type_object))

    def test_some_slots(self):
        module = self.import_extension('foo', [
            ("test_type", "METH_O",
             '''
                 /* "args->ob_type" is a strange way to get at 'type',
                    which should have a different tp_getattro/tp_setattro
                    than its tp_base, which is 'object'.
                  */

                 if (!args->ob_type->tp_setattro)
                 {
                     PyErr_SetString(PyExc_ValueError, "missing tp_setattro");
                     return NULL;
                 }
                 if (args->ob_type->tp_setattro ==
                     args->ob_type->tp_base->tp_setattro)
                 {
                     /* Note that unlike CPython, in PyPy 'type.tp_setattro'
                        is the same function as 'object.tp_setattro'.  This
                        test used to check that it was not, but that was an
                        artifact of the bootstrap logic only---in the final
                        C sources I checked and they are indeed the same.
                        So we ignore this problem here. */
                 }
                 if (!args->ob_type->tp_getattro)
                 {
                     PyErr_SetString(PyExc_ValueError, "missing tp_getattro");
                     return NULL;
                 }
                 if (args->ob_type->tp_getattro ==
                     args->ob_type->tp_base->tp_getattro)
                 {
                     PyErr_SetString(PyExc_ValueError, "recursive tp_getattro");
                     return NULL;
                 }
                 Py_RETURN_TRUE;
             '''
             )
            ])
        assert module.test_type(type(None))

    def test_tp_getattro(self):
        module = self.import_extension('foo', [
            ("test_tp_getattro", "METH_VARARGS",
             '''
<<<<<<< HEAD
                 PyObject *obj = PyTuple_GET_ITEM(args, 0);
                 PyObject *value = PyTuple_GET_ITEM(args, 1);
=======
                 #if PY_MAJOR_VERSION > 2
                 #define PyString_FromString PyUnicode_FromString
                 #define PyIntObject PyLongObject
                 #define PyInt_AsLong PyLong_AsLong
                 #endif
                 PyObject *name, *obj = PyTuple_GET_ITEM(args, 0);
                 PyObject *attr, *value = PyTuple_GET_ITEM(args, 1);
>>>>>>> 72195e3e
                 if (!obj->ob_type->tp_getattro)
                 {
                     PyErr_SetString(PyExc_ValueError, "missing tp_getattro");
                     return NULL;
                 }
<<<<<<< HEAD
                 PyObject *name = PyUnicode_FromString("attr1");
                 PyObject *attr = obj->ob_type->tp_getattro(obj, name);
                 if (PyLong_AsLong(attr) != PyLong_AsLong(value))
=======
                 name = PyString_FromString("attr1");
                 attr = obj->ob_type->tp_getattro(obj, name);
                 if (PyInt_AsLong(attr) != PyInt_AsLong(value))
>>>>>>> 72195e3e
                 {
                     PyErr_SetString(PyExc_ValueError,
                                     "tp_getattro returned wrong value");
                     return NULL;
                 }
                 Py_DECREF(name);
                 Py_DECREF(attr);
<<<<<<< HEAD
                 name = PyUnicode_FromString("attr2");
=======
                 name = PyString_FromString("attr2");
>>>>>>> 72195e3e
                 attr = obj->ob_type->tp_getattro(obj, name);
                 if (attr == NULL && PyErr_ExceptionMatches(PyExc_AttributeError))
                 {
                     PyErr_Clear();
                 } else {
                     PyErr_SetString(PyExc_ValueError,
                                     "tp_getattro should have raised");
                     return NULL;
                 }
                 Py_DECREF(name);
                 Py_RETURN_TRUE;
             '''
             )
            ])
        class C:
            def __init__(self):
                self.attr1 = 123
        assert module.test_tp_getattro(C(), 123)

    def test_issue_2760_getattr(self):
        module = self.import_extension('foo', [
            ("get_foo", "METH_O",
             '''
             #if PY_MAJOR_VERSION > 2
             #define PyString_FromString PyUnicode_FromString
             #endif
             char* name = "foo";
             PyTypeObject *tp = Py_TYPE(args);
             PyObject *res;
             if (tp->tp_getattr != NULL) {
                res = (*tp->tp_getattr)(args, name);
             }
             else if (tp->tp_getattro != NULL) {
                 PyObject *w = PyUnicode_FromString(name);
                 res = (*tp->tp_getattro)(args, w);
                 Py_DECREF(w);
             }
             else {
                 res = Py_None;
             }
             return res;
             ''')])
        class Passthrough(object):
            def __getattr__(self, name):
                return name

        obj = Passthrough()
        assert module.get_foo(obj) == 'foo'

    def test_nb_int(self):
        module = self.import_extension('foo', [
            ("nb_int", "METH_VARARGS",
             '''
                 PyTypeObject *type = (PyTypeObject *)PyTuple_GET_ITEM(args, 0);
                 PyObject *obj = PyTuple_GET_ITEM(args, 1);
                 if (!type->tp_as_number ||
                     !type->tp_as_number->nb_int)
                 {
                     PyErr_SetNone(PyExc_ValueError);
                     return NULL;
                 }
                 return type->tp_as_number->nb_int(obj);
             '''
             )
            ])
        assert module.nb_int(int, 10) == 10
        assert module.nb_int(float, -12.3) == -12
        raises(ValueError, module.nb_int, str, "123")
        class F(float):
            def __int__(self):
                return 666
        # as long as issue 2248 is not fixed, 'expected' is 666 on pypy,
        # but it should be -12.  This test is not concerned about that,
        # but only about getting the same answer with module.nb_int().
        expected = float.__int__(F(-12.3))
        assert module.nb_int(float, F(-12.3)) == expected

    def test_nb_float(self):
        module = self.import_extension('foo', [
            ("nb_float", "METH_VARARGS",
             '''
                 PyTypeObject *type = (PyTypeObject *)PyTuple_GET_ITEM(args, 0);
                 PyObject *obj = PyTuple_GET_ITEM(args, 1);
                 if (!type->tp_as_number ||
                     !type->tp_as_number->nb_float)
                 {
                     PyErr_SetNone(PyExc_ValueError);
                     return NULL;
                 }
                 return type->tp_as_number->nb_float(obj);
             '''
             )
            ])
        assert module.nb_float(int, 10) == 10.0
        assert module.nb_float(float, -12.3) == -12.3
        raises(ValueError, module.nb_float, str, "123")
        #
        # check that calling PyInt_Type->tp_as_number->nb_float(x)
        # does not invoke a user-defined __float__()
        class I(int):
            def __float__(self):
                return -55.55
        class F(float):
            def __float__(self):
                return -66.66
        assert float(I(10)) == -55.55
        assert float(F(10.5)) == -66.66
        assert module.nb_float(int, I(10)) == 10.0
        assert module.nb_float(float, F(10.5)) == 10.5
        # XXX but the subtype's tp_as_number->nb_float(x) should really invoke
        # the user-defined __float__(); it doesn't so far
        #assert module.nb_float(I, I(10)) == -55.55
        #assert module.nb_float(F, F(10.5)) == -66.66

    def test_tp_call(self):
        module = self.import_extension('foo', [
            ("tp_call", "METH_VARARGS",
             '''
<<<<<<< HEAD
                PyTypeObject *type = (PyTypeObject *)PyTuple_GET_ITEM(args, 0);
                PyObject *obj = PyTuple_GET_ITEM(args, 1);
                PyObject *c_args = PyTuple_GET_ITEM(args, 2);
                if (!type->tp_call)
                {
                    PyErr_SetNone(PyExc_ValueError);
                    return NULL;
                }
                return type->tp_call(obj, c_args, NULL);
             ''')])

=======
                 PyTypeObject *type = (PyTypeObject *)PyTuple_GET_ITEM(args, 0);
                 PyObject *obj = PyTuple_GET_ITEM(args, 1);
                 PyObject *c_args = PyTuple_GET_ITEM(args, 2);
                 if (!type->tp_call)
                 {
                     PyErr_SetNone(PyExc_ValueError);
                     return NULL;
                 }
                 return type->tp_call(obj, c_args, NULL);
             '''
             )
            ])
        class C:
            def __call__(self, *args):
                return args
        ret = module.tp_call(C, C(), ('x', 2))
        assert ret == ('x', 2)
>>>>>>> 72195e3e
        class D(type):
            def __call__(self, *args):
                return "foo! %r" % (args,)
        typ1 = D('d', (), {})
        #assert module.tp_call(D, typ1, ()) == "foo! ()" XXX not working so far
        assert isinstance(module.tp_call(type, typ1, ()), typ1)

    def test_tp_init(self):
        module = self.import_extension('foo', [
            ("tp_init", "METH_VARARGS",
             '''
                 PyTypeObject *type = (PyTypeObject *)PyTuple_GET_ITEM(args, 0);
                 PyObject *obj = PyTuple_GET_ITEM(args, 1);
                 PyObject *c_args = PyTuple_GET_ITEM(args, 2);
                 if (!type->tp_init)
                 {
                     PyErr_SetNone(PyExc_ValueError);
                     return NULL;
                 }
                 if (type->tp_init(obj, c_args, NULL) < 0)
                     return NULL;
                 Py_INCREF(Py_None);
                 return Py_None;
             '''
             )
            ])
        x = [42]
        assert module.tp_init(list, x, ("hi",)) is None
        assert x == ["h", "i"]
        class LL(list):
            def __init__(self, *ignored):
                raise Exception
        x = LL.__new__(LL)
        assert module.tp_init(list, x, ("hi",)) is None
        assert x == ["h", "i"]

    def test_mp_subscript(self):
        module = self.import_extension('foo', [
           ("new_obj", "METH_NOARGS",
            '''
                PyObject *obj;
                obj = PyObject_New(PyObject, &Foo_Type);
                return obj;
            '''
            )], prologue='''
            static PyObject*
            mp_subscript(PyObject *self, PyObject *key)
            {
                return Py_BuildValue("i", 42);
            }
            PyMappingMethods tp_as_mapping;
            static PyTypeObject Foo_Type = {
                PyVarObject_HEAD_INIT(NULL, 0)
                "foo.foo",
            };
            ''', more_init = '''
                Foo_Type.tp_flags = Py_TPFLAGS_DEFAULT;
                Foo_Type.tp_as_mapping = &tp_as_mapping;
                tp_as_mapping.mp_subscript = (binaryfunc)mp_subscript;
                if (PyType_Ready(&Foo_Type) < 0) INITERROR;
            ''')
        obj = module.new_obj()
        assert obj[100] == 42
        raises(TypeError, "obj.__getitem__(100, 101)")
        raises(TypeError, "obj.__getitem__(100, a=42)")

    def test_mp_ass_subscript(self):
        module = self.import_extension('foo', [
           ("new_obj", "METH_NOARGS",
            '''
                PyObject *obj;
                obj = PyObject_New(PyObject, &Foo_Type);
                return obj;
            '''
            )], prologue='''
            static int
            #if PY_MAJOR_VERSION > 2
            #define PyString_FromString PyBytes_FromString
            #define PyInt_Check PyLong_Check
            #endif
            mp_ass_subscript(PyObject *self, PyObject *key, PyObject *value)
            {
                if (PyLong_Check(key)) {
                    PyErr_SetNone(PyExc_ZeroDivisionError);
                    return -1;
                }
                return 0;
            }
            PyMappingMethods tp_as_mapping;
            static PyTypeObject Foo_Type = {
                PyVarObject_HEAD_INIT(NULL, 0)
                "foo.foo",
            };
            ''', more_init = '''
                Foo_Type.tp_flags = Py_TPFLAGS_DEFAULT;
                Foo_Type.tp_as_mapping = &tp_as_mapping;
                tp_as_mapping.mp_ass_subscript = mp_ass_subscript;
                if (PyType_Ready(&Foo_Type) < 0) INITERROR;
            ''')
        obj = module.new_obj()
        raises(ZeroDivisionError, obj.__setitem__, 5, None)
        res = obj.__setitem__('foo', None)
        assert res is None

    def test_sq_contains(self):
        module = self.import_extension('foo', [
           ("new_obj", "METH_NOARGS",
            '''
                PyObject *obj;
                obj = PyObject_New(PyObject, &Foo_Type);
                return obj;
            '''
            )], prologue='''
            static int
            sq_contains(PyObject *self, PyObject *value)
            {
                return 42;
            }
            PySequenceMethods tp_as_sequence;
            static PyTypeObject Foo_Type = {
                PyVarObject_HEAD_INIT(NULL, 0)
                "foo.foo",
            };
            ''', more_init='''
                Foo_Type.tp_flags = Py_TPFLAGS_DEFAULT;
                Foo_Type.tp_as_sequence = &tp_as_sequence;
                tp_as_sequence.sq_contains = sq_contains;
                if (PyType_Ready(&Foo_Type) < 0) INITERROR;
            ''')
        obj = module.new_obj()
        res = "foo" in obj
        assert res is True

            #if PY_MAJOR_VERSION > 2
            #define PyInt_Check PyLong_Check
            #define PyInt_AsLong PyLong_AsLong
            #endif
    def test_sq_ass_item(self):
        module = self.import_extension('foo', [
           ("new_obj", "METH_NOARGS",
            '''
                PyObject *obj;
                obj = PyObject_New(PyObject, &Foo_Type);
                return obj;
            '''
            )], prologue='''
            #if PY_MAJOR_VERSION > 2
            #define PyInt_Check PyLong_Check
            #define PyInt_AsLong PyLong_AsLong
            #endif
            static int
            sq_ass_item(PyObject *self, Py_ssize_t i, PyObject *o)
            {
                int expected;
                if (o == NULL)              // delitem
                    expected = (i == 12);
                else                        // setitem
                    expected = (i == 10 && PyInt_Check(o) && PyInt_AsLong(o) == 42);
                if (!expected) {
                    PyErr_SetString(PyExc_ValueError, "test failed");
                    return -1;
                }
                return 0;
            }
            PySequenceMethods tp_as_sequence;
            static PyTypeObject Foo_Type = {
                PyVarObject_HEAD_INIT(NULL, 0)
                "foo.foo",
            };
            ''', more_init='''
                Foo_Type.tp_flags = Py_TPFLAGS_DEFAULT;
                Foo_Type.tp_as_sequence = &tp_as_sequence;
                tp_as_sequence.sq_ass_item = sq_ass_item;
                if (PyType_Ready(&Foo_Type) < 0) INITERROR;
            ''')
        obj = module.new_obj()
        obj[10] = 42
        raises(ValueError, "obj[10] = 43")
        raises(ValueError, "obj[11] = 42")
        del obj[12]
        raises(ValueError, "del obj[13]")

    def test_tp_iter(self):
        module = self.import_extension('foo', [
           ("tp_iter", "METH_VARARGS",
            '''
                 PyTypeObject *type = (PyTypeObject *)PyTuple_GET_ITEM(args, 0);
                 PyObject *obj = PyTuple_GET_ITEM(args, 1);
                 if (!type->tp_iter)
                 {
                     PyErr_SetNone(PyExc_ValueError);
                     return NULL;
                 }
                 return type->tp_iter(obj);'''),
           ("tp_iternext", "METH_VARARGS",
            '''
                 #if PY_MAJOR_VERSION > 2
                 #define PyString_FromString PyBytes_FromString
                 #endif
                 PyTypeObject *type = (PyTypeObject *)PyTuple_GET_ITEM(args, 0);
                 PyObject *obj = PyTuple_GET_ITEM(args, 1);
                 PyObject *result;
                 if (!type->tp_iternext)
                 {
                     PyErr_SetNone(PyExc_ValueError);
                     return NULL;
                 }
                 result = type->tp_iternext(obj);
                 /* In py3, returning NULL from tp_iternext means the iterator
                  * is exhausted */
                 if (!result && !PyErr_Occurred())
                     result = PyBytes_FromString("stop!");
                 return result;''')])
        l = [1]
        it = module.tp_iter(list, l)
        assert type(it) is type(iter([]))
        assert module.tp_iternext(type(it), it) == 1
<<<<<<< HEAD
        assert module.tp_iternext(type(it), it) == b'stop!'
=======
        assert module.tp_iternext(type(it), it) == b"stop!"
>>>>>>> 72195e3e
        #
        class LL(list):
            def __iter__(self):
                return iter(())
        ll = LL([1])
        it = module.tp_iter(list, ll)
        assert type(it) is type(iter([]))
        x = list(it)
        assert x == [1]

    def test_intlike(self):
        module = self.import_extension('foo', [
            ("newInt", "METH_VARARGS",
             """
                IntLikeObject *intObj;
                long intval;

                if (!PyArg_ParseTuple(args, "i", &intval))
                    return NULL;

                intObj = PyObject_New(IntLikeObject, &IntLike_Type);
                if (!intObj) {
                    return NULL;
                }

                intObj->value = intval;
                return (PyObject *)intObj;
             """),
            ("check", "METH_VARARGS", """
                IntLikeObject *intObj;
                int intval, isint;

                if (!PyArg_ParseTuple(args, "i", &intval))
                    return NULL;
                intObj = PyObject_New(IntLikeObject, &IntLike_Type);
                if (!intObj) {
                    return NULL;
                }
                intObj->value = intval;
                isint = PyNumber_Check((PyObject*)intObj);
                Py_DECREF((PyObject*)intObj);
                return PyLong_FromLong(isint);
            """),
            ], prologue= """
            typedef struct
            {
                PyObject_HEAD
                int value;
            } IntLikeObject;

            static int
            intlike_nb_bool(PyObject *o)
            {
                IntLikeObject *v = (IntLikeObject*)o;
                if (v->value == -42) {
                    PyErr_SetNone(PyExc_ValueError);
                    return -1;
                }
                /* Returning -1 should be for exceptions only! */
                return v->value;
            }

            static PyObject*
            intlike_nb_int(PyObject* o)
            {
                IntLikeObject *v = (IntLikeObject*)o;
                return PyLong_FromLong(v->value);
            }

            PyTypeObject IntLike_Type = {
                PyVarObject_HEAD_INIT(NULL, 0)
                /*tp_name*/             "IntLike",
                /*tp_basicsize*/        sizeof(IntLikeObject),
            };
            static PyNumberMethods intlike_as_number;
            """, more_init="""
            IntLike_Type.tp_flags |= Py_TPFLAGS_DEFAULT;
            IntLike_Type.tp_as_number = &intlike_as_number;
            intlike_as_number.nb_bool = intlike_nb_bool;
            intlike_as_number.nb_int = intlike_nb_int;
            PyType_Ready(&IntLike_Type);
            """)
        assert not bool(module.newInt(0))
        assert bool(module.newInt(1))
        raises(SystemError, bool, module.newInt(-1))
        raises(ValueError, bool, module.newInt(-42))
        val = module.check(10);
        assert val == 1

    def test_mathfunc(self):
        module = self.import_extension('foo', [
            ("newInt", "METH_VARARGS",
             """
                IntLikeObject *intObj;
                long intval;

                if (!PyArg_ParseTuple(args, "l", &intval))
                    return NULL;

                intObj = PyObject_New(IntLikeObject, &IntLike_Type);
                if (!intObj) {
                    return NULL;
                }

                intObj->ival = intval;
                return (PyObject *)intObj;
             """),
             ("newIntNoOp", "METH_VARARGS",
             """
                IntLikeObjectNoOp *intObjNoOp;
                long intval;

                if (!PyArg_ParseTuple(args, "l", &intval))
                    return NULL;

                intObjNoOp = PyObject_New(IntLikeObjectNoOp, &IntLike_Type_NoOp);
                if (!intObjNoOp) {
                    return NULL;
                }

                intObjNoOp->ival = intval;
                return (PyObject *)intObjNoOp;
             """)], prologue="""
            #include <math.h>
            typedef struct
            {
                PyObject_HEAD
                long ival;
            } IntLikeObject;
            #if PY_MAJOR_VERSION > 2
            #define PyInt_Check PyLong_Check
            #define PyInt_AsLong PyLong_AsLong
            #define PyInt_FromLong PyLong_FromLong
            #endif
            static PyObject *
            intlike_nb_add(PyObject *self, PyObject *other)
            {
                long val2, val1 = ((IntLikeObject *)(self))->ival;
                if (PyLong_Check(other)) {
                  long val2 = PyLong_AsLong(other);
                  return PyLong_FromLong(val1+val2);
                }

                val2 = ((IntLikeObject *)(other))->ival;
                return PyLong_FromLong(val1+val2);
            }

            static PyObject *
            intlike_nb_pow(PyObject *self, PyObject *other, PyObject * z)
            {
                long val2, val1 = ((IntLikeObject *)(self))->ival;
                if (PyLong_Check(other)) {
                  long val2 = PyLong_AsLong(other);
                  return PyLong_FromLong(val1+val2);
                }

                val2 = ((IntLikeObject *)(other))->ival;
                return PyLong_FromLong((int)pow(val1,val2));
             }

            PyTypeObject IntLike_Type = {
                PyVarObject_HEAD_INIT(NULL, 0)
                /*tp_name*/             "IntLike",
                /*tp_basicsize*/        sizeof(IntLikeObject),
            };
            static PyNumberMethods intlike_as_number;

            typedef struct
            {
                PyObject_HEAD
                long ival;
            } IntLikeObjectNoOp;

            PyTypeObject IntLike_Type_NoOp = {
                PyVarObject_HEAD_INIT(NULL, 0)
                /*tp_name*/             "IntLikeNoOp",
                /*tp_basicsize*/        sizeof(IntLikeObjectNoOp),
            };
            """, more_init="""
                IntLike_Type.tp_as_number = &intlike_as_number;
                IntLike_Type.tp_flags |= Py_TPFLAGS_DEFAULT;
                intlike_as_number.nb_add = intlike_nb_add;
                intlike_as_number.nb_power = intlike_nb_pow;
                if (PyType_Ready(&IntLike_Type) < 0) INITERROR;
                IntLike_Type_NoOp.tp_flags |= Py_TPFLAGS_DEFAULT;
                if (PyType_Ready(&IntLike_Type_NoOp) < 0) INITERROR;
            """)
        a = module.newInt(1)
        b = module.newInt(2)
        c = 3
        d = module.newIntNoOp(4)
        assert (a + b) == 3
        assert (b + c) == 5
        assert (d + a) == 5
        assert pow(d,b) == 16

    def test_tp_new_in_subclass(self):
        import datetime
        module = self.import_module(name='foo3')
        module.footype("X", (object,), {})
        a = module.datetimetype(1, 1, 1)
        assert isinstance(a, module.datetimetype)

    def test_app_subclass_of_c_type(self):
        import sys
        module = self.import_module(name='foo')
        size = module.size_of_instances(module.fooType)
        class f1(object):
            pass
        class f2(module.fooType):
            pass
        class bar(f1, f2):
            pass
        class foo(f2, f1):
            pass

        x = foo()
        assert bar.__base__ is f2
        # On cpython, the size changes.
        if '__pypy__' in sys.builtin_module_names:
            assert module.size_of_instances(bar) == size
        else:
            assert module.size_of_instances(bar) >= size
        assert module.size_of_instances(foo) == module.size_of_instances(bar)

    def test_app_cant_subclass_two_types(self):
        import sys
        if sys.version_info < (2, 7, 9):
            skip("crashes on CPython (2.7.5 crashes, 2.7.9 is ok)")
        module = self.import_module(name='foo')
        try:
            class bar(module.fooType, module.UnicodeSubtype):
                pass
        except TypeError as e:
            import sys
            if '__pypy__' in sys.builtin_module_names:
                assert str(e) == 'instance layout conflicts in multiple inheritance'

            else:
                assert 'instance lay-out conflict' in str(e)
        else:
            raise AssertionError("did not get TypeError!")

    def test_call_tp_dealloc(self):
        module = self.import_extension('foo', [
            ("fetchFooType", "METH_NOARGS",
             """
                PyObject *o;
                o = PyObject_New(PyObject, &Foo_Type);
                init_foo(o);
                Py_DECREF(o);   /* calls dealloc_foo immediately */

                Py_INCREF(&Foo_Type);
                return (PyObject *)&Foo_Type;
             """),
            ("newInstance", "METH_O",
             """
                PyTypeObject *tp = (PyTypeObject *)args;
                PyObject *e = PyTuple_New(0);
                PyObject *o = tp->tp_new(tp, e, NULL);
                Py_DECREF(e);
                return o;
             """),
            ("getCounter", "METH_NOARGS",
             """
                return PyLong_FromLong(foo_counter);
             """)], prologue="""
            typedef struct {
                PyObject_HEAD
                int someval[99];
            } FooObject;
            static int foo_counter = 1000;
            static void dealloc_foo(PyObject *foo) {
                int i;
                foo_counter += 10;
                for (i = 0; i < 99; i++)
                    if (((FooObject *)foo)->someval[i] != 1000 + i)
                        foo_counter += 100000;   /* error! */
                Py_TYPE(foo)->tp_free(foo);
            }
            static void init_foo(PyObject *o)
            {
                int i;
                if (o->ob_type->tp_basicsize < sizeof(FooObject))
                    abort();
                for (i = 0; i < 99; i++)
                    ((FooObject *)o)->someval[i] = 1000 + i;
            }
            static PyObject *new_foo(PyTypeObject *t, PyObject *a, PyObject *k)
            {
                PyObject *o;
                foo_counter += 1000;
                o = t->tp_alloc(t, 0);
                init_foo(o);
                return o;
            }
            static PyTypeObject Foo_Type = {
                PyVarObject_HEAD_INIT(NULL, 0)
                "foo.foo",
            };
            """, more_init="""
                Foo_Type.tp_basicsize = sizeof(FooObject);
                Foo_Type.tp_dealloc = &dealloc_foo;
                Foo_Type.tp_flags = Py_TPFLAGS_DEFAULT | Py_TPFLAGS_BASETYPE;
                Foo_Type.tp_new = &new_foo;
                Foo_Type.tp_free = &PyObject_Del;
                if (PyType_Ready(&Foo_Type) < 0) INITERROR;
            """)
        Foo = module.fetchFooType()
        assert module.getCounter() == 1010
        Foo(); Foo()
        for i in range(10):
            if module.getCounter() >= 3030:
                break
            # NB. use self.debug_collect() instead of gc.collect(),
            # otherwise rawrefcount's dealloc callback doesn't trigger
            self.debug_collect()
        assert module.getCounter() == 3030
        #
        class Bar(Foo):
            pass
        assert Foo.__new__ is Bar.__new__
        Bar(); Bar()
        for i in range(10):
            if module.getCounter() >= 5050:
                break
            self.debug_collect()
        assert module.getCounter() == 5050
        #
        module.newInstance(Foo)
        for i in range(10):
            if module.getCounter() >= 6060:
                break
            self.debug_collect()
        assert module.getCounter() == 6060
        #
        module.newInstance(Bar)
        for i in range(10):
            if module.getCounter() >= 7070:
                break
            self.debug_collect()
        assert module.getCounter() == 7070

    def test_tp_call_reverse(self):
        module = self.import_extension('foo', [
           ("new_obj", "METH_NOARGS",
            '''
                PyObject *obj;
                obj = PyObject_New(PyObject, &Foo_Type);
                return obj;
            '''
            )], prologue='''
            static PyObject *
            my_tp_call(PyObject *self, PyObject *args, PyObject *kwds)
            {
                return PyLong_FromLong(42);
            }
            static PyTypeObject Foo_Type = {
                PyVarObject_HEAD_INIT(NULL, 0)
                "foo.foo",
            };
            ''', more_init='''
                Foo_Type.tp_flags = Py_TPFLAGS_DEFAULT;
                Foo_Type.tp_call = &my_tp_call;
                if (PyType_Ready(&Foo_Type) < 0) INITERROR;
            ''')
        x = module.new_obj()
        assert x() == 42
        assert x(4, bar=5) == 42

    def test_custom_metaclass(self):
        module = self.import_extension('foo', [
           ("getMetaClass", "METH_NOARGS",
            '''
                Py_INCREF(&FooType_Type);
                return (PyObject *)&FooType_Type;
            '''
            )], prologue='''
            static PyTypeObject FooType_Type = {
                PyVarObject_HEAD_INIT(NULL, 0)
                "foo.Type",
            };
            ''', more_init='''
                FooType_Type.tp_flags = Py_TPFLAGS_DEFAULT;
                FooType_Type.tp_base = &PyType_Type;
                if (PyType_Ready(&FooType_Type) < 0) INITERROR;
            ''')
        FooType = module.getMetaClass()
        if not self.runappdirect:
            self._check_type_object(FooType)

        # 2 vs 3 shenanigans to declare
        # class X(object, metaclass=FooType): pass
        X = FooType('X', (object,), {})

        X()

    def test_multiple_inheritance3(self):
        module = self.import_extension('foo', [
           ("new_obj", "METH_NOARGS",
            '''
                PyObject *obj;
                PyTypeObject *Base1, *Base2, *Base12;
                Base1 =  (PyTypeObject*)PyType_Type.tp_alloc(&PyType_Type, 0);
                Base2 =  (PyTypeObject*)PyType_Type.tp_alloc(&PyType_Type, 0);
                Base12 =  (PyTypeObject*)PyType_Type.tp_alloc(&PyType_Type, 0);
                Base1->tp_name = "Base1";
                Base2->tp_name = "Base2";
                Base12->tp_name = "Base12";
                Base1->tp_basicsize = sizeof(PyHeapTypeObject);
                Base2->tp_basicsize = sizeof(PyHeapTypeObject);
                Base12->tp_basicsize = sizeof(PyHeapTypeObject);
                #ifndef PYPY_VERSION /* PyHeapTypeObject has no ht_qualname nor ht_name on PyPy */
                #if PY_MAJOR_VERSION >= 3 && PY_MINOR_VERSION >= 3
                {
                  PyObject * dummyname = PyBytes_FromString("dummy name");
                  ((PyHeapTypeObject*)Base1)->ht_qualname = dummyname;
                  ((PyHeapTypeObject*)Base2)->ht_qualname = dummyname;
                  ((PyHeapTypeObject*)Base12)->ht_qualname = dummyname;
                }
                #elif PY_MAJOR_VERSION == 2
                {
                  PyObject * dummyname = PyBytes_FromString("dummy name");
                  ((PyHeapTypeObject*)Base1)->ht_name = dummyname;
                  ((PyHeapTypeObject*)Base2)->ht_name = dummyname;
                  ((PyHeapTypeObject*)Base12)->ht_name = dummyname;
                }
                #endif
                #endif
                Base1->tp_flags = Py_TPFLAGS_DEFAULT | Py_TPFLAGS_BASETYPE | Py_TPFLAGS_HEAPTYPE;
                Base2->tp_flags = Py_TPFLAGS_DEFAULT | Py_TPFLAGS_BASETYPE | Py_TPFLAGS_HEAPTYPE;
                Base12->tp_flags = Py_TPFLAGS_DEFAULT | Py_TPFLAGS_HEAPTYPE;
                Base12->tp_base = Base1;
                Base12->tp_bases = PyTuple_Pack(2, Base1, Base2);
                Base12->tp_doc = "The Base12 type or object";
                if (PyType_Ready(Base1) < 0) return NULL;
                if (PyType_Ready(Base2) < 0) return NULL;
                if (PyType_Ready(Base12) < 0) return NULL;
                obj = PyObject_New(PyObject, Base12);
                return obj;
            '''
            )])
        obj = module.new_obj()
        assert 'Base12' in str(obj)
        assert type(obj).__doc__ == "The Base12 type or object"
        assert obj.__doc__ == "The Base12 type or object"

    def test_multiple_inheritance_fetch_tp_bases(self):
        module = self.import_extension('foo', [
           ("foo", "METH_O",
            '''
                PyTypeObject *tp;
                tp = (PyTypeObject*)args;
                Py_INCREF(tp->tp_bases);
                return tp->tp_bases;
            '''
            )])
        class A(object):
            pass
        class B(object):
            pass
        class C(A, B):
            pass
        bases = module.foo(C)
        assert bases == (A, B)

    def test_getattr_getattro(self):
        module = self.import_module(name='foo')
        assert module.gettype2.dcba == b'getattro:dcba'
        assert (type(module.gettype2).__getattribute__(module.gettype2, 'dcBA')
            == b'getattro:dcBA')
        assert module.gettype1.abcd == b'getattr:abcd'
        # GetType1 objects have a __getattribute__ method, but this
        # doesn't call tp_getattr at all, also on CPython
        raises(AttributeError, type(module.gettype1).__getattribute__,
                               module.gettype1, 'dcBA')

    def test_multiple_inheritance_tp_basicsize(self):
        module = self.import_module(name='issue2482')

        class PyBase(object):
            pass

        basesize = module.get_basicsize(PyBase)

        CBase = module.issue2482_object
        class A(CBase, PyBase):
            def __init__(self, i):
                CBase.__init__(self)
                PyBase.__init__(self)

        class B(PyBase, CBase):
            def __init__(self, i):
                PyBase.__init__(self)
                CBase.__init__(self)

        Asize = module.get_basicsize(A)
        Bsize = module.get_basicsize(B)
        assert Asize == Bsize
        assert Asize > basesize

    def test_multiple_inheritance_bug1(self):
        module = self.import_extension('foo', [
           ("get_type", "METH_NOARGS",
            '''
                Py_INCREF(&Foo_Type);
                return (PyObject *)&Foo_Type;
            '''
            ), ("forty_two", "METH_O",
            '''
                return PyLong_FromLong(42);
            '''
            )], prologue='''
            #if PY_MAJOR_VERSION > 2
            #define PyInt_FromLong PyLong_FromLong
            #endif
            static PyTypeObject Foo_Type = {
                PyVarObject_HEAD_INIT(NULL, 0)
                "foo.foo",
            };
            static PyObject *dummy_new(PyTypeObject *t, PyObject *a,
                                       PyObject *k)
            {
                abort();   /* never actually called in CPython */
            }
            ''', more_init = '''
                Foo_Type.tp_base = (PyTypeObject *)PyExc_Exception;
                Foo_Type.tp_flags = Py_TPFLAGS_DEFAULT | Py_TPFLAGS_BASETYPE;
                Foo_Type.tp_new = dummy_new;
                if (PyType_Ready(&Foo_Type) < 0) INITERROR;
            ''')
        Foo = module.get_type()
        class A(Foo, SyntaxError):
            pass
        assert A.__base__ is SyntaxError
        A(42)    # assert is not aborting

        class Bar(Exception):
            __new__ = module.forty_two

        class B(Bar, SyntaxError):
            pass

        assert B() == 42

        # aaaaa even more hackiness
        class C(A):
            pass
        C(42)   # assert is not aborting

    def test_getset(self):
        module = self.import_extension('foo', [
           ("get_instance", "METH_NOARGS",
            '''
                return PyObject_New(PyObject, &Foo_Type);
            '''
            ), ("get_number", "METH_NOARGS",
            '''
                return PyInt_FromLong(my_global_number);
            '''
            )], prologue='''
            #if PY_MAJOR_VERSION > 2
            #define PyInt_FromLong PyLong_FromLong
            #define PyInt_AsLong PyLong_AsLong
            #endif
            static long my_global_number;
            static PyTypeObject Foo_Type = {
                PyVarObject_HEAD_INIT(NULL, 0)
                "foo.foo",
            };
            static PyObject *bar_get(PyObject *foo, void *closure)
            {
                return PyInt_FromLong(1000 + (long)closure);
            }
            static PyObject *baz_get(PyObject *foo, void *closure)
            {
                return PyInt_FromLong(2000 + (long)closure);
            }
            static int baz_set(PyObject *foo, PyObject *x, void *closure)
            {
                if (x != NULL)
                    my_global_number = 3000 + (long)closure + PyInt_AsLong(x);
                else
                    my_global_number = 4000 + (long)closure;
                return 0;
            }
            static PyGetSetDef foo_getset[] = {
                { "bar", bar_get, NULL, "mybardoc", (void *)42 },
                { "baz", baz_get, baz_set, "mybazdoc", (void *)43 },
                { NULL }
            };
            ''', more_init = '''
                Foo_Type.tp_getset = foo_getset;
                Foo_Type.tp_flags = Py_TPFLAGS_DEFAULT;
                if (PyType_Ready(&Foo_Type) < 0) INITERROR;
            ''')
        foo = module.get_instance()
        assert foo.bar == 1042
        assert foo.bar == 1042
        assert foo.baz == 2043
        foo.baz = 50000
        assert module.get_number() == 53043
        e = raises(AttributeError, "foo.bar = 0")
        assert str(e.value).startswith("attribute 'bar' of '")
        assert str(e.value).endswith("foo' objects is not writable")
        del foo.baz
        assert module.get_number() == 4043
        raises(AttributeError, "del foo.bar")


class AppTestHashable(AppTestCpythonExtensionBase):
    def test_unhashable(self):
        if not self.runappdirect:
            skip('pointer to function equality available'
                 ' only after translation')
        module = self.import_extension('foo', [
           ("new_obj", "METH_NOARGS",
            '''
                PyObject *obj;
                obj = PyObject_New(PyObject, &Foo_Type);
                return obj;
            '''
            )], prologue='''
            static PyTypeObject Foo_Type = {
                PyVarObject_HEAD_INIT(NULL, 0)
                "foo.foo",
            };
            ''', more_init = '''
                Foo_Type.tp_flags = Py_TPFLAGS_DEFAULT;
                Foo_Type.tp_hash = PyObject_HashNotImplemented;
                if (PyType_Ready(&Foo_Type) < 0) INITERROR;
            ''')
        obj = module.new_obj()
        raises(TypeError, hash, obj)
        assert type(obj).__dict__['__hash__'] is None
        # this is equivalent to
        from collections import Hashable
        assert not isinstance(obj, Hashable)


class AppTestFlags(AppTestCpythonExtensionBase):
    def test_has_subclass_flag(self):
        module = self.import_extension('foo', [
           ("test_flags", "METH_VARARGS",
            '''
                long long in_flag, my_flag;
                PyObject * obj;
                if (!PyArg_ParseTuple(args, "OL", &obj, &in_flag))
                    return NULL;
                if (!PyType_Check(obj))
                {
                    PyErr_SetString(PyExc_ValueError, "input must be type");
                    return NULL;
                }
                my_flag = ((PyTypeObject*)obj)->tp_flags;
                if ((my_flag & in_flag) != in_flag)
                    return PyLong_FromLong(-1);
                if (!PyType_CheckExact(obj)) {
                    if ((my_flag & Py_TPFLAGS_TYPE_SUBCLASS) == Py_TPFLAGS_TYPE_SUBCLASS)
                        return PyLong_FromLong(-2);
                }
                return PyLong_FromLong(0);
            '''),])
        # copied from object.h
        Py_TPFLAGS_LONG_SUBCLASS = (1<<24)
        Py_TPFLAGS_LIST_SUBCLASS = (1<<25)
        Py_TPFLAGS_TUPLE_SUBCLASS = (1<<26)
        Py_TPFLAGS_BYTES_SUBCLASS = (1<<27)
        Py_TPFLAGS_UNICODE_SUBCLASS = (1<<28)
        Py_TPFLAGS_DICT_SUBCLASS = (1<<29)
        Py_TPFLAGS_BASE_EXC_SUBCLASS = (1<<30)
        Py_TPFLAGS_TYPE_SUBCLASS = (1<<31)
        for t,f in ((int, Py_TPFLAGS_LONG_SUBCLASS),
                    (list, Py_TPFLAGS_LIST_SUBCLASS),
                    (tuple, Py_TPFLAGS_TUPLE_SUBCLASS),
                    (bytes, Py_TPFLAGS_BYTES_SUBCLASS),
                    (str, Py_TPFLAGS_UNICODE_SUBCLASS),
                    (dict, Py_TPFLAGS_DICT_SUBCLASS),
                    (Exception, Py_TPFLAGS_BASE_EXC_SUBCLASS),
                    (type, Py_TPFLAGS_TYPE_SUBCLASS),
                   ):
            assert module.test_flags(t, f) == 0
        class MyList(list):
            pass
<<<<<<< HEAD
        assert module.test_flags(MyList, Py_TPFLAGS_LIST_SUBCLASS) == 0
=======
        assert module.test_flags(MyList, Py_TPFLAGS_LIST_SUBCLASS) == 0

    def test_has_pypy_subclass_flag(self):
        module = self.import_extension('foo', [
           ("test_pypy_flags", "METH_VARARGS",
            '''
                long long in_flag, my_flag;
                PyObject * obj;
                if (!PyArg_ParseTuple(args, "OL", &obj, &in_flag))
                    return NULL;
                if (!PyType_Check(obj))
                {
                    PyErr_SetString(PyExc_ValueError, "input must be type");
                    return NULL;
                }
                my_flag = ((PyTypeObject*)obj)->tp_pypy_flags;
                if ((my_flag & in_flag) != in_flag)
                    return PyLong_FromLong(-1);
                return PyLong_FromLong(0);
            '''),])
        # copied from object.h
        Py_TPPYPYFLAGS_FLOAT_SUBCLASS = (1<<0)

        class MyFloat(float):
            pass
        assert module.test_pypy_flags(float, Py_TPPYPYFLAGS_FLOAT_SUBCLASS) == 0
        assert module.test_pypy_flags(MyFloat, Py_TPPYPYFLAGS_FLOAT_SUBCLASS) == 0
>>>>>>> 72195e3e
<|MERGE_RESOLUTION|>--- conflicted
+++ resolved
@@ -5,16 +5,9 @@
 from pypy.module.cpyext.test.test_api import BaseApiTest
 from pypy.module.cpyext.api import generic_cpy_call
 from pypy.module.cpyext.pyobject import make_ref, from_ref, decref, as_pyobj
-<<<<<<< HEAD
-from pypy.module.cpyext.typeobject import cts, PyTypeObjectPtr
-
-import sys
-import pytest
-=======
 from pypy.module.cpyext.typeobject import cts, PyTypeObjectPtr, W_PyCTypeObject
 
 
->>>>>>> 72195e3e
 
 class AppTestTypeObject(AppTestCpythonExtensionBase):
 
@@ -410,11 +403,7 @@
                      return NULL;
                  Py_DECREF(a1);
                  PyType_Modified(type);
-<<<<<<< HEAD
-                 value = PyObject_GetAttrString((PyObject *)type, "a");
-=======
                  value = PyObject_GetAttr((PyObject *)type, key);
->>>>>>> 72195e3e
                  Py_DECREF(value);
 
                  if (PyDict_SetItem(type->tp_dict, key,
@@ -422,11 +411,7 @@
                      return NULL;
                  Py_DECREF(a2);
                  PyType_Modified(type);
-<<<<<<< HEAD
-                 value = PyObject_GetAttrString((PyObject *)type, "a");
-=======
                  value = PyObject_GetAttr((PyObject *)type, key);
->>>>>>> 72195e3e
                  return value;
              '''
              )
@@ -543,11 +528,7 @@
 
         py_type = rffi.cast(PyTypeObjectPtr, ref)
         w_dict = from_ref(space, py_type.c_tp_dict)
-<<<<<<< HEAD
-        w_name = space.newunicode(u'a')
-=======
         w_name = space.newtext('a')
->>>>>>> 72195e3e
         space.setitem(w_dict, w_name, space.wrap(1))
         assert space.int_w(space.getattr(w_class, w_name)) == 1
         space.delitem(w_dict, w_name)
@@ -576,8 +557,6 @@
 
     def test_typeslots(self, space):
         assert cts.macros['Py_tp_doc'] == 56
-<<<<<<< HEAD
-=======
 
     def test_subclass_not_PyCTypeObject(self, space, api):
         pyobj = make_ref(space, api.PyLong_Type)
@@ -596,7 +575,6 @@
         # XXX document the current status, not clear if this is desirable
         assert w_class.is_cpytype()
 
->>>>>>> 72195e3e
 
 class AppTestSlots(AppTestCpythonExtensionBase):
     def setup_class(cls):
@@ -652,10 +630,6 @@
         module = self.import_extension('foo', [
             ("test_tp_getattro", "METH_VARARGS",
              '''
-<<<<<<< HEAD
-                 PyObject *obj = PyTuple_GET_ITEM(args, 0);
-                 PyObject *value = PyTuple_GET_ITEM(args, 1);
-=======
                  #if PY_MAJOR_VERSION > 2
                  #define PyString_FromString PyUnicode_FromString
                  #define PyIntObject PyLongObject
@@ -663,21 +637,14 @@
                  #endif
                  PyObject *name, *obj = PyTuple_GET_ITEM(args, 0);
                  PyObject *attr, *value = PyTuple_GET_ITEM(args, 1);
->>>>>>> 72195e3e
                  if (!obj->ob_type->tp_getattro)
                  {
                      PyErr_SetString(PyExc_ValueError, "missing tp_getattro");
                      return NULL;
                  }
-<<<<<<< HEAD
-                 PyObject *name = PyUnicode_FromString("attr1");
-                 PyObject *attr = obj->ob_type->tp_getattro(obj, name);
-                 if (PyLong_AsLong(attr) != PyLong_AsLong(value))
-=======
                  name = PyString_FromString("attr1");
                  attr = obj->ob_type->tp_getattro(obj, name);
                  if (PyInt_AsLong(attr) != PyInt_AsLong(value))
->>>>>>> 72195e3e
                  {
                      PyErr_SetString(PyExc_ValueError,
                                      "tp_getattro returned wrong value");
@@ -685,11 +652,7 @@
                  }
                  Py_DECREF(name);
                  Py_DECREF(attr);
-<<<<<<< HEAD
-                 name = PyUnicode_FromString("attr2");
-=======
                  name = PyString_FromString("attr2");
->>>>>>> 72195e3e
                  attr = obj->ob_type->tp_getattro(obj, name);
                  if (attr == NULL && PyErr_ExceptionMatches(PyExc_AttributeError))
                  {
@@ -723,7 +686,7 @@
                 res = (*tp->tp_getattr)(args, name);
              }
              else if (tp->tp_getattro != NULL) {
-                 PyObject *w = PyUnicode_FromString(name);
+                 PyObject *w = PyString_FromString(name);
                  res = (*tp->tp_getattro)(args, w);
                  Py_DECREF(w);
              }
@@ -808,19 +771,6 @@
         module = self.import_extension('foo', [
             ("tp_call", "METH_VARARGS",
              '''
-<<<<<<< HEAD
-                PyTypeObject *type = (PyTypeObject *)PyTuple_GET_ITEM(args, 0);
-                PyObject *obj = PyTuple_GET_ITEM(args, 1);
-                PyObject *c_args = PyTuple_GET_ITEM(args, 2);
-                if (!type->tp_call)
-                {
-                    PyErr_SetNone(PyExc_ValueError);
-                    return NULL;
-                }
-                return type->tp_call(obj, c_args, NULL);
-             ''')])
-
-=======
                  PyTypeObject *type = (PyTypeObject *)PyTuple_GET_ITEM(args, 0);
                  PyObject *obj = PyTuple_GET_ITEM(args, 1);
                  PyObject *c_args = PyTuple_GET_ITEM(args, 2);
@@ -838,7 +788,6 @@
                 return args
         ret = module.tp_call(C, C(), ('x', 2))
         assert ret == ('x', 2)
->>>>>>> 72195e3e
         class D(type):
             def __call__(self, *args):
                 return "foo! %r" % (args,)
@@ -921,7 +870,7 @@
             #endif
             mp_ass_subscript(PyObject *self, PyObject *key, PyObject *value)
             {
-                if (PyLong_Check(key)) {
+                if (PyInt_Check(key)) {
                     PyErr_SetNone(PyExc_ZeroDivisionError);
                     return -1;
                 }
@@ -1032,7 +981,9 @@
                      PyErr_SetNone(PyExc_ValueError);
                      return NULL;
                  }
-                 return type->tp_iter(obj);'''),
+                 return type->tp_iter(obj);
+             '''
+             ),
            ("tp_iternext", "METH_VARARGS",
             '''
                  #if PY_MAJOR_VERSION > 2
@@ -1050,17 +1001,16 @@
                  /* In py3, returning NULL from tp_iternext means the iterator
                   * is exhausted */
                  if (!result && !PyErr_Occurred())
-                     result = PyBytes_FromString("stop!");
-                 return result;''')])
+                     result = PyString_FromString("stop!");
+                 return result;
+             '''
+             )
+            ])
         l = [1]
         it = module.tp_iter(list, l)
         assert type(it) is type(iter([]))
         assert module.tp_iternext(type(it), it) == 1
-<<<<<<< HEAD
-        assert module.tp_iternext(type(it), it) == b'stop!'
-=======
         assert module.tp_iternext(type(it), it) == b"stop!"
->>>>>>> 72195e3e
         #
         class LL(list):
             def __iter__(self):
@@ -1199,26 +1149,26 @@
             intlike_nb_add(PyObject *self, PyObject *other)
             {
                 long val2, val1 = ((IntLikeObject *)(self))->ival;
-                if (PyLong_Check(other)) {
-                  long val2 = PyLong_AsLong(other);
-                  return PyLong_FromLong(val1+val2);
+                if (PyInt_Check(other)) {
+                  long val2 = PyInt_AsLong(other);
+                  return PyInt_FromLong(val1+val2);
                 }
 
                 val2 = ((IntLikeObject *)(other))->ival;
-                return PyLong_FromLong(val1+val2);
+                return PyInt_FromLong(val1+val2);
             }
 
             static PyObject *
             intlike_nb_pow(PyObject *self, PyObject *other, PyObject * z)
             {
                 long val2, val1 = ((IntLikeObject *)(self))->ival;
-                if (PyLong_Check(other)) {
-                  long val2 = PyLong_AsLong(other);
-                  return PyLong_FromLong(val1+val2);
+                if (PyInt_Check(other)) {
+                  long val2 = PyInt_AsLong(other);
+                  return PyInt_FromLong(val1+val2);
                 }
 
                 val2 = ((IntLikeObject *)(other))->ival;
-                return PyLong_FromLong((int)pow(val1,val2));
+                return PyInt_FromLong((int)pow(val1,val2));
              }
 
             PyTypeObject IntLike_Type = {
@@ -1571,7 +1521,7 @@
             '''
             ), ("forty_two", "METH_O",
             '''
-                return PyLong_FromLong(42);
+                return PyInt_FromLong(42);
             '''
             )], prologue='''
             #if PY_MAJOR_VERSION > 2
@@ -1745,9 +1695,6 @@
             assert module.test_flags(t, f) == 0
         class MyList(list):
             pass
-<<<<<<< HEAD
-        assert module.test_flags(MyList, Py_TPFLAGS_LIST_SUBCLASS) == 0
-=======
         assert module.test_flags(MyList, Py_TPFLAGS_LIST_SUBCLASS) == 0
 
     def test_has_pypy_subclass_flag(self):
@@ -1775,4 +1722,3 @@
             pass
         assert module.test_pypy_flags(float, Py_TPPYPYFLAGS_FLOAT_SUBCLASS) == 0
         assert module.test_pypy_flags(MyFloat, Py_TPPYPYFLAGS_FLOAT_SUBCLASS) == 0
->>>>>>> 72195e3e
