import pytest
from pypy.interpreter import gateway
from rpython.rtyper.lltypesystem import rffi
from pypy.module.cpyext.test.test_cpyext import AppTestCpythonExtensionBase
from pypy.module.cpyext.test.test_api import BaseApiTest
from pypy.module.cpyext.api import generic_cpy_call
from pypy.module.cpyext.pyobject import make_ref, from_ref, decref, as_pyobj
<<<<<<< HEAD
from pypy.module.cpyext.typeobject import cts, PyTypeObjectPtr

=======
from pypy.module.cpyext.typeobject import PyTypeObjectPtr, W_PyCTypeObject
>>>>>>> e0c58f48


class AppTestTypeObject(AppTestCpythonExtensionBase):

    def setup_class(cls):
        AppTestCpythonExtensionBase.setup_class.im_func(cls)
        def _check_uses_shortcut(w_inst):
            res = hasattr(w_inst, "_cpy_ref") and w_inst._cpy_ref
            res = res and as_pyobj(cls.space, w_inst) == w_inst._cpy_ref
            return cls.space.newbool(res)
        cls.w__check_uses_shortcut = cls.space.wrap(
            gateway.interp2app(_check_uses_shortcut))

    def test_typeobject(self):
        import sys
        module = self.import_module(name='foo')
        assert 'foo' in sys.modules
        assert "copy" in dir(module.fooType)
        obj = module.new()
        #print(obj.foo)
        assert obj.foo == 42
        #print("Obj has type", type(obj))
        assert type(obj) is module.fooType
        #print("type of obj has type", type(type(obj)))
        #print("type of type of obj has type", type(type(type(obj))))
        assert module.fooType.__doc__ == "foo is for testing."

    def test_typeobject_method_descriptor(self):
        module = self.import_module(name='foo')
        obj = module.new()
        obj2 = obj.copy()
        assert module.new().name == "Foo Example"
        c = module.fooType.copy
        assert not "im_func" in dir(module.fooType.copy)
        assert module.fooType.copy.__objclass__ is module.fooType
        assert "copy" in repr(module.fooType.copy)
        assert repr(module.fooType) == "<class 'foo.foo'>"
        assert repr(obj2) == "<Foo>"
        assert repr(module.fooType.__call__) == "<slot wrapper '__call__' of 'foo.foo' objects>"
        assert obj2(foo=1, bar=2) == dict(foo=1, bar=2)

        print(obj.foo)
        assert obj.foo == 42
        assert obj.int_member == obj.foo

    def test_typeobject_data_member(self):
        module = self.import_module(name='foo')
        obj = module.new()
        obj.int_member = 23
        assert obj.int_member == 23
        obj.int_member = 42
        raises(TypeError, "obj.int_member = 'not a number'")
        raises(TypeError, "del obj.int_member")
        raises(AttributeError, "obj.int_member_readonly = 42")
        exc = raises(AttributeError, "del obj.int_member_readonly")
        assert "readonly" in str(exc.value)
        raises(SystemError, "obj.broken_member")
        raises(SystemError, "obj.broken_member = 42")
        assert module.fooType.broken_member.__doc__ is None
        assert module.fooType.object_member.__doc__ == "A Python object."
        assert str(type(module.fooType.int_member)) == "<class 'member_descriptor'>"

    def test_typeobject_object_member(self):
        module = self.import_module(name='foo')
        obj = module.new()
        assert obj.object_member is None
        obj.object_member = "hello"
        assert obj.object_member == "hello"
        del obj.object_member
        del obj.object_member
        assert obj.object_member is None
        raises(AttributeError, "obj.object_member_ex")
        obj.object_member_ex = None
        assert obj.object_member_ex is None
        obj.object_member_ex = 42
        assert obj.object_member_ex == 42
        del obj.object_member_ex
        raises(AttributeError, "del obj.object_member_ex")

        obj.set_foo = 32
        assert obj.foo == 32

    def test_typeobject_string_member(self):
        module = self.import_module(name='foo')
        obj = module.new()
        assert obj.string_member == "Hello from PyPy"
        raises(TypeError, "obj.string_member = 42")
        raises(TypeError, "del obj.string_member")
        obj.unset_string_member()
        assert obj.string_member is None
        assert obj.string_member_inplace == "spam"
        raises(TypeError, "obj.string_member_inplace = 42")
        raises(TypeError, "del obj.string_member_inplace")
        assert obj.char_member == "s"
        obj.char_member = "a"
        assert obj.char_member == "a"
        raises(TypeError, "obj.char_member = 'spam'")
        raises(TypeError, "obj.char_member = 42")
        #
        import sys
        bignum = sys.maxsize - 42
        obj.short_member = -12345;     assert obj.short_member == -12345
        obj.long_member = -bignum;     assert obj.long_member == -bignum
        obj.ushort_member = 45678;     assert obj.ushort_member == 45678
        obj.uint_member = 3000000000;  assert obj.uint_member == 3000000000
        obj.ulong_member = 2*bignum;   assert obj.ulong_member == 2*bignum
        obj.byte_member = -99;         assert obj.byte_member == -99
        obj.ubyte_member = 199;        assert obj.ubyte_member == 199
        obj.bool_member = True;        assert obj.bool_member is True
        obj.float_member = 9.25;       assert obj.float_member == 9.25
        obj.double_member = 9.25;      assert obj.double_member == 9.25
        obj.longlong_member = -2**59;  assert obj.longlong_member == -2**59
        obj.ulonglong_member = 2**63;  assert obj.ulonglong_member == 2**63
        obj.ssizet_member = sys.maxsize;assert obj.ssizet_member == sys.maxsize
        #

    def test_staticmethod(self):
        module = self.import_module(name="foo")
        obj = module.fooType.create()
        assert obj.foo == 42
        obj2 = obj.create()
        assert obj2.foo == 42

    def test_classmethod(self):
        module = self.import_module(name="foo")
        obj = module.fooType.classmeth()
        assert obj is module.fooType

    def test_methoddescr(self):
        module = self.import_module(name='foo')
        descr = module.fooType.copy
        assert type(descr).__name__ == 'method_descriptor'
        assert str(descr) in ("<method 'copy' of 'foo.foo' objects>",
            "<method 'copy' of 'foo' objects>")
        assert repr(descr) in ("<method 'copy' of 'foo.foo' objects>",
            "<method 'copy' of 'foo' objects>")
        raises(TypeError, descr, None)

    def test_cython_fake_classmethod(self):
        module = self.import_module(name='foo')
        print(module.fooType.fake_classmeth)
        print(type(module.fooType.fake_classmeth))
        assert module.fooType.fake_classmeth() is module.fooType

    def test_new(self):
        # XXX cpython segfaults but if run singly (with -k test_new) this passes
        module = self.import_module(name='foo')
        obj = module.new()
        # call __new__
        newobj = module.UnicodeSubtype(u"xyz")
        assert newobj == u"xyz"
        assert isinstance(newobj, module.UnicodeSubtype)

        assert isinstance(module.fooType(), module.fooType)
        class bar(module.fooType):
            pass
        assert isinstance(bar(), bar)

        fuu = module.UnicodeSubtype
        class fuu2(fuu):
            def baz(self):
                return self
        assert fuu2(u"abc").baz().escape()
        raises(TypeError, module.fooType.object_member.__get__, 1)

    def test_shortcut(self):
        # test that instances of classes that are defined in C become an
        # instance of W_BaseCPyObject and thus can be converted faster back to
        # their pyobj, because they store a pointer to it directly.
        if self.runappdirect:
            skip("can't run with -A")
        module = self.import_module(name='foo')
        obj = module.fooType()
        assert self._check_uses_shortcut(obj)
        # W_TypeObjects use shortcut
        assert self._check_uses_shortcut(object)
        assert self._check_uses_shortcut(type)
        # None, True, False use shortcut
        assert self._check_uses_shortcut(None)
        assert self._check_uses_shortcut(True)
        assert self._check_uses_shortcut(False)
        assert not self._check_uses_shortcut(1)
        assert not self._check_uses_shortcut(object())

    def test_multiple_inheritance1(self):
        module = self.import_module(name='foo')
        obj = module.UnicodeSubtype(u'xyz')
        obj2 = module.UnicodeSubtype2()
        obj3 = module.UnicodeSubtype3()
        assert obj3.get_val() == 42
        assert len(type(obj3).mro()) == 5

    def test_init(self):
        module = self.import_module(name="foo")
        newobj = module.UnicodeSubtype()
        assert newobj.get_val() == 42

        # this subtype should inherit tp_init
        newobj = module.UnicodeSubtype2()
        assert newobj.get_val() == 42

        # this subclass redefines __init__
        class UnicodeSubclass2(module.UnicodeSubtype):
            def __init__(self):
                self.foobar = 32
                super(UnicodeSubclass2, self).__init__()

        newobj = UnicodeSubclass2()
        assert newobj.get_val() == 42
        assert newobj.foobar == 32

    def test_metatype(self):
        module = self.import_module(name='foo')
        assert module.MetaType.__mro__ == (module.MetaType, type, object)
        x = module.MetaType('name', (), {})
        assert isinstance(x, type)
        assert isinstance(x, module.MetaType)
        x()

    def test_metaclass_compatible(self):
        # metaclasses should not conflict here
        module = self.import_module(name='foo')
        assert module.MetaType.__mro__ == (module.MetaType, type, object)
        assert type(module.fooType).__mro__ == (type, object)
        y = module.MetaType('other', (module.MetaType,), {})
        assert isinstance(y, module.MetaType)
        x = y('something', (type(y),), {})
        del x, y

    def test_metaclass_compatible2(self):
        skip('fails even with -A, fooType has BASETYPE flag')
        # XXX FIX - must raise since fooType (which is a base type)
        # does not have flag Py_TPFLAGS_BASETYPE
        module = self.import_module(name='foo')
        raises(TypeError, module.MetaType, 'other', (module.fooType,), {})

    def test_sre(self):
        import sys
        for m in ['_sre', 'sre_compile', 'sre_constants', 'sre_parse', 're']:
            # clear out these modules
            try:
                del sys.modules[m]
            except KeyError:
                pass
        module = self.import_module(name='_sre')
        import re
        assert re.sre_compile._sre is module
        s = u"Foo " * 1000 + u"Bar"
        prog = re.compile(u"Foo.*Bar")
        assert prog.match(s)
        m = re.search(u"xyz", u"xyzxyz")
        assert m
        m = re.search("xyz", "xyzxyz")
        assert m
        assert "groupdict" in dir(m)
        re._cache.clear()
        re._cache_repl.clear()
        del prog, m

    def test_init_error(self):
        module = self.import_module("foo")
        raises(ValueError, module.InitErrType)

    def test_cmps(self):
        module = self.import_module("comparisons")
        cmpr = module.CmpType()
        assert cmpr == 3
        assert cmpr != 42

    def test_richcompare(self):
        module = self.import_module("comparisons")
        cmpr = module.CmpType()

        # should not crash
        raises(TypeError, "cmpr < 4")
        raises(TypeError, "cmpr <= 4")
        raises(TypeError, "cmpr > 4")
        raises(TypeError, "cmpr >= 4")

        assert cmpr.__le__(4) is NotImplemented

    def test_hash(self):
        module = self.import_module("comparisons")
        cmpr = module.CmpType()
        assert hash(cmpr) == 3
        d = {}
        d[cmpr] = 72
        assert d[cmpr] == 72
        assert d[3] == 72

    def test_hash_inheritance(self):
        foo = self.import_module("foo")
        assert hash(foo.UnicodeSubtype(u'xyz')) == hash(u'xyz')
        assert foo.UnicodeSubtype.__hash__ is str.__hash__
        assert hash(foo.UnicodeSubtype3(u'xyz')) == hash(u'xyz')
        assert foo.UnicodeSubtype3.__hash__ is str.__hash__

    def test_descriptor(self):
        module = self.import_module("foo")
        prop = module.Property()
        class C(object):
            x = prop
        obj = C()
        assert obj.x == (prop, obj, C)
        assert C.x == (prop, None, C)

        obj.x = 2
        assert obj.y == (prop, 2)
        del obj.x
        assert obj.z == prop

    def test_tp_dict(self):
        foo = self.import_module("foo")
        module = self.import_extension('test', [
            ("read_tp_dict", "METH_O",
            '''
                 PyObject *method;
                 if (!args->ob_type->tp_dict)
                 {
                     PyErr_SetNone(PyExc_ValueError);
                     return NULL;
                 }
                 method = PyDict_GetItemString(
                     args->ob_type->tp_dict, "copy");
                 Py_INCREF(method);
                 return method;
             '''),
            ("get_type_dict", "METH_O",
             '''
                PyObject* value = args->ob_type->tp_dict;
                if (value == NULL) value = Py_None;
                Py_INCREF(value);
                return value;
             '''),
            ])
        obj = foo.new()
        assert module.read_tp_dict(obj) == foo.fooType.copy
        d = module.get_type_dict(obj)
        assert type(d) is dict
        d["_some_attribute"] = 1
        assert type(obj)._some_attribute == 1
        del d["_some_attribute"]

        class A(object):
            pass
        obj = A()
        d = module.get_type_dict(obj)
        assert type(d) is dict
        d["_some_attribute"] = 1
        assert type(obj)._some_attribute == 1
        del d["_some_attribute"]

        d = module.get_type_dict(1)
        assert type(d) is dict
        try:
            d["_some_attribute"] = 1
        except TypeError:  # on PyPy, int.__dict__ is really immutable
            pass
        else:
            assert int._some_attribute == 1
            del d["_some_attribute"]

    def test_custom_allocation(self):
        foo = self.import_module("foo")
        obj = foo.newCustom()
        assert type(obj) is foo.Custom
        assert type(foo.Custom) is foo.MetaType

    def test_heaptype(self):
        module = self.import_extension('foo', [
           ("name_by_heaptype", "METH_O",
            '''
                 PyHeapTypeObject *heaptype = (PyHeapTypeObject *)args;
                 Py_INCREF(heaptype->ht_name);
                 return heaptype->ht_name;
             '''),
            ("setattr", "METH_O",
             '''
                int ret;
                PyObject* name = PyBytes_FromString("mymodule");
                PyObject *obj = PyType_Type.tp_alloc(&PyType_Type, 0);
                PyHeapTypeObject *type = (PyHeapTypeObject*)obj;
                /* this is issue #2434: logic from pybind11 */
                type->ht_type.tp_flags |= Py_TPFLAGS_HEAPTYPE;
                type->ht_type.tp_name = ((PyTypeObject*)args)->tp_name;
                PyType_Ready(&type->ht_type);
                ret = PyObject_SetAttrString((PyObject*)&type->ht_type,
                                    "__module__", name);
                Py_DECREF(name);
                if (ret < 0)
                    return NULL;
                return PyLong_FromLong(ret);
             '''),
            ])
        class C(object):
            pass
        assert module.name_by_heaptype(C) == "C"
        assert module.setattr(C) == 0


    def test_type_dict(self):
        foo = self.import_module("foo")
        module = self.import_extension('test', [
           ("hack_tp_dict", "METH_VARARGS",
            '''
                 PyTypeObject *type, *obj;
                 PyObject *a1 = PyLong_FromLong(1);
                 PyObject *a2 = PyLong_FromLong(2);
                 PyObject *value;
                 PyObject * key;
                 if (!PyArg_ParseTuple(args, "OO", &obj, &key))
                     return NULL;
                 type = obj->ob_type;

                 if (PyDict_SetItem(type->tp_dict, key,
                         a1) < 0)
                     return NULL;
                 Py_DECREF(a1);
                 PyType_Modified(type);
                 value = PyObject_GetAttr((PyObject *)type, key);
                 Py_DECREF(value);

                 if (PyDict_SetItem(type->tp_dict, key,
                         a2) < 0)
                     return NULL;
                 Py_DECREF(a2);
                 PyType_Modified(type);
                 value = PyObject_GetAttr((PyObject *)type, key);
                 return value;
             '''
             )
            ])
        obj = foo.new()
        assert module.hack_tp_dict(obj, "a") == 2
        class Sub(foo.fooType):
            pass
        obj = Sub()
        assert module.hack_tp_dict(obj, "b") == 2
        

    def test_tp_descr_get(self):
        module = self.import_extension('foo', [
           ("tp_descr_get", "METH_O",
            '''
                if (args->ob_type->tp_descr_get == NULL) {
                    Py_INCREF(Py_False);
                    return Py_False;
                }
                return args->ob_type->tp_descr_get(args, NULL,
                                                   (PyObject *)&PyLong_Type);
             '''
             )
            ])
        assert module.tp_descr_get(42) is False

        class Y(object):
            def __get__(self, *args):
                return 42
            def unbound_method_example(self):
                pass
        assert module.tp_descr_get(Y()) == 42
        #
        p = property(lambda self: 42)
        result = module.tp_descr_get(p)
        assert result is p
        #
        f = lambda x: x + 1
        ubm = module.tp_descr_get(f)
        assert type(ubm) is type(Y.unbound_method_example)
        assert ubm(42) == 43

    def test_tp_descr_set(self):
        module = self.import_extension('foo', [
           ("tp_descr_set", "METH_O",
            '''
                if (args->ob_type->tp_descr_set == NULL) {
                    Py_INCREF(Py_False);
                    return Py_False;
                }
                if (args->ob_type->tp_descr_set(args, Py_False, Py_True) != 0)
                    return NULL;
                if (args->ob_type->tp_descr_set(args, Py_Ellipsis, NULL) != 0)
                    return NULL;

                Py_INCREF(Py_True);
                return Py_True;
             '''
             )
            ])
        assert module.tp_descr_set(42) is False

        class Y(object):
            def __set__(self, obj, value):
                assert obj is False
                assert value is True
            def __delete__(self, obj):
                assert obj is Ellipsis
        assert module.tp_descr_set(Y()) is True
        #
        def pset(obj, value):
            assert obj is False
            assert value is True
        def pdel(obj):
            assert obj is Ellipsis
        p = property(lambda: "never used", pset, pdel)
        assert module.tp_descr_set(p) is True

    def test_text_signature(self):
        import sys
        module = self.import_module(name='docstrings')
        assert module.SomeType.__text_signature__ == '()'
        assert module.SomeType.__doc__ == 'A type with a signature'
        if '__pypy__' in sys.modules:
            assert module.HeapType.__text_signature__ == '()'
        else:  # XXX: bug in CPython?
            assert module.HeapType.__text_signature__ is None
        assert module.HeapType.__doc__ == 'A type with a signature'


class TestTypes(BaseApiTest):
    def test_type_attributes(self, space, api):
        w_class = space.appexec([], """():
            class A(object):
                pass
            return A
            """)
        ref = make_ref(space, w_class)

        py_type = rffi.cast(PyTypeObjectPtr, ref)
        assert py_type.c_tp_alloc
        assert from_ref(space, py_type.c_tp_mro).wrappeditems is w_class.mro_w

        decref(space, ref)

    def test_type_dict(self, space, api):
        w_class = space.appexec([], """():
            class A(object):
                pass
            return A
            """)
        ref = make_ref(space, w_class)

        py_type = rffi.cast(PyTypeObjectPtr, ref)
        w_dict = from_ref(space, py_type.c_tp_dict)
        w_name = space.newtext('a')
        space.setitem(w_dict, w_name, space.wrap(1))
        assert space.int_w(space.getattr(w_class, w_name)) == 1
        space.delitem(w_dict, w_name)

    def test_multiple_inheritance2(self, space, api):
        w_class = space.appexec([], """():
            class A(object):
                pass
            class B(object):
                pass
            class C(A, B):
                pass
            return C
            """)
        ref = make_ref(space, w_class)
        decref(space, ref)

    def test_lookup(self, space, api):
        w_type = space.w_bytes
        w_obj = api._PyType_Lookup(w_type, space.wrap("upper"))
        assert space.is_w(w_obj, space.w_bytes.getdictvalue(space, "upper"))

        w_obj = api._PyType_Lookup(w_type, space.wrap("__invalid"))
        assert w_obj is None
        assert api.PyErr_Occurred() is None

<<<<<<< HEAD
    def test_typeslots(self, space):
        assert cts.macros['Py_tp_doc'] == 56
=======
    def test_subclass_not_PyCTypeObject(self, space, api):
        pyobj = make_ref(space, api.PyLong_Type)
        py_type = rffi.cast(PyTypeObjectPtr, pyobj)
        w_pyclass = W_PyCTypeObject(space, py_type)
        w_class = space.appexec([w_pyclass], """(base):
            class Sub(base):
                def addattrib(self, value):
                    self.attrib = value
            return Sub
            """)
        assert w_pyclass in w_class.mro_w
        assert isinstance(w_pyclass, W_PyCTypeObject)
        assert not isinstance(w_class, W_PyCTypeObject)
        assert w_pyclass.is_cpytype()
        # XXX document the current status, not clear if this is desirable
        assert w_class.is_cpytype()
>>>>>>> e0c58f48


class AppTestSlots(AppTestCpythonExtensionBase):
    def setup_class(cls):
        AppTestCpythonExtensionBase.setup_class.im_func(cls)
        def _check_type_object(w_X):
            assert w_X.is_cpytype()
            assert not w_X.is_heaptype()
        cls.w__check_type_object = cls.space.wrap(
            gateway.interp2app(_check_type_object))

    def test_some_slots(self):
        module = self.import_extension('foo', [
            ("test_type", "METH_O",
             '''
                 /* "args->ob_type" is a strange way to get at 'type',
                    which should have a different tp_getattro/tp_setattro
                    than its tp_base, which is 'object'.
                  */

                 if (!args->ob_type->tp_setattro)
                 {
                     PyErr_SetString(PyExc_ValueError, "missing tp_setattro");
                     return NULL;
                 }
                 if (args->ob_type->tp_setattro ==
                     args->ob_type->tp_base->tp_setattro)
                 {
                     /* Note that unlike CPython, in PyPy 'type.tp_setattro'
                        is the same function as 'object.tp_setattro'.  This
                        test used to check that it was not, but that was an
                        artifact of the bootstrap logic only---in the final
                        C sources I checked and they are indeed the same.
                        So we ignore this problem here. */
                 }
                 if (!args->ob_type->tp_getattro)
                 {
                     PyErr_SetString(PyExc_ValueError, "missing tp_getattro");
                     return NULL;
                 }
                 if (args->ob_type->tp_getattro ==
                     args->ob_type->tp_base->tp_getattro)
                 {
                     PyErr_SetString(PyExc_ValueError, "recursive tp_getattro");
                     return NULL;
                 }
                 Py_RETURN_TRUE;
             '''
             )
            ])
        assert module.test_type(type(None))

    def test_tp_getattro(self):
        module = self.import_extension('foo', [
            ("test_tp_getattro", "METH_VARARGS",
             '''
                 #if PY_MAJOR_VERSION > 2
                 #define PyString_FromString PyUnicode_FromString
                 #define PyIntObject PyLongObject
                 #define PyInt_AsLong PyLong_AsLong
                 #endif
                 PyObject *name, *obj = PyTuple_GET_ITEM(args, 0);
                 PyObject *attr, *value = PyTuple_GET_ITEM(args, 1);
                 if (!obj->ob_type->tp_getattro)
                 {
                     PyErr_SetString(PyExc_ValueError, "missing tp_getattro");
                     return NULL;
                 }
                 name = PyString_FromString("attr1");
                 attr = obj->ob_type->tp_getattro(obj, name);
                 if (PyInt_AsLong(attr) != PyInt_AsLong(value))
                 {
                     PyErr_SetString(PyExc_ValueError,
                                     "tp_getattro returned wrong value");
                     return NULL;
                 }
                 Py_DECREF(name);
                 Py_DECREF(attr);
                 name = PyString_FromString("attr2");
                 attr = obj->ob_type->tp_getattro(obj, name);
                 if (attr == NULL && PyErr_ExceptionMatches(PyExc_AttributeError))
                 {
                     PyErr_Clear();
                 } else {
                     PyErr_SetString(PyExc_ValueError,
                                     "tp_getattro should have raised");
                     return NULL;
                 }
                 Py_DECREF(name);
                 Py_RETURN_TRUE;
             '''
             )
            ])
        class C:
            def __init__(self):
                self.attr1 = 123
        assert module.test_tp_getattro(C(), 123)

    def test_issue_2760_getattr(self):
        module = self.import_extension('foo', [
            ("get_foo", "METH_O",
             '''
             #if PY_MAJOR_VERSION > 2
             #define PyString_FromString PyUnicode_FromString
             #endif
             char* name = "foo";
             PyTypeObject *tp = Py_TYPE(args);
             PyObject *res;
             if (tp->tp_getattr != NULL) {
                res = (*tp->tp_getattr)(args, name);
             }
             else if (tp->tp_getattro != NULL) {
                 PyObject *w = PyString_FromString(name);
                 res = (*tp->tp_getattro)(args, w);
                 Py_DECREF(w);
             }
             else {
                 res = Py_None;
             }
             return res;
             ''')])
        class Passthrough(object):
            def __getattr__(self, name):
                return name

        obj = Passthrough()
        assert module.get_foo(obj) == 'foo'

    def test_nb_int(self):
        module = self.import_extension('foo', [
            ("nb_int", "METH_VARARGS",
             '''
                 PyTypeObject *type = (PyTypeObject *)PyTuple_GET_ITEM(args, 0);
                 PyObject *obj = PyTuple_GET_ITEM(args, 1);
                 if (!type->tp_as_number ||
                     !type->tp_as_number->nb_int)
                 {
                     PyErr_SetNone(PyExc_ValueError);
                     return NULL;
                 }
                 return type->tp_as_number->nb_int(obj);
             '''
             )
            ])
        assert module.nb_int(int, 10) == 10
        assert module.nb_int(float, -12.3) == -12
        raises(ValueError, module.nb_int, str, "123")
        class F(float):
            def __int__(self):
                return 666
        # as long as issue 2248 is not fixed, 'expected' is 666 on pypy,
        # but it should be -12.  This test is not concerned about that,
        # but only about getting the same answer with module.nb_int().
        expected = float.__int__(F(-12.3))
        assert module.nb_int(float, F(-12.3)) == expected

    def test_nb_float(self):
        module = self.import_extension('foo', [
            ("nb_float", "METH_VARARGS",
             '''
                 PyTypeObject *type = (PyTypeObject *)PyTuple_GET_ITEM(args, 0);
                 PyObject *obj = PyTuple_GET_ITEM(args, 1);
                 if (!type->tp_as_number ||
                     !type->tp_as_number->nb_float)
                 {
                     PyErr_SetNone(PyExc_ValueError);
                     return NULL;
                 }
                 return type->tp_as_number->nb_float(obj);
             '''
             )
            ])
        assert module.nb_float(int, 10) == 10.0
        assert module.nb_float(float, -12.3) == -12.3
        raises(ValueError, module.nb_float, str, "123")
        #
        # check that calling PyInt_Type->tp_as_number->nb_float(x)
        # does not invoke a user-defined __float__()
        class I(int):
            def __float__(self):
                return -55.55
        class F(float):
            def __float__(self):
                return -66.66
        assert float(I(10)) == -55.55
        assert float(F(10.5)) == -66.66
        assert module.nb_float(int, I(10)) == 10.0
        assert module.nb_float(float, F(10.5)) == 10.5
        # XXX but the subtype's tp_as_number->nb_float(x) should really invoke
        # the user-defined __float__(); it doesn't so far
        #assert module.nb_float(I, I(10)) == -55.55
        #assert module.nb_float(F, F(10.5)) == -66.66

    def test_tp_call(self):
        module = self.import_extension('foo', [
            ("tp_call", "METH_VARARGS",
             '''
                 PyTypeObject *type = (PyTypeObject *)PyTuple_GET_ITEM(args, 0);
                 PyObject *obj = PyTuple_GET_ITEM(args, 1);
                 PyObject *c_args = PyTuple_GET_ITEM(args, 2);
                 if (!type->tp_call)
                 {
                     PyErr_SetNone(PyExc_ValueError);
                     return NULL;
                 }
                 return type->tp_call(obj, c_args, NULL);
             '''
             )
            ])
        class C:
            def __call__(self, *args):
                return args
        ret = module.tp_call(C, C(), ('x', 2))
        assert ret == ('x', 2)
        class D(type):
            def __call__(self, *args):
                return "foo! %r" % (args,)
        typ1 = D('d', (), {})
        #assert module.tp_call(D, typ1, ()) == "foo! ()" XXX not working so far
        assert isinstance(module.tp_call(type, typ1, ()), typ1)

    def test_tp_init(self):
        module = self.import_extension('foo', [
            ("tp_init", "METH_VARARGS",
             '''
                 PyTypeObject *type = (PyTypeObject *)PyTuple_GET_ITEM(args, 0);
                 PyObject *obj = PyTuple_GET_ITEM(args, 1);
                 PyObject *c_args = PyTuple_GET_ITEM(args, 2);
                 if (!type->tp_init)
                 {
                     PyErr_SetNone(PyExc_ValueError);
                     return NULL;
                 }
                 if (type->tp_init(obj, c_args, NULL) < 0)
                     return NULL;
                 Py_INCREF(Py_None);
                 return Py_None;
             '''
             )
            ])
        x = [42]
        assert module.tp_init(list, x, ("hi",)) is None
        assert x == ["h", "i"]
        class LL(list):
            def __init__(self, *ignored):
                raise Exception
        x = LL.__new__(LL)
        assert module.tp_init(list, x, ("hi",)) is None
        assert x == ["h", "i"]

    def test_mp_subscript(self):
        module = self.import_extension('foo', [
           ("new_obj", "METH_NOARGS",
            '''
                PyObject *obj;
                obj = PyObject_New(PyObject, &Foo_Type);
                return obj;
            '''
            )], prologue='''
            static PyObject*
            mp_subscript(PyObject *self, PyObject *key)
            {
                return Py_BuildValue("i", 42);
            }
            PyMappingMethods tp_as_mapping;
            static PyTypeObject Foo_Type = {
                PyVarObject_HEAD_INIT(NULL, 0)
                "foo.foo",
            };
            ''', more_init = '''
                Foo_Type.tp_flags = Py_TPFLAGS_DEFAULT;
                Foo_Type.tp_as_mapping = &tp_as_mapping;
                tp_as_mapping.mp_subscript = (binaryfunc)mp_subscript;
                if (PyType_Ready(&Foo_Type) < 0) INITERROR;
            ''')
        obj = module.new_obj()
        assert obj[100] == 42
        raises(TypeError, "obj.__getitem__(100, 101)")
        raises(TypeError, "obj.__getitem__(100, a=42)")

    def test_mp_ass_subscript(self):
        module = self.import_extension('foo', [
           ("new_obj", "METH_NOARGS",
            '''
                PyObject *obj;
                obj = PyObject_New(PyObject, &Foo_Type);
                return obj;
            '''
            )], prologue='''
            static int
            #if PY_MAJOR_VERSION > 2
            #define PyString_FromString PyBytes_FromString
            #define PyInt_Check PyLong_Check
            #endif
            mp_ass_subscript(PyObject *self, PyObject *key, PyObject *value)
            {
                if (PyInt_Check(key)) {
                    PyErr_SetNone(PyExc_ZeroDivisionError);
                    return -1;
                }
                return 0;
            }
            PyMappingMethods tp_as_mapping;
            static PyTypeObject Foo_Type = {
                PyVarObject_HEAD_INIT(NULL, 0)
                "foo.foo",
            };
            ''', more_init = '''
                Foo_Type.tp_flags = Py_TPFLAGS_DEFAULT;
                Foo_Type.tp_as_mapping = &tp_as_mapping;
                tp_as_mapping.mp_ass_subscript = mp_ass_subscript;
                if (PyType_Ready(&Foo_Type) < 0) INITERROR;
            ''')
        obj = module.new_obj()
        raises(ZeroDivisionError, obj.__setitem__, 5, None)
        res = obj.__setitem__('foo', None)
        assert res is None

    def test_sq_contains(self):
        module = self.import_extension('foo', [
           ("new_obj", "METH_NOARGS",
            '''
                PyObject *obj;
                obj = PyObject_New(PyObject, &Foo_Type);
                return obj;
            '''
            )], prologue='''
            static int
            sq_contains(PyObject *self, PyObject *value)
            {
                return 42;
            }
            PySequenceMethods tp_as_sequence;
            static PyTypeObject Foo_Type = {
                PyVarObject_HEAD_INIT(NULL, 0)
                "foo.foo",
            };
            ''', more_init='''
                Foo_Type.tp_flags = Py_TPFLAGS_DEFAULT;
                Foo_Type.tp_as_sequence = &tp_as_sequence;
                tp_as_sequence.sq_contains = sq_contains;
                if (PyType_Ready(&Foo_Type) < 0) INITERROR;
            ''')
        obj = module.new_obj()
        res = "foo" in obj
        assert res is True

            #if PY_MAJOR_VERSION > 2
            #define PyInt_Check PyLong_Check
            #define PyInt_AsLong PyLong_AsLong
            #endif
    def test_sq_ass_item(self):
        module = self.import_extension('foo', [
           ("new_obj", "METH_NOARGS",
            '''
                PyObject *obj;
                obj = PyObject_New(PyObject, &Foo_Type);
                return obj;
            '''
            )], prologue='''
            #if PY_MAJOR_VERSION > 2
            #define PyInt_Check PyLong_Check
            #define PyInt_AsLong PyLong_AsLong
            #endif
            static int
            sq_ass_item(PyObject *self, Py_ssize_t i, PyObject *o)
            {
                int expected;
                if (o == NULL)              // delitem
                    expected = (i == 12);
                else                        // setitem
                    expected = (i == 10 && PyInt_Check(o) && PyInt_AsLong(o) == 42);
                if (!expected) {
                    PyErr_SetString(PyExc_ValueError, "test failed");
                    return -1;
                }
                return 0;
            }
            PySequenceMethods tp_as_sequence;
            static PyTypeObject Foo_Type = {
                PyVarObject_HEAD_INIT(NULL, 0)
                "foo.foo",
            };
            ''', more_init='''
                Foo_Type.tp_flags = Py_TPFLAGS_DEFAULT;
                Foo_Type.tp_as_sequence = &tp_as_sequence;
                tp_as_sequence.sq_ass_item = sq_ass_item;
                if (PyType_Ready(&Foo_Type) < 0) INITERROR;
            ''')
        obj = module.new_obj()
        obj[10] = 42
        raises(ValueError, "obj[10] = 43")
        raises(ValueError, "obj[11] = 42")
        del obj[12]
        raises(ValueError, "del obj[13]")

    def test_tp_iter(self):
        module = self.import_extension('foo', [
           ("tp_iter", "METH_VARARGS",
            '''
                 PyTypeObject *type = (PyTypeObject *)PyTuple_GET_ITEM(args, 0);
                 PyObject *obj = PyTuple_GET_ITEM(args, 1);
                 if (!type->tp_iter)
                 {
                     PyErr_SetNone(PyExc_ValueError);
                     return NULL;
                 }
                 return type->tp_iter(obj);
             '''
             ),
           ("tp_iternext", "METH_VARARGS",
            '''
                 #if PY_MAJOR_VERSION > 2
                 #define PyString_FromString PyBytes_FromString
                 #endif
                 PyTypeObject *type = (PyTypeObject *)PyTuple_GET_ITEM(args, 0);
                 PyObject *obj = PyTuple_GET_ITEM(args, 1);
                 PyObject *result;
                 if (!type->tp_iternext)
                 {
                     PyErr_SetNone(PyExc_ValueError);
                     return NULL;
                 }
                 result = type->tp_iternext(obj);
                 /* In py3, returning NULL from tp_iternext means the iterator
                  * is exhausted */
                 if (!result && !PyErr_Occurred())
                     result = PyString_FromString("stop!");
                 return result;
             '''
             )
            ])
        l = [1]
        it = module.tp_iter(list, l)
        assert type(it) is type(iter([]))
        assert module.tp_iternext(type(it), it) == 1
        assert module.tp_iternext(type(it), it) == b"stop!"
        #
        class LL(list):
            def __iter__(self):
                return iter(())
        ll = LL([1])
        it = module.tp_iter(list, ll)
        assert type(it) is type(iter([]))
        x = list(it)
        assert x == [1]

    def test_intlike(self):
        module = self.import_extension('foo', [
            ("newInt", "METH_VARARGS",
             """
                IntLikeObject *intObj;
                long intval;

                if (!PyArg_ParseTuple(args, "i", &intval))
                    return NULL;

                intObj = PyObject_New(IntLikeObject, &IntLike_Type);
                if (!intObj) {
                    return NULL;
                }

                intObj->value = intval;
                return (PyObject *)intObj;
             """),
            ("check", "METH_VARARGS", """
                IntLikeObject *intObj;
                int intval, isint;

                if (!PyArg_ParseTuple(args, "i", &intval))
                    return NULL;
                intObj = PyObject_New(IntLikeObject, &IntLike_Type);
                if (!intObj) {
                    return NULL;
                }
                intObj->value = intval;
                isint = PyNumber_Check((PyObject*)intObj);
                Py_DECREF((PyObject*)intObj);
                return PyLong_FromLong(isint);
            """),
            ], prologue= """
            typedef struct
            {
                PyObject_HEAD
                int value;
            } IntLikeObject;

            static int
            intlike_nb_bool(PyObject *o)
            {
                IntLikeObject *v = (IntLikeObject*)o;
                if (v->value == -42) {
                    PyErr_SetNone(PyExc_ValueError);
                    return -1;
                }
                /* Returning -1 should be for exceptions only! */
                return v->value;
            }

            static PyObject*
            intlike_nb_int(PyObject* o)
            {
                IntLikeObject *v = (IntLikeObject*)o;
                return PyLong_FromLong(v->value);
            }

            PyTypeObject IntLike_Type = {
                PyVarObject_HEAD_INIT(NULL, 0)
                /*tp_name*/             "IntLike",
                /*tp_basicsize*/        sizeof(IntLikeObject),
            };
            static PyNumberMethods intlike_as_number;
            """, more_init="""
            IntLike_Type.tp_flags |= Py_TPFLAGS_DEFAULT;
            IntLike_Type.tp_as_number = &intlike_as_number;
            intlike_as_number.nb_bool = intlike_nb_bool;
            intlike_as_number.nb_int = intlike_nb_int;
            PyType_Ready(&IntLike_Type);
            """)
        assert not bool(module.newInt(0))
        assert bool(module.newInt(1))
        raises(SystemError, bool, module.newInt(-1))
        raises(ValueError, bool, module.newInt(-42))
        val = module.check(10);
        assert val == 1

    def test_mathfunc(self):
        module = self.import_extension('foo', [
            ("newInt", "METH_VARARGS",
             """
                IntLikeObject *intObj;
                long intval;

                if (!PyArg_ParseTuple(args, "l", &intval))
                    return NULL;

                intObj = PyObject_New(IntLikeObject, &IntLike_Type);
                if (!intObj) {
                    return NULL;
                }

                intObj->ival = intval;
                return (PyObject *)intObj;
             """),
             ("newIntNoOp", "METH_VARARGS",
             """
                IntLikeObjectNoOp *intObjNoOp;
                long intval;

                if (!PyArg_ParseTuple(args, "l", &intval))
                    return NULL;

                intObjNoOp = PyObject_New(IntLikeObjectNoOp, &IntLike_Type_NoOp);
                if (!intObjNoOp) {
                    return NULL;
                }

                intObjNoOp->ival = intval;
                return (PyObject *)intObjNoOp;
             """)], prologue="""
            #include <math.h>
            typedef struct
            {
                PyObject_HEAD
                long ival;
            } IntLikeObject;
            #if PY_MAJOR_VERSION > 2
            #define PyInt_Check PyLong_Check
            #define PyInt_AsLong PyLong_AsLong
            #define PyInt_FromLong PyLong_FromLong
            #endif
            static PyObject *
            intlike_nb_add(PyObject *self, PyObject *other)
            {
                long val2, val1 = ((IntLikeObject *)(self))->ival;
                if (PyInt_Check(other)) {
                  long val2 = PyInt_AsLong(other);
                  return PyInt_FromLong(val1+val2);
                }

                val2 = ((IntLikeObject *)(other))->ival;
                return PyInt_FromLong(val1+val2);
            }

            static PyObject *
            intlike_nb_pow(PyObject *self, PyObject *other, PyObject * z)
            {
                long val2, val1 = ((IntLikeObject *)(self))->ival;
                if (PyInt_Check(other)) {
                  long val2 = PyInt_AsLong(other);
                  return PyInt_FromLong(val1+val2);
                }

                val2 = ((IntLikeObject *)(other))->ival;
                return PyInt_FromLong((int)pow(val1,val2));
             }

            PyTypeObject IntLike_Type = {
                PyVarObject_HEAD_INIT(NULL, 0)
                /*tp_name*/             "IntLike",
                /*tp_basicsize*/        sizeof(IntLikeObject),
            };
            static PyNumberMethods intlike_as_number;

            typedef struct
            {
                PyObject_HEAD
                long ival;
            } IntLikeObjectNoOp;

            PyTypeObject IntLike_Type_NoOp = {
                PyVarObject_HEAD_INIT(NULL, 0)
                /*tp_name*/             "IntLikeNoOp",
                /*tp_basicsize*/        sizeof(IntLikeObjectNoOp),
            };
            """, more_init="""
                IntLike_Type.tp_as_number = &intlike_as_number;
                IntLike_Type.tp_flags |= Py_TPFLAGS_DEFAULT;
                intlike_as_number.nb_add = intlike_nb_add;
                intlike_as_number.nb_power = intlike_nb_pow;
                if (PyType_Ready(&IntLike_Type) < 0) INITERROR;
                IntLike_Type_NoOp.tp_flags |= Py_TPFLAGS_DEFAULT;
                if (PyType_Ready(&IntLike_Type_NoOp) < 0) INITERROR;
            """)
        a = module.newInt(1)
        b = module.newInt(2)
        c = 3
        d = module.newIntNoOp(4)
        assert (a + b) == 3
        assert (b + c) == 5
        assert (d + a) == 5
        assert pow(d,b) == 16

    def test_tp_new_in_subclass(self):
        import datetime
        module = self.import_module(name='foo3')
        module.footype("X", (object,), {})
        a = module.datetimetype(1, 1, 1)
        assert isinstance(a, module.datetimetype)

    def test_app_subclass_of_c_type(self):
        import sys
        module = self.import_module(name='foo')
        size = module.size_of_instances(module.fooType)
        class f1(object):
            pass
        class f2(module.fooType):
            pass
        class bar(f1, f2):
            pass
        class foo(f2, f1):
            pass

        x = foo()
        assert bar.__base__ is f2
        # On cpython, the size changes.
        if '__pypy__' in sys.builtin_module_names:
            assert module.size_of_instances(bar) == size
        else:
            assert module.size_of_instances(bar) >= size
        assert module.size_of_instances(foo) == module.size_of_instances(bar)

    def test_app_cant_subclass_two_types(self):
        import sys
        if sys.version_info < (2, 7, 9):
            skip("crashes on CPython (2.7.5 crashes, 2.7.9 is ok)")
        module = self.import_module(name='foo')
        try:
            class bar(module.fooType, module.UnicodeSubtype):
                pass
        except TypeError as e:
            import sys
            if '__pypy__' in sys.builtin_module_names:
                assert str(e) == 'instance layout conflicts in multiple inheritance'

            else:
                assert 'instance lay-out conflict' in str(e)
        else:
            raise AssertionError("did not get TypeError!")

    def test_call_tp_dealloc(self):
        module = self.import_extension('foo', [
            ("fetchFooType", "METH_NOARGS",
             """
                PyObject *o;
                o = PyObject_New(PyObject, &Foo_Type);
                init_foo(o);
                Py_DECREF(o);   /* calls dealloc_foo immediately */

                Py_INCREF(&Foo_Type);
                return (PyObject *)&Foo_Type;
             """),
            ("newInstance", "METH_O",
             """
                PyTypeObject *tp = (PyTypeObject *)args;
                PyObject *e = PyTuple_New(0);
                PyObject *o = tp->tp_new(tp, e, NULL);
                Py_DECREF(e);
                return o;
             """),
            ("getCounter", "METH_NOARGS",
             """
                return PyLong_FromLong(foo_counter);
             """)], prologue="""
            typedef struct {
                PyObject_HEAD
                int someval[99];
            } FooObject;
            static int foo_counter = 1000;
            static void dealloc_foo(PyObject *foo) {
                int i;
                foo_counter += 10;
                for (i = 0; i < 99; i++)
                    if (((FooObject *)foo)->someval[i] != 1000 + i)
                        foo_counter += 100000;   /* error! */
                Py_TYPE(foo)->tp_free(foo);
            }
            static void init_foo(PyObject *o)
            {
                int i;
                if (o->ob_type->tp_basicsize < sizeof(FooObject))
                    abort();
                for (i = 0; i < 99; i++)
                    ((FooObject *)o)->someval[i] = 1000 + i;
            }
            static PyObject *new_foo(PyTypeObject *t, PyObject *a, PyObject *k)
            {
                PyObject *o;
                foo_counter += 1000;
                o = t->tp_alloc(t, 0);
                init_foo(o);
                return o;
            }
            static PyTypeObject Foo_Type = {
                PyVarObject_HEAD_INIT(NULL, 0)
                "foo.foo",
            };
            """, more_init="""
                Foo_Type.tp_basicsize = sizeof(FooObject);
                Foo_Type.tp_dealloc = &dealloc_foo;
                Foo_Type.tp_flags = Py_TPFLAGS_DEFAULT | Py_TPFLAGS_BASETYPE;
                Foo_Type.tp_new = &new_foo;
                Foo_Type.tp_free = &PyObject_Del;
                if (PyType_Ready(&Foo_Type) < 0) INITERROR;
            """)
        Foo = module.fetchFooType()
        assert module.getCounter() == 1010
        Foo(); Foo()
        for i in range(10):
            if module.getCounter() >= 3030:
                break
            # NB. use self.debug_collect() instead of gc.collect(),
            # otherwise rawrefcount's dealloc callback doesn't trigger
            self.debug_collect()
        assert module.getCounter() == 3030
        #
        class Bar(Foo):
            pass
        assert Foo.__new__ is Bar.__new__
        Bar(); Bar()
        for i in range(10):
            if module.getCounter() >= 5050:
                break
            self.debug_collect()
        assert module.getCounter() == 5050
        #
        module.newInstance(Foo)
        for i in range(10):
            if module.getCounter() >= 6060:
                break
            self.debug_collect()
        assert module.getCounter() == 6060
        #
        module.newInstance(Bar)
        for i in range(10):
            if module.getCounter() >= 7070:
                break
            self.debug_collect()
        assert module.getCounter() == 7070

    def test_tp_call_reverse(self):
        module = self.import_extension('foo', [
           ("new_obj", "METH_NOARGS",
            '''
                PyObject *obj;
                obj = PyObject_New(PyObject, &Foo_Type);
                return obj;
            '''
            )], prologue='''
            static PyObject *
            my_tp_call(PyObject *self, PyObject *args, PyObject *kwds)
            {
                return PyLong_FromLong(42);
            }
            static PyTypeObject Foo_Type = {
                PyVarObject_HEAD_INIT(NULL, 0)
                "foo.foo",
            };
            ''', more_init='''
                Foo_Type.tp_flags = Py_TPFLAGS_DEFAULT;
                Foo_Type.tp_call = &my_tp_call;
                if (PyType_Ready(&Foo_Type) < 0) INITERROR;
            ''')
        x = module.new_obj()
        assert x() == 42
        assert x(4, bar=5) == 42

    def test_custom_metaclass(self):
        module = self.import_extension('foo', [
           ("getMetaClass", "METH_NOARGS",
            '''
                Py_INCREF(&FooType_Type);
                return (PyObject *)&FooType_Type;
            '''
            )], prologue='''
            static PyTypeObject FooType_Type = {
                PyVarObject_HEAD_INIT(NULL, 0)
                "foo.Type",
            };
            ''', more_init='''
                FooType_Type.tp_flags = Py_TPFLAGS_DEFAULT;
                FooType_Type.tp_base = &PyType_Type;
                if (PyType_Ready(&FooType_Type) < 0) INITERROR;
            ''')
        FooType = module.getMetaClass()
        if not self.runappdirect:
            self._check_type_object(FooType)

        # 2 vs 3 shenanigans to declare
        # class X(object, metaclass=FooType): pass
        X = FooType('X', (object,), {})

        X()

    def test_multiple_inheritance3(self):
        module = self.import_extension('foo', [
           ("new_obj", "METH_NOARGS",
            '''
                PyObject *obj;
                PyTypeObject *Base1, *Base2, *Base12;
                Base1 =  (PyTypeObject*)PyType_Type.tp_alloc(&PyType_Type, 0);
                Base2 =  (PyTypeObject*)PyType_Type.tp_alloc(&PyType_Type, 0);
                Base12 =  (PyTypeObject*)PyType_Type.tp_alloc(&PyType_Type, 0);
                Base1->tp_name = "Base1";
                Base2->tp_name = "Base2";
                Base12->tp_name = "Base12";
                Base1->tp_basicsize = sizeof(PyHeapTypeObject);
                Base2->tp_basicsize = sizeof(PyHeapTypeObject);
                Base12->tp_basicsize = sizeof(PyHeapTypeObject);
                #ifndef PYPY_VERSION /* PyHeapTypeObject has no ht_qualname nor ht_name on PyPy */
                #if PY_MAJOR_VERSION >= 3 && PY_MINOR_VERSION >= 3
                {
                  PyObject * dummyname = PyBytes_FromString("dummy name");
                  ((PyHeapTypeObject*)Base1)->ht_qualname = dummyname;
                  ((PyHeapTypeObject*)Base2)->ht_qualname = dummyname;
                  ((PyHeapTypeObject*)Base12)->ht_qualname = dummyname;
                }
                #elif PY_MAJOR_VERSION == 2
                {
                  PyObject * dummyname = PyBytes_FromString("dummy name");
                  ((PyHeapTypeObject*)Base1)->ht_name = dummyname;
                  ((PyHeapTypeObject*)Base2)->ht_name = dummyname;
                  ((PyHeapTypeObject*)Base12)->ht_name = dummyname;
                }
                #endif
                #endif
                Base1->tp_flags = Py_TPFLAGS_DEFAULT | Py_TPFLAGS_BASETYPE | Py_TPFLAGS_HEAPTYPE;
                Base2->tp_flags = Py_TPFLAGS_DEFAULT | Py_TPFLAGS_BASETYPE | Py_TPFLAGS_HEAPTYPE;
                Base12->tp_flags = Py_TPFLAGS_DEFAULT | Py_TPFLAGS_HEAPTYPE;
                Base12->tp_base = Base1;
                Base12->tp_bases = PyTuple_Pack(2, Base1, Base2);
                Base12->tp_doc = "The Base12 type or object";
                if (PyType_Ready(Base1) < 0) return NULL;
                if (PyType_Ready(Base2) < 0) return NULL;
                if (PyType_Ready(Base12) < 0) return NULL;
                obj = PyObject_New(PyObject, Base12);
                return obj;
            '''
            )])
        obj = module.new_obj()
        assert 'Base12' in str(obj)
        assert type(obj).__doc__ == "The Base12 type or object"
        assert obj.__doc__ == "The Base12 type or object"

    def test_multiple_inheritance_fetch_tp_bases(self):
        module = self.import_extension('foo', [
           ("foo", "METH_O",
            '''
                PyTypeObject *tp;
                tp = (PyTypeObject*)args;
                Py_INCREF(tp->tp_bases);
                return tp->tp_bases;
            '''
            )])
        class A(object):
            pass
        class B(object):
            pass
        class C(A, B):
            pass
        bases = module.foo(C)
        assert bases == (A, B)

    def test_getattr_getattro(self):
        module = self.import_module(name='foo')
        assert module.gettype2.dcba == b'getattro:dcba'
        assert (type(module.gettype2).__getattribute__(module.gettype2, 'dcBA')
            == b'getattro:dcBA')
        assert module.gettype1.abcd == b'getattr:abcd'
        # GetType1 objects have a __getattribute__ method, but this
        # doesn't call tp_getattr at all, also on CPython
        raises(AttributeError, type(module.gettype1).__getattribute__,
                               module.gettype1, 'dcBA')

    def test_multiple_inheritance_tp_basicsize(self):
        module = self.import_module(name='issue2482')

        class PyBase(object):
            pass

        basesize = module.get_basicsize(PyBase)

        CBase = module.issue2482_object
        class A(CBase, PyBase):
            def __init__(self, i):
                CBase.__init__(self)
                PyBase.__init__(self)

        class B(PyBase, CBase):
            def __init__(self, i):
                PyBase.__init__(self)
                CBase.__init__(self)

        Asize = module.get_basicsize(A)
        Bsize = module.get_basicsize(B)
        assert Asize == Bsize
        assert Asize > basesize

    def test_multiple_inheritance_bug1(self):
        module = self.import_extension('foo', [
           ("get_type", "METH_NOARGS",
            '''
                Py_INCREF(&Foo_Type);
                return (PyObject *)&Foo_Type;
            '''
            ), ("forty_two", "METH_O",
            '''
                return PyInt_FromLong(42);
            '''
            )], prologue='''
            #if PY_MAJOR_VERSION > 2
            #define PyInt_FromLong PyLong_FromLong
            #endif
            static PyTypeObject Foo_Type = {
                PyVarObject_HEAD_INIT(NULL, 0)
                "foo.foo",
            };
            static PyObject *dummy_new(PyTypeObject *t, PyObject *a,
                                       PyObject *k)
            {
                abort();   /* never actually called in CPython */
            }
            ''', more_init = '''
                Foo_Type.tp_base = (PyTypeObject *)PyExc_Exception;
                Foo_Type.tp_flags = Py_TPFLAGS_DEFAULT | Py_TPFLAGS_BASETYPE;
                Foo_Type.tp_new = dummy_new;
                if (PyType_Ready(&Foo_Type) < 0) INITERROR;
            ''')
        Foo = module.get_type()
        class A(Foo, SyntaxError):
            pass
        assert A.__base__ is SyntaxError
        A(42)    # assert is not aborting

        class Bar(Exception):
            __new__ = module.forty_two

        class B(Bar, SyntaxError):
            pass

        assert B() == 42

        # aaaaa even more hackiness
        class C(A):
            pass
        C(42)   # assert is not aborting

    def test_getset(self):
        module = self.import_extension('foo', [
           ("get_instance", "METH_NOARGS",
            '''
                return PyObject_New(PyObject, &Foo_Type);
            '''
            ), ("get_number", "METH_NOARGS",
            '''
                return PyInt_FromLong(my_global_number);
            '''
            )], prologue='''
            #if PY_MAJOR_VERSION > 2
            #define PyInt_FromLong PyLong_FromLong
            #endif
            static long my_global_number;
            static PyTypeObject Foo_Type = {
                PyVarObject_HEAD_INIT(NULL, 0)
                "foo.foo",
            };
            static PyObject *bar_get(PyObject *foo, void *closure)
            {
                return PyInt_FromLong(1000 + (long)closure);
            }
            static PyObject *baz_get(PyObject *foo, void *closure)
            {
                return PyInt_FromLong(2000 + (long)closure);
            }
            static int baz_set(PyObject *foo, PyObject *x, void *closure)
            {
                if (x != NULL)
                    my_global_number = 3000 + (long)closure + PyInt_AsLong(x);
                else
                    my_global_number = 4000 + (long)closure;
                return 0;
            }
            static PyGetSetDef foo_getset[] = {
                { "bar", bar_get, NULL, "mybardoc", (void *)42 },
                { "baz", baz_get, baz_set, "mybazdoc", (void *)43 },
                { NULL }
            };
            ''', more_init = '''
                Foo_Type.tp_getset = foo_getset;
                Foo_Type.tp_flags = Py_TPFLAGS_DEFAULT;
                if (PyType_Ready(&Foo_Type) < 0) INITERROR;
            ''')
        foo = module.get_instance()
        assert foo.bar == 1042
        assert foo.bar == 1042
        assert foo.baz == 2043
        foo.baz = 50000
        assert module.get_number() == 53043
        e = raises(AttributeError, "foo.bar = 0")
        assert str(e.value).startswith("attribute 'bar' of '")
        assert str(e.value).endswith("foo' objects is not writable")
        del foo.baz
        assert module.get_number() == 4043
        raises(AttributeError, "del foo.bar")


class AppTestHashable(AppTestCpythonExtensionBase):
    def test_unhashable(self):
        if not self.runappdirect:
            skip('pointer to function equality available'
                 ' only after translation')
        module = self.import_extension('foo', [
           ("new_obj", "METH_NOARGS",
            '''
                PyObject *obj;
                obj = PyObject_New(PyObject, &Foo_Type);
                return obj;
            '''
            )], prologue='''
            static PyTypeObject Foo_Type = {
                PyVarObject_HEAD_INIT(NULL, 0)
                "foo.foo",
            };
            ''', more_init = '''
                Foo_Type.tp_flags = Py_TPFLAGS_DEFAULT;
                Foo_Type.tp_hash = PyObject_HashNotImplemented;
                if (PyType_Ready(&Foo_Type) < 0) INITERROR;
            ''')
        obj = module.new_obj()
        raises(TypeError, hash, obj)
        assert type(obj).__dict__['__hash__'] is None
        # this is equivalent to
        from collections import Hashable
        assert not isinstance(obj, Hashable)


class AppTestFlags(AppTestCpythonExtensionBase):
    def test_has_subclass_flag(self):
        module = self.import_extension('foo', [
           ("test_flags", "METH_VARARGS",
            '''
                long long in_flag, my_flag;
                PyObject * obj;
                if (!PyArg_ParseTuple(args, "OL", &obj, &in_flag))
                    return NULL;
                if (!PyType_Check(obj))
                {
                    PyErr_SetString(PyExc_ValueError, "input must be type");
                    return NULL;
                }
                my_flag = ((PyTypeObject*)obj)->tp_flags;
                if ((my_flag & in_flag) != in_flag)
                    return PyLong_FromLong(-1);
                if (!PyType_CheckExact(obj)) {
                    if ((my_flag & Py_TPFLAGS_TYPE_SUBCLASS) == Py_TPFLAGS_TYPE_SUBCLASS)
                        return PyLong_FromLong(-2);
                }
                return PyLong_FromLong(0);
            '''),])
        # copied from object.h
        Py_TPFLAGS_LONG_SUBCLASS = (1<<24)
        Py_TPFLAGS_LIST_SUBCLASS = (1<<25)
        Py_TPFLAGS_TUPLE_SUBCLASS = (1<<26)
        Py_TPFLAGS_BYTES_SUBCLASS = (1<<27)
        Py_TPFLAGS_UNICODE_SUBCLASS = (1<<28)
        Py_TPFLAGS_DICT_SUBCLASS = (1<<29)
        Py_TPFLAGS_BASE_EXC_SUBCLASS = (1<<30)
        Py_TPFLAGS_TYPE_SUBCLASS = (1<<31)
        for t,f in ((int, Py_TPFLAGS_LONG_SUBCLASS),
                    (list, Py_TPFLAGS_LIST_SUBCLASS),
                    (tuple, Py_TPFLAGS_TUPLE_SUBCLASS),
                    (bytes, Py_TPFLAGS_BYTES_SUBCLASS),
                    (str, Py_TPFLAGS_UNICODE_SUBCLASS),
                    (dict, Py_TPFLAGS_DICT_SUBCLASS),
                    (Exception, Py_TPFLAGS_BASE_EXC_SUBCLASS),
                    (type, Py_TPFLAGS_TYPE_SUBCLASS),
                   ):
            assert module.test_flags(t, f) == 0
        class MyList(list):
            pass
        assert module.test_flags(MyList, Py_TPFLAGS_LIST_SUBCLASS) == 0

    def test_has_pypy_subclass_flag(self):
        module = self.import_extension('foo', [
           ("test_pypy_flags", "METH_VARARGS",
            '''
                long long in_flag, my_flag;
                PyObject * obj;
                if (!PyArg_ParseTuple(args, "OL", &obj, &in_flag))
                    return NULL;
                if (!PyType_Check(obj))
                {
                    PyErr_SetString(PyExc_ValueError, "input must be type");
                    return NULL;
                }
                my_flag = ((PyTypeObject*)obj)->tp_pypy_flags;
                if ((my_flag & in_flag) != in_flag)
                    return PyLong_FromLong(-1);
                return PyLong_FromLong(0);
            '''),])
        # copied from object.h
        Py_TPPYPYFLAGS_FLOAT_SUBCLASS = (1<<0)

        class MyFloat(float):
            pass
        assert module.test_pypy_flags(float, Py_TPPYPYFLAGS_FLOAT_SUBCLASS) == 0
        assert module.test_pypy_flags(MyFloat, Py_TPPYPYFLAGS_FLOAT_SUBCLASS) == 0
<|MERGE_RESOLUTION|>--- conflicted
+++ resolved
@@ -5,12 +5,8 @@
 from pypy.module.cpyext.test.test_api import BaseApiTest
 from pypy.module.cpyext.api import generic_cpy_call
 from pypy.module.cpyext.pyobject import make_ref, from_ref, decref, as_pyobj
-<<<<<<< HEAD
-from pypy.module.cpyext.typeobject import cts, PyTypeObjectPtr
-
-=======
-from pypy.module.cpyext.typeobject import PyTypeObjectPtr, W_PyCTypeObject
->>>>>>> e0c58f48
+from pypy.module.cpyext.typeobject import cts, PyTypeObjectPtr, W_PyCTypeObject
+
 
 
 class AppTestTypeObject(AppTestCpythonExtensionBase):
@@ -582,10 +578,9 @@
         assert w_obj is None
         assert api.PyErr_Occurred() is None
 
-<<<<<<< HEAD
     def test_typeslots(self, space):
         assert cts.macros['Py_tp_doc'] == 56
-=======
+
     def test_subclass_not_PyCTypeObject(self, space, api):
         pyobj = make_ref(space, api.PyLong_Type)
         py_type = rffi.cast(PyTypeObjectPtr, pyobj)
@@ -602,7 +597,6 @@
         assert w_pyclass.is_cpytype()
         # XXX document the current status, not clear if this is desirable
         assert w_class.is_cpytype()
->>>>>>> e0c58f48
 
 
 class AppTestSlots(AppTestCpythonExtensionBase):
