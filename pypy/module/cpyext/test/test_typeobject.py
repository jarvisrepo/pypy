from pypy.interpreter import gateway
from rpython.rtyper.lltypesystem import rffi
from pypy.module.cpyext.test.test_cpyext import AppTestCpythonExtensionBase
from pypy.module.cpyext.test.test_api import BaseApiTest
from pypy.module.cpyext.api import generic_cpy_call
<<<<<<< HEAD
from pypy.module.cpyext.pyobject import make_ref, from_ref, decref
from pypy.module.cpyext.typeobject import cts, PyTypeObjectPtr

import sys
import pytest
=======
from pypy.module.cpyext.pyobject import make_ref, from_ref, decref, as_pyobj
from pypy.module.cpyext.typeobject import PyTypeObjectPtr
>>>>>>> 4f74d513

class AppTestTypeObject(AppTestCpythonExtensionBase):

    def setup_class(cls):
        AppTestCpythonExtensionBase.setup_class.im_func(cls)
        def _check_uses_shortcut(w_inst):
            res = hasattr(w_inst, "_cpy_ref") and w_inst._cpy_ref
            res = res and as_pyobj(cls.space, w_inst) == w_inst._cpy_ref
            return cls.space.newbool(res)
        cls.w__check_uses_shortcut = cls.space.wrap(
            gateway.interp2app(_check_uses_shortcut))

    def test_typeobject(self):
        import sys
        module = self.import_module(name='foo')
        assert 'foo' in sys.modules
        assert "copy" in dir(module.fooType)
        obj = module.new()
        #print(obj.foo)
        assert obj.foo == 42
        #print("Obj has type", type(obj))
        assert type(obj) is module.fooType
        #print("type of obj has type", type(type(obj)))
        #print("type of type of obj has type", type(type(type(obj))))
        assert module.fooType.__doc__ == "foo is for testing."

    def test_typeobject_method_descriptor(self):
        module = self.import_module(name='foo')
        obj = module.new()
        obj2 = obj.copy()
        assert module.new().name == "Foo Example"
        c = module.fooType.copy
        assert not "im_func" in dir(module.fooType.copy)
        assert module.fooType.copy.__objclass__ is module.fooType
        assert "copy" in repr(module.fooType.copy)
        assert repr(module.fooType) == "<class 'foo.foo'>"
        assert repr(obj2) == "<Foo>"
        assert repr(module.fooType.__call__) == "<slot wrapper '__call__' of 'foo.foo' objects>"
        assert obj2(foo=1, bar=2) == dict(foo=1, bar=2)

        print(obj.foo)
        assert obj.foo == 42
        assert obj.int_member == obj.foo

    def test_typeobject_data_member(self):
        module = self.import_module(name='foo')
        obj = module.new()
        obj.int_member = 23
        assert obj.int_member == 23
        obj.int_member = 42
        raises(TypeError, "obj.int_member = 'not a number'")
        raises(TypeError, "del obj.int_member")
        raises(AttributeError, "obj.int_member_readonly = 42")
        exc = raises(AttributeError, "del obj.int_member_readonly")
        assert "readonly" in str(exc.value)
        raises(SystemError, "obj.broken_member")
        raises(SystemError, "obj.broken_member = 42")
        assert module.fooType.broken_member.__doc__ is None
        assert module.fooType.object_member.__doc__ == "A Python object."
        assert str(type(module.fooType.int_member)) == "<class 'member_descriptor'>"

    def test_typeobject_object_member(self):
        module = self.import_module(name='foo')
        obj = module.new()
        assert obj.object_member is None
        obj.object_member = "hello"
        assert obj.object_member == "hello"
        del obj.object_member
        del obj.object_member
        assert obj.object_member is None
        raises(AttributeError, "obj.object_member_ex")
        obj.object_member_ex = None
        assert obj.object_member_ex is None
        obj.object_member_ex = 42
        assert obj.object_member_ex == 42
        del obj.object_member_ex
        raises(AttributeError, "del obj.object_member_ex")

        obj.set_foo = 32
        assert obj.foo == 32

    def test_typeobject_string_member(self):
        module = self.import_module(name='foo')
        obj = module.new()
        assert obj.string_member == "Hello from PyPy"
        raises(TypeError, "obj.string_member = 42")
        raises(TypeError, "del obj.string_member")
        obj.unset_string_member()
        assert obj.string_member is None
        assert obj.string_member_inplace == "spam"
        raises(TypeError, "obj.string_member_inplace = 42")
        raises(TypeError, "del obj.string_member_inplace")
        assert obj.char_member == "s"
        obj.char_member = "a"
        assert obj.char_member == "a"
        raises(TypeError, "obj.char_member = 'spam'")
        raises(TypeError, "obj.char_member = 42")
        #
        import sys
        bignum = sys.maxsize - 42
        obj.short_member = -12345;     assert obj.short_member == -12345
        obj.long_member = -bignum;     assert obj.long_member == -bignum
        obj.ushort_member = 45678;     assert obj.ushort_member == 45678
        obj.uint_member = 3000000000;  assert obj.uint_member == 3000000000
        obj.ulong_member = 2*bignum;   assert obj.ulong_member == 2*bignum
        obj.byte_member = -99;         assert obj.byte_member == -99
        obj.ubyte_member = 199;        assert obj.ubyte_member == 199
        obj.bool_member = True;        assert obj.bool_member is True
        obj.float_member = 9.25;       assert obj.float_member == 9.25
        obj.double_member = 9.25;      assert obj.double_member == 9.25
        obj.longlong_member = -2**59;  assert obj.longlong_member == -2**59
        obj.ulonglong_member = 2**63;  assert obj.ulonglong_member == 2**63
        obj.ssizet_member = sys.maxsize;assert obj.ssizet_member == sys.maxsize
        #

    def test_staticmethod(self):
        module = self.import_module(name="foo")
        obj = module.fooType.create()
        assert obj.foo == 42
        obj2 = obj.create()
        assert obj2.foo == 42

    def test_classmethod(self):
        module = self.import_module(name="foo")
        obj = module.fooType.classmeth()
        assert obj is module.fooType

    def test_methoddescr(self):
        module = self.import_module(name='foo')
        descr = module.fooType.copy
        assert type(descr).__name__ == 'method_descriptor'
        assert str(descr) in ("<method 'copy' of 'foo.foo' objects>",
            "<method 'copy' of 'foo' objects>")
        assert repr(descr) in ("<method 'copy' of 'foo.foo' objects>",
            "<method 'copy' of 'foo' objects>")
        raises(TypeError, descr, None)

    def test_cython_fake_classmethod(self):
        module = self.import_module(name='foo')
        print(module.fooType.fake_classmeth)
        print(type(module.fooType.fake_classmeth))
        assert module.fooType.fake_classmeth() is module.fooType

    def test_new(self):
        # XXX cpython segfaults but if run singly (with -k test_new) this passes
        module = self.import_module(name='foo')
        obj = module.new()
        # call __new__
        newobj = module.UnicodeSubtype(u"xyz")
        assert newobj == u"xyz"
        assert isinstance(newobj, module.UnicodeSubtype)

        assert isinstance(module.fooType(), module.fooType)
        class bar(module.fooType):
            pass
        assert isinstance(bar(), bar)

        fuu = module.UnicodeSubtype
        class fuu2(fuu):
            def baz(self):
                return self
        assert fuu2(u"abc").baz().escape()
        raises(TypeError, module.fooType.object_member.__get__, 1)

    def test_shortcut(self):
        # test that instances of classes that are defined in C become an
        # instance of W_BaseCPyObject and thus can be converted faster back to
        # their pyobj, because they store a pointer to it directly.
        if self.runappdirect:
            skip("can't run with -A")
        module = self.import_module(name='foo')
        obj = module.fooType()
        assert self._check_uses_shortcut(obj)
        # W_TypeObjects use shortcut
        assert self._check_uses_shortcut(object)
        assert self._check_uses_shortcut(type)
        # None, True, False use shortcut
        assert self._check_uses_shortcut(None)
        assert self._check_uses_shortcut(True)
        assert self._check_uses_shortcut(False)
        assert not self._check_uses_shortcut(1)
        assert not self._check_uses_shortcut(object())

    def test_multiple_inheritance1(self):
        module = self.import_module(name='foo')
        obj = module.UnicodeSubtype(u'xyz')
        obj2 = module.UnicodeSubtype2()
        obj3 = module.UnicodeSubtype3()
        assert obj3.get_val() == 42
        assert len(type(obj3).mro()) == 5

    def test_init(self):
        module = self.import_module(name="foo")
        newobj = module.UnicodeSubtype()
        assert newobj.get_val() == 42

        # this subtype should inherit tp_init
        newobj = module.UnicodeSubtype2()
        assert newobj.get_val() == 42

        # this subclass redefines __init__
        class UnicodeSubclass2(module.UnicodeSubtype):
            def __init__(self):
                self.foobar = 32
                super(UnicodeSubclass2, self).__init__()

        newobj = UnicodeSubclass2()
        assert newobj.get_val() == 42
        assert newobj.foobar == 32

    def test_metatype(self):
        module = self.import_module(name='foo')
        assert module.MetaType.__mro__ == (module.MetaType, type, object)
        x = module.MetaType('name', (), {})
        assert isinstance(x, type)
        assert isinstance(x, module.MetaType)
        x()

    def test_metaclass_compatible(self):
        # metaclasses should not conflict here
        module = self.import_module(name='foo')
        assert module.MetaType.__mro__ == (module.MetaType, type, object)
        assert type(module.fooType).__mro__ == (type, object)
        y = module.MetaType('other', (module.MetaType,), {})
        assert isinstance(y, module.MetaType)
        x = y('something', (type(y),), {})
        del x, y

    def test_metaclass_compatible2(self):
        skip('fails even with -A, fooType has BASETYPE flag')
        # XXX FIX - must raise since fooType (which is a base type)
        # does not have flag Py_TPFLAGS_BASETYPE
        module = self.import_module(name='foo')
        raises(TypeError, module.MetaType, 'other', (module.fooType,), {})

    def test_init_error(self):
        module = self.import_module("foo")
        raises(ValueError, module.InitErrType)

    def test_cmps(self):
        module = self.import_module("comparisons")
        cmpr = module.CmpType()
        assert cmpr == 3
        assert cmpr != 42

    def test_richcompare(self):
        module = self.import_module("comparisons")
        cmpr = module.CmpType()

        # should not crash
        raises(TypeError, "cmpr < 4")
        raises(TypeError, "cmpr <= 4")
        raises(TypeError, "cmpr > 4")
        raises(TypeError, "cmpr >= 4")

        assert cmpr.__le__(4) is NotImplemented

<<<<<<< HEAD
=======
    def test_tpcompare(self):
        module = self.import_module("comparisons")
        cmpr = module.OldCmpType()
        assert cmpr < cmpr

    def test_unhashable_when_tpcompare(self):
        module = self.import_module("comparisons")
        cmpr = module.OldCmpType()
        raises(TypeError, hash, cmpr)

>>>>>>> 4f74d513
    def test_hash(self):
        module = self.import_module("comparisons")
        cmpr = module.CmpType()
        assert hash(cmpr) == 3
        d = {}
        d[cmpr] = 72
        assert d[cmpr] == 72
        assert d[3] == 72

    def test_hash_inheritance(self):
        foo = self.import_module("foo")
        assert hash(foo.UnicodeSubtype(u'xyz')) == hash(u'xyz')
        assert foo.UnicodeSubtype.__hash__ is str.__hash__
        assert hash(foo.UnicodeSubtype3(u'xyz')) == hash(u'xyz')
        assert foo.UnicodeSubtype3.__hash__ is str.__hash__

    def test_descriptor(self):
        module = self.import_module("foo")
        prop = module.Property()
        class C(object):
            x = prop
        obj = C()
        assert obj.x == (prop, obj, C)
        assert C.x == (prop, None, C)

        obj.x = 2
        assert obj.y == (prop, 2)
        del obj.x
        assert obj.z == prop

    def test_tp_dict(self):
        foo = self.import_module("foo")
        module = self.import_extension('test', [
            ("read_tp_dict", "METH_O",
            '''
                 PyObject *method;
                 if (!args->ob_type->tp_dict)
                 {
                     PyErr_SetNone(PyExc_ValueError);
                     return NULL;
                 }
                 method = PyDict_GetItemString(
                     args->ob_type->tp_dict, "copy");
                 Py_INCREF(method);
                 return method;
             '''),
            ("get_type_dict", "METH_O",
             '''
                PyObject* value = args->ob_type->tp_dict;
                if (value == NULL) value = Py_None;
                Py_INCREF(value);
                return value;
             '''),
            ])
        obj = foo.new()
        assert module.read_tp_dict(obj) == foo.fooType.copy
        d = module.get_type_dict(obj)
        assert type(d) is dict
        d["_some_attribute"] = 1
        assert type(obj)._some_attribute == 1
        del d["_some_attribute"]

        class A(object):
            pass
        obj = A()
        d = module.get_type_dict(obj)
        assert type(d) is dict
        d["_some_attribute"] = 1
        assert type(obj)._some_attribute == 1
        del d["_some_attribute"]

        d = module.get_type_dict(1)
        assert type(d) is dict
        try:
            d["_some_attribute"] = 1
        except TypeError:  # on PyPy, int.__dict__ is really immutable
            pass
        else:
            assert int._some_attribute == 1
            del d["_some_attribute"]

    def test_custom_allocation(self):
        foo = self.import_module("foo")
        obj = foo.newCustom()
        assert type(obj) is foo.Custom
        assert type(foo.Custom) is foo.MetaType

    def test_heaptype(self):
        module = self.import_extension('foo', [
           ("name_by_heaptype", "METH_O",
            '''
                 PyHeapTypeObject *heaptype = (PyHeapTypeObject *)args;
                 Py_INCREF(heaptype->ht_name);
                 return heaptype->ht_name;
             '''),
            ("setattr", "METH_O",
             '''
                int ret;
                PyObject* name = PyBytes_FromString("mymodule");
                PyObject *obj = PyType_Type.tp_alloc(&PyType_Type, 0);
                PyHeapTypeObject *type = (PyHeapTypeObject*)obj;
                /* this is issue #2434: logic from pybind11 */
                type->ht_type.tp_flags |= Py_TPFLAGS_HEAPTYPE;
                type->ht_type.tp_name = ((PyTypeObject*)args)->tp_name;
                PyType_Ready(&type->ht_type);
                ret = PyObject_SetAttrString((PyObject*)&type->ht_type,
                                    "__module__", name);
                Py_DECREF(name);
                if (ret < 0)
                    return NULL;
                return PyLong_FromLong(ret);
             '''),
            ])
        class C(object):
            pass
        assert module.name_by_heaptype(C) == "C"
        assert module.setattr(C) == 0


    def test_type_dict(self):
        foo = self.import_module("foo")
        module = self.import_extension('test', [
           ("hack_tp_dict", "METH_O",
            '''
                 PyTypeObject *type = args->ob_type;
                 PyObject *a1 = PyLong_FromLong(1);
                 PyObject *a2 = PyLong_FromLong(2);
                 PyObject *value;

                 if (PyDict_SetItemString(type->tp_dict, "a",
                         a1) < 0)
                     return NULL;
                 Py_DECREF(a1);
                 PyType_Modified(type);
                 value = PyObject_GetAttrString((PyObject *)type, "a");
                 Py_DECREF(value);

                 if (PyDict_SetItemString(type->tp_dict, "a",
                         a2) < 0)
                     return NULL;
                 Py_DECREF(a2);
                 PyType_Modified(type);
                 value = PyObject_GetAttrString((PyObject *)type, "a");
                 return value;
             '''
             )
            ])
        obj = foo.new()
        assert module.hack_tp_dict(obj) == 2

    def test_tp_descr_get(self):
        module = self.import_extension('foo', [
           ("tp_descr_get", "METH_O",
            '''
                if (args->ob_type->tp_descr_get == NULL) {
                    Py_INCREF(Py_False);
                    return Py_False;
                }
                return args->ob_type->tp_descr_get(args, NULL,
                                                   (PyObject *)&PyLong_Type);
             '''
             )
            ])
        assert module.tp_descr_get(42) is False

        class Y(object):
            def __get__(self, *args):
                return 42
            def unbound_method_example(self):
                pass
        assert module.tp_descr_get(Y()) == 42
        #
        p = property(lambda self: 42)
        result = module.tp_descr_get(p)
        assert result is p
        #
        f = lambda x: x + 1
        ubm = module.tp_descr_get(f)
        assert type(ubm) is type(Y.unbound_method_example)
        assert ubm(42) == 43

    def test_tp_descr_set(self):
        module = self.import_extension('foo', [
           ("tp_descr_set", "METH_O",
            '''
                if (args->ob_type->tp_descr_set == NULL) {
                    Py_INCREF(Py_False);
                    return Py_False;
                }
                if (args->ob_type->tp_descr_set(args, Py_False, Py_True) != 0)
                    return NULL;
                if (args->ob_type->tp_descr_set(args, Py_Ellipsis, NULL) != 0)
                    return NULL;

                Py_INCREF(Py_True);
                return Py_True;
             '''
             )
            ])
        assert module.tp_descr_set(42) is False

        class Y(object):
            def __set__(self, obj, value):
                assert obj is False
                assert value is True
            def __delete__(self, obj):
                assert obj is Ellipsis
        assert module.tp_descr_set(Y()) is True
        #
        def pset(obj, value):
            assert obj is False
            assert value is True
        def pdel(obj):
            assert obj is Ellipsis
        p = property(lambda: "never used", pset, pdel)
        assert module.tp_descr_set(p) is True

    def test_text_signature(self):
        import sys
        module = self.import_module(name='docstrings')
        assert module.SomeType.__text_signature__ == '()'
        assert module.SomeType.__doc__ == 'A type with a signature'
        if '__pypy__' in sys.modules:
            assert module.HeapType.__text_signature__ == '()'
        else:  # XXX: bug in CPython?
            assert module.HeapType.__text_signature__ is None
        assert module.HeapType.__doc__ == 'A type with a signature'


class TestTypes(BaseApiTest):
    def test_type_attributes(self, space, api):
        w_class = space.appexec([], """():
            class A(object):
                pass
            return A
            """)
        ref = make_ref(space, w_class)

        py_type = rffi.cast(PyTypeObjectPtr, ref)
        assert py_type.c_tp_alloc
        assert from_ref(space, py_type.c_tp_mro).wrappeditems is w_class.mro_w

        decref(space, ref)

    def test_type_dict(self, space, api):
        w_class = space.appexec([], """():
            class A(object):
                pass
            return A
            """)
        ref = make_ref(space, w_class)

        py_type = rffi.cast(PyTypeObjectPtr, ref)
        w_dict = from_ref(space, py_type.c_tp_dict)
        w_name = space.newunicode(u'a')
        space.setitem(w_dict, w_name, space.wrap(1))
        assert space.int_w(space.getattr(w_class, w_name)) == 1
        space.delitem(w_dict, w_name)

    def test_multiple_inheritance2(self, space, api):
        w_class = space.appexec([], """():
            class A(object):
                pass
            class B(object):
                pass
            class C(A, B):
                pass
            return C
            """)
        ref = make_ref(space, w_class)
        decref(space, ref)

    def test_lookup(self, space, api):
        w_type = space.w_bytes
        w_obj = api._PyType_Lookup(w_type, space.wrap("upper"))
        assert space.is_w(w_obj, space.w_bytes.getdictvalue(space, "upper"))

        w_obj = api._PyType_Lookup(w_type, space.wrap("__invalid"))
        assert w_obj is None
        assert api.PyErr_Occurred() is None

    def test_typeslots(self, space):
        assert cts.macros['Py_tp_doc'] == 56

class AppTestSlots(AppTestCpythonExtensionBase):
    def setup_class(cls):
        AppTestCpythonExtensionBase.setup_class.im_func(cls)
        def _check_type_object(w_X):
            assert w_X.is_cpytype()
            assert not w_X.is_heaptype()
        cls.w__check_type_object = cls.space.wrap(
            gateway.interp2app(_check_type_object))

    def test_some_slots(self):
        module = self.import_extension('foo', [
            ("test_type", "METH_O",
             '''
                 /* "args->ob_type" is a strange way to get at 'type',
                    which should have a different tp_getattro/tp_setattro
                    than its tp_base, which is 'object'.
                  */

                 if (!args->ob_type->tp_setattro)
                 {
                     PyErr_SetString(PyExc_ValueError, "missing tp_setattro");
                     return NULL;
                 }
                 if (args->ob_type->tp_setattro ==
                     args->ob_type->tp_base->tp_setattro)
                 {
                     /* Note that unlike CPython, in PyPy 'type.tp_setattro'
                        is the same function as 'object.tp_setattro'.  This
                        test used to check that it was not, but that was an
                        artifact of the bootstrap logic only---in the final
                        C sources I checked and they are indeed the same.
                        So we ignore this problem here. */
                 }
                 if (!args->ob_type->tp_getattro)
                 {
                     PyErr_SetString(PyExc_ValueError, "missing tp_getattro");
                     return NULL;
                 }
                 if (args->ob_type->tp_getattro ==
                     args->ob_type->tp_base->tp_getattro)
                 {
                     PyErr_SetString(PyExc_ValueError, "recursive tp_getattro");
                     return NULL;
                 }
                 Py_RETURN_TRUE;
             '''
             )
            ])
        assert module.test_type(type(None))

    def test_tp_getattro(self):
        module = self.import_extension('foo', [
            ("test_tp_getattro", "METH_VARARGS",
             '''
                 PyObject *obj = PyTuple_GET_ITEM(args, 0);
                 PyObject *value = PyTuple_GET_ITEM(args, 1);
                 if (!obj->ob_type->tp_getattro)
                 {
                     PyErr_SetString(PyExc_ValueError, "missing tp_getattro");
                     return NULL;
                 }
                 PyObject *name = PyUnicode_FromString("attr1");
                 PyObject *attr = obj->ob_type->tp_getattro(obj, name);
                 if (PyLong_AsLong(attr) != PyLong_AsLong(value))
                 {
                     PyErr_SetString(PyExc_ValueError,
                                     "tp_getattro returned wrong value");
                     return NULL;
                 }
                 Py_DECREF(name);
                 Py_DECREF(attr);
                 name = PyUnicode_FromString("attr2");
                 attr = obj->ob_type->tp_getattro(obj, name);
                 if (attr == NULL && PyErr_ExceptionMatches(PyExc_AttributeError))
                 {
                     PyErr_Clear();
                 } else {
                     PyErr_SetString(PyExc_ValueError,
                                     "tp_getattro should have raised");
                     return NULL;
                 }
                 Py_DECREF(name);
                 Py_RETURN_TRUE;
             '''
             )
            ])
        class C:
            def __init__(self):
                self.attr1 = 123
        assert module.test_tp_getattro(C(), 123)

    def test_nb_int(self):
        module = self.import_extension('foo', [
            ("nb_int", "METH_VARARGS",
             '''
                 PyTypeObject *type = (PyTypeObject *)PyTuple_GET_ITEM(args, 0);
                 PyObject *obj = PyTuple_GET_ITEM(args, 1);
                 if (!type->tp_as_number ||
                     !type->tp_as_number->nb_int)
                 {
                     PyErr_SetNone(PyExc_ValueError);
                     return NULL;
                 }
                 return type->tp_as_number->nb_int(obj);
             '''
             )
            ])
        assert module.nb_int(int, 10) == 10
        assert module.nb_int(float, -12.3) == -12
        raises(ValueError, module.nb_int, str, "123")
        class F(float):
            def __int__(self):
                return 666
        # as long as issue 2248 is not fixed, 'expected' is 666 on pypy,
        # but it should be -12.  This test is not concerned about that,
        # but only about getting the same answer with module.nb_int().
        expected = float.__int__(F(-12.3))
        assert module.nb_int(float, F(-12.3)) == expected

    def test_nb_float(self):
        module = self.import_extension('foo', [
            ("nb_float", "METH_VARARGS",
             '''
                 PyTypeObject *type = (PyTypeObject *)PyTuple_GET_ITEM(args, 0);
                 PyObject *obj = PyTuple_GET_ITEM(args, 1);
                 if (!type->tp_as_number ||
                     !type->tp_as_number->nb_float)
                 {
                     PyErr_SetNone(PyExc_ValueError);
                     return NULL;
                 }
                 return type->tp_as_number->nb_float(obj);
             '''
             )
            ])
        assert module.nb_float(int, 10) == 10.0
        assert module.nb_float(float, -12.3) == -12.3
        raises(ValueError, module.nb_float, str, "123")
        #
        # check that calling PyInt_Type->tp_as_number->nb_float(x)
        # does not invoke a user-defined __float__()
        class I(int):
            def __float__(self):
                return -55.55
        class F(float):
            def __float__(self):
                return -66.66
        assert float(I(10)) == -55.55
        assert float(F(10.5)) == -66.66
        assert module.nb_float(int, I(10)) == 10.0
        assert module.nb_float(float, F(10.5)) == 10.5
        # XXX but the subtype's tp_as_number->nb_float(x) should really invoke
        # the user-defined __float__(); it doesn't so far
        #assert module.nb_float(I, I(10)) == -55.55
        #assert module.nb_float(F, F(10.5)) == -66.66

    def test_tp_call(self):
        module = self.import_extension('foo', [
            ("tp_call", "METH_VARARGS",
             '''
                PyTypeObject *type = (PyTypeObject *)PyTuple_GET_ITEM(args, 0);
                PyObject *obj = PyTuple_GET_ITEM(args, 1);
                PyObject *c_args = PyTuple_GET_ITEM(args, 2);
                if (!type->tp_call)
                {
                    PyErr_SetNone(PyExc_ValueError);
                    return NULL;
                }
                return type->tp_call(obj, c_args, NULL);
             ''')])

        class D(type):
            def __call__(self, *args):
                return "foo! %r" % (args,)
        typ1 = D('d', (), {})
        #assert module.tp_call(D, typ1, ()) == "foo! ()" XXX not working so far
        assert isinstance(module.tp_call(type, typ1, ()), typ1)

    def test_tp_init(self):
        module = self.import_extension('foo', [
            ("tp_init", "METH_VARARGS",
             '''
                 PyTypeObject *type = (PyTypeObject *)PyTuple_GET_ITEM(args, 0);
                 PyObject *obj = PyTuple_GET_ITEM(args, 1);
                 PyObject *c_args = PyTuple_GET_ITEM(args, 2);
                 if (!type->tp_init)
                 {
                     PyErr_SetNone(PyExc_ValueError);
                     return NULL;
                 }
                 if (type->tp_init(obj, c_args, NULL) < 0)
                     return NULL;
                 Py_INCREF(Py_None);
                 return Py_None;
             '''
             )
            ])
        x = [42]
        assert module.tp_init(list, x, ("hi",)) is None
        assert x == ["h", "i"]
        class LL(list):
            def __init__(self, *ignored):
                raise Exception
        x = LL.__new__(LL)
        assert module.tp_init(list, x, ("hi",)) is None
        assert x == ["h", "i"]

    def test_mp_ass_subscript(self):
        module = self.import_extension('foo', [
           ("new_obj", "METH_NOARGS",
            '''
                PyObject *obj;
                obj = PyObject_New(PyObject, &Foo_Type);
                return obj;
            '''
            )], prologue='''
            static int
            mp_ass_subscript(PyObject *self, PyObject *key, PyObject *value)
            {
                if (PyLong_Check(key)) {
                    PyErr_SetNone(PyExc_ZeroDivisionError);
                    return -1;
                }
                return 0;
            }
            PyMappingMethods tp_as_mapping;
            static PyTypeObject Foo_Type = {
                PyVarObject_HEAD_INIT(NULL, 0)
                "foo.foo",
            };
            ''', more_init = '''
                Foo_Type.tp_flags = Py_TPFLAGS_DEFAULT;
                Foo_Type.tp_as_mapping = &tp_as_mapping;
                tp_as_mapping.mp_ass_subscript = mp_ass_subscript;
                if (PyType_Ready(&Foo_Type) < 0) INITERROR;
            ''')
        obj = module.new_obj()
        raises(ZeroDivisionError, obj.__setitem__, 5, None)
        res = obj.__setitem__('foo', None)
        assert res is None

    def test_sq_contains(self):
        module = self.import_extension('foo', [
           ("new_obj", "METH_NOARGS",
            '''
                PyObject *obj;
                obj = PyObject_New(PyObject, &Foo_Type);
                return obj;
            '''
            )], prologue='''
            static int
            sq_contains(PyObject *self, PyObject *value)
            {
                return 42;
            }
            PySequenceMethods tp_as_sequence;
            static PyTypeObject Foo_Type = {
                PyVarObject_HEAD_INIT(NULL, 0)
                "foo.foo",
            };
            ''', more_init='''
                Foo_Type.tp_flags = Py_TPFLAGS_DEFAULT;
                Foo_Type.tp_as_sequence = &tp_as_sequence;
                tp_as_sequence.sq_contains = sq_contains;
                if (PyType_Ready(&Foo_Type) < 0) INITERROR;
            ''')
        obj = module.new_obj()
        res = "foo" in obj
        assert res is True

    def test_tp_iter(self):
        module = self.import_extension('foo', [
           ("tp_iter", "METH_VARARGS",
            '''
                 PyTypeObject *type = (PyTypeObject *)PyTuple_GET_ITEM(args, 0);
                 PyObject *obj = PyTuple_GET_ITEM(args, 1);
                 if (!type->tp_iter)
                 {
                     PyErr_SetNone(PyExc_ValueError);
                     return NULL;
                 }
                 return type->tp_iter(obj);'''),
           ("tp_iternext", "METH_VARARGS",
            '''
                 PyTypeObject *type = (PyTypeObject *)PyTuple_GET_ITEM(args, 0);
                 PyObject *obj = PyTuple_GET_ITEM(args, 1);
                 PyObject *result;
                 if (!type->tp_iternext)
                 {
                     PyErr_SetNone(PyExc_ValueError);
                     return NULL;
                 }
                 result = type->tp_iternext(obj);
                 /* In py3, returning NULL from tp_iternext means the iterator
                  * is exhausted */
                 if (!result && !PyErr_Occurred())
                     result = PyBytes_FromString("stop!");
                 return result;''')])
        l = [1]
        it = module.tp_iter(list, l)
        assert type(it) is type(iter([]))
        assert module.tp_iternext(type(it), it) == 1
        assert module.tp_iternext(type(it), it) == b'stop!'
        #
        class LL(list):
            def __iter__(self):
                return iter(())
        ll = LL([1])
        it = module.tp_iter(list, ll)
        assert type(it) is type(iter([]))
        x = list(it)
        assert x == [1]

    def test_intlike(self):
        module = self.import_extension('foo', [
            ("newInt", "METH_VARARGS",
             """
                IntLikeObject *intObj;
                long intval;

                if (!PyArg_ParseTuple(args, "i", &intval))
                    return NULL;

                intObj = PyObject_New(IntLikeObject, &IntLike_Type);
                if (!intObj) {
                    return NULL;
                }

                intObj->value = intval;
                return (PyObject *)intObj;
             """),
            ("check", "METH_VARARGS", """
                IntLikeObject *intObj;
                int intval, isint;

                if (!PyArg_ParseTuple(args, "i", &intval))
                    return NULL;
                intObj = PyObject_New(IntLikeObject, &IntLike_Type);
                if (!intObj) {
                    return NULL;
                }
                intObj->value = intval;
                isint = PyNumber_Check((PyObject*)intObj);
                Py_DECREF((PyObject*)intObj);
                return PyLong_FromLong(isint);
            """),
            ], prologue= """
            typedef struct
            {
                PyObject_HEAD
                int value;
            } IntLikeObject;

            static int
            intlike_nb_bool(PyObject *o)
            {
                IntLikeObject *v = (IntLikeObject*)o;
                if (v->value == -42) {
                    PyErr_SetNone(PyExc_ValueError);
                    return -1;
                }
                /* Returning -1 should be for exceptions only! */
                return v->value;
            }

            static PyObject*
            intlike_nb_int(PyObject* o)
            {
                IntLikeObject *v = (IntLikeObject*)o;
                return PyLong_FromLong(v->value);
            }

            PyTypeObject IntLike_Type = {
                PyVarObject_HEAD_INIT(NULL, 0)
                /*tp_name*/             "IntLike",
                /*tp_basicsize*/        sizeof(IntLikeObject),
            };
            static PyNumberMethods intlike_as_number;
            """, more_init="""
            IntLike_Type.tp_flags |= Py_TPFLAGS_DEFAULT;
            IntLike_Type.tp_as_number = &intlike_as_number;
            intlike_as_number.nb_bool = intlike_nb_bool;
            intlike_as_number.nb_int = intlike_nb_int;
            PyType_Ready(&IntLike_Type);
            """)
        assert not bool(module.newInt(0))
        assert bool(module.newInt(1))
        raises(SystemError, bool, module.newInt(-1))
        raises(ValueError, bool, module.newInt(-42))
        val = module.check(10);
        assert val == 1

    def test_mathfunc(self):
        module = self.import_extension('foo', [
            ("newInt", "METH_VARARGS",
             """
                IntLikeObject *intObj;
                long intval;

                if (!PyArg_ParseTuple(args, "l", &intval))
                    return NULL;

                intObj = PyObject_New(IntLikeObject, &IntLike_Type);
                if (!intObj) {
                    return NULL;
                }

                intObj->ival = intval;
                return (PyObject *)intObj;
             """),
             ("newIntNoOp", "METH_VARARGS",
             """
                IntLikeObjectNoOp *intObjNoOp;
                long intval;

                if (!PyArg_ParseTuple(args, "l", &intval))
                    return NULL;

                intObjNoOp = PyObject_New(IntLikeObjectNoOp, &IntLike_Type_NoOp);
                if (!intObjNoOp) {
                    return NULL;
                }

                intObjNoOp->ival = intval;
                return (PyObject *)intObjNoOp;
             """)], prologue="""
            #include <math.h>
            typedef struct
            {
                PyObject_HEAD
                long ival;
            } IntLikeObject;

            static PyObject *
            intlike_nb_add(PyObject *self, PyObject *other)
            {
                long val2, val1 = ((IntLikeObject *)(self))->ival;
                if (PyLong_Check(other)) {
                  long val2 = PyLong_AsLong(other);
                  return PyLong_FromLong(val1+val2);
                }

                val2 = ((IntLikeObject *)(other))->ival;
                return PyLong_FromLong(val1+val2);
            }

            static PyObject *
            intlike_nb_pow(PyObject *self, PyObject *other, PyObject * z)
            {
                long val2, val1 = ((IntLikeObject *)(self))->ival;
                if (PyLong_Check(other)) {
                  long val2 = PyLong_AsLong(other);
                  return PyLong_FromLong(val1+val2);
                }

                val2 = ((IntLikeObject *)(other))->ival;
                return PyLong_FromLong((int)pow(val1,val2));
             }

            PyTypeObject IntLike_Type = {
                PyVarObject_HEAD_INIT(NULL, 0)
                /*tp_name*/             "IntLike",
                /*tp_basicsize*/        sizeof(IntLikeObject),
            };
            static PyNumberMethods intlike_as_number;

            typedef struct
            {
                PyObject_HEAD
                long ival;
            } IntLikeObjectNoOp;

            PyTypeObject IntLike_Type_NoOp = {
                PyVarObject_HEAD_INIT(NULL, 0)
                /*tp_name*/             "IntLikeNoOp",
                /*tp_basicsize*/        sizeof(IntLikeObjectNoOp),
            };
            """, more_init="""
                IntLike_Type.tp_as_number = &intlike_as_number;
                IntLike_Type.tp_flags |= Py_TPFLAGS_DEFAULT;
                intlike_as_number.nb_add = intlike_nb_add;
                intlike_as_number.nb_power = intlike_nb_pow;
                if (PyType_Ready(&IntLike_Type) < 0) INITERROR;
                IntLike_Type_NoOp.tp_flags |= Py_TPFLAGS_DEFAULT;
                if (PyType_Ready(&IntLike_Type_NoOp) < 0) INITERROR;
            """)
        a = module.newInt(1)
        b = module.newInt(2)
        c = 3
        d = module.newIntNoOp(4)
        assert (a + b) == 3
        assert (b + c) == 5
        assert (d + a) == 5
        assert pow(d,b) == 16

    def test_tp_new_in_subclass(self):
        import datetime
        module = self.import_module(name='foo3')
        module.footype("X", (object,), {})
        a = module.datetimetype(1, 1, 1)
        assert isinstance(a, module.datetimetype)

    def test_app_subclass_of_c_type(self):
        import sys
        module = self.import_module(name='foo')
        size = module.size_of_instances(module.fooType)
        class f1(object):
            pass
        class f2(module.fooType):
            pass
        class bar(f1, f2):
            pass
        class foo(f2, f1):
            pass

        x = foo()
        assert bar.__base__ is f2
        # On cpython, the size changes.
        if '__pypy__' in sys.builtin_module_names:
            assert module.size_of_instances(bar) == size
        else:
            assert module.size_of_instances(bar) >= size
        assert module.size_of_instances(foo) == module.size_of_instances(bar)

    def test_app_cant_subclass_two_types(self):
        import sys
        if sys.version_info < (2, 7, 9):
            skip("crashes on CPython (2.7.5 crashes, 2.7.9 is ok)")
        module = self.import_module(name='foo')
        try:
            class bar(module.fooType, module.UnicodeSubtype):
                pass
        except TypeError as e:
            import sys
            if '__pypy__' in sys.builtin_module_names:
                assert str(e) == 'instance layout conflicts in multiple inheritance'

            else:
                assert 'instance lay-out conflict' in str(e)
        else:
            raise AssertionError("did not get TypeError!")

    def test_call_tp_dealloc(self):
        module = self.import_extension('foo', [
            ("fetchFooType", "METH_NOARGS",
             """
                PyObject *o;
                o = PyObject_New(PyObject, &Foo_Type);
                init_foo(o);
                Py_DECREF(o);   /* calls dealloc_foo immediately */

                Py_INCREF(&Foo_Type);
                return (PyObject *)&Foo_Type;
             """),
            ("newInstance", "METH_O",
             """
                PyTypeObject *tp = (PyTypeObject *)args;
                PyObject *e = PyTuple_New(0);
                PyObject *o = tp->tp_new(tp, e, NULL);
                Py_DECREF(e);
                return o;
             """),
            ("getCounter", "METH_NOARGS",
             """
                return PyLong_FromLong(foo_counter);
             """)], prologue="""
            typedef struct {
                PyObject_HEAD
                int someval[99];
            } FooObject;
            static int foo_counter = 1000;
            static void dealloc_foo(PyObject *foo) {
                int i;
                foo_counter += 10;
                for (i = 0; i < 99; i++)
                    if (((FooObject *)foo)->someval[i] != 1000 + i)
                        foo_counter += 100000;   /* error! */
                Py_TYPE(foo)->tp_free(foo);
            }
            static void init_foo(PyObject *o)
            {
                int i;
                if (o->ob_type->tp_basicsize < sizeof(FooObject))
                    abort();
                for (i = 0; i < 99; i++)
                    ((FooObject *)o)->someval[i] = 1000 + i;
            }
            static PyObject *new_foo(PyTypeObject *t, PyObject *a, PyObject *k)
            {
                PyObject *o;
                foo_counter += 1000;
                o = t->tp_alloc(t, 0);
                init_foo(o);
                return o;
            }
            static PyTypeObject Foo_Type = {
                PyVarObject_HEAD_INIT(NULL, 0)
                "foo.foo",
            };
            """, more_init="""
                Foo_Type.tp_basicsize = sizeof(FooObject);
                Foo_Type.tp_dealloc = &dealloc_foo;
                Foo_Type.tp_flags = Py_TPFLAGS_DEFAULT | Py_TPFLAGS_BASETYPE;
                Foo_Type.tp_new = &new_foo;
                Foo_Type.tp_free = &PyObject_Del;
                if (PyType_Ready(&Foo_Type) < 0) INITERROR;
            """)
        Foo = module.fetchFooType()
        assert module.getCounter() == 1010
        Foo(); Foo()
        for i in range(10):
            if module.getCounter() >= 3030:
                break
            # NB. use self.debug_collect() instead of gc.collect(),
            # otherwise rawrefcount's dealloc callback doesn't trigger
            self.debug_collect()
        assert module.getCounter() == 3030
        #
        class Bar(Foo):
            pass
        assert Foo.__new__ is Bar.__new__
        Bar(); Bar()
        for i in range(10):
            if module.getCounter() >= 5050:
                break
            self.debug_collect()
        assert module.getCounter() == 5050
        #
        module.newInstance(Foo)
        for i in range(10):
            if module.getCounter() >= 6060:
                break
            self.debug_collect()
        assert module.getCounter() == 6060
        #
        module.newInstance(Bar)
        for i in range(10):
            if module.getCounter() >= 7070:
                break
            self.debug_collect()
        assert module.getCounter() == 7070

    def test_tp_call_reverse(self):
        module = self.import_extension('foo', [
           ("new_obj", "METH_NOARGS",
            '''
                PyObject *obj;
                obj = PyObject_New(PyObject, &Foo_Type);
                return obj;
            '''
            )], prologue='''
            static PyObject *
            my_tp_call(PyObject *self, PyObject *args, PyObject *kwds)
            {
                return PyLong_FromLong(42);
            }
            static PyTypeObject Foo_Type = {
                PyVarObject_HEAD_INIT(NULL, 0)
                "foo.foo",
            };
            ''', more_init='''
                Foo_Type.tp_flags = Py_TPFLAGS_DEFAULT;
                Foo_Type.tp_call = &my_tp_call;
                if (PyType_Ready(&Foo_Type) < 0) INITERROR;
            ''')
        x = module.new_obj()
        assert x() == 42
        assert x(4, bar=5) == 42

    def test_custom_metaclass(self):
        module = self.import_extension('foo', [
           ("getMetaClass", "METH_NOARGS",
            '''
                Py_INCREF(&FooType_Type);
                return (PyObject *)&FooType_Type;
            '''
            )], prologue='''
            static PyTypeObject FooType_Type = {
                PyVarObject_HEAD_INIT(NULL, 0)
                "foo.Type",
            };
            ''', more_init='''
                FooType_Type.tp_flags = Py_TPFLAGS_DEFAULT;
                FooType_Type.tp_base = &PyType_Type;
                if (PyType_Ready(&FooType_Type) < 0) INITERROR;
            ''')
        FooType = module.getMetaClass()
        if not self.runappdirect:
            self._check_type_object(FooType)

        # 2 vs 3 shenanigans to declare
        # class X(object, metaclass=FooType): pass
        X = FooType('X', (object,), {})

        X()

    def test_multiple_inheritance3(self):
        module = self.import_extension('foo', [
           ("new_obj", "METH_NOARGS",
            '''
                PyObject *obj;
                PyTypeObject *Base1, *Base2, *Base12;
                Base1 =  (PyTypeObject*)PyType_Type.tp_alloc(&PyType_Type, 0);
                Base2 =  (PyTypeObject*)PyType_Type.tp_alloc(&PyType_Type, 0);
                Base12 =  (PyTypeObject*)PyType_Type.tp_alloc(&PyType_Type, 0);
                Base1->tp_name = "Base1";
                Base2->tp_name = "Base2";
                Base12->tp_name = "Base12";
                Base1->tp_basicsize = sizeof(PyHeapTypeObject);
                Base2->tp_basicsize = sizeof(PyHeapTypeObject);
                Base12->tp_basicsize = sizeof(PyHeapTypeObject);
                #ifndef PYPY_VERSION /* PyHeapTypeObject has no ht_qualname nor ht_name on PyPy */
                #if PY_MAJOR_VERSION >= 3 && PY_MINOR_VERSION >= 3
                {
                  PyObject * dummyname = PyBytes_FromString("dummy name");
                  ((PyHeapTypeObject*)Base1)->ht_qualname = dummyname;
                  ((PyHeapTypeObject*)Base2)->ht_qualname = dummyname;
                  ((PyHeapTypeObject*)Base12)->ht_qualname = dummyname;
                }
                #elif PY_MAJOR_VERSION == 2
                {
                  PyObject * dummyname = PyBytes_FromString("dummy name");
                  ((PyHeapTypeObject*)Base1)->ht_name = dummyname;
                  ((PyHeapTypeObject*)Base2)->ht_name = dummyname;
                  ((PyHeapTypeObject*)Base12)->ht_name = dummyname;
                }
                #endif
                #endif
                Base1->tp_flags = Py_TPFLAGS_DEFAULT | Py_TPFLAGS_BASETYPE | Py_TPFLAGS_HEAPTYPE;
                Base2->tp_flags = Py_TPFLAGS_DEFAULT | Py_TPFLAGS_BASETYPE | Py_TPFLAGS_HEAPTYPE;
                Base12->tp_flags = Py_TPFLAGS_DEFAULT | Py_TPFLAGS_HEAPTYPE;
                Base12->tp_base = Base1;
                Base12->tp_bases = PyTuple_Pack(2, Base1, Base2);
                Base12->tp_doc = "The Base12 type or object";
                if (PyType_Ready(Base1) < 0) return NULL;
                if (PyType_Ready(Base2) < 0) return NULL;
                if (PyType_Ready(Base12) < 0) return NULL;
                obj = PyObject_New(PyObject, Base12);
                return obj;
            '''
            )])
        obj = module.new_obj()
        assert 'Base12' in str(obj)
        assert type(obj).__doc__ == "The Base12 type or object"
        assert obj.__doc__ == "The Base12 type or object"

    def test_multiple_inheritance_fetch_tp_bases(self):
        module = self.import_extension('foo', [
           ("foo", "METH_O",
            '''
                PyTypeObject *tp;
                tp = (PyTypeObject*)args;
                Py_INCREF(tp->tp_bases);
                return tp->tp_bases;
            '''
            )])
        class A(object):
            pass
        class B(object):
            pass
        class C(A, B):
            pass
        bases = module.foo(C)
        assert bases == (A, B)

    def test_getattr_getattro(self):
        module = self.import_module(name='foo')
        assert module.gettype2.dcba == b'getattro:dcba'
        assert (type(module.gettype2).__getattribute__(module.gettype2, 'dcBA')
            == b'getattro:dcBA')
        assert module.gettype1.abcd == b'getattr:abcd'
        # GetType1 objects have a __getattribute__ method, but this
        # doesn't call tp_getattr at all, also on CPython
        raises(AttributeError, type(module.gettype1).__getattribute__,
                               module.gettype1, 'dcBA')

    def test_multiple_inheritance_tp_basicsize(self):
        module = self.import_module(name='issue2482')

        class PyBase(object):
            pass

        basesize = module.get_basicsize(PyBase)

        CBase = module.issue2482_object
        class A(CBase, PyBase):
            def __init__(self, i):
                CBase.__init__(self)
                PyBase.__init__(self)

        class B(PyBase, CBase):
            def __init__(self, i):
                PyBase.__init__(self)
                CBase.__init__(self)

        Asize = module.get_basicsize(A)
        Bsize = module.get_basicsize(B)
        assert Asize == Bsize
        assert Asize > basesize

    def test_multiple_inheritance_bug1(self):
        module = self.import_extension('foo', [
           ("get_type", "METH_NOARGS",
            '''
                Py_INCREF(&Foo_Type);
                return (PyObject *)&Foo_Type;
            '''
            ), ("forty_two", "METH_O",
            '''
                return PyLong_FromLong(42);
            '''
            )], prologue='''
            static PyTypeObject Foo_Type = {
                PyVarObject_HEAD_INIT(NULL, 0)
                "foo.foo",
            };
            static PyObject *dummy_new(PyTypeObject *t, PyObject *a,
                                       PyObject *k)
            {
                abort();   /* never actually called in CPython */
            }
            ''', more_init = '''
                Foo_Type.tp_base = (PyTypeObject *)PyExc_Exception;
                Foo_Type.tp_flags = Py_TPFLAGS_DEFAULT | Py_TPFLAGS_BASETYPE;
                Foo_Type.tp_new = dummy_new;
                if (PyType_Ready(&Foo_Type) < 0) INITERROR;
            ''')
        Foo = module.get_type()
        class A(Foo, SyntaxError):
            pass
        assert A.__base__ is SyntaxError
        A(42)    # assert is not aborting

        class Bar(Exception):
            __new__ = module.forty_two

        class B(Bar, SyntaxError):
            pass

        assert B() == 42

        # aaaaa even more hackiness
        class C(A):
            pass
        C(42)   # assert is not aborting


class AppTestHashable(AppTestCpythonExtensionBase):
    def test_unhashable(self):
        if not self.runappdirect:
            skip('pointer to function equality available'
                 ' only after translation')
        module = self.import_extension('foo', [
           ("new_obj", "METH_NOARGS",
            '''
                PyObject *obj;
                obj = PyObject_New(PyObject, &Foo_Type);
                return obj;
            '''
            )], prologue='''
            static PyTypeObject Foo_Type = {
                PyVarObject_HEAD_INIT(NULL, 0)
                "foo.foo",
            };
            ''', more_init = '''
                Foo_Type.tp_flags = Py_TPFLAGS_DEFAULT;
                Foo_Type.tp_hash = PyObject_HashNotImplemented;
                if (PyType_Ready(&Foo_Type) < 0) INITERROR;
            ''')
        obj = module.new_obj()
        raises(TypeError, hash, obj)
        assert type(obj).__dict__['__hash__'] is None
        # this is equivalent to
        from collections import Hashable
        assert not isinstance(obj, Hashable)


class AppTestFlags(AppTestCpythonExtensionBase):
    def test_has_subclass_flag(self):
        module = self.import_extension('foo', [
           ("test_flags", "METH_VARARGS",
            '''
                long long in_flag, my_flag;
                PyObject * obj;
                if (!PyArg_ParseTuple(args, "OL", &obj, &in_flag))
                    return NULL;
                if (!PyType_Check(obj))
                {
                    PyErr_SetString(PyExc_ValueError, "input must be type");
                    return NULL;
                }
                my_flag = ((PyTypeObject*)obj)->tp_flags;
                if ((my_flag & in_flag) != in_flag)
                    return PyLong_FromLong(-1);
                if (!PyType_CheckExact(obj)) {
                    if ((my_flag & Py_TPFLAGS_TYPE_SUBCLASS) == Py_TPFLAGS_TYPE_SUBCLASS)
                        return PyLong_FromLong(-2);
                }
                return PyLong_FromLong(0);
            '''),])
        # copied from object.h
        Py_TPFLAGS_LONG_SUBCLASS = (1<<24)
        Py_TPFLAGS_LIST_SUBCLASS = (1<<25)
        Py_TPFLAGS_TUPLE_SUBCLASS = (1<<26)
        Py_TPFLAGS_BYTES_SUBCLASS = (1<<27)
        Py_TPFLAGS_UNICODE_SUBCLASS = (1<<28)
        Py_TPFLAGS_DICT_SUBCLASS = (1<<29)
        Py_TPFLAGS_BASE_EXC_SUBCLASS = (1<<30)
        Py_TPFLAGS_TYPE_SUBCLASS = (1<<31)
        for t,f in ((int, Py_TPFLAGS_LONG_SUBCLASS),
                    (list, Py_TPFLAGS_LIST_SUBCLASS),
                    (tuple, Py_TPFLAGS_TUPLE_SUBCLASS),
                    (bytes, Py_TPFLAGS_BYTES_SUBCLASS),
                    (str, Py_TPFLAGS_UNICODE_SUBCLASS),
                    (dict, Py_TPFLAGS_DICT_SUBCLASS),
                    (Exception, Py_TPFLAGS_BASE_EXC_SUBCLASS),
                    (type, Py_TPFLAGS_TYPE_SUBCLASS),
                   ):
            assert module.test_flags(t, f) == 0
        class MyList(list):
            pass
        assert module.test_flags(MyList, Py_TPFLAGS_LIST_SUBCLASS) == 0<|MERGE_RESOLUTION|>--- conflicted
+++ resolved
@@ -3,16 +3,11 @@
 from pypy.module.cpyext.test.test_cpyext import AppTestCpythonExtensionBase
 from pypy.module.cpyext.test.test_api import BaseApiTest
 from pypy.module.cpyext.api import generic_cpy_call
-<<<<<<< HEAD
-from pypy.module.cpyext.pyobject import make_ref, from_ref, decref
+from pypy.module.cpyext.pyobject import make_ref, from_ref, decref, as_pyobj
 from pypy.module.cpyext.typeobject import cts, PyTypeObjectPtr
 
 import sys
 import pytest
-=======
-from pypy.module.cpyext.pyobject import make_ref, from_ref, decref, as_pyobj
-from pypy.module.cpyext.typeobject import PyTypeObjectPtr
->>>>>>> 4f74d513
 
 class AppTestTypeObject(AppTestCpythonExtensionBase):
 
@@ -270,19 +265,11 @@
 
         assert cmpr.__le__(4) is NotImplemented
 
-<<<<<<< HEAD
-=======
-    def test_tpcompare(self):
-        module = self.import_module("comparisons")
-        cmpr = module.OldCmpType()
-        assert cmpr < cmpr
 
     def test_unhashable_when_tpcompare(self):
         module = self.import_module("comparisons")
         cmpr = module.OldCmpType()
         raises(TypeError, hash, cmpr)
-
->>>>>>> 4f74d513
     def test_hash(self):
         module = self.import_module("comparisons")
         cmpr = module.CmpType()
