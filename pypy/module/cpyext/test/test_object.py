--- conflicted
+++ resolved
@@ -3,14 +3,8 @@
 from pypy.module.cpyext.test.test_api import BaseApiTest
 from pypy.module.cpyext.test.test_cpyext import AppTestCpythonExtensionBase
 from pypy.rpython.lltypesystem import rffi, lltype
-<<<<<<< HEAD
 from pypy.module.cpyext.api import (
     Py_LT, Py_LE, Py_NE, Py_EQ, Py_GE, Py_GT)
-=======
-from pypy.module.cpyext.api import Py_LT, Py_LE, Py_NE, Py_EQ,\
-    Py_GE, Py_GT, Py_buffer, fopen, fclose, fwrite
-from pypy.tool.udir import udir
->>>>>>> 976bf5b1
 
 class TestObject(BaseApiTest):
     def test_IsTrue(self, space, api):
