--- conflicted
+++ resolved
@@ -559,9 +559,6 @@
 
     Py_RETURN_NONE;
                  """)])
-<<<<<<< HEAD
-        assert module.release() is None
-=======
         assert module.release() is None
 
 
@@ -579,5 +576,4 @@
         b = float('nan')
         assert a is b
         res = module.comp_eq(a, b)
-        assert res == 1
->>>>>>> dfe98e8f
+        assert res == 1