--- conflicted
+++ resolved
@@ -239,15 +239,10 @@
             except:
                 skip('numpy not importable')
         else:
-<<<<<<< HEAD
-            cls.w_numpy_include = cls.space.wrap([])
-
-=======
             numpy_incl = os.path.abspath(os.path.dirname(__file__) + 
                                          '/../include/_numpypy')
             assert os.path.exists(numpy_incl)
             cls.w_numpy_include = cls.space.wrap([numpy_incl])
->>>>>>> cd476632
 
     def test_ndarray_object_c(self):
         mod = self.import_extension('foo', [
