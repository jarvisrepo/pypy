--- conflicted
+++ resolved
@@ -6,11 +6,8 @@
 from pypy.module.micronumpy.ndarray import W_NDimArray
 from pypy.module.micronumpy.descriptor import get_dtype_cache
 import pypy.module.micronumpy.constants as NPY
-<<<<<<< HEAD
 
 py.test.skip("Micronumpy not yet supported on py3k.")
-=======
->>>>>>> 3d7d2157
 
 def scalar(space):
     dtype = get_dtype_cache(space).w_float64dtype
@@ -305,11 +302,7 @@
                 ),
                 ("test_DescrFromType", "METH_O",
                 """
-<<<<<<< HEAD
-                    Signed typenum = PyLong_AsLong(args);
-=======
                     long typenum = PyInt_AsLong(args);
->>>>>>> 3d7d2157
                     return PyArray_DescrFromType(typenum);
                 """
                 ),
