import sys
import pytest
from pypy.interpreter.error import OperationError
from rpython.rtyper.lltypesystem import rffi, lltype
from rpython.rlib.rarithmetic import maxint
from pypy.objspace.std.longobject import W_LongObject
from pypy.module.cpyext.test.test_api import BaseApiTest
from pypy.module.cpyext.test.test_cpyext import AppTestCpythonExtensionBase
from pypy.module.cpyext.longobject import (PyLong_Check, PyLong_CheckExact,
    PyLong_FromLong, PyLong_AsLong, PyLong_AsUnsignedLong, PyLong_AsLongLong,
    PyLong_AsUnsignedLongLong, PyLong_AsUnsignedLongLongMask)

class TestLongObject(BaseApiTest):
    def test_FromLong(self, space, api):
        w_value = api.PyLong_FromLong(3)
        assert isinstance(w_value, W_LongObject)
        assert space.unwrap(w_value) == 3

        w_value = api.PyLong_FromLong(sys.maxint)
        assert isinstance(w_value, W_LongObject)
        assert space.unwrap(w_value) == sys.maxint

    def test_aslong(self, space):
        w_value = PyLong_FromLong(space, (sys.maxint - 1) / 2)
        assert isinstance(w_value, W_LongObject)

        w_value = space.mul(w_value, space.wrap(2))
        assert isinstance(w_value, W_LongObject)
        value = PyLong_AsLong(space, w_value)
        assert value == (sys.maxint - 1)

        w_value = space.mul(w_value, space.wrap(2))
        with pytest.raises(OperationError) as excinfo:
            PyLong_AsLong(space, w_value)
        assert excinfo.value.w_type is space.w_OverflowError
        value = PyLong_AsUnsignedLong(space, w_value)
        assert value == (sys.maxint - 1) * 2

        with pytest.raises(OperationError) as excinfo:
            PyLong_AsUnsignedLong(space, space.newint(-1))
        assert excinfo.value.w_type is space.w_OverflowError

    def test_as_ssize_t(self, space, api):
        w_value = space.newlong(2)
        assert isinstance(w_value, W_LongObject)
        value = api.PyLong_AsSsize_t(w_value)
        assert value == 2
        w_val2 = api.PyLong_FromSsize_t(2)
        assert isinstance(w_val2, W_LongObject)
        assert space.eq_w(w_value, w_val2)

    def test_fromdouble(self, space, api):
        w_value = api.PyLong_FromDouble(-12.74)
        assert space.isinstance_w(w_value, space.w_int)
        assert space.unwrap(w_value) == -12
        assert api.PyLong_AsDouble(w_value) == -12

    def test_type_check(self, space, api):
        w_l = space.wrap(sys.maxint + 1)
        assert PyLong_Check(space, w_l)
        assert PyLong_CheckExact(space, w_l)

        w_i = space.wrap(sys.maxint)
        assert PyLong_Check(space, w_i)
        assert PyLong_CheckExact(space, w_i)

        L = space.appexec([], """():
            class L(int):
                pass
            return L
        """)
        l = space.call_function(L)
        assert PyLong_Check(space, l)
        assert not PyLong_CheckExact(space, l)

    def test_as_longlong(self, space):
        assert PyLong_AsLongLong(space, space.wrap(1 << 62)) == 1 << 62
        with pytest.raises(OperationError) as excinfo:
            PyLong_AsLongLong(space, space.wrap(1 << 63))
        assert excinfo.value.w_type is space.w_OverflowError

        assert PyLong_AsUnsignedLongLong(space, space.wrap(1 << 63)) == 1 << 63
        with pytest.raises(OperationError) as excinfo:
            PyLong_AsUnsignedLongLong(space, space.wrap(1 << 64))
        assert excinfo.value.w_type is space.w_OverflowError

        assert PyLong_AsUnsignedLongLongMask(space, space.wrap(1 << 64)) == 0

        with pytest.raises(OperationError) as excinfo:
            PyLong_AsUnsignedLongLong(space, space.newint(-1))
        assert excinfo.value.w_type is space.w_OverflowError

    def test_as_long_and_overflow(self, space, api):
        overflow = lltype.malloc(rffi.CArrayPtr(rffi.INT_real).TO, 1, flavor='raw')
        assert api.PyLong_AsLongAndOverflow(
            space.wrap(sys.maxint), overflow) == sys.maxint
        assert api.PyLong_AsLongAndOverflow(
            space.wrap(-sys.maxint - 2), overflow) == -1
        assert not api.PyErr_Occurred()
        assert overflow[0] == -1
        lltype.free(overflow, flavor='raw')

    def test_as_longlong_and_overflow(self, space, api):
        overflow = lltype.malloc(rffi.CArrayPtr(rffi.INT_real).TO, 1, flavor='raw')
        assert api.PyLong_AsLongLongAndOverflow(
            space.wrap(1<<62), overflow) == 1<<62
        assert api.PyLong_AsLongLongAndOverflow(
            space.wrap(1<<63), overflow) == -1
        assert not api.PyErr_Occurred()
        assert overflow[0] == 1
        assert api.PyLong_AsLongLongAndOverflow(
            space.wrap(-1<<64), overflow) == -1
        assert not api.PyErr_Occurred()
        assert overflow[0] == -1
        lltype.free(overflow, flavor='raw')

    def test_as_voidptr(self, space, api):
        w_l = api.PyLong_FromVoidPtr(lltype.nullptr(rffi.VOIDP.TO))
        assert space.is_w(space.type(w_l), space.w_int)
        assert space.unwrap(w_l) == 0
        assert api.PyLong_AsVoidPtr(w_l) == lltype.nullptr(rffi.VOIDP.TO)

        p = rffi.cast(rffi.VOIDP, maxint)
        w_l = api.PyLong_FromVoidPtr(p)
        assert space.is_w(space.type(w_l), space.w_int)
        assert space.unwrap(w_l) == maxint
        assert api.PyLong_AsVoidPtr(w_l) == p

        p = rffi.cast(rffi.VOIDP, -maxint-1)
        w_l = api.PyLong_FromVoidPtr(p)
        assert space.is_w(space.type(w_l), space.w_int)
        assert space.unwrap(w_l) == maxint+1
        assert api.PyLong_AsVoidPtr(w_l) == p

    def test_sign_and_bits(self, space, api):
        assert api._PyLong_Sign(space.wraplong(0L)) == 0
        assert api._PyLong_Sign(space.wraplong(2L)) == 1
        assert api._PyLong_Sign(space.wraplong(-2L)) == -1

        assert api._PyLong_NumBits(space.wrap(0)) == 0
        assert api._PyLong_NumBits(space.wrap(1)) == 1
        assert api._PyLong_NumBits(space.wrap(-1)) == 1
        assert api._PyLong_NumBits(space.wrap(2)) == 2
        assert api._PyLong_NumBits(space.wrap(-2)) == 2
        assert api._PyLong_NumBits(space.wrap(3)) == 2
        assert api._PyLong_NumBits(space.wrap(-3)) == 2

    def test_as_ulongmask(self, space, api):
        assert api.PyLong_AsUnsignedLongMask(
            space.wrap(sys.maxsize * 2 + 1)) == sys.maxsize * 2 + 1
        assert api.PyLong_AsUnsignedLongMask(
            space.wrap(sys.maxsize * 2 + 2)) == 0

class AppTestLongObject(AppTestCpythonExtensionBase):
    def test_fromunsignedlong(self):
        module = self.import_extension('foo', [
            ("from_unsignedlong", "METH_NOARGS",
             """
                 PyObject * obj;
                 obj = PyLong_FromUnsignedLong((unsigned long)-1);
                 if (obj->ob_type != &PyLong_Type)
                 {
                    Py_DECREF(obj);
                    PyErr_SetString(PyExc_ValueError,
                            "PyLong_FromLongLong did not return PyLongObject");
                    return NULL;
                 }
                 return obj;
             """)])
        import sys
        assert module.from_unsignedlong() == 2 * sys.maxsize + 1

    def test_fromlonglong(self):
        module = self.import_extension('foo', [
            ("from_longlong", "METH_VARARGS",
             """
                 int val;
                 PyObject * obj;
                 if (!PyArg_ParseTuple(args, "i", &val))
                     return NULL;
                 obj = PyLong_FromLongLong((long long)val);
                 if (obj->ob_type != &PyLong_Type)
                 {
                    Py_DECREF(obj);
                    PyErr_SetString(PyExc_ValueError,
                            "PyLong_FromLongLong did not return PyLongObject");
                    return NULL;
                 }
                 return obj;
             """),
            ("from_unsignedlonglong", "METH_VARARGS",
             """
                 int val;
                 PyObject * obj;
                 if (!PyArg_ParseTuple(args, "i", &val))
                     return NULL;
                 obj = PyLong_FromUnsignedLongLong((long long)val);
                 if (obj->ob_type != &PyLong_Type)
                 {
                    Py_DECREF(obj);
                    PyErr_SetString(PyExc_ValueError,
                            "PyLong_FromLongLong did not return PyLongObject");
                    return NULL;
                 }
                 return obj;
             """)])
        assert module.from_longlong(-1) == -1
        assert module.from_longlong(0) == 0
        assert module.from_unsignedlonglong(0) == 0
        assert module.from_unsignedlonglong(-1) == (1<<64) - 1

    def test_from_size_t(self):
        module = self.import_extension('foo', [
            ("from_unsignedlong", "METH_NOARGS",
             """
                 return PyLong_FromSize_t((size_t)-1);
             """)])
        import sys
        assert module.from_unsignedlong() == 2 * sys.maxsize + 1

    def test_fromstring(self):
        module = self.import_extension('foo', [
            ("from_string", "METH_NOARGS",
             """
                 return PyLong_FromString("0x1234", NULL, 0);
             """),
            ])
        assert module.from_string() == 0x1234

    def test_frombytearray(self):
        module = self.import_extension('foo', [
            ("from_bytearray", "METH_VARARGS",
             """
                 int little_endian, is_signed;
                 if (!PyArg_ParseTuple(args, "ii", &little_endian, &is_signed))
                     return NULL;
                 return _PyLong_FromByteArray((unsigned char*)"\\x9A\\xBC", 2,
                                              little_endian, is_signed);
             """),
            ])
        assert module.from_bytearray(True, False) == 0xBC9A
        assert module.from_bytearray(True, True) == -0x4366
        assert module.from_bytearray(False, False) == 0x9ABC
        assert module.from_bytearray(False, True) == -0x6544

    def test_frombytearray_2(self):
        module = self.import_extension('foo', [
            ("from_bytearray", "METH_VARARGS",
             """
                 int little_endian, is_signed;
                 if (!PyArg_ParseTuple(args, "ii", &little_endian, &is_signed))
                     return NULL;
                 return _PyLong_FromByteArray((unsigned char*)"\\x9A\\xBC\\x41", 3,
                                              little_endian, is_signed);
             """),
            ])
        assert module.from_bytearray(True, False) == 0x41BC9A
        assert module.from_bytearray(True, True) == 0x41BC9A
        assert module.from_bytearray(False, False) == 0x9ABC41
        assert module.from_bytearray(False, True) == -0x6543BF

    def test_fromunicode(self):
        module = self.import_extension('foo', [
            ("from_unicode", "METH_O",
             """
                 Py_UNICODE* u = PyUnicode_AsUnicode(args);
                 return Py_BuildValue("NN",
                     PyLong_FromUnicode(u, 6, 10),
                     PyLong_FromUnicode(u, 6, 16));
             """),
            ])
        # A string with arabic digits. 'BAD' is after the 6th character.
        assert module.from_unicode(u'  1\u0662\u0663\u0664BAD') == (1234, 4660)

    def test_aslong(self):
        module = self.import_extension('foo', [
            ("as_long", "METH_O",
             """
                long n = PyLong_AsLong(args);
                if (n == -1 && PyErr_Occurred()) {
                    return NULL;
                }
                return PyLong_FromLong(n);
             """)])
        assert module.as_long(123) == 123
        assert module.as_long(-1) == -1
        assert module.as_long(1.23) == 1

    def test_strtol(self):
        module = self.import_extension('foo', [
            ("from_str", "METH_NOARGS",
             """
                 const char *str ="  400";
                 char * end;
                 if (400 != PyOS_strtoul(str, &end, 10))
                    return PyLong_FromLong(1);
                 if (str + strlen(str) != end)
                    return PyLong_FromLong(2);
                 if (400 != PyOS_strtol(str, &end, 10))
                    return PyLong_FromLong(3);
                 if (str + strlen(str) != end)
                    return PyLong_FromLong(4);
                 return PyLong_FromLong(0);
             """)])
        assert module.from_str() == 0

    def test_slots(self):
        module = self.import_extension('foo', [
            ("has_sub", "METH_NOARGS",
             """
                PyObject *ret, *obj = PyLong_FromLong(42);
                if (obj->ob_type != &PyLong_Type)
                    ret = PyLong_FromLong(-2);
                else
                {
                    if (obj->ob_type->tp_as_number->nb_subtract)
                        ret = obj->ob_type->tp_as_number->nb_subtract(obj, obj);
                    else
                        ret = PyLong_FromLong(-1);
                }
                Py_DECREF(obj);
                return ret;
             """),
             ("has_pow", "METH_NOARGS",
             """
                PyObject *ret, *obj = PyLong_FromLong(42);
                PyObject *one = PyLong_FromLong(1);
                if (obj->ob_type->tp_as_number->nb_power)
                    ret = obj->ob_type->tp_as_number->nb_power(obj, one, one);
                else
                    ret = PyLong_FromLong(-1);
                Py_DECREF(one);
                Py_DECREF(obj);
                return ret;
             """)])
        assert module.has_sub() == 0
<<<<<<< HEAD
        assert module.has_pow() == 0
=======
        assert module.has_pow() == 0
        assert module.has_hex() == '0x2aL'
        assert module.has_oct() == '052L'
>>>>>>> 3406ac08
<|MERGE_RESOLUTION|>--- conflicted
+++ resolved
@@ -334,10 +334,4 @@
                 return ret;
              """)])
         assert module.has_sub() == 0
-<<<<<<< HEAD
-        assert module.has_pow() == 0
-=======
-        assert module.has_pow() == 0
-        assert module.has_hex() == '0x2aL'
-        assert module.has_oct() == '052L'
->>>>>>> 3406ac08
+        assert module.has_pow() == 0