/* Array object implementation */

/* An array is a uniform list -- all items have the same type.
   The item type is restricted to simple C types like int or float */

#define PY_SSIZE_T_CLEAN
#include "Python.h"
#include "structmember.h"

#ifdef STDC_HEADERS
#include <stddef.h>
#else /* !STDC_HEADERS */
#ifdef HAVE_SYS_TYPES_H
#include <sys/types.h>          /* For size_t */
#endif /* HAVE_SYS_TYPES_H */
#endif /* !STDC_HEADERS */

struct arrayobject; /* Forward */

/* All possible arraydescr values are defined in the vector "descriptors"
 * below.  That's defined later because the appropriate get and set
 * functions aren't visible yet.
 */
struct arraydescr {
    Py_UNICODE typecode;
    int itemsize;
    PyObject * (*getitem)(struct arrayobject *, Py_ssize_t);
    int (*setitem)(struct arrayobject *, Py_ssize_t, PyObject *);
    char *formats;
    int is_integer_type;
    int is_signed;
};

typedef struct arrayobject {
    PyObject_VAR_HEAD
    char *ob_item;
    Py_ssize_t allocated;
    struct arraydescr *ob_descr;
    PyObject *weakreflist; /* List of weak references */
    int ob_exports;  /* Number of exported buffers */
} arrayobject;

static PyTypeObject Arraytype;

#define array_Check(op) PyObject_TypeCheck(op, &Arraytype)
#define array_CheckExact(op) (Py_TYPE(op) == &Arraytype)

static int
array_resize(arrayobject *self, Py_ssize_t newsize)
{
    char *items;
    size_t _new_size;

    if (self->ob_exports > 0 && newsize != Py_SIZE(self)) {
        PyErr_SetString(PyExc_BufferError,
            "cannot resize an array that is exporting buffers");
        return -1;
    }

    /* Bypass realloc() when a previous overallocation is large enough
       to accommodate the newsize.  If the newsize is 16 smaller than the
       current size, then proceed with the realloc() to shrink the array.
    */

    if (self->allocated >= newsize &&
        Py_SIZE(self) < newsize + 16 &&
        self->ob_item != NULL) {
        Py_SIZE(self) = newsize;
        return 0;
    }

    if (newsize == 0) {
        PyMem_FREE(self->ob_item);
        self->ob_item = NULL;
        Py_SIZE(self) = 0;
        self->allocated = 0;
        return 0;
    }

    /* This over-allocates proportional to the array size, making room
     * for additional growth.  The over-allocation is mild, but is
     * enough to give linear-time amortized behavior over a long
     * sequence of appends() in the presence of a poorly-performing
     * system realloc().
     * The growth pattern is:  0, 4, 8, 16, 25, 34, 46, 56, 67, 79, ...
     * Note, the pattern starts out the same as for lists but then
     * grows at a smaller rate so that larger arrays only overallocate
     * by about 1/16th -- this is done because arrays are presumed to be more
     * memory critical.
     */

    _new_size = (newsize >> 4) + (Py_SIZE(self) < 8 ? 3 : 7) + newsize;
    items = self->ob_item;
    /* XXX The following multiplication and division does not optimize away
       like it does for lists since the size is not known at compile time */
    if (_new_size <= ((~(size_t)0) / self->ob_descr->itemsize))
        PyMem_RESIZE(items, char, (_new_size * self->ob_descr->itemsize));
    else
        items = NULL;
    if (items == NULL) {
        PyErr_NoMemory();
        return -1;
    }
    self->ob_item = items;
    Py_SIZE(self) = newsize;
    self->allocated = _new_size;
    return 0;
}

/****************************************************************************
Get and Set functions for each type.
A Get function takes an arrayobject* and an integer index, returning the
array value at that index wrapped in an appropriate PyObject*.
A Set function takes an arrayobject, integer index, and PyObject*; sets
the array value at that index to the raw C data extracted from the PyObject*,
and returns 0 if successful, else nonzero on failure (PyObject* not of an
appropriate type or value).
Note that the basic Get and Set functions do NOT check that the index is
in bounds; that's the responsibility of the caller.
****************************************************************************/

static PyObject *
b_getitem(arrayobject *ap, Py_ssize_t i)
{
    long x = ((char *)ap->ob_item)[i];
    if (x >= 128)
        x -= 256;
    return PyLong_FromLong(x);
}

static int
b_setitem(arrayobject *ap, Py_ssize_t i, PyObject *v)
{
    short x;
    /* PyArg_Parse's 'b' formatter is for an unsigned char, therefore
       must use the next size up that is signed ('h') and manually do
       the overflow checking */
    if (!PyArg_Parse(v, "h;array item must be integer", &x))
        return -1;
    else if (x < -128) {
        PyErr_SetString(PyExc_OverflowError,
            "signed char is less than minimum");
        return -1;
    }
    else if (x > 127) {
        PyErr_SetString(PyExc_OverflowError,
            "signed char is greater than maximum");
        return -1;
    }
    if (i >= 0)
        ((char *)ap->ob_item)[i] = (char)x;
    return 0;
}

static PyObject *
BB_getitem(arrayobject *ap, Py_ssize_t i)
{
    long x = ((unsigned char *)ap->ob_item)[i];
    return PyLong_FromLong(x);
}

static int
BB_setitem(arrayobject *ap, Py_ssize_t i, PyObject *v)
{
    unsigned char x;
    /* 'B' == unsigned char, maps to PyArg_Parse's 'b' formatter */
    if (!PyArg_Parse(v, "b;array item must be integer", &x))
        return -1;
    if (i >= 0)
        ((char *)ap->ob_item)[i] = x;
    return 0;
}

static PyObject *
u_getitem(arrayobject *ap, Py_ssize_t i)
{
    return PyUnicode_FromUnicode(&((Py_UNICODE *) ap->ob_item)[i], 1);
}

static int
u_setitem(arrayobject *ap, Py_ssize_t i, PyObject *v)
{
    Py_UNICODE *p;
    Py_ssize_t len;

    if (!PyArg_Parse(v, "u#;array item must be unicode character", &p, &len))
        return -1;
    if (len != 1) {
        PyErr_SetString(PyExc_TypeError,
                        "array item must be unicode character");
        return -1;
    }
    if (i >= 0)
        ((Py_UNICODE *)ap->ob_item)[i] = p[0];
    return 0;
}


static PyObject *
h_getitem(arrayobject *ap, Py_ssize_t i)
{
    return PyLong_FromLong((long) ((short *)ap->ob_item)[i]);
}

static int
h_setitem(arrayobject *ap, Py_ssize_t i, PyObject *v)
{
    short x;
    /* 'h' == signed short, maps to PyArg_Parse's 'h' formatter */
    if (!PyArg_Parse(v, "h;array item must be integer", &x))
        return -1;
    if (i >= 0)
                 ((short *)ap->ob_item)[i] = x;
    return 0;
}

static PyObject *
HH_getitem(arrayobject *ap, Py_ssize_t i)
{
    return PyLong_FromLong((long) ((unsigned short *)ap->ob_item)[i]);
}

static int
HH_setitem(arrayobject *ap, Py_ssize_t i, PyObject *v)
{
    int x;
    /* PyArg_Parse's 'h' formatter is for a signed short, therefore
       must use the next size up and manually do the overflow checking */
    if (!PyArg_Parse(v, "i;array item must be integer", &x))
        return -1;
    else if (x < 0) {
        PyErr_SetString(PyExc_OverflowError,
            "unsigned short is less than minimum");
        return -1;
    }
    else if (x > USHRT_MAX) {
        PyErr_SetString(PyExc_OverflowError,
            "unsigned short is greater than maximum");
        return -1;
    }
    if (i >= 0)
        ((short *)ap->ob_item)[i] = (short)x;
    return 0;
}

static PyObject *
i_getitem(arrayobject *ap, Py_ssize_t i)
{
    return PyLong_FromLong((long) ((int *)ap->ob_item)[i]);
}

static int
i_setitem(arrayobject *ap, Py_ssize_t i, PyObject *v)
{
    int x;
    /* 'i' == signed int, maps to PyArg_Parse's 'i' formatter */
    if (!PyArg_Parse(v, "i;array item must be integer", &x))
        return -1;
    if (i >= 0)
                 ((int *)ap->ob_item)[i] = x;
    return 0;
}

static PyObject *
II_getitem(arrayobject *ap, Py_ssize_t i)
{
    return PyLong_FromUnsignedLong(
        (unsigned long) ((unsigned int *)ap->ob_item)[i]);
}

static int
II_setitem(arrayobject *ap, Py_ssize_t i, PyObject *v)
{
    unsigned long x;
    if (PyLong_Check(v)) {
        x = PyLong_AsUnsignedLong(v);
        if (x == (unsigned long) -1 && PyErr_Occurred())
            return -1;
    }
    else {
        long y;
        if (!PyArg_Parse(v, "l;array item must be integer", &y))
            return -1;
        if (y < 0) {
            PyErr_SetString(PyExc_OverflowError,
                "unsigned int is less than minimum");
            return -1;
        }
        x = (unsigned long)y;

    }
    if (x > UINT_MAX) {
        PyErr_SetString(PyExc_OverflowError,
            "unsigned int is greater than maximum");
        return -1;
    }

    if (i >= 0)
        ((unsigned int *)ap->ob_item)[i] = (unsigned int)x;
    return 0;
}

static PyObject *
l_getitem(arrayobject *ap, Py_ssize_t i)
{
    return PyLong_FromLong(((long *)ap->ob_item)[i]);
}

static int
l_setitem(arrayobject *ap, Py_ssize_t i, PyObject *v)
{
    long x;
    if (!PyArg_Parse(v, "l;array item must be integer", &x))
        return -1;
    if (i >= 0)
                 ((long *)ap->ob_item)[i] = x;
    return 0;
}

static PyObject *
LL_getitem(arrayobject *ap, Py_ssize_t i)
{
    return PyLong_FromUnsignedLong(((unsigned long *)ap->ob_item)[i]);
}

static int
LL_setitem(arrayobject *ap, Py_ssize_t i, PyObject *v)
{
    unsigned long x;
    if (PyLong_Check(v)) {
        x = PyLong_AsUnsignedLong(v);
        if (x == (unsigned long) -1 && PyErr_Occurred())
            return -1;
    }
    else {
        long y;
        if (!PyArg_Parse(v, "l;array item must be integer", &y))
            return -1;
        if (y < 0) {
            PyErr_SetString(PyExc_OverflowError,
                "unsigned long is less than minimum");
            return -1;
        }
        x = (unsigned long)y;

    }
    if (x > ULONG_MAX) {
        PyErr_SetString(PyExc_OverflowError,
            "unsigned long is greater than maximum");
        return -1;
    }

    if (i >= 0)
        ((unsigned long *)ap->ob_item)[i] = x;
    return 0;
}

static PyObject *
f_getitem(arrayobject *ap, Py_ssize_t i)
{
    return PyFloat_FromDouble((double) ((float *)ap->ob_item)[i]);
}

static int
f_setitem(arrayobject *ap, Py_ssize_t i, PyObject *v)
{
    float x;
    if (!PyArg_Parse(v, "f;array item must be float", &x))
        return -1;
    if (i >= 0)
                 ((float *)ap->ob_item)[i] = x;
    return 0;
}

static PyObject *
d_getitem(arrayobject *ap, Py_ssize_t i)
{
    return PyFloat_FromDouble(((double *)ap->ob_item)[i]);
}

static int
d_setitem(arrayobject *ap, Py_ssize_t i, PyObject *v)
{
    double x;
    if (!PyArg_Parse(v, "d;array item must be float", &x))
        return -1;
    if (i >= 0)
                 ((double *)ap->ob_item)[i] = x;
    return 0;
}


/* Description of types.
 *
 * Don't forget to update typecode_to_mformat_code() if you add a new
 * typecode.
 */
static struct arraydescr descriptors[] = {
    {'b', 1, b_getitem, b_setitem, "b", 1, 1},
    {'B', 1, BB_getitem, BB_setitem, "B", 1, 0},
    {'u', sizeof(Py_UNICODE), u_getitem, u_setitem, "u", 0, 0},
    {'h', sizeof(short), h_getitem, h_setitem, "h", 1, 1},
    {'H', sizeof(short), HH_getitem, HH_setitem, "H", 1, 0},
    {'i', sizeof(int), i_getitem, i_setitem, "i", 1, 1},
    {'I', sizeof(int), II_getitem, II_setitem, "I", 1, 0},
    {'l', sizeof(long), l_getitem, l_setitem, "l", 1, 1},
    {'L', sizeof(long), LL_getitem, LL_setitem, "L", 1, 0},
    {'f', sizeof(float), f_getitem, f_setitem, "f", 0, 0},
    {'d', sizeof(double), d_getitem, d_setitem, "d", 0, 0},
    {'\0', 0, 0, 0, 0, 0, 0} /* Sentinel */
};

/****************************************************************************
Implementations of array object methods.
****************************************************************************/

static PyObject *
newarrayobject(PyTypeObject *type, Py_ssize_t size, struct arraydescr *descr)
{
    arrayobject *op;
    size_t nbytes;

    if (size < 0) {
        PyErr_BadInternalCall();
        return NULL;
    }

    nbytes = size * descr->itemsize;
    /* Check for overflow */
    if (nbytes / descr->itemsize != (size_t)size) {
        return PyErr_NoMemory();
    }
    op = (arrayobject *) type->tp_alloc(type, 0);
    if (op == NULL) {
        return NULL;
    }
    op->ob_descr = descr;
    op->allocated = size;
    op->weakreflist = NULL;
    Py_SIZE(op) = size;
    if (size <= 0) {
        op->ob_item = NULL;
    }
    else {
        op->ob_item = PyMem_NEW(char, nbytes);
        if (op->ob_item == NULL) {
            Py_DECREF(op);
            return PyErr_NoMemory();
        }
    }
    op->ob_exports = 0;
    return (PyObject *) op;
}

static PyObject *
getarrayitem(PyObject *op, Py_ssize_t i)
{
    register arrayobject *ap;
    assert(array_Check(op));
    ap = (arrayobject *)op;
    assert(i>=0 && i<Py_SIZE(ap));
    return (*ap->ob_descr->getitem)(ap, i);
}

static int
ins1(arrayobject *self, Py_ssize_t where, PyObject *v)
{
    char *items;
    Py_ssize_t n = Py_SIZE(self);
    if (v == NULL) {
        PyErr_BadInternalCall();
        return -1;
    }
    if ((*self->ob_descr->setitem)(self, -1, v) < 0)
        return -1;

    if (array_resize(self, n+1) == -1)
        return -1;
    items = self->ob_item;
    if (where < 0) {
        where += n;
        if (where < 0)
            where = 0;
    }
    if (where > n)
        where = n;
    /* appends don't need to call memmove() */
    if (where != n)
        memmove(items + (where+1)*self->ob_descr->itemsize,
            items + where*self->ob_descr->itemsize,
            (n-where)*self->ob_descr->itemsize);
    return (*self->ob_descr->setitem)(self, where, v);
}

/* Methods */

static void
array_dealloc(arrayobject *op)
{
    if (op->weakreflist != NULL)
        PyObject_ClearWeakRefs((PyObject *) op);
    if (op->ob_item != NULL)
        PyMem_DEL(op->ob_item);
    Py_TYPE(op)->tp_free((PyObject *)op);
}

static PyObject *
array_richcompare(PyObject *v, PyObject *w, int op)
{
    arrayobject *va, *wa;
    PyObject *vi = NULL;
    PyObject *wi = NULL;
    Py_ssize_t i, k;
    PyObject *res;

    if (!array_Check(v) || !array_Check(w)) {
        Py_INCREF(Py_NotImplemented);
        return Py_NotImplemented;
    }

    va = (arrayobject *)v;
    wa = (arrayobject *)w;

    if (Py_SIZE(va) != Py_SIZE(wa) && (op == Py_EQ || op == Py_NE)) {
        /* Shortcut: if the lengths differ, the arrays differ */
        if (op == Py_EQ)
            res = Py_False;
        else
            res = Py_True;
        Py_INCREF(res);
        return res;
    }

    /* Search for the first index where items are different */
    k = 1;
    for (i = 0; i < Py_SIZE(va) && i < Py_SIZE(wa); i++) {
        vi = getarrayitem(v, i);
        wi = getarrayitem(w, i);
        if (vi == NULL || wi == NULL) {
            Py_XDECREF(vi);
            Py_XDECREF(wi);
            return NULL;
        }
        k = PyObject_RichCompareBool(vi, wi, Py_EQ);
        if (k == 0)
            break; /* Keeping vi and wi alive! */
        Py_DECREF(vi);
        Py_DECREF(wi);
        if (k < 0)
            return NULL;
    }

    if (k) {
        /* No more items to compare -- compare sizes */
        Py_ssize_t vs = Py_SIZE(va);
        Py_ssize_t ws = Py_SIZE(wa);
        int cmp;
        switch (op) {
        case Py_LT: cmp = vs <  ws; break;
        case Py_LE: cmp = vs <= ws; break;
        case Py_EQ: cmp = vs == ws; break;
        case Py_NE: cmp = vs != ws; break;
        case Py_GT: cmp = vs >  ws; break;
        case Py_GE: cmp = vs >= ws; break;
        default: return NULL; /* cannot happen */
        }
        if (cmp)
            res = Py_True;
        else
            res = Py_False;
        Py_INCREF(res);
        return res;
    }

    /* We have an item that differs.  First, shortcuts for EQ/NE */
    if (op == Py_EQ) {
        Py_INCREF(Py_False);
        res = Py_False;
    }
    else if (op == Py_NE) {
        Py_INCREF(Py_True);
        res = Py_True;
    }
    else {
        /* Compare the final item again using the proper operator */
        res = PyObject_RichCompare(vi, wi, op);
    }
    Py_DECREF(vi);
    Py_DECREF(wi);
    return res;
}

static Py_ssize_t
array_length(arrayobject *a)
{
    return Py_SIZE(a);
}

static PyObject *
array_item(arrayobject *a, Py_ssize_t i)
{
    if (i < 0 || i >= Py_SIZE(a)) {
        PyErr_SetString(PyExc_IndexError, "array index out of range");
        return NULL;
    }
    return getarrayitem((PyObject *)a, i);
}

static PyObject *
array_slice(arrayobject *a, Py_ssize_t ilow, Py_ssize_t ihigh)
{
    arrayobject *np;
    if (ilow < 0)
        ilow = 0;
    else if (ilow > Py_SIZE(a))
        ilow = Py_SIZE(a);
    if (ihigh < 0)
        ihigh = 0;
    if (ihigh < ilow)
        ihigh = ilow;
    else if (ihigh > Py_SIZE(a))
        ihigh = Py_SIZE(a);
    np = (arrayobject *) newarrayobject(&Arraytype, ihigh - ilow, a->ob_descr);
    if (np == NULL)
        return NULL;
    memcpy(np->ob_item, a->ob_item + ilow * a->ob_descr->itemsize,
           (ihigh-ilow) * a->ob_descr->itemsize);
    return (PyObject *)np;
}

static PyObject *
array_copy(arrayobject *a, PyObject *unused)
{
    return array_slice(a, 0, Py_SIZE(a));
}

PyDoc_STRVAR(copy_doc,
"copy(array)\n\
\n\
 Return a copy of the array.");

static PyObject *
array_concat(arrayobject *a, PyObject *bb)
{
    Py_ssize_t size;
    arrayobject *np;
    if (!array_Check(bb)) {
        PyErr_Format(PyExc_TypeError,
             "can only append array (not \"%.200s\") to array",
                 Py_TYPE(bb)->tp_name);
        return NULL;
    }
#define b ((arrayobject *)bb)
    if (a->ob_descr != b->ob_descr) {
        PyErr_BadArgument();
        return NULL;
    }
    if (Py_SIZE(a) > PY_SSIZE_T_MAX - Py_SIZE(b)) {
        return PyErr_NoMemory();
    }
    size = Py_SIZE(a) + Py_SIZE(b);
    np = (arrayobject *) newarrayobject(&Arraytype, size, a->ob_descr);
    if (np == NULL) {
        return NULL;
    }
    memcpy(np->ob_item, a->ob_item, Py_SIZE(a)*a->ob_descr->itemsize);
    memcpy(np->ob_item + Py_SIZE(a)*a->ob_descr->itemsize,
           b->ob_item, Py_SIZE(b)*b->ob_descr->itemsize);
    return (PyObject *)np;
#undef b
}

static PyObject *
array_repeat(arrayobject *a, Py_ssize_t n)
{
    Py_ssize_t size;
    arrayobject *np;
    Py_ssize_t oldbytes, newbytes;
    if (n < 0)
        n = 0;
    if ((Py_SIZE(a) != 0) && (n > PY_SSIZE_T_MAX / Py_SIZE(a))) {
        return PyErr_NoMemory();
    }
    size = Py_SIZE(a) * n;
    np = (arrayobject *) newarrayobject(&Arraytype, size, a->ob_descr);
    if (np == NULL)
        return NULL;
    if (n == 0)
        return (PyObject *)np;
    oldbytes = Py_SIZE(a) * a->ob_descr->itemsize;
    newbytes = oldbytes * n;
    /* this follows the code in unicode_repeat */
    if (oldbytes == 1) {
        memset(np->ob_item, a->ob_item[0], newbytes);
    } else {
        Py_ssize_t done = oldbytes;
        Py_MEMCPY(np->ob_item, a->ob_item, oldbytes);
        while (done < newbytes) {
            Py_ssize_t ncopy = (done <= newbytes-done) ? done : newbytes-done;
            Py_MEMCPY(np->ob_item+done, np->ob_item, ncopy);
            done += ncopy;
        }
    }
    return (PyObject *)np;
}

static int
array_ass_slice(arrayobject *a, Py_ssize_t ilow, Py_ssize_t ihigh, PyObject *v)
{
    char *item;
    Py_ssize_t n; /* Size of replacement array */
    Py_ssize_t d; /* Change in size */
#define b ((arrayobject *)v)
    if (v == NULL)
        n = 0;
    else if (array_Check(v)) {
        n = Py_SIZE(b);
        if (a == b) {
            /* Special case "a[i:j] = a" -- copy b first */
            int ret;
            v = array_slice(b, 0, n);
            if (!v)
                return -1;
            ret = array_ass_slice(a, ilow, ihigh, v);
            Py_DECREF(v);
            return ret;
        }
        if (b->ob_descr != a->ob_descr) {
            PyErr_BadArgument();
            return -1;
        }
    }
    else {
        PyErr_Format(PyExc_TypeError,
         "can only assign array (not \"%.200s\") to array slice",
                         Py_TYPE(v)->tp_name);
        return -1;
    }
    if (ilow < 0)
        ilow = 0;
    else if (ilow > Py_SIZE(a))
        ilow = Py_SIZE(a);
    if (ihigh < 0)
        ihigh = 0;
    if (ihigh < ilow)
        ihigh = ilow;
    else if (ihigh > Py_SIZE(a))
        ihigh = Py_SIZE(a);
    item = a->ob_item;
    d = n - (ihigh-ilow);
    /* Issue #4509: If the array has exported buffers and the slice
       assignment would change the size of the array, fail early to make
       sure we don't modify it. */
    if (d != 0 && a->ob_exports > 0) {
        PyErr_SetString(PyExc_BufferError,
            "cannot resize an array that is exporting buffers");
        return -1;
    }
    if (d < 0) { /* Delete -d items */
        memmove(item + (ihigh+d)*a->ob_descr->itemsize,
            item + ihigh*a->ob_descr->itemsize,
            (Py_SIZE(a)-ihigh)*a->ob_descr->itemsize);
        if (array_resize(a, Py_SIZE(a) + d) == -1)
            return -1;
    }
    else if (d > 0) { /* Insert d items */
        if (array_resize(a, Py_SIZE(a) + d))
            return -1;
        memmove(item + (ihigh+d)*a->ob_descr->itemsize,
            item + ihigh*a->ob_descr->itemsize,
            (Py_SIZE(a)-ihigh)*a->ob_descr->itemsize);
    }
    if (n > 0)
        memcpy(item + ilow*a->ob_descr->itemsize, b->ob_item,
               n*b->ob_descr->itemsize);
    return 0;
#undef b
}

static int
array_ass_item(arrayobject *a, Py_ssize_t i, PyObject *v)
{
    if (i < 0 || i >= Py_SIZE(a)) {
        PyErr_SetString(PyExc_IndexError,
                         "array assignment index out of range");
        return -1;
    }
    if (v == NULL)
        return array_ass_slice(a, i, i+1, v);
    return (*a->ob_descr->setitem)(a, i, v);
}

static int
setarrayitem(PyObject *a, Py_ssize_t i, PyObject *v)
{
    assert(array_Check(a));
    return array_ass_item((arrayobject *)a, i, v);
}

static int
array_iter_extend(arrayobject *self, PyObject *bb)
{
    PyObject *it, *v;

    it = PyObject_GetIter(bb);
    if (it == NULL)
        return -1;

    while ((v = PyIter_Next(it)) != NULL) {
        if (ins1(self, Py_SIZE(self), v) != 0) {
            Py_DECREF(v);
            Py_DECREF(it);
            return -1;
        }
        Py_DECREF(v);
    }
    Py_DECREF(it);
    if (PyErr_Occurred())
        return -1;
    return 0;
}

static int
array_do_extend(arrayobject *self, PyObject *bb)
{
    Py_ssize_t size, oldsize, bbsize;

    if (!array_Check(bb))
        return array_iter_extend(self, bb);
#define b ((arrayobject *)bb)
    if (self->ob_descr != b->ob_descr) {
        PyErr_SetString(PyExc_TypeError,
                     "can only extend with array of same kind");
        return -1;
    }
    if ((Py_SIZE(self) > PY_SSIZE_T_MAX - Py_SIZE(b)) ||
        ((Py_SIZE(self) + Py_SIZE(b)) > PY_SSIZE_T_MAX / self->ob_descr->itemsize)) {
        PyErr_NoMemory();
        return -1;
    }
    oldsize = Py_SIZE(self);
    /* Get the size of bb before resizing the array since bb could be self. */
    bbsize = Py_SIZE(bb);
    size = oldsize + Py_SIZE(b);
    if (array_resize(self, size) == -1)
        return -1;
    memcpy(self->ob_item + oldsize * self->ob_descr->itemsize,
        b->ob_item, bbsize * b->ob_descr->itemsize);

    return 0;
#undef b
}

static PyObject *
array_inplace_concat(arrayobject *self, PyObject *bb)
{
    if (!array_Check(bb)) {
        PyErr_Format(PyExc_TypeError,
            "can only extend array with array (not \"%.200s\")",
            Py_TYPE(bb)->tp_name);
        return NULL;
    }
    if (array_do_extend(self, bb) == -1)
        return NULL;
    Py_INCREF(self);
    return (PyObject *)self;
}

static PyObject *
array_inplace_repeat(arrayobject *self, Py_ssize_t n)
{
    char *items, *p;
    Py_ssize_t size, i;

    if (Py_SIZE(self) > 0) {
        if (n < 0)
            n = 0;
        items = self->ob_item;
        if ((self->ob_descr->itemsize != 0) &&
            (Py_SIZE(self) > PY_SSIZE_T_MAX / self->ob_descr->itemsize)) {
            return PyErr_NoMemory();
        }
        size = Py_SIZE(self) * self->ob_descr->itemsize;
        if (n > 0 && size > PY_SSIZE_T_MAX / n) {
            return PyErr_NoMemory();
        }
        if (array_resize(self, n * Py_SIZE(self)) == -1)
            return NULL;
        items = p = self->ob_item;
        for (i = 1; i < n; i++) {
            p += size;
            memcpy(p, items, size);
        }
    }
    Py_INCREF(self);
    return (PyObject *)self;
}


static PyObject *
ins(arrayobject *self, Py_ssize_t where, PyObject *v)
{
    if (ins1(self, where, v) != 0)
        return NULL;
    Py_INCREF(Py_None);
    return Py_None;
}

static PyObject *
array_count(arrayobject *self, PyObject *v)
{
    Py_ssize_t count = 0;
    Py_ssize_t i;

    for (i = 0; i < Py_SIZE(self); i++) {
        PyObject *selfi = getarrayitem((PyObject *)self, i);
        int cmp = PyObject_RichCompareBool(selfi, v, Py_EQ);
        Py_DECREF(selfi);
        if (cmp > 0)
            count++;
        else if (cmp < 0)
            return NULL;
    }
    return PyLong_FromSsize_t(count);
}

PyDoc_STRVAR(count_doc,
"count(x)\n\
\n\
Return number of occurrences of x in the array.");

static PyObject *
array_index(arrayobject *self, PyObject *v)
{
    Py_ssize_t i;

    for (i = 0; i < Py_SIZE(self); i++) {
        PyObject *selfi = getarrayitem((PyObject *)self, i);
        int cmp = PyObject_RichCompareBool(selfi, v, Py_EQ);
        Py_DECREF(selfi);
        if (cmp > 0) {
            return PyLong_FromLong((long)i);
        }
        else if (cmp < 0)
            return NULL;
    }
    PyErr_SetString(PyExc_ValueError, "array.index(x): x not in list");
    return NULL;
}

PyDoc_STRVAR(index_doc,
"index(x)\n\
\n\
Return index of first occurrence of x in the array.");

static int
array_contains(arrayobject *self, PyObject *v)
{
    Py_ssize_t i;
    int cmp;

    for (i = 0, cmp = 0 ; cmp == 0 && i < Py_SIZE(self); i++) {
        PyObject *selfi = getarrayitem((PyObject *)self, i);
        cmp = PyObject_RichCompareBool(selfi, v, Py_EQ);
        Py_DECREF(selfi);
    }
    return cmp;
}

static PyObject *
array_remove(arrayobject *self, PyObject *v)
{
    int i;

    for (i = 0; i < Py_SIZE(self); i++) {
        PyObject *selfi = getarrayitem((PyObject *)self,i);
        int cmp = PyObject_RichCompareBool(selfi, v, Py_EQ);
        Py_DECREF(selfi);
        if (cmp > 0) {
            if (array_ass_slice(self, i, i+1,
                               (PyObject *)NULL) != 0)
                return NULL;
            Py_INCREF(Py_None);
            return Py_None;
        }
        else if (cmp < 0)
            return NULL;
    }
    PyErr_SetString(PyExc_ValueError, "array.remove(x): x not in list");
    return NULL;
}

PyDoc_STRVAR(remove_doc,
"remove(x)\n\
\n\
Remove the first occurrence of x in the array.");

static PyObject *
array_pop(arrayobject *self, PyObject *args)
{
    Py_ssize_t i = -1;
    PyObject *v;
    if (!PyArg_ParseTuple(args, "|n:pop", &i))
        return NULL;
    if (Py_SIZE(self) == 0) {
        /* Special-case most common failure cause */
        PyErr_SetString(PyExc_IndexError, "pop from empty array");
        return NULL;
    }
    if (i < 0)
        i += Py_SIZE(self);
    if (i < 0 || i >= Py_SIZE(self)) {
        PyErr_SetString(PyExc_IndexError, "pop index out of range");
        return NULL;
    }
    v = getarrayitem((PyObject *)self,i);
    if (array_ass_slice(self, i, i+1, (PyObject *)NULL) != 0) {
        Py_DECREF(v);
        return NULL;
    }
    return v;
}

PyDoc_STRVAR(pop_doc,
"pop([i])\n\
\n\
Return the i-th element and delete it from the array. i defaults to -1.");

static PyObject *
array_extend(arrayobject *self, PyObject *bb)
{
    if (array_do_extend(self, bb) == -1)
        return NULL;
    Py_INCREF(Py_None);
    return Py_None;
}

PyDoc_STRVAR(extend_doc,
"extend(array or iterable)\n\
\n\
 Append items to the end of the array.");

static PyObject *
array_insert(arrayobject *self, PyObject *args)
{
    Py_ssize_t i;
    PyObject *v;
    if (!PyArg_ParseTuple(args, "nO:insert", &i, &v))
        return NULL;
    return ins(self, i, v);
}

PyDoc_STRVAR(insert_doc,
"insert(i,x)\n\
\n\
Insert a new item x into the array before position i.");


static PyObject *
array_buffer_info(arrayobject *self, PyObject *unused)
{
    PyObject* retval = NULL;
    retval = PyTuple_New(2);
    if (!retval)
        return NULL;

    PyTuple_SET_ITEM(retval, 0, PyLong_FromVoidPtr(self->ob_item));
    PyTuple_SET_ITEM(retval, 1, PyLong_FromLong((long)(Py_SIZE(self))));

    return retval;
}

PyDoc_STRVAR(buffer_info_doc,
"buffer_info() -> (address, length)\n\
\n\
Return a tuple (address, length) giving the current memory address and\n\
the length in items of the buffer used to hold array's contents\n\
The length should be multiplied by the itemsize attribute to calculate\n\
the buffer length in bytes.");


static PyObject *
array_append(arrayobject *self, PyObject *v)
{
    return ins(self, Py_SIZE(self), v);
}

PyDoc_STRVAR(append_doc,
"append(x)\n\
\n\
Append new value x to the end of the array.");


static PyObject *
array_byteswap(arrayobject *self, PyObject *unused)
{
    char *p;
    Py_ssize_t i;

    switch (self->ob_descr->itemsize) {
    case 1:
        break;
    case 2:
        for (p = self->ob_item, i = Py_SIZE(self); --i >= 0; p += 2) {
            char p0 = p[0];
            p[0] = p[1];
            p[1] = p0;
        }
        break;
    case 4:
        for (p = self->ob_item, i = Py_SIZE(self); --i >= 0; p += 4) {
            char p0 = p[0];
            char p1 = p[1];
            p[0] = p[3];
            p[1] = p[2];
            p[2] = p1;
            p[3] = p0;
        }
        break;
    case 8:
        for (p = self->ob_item, i = Py_SIZE(self); --i >= 0; p += 8) {
            char p0 = p[0];
            char p1 = p[1];
            char p2 = p[2];
            char p3 = p[3];
            p[0] = p[7];
            p[1] = p[6];
            p[2] = p[5];
            p[3] = p[4];
            p[4] = p3;
            p[5] = p2;
            p[6] = p1;
            p[7] = p0;
        }
        break;
    default:
        PyErr_SetString(PyExc_RuntimeError,
                   "don't know how to byteswap this array type");
        return NULL;
    }
    Py_INCREF(Py_None);
    return Py_None;
}

PyDoc_STRVAR(byteswap_doc,
"byteswap()\n\
\n\
Byteswap all items of the array.  If the items in the array are not 1, 2,\n\
4, or 8 bytes in size, RuntimeError is raised.");

static PyObject *
array_reverse(arrayobject *self, PyObject *unused)
{
    register Py_ssize_t itemsize = self->ob_descr->itemsize;
    register char *p, *q;
    /* little buffer to hold items while swapping */
    char tmp[256];      /* 8 is probably enough -- but why skimp */
    assert((size_t)itemsize <= sizeof(tmp));

    if (Py_SIZE(self) > 1) {
        for (p = self->ob_item,
             q = self->ob_item + (Py_SIZE(self) - 1)*itemsize;
             p < q;
             p += itemsize, q -= itemsize) {
            /* memory areas guaranteed disjoint, so memcpy
             * is safe (& memmove may be slower).
             */
            memcpy(tmp, p, itemsize);
            memcpy(p, q, itemsize);
            memcpy(q, tmp, itemsize);
        }
    }

    Py_INCREF(Py_None);
    return Py_None;
}

PyDoc_STRVAR(reverse_doc,
"reverse()\n\
\n\
Reverse the order of the items in the array.");


/* Forward */
static PyObject *array_frombytes(arrayobject *self, PyObject *args);

static PyObject *
array_fromfile(arrayobject *self, PyObject *args)
{
    PyObject *f, *b, *res;
    Py_ssize_t itemsize = self->ob_descr->itemsize;
    Py_ssize_t n, nbytes;
    int not_enough_bytes;

    if (!PyArg_ParseTuple(args, "On:fromfile", &f, &n))
        return NULL;

    nbytes = n * itemsize;
    if (nbytes < 0 || nbytes/itemsize != n) {
        PyErr_NoMemory();
        return NULL;
    }

    b = PyObject_CallMethod(f, "read", "n", nbytes);
    if (b == NULL)
        return NULL;

    if (!PyBytes_Check(b)) {
        PyErr_SetString(PyExc_TypeError,
                        "read() didn't return bytes");
        Py_DECREF(b);
        return NULL;
    }

    not_enough_bytes = (PyBytes_GET_SIZE(b) != nbytes);

    args = Py_BuildValue("(O)", b);
    Py_DECREF(b);
    if (args == NULL)
        return NULL;

    res = array_frombytes(self, args);
    Py_DECREF(args);
    if (res == NULL)
        return NULL;

    if (not_enough_bytes) {
        PyErr_SetString(PyExc_EOFError,
                        "read() didn't return enough bytes");
        Py_DECREF(res);
        return NULL;
    }

    return res;
}

PyDoc_STRVAR(fromfile_doc,
"fromfile(f, n)\n\
\n\
Read n objects from the file object f and append them to the end of the\n\
array.");


static PyObject *
array_tofile(arrayobject *self, PyObject *f)
{
    Py_ssize_t nbytes = Py_SIZE(self) * self->ob_descr->itemsize;
    /* Write 64K blocks at a time */
    /* XXX Make the block size settable */
    int BLOCKSIZE = 64*1024;
    Py_ssize_t nblocks = (nbytes + BLOCKSIZE - 1) / BLOCKSIZE;
    Py_ssize_t i;

    if (Py_SIZE(self) == 0)
        goto done;

    for (i = 0; i < nblocks; i++) {
        char* ptr = self->ob_item + i*BLOCKSIZE;
        Py_ssize_t size = BLOCKSIZE;
        PyObject *bytes, *res;
        if (i*BLOCKSIZE + size > nbytes)
            size = nbytes - i*BLOCKSIZE;
        bytes = PyBytes_FromStringAndSize(ptr, size);
        if (bytes == NULL)
            return NULL;
        res = PyObject_CallMethod(f, "write", "O", bytes);
        Py_DECREF(bytes);
        if (res == NULL)
            return NULL;
        Py_DECREF(res); /* drop write result */
    }

  done:
    Py_INCREF(Py_None);
    return Py_None;
}

PyDoc_STRVAR(tofile_doc,
"tofile(f)\n\
\n\
Write all items (as machine values) to the file object f.");


static PyObject *
array_fromlist(arrayobject *self, PyObject *list)
{
    Py_ssize_t n;

    if (!PyList_Check(list)) {
        PyErr_SetString(PyExc_TypeError, "arg must be list");
        return NULL;
    }
    n = PyList_Size(list);
    if (n > 0) {
        Py_ssize_t i, old_size;
        old_size = Py_SIZE(self);
        if (array_resize(self, old_size + n) == -1)
            return NULL;
        for (i = 0; i < n; i++) {
            PyObject *v = PyList_GetItem(list, i);
            if ((*self->ob_descr->setitem)(self,
                            Py_SIZE(self) - n + i, v) != 0) {
                array_resize(self, old_size);
                return NULL;
            }
        }
    }
    Py_INCREF(Py_None);
    return Py_None;
}

PyDoc_STRVAR(fromlist_doc,
"fromlist(list)\n\
\n\
Append items to array from list.");

static PyObject *
array_tolist(arrayobject *self, PyObject *unused)
{
    PyObject *list = PyList_New(Py_SIZE(self));
    Py_ssize_t i;

    if (list == NULL)
        return NULL;
    for (i = 0; i < Py_SIZE(self); i++) {
        PyObject *v = getarrayitem((PyObject *)self, i);
        if (v == NULL) {
            Py_DECREF(list);
            return NULL;
        }
        PyList_SetItem(list, i, v);
    }
    return list;
}

PyDoc_STRVAR(tolist_doc,
"tolist() -> list\n\
\n\
Convert array to an ordinary list with the same items.");

static PyObject *
frombytes(arrayobject *self, Py_buffer *buffer)
{
    int itemsize = self->ob_descr->itemsize;
    Py_ssize_t n;
    if (buffer->itemsize != 1) {
        PyBuffer_Release(buffer);
        PyErr_SetString(PyExc_TypeError, "string/buffer of bytes required.");
        return NULL;
    }
    n = buffer->len;
    if (n % itemsize != 0) {
        PyBuffer_Release(buffer);
        PyErr_SetString(PyExc_ValueError,
                   "string length not a multiple of item size");
        return NULL;
    }
    n = n / itemsize;
    if (n > 0) {
        Py_ssize_t old_size = Py_SIZE(self);
        if ((n > PY_SSIZE_T_MAX - old_size) ||
            ((old_size + n) > PY_SSIZE_T_MAX / itemsize)) {
                PyBuffer_Release(buffer);
                return PyErr_NoMemory();
        }
        if (array_resize(self, old_size + n) == -1) {
            PyBuffer_Release(buffer);
            return NULL;
        }
        memcpy(self->ob_item + old_size * itemsize,
            buffer->buf, n * itemsize);
    }
    PyBuffer_Release(buffer);
    Py_INCREF(Py_None);
    return Py_None;
}

static PyObject *
array_fromstring(arrayobject *self, PyObject *args)
{
    Py_buffer buffer;
    if (PyErr_WarnEx(PyExc_DeprecationWarning,
            "fromstring() is deprecated. Use frombytes() instead.", 2) != 0)
        return NULL;
    if (!PyArg_ParseTuple(args, "s*:fromstring", &buffer))
        return NULL;
    else
        return frombytes(self, &buffer);
}

PyDoc_STRVAR(fromstring_doc,
"fromstring(string)\n\
\n\
Appends items from the string, interpreting it as an array of machine\n\
values, as if it had been read from a file using the fromfile() method).\n\
\n\
This method is deprecated. Use frombytes instead.");


static PyObject *
array_frombytes(arrayobject *self, PyObject *args)
{
    Py_buffer buffer;
    if (!PyArg_ParseTuple(args, "y*:frombytes", &buffer))
        return NULL;
    else
        return frombytes(self, &buffer);
}

PyDoc_STRVAR(frombytes_doc,
"frombytes(bytestring)\n\
\n\
Appends items from the string, interpreting it as an array of machine\n\
values, as if it had been read from a file using the fromfile() method).");


static PyObject *
array_tobytes(arrayobject *self, PyObject *unused)
{
    if (Py_SIZE(self) <= PY_SSIZE_T_MAX / self->ob_descr->itemsize) {
        return PyBytes_FromStringAndSize(self->ob_item,
                            Py_SIZE(self) * self->ob_descr->itemsize);
    } else {
        return PyErr_NoMemory();
    }
}

PyDoc_STRVAR(tobytes_doc,
"tobytes() -> bytes\n\
\n\
Convert the array to an array of machine values and return the bytes\n\
representation.");


static PyObject *
array_tostring(arrayobject *self, PyObject *unused)
{
    if (PyErr_WarnEx(PyExc_DeprecationWarning,
            "tostring() is deprecated. Use tobytes() instead.", 2) != 0)
        return NULL;
    return array_tobytes(self, unused);
}

PyDoc_STRVAR(tostring_doc,
"tostring() -> bytes\n\
\n\
Convert the array to an array of machine values and return the bytes\n\
representation.\n\
\n\
This method is deprecated. Use tobytes instead.");


static PyObject *
array_fromunicode(arrayobject *self, PyObject *args)
{
    Py_UNICODE *ustr;
    Py_ssize_t n;
    Py_UNICODE typecode;

    if (!PyArg_ParseTuple(args, "u#:fromunicode", &ustr, &n))
        return NULL;
    typecode = self->ob_descr->typecode;
    if ((typecode != 'u')) {
        PyErr_SetString(PyExc_ValueError,
            "fromunicode() may only be called on "
            "unicode type arrays");
        return NULL;
    }
    if (n > 0) {
        Py_ssize_t old_size = Py_SIZE(self);
        if (array_resize(self, old_size + n) == -1)
            return NULL;
        memcpy(self->ob_item + old_size * sizeof(Py_UNICODE),
               ustr, n * sizeof(Py_UNICODE));
    }

    Py_INCREF(Py_None);
    return Py_None;
}

PyDoc_STRVAR(fromunicode_doc,
"fromunicode(ustr)\n\
\n\
Extends this array with data from the unicode string ustr.\n\
The array must be a unicode type array; otherwise a ValueError\n\
is raised.  Use array.frombytes(ustr.encode(...)) to\n\
append Unicode data to an array of some other type.");


static PyObject *
array_tounicode(arrayobject *self, PyObject *unused)
{
    Py_UNICODE typecode;
    typecode = self->ob_descr->typecode;
    if ((typecode != 'u')) {
        PyErr_SetString(PyExc_ValueError,
             "tounicode() may only be called on unicode type arrays");
        return NULL;
    }
    return PyUnicode_FromUnicode((Py_UNICODE *) self->ob_item, Py_SIZE(self));
}

PyDoc_STRVAR(tounicode_doc,
"tounicode() -> unicode\n\
\n\
Convert the array to a unicode string.  The array must be\n\
a unicode type array; otherwise a ValueError is raised.  Use\n\
array.tobytes().decode() to obtain a unicode string from\n\
an array of some other type.");



/*********************** Pickling support ************************/

enum machine_format_code {
    UNKNOWN_FORMAT = -1,
    /* UNKNOWN_FORMAT is used to indicate that the machine format for an
     * array type code cannot be interpreted. When this occurs, a list of
     * Python objects is used to represent the content of the array
     * instead of using the memory content of the array directly. In that
     * case, the array_reconstructor mechanism is bypassed completely, and
     * the standard array constructor is used instead.
     *
     * This is will most likely occur when the machine doesn't use IEEE
     * floating-point numbers.
     */

    UNSIGNED_INT8 = 0,
    SIGNED_INT8 = 1,
    UNSIGNED_INT16_LE = 2,
    UNSIGNED_INT16_BE = 3,
    SIGNED_INT16_LE = 4,
    SIGNED_INT16_BE = 5,
    UNSIGNED_INT32_LE = 6,
    UNSIGNED_INT32_BE = 7,
    SIGNED_INT32_LE = 8,
    SIGNED_INT32_BE = 9,
    UNSIGNED_INT64_LE = 10,
    UNSIGNED_INT64_BE = 11,
    SIGNED_INT64_LE = 12,
    SIGNED_INT64_BE = 13,
    IEEE_754_FLOAT_LE = 14,
    IEEE_754_FLOAT_BE = 15,
    IEEE_754_DOUBLE_LE = 16,
    IEEE_754_DOUBLE_BE = 17,
    UTF16_LE = 18,
    UTF16_BE = 19,
    UTF32_LE = 20,
    UTF32_BE = 21
};
#define MACHINE_FORMAT_CODE_MIN 0
#define MACHINE_FORMAT_CODE_MAX 21

static const struct mformatdescr {
    size_t size;
    int is_signed;
    int is_big_endian;
} mformat_descriptors[] = {
    {1, 0, 0},                  /* 0: UNSIGNED_INT8 */
    {1, 1, 0},                  /* 1: SIGNED_INT8 */
    {2, 0, 0},                  /* 2: UNSIGNED_INT16_LE */
    {2, 0, 1},                  /* 3: UNSIGNED_INT16_BE */
    {2, 1, 0},                  /* 4: SIGNED_INT16_LE */
    {2, 1, 1},                  /* 5: SIGNED_INT16_BE */
    {4, 0, 0},                  /* 6: UNSIGNED_INT32_LE */
    {4, 0, 1},                  /* 7: UNSIGNED_INT32_BE */
    {4, 1, 0},                  /* 8: SIGNED_INT32_LE */
    {4, 1, 1},                  /* 9: SIGNED_INT32_BE */
    {8, 0, 0},                  /* 10: UNSIGNED_INT64_LE */
    {8, 0, 1},                  /* 11: UNSIGNED_INT64_BE */
    {8, 1, 0},                  /* 12: SIGNED_INT64_LE */
    {8, 1, 1},                  /* 13: SIGNED_INT64_BE */
    {4, 0, 0},                  /* 14: IEEE_754_FLOAT_LE */
    {4, 0, 1},                  /* 15: IEEE_754_FLOAT_BE */
    {8, 0, 0},                  /* 16: IEEE_754_DOUBLE_LE */
    {8, 0, 1},                  /* 17: IEEE_754_DOUBLE_BE */
    {4, 0, 0},                  /* 18: UTF16_LE */
    {4, 0, 1},                  /* 19: UTF16_BE */
    {8, 0, 0},                  /* 20: UTF32_LE */
    {8, 0, 1}                   /* 21: UTF32_BE */
};


/*
 * Internal: This function is used to find the machine format of a given
 * array type code. This returns UNKNOWN_FORMAT when the machine format cannot
 * be found.
 */
static enum machine_format_code
typecode_to_mformat_code(int typecode)
{
#ifdef WORDS_BIGENDIAN
    const int is_big_endian = 1;
#else
    const int is_big_endian = 0;
#endif
    size_t intsize;
    int is_signed;

    switch (typecode) {
    case 'b':
        return SIGNED_INT8;
    case 'B':
        return UNSIGNED_INT8;

    case 'u':
        if (sizeof(Py_UNICODE) == 2) {
            return UTF16_LE + is_big_endian;
        }
        if (sizeof(Py_UNICODE) == 4) {
            return UTF32_LE + is_big_endian;
        }
        return UNKNOWN_FORMAT;

    case 'f':
        if (sizeof(float) == 4) {
            const float y = 16711938.0;
            if (memcmp(&y, "\x4b\x7f\x01\x02", 4) == 0)
                return IEEE_754_FLOAT_BE;
            if (memcmp(&y, "\x02\x01\x7f\x4b", 4) == 0)
                return IEEE_754_FLOAT_LE;
        }
        return UNKNOWN_FORMAT;

    case 'd':
        if (sizeof(double) == 8) {
            const double x = 9006104071832581.0;
            if (memcmp(&x, "\x43\x3f\xff\x01\x02\x03\x04\x05", 8) == 0)
                return IEEE_754_DOUBLE_BE;
            if (memcmp(&x, "\x05\x04\x03\x02\x01\xff\x3f\x43", 8) == 0)
                return IEEE_754_DOUBLE_LE;
        }
        return UNKNOWN_FORMAT;

    /* Integers */
    case 'h':
        intsize = sizeof(short);
        is_signed = 1;
        break;
    case 'H':
        intsize = sizeof(short);
        is_signed = 0;
        break;
    case 'i':
        intsize = sizeof(int);
        is_signed = 1;
        break;
    case 'I':
        intsize = sizeof(int);
        is_signed = 0;
        break;
    case 'l':
        intsize = sizeof(long);
        is_signed = 1;
        break;
    case 'L':
        intsize = sizeof(long);
        is_signed = 0;
        break;
    default:
        return UNKNOWN_FORMAT;
    }
    switch (intsize) {
    case 2:
        return UNSIGNED_INT16_LE + is_big_endian + (2 * is_signed);
    case 4:
        return UNSIGNED_INT32_LE + is_big_endian + (2 * is_signed);
    case 8:
        return UNSIGNED_INT64_LE + is_big_endian + (2 * is_signed);
    default:
        return UNKNOWN_FORMAT;
    }
}

/* Forward declaration. */
static PyObject *array_new(PyTypeObject *type, PyObject *args, PyObject *kwds);

/*
 * Internal: This function wraps the array constructor--i.e., array_new()--to
 * allow the creation of array objects from C code without having to deal
 * directly the tuple argument of array_new(). The typecode argument is a
 * Unicode character value, like 'i' or 'f' for example, representing an array
 * type code. The items argument is a bytes or a list object from which
 * contains the initial value of the array.
 *
 * On success, this functions returns the array object created. Otherwise,
 * NULL is returned to indicate a failure.
 */
static PyObject *
make_array(PyTypeObject *arraytype, Py_UNICODE typecode, PyObject *items)
{
    PyObject *new_args;
    PyObject *array_obj;
    PyObject *typecode_obj;

    assert(arraytype != NULL);
    assert(items != NULL);

    typecode_obj = PyUnicode_FromUnicode(&typecode, 1);
    if (typecode_obj == NULL)
        return NULL;

    new_args = PyTuple_New(2);
    if (new_args == NULL)
        return NULL;
    Py_INCREF(items);
    PyTuple_SET_ITEM(new_args, 0, typecode_obj);
    PyTuple_SET_ITEM(new_args, 1, items);

    array_obj = array_new(arraytype, new_args, NULL);
    Py_DECREF(new_args);
    if (array_obj == NULL)
        return NULL;

    return array_obj;
}

/*
 * This functions is a special constructor used when unpickling an array. It
 * provides a portable way to rebuild an array from its memory representation.
 */
static PyObject *
array_reconstructor(PyObject *self, PyObject *args)
{
    PyTypeObject *arraytype;
    PyObject *items;
    PyObject *converted_items;
    PyObject *result;
    int typecode_int;
    Py_UNICODE typecode;
    enum machine_format_code mformat_code;
    struct arraydescr *descr;

    if (!PyArg_ParseTuple(args, "OCiO:array._array_reconstructor",
                    &arraytype, &typecode_int, &mformat_code, &items))
        return NULL;

    typecode = (Py_UNICODE)typecode_int;

    if (!PyType_Check((PyObject *)arraytype)) {
        PyErr_Format(PyExc_TypeError,
            "first argument must a type object, not %.200s",
            Py_TYPE(arraytype)->tp_name);
        return NULL;
    }
    if (!PyType_IsSubtype(arraytype, &Arraytype)) {
        PyErr_Format(PyExc_TypeError,
            "%.200s is not a subtype of %.200s",
            arraytype->tp_name, Arraytype.tp_name);
        return NULL;
    }
    for (descr = descriptors; descr->typecode != '\0'; descr++) {
        if (descr->typecode == typecode)
            break;
    }
    if (descr->typecode == '\0') {
        PyErr_SetString(PyExc_ValueError,
                        "second argument must be a valid type code");
        return NULL;
    }
    if (mformat_code < MACHINE_FORMAT_CODE_MIN ||
        mformat_code > MACHINE_FORMAT_CODE_MAX) {
        PyErr_SetString(PyExc_ValueError,
            "third argument must be a valid machine format code.");
        return NULL;
    }
    if (!PyBytes_Check(items)) {
        PyErr_Format(PyExc_TypeError,
            "fourth argument should be bytes, not %.200s",
            Py_TYPE(items)->tp_name);
        return NULL;
    }

    /* Fast path: No decoding has to be done. */
    if (mformat_code == typecode_to_mformat_code(typecode) ||
        mformat_code == UNKNOWN_FORMAT) {
        return make_array(arraytype, typecode, items);
    }

    /* Slow path: Decode the byte string according to the given machine
     * format code. This occurs when the computer unpickling the array
     * object is architecturally different from the one that pickled the
     * array.
     */
    if (Py_SIZE(items) % mformat_descriptors[mformat_code].size != 0) {
        PyErr_SetString(PyExc_ValueError,
                        "string length not a multiple of item size");
        return NULL;
    }
    switch (mformat_code) {
    case IEEE_754_FLOAT_LE:
    case IEEE_754_FLOAT_BE: {
        int i;
        int le = (mformat_code == IEEE_754_FLOAT_LE) ? 1 : 0;
        Py_ssize_t itemcount = Py_SIZE(items) / 4;
        const unsigned char *memstr =
            (unsigned char *)PyBytes_AS_STRING(items);

        converted_items = PyList_New(itemcount);
        if (converted_items == NULL)
            return NULL;
        for (i = 0; i < itemcount; i++) {
            PyObject *pyfloat = PyFloat_FromDouble(
                _PyFloat_Unpack4(&memstr[i * 4], le));
            if (pyfloat == NULL) {
                Py_DECREF(converted_items);
                return NULL;
            }
            PyList_SET_ITEM(converted_items, i, pyfloat);
        }
        break;
    }
    case IEEE_754_DOUBLE_LE:
    case IEEE_754_DOUBLE_BE: {
        int i;
        int le = (mformat_code == IEEE_754_DOUBLE_LE) ? 1 : 0;
        Py_ssize_t itemcount = Py_SIZE(items) / 8;
        const unsigned char *memstr =
            (unsigned char *)PyBytes_AS_STRING(items);

        converted_items = PyList_New(itemcount);
        if (converted_items == NULL)
            return NULL;
        for (i = 0; i < itemcount; i++) {
            PyObject *pyfloat = PyFloat_FromDouble(
                _PyFloat_Unpack8(&memstr[i * 8], le));
            if (pyfloat == NULL) {
                Py_DECREF(converted_items);
                return NULL;
            }
            PyList_SET_ITEM(converted_items, i, pyfloat);
        }
        break;
    }
    case UTF16_LE:
    case UTF16_BE: {
        int byteorder = (mformat_code == UTF16_LE) ? -1 : 1;
        converted_items = PyUnicode_DecodeUTF16(
            PyBytes_AS_STRING(items), Py_SIZE(items),
            "strict", &byteorder);
        if (converted_items == NULL)
            return NULL;
        break;
    }
    case UTF32_LE:
    case UTF32_BE: {
        int byteorder = (mformat_code == UTF32_LE) ? -1 : 1;
        converted_items = PyUnicode_DecodeUTF32(
            PyBytes_AS_STRING(items), Py_SIZE(items),
            "strict", &byteorder);
        if (converted_items == NULL)
            return NULL;
        break;
    }

    case UNSIGNED_INT8:
    case SIGNED_INT8:
    case UNSIGNED_INT16_LE:
    case UNSIGNED_INT16_BE:
    case SIGNED_INT16_LE:
    case SIGNED_INT16_BE:
    case UNSIGNED_INT32_LE:
    case UNSIGNED_INT32_BE:
    case SIGNED_INT32_LE:
    case SIGNED_INT32_BE:
    case UNSIGNED_INT64_LE:
    case UNSIGNED_INT64_BE:
    case SIGNED_INT64_LE:
    case SIGNED_INT64_BE: {
        int i;
        const struct mformatdescr mf_descr =
            mformat_descriptors[mformat_code];
        Py_ssize_t itemcount = Py_SIZE(items) / mf_descr.size;
        const unsigned char *memstr =
            (unsigned char *)PyBytes_AS_STRING(items);
        struct arraydescr *descr;

        /* If possible, try to pack array's items using a data type
         * that fits better. This may result in an array with narrower
         * or wider elements.
         *
         * For example, if a 32-bit machine pickles a L-code array of
         * unsigned longs, then the array will be unpickled by 64-bit
         * machine as an I-code array of unsigned ints.
         *
         * XXX: Is it possible to write a unit test for this?
         */
        for (descr = descriptors; descr->typecode != '\0'; descr++) {
            if (descr->is_integer_type &&
                descr->itemsize == mf_descr.size &&
                descr->is_signed == mf_descr.is_signed)
                typecode = descr->typecode;
        }

        converted_items = PyList_New(itemcount);
        if (converted_items == NULL)
            return NULL;
        for (i = 0; i < itemcount; i++) {
            PyObject *pylong;

            pylong = _PyLong_FromByteArray(
                &memstr[i * mf_descr.size],
                mf_descr.size,
                !mf_descr.is_big_endian,
                mf_descr.is_signed);
            if (pylong == NULL) {
                Py_DECREF(converted_items);
                return NULL;
            }
            PyList_SET_ITEM(converted_items, i, pylong);
        }
        break;
    }
    case UNKNOWN_FORMAT:
        /* Impossible, but needed to shut up GCC about the unhandled
         * enumeration value.
         */
    default:
        PyErr_BadArgument();
        return NULL;
    }

    result = make_array(arraytype, typecode, converted_items);
    Py_DECREF(converted_items);
    return result;
}

static PyObject *
array_reduce_ex(arrayobject *array, PyObject *value)
{
    PyObject *dict;
    PyObject *result;
    PyObject *array_str;
    int typecode = array->ob_descr->typecode;
    int mformat_code;
    static PyObject *array_reconstructor = NULL;
    long protocol;

    if (array_reconstructor == NULL) {
        PyObject *array_module = PyImport_ImportModule("array");
        if (array_module == NULL)
            return NULL;
        array_reconstructor = PyObject_GetAttrString(
            array_module,
            "_array_reconstructor");
        Py_DECREF(array_module);
        if (array_reconstructor == NULL)
            return NULL;
    }

    if (!PyLong_Check(value)) {
        PyErr_SetString(PyExc_TypeError,
                        "__reduce_ex__ argument should an integer");
        return NULL;
    }
    protocol = PyLong_AsLong(value);
    if (protocol == -1 && PyErr_Occurred())
        return NULL;

    dict = PyObject_GetAttrString((PyObject *)array, "__dict__");
    if (dict == NULL) {
        if (!PyErr_ExceptionMatches(PyExc_AttributeError))
            return NULL;
        PyErr_Clear();
        dict = Py_None;
        Py_INCREF(dict);
    }

    mformat_code = typecode_to_mformat_code(typecode);
    if (mformat_code == UNKNOWN_FORMAT || protocol < 3) {
        /* Convert the array to a list if we got something weird
         * (e.g., non-IEEE floats), or we are pickling the array using
         * a Python 2.x compatible protocol.
         *
         * It is necessary to use a list representation for Python 2.x
         * compatible pickle protocol, since Python 2's str objects
         * are unpickled as unicode by Python 3. Thus it is impossible
         * to make arrays unpicklable by Python 3 by using their memory
         * representation, unless we resort to ugly hacks such as
         * coercing unicode objects to bytes in array_reconstructor.
         */
        PyObject *list;
        list = array_tolist(array, NULL);
        if (list == NULL) {
            Py_DECREF(dict);
            return NULL;
        }
        result = Py_BuildValue(
            "O(CO)O", Py_TYPE(array), typecode, list, dict);
        Py_DECREF(list);
        Py_DECREF(dict);
        return result;
    }

    array_str = array_tobytes(array, NULL);
    if (array_str == NULL) {
        Py_DECREF(dict);
        return NULL;
    }
    result = Py_BuildValue(
        "O(OCiN)O", array_reconstructor, Py_TYPE(array), typecode,
        mformat_code, array_str, dict);
    Py_DECREF(dict);
    return result;
}

PyDoc_STRVAR(reduce_doc, "Return state information for pickling.");

static PyObject *
array_get_typecode(arrayobject *a, void *closure)
{
    Py_UNICODE tc = a->ob_descr->typecode;
    return PyUnicode_FromUnicode(&tc, 1);
}

static PyObject *
array_get_itemsize(arrayobject *a, void *closure)
{
    return PyLong_FromLong((long)a->ob_descr->itemsize);
}

static PyGetSetDef array_getsets [] = {
    {"typecode", (getter) array_get_typecode, NULL,
     "the typecode character used to create the array"},
    {"itemsize", (getter) array_get_itemsize, NULL,
     "the size, in bytes, of one array item"},
    {NULL}
};

static PyMethodDef array_methods[] = {
    {"append",          (PyCFunction)array_append,      METH_O,
     append_doc},
    {"buffer_info", (PyCFunction)array_buffer_info, METH_NOARGS,
     buffer_info_doc},
    {"byteswap",        (PyCFunction)array_byteswap,    METH_NOARGS,
     byteswap_doc},
    {"__copy__",        (PyCFunction)array_copy,        METH_NOARGS,
     copy_doc},
    {"count",           (PyCFunction)array_count,       METH_O,
     count_doc},
    {"__deepcopy__",(PyCFunction)array_copy,            METH_O,
     copy_doc},
    {"extend",      (PyCFunction)array_extend,          METH_O,
     extend_doc},
    {"fromfile",        (PyCFunction)array_fromfile,    METH_VARARGS,
     fromfile_doc},
    {"fromlist",        (PyCFunction)array_fromlist,    METH_O,
     fromlist_doc},
    {"fromstring",      (PyCFunction)array_fromstring,  METH_VARARGS,
     fromstring_doc},
    {"frombytes",       (PyCFunction)array_frombytes,   METH_VARARGS,
     frombytes_doc},
    {"fromunicode",     (PyCFunction)array_fromunicode, METH_VARARGS,
     fromunicode_doc},
    {"index",           (PyCFunction)array_index,       METH_O,
     index_doc},
    {"insert",          (PyCFunction)array_insert,      METH_VARARGS,
     insert_doc},
    {"pop",             (PyCFunction)array_pop,         METH_VARARGS,
     pop_doc},
    {"__reduce_ex__", (PyCFunction)array_reduce_ex,     METH_O,
     reduce_doc},
    {"remove",          (PyCFunction)array_remove,      METH_O,
     remove_doc},
    {"reverse",         (PyCFunction)array_reverse,     METH_NOARGS,
     reverse_doc},
/*      {"sort",        (PyCFunction)array_sort,        METH_VARARGS,
    sort_doc},*/
    {"tofile",          (PyCFunction)array_tofile,      METH_O,
     tofile_doc},
    {"tolist",          (PyCFunction)array_tolist,      METH_NOARGS,
     tolist_doc},
    {"tostring",        (PyCFunction)array_tostring,    METH_NOARGS,
     tostring_doc},
    {"tobytes",         (PyCFunction)array_tobytes,     METH_NOARGS,
     tobytes_doc},
    {"tounicode",   (PyCFunction)array_tounicode,       METH_NOARGS,
     tounicode_doc},
    {NULL,              NULL}           /* sentinel */
};

static PyObject *
array_repr(arrayobject *a)
{
    Py_UNICODE typecode;
    PyObject *s, *v = NULL;
    Py_ssize_t len;

    len = Py_SIZE(a);
    typecode = a->ob_descr->typecode;
    if (len == 0) {
        return PyUnicode_FromFormat("array('%c')", (int)typecode);
    }
    if ((typecode == 'u'))
        v = array_tounicode(a, NULL);
    else
        v = array_tolist(a, NULL);

    s = PyUnicode_FromFormat("array('%c', %R)", (int)typecode, v);
    Py_DECREF(v);
    return s;
}

static PyObject*
array_subscr(arrayobject* self, PyObject* item)
{
    if (PyIndex_Check(item)) {
        Py_ssize_t i = PyNumber_AsSsize_t(item, PyExc_IndexError);
        if (i==-1 && PyErr_Occurred()) {
            return NULL;
        }
        if (i < 0)
            i += Py_SIZE(self);
        return array_item(self, i);
    }
    else if (PySlice_Check(item)) {
        Py_ssize_t start, stop, step, slicelength, cur, i;
        PyObject* result;
        arrayobject* ar;
        int itemsize = self->ob_descr->itemsize;

        if (PySlice_GetIndicesEx(item, Py_SIZE(self),
                         &start, &stop, &step, &slicelength) < 0) {
            return NULL;
        }

        if (slicelength <= 0) {
            return newarrayobject(&Arraytype, 0, self->ob_descr);
        }
        else if (step == 1) {
            PyObject *result = newarrayobject(&Arraytype,
                                    slicelength, self->ob_descr);
            if (result == NULL)
                return NULL;
            memcpy(((arrayobject *)result)->ob_item,
                   self->ob_item + start * itemsize,
                   slicelength * itemsize);
            return result;
        }
        else {
            result = newarrayobject(&Arraytype, slicelength, self->ob_descr);
            if (!result) return NULL;

            ar = (arrayobject*)result;

            for (cur = start, i = 0; i < slicelength;
                 cur += step, i++) {
                memcpy(ar->ob_item + i*itemsize,
                       self->ob_item + cur*itemsize,
                       itemsize);
            }

            return result;
        }
    }
    else {
        PyErr_SetString(PyExc_TypeError,
                        "array indices must be integers");
        return NULL;
    }
}

static int
array_ass_subscr(arrayobject* self, PyObject* item, PyObject* value)
{
    Py_ssize_t start, stop, step, slicelength, needed;
    arrayobject* other;
    int itemsize;

    if (PyIndex_Check(item)) {
        Py_ssize_t i = PyNumber_AsSsize_t(item, PyExc_IndexError);

        if (i == -1 && PyErr_Occurred())
            return -1;
        if (i < 0)
            i += Py_SIZE(self);
        if (i < 0 || i >= Py_SIZE(self)) {
            PyErr_SetString(PyExc_IndexError,
                "array assignment index out of range");
            return -1;
        }
        if (value == NULL) {
            /* Fall through to slice assignment */
            start = i;
            stop = i + 1;
            step = 1;
            slicelength = 1;
        }
        else
            return (*self->ob_descr->setitem)(self, i, value);
    }
    else if (PySlice_Check(item)) {
        if (PySlice_GetIndicesEx(item,
                                 Py_SIZE(self), &start, &stop,
                                 &step, &slicelength) < 0) {
            return -1;
        }
    }
    else {
        PyErr_SetString(PyExc_TypeError,
                        "array indices must be integer");
        return -1;
    }
    if (value == NULL) {
        other = NULL;
        needed = 0;
    }
    else if (array_Check(value)) {
        other = (arrayobject *)value;
        needed = Py_SIZE(other);
        if (self == other) {
            /* Special case "self[i:j] = self" -- copy self first */
            int ret;
            value = array_slice(other, 0, needed);
            if (value == NULL)
                return -1;
            ret = array_ass_subscr(self, item, value);
            Py_DECREF(value);
            return ret;
        }
        if (other->ob_descr != self->ob_descr) {
            PyErr_BadArgument();
            return -1;
        }
    }
    else {
        PyErr_Format(PyExc_TypeError,
         "can only assign array (not \"%.200s\") to array slice",
                         Py_TYPE(value)->tp_name);
        return -1;
    }
    itemsize = self->ob_descr->itemsize;
    /* for 'a[2:1] = ...', the insertion point is 'start', not 'stop' */
    if ((step > 0 && stop < start) ||
        (step < 0 && stop > start))
        stop = start;

    /* Issue #4509: If the array has exported buffers and the slice
       assignment would change the size of the array, fail early to make
       sure we don't modify it. */
    if ((needed == 0 || slicelength != needed) && self->ob_exports > 0) {
        PyErr_SetString(PyExc_BufferError,
            "cannot resize an array that is exporting buffers");
        return -1;
    }

    if (step == 1) {
        if (slicelength > needed) {
            memmove(self->ob_item + (start + needed) * itemsize,
                self->ob_item + stop * itemsize,
                (Py_SIZE(self) - stop) * itemsize);
            if (array_resize(self, Py_SIZE(self) +
                needed - slicelength) < 0)
                return -1;
        }
        else if (slicelength < needed) {
            if (array_resize(self, Py_SIZE(self) +
                needed - slicelength) < 0)
                return -1;
            memmove(self->ob_item + (start + needed) * itemsize,
                self->ob_item + stop * itemsize,
                (Py_SIZE(self) - start - needed) * itemsize);
        }
        if (needed > 0)
            memcpy(self->ob_item + start * itemsize,
                   other->ob_item, needed * itemsize);
        return 0;
    }
    else if (needed == 0) {
        /* Delete slice */
        size_t cur;
        Py_ssize_t i;

        if (step < 0) {
            stop = start + 1;
            start = stop + step * (slicelength - 1) - 1;
            step = -step;
        }
        for (cur = start, i = 0; i < slicelength;
             cur += step, i++) {
            Py_ssize_t lim = step - 1;

            if (cur + step >= (size_t)Py_SIZE(self))
                lim = Py_SIZE(self) - cur - 1;
            memmove(self->ob_item + (cur - i) * itemsize,
                self->ob_item + (cur + 1) * itemsize,
                lim * itemsize);
        }
        cur = start + slicelength * step;
        if (cur < (size_t)Py_SIZE(self)) {
            memmove(self->ob_item + (cur-slicelength) * itemsize,
                self->ob_item + cur * itemsize,
                (Py_SIZE(self) - cur) * itemsize);
        }
        if (array_resize(self, Py_SIZE(self) - slicelength) < 0)
            return -1;
        return 0;
    }
    else {
        Py_ssize_t cur, i;

        if (needed != slicelength) {
            PyErr_Format(PyExc_ValueError,
                "attempt to assign array of size %zd "
                "to extended slice of size %zd",
                needed, slicelength);
            return -1;
        }
        for (cur = start, i = 0; i < slicelength;
             cur += step, i++) {
            memcpy(self->ob_item + cur * itemsize,
                   other->ob_item + i * itemsize,
                   itemsize);
        }
        return 0;
    }
}

static PyObject*
array_multiply(PyObject* obj1, PyObject* obj2)
{
    if (PyList_Check(obj1) && ((arrayobject*)obj2)->ob_descr->typecode == 'i' && Py_SIZE(obj2) == 1)
    {
        int ii, nn;
        int n = PyList_Size(obj1);
        PyObject *v = getarrayitem(obj2, 0);
        long i = PyLong_AsLong(v);  // XXX: error checking?
        PyObject * ret = PyList_New(n*i);
        for (ii = 0; ii < i; ii++)
            for (nn = 0; nn < n; nn++)
            {
                v = PyList_GetItem(obj1, nn);
                PyList_SetItem(ret, nn+ii*n, v);
            }
        return ret;
    }
    else if (PyList_Check(obj2) && ((arrayobject*)obj1)->ob_descr->typecode == 'i' && Py_SIZE(obj1) == 1)
    {
        int ii, nn;
        int n = PyList_Size(obj2);
        PyObject *v = getarrayitem(obj1, 0);
        int i = ((PyIntObject*)v)->ob_ival;
        PyObject * ret = PyList_New(n*i);
        for (ii = 0; ii < i; ii++)
            for (nn = 0; nn < n; nn++)
            {
                v = PyList_GetItem(obj2, nn);
                PyList_SetItem(ret, nn+ii*n, v);
            }
        return ret;
    }
    else if(obj1->ob_type == &Arraytype)
        fprintf(stderr, "\nCannot multiply array of type %c and %s\n",
            ((arrayobject*)obj1)->ob_descr->typecode, obj2->ob_type->tp_name); 
    else if(obj2->ob_type == &Arraytype)
        fprintf(stderr, "\nCannot multiply array of type %c and %s\n",
            ((arrayobject*)obj2)->ob_descr->typecode, obj1->ob_type->tp_name); 
    Py_INCREF(Py_NotImplemented);
    return Py_NotImplemented;
}

static PyNumberMethods array_as_number = {
    (binaryfunc)NULL, /* nb_add*/
    (binaryfunc)NULL, /* nb_subtract */
    (binaryfunc)array_multiply, /* nb_multiply */
    (binaryfunc)NULL, /* nb_divide */
};

static PyObject*
array_base_multiply(PyObject* obj1, PyObject* obj2)
{
    if (PyList_Check(obj1) && ((arrayobject*)obj2)->ob_descr->typecode == 'i' && Py_SIZE(obj2) == 1)
    {
        int nn;
        int n = PyList_Size(obj1);
        PyObject *v = getarrayitem(obj2, 0);
        int i = ((PyIntObject*)v)->ob_ival;
        PyObject * ret = PyList_New(n);
        for (nn = 0; nn < n; nn++)
        {
            v = PyList_GetItem(obj1, nn);
            if (PyInt_Check(v))
                PyList_SetItem(ret, nn, PyLong_FromLong(i * ((PyIntObject*)v)->ob_ival));
            else
                PyList_SetItem(ret, nn, v);
        }
        return ret;
    }
    else if (PyList_Check(obj2) && ((arrayobject*)obj1)->ob_descr->typecode == 'i' && Py_SIZE(obj1) == 1)
    {
        int nn;
        int n = PyList_Size(obj2);
        PyObject *v = getarrayitem(obj1, 0);
        int i = ((PyIntObject*)v)->ob_ival;
        PyObject * ret = PyList_New(n);
        for (nn = 0; nn < n; nn++)
        {
            v = PyList_GetItem(obj2, nn);
            if (PyInt_Check(v))
                PyList_SetItem(ret, nn, PyLong_FromLong(i * ((PyIntObject*)v)->ob_ival));
            else
                PyList_SetItem(ret, nn, v);
        }
        return ret;
    }
    else if(obj1->ob_type == &Arraytype)
        fprintf(stderr, "\nCannot multiply array of type %c and %s\n",
            ((arrayobject*)obj1)->ob_descr->typecode, obj2->ob_type->tp_name); 
    else if(obj2->ob_type == &Arraytype)
        fprintf(stderr, "\nCannot multiply array of type %c and %s\n",
            ((arrayobject*)obj2)->ob_descr->typecode, obj1->ob_type->tp_name); 
    Py_INCREF(Py_NotImplemented);
    return Py_NotImplemented;
}

static PyNumberMethods array_base_as_number = {
    (binaryfunc)NULL, /* nb_add*/
    (binaryfunc)NULL, /* nb_subtract */
    (binaryfunc)array_base_multiply, /* nb_multiply */
    (binaryfunc)NULL, /* nb_divide */
};

static PyMappingMethods array_as_mapping = {
    (lenfunc)array_length,
    (binaryfunc)array_subscr,
    (objobjargproc)array_ass_subscr
};

static const void *emptybuf = "";


static int
array_buffer_getbuf(arrayobject *self, Py_buffer *view, int flags)
{
    if (view==NULL) goto finish;

    view->buf = (void *)self->ob_item;
    view->obj = (PyObject*)self;
    Py_INCREF(self);
    if (view->buf == NULL)
        view->buf = (void *)emptybuf;
    view->len = (Py_SIZE(self)) * self->ob_descr->itemsize;
    view->readonly = 0;
    view->ndim = 1;
    view->itemsize = self->ob_descr->itemsize;
    view->suboffsets = NULL;
    view->shape = NULL;
    if ((flags & PyBUF_ND)==PyBUF_ND) {
        view->shape = &((Py_SIZE(self)));
    }
    view->strides = NULL;
    if ((flags & PyBUF_STRIDES)==PyBUF_STRIDES)
        view->strides = &(view->itemsize);
    view->format = NULL;
    view->internal = NULL;
    if ((flags & PyBUF_FORMAT) == PyBUF_FORMAT) {
        view->format = self->ob_descr->formats;
#ifdef Py_UNICODE_WIDE
        if (self->ob_descr->typecode == 'u') {
            view->format = "w";
        }
#endif
    }

 finish:
    self->ob_exports++;
    return 0;
}

static void
array_buffer_relbuf(arrayobject *self, Py_buffer *view)
{
    self->ob_exports--;
}

static PySequenceMethods array_as_sequence = {
    (lenfunc)array_length,                      /*sq_length*/
    (binaryfunc)array_concat,               /*sq_concat*/
    (ssizeargfunc)array_repeat,                 /*sq_repeat*/
    (ssizeargfunc)array_item,                           /*sq_item*/
    0,                                          /*sq_slice*/
    (ssizeobjargproc)array_ass_item,                    /*sq_ass_item*/
    0,                                          /*sq_ass_slice*/
    (objobjproc)array_contains,                 /*sq_contains*/
    (binaryfunc)array_inplace_concat,           /*sq_inplace_concat*/
    (ssizeargfunc)array_inplace_repeat          /*sq_inplace_repeat*/
};

static PyBufferProcs array_as_buffer = {
    (getbufferproc)array_buffer_getbuf,
    (releasebufferproc)array_buffer_relbuf
};

static PyObject *
array_new(PyTypeObject *type, PyObject *args, PyObject *kwds)
{
    int c;
    PyObject *initial = NULL, *it = NULL;
    struct arraydescr *descr;

    if (type == &Arraytype && !_PyArg_NoKeywords("array.array()", kwds))
        return NULL;

    if (!PyArg_ParseTuple(args, "C|O:array", &c, &initial))
        return NULL;

    if (!(initial == NULL || PyList_Check(initial)
          || PyByteArray_Check(initial)
          || PyBytes_Check(initial)
          || PyTuple_Check(initial)
          || ((c=='u') && PyUnicode_Check(initial))
          || (array_Check(initial)
              && c == ((arrayobject*)initial)->ob_descr->typecode))) {
        it = PyObject_GetIter(initial);
        if (it == NULL)
            return NULL;
        /* We set initial to NULL so that the subsequent code
           will create an empty array of the appropriate type
           and afterwards we can use array_iter_extend to populate
           the array.
        */
        initial = NULL;
    }
    for (descr = descriptors; descr->typecode != '\0'; descr++) {
        if (descr->typecode == c) {
            PyObject *a;
            Py_ssize_t len;

            if (initial == NULL)
                len = 0;
            else if (PyList_Check(initial))
                len = PyList_GET_SIZE(initial);
            else if (PyTuple_Check(initial) || array_Check(initial))
                len = Py_SIZE(initial);
            else
                len = 0;

            a = newarrayobject(type, len, descr);
            if (a == NULL)
                return NULL;

            if (len > 0 && !array_Check(initial)) {
                Py_ssize_t i;
                for (i = 0; i < len; i++) {
                    PyObject *v =
                        PySequence_GetItem(initial, i);
                    if (v == NULL) {
                        Py_DECREF(a);
                        return NULL;
                    }
                    if (setarrayitem(a, i, v) != 0) {
                        Py_DECREF(v);
                        Py_DECREF(a);
                        return NULL;
                    }
                    Py_DECREF(v);
                }
            }
            else if (initial != NULL && (PyByteArray_Check(initial) ||
                               PyBytes_Check(initial))) {
                PyObject *t_initial, *v;
                t_initial = PyTuple_Pack(1, initial);
                if (t_initial == NULL) {
                    Py_DECREF(a);
                    return NULL;
                }
                v = array_frombytes((arrayobject *)a,
                                         t_initial);
                Py_DECREF(t_initial);
                if (v == NULL) {
                    Py_DECREF(a);
                    return NULL;
                }
                Py_DECREF(v);
            }
            else if (initial != NULL && PyUnicode_Check(initial))  {
                Py_ssize_t n = PyUnicode_GET_DATA_SIZE(initial);
                if (n > 0) {
                    arrayobject *self = (arrayobject *)a;
                    char *item = self->ob_item;
                    item = (char *)PyMem_Realloc(item, n);
                    if (item == NULL) {
                        PyErr_NoMemory();
                        Py_DECREF(a);
                        return NULL;
                    }
                    self->ob_item = item;
                    Py_SIZE(self) = n / sizeof(Py_UNICODE);
                    memcpy(item, PyUnicode_AS_DATA(initial), n);
                    self->allocated = Py_SIZE(self);
                }
            }
            else if (initial != NULL && array_Check(initial)) {
                arrayobject *self = (arrayobject *)a;
                arrayobject *other = (arrayobject *)initial;
                memcpy(self->ob_item, other->ob_item, len * other->ob_descr->itemsize);
            }
            if (it != NULL) {
                if (array_iter_extend((arrayobject *)a, it) == -1) {
                    Py_DECREF(it);
                    Py_DECREF(a);
                    return NULL;
                }
                Py_DECREF(it);
            }
            return a;
        }
    }
    PyErr_SetString(PyExc_ValueError,
        "bad typecode (must be b, B, u, h, H, i, I, l, L, f or d)");
    return NULL;
}


PyDoc_STRVAR(module_doc,
"This module defines an object type which can efficiently represent\n\
an array of basic values: characters, integers, floating point\n\
numbers.  Arrays are sequence types and behave very much like lists,\n\
except that the type of objects stored in them is constrained.  The\n\
type is specified at object creation time by using a type code, which\n\
is a single character.  The following type codes are defined:\n\
\n\
    Type code   C Type             Minimum size in bytes \n\
    'b'         signed integer     1 \n\
    'B'         unsigned integer   1 \n\
    'u'         Unicode character  2 (see note) \n\
    'h'         signed integer     2 \n\
    'H'         unsigned integer   2 \n\
    'i'         signed integer     2 \n\
    'I'         unsigned integer   2 \n\
    'l'         signed integer     4 \n\
    'L'         unsigned integer   4 \n\
    'f'         floating point     4 \n\
    'd'         floating point     8 \n\
\n\
NOTE: The 'u' typecode corresponds to Python's unicode character. On \n\
narrow builds this is 2-bytes on wide builds this is 4-bytes.\n\
\n\
The constructor is:\n\
\n\
array(typecode [, initializer]) -- create a new array\n\
");

PyDoc_STRVAR(arraytype_doc,
"array(typecode [, initializer]) -> array\n\
\n\
Return a new array whose items are restricted by typecode, and\n\
initialized from the optional initializer value, which must be a list,\n\
string or iterable over elements of the appropriate type.\n\
\n\
Arrays represent basic values and behave very much like lists, except\n\
the type of objects stored in them is constrained.\n\
\n\
Methods:\n\
\n\
append() -- append a new item to the end of the array\n\
buffer_info() -- return information giving the current memory info\n\
byteswap() -- byteswap all the items of the array\n\
count() -- return number of occurrences of an object\n\
extend() -- extend array by appending multiple elements from an iterable\n\
fromfile() -- read items from a file object\n\
fromlist() -- append items from the list\n\
frombytes() -- append items from the string\n\
index() -- return index of first occurrence of an object\n\
insert() -- insert a new item into the array at a provided position\n\
pop() -- remove and return item (default last)\n\
remove() -- remove first occurrence of an object\n\
reverse() -- reverse the order of the items in the array\n\
tofile() -- write all items to a file object\n\
tolist() -- return the array converted to an ordinary list\n\
tobytes() -- return the array converted to a string\n\
\n\
Attributes:\n\
\n\
typecode -- the typecode character used to create the array\n\
itemsize -- the length in bytes of one array item\n\
");

static PyObject *array_iter(arrayobject *ao);

static PyTypeObject ArrayBasetype = {
    PyVarObject_HEAD_INIT(NULL, 0)
    "array.basearray",
    sizeof(arrayobject),
    0,
    (destructor)array_dealloc,                  /* tp_dealloc */
    0,                                          /* tp_print */
    0,                                          /* tp_getattr */
    0,                                          /* tp_setattr */
    0,                                          /* tp_compare */
    (reprfunc)array_repr,                       /* tp_repr */
    &array_base_as_number,                      /* tp_as_number*/
    &array_as_sequence,                         /* tp_as_sequence*/
    &array_as_mapping,                          /* tp_as_mapping*/
    0,                                          /* tp_hash */
    0,                                          /* tp_call */
    0,                                          /* tp_str */
    PyObject_GenericGetAttr,                    /* tp_getattro */
    0,                                          /* tp_setattro */
    &array_as_buffer,                           /* tp_as_buffer*/
    Py_TPFLAGS_DEFAULT | Py_TPFLAGS_BASETYPE | 
    Py_TPFLAGS_HAVE_WEAKREFS | Py_TPFLAGS_CHECKTYPES,  /* tp_flags */
    arraytype_doc,                              /* tp_doc */
    0,                                          /* tp_traverse */
    0,                                          /* tp_clear */
    array_richcompare,                          /* tp_richcompare */
    offsetof(arrayobject, weakreflist),         /* tp_weaklistoffset */
    (getiterfunc)array_iter,                    /* tp_iter */
    0,                                          /* tp_iternext */
    array_methods,                              /* tp_methods */
    0,                                          /* tp_members */
    array_getsets,                              /* tp_getset */
    0,                                          /* tp_base */
    0,                                          /* tp_dict */
    0,                                          /* tp_descr_get */
    0,                                          /* tp_descr_set */
    0,                                          /* tp_dictoffset */
    0,                                          /* tp_init */
    PyType_GenericAlloc,                        /* tp_alloc */
    array_new,                                  /* tp_new */
    PyObject_Del,                               /* tp_free */
};

static PyTypeObject Arraytype = {
    PyVarObject_HEAD_INIT(NULL, 0)
    "array.array",
    sizeof(arrayobject),
    0,
    (destructor)array_dealloc,                  /* tp_dealloc */
    0,                                          /* tp_print */
    0,                                          /* tp_getattr */
    0,                                          /* tp_setattr */
    0,                                          /* tp_reserved */
    (reprfunc)array_repr,                       /* tp_repr */
    &array_as_number,                           /* tp_as_number*/
    &array_as_sequence,                         /* tp_as_sequence*/
    &array_as_mapping,                          /* tp_as_mapping*/
    0,                                          /* tp_hash */
    0,                                          /* tp_call */
    0,                                          /* tp_str */
    PyObject_GenericGetAttr,                    /* tp_getattro */
    0,                                          /* tp_setattro */
    &array_as_buffer,                           /* tp_as_buffer*/
    Py_TPFLAGS_DEFAULT | Py_TPFLAGS_BASETYPE | 
    Py_TPFLAGS_HAVE_WEAKREFS | Py_TPFLAGS_CHECKTYPES,  /* tp_flags */
    arraytype_doc,                              /* tp_doc */
    0,                                          /* tp_traverse */
    0,                                          /* tp_clear */
    array_richcompare,                          /* tp_richcompare */
    offsetof(arrayobject, weakreflist),         /* tp_weaklistoffset */
    (getiterfunc)array_iter,                    /* tp_iter */
    0,                                          /* tp_iternext */
    array_methods,                              /* tp_methods */
    0,                                          /* tp_members */
    array_getsets,                              /* tp_getset */
    0,                                          /* tp_base */
    0,                                          /* tp_dict */
    0,                                          /* tp_descr_get */
    0,                                          /* tp_descr_set */
    0,                                          /* tp_dictoffset */
    0,                                          /* tp_init */
    PyType_GenericAlloc,                        /* tp_alloc */
    array_new,                                  /* tp_new */
    PyObject_Del,                               /* tp_free */
};


/*********************** Array Iterator **************************/

typedef struct {
    PyObject_HEAD
    Py_ssize_t                          index;
    arrayobject                 *ao;
    PyObject                    * (*getitem)(struct arrayobject *, Py_ssize_t);
} arrayiterobject;

static PyTypeObject PyArrayIter_Type;

#define PyArrayIter_Check(op) PyObject_TypeCheck(op, &PyArrayIter_Type)

static PyObject *
array_iter(arrayobject *ao)
{
    arrayiterobject *it;

    if (!array_Check(ao)) {
        PyErr_BadInternalCall();
        return NULL;
    }

    it = PyObject_GC_New(arrayiterobject, &PyArrayIter_Type);
    if (it == NULL)
        return NULL;

    Py_INCREF(ao);
    it->ao = ao;
    it->index = 0;
    it->getitem = ao->ob_descr->getitem;
    PyObject_GC_Track(it);
    return (PyObject *)it;
}

static PyObject *
arrayiter_next(arrayiterobject *it)
{
    assert(PyArrayIter_Check(it));
    if (it->index < Py_SIZE(it->ao))
        return (*it->getitem)(it->ao, it->index++);
    return NULL;
}

static void
arrayiter_dealloc(arrayiterobject *it)
{
    PyObject_GC_UnTrack(it);
    Py_XDECREF(it->ao);
    PyObject_GC_Del(it);
}

static int
arrayiter_traverse(arrayiterobject *it, visitproc visit, void *arg)
{
    Py_VISIT(it->ao);
    return 0;
}

static PyTypeObject PyArrayIter_Type = {
    PyVarObject_HEAD_INIT(NULL, 0)
    "arrayiterator",                        /* tp_name */
    sizeof(arrayiterobject),                /* tp_basicsize */
    0,                                      /* tp_itemsize */
    /* methods */
    (destructor)arrayiter_dealloc,              /* tp_dealloc */
    0,                                      /* tp_print */
    0,                                      /* tp_getattr */
    0,                                      /* tp_setattr */
    0,                                      /* tp_reserved */
    0,                                      /* tp_repr */
    0,                                      /* tp_as_number */
    0,                                      /* tp_as_sequence */
    0,                                      /* tp_as_mapping */
    0,                                      /* tp_hash */
    0,                                      /* tp_call */
    0,                                      /* tp_str */
    PyObject_GenericGetAttr,                /* tp_getattro */
    0,                                      /* tp_setattro */
    0,                                      /* tp_as_buffer */
    Py_TPFLAGS_DEFAULT | Py_TPFLAGS_HAVE_GC,/* tp_flags */
    0,                                      /* tp_doc */
    (traverseproc)arrayiter_traverse,           /* tp_traverse */
    0,                                          /* tp_clear */
    0,                                      /* tp_richcompare */
    0,                                      /* tp_weaklistoffset */
    PyObject_SelfIter,                          /* tp_iter */
    (iternextfunc)arrayiter_next,               /* tp_iternext */
    0,                                          /* tp_methods */
};


/*********************** Install Module **************************/

/* No functions in array module. */
static PyMethodDef a_methods[] = {
    {"_array_reconstructor", array_reconstructor, METH_VARARGS,
     PyDoc_STR("Internal. Used for pickling support.")},
    {NULL, NULL, 0, NULL}        /* Sentinel */
};

static struct PyModuleDef arraymodule = {
    PyModuleDef_HEAD_INIT,
    "array",
    module_doc,
    -1,
    a_methods,
    NULL,
    NULL,
    NULL,
    NULL
};


PyMODINIT_FUNC
PyInit_array(void)
{
    PyObject *m;
    PyObject *typecodes;
    Py_ssize_t size = 0;
    register Py_UNICODE *p;
    struct arraydescr *descr;

<<<<<<< HEAD
    if (PyType_Ready(&Arraytype) < 0)
        return NULL;
    Py_TYPE(&PyArrayIter_Type) = &PyType_Type;
    m = PyModule_Create(&arraymodule);
=======
    ArrayBasetype.ob_type = &PyType_Type;
    Arraytype.tp_base = &ArrayBasetype;
    Arraytype.ob_type = &PyType_Type;
    PyArrayIter_Type.ob_type = &PyType_Type;
    m = Py_InitModule3("array", a_methods, module_doc);
>>>>>>> 707de40a
    if (m == NULL)
        return NULL;

<<<<<<< HEAD
    Py_INCREF((PyObject *)&Arraytype);
=======
    if (PyType_Ready(&ArrayBasetype) < 0)
        return;
    if (PyType_Ready(&Arraytype) < 0)
        return;
>>>>>>> 707de40a
    PyModule_AddObject(m, "ArrayType", (PyObject *)&Arraytype);
    PyModule_AddObject(m, "array", (PyObject *)&Arraytype);
<<<<<<< HEAD

    for (descr=descriptors; descr->typecode != '\0'; descr++) {
        size++;
    }

    typecodes = PyUnicode_FromStringAndSize(NULL, size);
    p = PyUnicode_AS_UNICODE(typecodes);
    for (descr = descriptors; descr->typecode != '\0'; descr++) {
        *p++ = (char)descr->typecode;
    }

    PyModule_AddObject(m, "typecodes", (PyObject *)typecodes);

    if (PyErr_Occurred()) {
        Py_DECREF(m);
        m = NULL;
    }
    return m;
=======
    PyModule_AddObject(m, "arraybase", (PyObject *)&ArrayBasetype);
>>>>>>> 707de40a
}<|MERGE_RESOLUTION|>--- conflicted
+++ resolved
@@ -2888,32 +2888,20 @@
     register Py_UNICODE *p;
     struct arraydescr *descr;
 
-<<<<<<< HEAD
+    ArrayBasetype.ob_type = &PyType_Type;
+    Arraytype.tp_base = &ArrayBasetype;
     if (PyType_Ready(&Arraytype) < 0)
         return NULL;
     Py_TYPE(&PyArrayIter_Type) = &PyType_Type;
     m = PyModule_Create(&arraymodule);
-=======
-    ArrayBasetype.ob_type = &PyType_Type;
-    Arraytype.tp_base = &ArrayBasetype;
-    Arraytype.ob_type = &PyType_Type;
-    PyArrayIter_Type.ob_type = &PyType_Type;
-    m = Py_InitModule3("array", a_methods, module_doc);
->>>>>>> 707de40a
     if (m == NULL)
         return NULL;
 
-<<<<<<< HEAD
-    Py_INCREF((PyObject *)&Arraytype);
-=======
     if (PyType_Ready(&ArrayBasetype) < 0)
         return;
-    if (PyType_Ready(&Arraytype) < 0)
-        return;
->>>>>>> 707de40a
     PyModule_AddObject(m, "ArrayType", (PyObject *)&Arraytype);
     PyModule_AddObject(m, "array", (PyObject *)&Arraytype);
-<<<<<<< HEAD
+    PyModule_AddObject(m, "arraybase", (PyObject *)&ArrayBasetype);
 
     for (descr=descriptors; descr->typecode != '\0'; descr++) {
         size++;
@@ -2932,7 +2920,4 @@
         m = NULL;
     }
     return m;
-=======
-    PyModule_AddObject(m, "arraybase", (PyObject *)&ArrayBasetype);
->>>>>>> 707de40a
 }