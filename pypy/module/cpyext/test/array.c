/* Array object implementation */

/* An array is a uniform list -- all items have the same type.
   The item type is restricted to simple C types like int or float */

#define PY_SSIZE_T_CLEAN
#include "Python.h"
#include "structmember.h"

#ifdef STDC_HEADERS
#include <stddef.h>
#else /* !STDC_HEADERS */
#ifdef HAVE_SYS_TYPES_H
#include <sys/types.h>          /* For size_t */
#endif /* HAVE_SYS_TYPES_H */
#endif /* !STDC_HEADERS */

struct arrayobject; /* Forward */

/* All possible arraydescr values are defined in the vector "descriptors"
 * below.  That's defined later because the appropriate get and set
 * functions aren't visible yet.
 */
struct arraydescr {
    Py_UNICODE typecode;
    int itemsize;
    PyObject * (*getitem)(struct arrayobject *, Py_ssize_t);
    int (*setitem)(struct arrayobject *, Py_ssize_t, PyObject *);
    char *formats;
    int is_integer_type;
    int is_signed;
};

typedef struct arrayobject {
    PyObject_VAR_HEAD
    char *ob_item;
    Py_ssize_t allocated;
    struct arraydescr *ob_descr;
    PyObject *weakreflist; /* List of weak references */
    int ob_exports;  /* Number of exported buffers */
} arrayobject;

static PyTypeObject Arraytype;

#define array_Check(op) PyObject_TypeCheck(op, &Arraytype)
#define array_CheckExact(op) (Py_TYPE(op) == &Arraytype)

static int
array_resize(arrayobject *self, Py_ssize_t newsize)
{
    char *items;
    size_t _new_size;

    if (self->ob_exports > 0 && newsize != Py_SIZE(self)) {
        PyErr_SetString(PyExc_BufferError,
            "cannot resize an array that is exporting buffers");
        return -1;
    }

    /* Bypass realloc() when a previous overallocation is large enough
       to accommodate the newsize.  If the newsize is 16 smaller than the
       current size, then proceed with the realloc() to shrink the array.
    */

    if (self->allocated >= newsize &&
        Py_SIZE(self) < newsize + 16 &&
        self->ob_item != NULL) {
        Py_SIZE(self) = newsize;
        return 0;
    }

    if (newsize == 0) {
        PyMem_FREE(self->ob_item);
        self->ob_item = NULL;
        Py_SIZE(self) = 0;
        self->allocated = 0;
        return 0;
    }

    /* This over-allocates proportional to the array size, making room
     * for additional growth.  The over-allocation is mild, but is
     * enough to give linear-time amortized behavior over a long
     * sequence of appends() in the presence of a poorly-performing
     * system realloc().
     * The growth pattern is:  0, 4, 8, 16, 25, 34, 46, 56, 67, 79, ...
     * Note, the pattern starts out the same as for lists but then
     * grows at a smaller rate so that larger arrays only overallocate
     * by about 1/16th -- this is done because arrays are presumed to be more
     * memory critical.
     */

    _new_size = (newsize >> 4) + (Py_SIZE(self) < 8 ? 3 : 7) + newsize;
    items = self->ob_item;
    /* XXX The following multiplication and division does not optimize away
       like it does for lists since the size is not known at compile time */
    if (_new_size <= ((~(size_t)0) / self->ob_descr->itemsize))
        PyMem_RESIZE(items, char, (_new_size * self->ob_descr->itemsize));
    else
        items = NULL;
    if (items == NULL) {
        PyErr_NoMemory();
        return -1;
    }
    self->ob_item = items;
    Py_SIZE(self) = newsize;
    self->allocated = _new_size;
    return 0;
}

/****************************************************************************
Get and Set functions for each type.
A Get function takes an arrayobject* and an integer index, returning the
array value at that index wrapped in an appropriate PyObject*.
A Set function takes an arrayobject, integer index, and PyObject*; sets
the array value at that index to the raw C data extracted from the PyObject*,
and returns 0 if successful, else nonzero on failure (PyObject* not of an
appropriate type or value).
Note that the basic Get and Set functions do NOT check that the index is
in bounds; that's the responsibility of the caller.
****************************************************************************/

static PyObject *
b_getitem(arrayobject *ap, Py_ssize_t i)
{
    long x = ((char *)ap->ob_item)[i];
    if (x >= 128)
        x -= 256;
    return PyLong_FromLong(x);
}

static int
b_setitem(arrayobject *ap, Py_ssize_t i, PyObject *v)
{
    short x;
    /* PyArg_Parse's 'b' formatter is for an unsigned char, therefore
       must use the next size up that is signed ('h') and manually do
       the overflow checking */
    if (!PyArg_Parse(v, "h;array item must be integer", &x))
        return -1;
    else if (x < -128) {
        PyErr_SetString(PyExc_OverflowError,
            "signed char is less than minimum");
        return -1;
    }
    else if (x > 127) {
        PyErr_SetString(PyExc_OverflowError,
            "signed char is greater than maximum");
        return -1;
    }
    if (i >= 0)
        ((char *)ap->ob_item)[i] = (char)x;
    return 0;
}

static PyObject *
BB_getitem(arrayobject *ap, Py_ssize_t i)
{
    long x = ((unsigned char *)ap->ob_item)[i];
    return PyLong_FromLong(x);
}

static int
BB_setitem(arrayobject *ap, Py_ssize_t i, PyObject *v)
{
    unsigned char x;
    /* 'B' == unsigned char, maps to PyArg_Parse's 'b' formatter */
    if (!PyArg_Parse(v, "b;array item must be integer", &x))
        return -1;
    if (i >= 0)
        ((char *)ap->ob_item)[i] = x;
    return 0;
}

static PyObject *
u_getitem(arrayobject *ap, Py_ssize_t i)
{
    return PyUnicode_FromUnicode(&((Py_UNICODE *) ap->ob_item)[i], 1);
}

static int
u_setitem(arrayobject *ap, Py_ssize_t i, PyObject *v)
{
    Py_UNICODE *p;
    Py_ssize_t len;

    if (!PyArg_Parse(v, "u#;array item must be unicode character", &p, &len))
        return -1;
    if (len != 1) {
        PyErr_SetString(PyExc_TypeError,
                        "array item must be unicode character");
        return -1;
    }
    if (i >= 0)
        ((Py_UNICODE *)ap->ob_item)[i] = p[0];
    return 0;
}


static PyObject *
h_getitem(arrayobject *ap, Py_ssize_t i)
{
    return PyLong_FromLong((long) ((short *)ap->ob_item)[i]);
}


static int
h_setitem(arrayobject *ap, Py_ssize_t i, PyObject *v)
{
    short x;
    /* 'h' == signed short, maps to PyArg_Parse's 'h' formatter */
    if (!PyArg_Parse(v, "h;array item must be integer", &x))
        return -1;
    if (i >= 0)
                 ((short *)ap->ob_item)[i] = x;
    return 0;
}

static PyObject *
HH_getitem(arrayobject *ap, Py_ssize_t i)
{
    return PyLong_FromLong((long) ((unsigned short *)ap->ob_item)[i]);
}

static int
HH_setitem(arrayobject *ap, Py_ssize_t i, PyObject *v)
{
    int x;
    /* PyArg_Parse's 'h' formatter is for a signed short, therefore
       must use the next size up and manually do the overflow checking */
    if (!PyArg_Parse(v, "i;array item must be integer", &x))
        return -1;
    else if (x < 0) {
        PyErr_SetString(PyExc_OverflowError,
            "unsigned short is less than minimum");
        return -1;
    }
    else if (x > USHRT_MAX) {
        PyErr_SetString(PyExc_OverflowError,
            "unsigned short is greater than maximum");
        return -1;
    }
    if (i >= 0)
        ((short *)ap->ob_item)[i] = (short)x;
    return 0;
}

static PyObject *
i_getitem(arrayobject *ap, Py_ssize_t i)
{
    return PyLong_FromLong((long) ((int *)ap->ob_item)[i]);
}

static int
i_setitem(arrayobject *ap, Py_ssize_t i, PyObject *v)
{
    int x;
    /* 'i' == signed int, maps to PyArg_Parse's 'i' formatter */
    if (!PyArg_Parse(v, "i;array item must be integer", &x))
        return -1;
    if (i >= 0)
                 ((int *)ap->ob_item)[i] = x;
    return 0;
}

static PyObject *
II_getitem(arrayobject *ap, Py_ssize_t i)
{
    return PyLong_FromUnsignedLong(
        (unsigned long) ((unsigned int *)ap->ob_item)[i]);
}

static int
II_setitem(arrayobject *ap, Py_ssize_t i, PyObject *v)
{
    unsigned long x;
    if (PyLong_Check(v)) {
        x = PyLong_AsUnsignedLong(v);
        if (x == (unsigned long) -1 && PyErr_Occurred())
            return -1;
    }
    else {
        long y;
        if (!PyArg_Parse(v, "l;array item must be integer", &y))
            return -1;
        if (y < 0) {
            PyErr_SetString(PyExc_OverflowError,
                "unsigned int is less than minimum");
            return -1;
        }
        x = (unsigned long)y;

    }
    if (x > UINT_MAX) {
        PyErr_SetString(PyExc_OverflowError,
            "unsigned int is greater than maximum");
        return -1;
    }

    if (i >= 0)
        ((unsigned int *)ap->ob_item)[i] = (unsigned int)x;
    return 0;
}

static PyObject *
l_getitem(arrayobject *ap, Py_ssize_t i)
{
    return PyLong_FromLong(((long *)ap->ob_item)[i]);
}

static int
l_setitem(arrayobject *ap, Py_ssize_t i, PyObject *v)
{
    long x;
    if (!PyArg_Parse(v, "l;array item must be integer", &x))
        return -1;
    if (i >= 0)
                 ((long *)ap->ob_item)[i] = x;
    return 0;
}

static PyObject *
LL_getitem(arrayobject *ap, Py_ssize_t i)
{
    return PyLong_FromUnsignedLong(((unsigned long *)ap->ob_item)[i]);
}

static int
LL_setitem(arrayobject *ap, Py_ssize_t i, PyObject *v)
{
    unsigned long x;
    if (PyLong_Check(v)) {
        x = PyLong_AsUnsignedLong(v);
        if (x == (unsigned long) -1 && PyErr_Occurred())
            return -1;
    }
    else {
        long y;
        if (!PyArg_Parse(v, "l;array item must be integer", &y))
            return -1;
        if (y < 0) {
            PyErr_SetString(PyExc_OverflowError,
                "unsigned long is less than minimum");
            return -1;
        }
        x = (unsigned long)y;

    }
    if (x > ULONG_MAX) {
        PyErr_SetString(PyExc_OverflowError,
            "unsigned long is greater than maximum");
        return -1;
    }

    if (i >= 0)
        ((unsigned long *)ap->ob_item)[i] = x;
    return 0;
}

static PyObject *
f_getitem(arrayobject *ap, Py_ssize_t i)
{
    return PyFloat_FromDouble((double) ((float *)ap->ob_item)[i]);
}

static int
f_setitem(arrayobject *ap, Py_ssize_t i, PyObject *v)
{
    float x;
    if (!PyArg_Parse(v, "f;array item must be float", &x))
        return -1;
    if (i >= 0)
                 ((float *)ap->ob_item)[i] = x;
    return 0;
}

static PyObject *
d_getitem(arrayobject *ap, Py_ssize_t i)
{
    return PyFloat_FromDouble(((double *)ap->ob_item)[i]);
}

static int
d_setitem(arrayobject *ap, Py_ssize_t i, PyObject *v)
{
    double x;
    if (!PyArg_Parse(v, "d;array item must be float", &x))
        return -1;
    if (i >= 0)
                 ((double *)ap->ob_item)[i] = x;
    return 0;
}


/* Description of types.
 *
 * Don't forget to update typecode_to_mformat_code() if you add a new
 * typecode.
 */
static struct arraydescr descriptors[] = {
    {'b', 1, b_getitem, b_setitem, "b", 1, 1},
    {'B', 1, BB_getitem, BB_setitem, "B", 1, 0},
    {'u', sizeof(Py_UNICODE), u_getitem, u_setitem, "u", 0, 0},
    {'h', sizeof(short), h_getitem, h_setitem, "h", 1, 1},
    {'H', sizeof(short), HH_getitem, HH_setitem, "H", 1, 0},
    {'i', sizeof(int), i_getitem, i_setitem, "i", 1, 1},
    {'I', sizeof(int), II_getitem, II_setitem, "I", 1, 0},
    {'l', sizeof(long), l_getitem, l_setitem, "l", 1, 1},
    {'L', sizeof(long), LL_getitem, LL_setitem, "L", 1, 0},
    {'f', sizeof(float), f_getitem, f_setitem, "f", 0, 0},
    {'d', sizeof(double), d_getitem, d_setitem, "d", 0, 0},
    {'\0', 0, 0, 0, 0, 0, 0} /* Sentinel */
};

/****************************************************************************
Implementations of array object methods.
****************************************************************************/

static PyObject *
newarrayobject(PyTypeObject *type, Py_ssize_t size, struct arraydescr *descr)
{
    arrayobject *op;
    size_t nbytes;

    if (size < 0) {
        PyErr_BadInternalCall();
        return NULL;
    }

    nbytes = size * descr->itemsize;
    /* Check for overflow */
    if (nbytes / descr->itemsize != (size_t)size) {
        return PyErr_NoMemory();
    }
    op = (arrayobject *) type->tp_alloc(type, 0);
    if (op == NULL) {
        return NULL;
    }
    op->ob_descr = descr;
    op->allocated = size;
    op->weakreflist = NULL;
    Py_SIZE(op) = size;
    if (size <= 0) {
        op->ob_item = NULL;
    }
    else {
        op->ob_item = PyMem_NEW(char, nbytes);
        if (op->ob_item == NULL) {
            Py_DECREF(op);
            return PyErr_NoMemory();
        }
    }
    op->ob_exports = 0;
    return (PyObject *) op;
}

static PyObject *
getarrayitem(PyObject *op, Py_ssize_t i)
{
    register arrayobject *ap;
    assert(array_Check(op));
    ap = (arrayobject *)op;
    assert(i>=0 && i<Py_SIZE(ap));
    return (*ap->ob_descr->getitem)(ap, i);
}

static int
ins1(arrayobject *self, Py_ssize_t where, PyObject *v)
{
    char *items;
    Py_ssize_t n = Py_SIZE(self);
    if (v == NULL) {
        PyErr_BadInternalCall();
        return -1;
    }
    if ((*self->ob_descr->setitem)(self, -1, v) < 0)
        return -1;

    if (array_resize(self, n+1) == -1)
        return -1;
    items = self->ob_item;
    if (where < 0) {
        where += n;
        if (where < 0)
            where = 0;
    }
    if (where > n)
        where = n;
    /* appends don't need to call memmove() */
    if (where != n)
        memmove(items + (where+1)*self->ob_descr->itemsize,
            items + where*self->ob_descr->itemsize,
            (n-where)*self->ob_descr->itemsize);
    return (*self->ob_descr->setitem)(self, where, v);
}

/* Methods */

static void
array_dealloc(arrayobject *op)
{
    if (op->weakreflist != NULL)
        PyObject_ClearWeakRefs((PyObject *) op);
    if (op->ob_item != NULL)
        PyMem_DEL(op->ob_item);
    Py_TYPE(op)->tp_free((PyObject *)op);
}

static PyObject *
array_richcompare(PyObject *v, PyObject *w, int op)
{
    arrayobject *va, *wa;
    PyObject *vi = NULL;
    PyObject *wi = NULL;
    Py_ssize_t i, k;
    PyObject *res;

    if (!array_Check(v) || !array_Check(w)) {
        Py_INCREF(Py_NotImplemented);
        return Py_NotImplemented;
    }

    va = (arrayobject *)v;
    wa = (arrayobject *)w;

    if (Py_SIZE(va) != Py_SIZE(wa) && (op == Py_EQ || op == Py_NE)) {
        /* Shortcut: if the lengths differ, the arrays differ */
        if (op == Py_EQ)
            res = Py_False;
        else
            res = Py_True;
        Py_INCREF(res);
        return res;
    }

    /* Search for the first index where items are different */
    k = 1;
    for (i = 0; i < Py_SIZE(va) && i < Py_SIZE(wa); i++) {
        vi = getarrayitem(v, i);
        wi = getarrayitem(w, i);
        if (vi == NULL || wi == NULL) {
            Py_XDECREF(vi);
            Py_XDECREF(wi);
            return NULL;
        }
        k = PyObject_RichCompareBool(vi, wi, Py_EQ);
        if (k == 0)
            break; /* Keeping vi and wi alive! */
        Py_DECREF(vi);
        Py_DECREF(wi);
        if (k < 0)
            return NULL;
    }

    if (k) {
        /* No more items to compare -- compare sizes */
        Py_ssize_t vs = Py_SIZE(va);
        Py_ssize_t ws = Py_SIZE(wa);
        int cmp;
        switch (op) {
        case Py_LT: cmp = vs <  ws; break;
        case Py_LE: cmp = vs <= ws; break;
        case Py_EQ: cmp = vs == ws; break;
        case Py_NE: cmp = vs != ws; break;
        case Py_GT: cmp = vs >  ws; break;
        case Py_GE: cmp = vs >= ws; break;
        default: return NULL; /* cannot happen */
        }
        if (cmp)
            res = Py_True;
        else
            res = Py_False;
        Py_INCREF(res);
        return res;
    }

    /* We have an item that differs.  First, shortcuts for EQ/NE */
    if (op == Py_EQ) {
        Py_INCREF(Py_False);
        res = Py_False;
    }
    else if (op == Py_NE) {
        Py_INCREF(Py_True);
        res = Py_True;
    }
    else {
        /* Compare the final item again using the proper operator */
        res = PyObject_RichCompare(vi, wi, op);
    }
    Py_DECREF(vi);
    Py_DECREF(wi);
    return res;
}

static Py_ssize_t
array_length(arrayobject *a)
{
    return Py_SIZE(a);
}

static PyObject *
array_item(arrayobject *a, Py_ssize_t i)
{
    if (i < 0 || i >= Py_SIZE(a)) {
        PyErr_SetString(PyExc_IndexError, "array index out of range");
        return NULL;
    }
    return getarrayitem((PyObject *)a, i);
}

static PyObject *
array_slice(arrayobject *a, Py_ssize_t ilow, Py_ssize_t ihigh)
{
    arrayobject *np;
    if (ilow < 0)
        ilow = 0;
    else if (ilow > Py_SIZE(a))
        ilow = Py_SIZE(a);
    if (ihigh < 0)
        ihigh = 0;
    if (ihigh < ilow)
        ihigh = ilow;
    else if (ihigh > Py_SIZE(a))
        ihigh = Py_SIZE(a);
    np = (arrayobject *) newarrayobject(&Arraytype, ihigh - ilow, a->ob_descr);
    if (np == NULL)
        return NULL;
    memcpy(np->ob_item, a->ob_item + ilow * a->ob_descr->itemsize,
           (ihigh-ilow) * a->ob_descr->itemsize);
    return (PyObject *)np;
}

static PyObject *
array_copy(arrayobject *a, PyObject *unused)
{
    return array_slice(a, 0, Py_SIZE(a));
}

PyDoc_STRVAR(copy_doc,
"copy(array)\n\
\n\
 Return a copy of the array.");

static PyObject *
array_concat(arrayobject *a, PyObject *bb)
{
    Py_ssize_t size;
    arrayobject *np;
    if (!array_Check(bb)) {
        PyErr_Format(PyExc_TypeError,
             "can only append array (not \"%.200s\") to array",
                 Py_TYPE(bb)->tp_name);
        return NULL;
    }
#define b ((arrayobject *)bb)
    if (a->ob_descr != b->ob_descr) {
        PyErr_BadArgument();
        return NULL;
    }
    if (Py_SIZE(a) > PY_SSIZE_T_MAX - Py_SIZE(b)) {
        return PyErr_NoMemory();
    }
    size = Py_SIZE(a) + Py_SIZE(b);
    np = (arrayobject *) newarrayobject(&Arraytype, size, a->ob_descr);
    if (np == NULL) {
        return NULL;
    }
    memcpy(np->ob_item, a->ob_item, Py_SIZE(a)*a->ob_descr->itemsize);
    memcpy(np->ob_item + Py_SIZE(a)*a->ob_descr->itemsize,
           b->ob_item, Py_SIZE(b)*b->ob_descr->itemsize);
    return (PyObject *)np;
#undef b
}

static PyObject *
array_repeat(arrayobject *a, Py_ssize_t n)
{
    Py_ssize_t size;
    arrayobject *np;
    Py_ssize_t oldbytes, newbytes;
    if (n < 0)
        n = 0;
    if ((Py_SIZE(a) != 0) && (n > PY_SSIZE_T_MAX / Py_SIZE(a))) {
        return PyErr_NoMemory();
    }
    size = Py_SIZE(a) * n;
    np = (arrayobject *) newarrayobject(&Arraytype, size, a->ob_descr);
    if (np == NULL)
        return NULL;
    if (n == 0)
        return (PyObject *)np;
    oldbytes = Py_SIZE(a) * a->ob_descr->itemsize;
    newbytes = oldbytes * n;
    /* this follows the code in unicode_repeat */
    if (oldbytes == 1) {
        memset(np->ob_item, a->ob_item[0], newbytes);
    } else {
        Py_ssize_t done = oldbytes;
        Py_MEMCPY(np->ob_item, a->ob_item, oldbytes);
        while (done < newbytes) {
            Py_ssize_t ncopy = (done <= newbytes-done) ? done : newbytes-done;
            Py_MEMCPY(np->ob_item+done, np->ob_item, ncopy);
            done += ncopy;
        }
    }
    return (PyObject *)np;
}

static int
array_ass_slice(arrayobject *a, Py_ssize_t ilow, Py_ssize_t ihigh, PyObject *v)
{
    char *item;
    Py_ssize_t n; /* Size of replacement array */
    Py_ssize_t d; /* Change in size */
#define b ((arrayobject *)v)
    if (v == NULL)
        n = 0;
    else if (array_Check(v)) {
        n = Py_SIZE(b);
        if (a == b) {
            /* Special case "a[i:j] = a" -- copy b first */
            int ret;
            v = array_slice(b, 0, n);
            if (!v)
                return -1;
            ret = array_ass_slice(a, ilow, ihigh, v);
            Py_DECREF(v);
            return ret;
        }
        if (b->ob_descr != a->ob_descr) {
            PyErr_BadArgument();
            return -1;
        }
    }
    else {
        PyErr_Format(PyExc_TypeError,
         "can only assign array (not \"%.200s\") to array slice",
                         Py_TYPE(v)->tp_name);
        return -1;
    }
    if (ilow < 0)
        ilow = 0;
    else if (ilow > Py_SIZE(a))
        ilow = Py_SIZE(a);
    if (ihigh < 0)
        ihigh = 0;
    if (ihigh < ilow)
        ihigh = ilow;
    else if (ihigh > Py_SIZE(a))
        ihigh = Py_SIZE(a);
    item = a->ob_item;
    d = n - (ihigh-ilow);
    /* Issue #4509: If the array has exported buffers and the slice
       assignment would change the size of the array, fail early to make
       sure we don't modify it. */
    if (d != 0 && a->ob_exports > 0) {
        PyErr_SetString(PyExc_BufferError,
            "cannot resize an array that is exporting buffers");
        return -1;
    }
    if (d < 0) { /* Delete -d items */
        memmove(item + (ihigh+d)*a->ob_descr->itemsize,
            item + ihigh*a->ob_descr->itemsize,
            (Py_SIZE(a)-ihigh)*a->ob_descr->itemsize);
        if (array_resize(a, Py_SIZE(a) + d) == -1)
            return -1;
    }
    else if (d > 0) { /* Insert d items */
        if (array_resize(a, Py_SIZE(a) + d))
            return -1;
        memmove(item + (ihigh+d)*a->ob_descr->itemsize,
            item + ihigh*a->ob_descr->itemsize,
            (Py_SIZE(a)-ihigh)*a->ob_descr->itemsize);
    }
    if (n > 0)
        memcpy(item + ilow*a->ob_descr->itemsize, b->ob_item,
               n*b->ob_descr->itemsize);
    return 0;
#undef b
}

static int
array_ass_item(arrayobject *a, Py_ssize_t i, PyObject *v)
{
    if (i < 0 || i >= Py_SIZE(a)) {
        PyErr_SetString(PyExc_IndexError,
                         "array assignment index out of range");
        return -1;
    }
    if (v == NULL)
        return array_ass_slice(a, i, i+1, v);
    return (*a->ob_descr->setitem)(a, i, v);
}

static int
setarrayitem(PyObject *a, Py_ssize_t i, PyObject *v)
{
    assert(array_Check(a));
    return array_ass_item((arrayobject *)a, i, v);
}

static int
array_iter_extend(arrayobject *self, PyObject *bb)
{
    PyObject *it, *v;

    it = PyObject_GetIter(bb);
    if (it == NULL)
        return -1;

    while ((v = PyIter_Next(it)) != NULL) {
        if (ins1(self, Py_SIZE(self), v) != 0) {
            Py_DECREF(v);
            Py_DECREF(it);
            return -1;
        }
        Py_DECREF(v);
    }
    Py_DECREF(it);
    if (PyErr_Occurred())
        return -1;
    return 0;
}

static int
array_do_extend(arrayobject *self, PyObject *bb)
{
    Py_ssize_t size, oldsize, bbsize;

    if (!array_Check(bb))
        return array_iter_extend(self, bb);
#define b ((arrayobject *)bb)
    if (self->ob_descr != b->ob_descr) {
        PyErr_SetString(PyExc_TypeError,
                     "can only extend with array of same kind");
        return -1;
    }
    if ((Py_SIZE(self) > PY_SSIZE_T_MAX - Py_SIZE(b)) ||
        ((Py_SIZE(self) + Py_SIZE(b)) > PY_SSIZE_T_MAX / self->ob_descr->itemsize)) {
        PyErr_NoMemory();
        return -1;
    }
    oldsize = Py_SIZE(self);
    /* Get the size of bb before resizing the array since bb could be self. */
    bbsize = Py_SIZE(bb);
    size = oldsize + Py_SIZE(b);
    if (array_resize(self, size) == -1)
        return -1;
    memcpy(self->ob_item + oldsize * self->ob_descr->itemsize,
        b->ob_item, bbsize * b->ob_descr->itemsize);

    return 0;
#undef b
}

static PyObject *
array_inplace_concat(arrayobject *self, PyObject *bb)
{
    if (!array_Check(bb)) {
        PyErr_Format(PyExc_TypeError,
            "can only extend array with array (not \"%.200s\")",
            Py_TYPE(bb)->tp_name);
        return NULL;
    }
    if (array_do_extend(self, bb) == -1)
        return NULL;
    Py_INCREF(self);
    return (PyObject *)self;
}

static PyObject *
array_inplace_repeat(arrayobject *self, Py_ssize_t n)
{
    char *items, *p;
    Py_ssize_t size, i;

    if (Py_SIZE(self) > 0) {
        if (n < 0)
            n = 0;
        items = self->ob_item;
        if ((self->ob_descr->itemsize != 0) &&
            (Py_SIZE(self) > PY_SSIZE_T_MAX / self->ob_descr->itemsize)) {
            return PyErr_NoMemory();
        }
        size = Py_SIZE(self) * self->ob_descr->itemsize;
        if (n > 0 && size > PY_SSIZE_T_MAX / n) {
            return PyErr_NoMemory();
        }
        if (array_resize(self, n * Py_SIZE(self)) == -1)
            return NULL;
        items = p = self->ob_item;
        for (i = 1; i < n; i++) {
            p += size;
            memcpy(p, items, size);
        }
    }
    Py_INCREF(self);
    return (PyObject *)self;
}


static PyObject *
ins(arrayobject *self, Py_ssize_t where, PyObject *v)
{
    if (ins1(self, where, v) != 0)
        return NULL;
    Py_INCREF(Py_None);
    return Py_None;
}

static PyObject *
array_count(arrayobject *self, PyObject *v)
{
    Py_ssize_t count = 0;
    Py_ssize_t i;

    for (i = 0; i < Py_SIZE(self); i++) {
        PyObject *selfi = getarrayitem((PyObject *)self, i);
        int cmp = PyObject_RichCompareBool(selfi, v, Py_EQ);
        Py_DECREF(selfi);
        if (cmp > 0)
            count++;
        else if (cmp < 0)
            return NULL;
    }
    return PyLong_FromSsize_t(count);
}

PyDoc_STRVAR(count_doc,
"count(x)\n\
\n\
Return number of occurrences of x in the array.");

static PyObject *
array_index(arrayobject *self, PyObject *v)
{
    Py_ssize_t i;

    for (i = 0; i < Py_SIZE(self); i++) {
        PyObject *selfi = getarrayitem((PyObject *)self, i);
        int cmp = PyObject_RichCompareBool(selfi, v, Py_EQ);
        Py_DECREF(selfi);
        if (cmp > 0) {
            return PyLong_FromLong((long)i);
        }
        else if (cmp < 0)
            return NULL;
    }
    PyErr_SetString(PyExc_ValueError, "array.index(x): x not in list");
    return NULL;
}

PyDoc_STRVAR(index_doc,
"index(x)\n\
\n\
Return index of first occurrence of x in the array.");

static int
array_contains(arrayobject *self, PyObject *v)
{
    Py_ssize_t i;
    int cmp;

    for (i = 0, cmp = 0 ; cmp == 0 && i < Py_SIZE(self); i++) {
        PyObject *selfi = getarrayitem((PyObject *)self, i);
        cmp = PyObject_RichCompareBool(selfi, v, Py_EQ);
        Py_DECREF(selfi);
    }
    return cmp;
}

static PyObject *
array_remove(arrayobject *self, PyObject *v)
{
    int i;

    for (i = 0; i < Py_SIZE(self); i++) {
        PyObject *selfi = getarrayitem((PyObject *)self,i);
        int cmp = PyObject_RichCompareBool(selfi, v, Py_EQ);
        Py_DECREF(selfi);
        if (cmp > 0) {
            if (array_ass_slice(self, i, i+1,
                               (PyObject *)NULL) != 0)
                return NULL;
            Py_INCREF(Py_None);
            return Py_None;
        }
        else if (cmp < 0)
            return NULL;
    }
    PyErr_SetString(PyExc_ValueError, "array.remove(x): x not in list");
    return NULL;
}

PyDoc_STRVAR(remove_doc,
"remove(x)\n\
\n\
Remove the first occurrence of x in the array.");

static PyObject *
array_pop(arrayobject *self, PyObject *args)
{
    Py_ssize_t i = -1;
    PyObject *v;
    if (!PyArg_ParseTuple(args, "|n:pop", &i))
        return NULL;
    if (Py_SIZE(self) == 0) {
        /* Special-case most common failure cause */
        PyErr_SetString(PyExc_IndexError, "pop from empty array");
        return NULL;
    }
    if (i < 0)
        i += Py_SIZE(self);
    if (i < 0 || i >= Py_SIZE(self)) {
        PyErr_SetString(PyExc_IndexError, "pop index out of range");
        return NULL;
    }
    v = getarrayitem((PyObject *)self,i);
    if (array_ass_slice(self, i, i+1, (PyObject *)NULL) != 0) {
        Py_DECREF(v);
        return NULL;
    }
    return v;
}

PyDoc_STRVAR(pop_doc,
"pop([i])\n\
\n\
Return the i-th element and delete it from the array. i defaults to -1.");

static PyObject *
array_extend(arrayobject *self, PyObject *bb)
{
    if (array_do_extend(self, bb) == -1)
        return NULL;
    Py_INCREF(Py_None);
    return Py_None;
}

PyDoc_STRVAR(extend_doc,
"extend(array or iterable)\n\
\n\
 Append items to the end of the array.");

static PyObject *
array_insert(arrayobject *self, PyObject *args)
{
    Py_ssize_t i;
    PyObject *v;
    if (!PyArg_ParseTuple(args, "nO:insert", &i, &v))
        return NULL;
    return ins(self, i, v);
}

PyDoc_STRVAR(insert_doc,
"insert(i,x)\n\
\n\
Insert a new item x into the array before position i.");


static PyObject *
array_buffer_info(arrayobject *self, PyObject *unused)
{
    PyObject* retval = NULL;
    retval = PyTuple_New(2);
    if (!retval)
        return NULL;

    PyTuple_SET_ITEM(retval, 0, PyLong_FromVoidPtr(self->ob_item));
    PyTuple_SET_ITEM(retval, 1, PyLong_FromLong((long)(Py_SIZE(self))));

    return retval;
}

PyDoc_STRVAR(buffer_info_doc,
"buffer_info() -> (address, length)\n\
\n\
Return a tuple (address, length) giving the current memory address and\n\
the length in items of the buffer used to hold array's contents\n\
The length should be multiplied by the itemsize attribute to calculate\n\
the buffer length in bytes.");


static PyObject *
array_append(arrayobject *self, PyObject *v)
{
    return ins(self, Py_SIZE(self), v);
}

PyDoc_STRVAR(append_doc,
"append(x)\n\
\n\
Append new value x to the end of the array.");


static PyObject *
array_byteswap(arrayobject *self, PyObject *unused)
{
    char *p;
    Py_ssize_t i;

    switch (self->ob_descr->itemsize) {
    case 1:
        break;
    case 2:
        for (p = self->ob_item, i = Py_SIZE(self); --i >= 0; p += 2) {
            char p0 = p[0];
            p[0] = p[1];
            p[1] = p0;
        }
        break;
    case 4:
        for (p = self->ob_item, i = Py_SIZE(self); --i >= 0; p += 4) {
            char p0 = p[0];
            char p1 = p[1];
            p[0] = p[3];
            p[1] = p[2];
            p[2] = p1;
            p[3] = p0;
        }
        break;
    case 8:
        for (p = self->ob_item, i = Py_SIZE(self); --i >= 0; p += 8) {
            char p0 = p[0];
            char p1 = p[1];
            char p2 = p[2];
            char p3 = p[3];
            p[0] = p[7];
            p[1] = p[6];
            p[2] = p[5];
            p[3] = p[4];
            p[4] = p3;
            p[5] = p2;
            p[6] = p1;
            p[7] = p0;
        }
        break;
    default:
        PyErr_SetString(PyExc_RuntimeError,
                   "don't know how to byteswap this array type");
        return NULL;
    }
    Py_INCREF(Py_None);
    return Py_None;
}

PyDoc_STRVAR(byteswap_doc,
"byteswap()\n\
\n\
Byteswap all items of the array.  If the items in the array are not 1, 2,\n\
4, or 8 bytes in size, RuntimeError is raised.");

static PyObject *
array_reverse(arrayobject *self, PyObject *unused)
{
    register Py_ssize_t itemsize = self->ob_descr->itemsize;
    register char *p, *q;
    /* little buffer to hold items while swapping */
    char tmp[256];      /* 8 is probably enough -- but why skimp */
    assert((size_t)itemsize <= sizeof(tmp));

    if (Py_SIZE(self) > 1) {
        for (p = self->ob_item,
             q = self->ob_item + (Py_SIZE(self) - 1)*itemsize;
             p < q;
             p += itemsize, q -= itemsize) {
            /* memory areas guaranteed disjoint, so memcpy
             * is safe (& memmove may be slower).
             */
            memcpy(tmp, p, itemsize);
            memcpy(p, q, itemsize);
            memcpy(q, tmp, itemsize);
        }
    }

    Py_INCREF(Py_None);
    return Py_None;
}

PyDoc_STRVAR(reverse_doc,
"reverse()\n\
\n\
Reverse the order of the items in the array.");


/* Forward */
static PyObject *array_frombytes(arrayobject *self, PyObject *args);

static PyObject *
array_fromfile(arrayobject *self, PyObject *args)
{
    PyObject *f, *b, *res;
    Py_ssize_t itemsize = self->ob_descr->itemsize;
    Py_ssize_t n, nbytes;
    int not_enough_bytes;

    if (!PyArg_ParseTuple(args, "On:fromfile", &f, &n))
        return NULL;

    nbytes = n * itemsize;
    if (nbytes < 0 || nbytes/itemsize != n) {
        PyErr_NoMemory();
        return NULL;
    }

    b = PyObject_CallMethod(f, "read", "n", nbytes);
    if (b == NULL)
        return NULL;

    if (!PyBytes_Check(b)) {
        PyErr_SetString(PyExc_TypeError,
                        "read() didn't return bytes");
        Py_DECREF(b);
        return NULL;
    }

    not_enough_bytes = (PyBytes_GET_SIZE(b) != nbytes);

    args = Py_BuildValue("(O)", b);
    Py_DECREF(b);
    if (args == NULL)
        return NULL;

    res = array_frombytes(self, args);
    Py_DECREF(args);
    if (res == NULL)
        return NULL;

    if (not_enough_bytes) {
        PyErr_SetString(PyExc_EOFError,
                        "read() didn't return enough bytes");
        Py_DECREF(res);
        return NULL;
    }

    return res;
}

PyDoc_STRVAR(fromfile_doc,
"fromfile(f, n)\n\
\n\
Read n objects from the file object f and append them to the end of the\n\
array.");


static PyObject *
array_tofile(arrayobject *self, PyObject *f)
{
    Py_ssize_t nbytes = Py_SIZE(self) * self->ob_descr->itemsize;
    /* Write 64K blocks at a time */
    /* XXX Make the block size settable */
    int BLOCKSIZE = 64*1024;
    Py_ssize_t nblocks = (nbytes + BLOCKSIZE - 1) / BLOCKSIZE;
    Py_ssize_t i;

    if (Py_SIZE(self) == 0)
        goto done;

    for (i = 0; i < nblocks; i++) {
        char* ptr = self->ob_item + i*BLOCKSIZE;
        Py_ssize_t size = BLOCKSIZE;
        PyObject *bytes, *res;
        if (i*BLOCKSIZE + size > nbytes)
            size = nbytes - i*BLOCKSIZE;
        bytes = PyBytes_FromStringAndSize(ptr, size);
        if (bytes == NULL)
            return NULL;
        res = PyObject_CallMethod(f, "write", "O", bytes);
        Py_DECREF(bytes);
        if (res == NULL)
            return NULL;
        Py_DECREF(res); /* drop write result */
    }

  done:
    Py_INCREF(Py_None);
    return Py_None;
}

PyDoc_STRVAR(tofile_doc,
"tofile(f)\n\
\n\
Write all items (as machine values) to the file object f.");


static PyObject *
array_fromlist(arrayobject *self, PyObject *list)
{
    Py_ssize_t n;

    if (!PyList_Check(list)) {
        PyErr_SetString(PyExc_TypeError, "arg must be list");
        return NULL;
    }
    n = PyList_Size(list);
    if (n > 0) {
        Py_ssize_t i, old_size;
        old_size = Py_SIZE(self);
        if (array_resize(self, old_size + n) == -1)
            return NULL;
        for (i = 0; i < n; i++) {
            PyObject *v = PyList_GetItem(list, i);
            if ((*self->ob_descr->setitem)(self,
                            Py_SIZE(self) - n + i, v) != 0) {
                array_resize(self, old_size);
                return NULL;
            }
        }
    }
    Py_INCREF(Py_None);
    return Py_None;
}

PyDoc_STRVAR(fromlist_doc,
"fromlist(list)\n\
\n\
Append items to array from list.");

static PyObject *
array_tolist(arrayobject *self, PyObject *unused)
{
    PyObject *list = PyList_New(Py_SIZE(self));
    Py_ssize_t i;

    if (list == NULL)
        return NULL;
    for (i = 0; i < Py_SIZE(self); i++) {
        PyObject *v = getarrayitem((PyObject *)self, i);
        if (v == NULL) {
            Py_DECREF(list);
            return NULL;
        }
        PyList_SetItem(list, i, v);
    }
    return list;
}

PyDoc_STRVAR(tolist_doc,
"tolist() -> list\n\
\n\
Convert array to an ordinary list with the same items.");

static PyObject *
frombytes(arrayobject *self, Py_buffer *buffer)
{
    int itemsize = self->ob_descr->itemsize;
    Py_ssize_t n;
    if (buffer->itemsize != 1) {
        PyBuffer_Release(buffer);
        PyErr_SetString(PyExc_TypeError, "string/buffer of bytes required.");
        return NULL;
    }
    n = buffer->len;
    if (n % itemsize != 0) {
        PyBuffer_Release(buffer);
        PyErr_SetString(PyExc_ValueError,
                   "string length not a multiple of item size");
        return NULL;
    }
    n = n / itemsize;
    if (n > 0) {
        Py_ssize_t old_size = Py_SIZE(self);
        if ((n > PY_SSIZE_T_MAX - old_size) ||
            ((old_size + n) > PY_SSIZE_T_MAX / itemsize)) {
                PyBuffer_Release(buffer);
                return PyErr_NoMemory();
        }
        if (array_resize(self, old_size + n) == -1) {
            PyBuffer_Release(buffer);
            return NULL;
        }
        memcpy(self->ob_item + old_size * itemsize,
            buffer->buf, n * itemsize);
    }
    PyBuffer_Release(buffer);
    Py_INCREF(Py_None);
    return Py_None;
}

static PyObject *
array_fromstring(arrayobject *self, PyObject *args)
{
    Py_buffer buffer;
    if (PyErr_WarnEx(PyExc_DeprecationWarning,
            "fromstring() is deprecated. Use frombytes() instead.", 2) != 0)
        return NULL;
    if (!PyArg_ParseTuple(args, "s*:fromstring", &buffer))
        return NULL;
    else
        return frombytes(self, &buffer);
}

PyDoc_STRVAR(fromstring_doc,
"fromstring(string)\n\
\n\
Appends items from the string, interpreting it as an array of machine\n\
values, as if it had been read from a file using the fromfile() method).\n\
\n\
This method is deprecated. Use frombytes instead.");


static PyObject *
array_frombytes(arrayobject *self, PyObject *args)
{
    Py_buffer buffer;
    if (!PyArg_ParseTuple(args, "y*:frombytes", &buffer))
        return NULL;
    else
        return frombytes(self, &buffer);
}

PyDoc_STRVAR(frombytes_doc,
"frombytes(bytestring)\n\
\n\
Appends items from the string, interpreting it as an array of machine\n\
values, as if it had been read from a file using the fromfile() method).");


static PyObject *
array_tobytes(arrayobject *self, PyObject *unused)
{
    if (Py_SIZE(self) <= PY_SSIZE_T_MAX / self->ob_descr->itemsize) {
        return PyBytes_FromStringAndSize(self->ob_item,
                            Py_SIZE(self) * self->ob_descr->itemsize);
    } else {
        return PyErr_NoMemory();
    }
}

PyDoc_STRVAR(tobytes_doc,
"tobytes() -> bytes\n\
\n\
Convert the array to an array of machine values and return the bytes\n\
representation.");


static PyObject *
array_tostring(arrayobject *self, PyObject *unused)
{
    if (PyErr_WarnEx(PyExc_DeprecationWarning,
            "tostring() is deprecated. Use tobytes() instead.", 2) != 0)
        return NULL;
    return array_tobytes(self, unused);
}

PyDoc_STRVAR(tostring_doc,
"tostring() -> bytes\n\
\n\
Convert the array to an array of machine values and return the bytes\n\
representation.\n\
\n\
This method is deprecated. Use tobytes instead.");


static PyObject *
array_fromunicode(arrayobject *self, PyObject *args)
{
    Py_UNICODE *ustr;
    Py_ssize_t n;
    Py_UNICODE typecode;

    if (!PyArg_ParseTuple(args, "u#:fromunicode", &ustr, &n))
        return NULL;
    typecode = self->ob_descr->typecode;
    if ((typecode != 'u')) {
        PyErr_SetString(PyExc_ValueError,
            "fromunicode() may only be called on "
            "unicode type arrays");
        return NULL;
    }
    if (n > 0) {
        Py_ssize_t old_size = Py_SIZE(self);
        if (array_resize(self, old_size + n) == -1)
            return NULL;
        memcpy(self->ob_item + old_size * sizeof(Py_UNICODE),
               ustr, n * sizeof(Py_UNICODE));
    }

    Py_INCREF(Py_None);
    return Py_None;
}

PyDoc_STRVAR(fromunicode_doc,
"fromunicode(ustr)\n\
\n\
Extends this array with data from the unicode string ustr.\n\
The array must be a unicode type array; otherwise a ValueError\n\
is raised.  Use array.frombytes(ustr.encode(...)) to\n\
append Unicode data to an array of some other type.");


static PyObject *
array_tounicode(arrayobject *self, PyObject *unused)
{
    Py_UNICODE typecode;
    typecode = self->ob_descr->typecode;
    if ((typecode != 'u')) {
        PyErr_SetString(PyExc_ValueError,
             "tounicode() may only be called on unicode type arrays");
        return NULL;
    }
    return PyUnicode_FromUnicode((Py_UNICODE *) self->ob_item, Py_SIZE(self));
}

PyDoc_STRVAR(tounicode_doc,
"tounicode() -> unicode\n\
\n\
Convert the array to a unicode string.  The array must be\n\
a unicode type array; otherwise a ValueError is raised.  Use\n\
array.tobytes().decode() to obtain a unicode string from\n\
an array of some other type.");



/*********************** Pickling support ************************/

enum machine_format_code {
    UNKNOWN_FORMAT = -1,
    /* UNKNOWN_FORMAT is used to indicate that the machine format for an
     * array type code cannot be interpreted. When this occurs, a list of
     * Python objects is used to represent the content of the array
     * instead of using the memory content of the array directly. In that
     * case, the array_reconstructor mechanism is bypassed completely, and
     * the standard array constructor is used instead.
     *
     * This is will most likely occur when the machine doesn't use IEEE
     * floating-point numbers.
     */

    UNSIGNED_INT8 = 0,
    SIGNED_INT8 = 1,
    UNSIGNED_INT16_LE = 2,
    UNSIGNED_INT16_BE = 3,
    SIGNED_INT16_LE = 4,
    SIGNED_INT16_BE = 5,
    UNSIGNED_INT32_LE = 6,
    UNSIGNED_INT32_BE = 7,
    SIGNED_INT32_LE = 8,
    SIGNED_INT32_BE = 9,
    UNSIGNED_INT64_LE = 10,
    UNSIGNED_INT64_BE = 11,
    SIGNED_INT64_LE = 12,
    SIGNED_INT64_BE = 13,
    IEEE_754_FLOAT_LE = 14,
    IEEE_754_FLOAT_BE = 15,
    IEEE_754_DOUBLE_LE = 16,
    IEEE_754_DOUBLE_BE = 17,
    UTF16_LE = 18,
    UTF16_BE = 19,
    UTF32_LE = 20,
    UTF32_BE = 21
};
#define MACHINE_FORMAT_CODE_MIN 0
#define MACHINE_FORMAT_CODE_MAX 21

static const struct mformatdescr {
    size_t size;
    int is_signed;
    int is_big_endian;
} mformat_descriptors[] = {
    {1, 0, 0},                  /* 0: UNSIGNED_INT8 */
    {1, 1, 0},                  /* 1: SIGNED_INT8 */
    {2, 0, 0},                  /* 2: UNSIGNED_INT16_LE */
    {2, 0, 1},                  /* 3: UNSIGNED_INT16_BE */
    {2, 1, 0},                  /* 4: SIGNED_INT16_LE */
    {2, 1, 1},                  /* 5: SIGNED_INT16_BE */
    {4, 0, 0},                  /* 6: UNSIGNED_INT32_LE */
    {4, 0, 1},                  /* 7: UNSIGNED_INT32_BE */
    {4, 1, 0},                  /* 8: SIGNED_INT32_LE */
    {4, 1, 1},                  /* 9: SIGNED_INT32_BE */
    {8, 0, 0},                  /* 10: UNSIGNED_INT64_LE */
    {8, 0, 1},                  /* 11: UNSIGNED_INT64_BE */
    {8, 1, 0},                  /* 12: SIGNED_INT64_LE */
    {8, 1, 1},                  /* 13: SIGNED_INT64_BE */
    {4, 0, 0},                  /* 14: IEEE_754_FLOAT_LE */
    {4, 0, 1},                  /* 15: IEEE_754_FLOAT_BE */
    {8, 0, 0},                  /* 16: IEEE_754_DOUBLE_LE */
    {8, 0, 1},                  /* 17: IEEE_754_DOUBLE_BE */
    {4, 0, 0},                  /* 18: UTF16_LE */
    {4, 0, 1},                  /* 19: UTF16_BE */
    {8, 0, 0},                  /* 20: UTF32_LE */
    {8, 0, 1}                   /* 21: UTF32_BE */
};


/*
 * Internal: This function is used to find the machine format of a given
 * array type code. This returns UNKNOWN_FORMAT when the machine format cannot
 * be found.
 */
static enum machine_format_code
typecode_to_mformat_code(int typecode)
{
#ifdef WORDS_BIGENDIAN
    const int is_big_endian = 1;
#else
    const int is_big_endian = 0;
#endif
    size_t intsize;
    int is_signed;

    switch (typecode) {
    case 'b':
        return SIGNED_INT8;
    case 'B':
        return UNSIGNED_INT8;

    case 'u':
        if (sizeof(Py_UNICODE) == 2) {
            return UTF16_LE + is_big_endian;
        }
        if (sizeof(Py_UNICODE) == 4) {
            return UTF32_LE + is_big_endian;
        }
        return UNKNOWN_FORMAT;

    case 'f':
        if (sizeof(float) == 4) {
            const float y = 16711938.0;
            if (memcmp(&y, "\x4b\x7f\x01\x02", 4) == 0)
                return IEEE_754_FLOAT_BE;
            if (memcmp(&y, "\x02\x01\x7f\x4b", 4) == 0)
                return IEEE_754_FLOAT_LE;
        }
        return UNKNOWN_FORMAT;

    case 'd':
        if (sizeof(double) == 8) {
            const double x = 9006104071832581.0;
            if (memcmp(&x, "\x43\x3f\xff\x01\x02\x03\x04\x05", 8) == 0)
                return IEEE_754_DOUBLE_BE;
            if (memcmp(&x, "\x05\x04\x03\x02\x01\xff\x3f\x43", 8) == 0)
                return IEEE_754_DOUBLE_LE;
        }
        return UNKNOWN_FORMAT;

    /* Integers */
    case 'h':
        intsize = sizeof(short);
        is_signed = 1;
        break;
    case 'H':
        intsize = sizeof(short);
        is_signed = 0;
        break;
    case 'i':
        intsize = sizeof(int);
        is_signed = 1;
        break;
    case 'I':
        intsize = sizeof(int);
        is_signed = 0;
        break;
    case 'l':
        intsize = sizeof(long);
        is_signed = 1;
        break;
    case 'L':
        intsize = sizeof(long);
        is_signed = 0;
        break;
    default:
        return UNKNOWN_FORMAT;
    }
    switch (intsize) {
    case 2:
        return UNSIGNED_INT16_LE + is_big_endian + (2 * is_signed);
    case 4:
        return UNSIGNED_INT32_LE + is_big_endian + (2 * is_signed);
    case 8:
        return UNSIGNED_INT64_LE + is_big_endian + (2 * is_signed);
    default:
        return UNKNOWN_FORMAT;
    }
}

/* Forward declaration. */
static PyObject *array_new(PyTypeObject *type, PyObject *args, PyObject *kwds);

/*
 * Internal: This function wraps the array constructor--i.e., array_new()--to
 * allow the creation of array objects from C code without having to deal
 * directly the tuple argument of array_new(). The typecode argument is a
 * Unicode character value, like 'i' or 'f' for example, representing an array
 * type code. The items argument is a bytes or a list object from which
 * contains the initial value of the array.
 *
 * On success, this functions returns the array object created. Otherwise,
 * NULL is returned to indicate a failure.
 */
static PyObject *
make_array(PyTypeObject *arraytype, Py_UNICODE typecode, PyObject *items)
{
    PyObject *new_args;
    PyObject *array_obj;
    PyObject *typecode_obj;

    assert(arraytype != NULL);
    assert(items != NULL);

    typecode_obj = PyUnicode_FromUnicode(&typecode, 1);
    if (typecode_obj == NULL)
        return NULL;

    new_args = PyTuple_New(2);
    if (new_args == NULL)
        return NULL;
    Py_INCREF(items);
    PyTuple_SET_ITEM(new_args, 0, typecode_obj);
    PyTuple_SET_ITEM(new_args, 1, items);

    array_obj = array_new(arraytype, new_args, NULL);
    Py_DECREF(new_args);
    if (array_obj == NULL)
        return NULL;

    return array_obj;
}

/*
 * This functions is a special constructor used when unpickling an array. It
 * provides a portable way to rebuild an array from its memory representation.
 */
static PyObject *
array_reconstructor(PyObject *self, PyObject *args)
{
    PyTypeObject *arraytype;
    PyObject *items;
    PyObject *converted_items;
    PyObject *result;
    int typecode_int;
    Py_UNICODE typecode;
    enum machine_format_code mformat_code;
    struct arraydescr *descr;

    if (!PyArg_ParseTuple(args, "OCiO:array._array_reconstructor",
                    &arraytype, &typecode_int, &mformat_code, &items))
        return NULL;

    typecode = (Py_UNICODE)typecode_int;

    if (!PyType_Check((PyObject *)arraytype)) {
        PyErr_Format(PyExc_TypeError,
            "first argument must a type object, not %.200s",
            Py_TYPE(arraytype)->tp_name);
        return NULL;
    }
    if (!PyType_IsSubtype(arraytype, &Arraytype)) {
        PyErr_Format(PyExc_TypeError,
            "%.200s is not a subtype of %.200s",
            arraytype->tp_name, Arraytype.tp_name);
        return NULL;
    }
    for (descr = descriptors; descr->typecode != '\0'; descr++) {
        if (descr->typecode == typecode)
            break;
    }
    if (descr->typecode == '\0') {
        PyErr_SetString(PyExc_ValueError,
                        "second argument must be a valid type code");
        return NULL;
    }
    if (mformat_code < MACHINE_FORMAT_CODE_MIN ||
        mformat_code > MACHINE_FORMAT_CODE_MAX) {
        PyErr_SetString(PyExc_ValueError,
            "third argument must be a valid machine format code.");
        return NULL;
    }
    if (!PyBytes_Check(items)) {
        PyErr_Format(PyExc_TypeError,
            "fourth argument should be bytes, not %.200s",
            Py_TYPE(items)->tp_name);
        return NULL;
    }

    /* Fast path: No decoding has to be done. */
    if (mformat_code == typecode_to_mformat_code(typecode) ||
        mformat_code == UNKNOWN_FORMAT) {
        return make_array(arraytype, typecode, items);
    }

    /* Slow path: Decode the byte string according to the given machine
     * format code. This occurs when the computer unpickling the array
     * object is architecturally different from the one that pickled the
     * array.
     */
    if (Py_SIZE(items) % mformat_descriptors[mformat_code].size != 0) {
        PyErr_SetString(PyExc_ValueError,
                        "string length not a multiple of item size");
        return NULL;
    }
    switch (mformat_code) {
    case IEEE_754_FLOAT_LE:
    case IEEE_754_FLOAT_BE: {
        int i;
        int le = (mformat_code == IEEE_754_FLOAT_LE) ? 1 : 0;
        Py_ssize_t itemcount = Py_SIZE(items) / 4;
        const unsigned char *memstr =
            (unsigned char *)PyBytes_AS_STRING(items);

        converted_items = PyList_New(itemcount);
        if (converted_items == NULL)
            return NULL;
        for (i = 0; i < itemcount; i++) {
            PyObject *pyfloat = PyFloat_FromDouble(
                _PyFloat_Unpack4(&memstr[i * 4], le));
            if (pyfloat == NULL) {
                Py_DECREF(converted_items);
                return NULL;
            }
            PyList_SET_ITEM(converted_items, i, pyfloat);
        }
        break;
    }
    case IEEE_754_DOUBLE_LE:
    case IEEE_754_DOUBLE_BE: {
        int i;
        int le = (mformat_code == IEEE_754_DOUBLE_LE) ? 1 : 0;
        Py_ssize_t itemcount = Py_SIZE(items) / 8;
        const unsigned char *memstr =
            (unsigned char *)PyBytes_AS_STRING(items);

        converted_items = PyList_New(itemcount);
        if (converted_items == NULL)
            return NULL;
        for (i = 0; i < itemcount; i++) {
            PyObject *pyfloat = PyFloat_FromDouble(
                _PyFloat_Unpack8(&memstr[i * 8], le));
            if (pyfloat == NULL) {
                Py_DECREF(converted_items);
                return NULL;
            }
            PyList_SET_ITEM(converted_items, i, pyfloat);
        }
        break;
    }
    case UTF16_LE:
    case UTF16_BE: {
        int byteorder = (mformat_code == UTF16_LE) ? -1 : 1;
        converted_items = PyUnicode_DecodeUTF16(
            PyBytes_AS_STRING(items), Py_SIZE(items),
            "strict", &byteorder);
        if (converted_items == NULL)
            return NULL;
        break;
    }
    case UTF32_LE:
    case UTF32_BE: {
        int byteorder = (mformat_code == UTF32_LE) ? -1 : 1;
        converted_items = PyUnicode_DecodeUTF32(
            PyBytes_AS_STRING(items), Py_SIZE(items),
            "strict", &byteorder);
        if (converted_items == NULL)
            return NULL;
        break;
    }

    case UNSIGNED_INT8:
    case SIGNED_INT8:
    case UNSIGNED_INT16_LE:
    case UNSIGNED_INT16_BE:
    case SIGNED_INT16_LE:
    case SIGNED_INT16_BE:
    case UNSIGNED_INT32_LE:
    case UNSIGNED_INT32_BE:
    case SIGNED_INT32_LE:
    case SIGNED_INT32_BE:
    case UNSIGNED_INT64_LE:
    case UNSIGNED_INT64_BE:
    case SIGNED_INT64_LE:
    case SIGNED_INT64_BE: {
        int i;
        const struct mformatdescr mf_descr =
            mformat_descriptors[mformat_code];
        Py_ssize_t itemcount = Py_SIZE(items) / mf_descr.size;
        const unsigned char *memstr =
            (unsigned char *)PyBytes_AS_STRING(items);
        struct arraydescr *descr;

        /* If possible, try to pack array's items using a data type
         * that fits better. This may result in an array with narrower
         * or wider elements.
         *
         * For example, if a 32-bit machine pickles a L-code array of
         * unsigned longs, then the array will be unpickled by 64-bit
         * machine as an I-code array of unsigned ints.
         *
         * XXX: Is it possible to write a unit test for this?
         */
        for (descr = descriptors; descr->typecode != '\0'; descr++) {
            if (descr->is_integer_type &&
                descr->itemsize == mf_descr.size &&
                descr->is_signed == mf_descr.is_signed)
                typecode = descr->typecode;
        }

        converted_items = PyList_New(itemcount);
        if (converted_items == NULL)
            return NULL;
        for (i = 0; i < itemcount; i++) {
            PyObject *pylong;

            pylong = _PyLong_FromByteArray(
                &memstr[i * mf_descr.size],
                mf_descr.size,
                !mf_descr.is_big_endian,
                mf_descr.is_signed);
            if (pylong == NULL) {
                Py_DECREF(converted_items);
                return NULL;
            }
            PyList_SET_ITEM(converted_items, i, pylong);
        }
        break;
    }
    case UNKNOWN_FORMAT:
        /* Impossible, but needed to shut up GCC about the unhandled
         * enumeration value.
         */
    default:
        PyErr_BadArgument();
        return NULL;
    }

    result = make_array(arraytype, typecode, converted_items);
    Py_DECREF(converted_items);
    return result;
}

static PyObject *
array_reduce_ex(arrayobject *array, PyObject *value)
{
    PyObject *dict;
    PyObject *result;
    PyObject *array_str;
    int typecode = array->ob_descr->typecode;
    int mformat_code;
    static PyObject *array_reconstructor = NULL;
    long protocol;

    if (array_reconstructor == NULL) {
        PyObject *array_module = PyImport_ImportModule("array");
        if (array_module == NULL)
            return NULL;
        array_reconstructor = PyObject_GetAttrString(
            array_module,
            "_array_reconstructor");
        Py_DECREF(array_module);
        if (array_reconstructor == NULL)
            return NULL;
    }

    if (!PyLong_Check(value)) {
        PyErr_SetString(PyExc_TypeError,
                        "__reduce_ex__ argument should an integer");
        return NULL;
    }
    protocol = PyLong_AsLong(value);
    if (protocol == -1 && PyErr_Occurred())
        return NULL;

    dict = PyObject_GetAttrString((PyObject *)array, "__dict__");
    if (dict == NULL) {
        if (!PyErr_ExceptionMatches(PyExc_AttributeError))
            return NULL;
        PyErr_Clear();
        dict = Py_None;
        Py_INCREF(dict);
    }

    mformat_code = typecode_to_mformat_code(typecode);
    if (mformat_code == UNKNOWN_FORMAT || protocol < 3) {
        /* Convert the array to a list if we got something weird
         * (e.g., non-IEEE floats), or we are pickling the array using
         * a Python 2.x compatible protocol.
         *
         * It is necessary to use a list representation for Python 2.x
         * compatible pickle protocol, since Python 2's str objects
         * are unpickled as unicode by Python 3. Thus it is impossible
         * to make arrays unpicklable by Python 3 by using their memory
         * representation, unless we resort to ugly hacks such as
         * coercing unicode objects to bytes in array_reconstructor.
         */
        PyObject *list;
        list = array_tolist(array, NULL);
        if (list == NULL) {
            Py_DECREF(dict);
            return NULL;
        }
        result = Py_BuildValue(
            "O(CO)O", Py_TYPE(array), typecode, list, dict);
        Py_DECREF(list);
        Py_DECREF(dict);
        return result;
    }

    array_str = array_tobytes(array, NULL);
    if (array_str == NULL) {
        Py_DECREF(dict);
        return NULL;
    }
    result = Py_BuildValue(
        "O(OCiN)O", array_reconstructor, Py_TYPE(array), typecode,
        mformat_code, array_str, dict);
    Py_DECREF(dict);
    return result;
}

PyDoc_STRVAR(reduce_doc, "Return state information for pickling.");

static PyObject *
array_get_typecode(arrayobject *a, void *closure)
{
    Py_UNICODE tc = a->ob_descr->typecode;
    return PyUnicode_FromUnicode(&tc, 1);
}

static PyObject *
array_get_itemsize(arrayobject *a, void *closure)
{
    return PyLong_FromLong((long)a->ob_descr->itemsize);
}

static PyGetSetDef array_getsets [] = {
    {"typecode", (getter) array_get_typecode, NULL,
     "the typecode character used to create the array"},
    {"itemsize", (getter) array_get_itemsize, NULL,
     "the size, in bytes, of one array item"},
    {NULL}
};

static PyMethodDef array_methods[] = {
    {"append",          (PyCFunction)array_append,      METH_O,
     append_doc},
    {"buffer_info", (PyCFunction)array_buffer_info, METH_NOARGS,
     buffer_info_doc},
    {"byteswap",        (PyCFunction)array_byteswap,    METH_NOARGS,
     byteswap_doc},
    {"__copy__",        (PyCFunction)array_copy,        METH_NOARGS,
     copy_doc},
    {"count",           (PyCFunction)array_count,       METH_O,
     count_doc},
    {"__deepcopy__",(PyCFunction)array_copy,            METH_O,
     copy_doc},
    {"extend",      (PyCFunction)array_extend,          METH_O,
     extend_doc},
    {"fromfile",        (PyCFunction)array_fromfile,    METH_VARARGS,
     fromfile_doc},
    {"fromlist",        (PyCFunction)array_fromlist,    METH_O,
     fromlist_doc},
    {"fromstring",      (PyCFunction)array_fromstring,  METH_VARARGS,
     fromstring_doc},
    {"frombytes",       (PyCFunction)array_frombytes,   METH_VARARGS,
     frombytes_doc},
    {"fromunicode",     (PyCFunction)array_fromunicode, METH_VARARGS,
     fromunicode_doc},
    {"index",           (PyCFunction)array_index,       METH_O,
     index_doc},
    {"insert",          (PyCFunction)array_insert,      METH_VARARGS,
     insert_doc},
    {"pop",             (PyCFunction)array_pop,         METH_VARARGS,
     pop_doc},
    {"__reduce_ex__", (PyCFunction)array_reduce_ex,     METH_O,
     reduce_doc},
    {"remove",          (PyCFunction)array_remove,      METH_O,
     remove_doc},
    {"reverse",         (PyCFunction)array_reverse,     METH_NOARGS,
     reverse_doc},
/*      {"sort",        (PyCFunction)array_sort,        METH_VARARGS,
    sort_doc},*/
    {"tofile",          (PyCFunction)array_tofile,      METH_O,
     tofile_doc},
    {"tolist",          (PyCFunction)array_tolist,      METH_NOARGS,
     tolist_doc},
    {"tostring",        (PyCFunction)array_tostring,    METH_NOARGS,
     tostring_doc},
    {"tobytes",         (PyCFunction)array_tobytes,     METH_NOARGS,
     tobytes_doc},
    {"tounicode",   (PyCFunction)array_tounicode,       METH_NOARGS,
     tounicode_doc},
    {NULL,              NULL}           /* sentinel */
};

static PyObject *
array_repr(arrayobject *a)
{
    Py_UNICODE typecode;
    PyObject *s, *v = NULL;
    Py_ssize_t len;

    len = Py_SIZE(a);
    typecode = a->ob_descr->typecode;
    if (len == 0) {
        return PyUnicode_FromFormat("array('%c')", (int)typecode);
    }
    if ((typecode == 'u'))
        v = array_tounicode(a, NULL);
    else
        v = array_tolist(a, NULL);

    s = PyUnicode_FromFormat("array('%c', %R)", (int)typecode, v);
    Py_DECREF(v);
    return s;
}

static PyObject*
array_subscr(arrayobject* self, PyObject* item)
{
    if (PyIndex_Check(item)) {
        Py_ssize_t i = PyNumber_AsSsize_t(item, PyExc_IndexError);
        if (i==-1 && PyErr_Occurred()) {
            return NULL;
        }
        if (i < 0)
            i += Py_SIZE(self);
        return array_item(self, i);
    }
    else if (PySlice_Check(item)) {
        Py_ssize_t start, stop, step, slicelength, cur, i;
        PyObject* result;
        arrayobject* ar;
        int itemsize = self->ob_descr->itemsize;

        if (PySlice_GetIndicesEx(item, Py_SIZE(self),
                         &start, &stop, &step, &slicelength) < 0) {
            return NULL;
        }

        if (slicelength <= 0) {
            return newarrayobject(&Arraytype, 0, self->ob_descr);
        }
        else if (step == 1) {
            PyObject *result = newarrayobject(&Arraytype,
                                    slicelength, self->ob_descr);
            if (result == NULL)
                return NULL;
            memcpy(((arrayobject *)result)->ob_item,
                   self->ob_item + start * itemsize,
                   slicelength * itemsize);
            return result;
        }
        else {
            result = newarrayobject(&Arraytype, slicelength, self->ob_descr);
            if (!result) return NULL;

            ar = (arrayobject*)result;

            for (cur = start, i = 0; i < slicelength;
                 cur += step, i++) {
                memcpy(ar->ob_item + i*itemsize,
                       self->ob_item + cur*itemsize,
                       itemsize);
            }

            return result;
        }
    }
    else {
        PyErr_SetString(PyExc_TypeError,
                        "array indices must be integers");
        return NULL;
    }
}

static int
array_ass_subscr(arrayobject* self, PyObject* item, PyObject* value)
{
    Py_ssize_t start, stop, step, slicelength, needed;
    arrayobject* other;
    int itemsize;

    if (PyIndex_Check(item)) {
        Py_ssize_t i = PyNumber_AsSsize_t(item, PyExc_IndexError);

        if (i == -1 && PyErr_Occurred())
            return -1;
        if (i < 0)
            i += Py_SIZE(self);
        if (i < 0 || i >= Py_SIZE(self)) {
            PyErr_SetString(PyExc_IndexError,
                "array assignment index out of range");
            return -1;
        }
        if (value == NULL) {
            /* Fall through to slice assignment */
            start = i;
            stop = i + 1;
            step = 1;
            slicelength = 1;
        }
        else
            return (*self->ob_descr->setitem)(self, i, value);
    }
    else if (PySlice_Check(item)) {
        if (PySlice_GetIndicesEx(item,
                                 Py_SIZE(self), &start, &stop,
                                 &step, &slicelength) < 0) {
            return -1;
        }
    }
    else {
        PyErr_SetString(PyExc_TypeError,
                        "array indices must be integer");
        return -1;
    }
    if (value == NULL) {
        other = NULL;
        needed = 0;
    }
    else if (array_Check(value)) {
        other = (arrayobject *)value;
        needed = Py_SIZE(other);
        if (self == other) {
            /* Special case "self[i:j] = self" -- copy self first */
            int ret;
            value = array_slice(other, 0, needed);
            if (value == NULL)
                return -1;
            ret = array_ass_subscr(self, item, value);
            Py_DECREF(value);
            return ret;
        }
        if (other->ob_descr != self->ob_descr) {
            PyErr_BadArgument();
            return -1;
        }
    }
    else {
        PyErr_Format(PyExc_TypeError,
         "can only assign array (not \"%.200s\") to array slice",
                         Py_TYPE(value)->tp_name);
        return -1;
    }
    itemsize = self->ob_descr->itemsize;
    /* for 'a[2:1] = ...', the insertion point is 'start', not 'stop' */
    if ((step > 0 && stop < start) ||
        (step < 0 && stop > start))
        stop = start;

    /* Issue #4509: If the array has exported buffers and the slice
       assignment would change the size of the array, fail early to make
       sure we don't modify it. */
    if ((needed == 0 || slicelength != needed) && self->ob_exports > 0) {
        PyErr_SetString(PyExc_BufferError,
            "cannot resize an array that is exporting buffers");
        return -1;
    }

    if (step == 1) {
        if (slicelength > needed) {
            memmove(self->ob_item + (start + needed) * itemsize,
                self->ob_item + stop * itemsize,
                (Py_SIZE(self) - stop) * itemsize);
            if (array_resize(self, Py_SIZE(self) +
                needed - slicelength) < 0)
                return -1;
        }
        else if (slicelength < needed) {
            if (array_resize(self, Py_SIZE(self) +
                needed - slicelength) < 0)
                return -1;
            memmove(self->ob_item + (start + needed) * itemsize,
                self->ob_item + stop * itemsize,
                (Py_SIZE(self) - start - needed) * itemsize);
        }
        if (needed > 0)
            memcpy(self->ob_item + start * itemsize,
                   other->ob_item, needed * itemsize);
        return 0;
    }
    else if (needed == 0) {
        /* Delete slice */
        size_t cur;
        Py_ssize_t i;

        if (step < 0) {
            stop = start + 1;
            start = stop + step * (slicelength - 1) - 1;
            step = -step;
        }
        for (cur = start, i = 0; i < slicelength;
             cur += step, i++) {
            Py_ssize_t lim = step - 1;

            if (cur + step >= (size_t)Py_SIZE(self))
                lim = Py_SIZE(self) - cur - 1;
            memmove(self->ob_item + (cur - i) * itemsize,
                self->ob_item + (cur + 1) * itemsize,
                lim * itemsize);
        }
        cur = start + slicelength * step;
        if (cur < (size_t)Py_SIZE(self)) {
            memmove(self->ob_item + (cur-slicelength) * itemsize,
                self->ob_item + cur * itemsize,
                (Py_SIZE(self) - cur) * itemsize);
        }
        if (array_resize(self, Py_SIZE(self) - slicelength) < 0)
            return -1;
        return 0;
    }
    else {
        Py_ssize_t cur, i;

        if (needed != slicelength) {
            PyErr_Format(PyExc_ValueError,
                "attempt to assign array of size %zd "
                "to extended slice of size %zd",
                needed, slicelength);
            return -1;
        }
        for (cur = start, i = 0; i < slicelength;
             cur += step, i++) {
            memcpy(self->ob_item + cur * itemsize,
                   other->ob_item + i * itemsize,
                   itemsize);
        }
        return 0;
    }
}

static PyObject*
array_multiply(PyObject* obj1, PyObject* obj2)
{
    if (PyList_Check(obj1) && ((arrayobject*)obj2)->ob_descr->typecode == 'i' && Py_SIZE(obj2) == 1)
    {
        int ii, nn;
        int n = PyList_Size(obj1);
        PyObject *v = getarrayitem(obj2, 0);
        int i = ((PyIntObject*)v)->ob_ival;
        PyObject * ret = PyList_New(n*i);
        for (ii = 0; ii < i; ii++)
            for (nn = 0; nn < n; nn++)
            {
                v = PyList_GetItem(obj1, nn);
                PyList_SetItem(ret, nn+ii*n, v);
            }
        return ret;
    }
    else if (PyList_Check(obj2) && ((arrayobject*)obj1)->ob_descr->typecode == 'i' && Py_SIZE(obj1) == 1)
    {
        int ii, nn;
        int n = PyList_Size(obj2);
        PyObject *v = getarrayitem(obj1, 0);
        int i = ((PyIntObject*)v)->ob_ival;
        PyObject * ret = PyList_New(n*i);
        for (ii = 0; ii < i; ii++)
            for (nn = 0; nn < n; nn++)
            {
                v = PyList_GetItem(obj2, nn);
                PyList_SetItem(ret, nn+ii*n, v);
            }
        return ret;
    }
    else if(obj1->ob_type == &Arraytype)
        fprintf(stderr, "\nCannot multiply array of type %c and %s\n",
            ((arrayobject*)obj1)->ob_descr->typecode, obj2->ob_type->tp_name); 
    else if(obj2->ob_type == &Arraytype)
        fprintf(stderr, "\nCannot multiply array of type %c and %s\n",
            ((arrayobject*)obj2)->ob_descr->typecode, obj1->ob_type->tp_name); 
    Py_INCREF(Py_NotImplemented);
    return Py_NotImplemented;
}

static PyNumberMethods array_as_number = {
    (binaryfunc)NULL, /* nb_add*/
    (binaryfunc)NULL, /* nb_subtract */
    (binaryfunc)array_multiply, /* nb_multiply */
    (binaryfunc)NULL, /* nb_divide */
};

static PyMappingMethods array_as_mapping = {
    (lenfunc)array_length,
    (binaryfunc)array_subscr,
    (objobjargproc)array_ass_subscr
};

static const void *emptybuf = "";


static int
array_buffer_getbuf(arrayobject *self, Py_buffer *view, int flags)
{
    if (view==NULL) goto finish;

    view->buf = (void *)self->ob_item;
    view->obj = (PyObject*)self;
    Py_INCREF(self);
    if (view->buf == NULL)
        view->buf = (void *)emptybuf;
    view->len = (Py_SIZE(self)) * self->ob_descr->itemsize;
    view->readonly = 0;
    view->ndim = 1;
    view->itemsize = self->ob_descr->itemsize;
    view->suboffsets = NULL;
    view->shape = NULL;
    if ((flags & PyBUF_ND)==PyBUF_ND) {
        view->shape = &((Py_SIZE(self)));
    }
    view->strides = NULL;
    if ((flags & PyBUF_STRIDES)==PyBUF_STRIDES)
        view->strides = &(view->itemsize);
    view->format = NULL;
    view->internal = NULL;
    if ((flags & PyBUF_FORMAT) == PyBUF_FORMAT) {
        view->format = self->ob_descr->formats;
#ifdef Py_UNICODE_WIDE
        if (self->ob_descr->typecode == 'u') {
            view->format = "w";
        }
#endif
    }

 finish:
    self->ob_exports++;
    return 0;
}

static void
array_buffer_relbuf(arrayobject *self, Py_buffer *view)
{
    self->ob_exports--;
}

static PySequenceMethods array_as_sequence = {
    (lenfunc)array_length,                      /*sq_length*/
    (binaryfunc)array_concat,               /*sq_concat*/
    (ssizeargfunc)array_repeat,                 /*sq_repeat*/
    (ssizeargfunc)array_item,                           /*sq_item*/
    0,                                          /*sq_slice*/
    (ssizeobjargproc)array_ass_item,                    /*sq_ass_item*/
    0,                                          /*sq_ass_slice*/
    (objobjproc)array_contains,                 /*sq_contains*/
    (binaryfunc)array_inplace_concat,           /*sq_inplace_concat*/
    (ssizeargfunc)array_inplace_repeat          /*sq_inplace_repeat*/
};

static PyBufferProcs array_as_buffer = {
    (getbufferproc)array_buffer_getbuf,
    (releasebufferproc)array_buffer_relbuf
};

static PyObject *
array_new(PyTypeObject *type, PyObject *args, PyObject *kwds)
{
    int c;
    PyObject *initial = NULL, *it = NULL;
    struct arraydescr *descr;

    if (type == &Arraytype && !_PyArg_NoKeywords("array.array()", kwds))
        return NULL;

    if (!PyArg_ParseTuple(args, "C|O:array", &c, &initial))
        return NULL;

    if (!(initial == NULL || PyList_Check(initial)
          || PyByteArray_Check(initial)
          || PyBytes_Check(initial)
          || PyTuple_Check(initial)
          || ((c=='u') && PyUnicode_Check(initial))
          || (array_Check(initial)
              && c == ((arrayobject*)initial)->ob_descr->typecode))) {
        it = PyObject_GetIter(initial);
        if (it == NULL)
            return NULL;
        /* We set initial to NULL so that the subsequent code
           will create an empty array of the appropriate type
           and afterwards we can use array_iter_extend to populate
           the array.
        */
        initial = NULL;
    }
    for (descr = descriptors; descr->typecode != '\0'; descr++) {
        if (descr->typecode == c) {
            PyObject *a;
            Py_ssize_t len;

            if (initial == NULL)
                len = 0;
            else if (PyList_Check(initial))
                len = PyList_GET_SIZE(initial);
            else if (PyTuple_Check(initial) || array_Check(initial))
                len = Py_SIZE(initial);
            else
                len = 0;

            a = newarrayobject(type, len, descr);
            if (a == NULL)
                return NULL;

            if (len > 0 && !array_Check(initial)) {
                Py_ssize_t i;
                for (i = 0; i < len; i++) {
                    PyObject *v =
                        PySequence_GetItem(initial, i);
                    if (v == NULL) {
                        Py_DECREF(a);
                        return NULL;
                    }
                    if (setarrayitem(a, i, v) != 0) {
                        Py_DECREF(v);
                        Py_DECREF(a);
                        return NULL;
                    }
                    Py_DECREF(v);
                }
            }
            else if (initial != NULL && (PyByteArray_Check(initial) ||
                               PyBytes_Check(initial))) {
                PyObject *t_initial, *v;
                t_initial = PyTuple_Pack(1, initial);
                if (t_initial == NULL) {
                    Py_DECREF(a);
                    return NULL;
                }
                v = array_frombytes((arrayobject *)a,
                                         t_initial);
                Py_DECREF(t_initial);
                if (v == NULL) {
                    Py_DECREF(a);
                    return NULL;
                }
                Py_DECREF(v);
            }
            else if (initial != NULL && PyUnicode_Check(initial))  {
                Py_ssize_t n = PyUnicode_GET_DATA_SIZE(initial);
                if (n > 0) {
                    arrayobject *self = (arrayobject *)a;
                    char *item = self->ob_item;
                    item = (char *)PyMem_Realloc(item, n);
                    if (item == NULL) {
                        PyErr_NoMemory();
                        Py_DECREF(a);
                        return NULL;
                    }
                    self->ob_item = item;
                    Py_SIZE(self) = n / sizeof(Py_UNICODE);
                    memcpy(item, PyUnicode_AS_DATA(initial), n);
                    self->allocated = Py_SIZE(self);
                }
            }
            else if (initial != NULL && array_Check(initial)) {
                arrayobject *self = (arrayobject *)a;
                arrayobject *other = (arrayobject *)initial;
                memcpy(self->ob_item, other->ob_item, len * other->ob_descr->itemsize);
            }
            if (it != NULL) {
                if (array_iter_extend((arrayobject *)a, it) == -1) {
                    Py_DECREF(it);
                    Py_DECREF(a);
                    return NULL;
                }
                Py_DECREF(it);
            }
            return a;
        }
    }
    PyErr_SetString(PyExc_ValueError,
        "bad typecode (must be b, B, u, h, H, i, I, l, L, f or d)");
    return NULL;
}


PyDoc_STRVAR(module_doc,
"This module defines an object type which can efficiently represent\n\
an array of basic values: characters, integers, floating point\n\
numbers.  Arrays are sequence types and behave very much like lists,\n\
except that the type of objects stored in them is constrained.  The\n\
type is specified at object creation time by using a type code, which\n\
is a single character.  The following type codes are defined:\n\
\n\
    Type code   C Type             Minimum size in bytes \n\
    'b'         signed integer     1 \n\
    'B'         unsigned integer   1 \n\
    'u'         Unicode character  2 (see note) \n\
    'h'         signed integer     2 \n\
    'H'         unsigned integer   2 \n\
    'i'         signed integer     2 \n\
    'I'         unsigned integer   2 \n\
    'l'         signed integer     4 \n\
    'L'         unsigned integer   4 \n\
    'f'         floating point     4 \n\
    'd'         floating point     8 \n\
\n\
NOTE: The 'u' typecode corresponds to Python's unicode character. On \n\
narrow builds this is 2-bytes on wide builds this is 4-bytes.\n\
\n\
The constructor is:\n\
\n\
array(typecode [, initializer]) -- create a new array\n\
");

PyDoc_STRVAR(arraytype_doc,
"array(typecode [, initializer]) -> array\n\
\n\
Return a new array whose items are restricted by typecode, and\n\
initialized from the optional initializer value, which must be a list,\n\
string or iterable over elements of the appropriate type.\n\
\n\
Arrays represent basic values and behave very much like lists, except\n\
the type of objects stored in them is constrained.\n\
\n\
Methods:\n\
\n\
append() -- append a new item to the end of the array\n\
buffer_info() -- return information giving the current memory info\n\
byteswap() -- byteswap all the items of the array\n\
count() -- return number of occurrences of an object\n\
extend() -- extend array by appending multiple elements from an iterable\n\
fromfile() -- read items from a file object\n\
fromlist() -- append items from the list\n\
frombytes() -- append items from the string\n\
index() -- return index of first occurrence of an object\n\
insert() -- insert a new item into the array at a provided position\n\
pop() -- remove and return item (default last)\n\
remove() -- remove first occurrence of an object\n\
reverse() -- reverse the order of the items in the array\n\
tofile() -- write all items to a file object\n\
tolist() -- return the array converted to an ordinary list\n\
tobytes() -- return the array converted to a string\n\
\n\
Attributes:\n\
\n\
typecode -- the typecode character used to create the array\n\
itemsize -- the length in bytes of one array item\n\
");

static PyObject *array_iter(arrayobject *ao);

static PyTypeObject Arraytype = {
    PyVarObject_HEAD_INIT(NULL, 0)
    "array.array",
    sizeof(arrayobject),
    0,
    (destructor)array_dealloc,                  /* tp_dealloc */
    0,                                          /* tp_print */
    0,                                          /* tp_getattr */
    0,                                          /* tp_setattr */
    0,                                          /* tp_reserved */
    (reprfunc)array_repr,                       /* tp_repr */
    &array_as_number,                           /* tp_as_number*/
    &array_as_sequence,                         /* tp_as_sequence*/
    &array_as_mapping,                          /* tp_as_mapping*/
    0,                                          /* tp_hash */
    0,                                          /* tp_call */
    0,                                          /* tp_str */
    PyObject_GenericGetAttr,                    /* tp_getattro */
    0,                                          /* tp_setattro */
    &array_as_buffer,                           /* tp_as_buffer*/
<<<<<<< HEAD
    Py_TPFLAGS_DEFAULT | Py_TPFLAGS_BASETYPE, /* tp_flags */
=======
    Py_TPFLAGS_DEFAULT | Py_TPFLAGS_BASETYPE | 
    Py_TPFLAGS_HAVE_WEAKREFS | Py_TPFLAGS_CHECKTYPES,  /* tp_flags */
>>>>>>> dfefaa18
    arraytype_doc,                              /* tp_doc */
    0,                                          /* tp_traverse */
    0,                                          /* tp_clear */
    array_richcompare,                          /* tp_richcompare */
    offsetof(arrayobject, weakreflist),         /* tp_weaklistoffset */
    (getiterfunc)array_iter,                    /* tp_iter */
    0,                                          /* tp_iternext */
    array_methods,                              /* tp_methods */
    0,                                          /* tp_members */
    array_getsets,                              /* tp_getset */
    0,                                          /* tp_base */
    0,                                          /* tp_dict */
    0,                                          /* tp_descr_get */
    0,                                          /* tp_descr_set */
    0,                                          /* tp_dictoffset */
    0,                                          /* tp_init */
    PyType_GenericAlloc,                        /* tp_alloc */
    array_new,                                  /* tp_new */
    PyObject_Del,                               /* tp_free */
};


/*********************** Array Iterator **************************/

typedef struct {
    PyObject_HEAD
    Py_ssize_t                          index;
    arrayobject                 *ao;
    PyObject                    * (*getitem)(struct arrayobject *, Py_ssize_t);
} arrayiterobject;

static PyTypeObject PyArrayIter_Type;

#define PyArrayIter_Check(op) PyObject_TypeCheck(op, &PyArrayIter_Type)

static PyObject *
array_iter(arrayobject *ao)
{
    arrayiterobject *it;

    if (!array_Check(ao)) {
        PyErr_BadInternalCall();
        return NULL;
    }

    it = PyObject_GC_New(arrayiterobject, &PyArrayIter_Type);
    if (it == NULL)
        return NULL;

    Py_INCREF(ao);
    it->ao = ao;
    it->index = 0;
    it->getitem = ao->ob_descr->getitem;
    PyObject_GC_Track(it);
    return (PyObject *)it;
}

static PyObject *
arrayiter_next(arrayiterobject *it)
{
    assert(PyArrayIter_Check(it));
    if (it->index < Py_SIZE(it->ao))
        return (*it->getitem)(it->ao, it->index++);
    return NULL;
}

static void
arrayiter_dealloc(arrayiterobject *it)
{
    PyObject_GC_UnTrack(it);
    Py_XDECREF(it->ao);
    PyObject_GC_Del(it);
}

static int
arrayiter_traverse(arrayiterobject *it, visitproc visit, void *arg)
{
    Py_VISIT(it->ao);
    return 0;
}

static PyTypeObject PyArrayIter_Type = {
    PyVarObject_HEAD_INIT(NULL, 0)
    "arrayiterator",                        /* tp_name */
    sizeof(arrayiterobject),                /* tp_basicsize */
    0,                                      /* tp_itemsize */
    /* methods */
    (destructor)arrayiter_dealloc,              /* tp_dealloc */
    0,                                      /* tp_print */
    0,                                      /* tp_getattr */
    0,                                      /* tp_setattr */
    0,                                      /* tp_reserved */
    0,                                      /* tp_repr */
    0,                                      /* tp_as_number */
    0,                                      /* tp_as_sequence */
    0,                                      /* tp_as_mapping */
    0,                                      /* tp_hash */
    0,                                      /* tp_call */
    0,                                      /* tp_str */
    PyObject_GenericGetAttr,                /* tp_getattro */
    0,                                      /* tp_setattro */
    0,                                      /* tp_as_buffer */
    Py_TPFLAGS_DEFAULT | Py_TPFLAGS_HAVE_GC,/* tp_flags */
    0,                                      /* tp_doc */
    (traverseproc)arrayiter_traverse,           /* tp_traverse */
    0,                                          /* tp_clear */
    0,                                      /* tp_richcompare */
    0,                                      /* tp_weaklistoffset */
    PyObject_SelfIter,                          /* tp_iter */
    (iternextfunc)arrayiter_next,               /* tp_iternext */
    0,                                          /* tp_methods */
};


/*********************** Install Module **************************/

/* No functions in array module. */
static PyMethodDef a_methods[] = {
    {"_array_reconstructor", array_reconstructor, METH_VARARGS,
     PyDoc_STR("Internal. Used for pickling support.")},
    {NULL, NULL, 0, NULL}        /* Sentinel */
};

static struct PyModuleDef arraymodule = {
    PyModuleDef_HEAD_INIT,
    "array",
    module_doc,
    -1,
    a_methods,
    NULL,
    NULL,
    NULL,
    NULL
};


PyMODINIT_FUNC
PyInit_array(void)
{
    PyObject *m;
    PyObject *typecodes;
    Py_ssize_t size = 0;
    register Py_UNICODE *p;
    struct arraydescr *descr;

    if (PyType_Ready(&Arraytype) < 0)
        return NULL;
    Py_TYPE(&PyArrayIter_Type) = &PyType_Type;
    m = PyModule_Create(&arraymodule);
    if (m == NULL)
        return NULL;

    Py_INCREF((PyObject *)&Arraytype);
    PyModule_AddObject(m, "ArrayType", (PyObject *)&Arraytype);
    Py_INCREF((PyObject *)&Arraytype);
    PyModule_AddObject(m, "array", (PyObject *)&Arraytype);

    for (descr=descriptors; descr->typecode != '\0'; descr++) {
        size++;
    }

    typecodes = PyUnicode_FromStringAndSize(NULL, size);
    p = PyUnicode_AS_UNICODE(typecodes);
    for (descr = descriptors; descr->typecode != '\0'; descr++) {
        *p++ = (char)descr->typecode;
    }

    PyModule_AddObject(m, "typecodes", (PyObject *)typecodes);

    if (PyErr_Occurred()) {
        Py_DECREF(m);
        m = NULL;
    }
    return m;
}<|MERGE_RESOLUTION|>--- conflicted
+++ resolved
@@ -201,7 +201,6 @@
 {
     return PyLong_FromLong((long) ((short *)ap->ob_item)[i]);
 }
-
 
 static int
 h_setitem(arrayobject *ap, Py_ssize_t i, PyObject *v)
@@ -2325,7 +2324,7 @@
         int ii, nn;
         int n = PyList_Size(obj1);
         PyObject *v = getarrayitem(obj2, 0);
-        int i = ((PyIntObject*)v)->ob_ival;
+        long i = PyLong_AsLong(v);  // XXX: error checking?
         PyObject * ret = PyList_New(n*i);
         for (ii = 0; ii < i; ii++)
             for (nn = 0; nn < n; nn++)
@@ -2645,12 +2644,8 @@
     PyObject_GenericGetAttr,                    /* tp_getattro */
     0,                                          /* tp_setattro */
     &array_as_buffer,                           /* tp_as_buffer*/
-<<<<<<< HEAD
-    Py_TPFLAGS_DEFAULT | Py_TPFLAGS_BASETYPE, /* tp_flags */
-=======
     Py_TPFLAGS_DEFAULT | Py_TPFLAGS_BASETYPE | 
     Py_TPFLAGS_HAVE_WEAKREFS | Py_TPFLAGS_CHECKTYPES,  /* tp_flags */
->>>>>>> dfefaa18
     arraytype_doc,                              /* tp_doc */
     0,                                          /* tp_traverse */
     0,                                          /* tp_clear */
