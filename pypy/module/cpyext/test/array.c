/* Array object implementation */

/* An array is a uniform list -- all items have the same type.
   The item type is restricted to simple C types like int or float */

#define PY_SSIZE_T_CLEAN
#include "Python.h"
#include "structmember.h"

#ifdef STDC_HEADERS
#include <stddef.h>
#else /* !STDC_HEADERS */
#ifdef HAVE_SYS_TYPES_H
#include <sys/types.h>          /* For size_t */
#endif /* HAVE_SYS_TYPES_H */
#endif /* !STDC_HEADERS */

struct arrayobject; /* Forward */

/* All possible arraydescr values are defined in the vector "descriptors"
 * below.  That's defined later because the appropriate get and set
 * functions aren't visible yet.
 */
struct arraydescr {
    Py_UNICODE typecode;
    int itemsize;
    PyObject * (*getitem)(struct arrayobject *, Py_ssize_t);
    int (*setitem)(struct arrayobject *, Py_ssize_t, PyObject *);
    char *formats;
    int is_integer_type;
    int is_signed;
};

typedef struct arrayobject {
    PyObject_VAR_HEAD
    char *ob_item;
    Py_ssize_t allocated;
    struct arraydescr *ob_descr;
    PyObject *weakreflist; /* List of weak references */
    int ob_exports;  /* Number of exported buffers */
} arrayobject;

static PyTypeObject Arraytype;

#define array_Check(op) PyObject_TypeCheck(op, &Arraytype)
#define array_CheckExact(op) (Py_TYPE(op) == &Arraytype)

static int
array_resize(arrayobject *self, Py_ssize_t newsize)
{
    char *items;
    size_t _new_size;

    if (self->ob_exports > 0 && newsize != Py_SIZE(self)) {
        PyErr_SetString(PyExc_BufferError,
            "cannot resize an array that is exporting buffers");
        return -1;
    }

    /* Bypass realloc() when a previous overallocation is large enough
       to accommodate the newsize.  If the newsize is 16 smaller than the
       current size, then proceed with the realloc() to shrink the array.
    */

    if (self->allocated >= newsize &&
        Py_SIZE(self) < newsize + 16 &&
        self->ob_item != NULL) {
        Py_SIZE(self) = newsize;
        return 0;
    }

    if (newsize == 0) {
        PyMem_FREE(self->ob_item);
        self->ob_item = NULL;
        Py_SIZE(self) = 0;
        self->allocated = 0;
        return 0;
    }

    /* This over-allocates proportional to the array size, making room
     * for additional growth.  The over-allocation is mild, but is
     * enough to give linear-time amortized behavior over a long
     * sequence of appends() in the presence of a poorly-performing
     * system realloc().
     * The growth pattern is:  0, 4, 8, 16, 25, 34, 46, 56, 67, 79, ...
     * Note, the pattern starts out the same as for lists but then
     * grows at a smaller rate so that larger arrays only overallocate
     * by about 1/16th -- this is done because arrays are presumed to be more
     * memory critical.
     */

    _new_size = (newsize >> 4) + (Py_SIZE(self) < 8 ? 3 : 7) + newsize;
    items = self->ob_item;
    /* XXX The following multiplication and division does not optimize away
       like it does for lists since the size is not known at compile time */
    if (_new_size <= ((~(size_t)0) / self->ob_descr->itemsize))
        PyMem_RESIZE(items, char, (_new_size * self->ob_descr->itemsize));
    else
        items = NULL;
    if (items == NULL) {
        PyErr_NoMemory();
        return -1;
    }
    self->ob_item = items;
    Py_SIZE(self) = newsize;
    self->allocated = _new_size;
    return 0;
}

/****************************************************************************
Get and Set functions for each type.
A Get function takes an arrayobject* and an integer index, returning the
array value at that index wrapped in an appropriate PyObject*.
A Set function takes an arrayobject, integer index, and PyObject*; sets
the array value at that index to the raw C data extracted from the PyObject*,
and returns 0 if successful, else nonzero on failure (PyObject* not of an
appropriate type or value).
Note that the basic Get and Set functions do NOT check that the index is
in bounds; that's the responsibility of the caller.
****************************************************************************/

static PyObject *
b_getitem(arrayobject *ap, Py_ssize_t i)
{
    long x = ((char *)ap->ob_item)[i];
    if (x >= 128)
        x -= 256;
    return PyLong_FromLong(x);
}

static int
b_setitem(arrayobject *ap, Py_ssize_t i, PyObject *v)
{
    short x;
    /* PyArg_Parse's 'b' formatter is for an unsigned char, therefore
       must use the next size up that is signed ('h') and manually do
       the overflow checking */
    if (!PyArg_Parse(v, "h;array item must be integer", &x))
        return -1;
    else if (x < -128) {
        PyErr_SetString(PyExc_OverflowError,
            "signed char is less than minimum");
        return -1;
    }
    else if (x > 127) {
        PyErr_SetString(PyExc_OverflowError,
            "signed char is greater than maximum");
        return -1;
    }
    if (i >= 0)
        ((char *)ap->ob_item)[i] = (char)x;
    return 0;
}

static PyObject *
BB_getitem(arrayobject *ap, Py_ssize_t i)
{
    long x = ((unsigned char *)ap->ob_item)[i];
    return PyLong_FromLong(x);
}

static int
BB_setitem(arrayobject *ap, Py_ssize_t i, PyObject *v)
{
    unsigned char x;
    /* 'B' == unsigned char, maps to PyArg_Parse's 'b' formatter */
    if (!PyArg_Parse(v, "b;array item must be integer", &x))
        return -1;
    if (i >= 0)
        ((char *)ap->ob_item)[i] = x;
    return 0;
}

static PyObject *
u_getitem(arrayobject *ap, Py_ssize_t i)
{
    return PyUnicode_FromUnicode(&((Py_UNICODE *) ap->ob_item)[i], 1);
}

static int
u_setitem(arrayobject *ap, Py_ssize_t i, PyObject *v)
{
    Py_UNICODE *p;
    Py_ssize_t len;

    if (!PyArg_Parse(v, "u#;array item must be unicode character", &p, &len))
        return -1;
    if (len != 1) {
        PyErr_SetString(PyExc_TypeError,
                        "array item must be unicode character");
        return -1;
    }
    if (i >= 0)
        ((Py_UNICODE *)ap->ob_item)[i] = p[0];
    return 0;
}


static PyObject *
h_getitem(arrayobject *ap, Py_ssize_t i)
{
    return PyLong_FromLong((long) ((short *)ap->ob_item)[i]);
}

static int
h_setitem(arrayobject *ap, Py_ssize_t i, PyObject *v)
{
    short x;
    /* 'h' == signed short, maps to PyArg_Parse's 'h' formatter */
    if (!PyArg_Parse(v, "h;array item must be integer", &x))
        return -1;
    if (i >= 0)
                 ((short *)ap->ob_item)[i] = x;
    return 0;
}

static PyObject *
HH_getitem(arrayobject *ap, Py_ssize_t i)
{
    return PyLong_FromLong((long) ((unsigned short *)ap->ob_item)[i]);
}

static int
HH_setitem(arrayobject *ap, Py_ssize_t i, PyObject *v)
{
    int x;
    /* PyArg_Parse's 'h' formatter is for a signed short, therefore
       must use the next size up and manually do the overflow checking */
    if (!PyArg_Parse(v, "i;array item must be integer", &x))
        return -1;
    else if (x < 0) {
        PyErr_SetString(PyExc_OverflowError,
            "unsigned short is less than minimum");
        return -1;
    }
    else if (x > USHRT_MAX) {
        PyErr_SetString(PyExc_OverflowError,
            "unsigned short is greater than maximum");
        return -1;
    }
    if (i >= 0)
        ((short *)ap->ob_item)[i] = (short)x;
    return 0;
}

static PyObject *
i_getitem(arrayobject *ap, Py_ssize_t i)
{
    return PyLong_FromLong((long) ((int *)ap->ob_item)[i]);
}

static int
i_setitem(arrayobject *ap, Py_ssize_t i, PyObject *v)
{
    int x;
    /* 'i' == signed int, maps to PyArg_Parse's 'i' formatter */
    if (!PyArg_Parse(v, "i;array item must be integer", &x))
        return -1;
    if (i >= 0)
                 ((int *)ap->ob_item)[i] = x;
    return 0;
}

static PyObject *
II_getitem(arrayobject *ap, Py_ssize_t i)
{
    return PyLong_FromUnsignedLong(
        (unsigned long) ((unsigned int *)ap->ob_item)[i]);
}

static int
II_setitem(arrayobject *ap, Py_ssize_t i, PyObject *v)
{
    unsigned long x;
    if (PyLong_Check(v)) {
        x = PyLong_AsUnsignedLong(v);
        if (x == (unsigned long) -1 && PyErr_Occurred())
            return -1;
    }
    else {
        long y;
        if (!PyArg_Parse(v, "l;array item must be integer", &y))
            return -1;
        if (y < 0) {
            PyErr_SetString(PyExc_OverflowError,
                "unsigned int is less than minimum");
            return -1;
        }
        x = (unsigned long)y;

    }
    if (x > UINT_MAX) {
        PyErr_SetString(PyExc_OverflowError,
            "unsigned int is greater than maximum");
        return -1;
    }

    if (i >= 0)
        ((unsigned int *)ap->ob_item)[i] = (unsigned int)x;
    return 0;
}

static PyObject *
l_getitem(arrayobject *ap, Py_ssize_t i)
{
    return PyLong_FromLong(((long *)ap->ob_item)[i]);
}

static int
l_setitem(arrayobject *ap, Py_ssize_t i, PyObject *v)
{
    long x;
    if (!PyArg_Parse(v, "l;array item must be integer", &x))
        return -1;
    if (i >= 0)
                 ((long *)ap->ob_item)[i] = x;
    return 0;
}

static PyObject *
LL_getitem(arrayobject *ap, Py_ssize_t i)
{
    return PyLong_FromUnsignedLong(((unsigned long *)ap->ob_item)[i]);
}

static int
LL_setitem(arrayobject *ap, Py_ssize_t i, PyObject *v)
{
    unsigned long x;
    if (PyLong_Check(v)) {
        x = PyLong_AsUnsignedLong(v);
        if (x == (unsigned long) -1 && PyErr_Occurred())
            return -1;
    }
    else {
        long y;
        if (!PyArg_Parse(v, "l;array item must be integer", &y))
            return -1;
        if (y < 0) {
            PyErr_SetString(PyExc_OverflowError,
                "unsigned long is less than minimum");
            return -1;
        }
        x = (unsigned long)y;

    }
    if (x > ULONG_MAX) {
        PyErr_SetString(PyExc_OverflowError,
            "unsigned long is greater than maximum");
        return -1;
    }

    if (i >= 0)
        ((unsigned long *)ap->ob_item)[i] = x;
    return 0;
}

static PyObject *
f_getitem(arrayobject *ap, Py_ssize_t i)
{
    return PyFloat_FromDouble((double) ((float *)ap->ob_item)[i]);
}

static int
f_setitem(arrayobject *ap, Py_ssize_t i, PyObject *v)
{
    float x;
    if (!PyArg_Parse(v, "f;array item must be float", &x))
        return -1;
    if (i >= 0)
                 ((float *)ap->ob_item)[i] = x;
    return 0;
}

static PyObject *
d_getitem(arrayobject *ap, Py_ssize_t i)
{
    return PyFloat_FromDouble(((double *)ap->ob_item)[i]);
}

static int
d_setitem(arrayobject *ap, Py_ssize_t i, PyObject *v)
{
    double x;
    if (!PyArg_Parse(v, "d;array item must be float", &x))
        return -1;
    if (i >= 0)
                 ((double *)ap->ob_item)[i] = x;
    return 0;
}


/* Description of types.
 *
 * Don't forget to update typecode_to_mformat_code() if you add a new
 * typecode.
 */
static struct arraydescr descriptors[] = {
    {'b', 1, b_getitem, b_setitem, "b", 1, 1},
    {'B', 1, BB_getitem, BB_setitem, "B", 1, 0},
    {'u', sizeof(Py_UNICODE), u_getitem, u_setitem, "u", 0, 0},
    {'h', sizeof(short), h_getitem, h_setitem, "h", 1, 1},
    {'H', sizeof(short), HH_getitem, HH_setitem, "H", 1, 0},
    {'i', sizeof(int), i_getitem, i_setitem, "i", 1, 1},
    {'I', sizeof(int), II_getitem, II_setitem, "I", 1, 0},
    {'l', sizeof(long), l_getitem, l_setitem, "l", 1, 1},
    {'L', sizeof(long), LL_getitem, LL_setitem, "L", 1, 0},
    {'f', sizeof(float), f_getitem, f_setitem, "f", 0, 0},
    {'d', sizeof(double), d_getitem, d_setitem, "d", 0, 0},
    {'\0', 0, 0, 0, 0, 0, 0} /* Sentinel */
};

/****************************************************************************
Implementations of array object methods.
****************************************************************************/

static PyObject *
newarrayobject(PyTypeObject *type, Py_ssize_t size, struct arraydescr *descr)
{
    arrayobject *op;
    size_t nbytes;

    if (size < 0) {
        PyErr_BadInternalCall();
        return NULL;
    }

    nbytes = size * descr->itemsize;
    /* Check for overflow */
    if (nbytes / descr->itemsize != (size_t)size) {
        return PyErr_NoMemory();
    }
    op = (arrayobject *) type->tp_alloc(type, 0);
    if (op == NULL) {
        return NULL;
    }
    op->ob_descr = descr;
    op->allocated = size;
    op->weakreflist = NULL;
    Py_SIZE(op) = size;
    if (size <= 0) {
        op->ob_item = NULL;
    }
    else {
        op->ob_item = PyMem_NEW(char, nbytes);
        if (op->ob_item == NULL) {
            Py_DECREF(op);
            return PyErr_NoMemory();
        }
    }
    op->ob_exports = 0;
    return (PyObject *) op;
}

static PyObject *
getarrayitem(PyObject *op, Py_ssize_t i)
{
    register arrayobject *ap;
    assert(array_Check(op));
    ap = (arrayobject *)op;
    assert(i>=0 && i<Py_SIZE(ap));
    return (*ap->ob_descr->getitem)(ap, i);
}

static int
ins1(arrayobject *self, Py_ssize_t where, PyObject *v)
{
    char *items;
    Py_ssize_t n = Py_SIZE(self);
    if (v == NULL) {
        PyErr_BadInternalCall();
        return -1;
    }
    if ((*self->ob_descr->setitem)(self, -1, v) < 0)
        return -1;

    if (array_resize(self, n+1) == -1)
        return -1;
    items = self->ob_item;
    if (where < 0) {
        where += n;
        if (where < 0)
            where = 0;
    }
    if (where > n)
        where = n;
    /* appends don't need to call memmove() */
    if (where != n)
        memmove(items + (where+1)*self->ob_descr->itemsize,
            items + where*self->ob_descr->itemsize,
            (n-where)*self->ob_descr->itemsize);
    return (*self->ob_descr->setitem)(self, where, v);
}

/* Methods */

static void
array_dealloc(arrayobject *op)
{
    if (op->weakreflist != NULL)
        PyObject_ClearWeakRefs((PyObject *) op);
    if (op->ob_item != NULL)
        PyMem_DEL(op->ob_item);
    Py_TYPE(op)->tp_free((PyObject *)op);
}

static PyObject *
array_richcompare(PyObject *v, PyObject *w, int op)
{
    arrayobject *va, *wa;
    PyObject *vi = NULL;
    PyObject *wi = NULL;
    Py_ssize_t i, k;
    PyObject *res;

    if (!array_Check(v) || !array_Check(w)) {
        Py_INCREF(Py_NotImplemented);
        return Py_NotImplemented;
    }

    va = (arrayobject *)v;
    wa = (arrayobject *)w;

    if (Py_SIZE(va) != Py_SIZE(wa) && (op == Py_EQ || op == Py_NE)) {
        /* Shortcut: if the lengths differ, the arrays differ */
        if (op == Py_EQ)
            res = Py_False;
        else
            res = Py_True;
        Py_INCREF(res);
        return res;
    }

    /* Search for the first index where items are different */
    k = 1;
    for (i = 0; i < Py_SIZE(va) && i < Py_SIZE(wa); i++) {
        vi = getarrayitem(v, i);
        wi = getarrayitem(w, i);
        if (vi == NULL || wi == NULL) {
            Py_XDECREF(vi);
            Py_XDECREF(wi);
            return NULL;
        }
        k = PyObject_RichCompareBool(vi, wi, Py_EQ);
        if (k == 0)
            break; /* Keeping vi and wi alive! */
        Py_DECREF(vi);
        Py_DECREF(wi);
        if (k < 0)
            return NULL;
    }

    if (k) {
        /* No more items to compare -- compare sizes */
        Py_ssize_t vs = Py_SIZE(va);
        Py_ssize_t ws = Py_SIZE(wa);
        int cmp;
        switch (op) {
        case Py_LT: cmp = vs <  ws; break;
        case Py_LE: cmp = vs <= ws; break;
        case Py_EQ: cmp = vs == ws; break;
        case Py_NE: cmp = vs != ws; break;
        case Py_GT: cmp = vs >  ws; break;
        case Py_GE: cmp = vs >= ws; break;
        default: return NULL; /* cannot happen */
        }
        if (cmp)
            res = Py_True;
        else
            res = Py_False;
        Py_INCREF(res);
        return res;
    }

    /* We have an item that differs.  First, shortcuts for EQ/NE */
    if (op == Py_EQ) {
        Py_INCREF(Py_False);
        res = Py_False;
    }
    else if (op == Py_NE) {
        Py_INCREF(Py_True);
        res = Py_True;
    }
    else {
        /* Compare the final item again using the proper operator */
        res = PyObject_RichCompare(vi, wi, op);
    }
    Py_DECREF(vi);
    Py_DECREF(wi);
    return res;
}

static Py_ssize_t
array_length(arrayobject *a)
{
    return Py_SIZE(a);
}

static PyObject *
array_item(arrayobject *a, Py_ssize_t i)
{
    if (i < 0 || i >= Py_SIZE(a)) {
        PyErr_SetString(PyExc_IndexError, "array index out of range");
        return NULL;
    }
    return getarrayitem((PyObject *)a, i);
}

static PyObject *
array_slice(arrayobject *a, Py_ssize_t ilow, Py_ssize_t ihigh)
{
    arrayobject *np;
    if (ilow < 0)
        ilow = 0;
    else if (ilow > Py_SIZE(a))
        ilow = Py_SIZE(a);
    if (ihigh < 0)
        ihigh = 0;
    if (ihigh < ilow)
        ihigh = ilow;
    else if (ihigh > Py_SIZE(a))
        ihigh = Py_SIZE(a);
    np = (arrayobject *) newarrayobject(&Arraytype, ihigh - ilow, a->ob_descr);
    if (np == NULL)
        return NULL;
    memcpy(np->ob_item, a->ob_item + ilow * a->ob_descr->itemsize,
           (ihigh-ilow) * a->ob_descr->itemsize);
    return (PyObject *)np;
}

static PyObject *
array_copy(arrayobject *a, PyObject *unused)
{
    return array_slice(a, 0, Py_SIZE(a));
}

PyDoc_STRVAR(copy_doc,
"copy(array)\n\
\n\
 Return a copy of the array.");

static PyObject *
array_concat(arrayobject *a, PyObject *bb)
{
    Py_ssize_t size;
    arrayobject *np;
    if (!array_Check(bb)) {
        PyErr_Format(PyExc_TypeError,
             "can only append array (not \"%.200s\") to array",
                 Py_TYPE(bb)->tp_name);
        return NULL;
    }
#define b ((arrayobject *)bb)
    if (a->ob_descr != b->ob_descr) {
        PyErr_BadArgument();
        return NULL;
    }
    if (Py_SIZE(a) > PY_SSIZE_T_MAX - Py_SIZE(b)) {
        return PyErr_NoMemory();
    }
    size = Py_SIZE(a) + Py_SIZE(b);
    np = (arrayobject *) newarrayobject(&Arraytype, size, a->ob_descr);
    if (np == NULL) {
        return NULL;
    }
    memcpy(np->ob_item, a->ob_item, Py_SIZE(a)*a->ob_descr->itemsize);
    memcpy(np->ob_item + Py_SIZE(a)*a->ob_descr->itemsize,
           b->ob_item, Py_SIZE(b)*b->ob_descr->itemsize);
    return (PyObject *)np;
#undef b
}

static PyObject *
array_repeat(arrayobject *a, Py_ssize_t n)
{
    Py_ssize_t size;
    arrayobject *np;
    Py_ssize_t oldbytes, newbytes;
    if (n < 0)
        n = 0;
    if ((Py_SIZE(a) != 0) && (n > PY_SSIZE_T_MAX / Py_SIZE(a))) {
        return PyErr_NoMemory();
    }
    size = Py_SIZE(a) * n;
    np = (arrayobject *) newarrayobject(&Arraytype, size, a->ob_descr);
    if (np == NULL)
        return NULL;
    if (n == 0)
        return (PyObject *)np;
    oldbytes = Py_SIZE(a) * a->ob_descr->itemsize;
    newbytes = oldbytes * n;
    /* this follows the code in unicode_repeat */
    if (oldbytes == 1) {
        memset(np->ob_item, a->ob_item[0], newbytes);
    } else {
        Py_ssize_t done = oldbytes;
        Py_MEMCPY(np->ob_item, a->ob_item, oldbytes);
        while (done < newbytes) {
            Py_ssize_t ncopy = (done <= newbytes-done) ? done : newbytes-done;
            Py_MEMCPY(np->ob_item+done, np->ob_item, ncopy);
            done += ncopy;
        }
    }
    return (PyObject *)np;
}

static int
array_ass_slice(arrayobject *a, Py_ssize_t ilow, Py_ssize_t ihigh, PyObject *v)
{
    char *item;
    Py_ssize_t n; /* Size of replacement array */
    Py_ssize_t d; /* Change in size */
#define b ((arrayobject *)v)
    if (v == NULL)
        n = 0;
    else if (array_Check(v)) {
        n = Py_SIZE(b);
        if (a == b) {
            /* Special case "a[i:j] = a" -- copy b first */
            int ret;
            v = array_slice(b, 0, n);
            if (!v)
                return -1;
            ret = array_ass_slice(a, ilow, ihigh, v);
            Py_DECREF(v);
            return ret;
        }
        if (b->ob_descr != a->ob_descr) {
            PyErr_BadArgument();
            return -1;
        }
    }
    else {
        PyErr_Format(PyExc_TypeError,
         "can only assign array (not \"%.200s\") to array slice",
                         Py_TYPE(v)->tp_name);
        return -1;
    }
    if (ilow < 0)
        ilow = 0;
    else if (ilow > Py_SIZE(a))
        ilow = Py_SIZE(a);
    if (ihigh < 0)
        ihigh = 0;
    if (ihigh < ilow)
        ihigh = ilow;
    else if (ihigh > Py_SIZE(a))
        ihigh = Py_SIZE(a);
    item = a->ob_item;
    d = n - (ihigh-ilow);
    /* Issue #4509: If the array has exported buffers and the slice
       assignment would change the size of the array, fail early to make
       sure we don't modify it. */
    if (d != 0 && a->ob_exports > 0) {
        PyErr_SetString(PyExc_BufferError,
            "cannot resize an array that is exporting buffers");
        return -1;
    }
    if (d < 0) { /* Delete -d items */
        memmove(item + (ihigh+d)*a->ob_descr->itemsize,
            item + ihigh*a->ob_descr->itemsize,
            (Py_SIZE(a)-ihigh)*a->ob_descr->itemsize);
        if (array_resize(a, Py_SIZE(a) + d) == -1)
            return -1;
    }
    else if (d > 0) { /* Insert d items */
        if (array_resize(a, Py_SIZE(a) + d))
            return -1;
        memmove(item + (ihigh+d)*a->ob_descr->itemsize,
            item + ihigh*a->ob_descr->itemsize,
            (Py_SIZE(a)-ihigh)*a->ob_descr->itemsize);
    }
    if (n > 0)
        memcpy(item + ilow*a->ob_descr->itemsize, b->ob_item,
               n*b->ob_descr->itemsize);
    return 0;
#undef b
}

static int
array_ass_item(arrayobject *a, Py_ssize_t i, PyObject *v)
{
    if (i < 0 || i >= Py_SIZE(a)) {
        PyErr_SetString(PyExc_IndexError,
                         "array assignment index out of range");
        return -1;
    }
    if (v == NULL)
        return array_ass_slice(a, i, i+1, v);
    return (*a->ob_descr->setitem)(a, i, v);
}

static int
setarrayitem(PyObject *a, Py_ssize_t i, PyObject *v)
{
    assert(array_Check(a));
    return array_ass_item((arrayobject *)a, i, v);
}

static int
array_iter_extend(arrayobject *self, PyObject *bb)
{
    PyObject *it, *v;

    it = PyObject_GetIter(bb);
    if (it == NULL)
        return -1;

    while ((v = PyIter_Next(it)) != NULL) {
        if (ins1(self, Py_SIZE(self), v) != 0) {
            Py_DECREF(v);
            Py_DECREF(it);
            return -1;
        }
        Py_DECREF(v);
    }
    Py_DECREF(it);
    if (PyErr_Occurred())
        return -1;
    return 0;
}

static int
array_do_extend(arrayobject *self, PyObject *bb)
{
    Py_ssize_t size, oldsize, bbsize;

    if (!array_Check(bb))
        return array_iter_extend(self, bb);
#define b ((arrayobject *)bb)
    if (self->ob_descr != b->ob_descr) {
        PyErr_SetString(PyExc_TypeError,
                     "can only extend with array of same kind");
        return -1;
    }
    if ((Py_SIZE(self) > PY_SSIZE_T_MAX - Py_SIZE(b)) ||
        ((Py_SIZE(self) + Py_SIZE(b)) > PY_SSIZE_T_MAX / self->ob_descr->itemsize)) {
        PyErr_NoMemory();
        return -1;
    }
    oldsize = Py_SIZE(self);
    /* Get the size of bb before resizing the array since bb could be self. */
    bbsize = Py_SIZE(bb);
    size = oldsize + Py_SIZE(b);
    if (array_resize(self, size) == -1)
        return -1;
    memcpy(self->ob_item + oldsize * self->ob_descr->itemsize,
        b->ob_item, bbsize * b->ob_descr->itemsize);

    return 0;
#undef b
}

static PyObject *
array_inplace_concat(arrayobject *self, PyObject *bb)
{
    if (!array_Check(bb)) {
        PyErr_Format(PyExc_TypeError,
            "can only extend array with array (not \"%.200s\")",
            Py_TYPE(bb)->tp_name);
        return NULL;
    }
    if (array_do_extend(self, bb) == -1)
        return NULL;
    Py_INCREF(self);
    return (PyObject *)self;
}

static PyObject *
array_inplace_repeat(arrayobject *self, Py_ssize_t n)
{
    char *items, *p;
    Py_ssize_t size, i;

    if (Py_SIZE(self) > 0) {
        if (n < 0)
            n = 0;
        items = self->ob_item;
        if ((self->ob_descr->itemsize != 0) &&
            (Py_SIZE(self) > PY_SSIZE_T_MAX / self->ob_descr->itemsize)) {
            return PyErr_NoMemory();
        }
        size = Py_SIZE(self) * self->ob_descr->itemsize;
        if (n > 0 && size > PY_SSIZE_T_MAX / n) {
            return PyErr_NoMemory();
        }
        if (array_resize(self, n * Py_SIZE(self)) == -1)
            return NULL;
        items = p = self->ob_item;
        for (i = 1; i < n; i++) {
            p += size;
            memcpy(p, items, size);
        }
    }
    Py_INCREF(self);
    return (PyObject *)self;
}


static PyObject *
ins(arrayobject *self, Py_ssize_t where, PyObject *v)
{
    if (ins1(self, where, v) != 0)
        return NULL;
    Py_INCREF(Py_None);
    return Py_None;
}

static PyObject *
array_count(arrayobject *self, PyObject *v)
{
    Py_ssize_t count = 0;
    Py_ssize_t i;

    for (i = 0; i < Py_SIZE(self); i++) {
        PyObject *selfi = getarrayitem((PyObject *)self, i);
        int cmp = PyObject_RichCompareBool(selfi, v, Py_EQ);
        Py_DECREF(selfi);
        if (cmp > 0)
            count++;
        else if (cmp < 0)
            return NULL;
    }
    return PyLong_FromSsize_t(count);
}

PyDoc_STRVAR(count_doc,
"count(x)\n\
\n\
Return number of occurrences of x in the array.");

static PyObject *
array_index(arrayobject *self, PyObject *v)
{
    Py_ssize_t i;

    for (i = 0; i < Py_SIZE(self); i++) {
        PyObject *selfi = getarrayitem((PyObject *)self, i);
        int cmp = PyObject_RichCompareBool(selfi, v, Py_EQ);
        Py_DECREF(selfi);
        if (cmp > 0) {
            return PyLong_FromLong((long)i);
        }
        else if (cmp < 0)
            return NULL;
    }
    PyErr_SetString(PyExc_ValueError, "array.index(x): x not in list");
    return NULL;
}

PyDoc_STRVAR(index_doc,
"index(x)\n\
\n\
Return index of first occurrence of x in the array.");

static int
array_contains(arrayobject *self, PyObject *v)
{
    Py_ssize_t i;
    int cmp;

    for (i = 0, cmp = 0 ; cmp == 0 && i < Py_SIZE(self); i++) {
        PyObject *selfi = getarrayitem((PyObject *)self, i);
        cmp = PyObject_RichCompareBool(selfi, v, Py_EQ);
        Py_DECREF(selfi);
    }
    return cmp;
}

static PyObject *
array_remove(arrayobject *self, PyObject *v)
{
    int i;

    for (i = 0; i < Py_SIZE(self); i++) {
        PyObject *selfi = getarrayitem((PyObject *)self,i);
        int cmp = PyObject_RichCompareBool(selfi, v, Py_EQ);
        Py_DECREF(selfi);
        if (cmp > 0) {
            if (array_ass_slice(self, i, i+1,
                               (PyObject *)NULL) != 0)
                return NULL;
            Py_INCREF(Py_None);
            return Py_None;
        }
        else if (cmp < 0)
            return NULL;
    }
    PyErr_SetString(PyExc_ValueError, "array.remove(x): x not in list");
    return NULL;
}

PyDoc_STRVAR(remove_doc,
"remove(x)\n\
\n\
Remove the first occurrence of x in the array.");

static PyObject *
array_pop(arrayobject *self, PyObject *args)
{
    Py_ssize_t i = -1;
    PyObject *v;
    if (!PyArg_ParseTuple(args, "|n:pop", &i))
        return NULL;
    if (Py_SIZE(self) == 0) {
        /* Special-case most common failure cause */
        PyErr_SetString(PyExc_IndexError, "pop from empty array");
        return NULL;
    }
    if (i < 0)
        i += Py_SIZE(self);
    if (i < 0 || i >= Py_SIZE(self)) {
        PyErr_SetString(PyExc_IndexError, "pop index out of range");
        return NULL;
    }
    v = getarrayitem((PyObject *)self,i);
    if (array_ass_slice(self, i, i+1, (PyObject *)NULL) != 0) {
        Py_DECREF(v);
        return NULL;
    }
    return v;
}

PyDoc_STRVAR(pop_doc,
"pop([i])\n\
\n\
Return the i-th element and delete it from the array. i defaults to -1.");

static PyObject *
array_extend(arrayobject *self, PyObject *bb)
{
    if (array_do_extend(self, bb) == -1)
        return NULL;
    Py_INCREF(Py_None);
    return Py_None;
}

PyDoc_STRVAR(extend_doc,
"extend(array or iterable)\n\
\n\
 Append items to the end of the array.");

static PyObject *
array_insert(arrayobject *self, PyObject *args)
{
    Py_ssize_t i;
    PyObject *v;
    if (!PyArg_ParseTuple(args, "nO:insert", &i, &v))
        return NULL;
    return ins(self, i, v);
}

PyDoc_STRVAR(insert_doc,
"insert(i,x)\n\
\n\
Insert a new item x into the array before position i.");


static PyObject *
array_buffer_info(arrayobject *self, PyObject *unused)
{
    PyObject* retval = NULL;
    retval = PyTuple_New(2);
    if (!retval)
        return NULL;

    PyTuple_SET_ITEM(retval, 0, PyLong_FromVoidPtr(self->ob_item));
    PyTuple_SET_ITEM(retval, 1, PyLong_FromLong((long)(Py_SIZE(self))));

    return retval;
}

PyDoc_STRVAR(buffer_info_doc,
"buffer_info() -> (address, length)\n\
\n\
Return a tuple (address, length) giving the current memory address and\n\
the length in items of the buffer used to hold array's contents\n\
The length should be multiplied by the itemsize attribute to calculate\n\
the buffer length in bytes.");


static PyObject *
array_append(arrayobject *self, PyObject *v)
{
    return ins(self, Py_SIZE(self), v);
}

PyDoc_STRVAR(append_doc,
"append(x)\n\
\n\
Append new value x to the end of the array.");


static PyObject *
array_byteswap(arrayobject *self, PyObject *unused)
{
    char *p;
    Py_ssize_t i;

    switch (self->ob_descr->itemsize) {
    case 1:
        break;
    case 2:
        for (p = self->ob_item, i = Py_SIZE(self); --i >= 0; p += 2) {
            char p0 = p[0];
            p[0] = p[1];
            p[1] = p0;
        }
        break;
    case 4:
        for (p = self->ob_item, i = Py_SIZE(self); --i >= 0; p += 4) {
            char p0 = p[0];
            char p1 = p[1];
            p[0] = p[3];
            p[1] = p[2];
            p[2] = p1;
            p[3] = p0;
        }
        break;
    case 8:
        for (p = self->ob_item, i = Py_SIZE(self); --i >= 0; p += 8) {
            char p0 = p[0];
            char p1 = p[1];
            char p2 = p[2];
            char p3 = p[3];
            p[0] = p[7];
            p[1] = p[6];
            p[2] = p[5];
            p[3] = p[4];
            p[4] = p3;
            p[5] = p2;
            p[6] = p1;
            p[7] = p0;
        }
        break;
    default:
        PyErr_SetString(PyExc_RuntimeError,
                   "don't know how to byteswap this array type");
        return NULL;
    }
    Py_INCREF(Py_None);
    return Py_None;
}

PyDoc_STRVAR(byteswap_doc,
"byteswap()\n\
\n\
Byteswap all items of the array.  If the items in the array are not 1, 2,\n\
4, or 8 bytes in size, RuntimeError is raised.");

static PyObject *
array_reverse(arrayobject *self, PyObject *unused)
{
    register Py_ssize_t itemsize = self->ob_descr->itemsize;
    register char *p, *q;
    /* little buffer to hold items while swapping */
    char tmp[256];      /* 8 is probably enough -- but why skimp */
    assert((size_t)itemsize <= sizeof(tmp));

    if (Py_SIZE(self) > 1) {
        for (p = self->ob_item,
             q = self->ob_item + (Py_SIZE(self) - 1)*itemsize;
             p < q;
             p += itemsize, q -= itemsize) {
            /* memory areas guaranteed disjoint, so memcpy
             * is safe (& memmove may be slower).
             */
            memcpy(tmp, p, itemsize);
            memcpy(p, q, itemsize);
            memcpy(q, tmp, itemsize);
        }
    }

    Py_INCREF(Py_None);
    return Py_None;
}

PyDoc_STRVAR(reverse_doc,
"reverse()\n\
\n\
Reverse the order of the items in the array.");


/* Forward */
static PyObject *array_frombytes(arrayobject *self, PyObject *args);

static PyObject *
array_fromfile(arrayobject *self, PyObject *args)
{
    PyObject *f, *b, *res;
    Py_ssize_t itemsize = self->ob_descr->itemsize;
    Py_ssize_t n, nbytes;
    int not_enough_bytes;

    if (!PyArg_ParseTuple(args, "On:fromfile", &f, &n))
        return NULL;

    nbytes = n * itemsize;
    if (nbytes < 0 || nbytes/itemsize != n) {
        PyErr_NoMemory();
        return NULL;
    }

    b = PyObject_CallMethod(f, "read", "n", nbytes);
    if (b == NULL)
        return NULL;

    if (!PyBytes_Check(b)) {
        PyErr_SetString(PyExc_TypeError,
                        "read() didn't return bytes");
        Py_DECREF(b);
        return NULL;
    }

    not_enough_bytes = (PyBytes_GET_SIZE(b) != nbytes);

    args = Py_BuildValue("(O)", b);
    Py_DECREF(b);
    if (args == NULL)
        return NULL;

    res = array_frombytes(self, args);
    Py_DECREF(args);
    if (res == NULL)
        return NULL;

    if (not_enough_bytes) {
        PyErr_SetString(PyExc_EOFError,
                        "read() didn't return enough bytes");
        Py_DECREF(res);
        return NULL;
    }

    return res;
}

PyDoc_STRVAR(fromfile_doc,
"fromfile(f, n)\n\
\n\
Read n objects from the file object f and append them to the end of the\n\
array.");


static PyObject *
array_tofile(arrayobject *self, PyObject *f)
{
    Py_ssize_t nbytes = Py_SIZE(self) * self->ob_descr->itemsize;
    /* Write 64K blocks at a time */
    /* XXX Make the block size settable */
    int BLOCKSIZE = 64*1024;
    Py_ssize_t nblocks = (nbytes + BLOCKSIZE - 1) / BLOCKSIZE;
    Py_ssize_t i;

    if (Py_SIZE(self) == 0)
        goto done;

    for (i = 0; i < nblocks; i++) {
        char* ptr = self->ob_item + i*BLOCKSIZE;
        Py_ssize_t size = BLOCKSIZE;
        PyObject *bytes, *res;
        if (i*BLOCKSIZE + size > nbytes)
            size = nbytes - i*BLOCKSIZE;
        bytes = PyBytes_FromStringAndSize(ptr, size);
        if (bytes == NULL)
            return NULL;
        res = PyObject_CallMethod(f, "write", "O", bytes);
        Py_DECREF(bytes);
        if (res == NULL)
            return NULL;
        Py_DECREF(res); /* drop write result */
    }

  done:
    Py_INCREF(Py_None);
    return Py_None;
}

PyDoc_STRVAR(tofile_doc,
"tofile(f)\n\
\n\
Write all items (as machine values) to the file object f.");


static PyObject *
array_fromlist(arrayobject *self, PyObject *list)
{
    Py_ssize_t n;

    if (!PyList_Check(list)) {
        PyErr_SetString(PyExc_TypeError, "arg must be list");
        return NULL;
    }
    n = PyList_Size(list);
    if (n > 0) {
        Py_ssize_t i, old_size;
        old_size = Py_SIZE(self);
        if (array_resize(self, old_size + n) == -1)
            return NULL;
        for (i = 0; i < n; i++) {
            PyObject *v = PyList_GetItem(list, i);
            if ((*self->ob_descr->setitem)(self,
                            Py_SIZE(self) - n + i, v) != 0) {
                array_resize(self, old_size);
                return NULL;
            }
        }
    }
    Py_INCREF(Py_None);
    return Py_None;
}

PyDoc_STRVAR(fromlist_doc,
"fromlist(list)\n\
\n\
Append items to array from list.");

static PyObject *
array_tolist(arrayobject *self, PyObject *unused)
{
    PyObject *list = PyList_New(Py_SIZE(self));
    Py_ssize_t i;

    if (list == NULL)
        return NULL;
    for (i = 0; i < Py_SIZE(self); i++) {
        PyObject *v = getarrayitem((PyObject *)self, i);
        if (v == NULL) {
            Py_DECREF(list);
            return NULL;
        }
        PyList_SetItem(list, i, v);
    }
    return list;
}

PyDoc_STRVAR(tolist_doc,
"tolist() -> list\n\
\n\
Convert array to an ordinary list with the same items.");

static PyObject *
frombytes(arrayobject *self, Py_buffer *buffer)
{
    int itemsize = self->ob_descr->itemsize;
    Py_ssize_t n;
    if (buffer->itemsize != 1) {
        PyBuffer_Release(buffer);
        PyErr_SetString(PyExc_TypeError, "string/buffer of bytes required.");
        return NULL;
    }
    n = buffer->len;
    if (n % itemsize != 0) {
        PyBuffer_Release(buffer);
        PyErr_SetString(PyExc_ValueError,
                   "string length not a multiple of item size");
        return NULL;
    }
    n = n / itemsize;
    if (n > 0) {
        Py_ssize_t old_size = Py_SIZE(self);
        if ((n > PY_SSIZE_T_MAX - old_size) ||
            ((old_size + n) > PY_SSIZE_T_MAX / itemsize)) {
                PyBuffer_Release(buffer);
                return PyErr_NoMemory();
        }
        if (array_resize(self, old_size + n) == -1) {
            PyBuffer_Release(buffer);
            return NULL;
        }
        memcpy(self->ob_item + old_size * itemsize,
            buffer->buf, n * itemsize);
    }
    PyBuffer_Release(buffer);
    Py_INCREF(Py_None);
    return Py_None;
}

static PyObject *
array_fromstring(arrayobject *self, PyObject *args)
{
    Py_buffer buffer;
    if (PyErr_WarnEx(PyExc_DeprecationWarning,
            "fromstring() is deprecated. Use frombytes() instead.", 2) != 0)
        return NULL;
    if (!PyArg_ParseTuple(args, "s*:fromstring", &buffer))
        return NULL;
    else
        return frombytes(self, &buffer);
}

PyDoc_STRVAR(fromstring_doc,
"fromstring(string)\n\
\n\
Appends items from the string, interpreting it as an array of machine\n\
values, as if it had been read from a file using the fromfile() method).\n\
\n\
This method is deprecated. Use frombytes instead.");


static PyObject *
array_frombytes(arrayobject *self, PyObject *args)
{
    Py_buffer buffer;
    if (!PyArg_ParseTuple(args, "y*:frombytes", &buffer))
        return NULL;
    else
        return frombytes(self, &buffer);
}

PyDoc_STRVAR(frombytes_doc,
"frombytes(bytestring)\n\
\n\
Appends items from the string, interpreting it as an array of machine\n\
values, as if it had been read from a file using the fromfile() method).");


static PyObject *
array_tobytes(arrayobject *self, PyObject *unused)
{
    if (Py_SIZE(self) <= PY_SSIZE_T_MAX / self->ob_descr->itemsize) {
        return PyBytes_FromStringAndSize(self->ob_item,
                            Py_SIZE(self) * self->ob_descr->itemsize);
    } else {
        return PyErr_NoMemory();
    }
}

PyDoc_STRVAR(tobytes_doc,
"tobytes() -> bytes\n\
\n\
Convert the array to an array of machine values and return the bytes\n\
representation.");


static PyObject *
array_tostring(arrayobject *self, PyObject *unused)
{
    if (PyErr_WarnEx(PyExc_DeprecationWarning,
            "tostring() is deprecated. Use tobytes() instead.", 2) != 0)
        return NULL;
    return array_tobytes(self, unused);
}

PyDoc_STRVAR(tostring_doc,
"tostring() -> bytes\n\
\n\
Convert the array to an array of machine values and return the bytes\n\
representation.\n\
\n\
This method is deprecated. Use tobytes instead.");


static PyObject *
array_fromunicode(arrayobject *self, PyObject *args)
{
    Py_UNICODE *ustr;
    Py_ssize_t n;
    Py_UNICODE typecode;

    if (!PyArg_ParseTuple(args, "u#:fromunicode", &ustr, &n))
        return NULL;
    typecode = self->ob_descr->typecode;
    if ((typecode != 'u')) {
        PyErr_SetString(PyExc_ValueError,
            "fromunicode() may only be called on "
            "unicode type arrays");
        return NULL;
    }
    if (n > 0) {
        Py_ssize_t old_size = Py_SIZE(self);
        if (array_resize(self, old_size + n) == -1)
            return NULL;
        memcpy(self->ob_item + old_size * sizeof(Py_UNICODE),
               ustr, n * sizeof(Py_UNICODE));
    }

    Py_INCREF(Py_None);
    return Py_None;
}

PyDoc_STRVAR(fromunicode_doc,
"fromunicode(ustr)\n\
\n\
Extends this array with data from the unicode string ustr.\n\
The array must be a unicode type array; otherwise a ValueError\n\
is raised.  Use array.frombytes(ustr.encode(...)) to\n\
append Unicode data to an array of some other type.");


static PyObject *
array_tounicode(arrayobject *self, PyObject *unused)
{
    Py_UNICODE typecode;
    typecode = self->ob_descr->typecode;
    if ((typecode != 'u')) {
        PyErr_SetString(PyExc_ValueError,
             "tounicode() may only be called on unicode type arrays");
        return NULL;
    }
    return PyUnicode_FromUnicode((Py_UNICODE *) self->ob_item, Py_SIZE(self));
}

PyDoc_STRVAR(tounicode_doc,
"tounicode() -> unicode\n\
\n\
Convert the array to a unicode string.  The array must be\n\
a unicode type array; otherwise a ValueError is raised.  Use\n\
array.tobytes().decode() to obtain a unicode string from\n\
an array of some other type.");



/*********************** Pickling support ************************/

enum machine_format_code {
    UNKNOWN_FORMAT = -1,
    /* UNKNOWN_FORMAT is used to indicate that the machine format for an
     * array type code cannot be interpreted. When this occurs, a list of
     * Python objects is used to represent the content of the array
     * instead of using the memory content of the array directly. In that
     * case, the array_reconstructor mechanism is bypassed completely, and
     * the standard array constructor is used instead.
     *
     * This is will most likely occur when the machine doesn't use IEEE
     * floating-point numbers.
     */

    UNSIGNED_INT8 = 0,
    SIGNED_INT8 = 1,
    UNSIGNED_INT16_LE = 2,
    UNSIGNED_INT16_BE = 3,
    SIGNED_INT16_LE = 4,
    SIGNED_INT16_BE = 5,
    UNSIGNED_INT32_LE = 6,
    UNSIGNED_INT32_BE = 7,
    SIGNED_INT32_LE = 8,
    SIGNED_INT32_BE = 9,
    UNSIGNED_INT64_LE = 10,
    UNSIGNED_INT64_BE = 11,
    SIGNED_INT64_LE = 12,
    SIGNED_INT64_BE = 13,
    IEEE_754_FLOAT_LE = 14,
    IEEE_754_FLOAT_BE = 15,
    IEEE_754_DOUBLE_LE = 16,
    IEEE_754_DOUBLE_BE = 17,
    UTF16_LE = 18,
    UTF16_BE = 19,
    UTF32_LE = 20,
    UTF32_BE = 21
};
#define MACHINE_FORMAT_CODE_MIN 0
#define MACHINE_FORMAT_CODE_MAX 21

static const struct mformatdescr {
    size_t size;
    int is_signed;
    int is_big_endian;
} mformat_descriptors[] = {
    {1, 0, 0},                  /* 0: UNSIGNED_INT8 */
    {1, 1, 0},                  /* 1: SIGNED_INT8 */
    {2, 0, 0},                  /* 2: UNSIGNED_INT16_LE */
    {2, 0, 1},                  /* 3: UNSIGNED_INT16_BE */
    {2, 1, 0},                  /* 4: SIGNED_INT16_LE */
    {2, 1, 1},                  /* 5: SIGNED_INT16_BE */
    {4, 0, 0},                  /* 6: UNSIGNED_INT32_LE */
    {4, 0, 1},                  /* 7: UNSIGNED_INT32_BE */
    {4, 1, 0},                  /* 8: SIGNED_INT32_LE */
    {4, 1, 1},                  /* 9: SIGNED_INT32_BE */
    {8, 0, 0},                  /* 10: UNSIGNED_INT64_LE */
    {8, 0, 1},                  /* 11: UNSIGNED_INT64_BE */
    {8, 1, 0},                  /* 12: SIGNED_INT64_LE */
    {8, 1, 1},                  /* 13: SIGNED_INT64_BE */
    {4, 0, 0},                  /* 14: IEEE_754_FLOAT_LE */
    {4, 0, 1},                  /* 15: IEEE_754_FLOAT_BE */
    {8, 0, 0},                  /* 16: IEEE_754_DOUBLE_LE */
    {8, 0, 1},                  /* 17: IEEE_754_DOUBLE_BE */
    {4, 0, 0},                  /* 18: UTF16_LE */
    {4, 0, 1},                  /* 19: UTF16_BE */
    {8, 0, 0},                  /* 20: UTF32_LE */
    {8, 0, 1}                   /* 21: UTF32_BE */
};


/*
 * Internal: This function is used to find the machine format of a given
 * array type code. This returns UNKNOWN_FORMAT when the machine format cannot
 * be found.
 */
static enum machine_format_code
typecode_to_mformat_code(int typecode)
{
#ifdef WORDS_BIGENDIAN
    const int is_big_endian = 1;
#else
    const int is_big_endian = 0;
#endif
    size_t intsize;
    int is_signed;

    switch (typecode) {
    case 'b':
        return SIGNED_INT8;
    case 'B':
        return UNSIGNED_INT8;

    case 'u':
        if (sizeof(Py_UNICODE) == 2) {
            return UTF16_LE + is_big_endian;
        }
        if (sizeof(Py_UNICODE) == 4) {
            return UTF32_LE + is_big_endian;
        }
        return UNKNOWN_FORMAT;

    case 'f':
        if (sizeof(float) == 4) {
            const float y = 16711938.0;
            if (memcmp(&y, "\x4b\x7f\x01\x02", 4) == 0)
                return IEEE_754_FLOAT_BE;
            if (memcmp(&y, "\x02\x01\x7f\x4b", 4) == 0)
                return IEEE_754_FLOAT_LE;
        }
        return UNKNOWN_FORMAT;

    case 'd':
        if (sizeof(double) == 8) {
            const double x = 9006104071832581.0;
            if (memcmp(&x, "\x43\x3f\xff\x01\x02\x03\x04\x05", 8) == 0)
                return IEEE_754_DOUBLE_BE;
            if (memcmp(&x, "\x05\x04\x03\x02\x01\xff\x3f\x43", 8) == 0)
                return IEEE_754_DOUBLE_LE;
        }
        return UNKNOWN_FORMAT;

    /* Integers */
    case 'h':
        intsize = sizeof(short);
        is_signed = 1;
        break;
    case 'H':
        intsize = sizeof(short);
        is_signed = 0;
        break;
    case 'i':
        intsize = sizeof(int);
        is_signed = 1;
        break;
    case 'I':
        intsize = sizeof(int);
        is_signed = 0;
        break;
    case 'l':
        intsize = sizeof(long);
        is_signed = 1;
        break;
    case 'L':
        intsize = sizeof(long);
        is_signed = 0;
        break;
    default:
        return UNKNOWN_FORMAT;
    }
    switch (intsize) {
    case 2:
        return UNSIGNED_INT16_LE + is_big_endian + (2 * is_signed);
    case 4:
        return UNSIGNED_INT32_LE + is_big_endian + (2 * is_signed);
    case 8:
        return UNSIGNED_INT64_LE + is_big_endian + (2 * is_signed);
    default:
        return UNKNOWN_FORMAT;
    }
}

/* Forward declaration. */
static PyObject *array_new(PyTypeObject *type, PyObject *args, PyObject *kwds);

/*
 * Internal: This function wraps the array constructor--i.e., array_new()--to
 * allow the creation of array objects from C code without having to deal
 * directly the tuple argument of array_new(). The typecode argument is a
 * Unicode character value, like 'i' or 'f' for example, representing an array
 * type code. The items argument is a bytes or a list object from which
 * contains the initial value of the array.
 *
 * On success, this functions returns the array object created. Otherwise,
 * NULL is returned to indicate a failure.
 */
static PyObject *
make_array(PyTypeObject *arraytype, Py_UNICODE typecode, PyObject *items)
{
    PyObject *new_args;
    PyObject *array_obj;
    PyObject *typecode_obj;

    assert(arraytype != NULL);
    assert(items != NULL);

    typecode_obj = PyUnicode_FromUnicode(&typecode, 1);
    if (typecode_obj == NULL)
        return NULL;

    new_args = PyTuple_New(2);
    if (new_args == NULL)
        return NULL;
    Py_INCREF(items);
    PyTuple_SET_ITEM(new_args, 0, typecode_obj);
    PyTuple_SET_ITEM(new_args, 1, items);

    array_obj = array_new(arraytype, new_args, NULL);
    Py_DECREF(new_args);
    if (array_obj == NULL)
        return NULL;

    return array_obj;
}

/*
 * This functions is a special constructor used when unpickling an array. It
 * provides a portable way to rebuild an array from its memory representation.
 */
static PyObject *
array_reconstructor(PyObject *self, PyObject *args)
{
    PyTypeObject *arraytype;
    PyObject *items;
    PyObject *converted_items;
    PyObject *result;
    int typecode_int;
    Py_UNICODE typecode;
    enum machine_format_code mformat_code;
    struct arraydescr *descr;

    if (!PyArg_ParseTuple(args, "OCiO:array._array_reconstructor",
                    &arraytype, &typecode_int, &mformat_code, &items))
        return NULL;

    typecode = (Py_UNICODE)typecode_int;

    if (!PyType_Check((PyObject *)arraytype)) {
        PyErr_Format(PyExc_TypeError,
            "first argument must a type object, not %.200s",
            Py_TYPE(arraytype)->tp_name);
        return NULL;
    }
    if (!PyType_IsSubtype(arraytype, &Arraytype)) {
        PyErr_Format(PyExc_TypeError,
            "%.200s is not a subtype of %.200s",
            arraytype->tp_name, Arraytype.tp_name);
        return NULL;
    }
    for (descr = descriptors; descr->typecode != '\0'; descr++) {
        if (descr->typecode == typecode)
            break;
    }
    if (descr->typecode == '\0') {
        PyErr_SetString(PyExc_ValueError,
                        "second argument must be a valid type code");
        return NULL;
    }
    if (mformat_code < MACHINE_FORMAT_CODE_MIN ||
        mformat_code > MACHINE_FORMAT_CODE_MAX) {
        PyErr_SetString(PyExc_ValueError,
            "third argument must be a valid machine format code.");
        return NULL;
    }
    if (!PyBytes_Check(items)) {
        PyErr_Format(PyExc_TypeError,
            "fourth argument should be bytes, not %.200s",
            Py_TYPE(items)->tp_name);
        return NULL;
    }

    /* Fast path: No decoding has to be done. */
    if (mformat_code == typecode_to_mformat_code(typecode) ||
        mformat_code == UNKNOWN_FORMAT) {
        return make_array(arraytype, typecode, items);
    }

    /* Slow path: Decode the byte string according to the given machine
     * format code. This occurs when the computer unpickling the array
     * object is architecturally different from the one that pickled the
     * array.
     */
    if (Py_SIZE(items) % mformat_descriptors[mformat_code].size != 0) {
        PyErr_SetString(PyExc_ValueError,
                        "string length not a multiple of item size");
        return NULL;
    }
    switch (mformat_code) {
    case IEEE_754_FLOAT_LE:
    case IEEE_754_FLOAT_BE: {
        int i;
        int le = (mformat_code == IEEE_754_FLOAT_LE) ? 1 : 0;
        Py_ssize_t itemcount = Py_SIZE(items) / 4;
        const unsigned char *memstr =
            (unsigned char *)PyBytes_AS_STRING(items);

        converted_items = PyList_New(itemcount);
        if (converted_items == NULL)
            return NULL;
        for (i = 0; i < itemcount; i++) {
            PyObject *pyfloat = PyFloat_FromDouble(
                _PyFloat_Unpack4(&memstr[i * 4], le));
            if (pyfloat == NULL) {
                Py_DECREF(converted_items);
                return NULL;
            }
            PyList_SET_ITEM(converted_items, i, pyfloat);
        }
        break;
    }
    case IEEE_754_DOUBLE_LE:
    case IEEE_754_DOUBLE_BE: {
        int i;
        int le = (mformat_code == IEEE_754_DOUBLE_LE) ? 1 : 0;
        Py_ssize_t itemcount = Py_SIZE(items) / 8;
        const unsigned char *memstr =
            (unsigned char *)PyBytes_AS_STRING(items);

        converted_items = PyList_New(itemcount);
        if (converted_items == NULL)
            return NULL;
        for (i = 0; i < itemcount; i++) {
            PyObject *pyfloat = PyFloat_FromDouble(
                _PyFloat_Unpack8(&memstr[i * 8], le));
            if (pyfloat == NULL) {
                Py_DECREF(converted_items);
                return NULL;
            }
            PyList_SET_ITEM(converted_items, i, pyfloat);
        }
        break;
    }
    case UTF16_LE:
    case UTF16_BE: {
        int byteorder = (mformat_code == UTF16_LE) ? -1 : 1;
        converted_items = PyUnicode_DecodeUTF16(
            PyBytes_AS_STRING(items), Py_SIZE(items),
            "strict", &byteorder);
        if (converted_items == NULL)
            return NULL;
        break;
    }
    case UTF32_LE:
    case UTF32_BE: {
        int byteorder = (mformat_code == UTF32_LE) ? -1 : 1;
        converted_items = PyUnicode_DecodeUTF32(
            PyBytes_AS_STRING(items), Py_SIZE(items),
            "strict", &byteorder);
        if (converted_items == NULL)
            return NULL;
        break;
    }

    case UNSIGNED_INT8:
    case SIGNED_INT8:
    case UNSIGNED_INT16_LE:
    case UNSIGNED_INT16_BE:
    case SIGNED_INT16_LE:
    case SIGNED_INT16_BE:
    case UNSIGNED_INT32_LE:
    case UNSIGNED_INT32_BE:
    case SIGNED_INT32_LE:
    case SIGNED_INT32_BE:
    case UNSIGNED_INT64_LE:
    case UNSIGNED_INT64_BE:
    case SIGNED_INT64_LE:
    case SIGNED_INT64_BE: {
        int i;
        const struct mformatdescr mf_descr =
            mformat_descriptors[mformat_code];
        Py_ssize_t itemcount = Py_SIZE(items) / mf_descr.size;
        const unsigned char *memstr =
            (unsigned char *)PyBytes_AS_STRING(items);
        struct arraydescr *descr;

        /* If possible, try to pack array's items using a data type
         * that fits better. This may result in an array with narrower
         * or wider elements.
         *
         * For example, if a 32-bit machine pickles a L-code array of
         * unsigned longs, then the array will be unpickled by 64-bit
         * machine as an I-code array of unsigned ints.
         *
         * XXX: Is it possible to write a unit test for this?
         */
        for (descr = descriptors; descr->typecode != '\0'; descr++) {
            if (descr->is_integer_type &&
                descr->itemsize == mf_descr.size &&
                descr->is_signed == mf_descr.is_signed)
                typecode = descr->typecode;
        }

        converted_items = PyList_New(itemcount);
        if (converted_items == NULL)
            return NULL;
        for (i = 0; i < itemcount; i++) {
            PyObject *pylong;

            pylong = _PyLong_FromByteArray(
                &memstr[i * mf_descr.size],
                mf_descr.size,
                !mf_descr.is_big_endian,
                mf_descr.is_signed);
            if (pylong == NULL) {
                Py_DECREF(converted_items);
                return NULL;
            }
            PyList_SET_ITEM(converted_items, i, pylong);
        }
        break;
    }
    case UNKNOWN_FORMAT:
        /* Impossible, but needed to shut up GCC about the unhandled
         * enumeration value.
         */
    default:
        PyErr_BadArgument();
        return NULL;
    }

    result = make_array(arraytype, typecode, converted_items);
    Py_DECREF(converted_items);
    return result;
}

static PyObject *
array_reduce_ex(arrayobject *array, PyObject *value)
{
    PyObject *dict;
    PyObject *result;
    PyObject *array_str;
    int typecode = array->ob_descr->typecode;
    int mformat_code;
    static PyObject *array_reconstructor = NULL;
    long protocol;

    if (array_reconstructor == NULL) {
        PyObject *array_module = PyImport_ImportModule("array");
        if (array_module == NULL)
            return NULL;
        array_reconstructor = PyObject_GetAttrString(
            array_module,
            "_array_reconstructor");
        Py_DECREF(array_module);
        if (array_reconstructor == NULL)
            return NULL;
    }

    if (!PyLong_Check(value)) {
        PyErr_SetString(PyExc_TypeError,
                        "__reduce_ex__ argument should an integer");
        return NULL;
    }
    protocol = PyLong_AsLong(value);
    if (protocol == -1 && PyErr_Occurred())
        return NULL;

    dict = PyObject_GetAttrString((PyObject *)array, "__dict__");
    if (dict == NULL) {
        if (!PyErr_ExceptionMatches(PyExc_AttributeError))
            return NULL;
        PyErr_Clear();
        dict = Py_None;
        Py_INCREF(dict);
    }

    mformat_code = typecode_to_mformat_code(typecode);
    if (mformat_code == UNKNOWN_FORMAT || protocol < 3) {
        /* Convert the array to a list if we got something weird
         * (e.g., non-IEEE floats), or we are pickling the array using
         * a Python 2.x compatible protocol.
         *
         * It is necessary to use a list representation for Python 2.x
         * compatible pickle protocol, since Python 2's str objects
         * are unpickled as unicode by Python 3. Thus it is impossible
         * to make arrays unpicklable by Python 3 by using their memory
         * representation, unless we resort to ugly hacks such as
         * coercing unicode objects to bytes in array_reconstructor.
         */
        PyObject *list;
        list = array_tolist(array, NULL);
        if (list == NULL) {
            Py_DECREF(dict);
            return NULL;
        }
        result = Py_BuildValue(
            "O(CO)O", Py_TYPE(array), typecode, list, dict);
        Py_DECREF(list);
        Py_DECREF(dict);
        return result;
    }

    array_str = array_tobytes(array, NULL);
    if (array_str == NULL) {
        Py_DECREF(dict);
        return NULL;
    }
    result = Py_BuildValue(
        "O(OCiN)O", array_reconstructor, Py_TYPE(array), typecode,
        mformat_code, array_str, dict);
    Py_DECREF(dict);
    return result;
}

PyDoc_STRVAR(reduce_doc, "Return state information for pickling.");

static PyObject *
array_get_typecode(arrayobject *a, void *closure)
{
    Py_UNICODE tc = a->ob_descr->typecode;
    return PyUnicode_FromUnicode(&tc, 1);
}

static PyObject *
array_get_itemsize(arrayobject *a, void *closure)
{
    return PyLong_FromLong((long)a->ob_descr->itemsize);
}

static PyGetSetDef array_getsets [] = {
    {"typecode", (getter) array_get_typecode, NULL,
     "the typecode character used to create the array"},
    {"itemsize", (getter) array_get_itemsize, NULL,
     "the size, in bytes, of one array item"},
    {NULL}
};

static PyMethodDef array_methods[] = {
    {"append",          (PyCFunction)array_append,      METH_O,
     append_doc},
    {"buffer_info", (PyCFunction)array_buffer_info, METH_NOARGS,
     buffer_info_doc},
    {"byteswap",        (PyCFunction)array_byteswap,    METH_NOARGS,
     byteswap_doc},
    {"__copy__",        (PyCFunction)array_copy,        METH_NOARGS,
     copy_doc},
    {"count",           (PyCFunction)array_count,       METH_O,
     count_doc},
    {"__deepcopy__",(PyCFunction)array_copy,            METH_O,
     copy_doc},
    {"extend",      (PyCFunction)array_extend,          METH_O,
     extend_doc},
    {"fromfile",        (PyCFunction)array_fromfile,    METH_VARARGS,
     fromfile_doc},
    {"fromlist",        (PyCFunction)array_fromlist,    METH_O,
     fromlist_doc},
    {"fromstring",      (PyCFunction)array_fromstring,  METH_VARARGS,
     fromstring_doc},
    {"frombytes",       (PyCFunction)array_frombytes,   METH_VARARGS,
     frombytes_doc},
    {"fromunicode",     (PyCFunction)array_fromunicode, METH_VARARGS,
     fromunicode_doc},
    {"index",           (PyCFunction)array_index,       METH_O,
     index_doc},
    {"insert",          (PyCFunction)array_insert,      METH_VARARGS,
     insert_doc},
    {"pop",             (PyCFunction)array_pop,         METH_VARARGS,
     pop_doc},
    {"__reduce_ex__", (PyCFunction)array_reduce_ex,     METH_O,
     reduce_doc},
    {"remove",          (PyCFunction)array_remove,      METH_O,
     remove_doc},
    {"reverse",         (PyCFunction)array_reverse,     METH_NOARGS,
     reverse_doc},
/*      {"sort",        (PyCFunction)array_sort,        METH_VARARGS,
    sort_doc},*/
    {"tofile",          (PyCFunction)array_tofile,      METH_O,
     tofile_doc},
    {"tolist",          (PyCFunction)array_tolist,      METH_NOARGS,
     tolist_doc},
    {"tostring",        (PyCFunction)array_tostring,    METH_NOARGS,
     tostring_doc},
    {"tobytes",         (PyCFunction)array_tobytes,     METH_NOARGS,
     tobytes_doc},
    {"tounicode",   (PyCFunction)array_tounicode,       METH_NOARGS,
     tounicode_doc},
    {NULL,              NULL}           /* sentinel */
};

static PyObject *
array_repr(arrayobject *a)
{
    Py_UNICODE typecode;
    PyObject *s, *v = NULL;
    Py_ssize_t len;

    len = Py_SIZE(a);
    typecode = a->ob_descr->typecode;
    if (len == 0) {
        return PyUnicode_FromFormat("array('%c')", (int)typecode);
    }
    if (typecode == 'u')
        v = array_tounicode(a, NULL);
    else
        v = array_tolist(a, NULL);

    s = PyUnicode_FromFormat("array('%c', %R)", (int)typecode, v);
    Py_DECREF(v);
    return s;
}

static PyObject*
array_subscr(arrayobject* self, PyObject* item)
{
    if (PyIndex_Check(item)) {
        Py_ssize_t i = PyNumber_AsSsize_t(item, PyExc_IndexError);
        if (i==-1 && PyErr_Occurred()) {
            return NULL;
        }
        if (i < 0)
            i += Py_SIZE(self);
        return array_item(self, i);
    }
    else if (PySlice_Check(item)) {
        Py_ssize_t start, stop, step, slicelength, cur, i;
        PyObject* result;
        arrayobject* ar;
        int itemsize = self->ob_descr->itemsize;

        if (PySlice_GetIndicesEx(item, Py_SIZE(self),
                         &start, &stop, &step, &slicelength) < 0) {
            return NULL;
        }

        if (slicelength <= 0) {
            return newarrayobject(&Arraytype, 0, self->ob_descr);
        }
        else if (step == 1) {
            PyObject *result = newarrayobject(&Arraytype,
                                    slicelength, self->ob_descr);
            if (result == NULL)
                return NULL;
            memcpy(((arrayobject *)result)->ob_item,
                   self->ob_item + start * itemsize,
                   slicelength * itemsize);
            return result;
        }
        else {
            result = newarrayobject(&Arraytype, slicelength, self->ob_descr);
            if (!result) return NULL;

            ar = (arrayobject*)result;

            for (cur = start, i = 0; i < slicelength;
                 cur += step, i++) {
                memcpy(ar->ob_item + i*itemsize,
                       self->ob_item + cur*itemsize,
                       itemsize);
            }

            return result;
        }
    }
    else {
        PyErr_SetString(PyExc_TypeError,
                        "array indices must be integers");
        return NULL;
    }
}

static int
array_ass_subscr(arrayobject* self, PyObject* item, PyObject* value)
{
    Py_ssize_t start, stop, step, slicelength, needed;
    arrayobject* other;
    int itemsize;

    if (PyIndex_Check(item)) {
        Py_ssize_t i = PyNumber_AsSsize_t(item, PyExc_IndexError);

        if (i == -1 && PyErr_Occurred())
            return -1;
        if (i < 0)
            i += Py_SIZE(self);
        if (i < 0 || i >= Py_SIZE(self)) {
            PyErr_SetString(PyExc_IndexError,
                "array assignment index out of range");
            return -1;
        }
        if (value == NULL) {
            /* Fall through to slice assignment */
            start = i;
            stop = i + 1;
            step = 1;
            slicelength = 1;
        }
        else
            return (*self->ob_descr->setitem)(self, i, value);
    }
    else if (PySlice_Check(item)) {
        if (PySlice_GetIndicesEx(item,
                                 Py_SIZE(self), &start, &stop,
                                 &step, &slicelength) < 0) {
            return -1;
        }
    }
    else {
        PyErr_SetString(PyExc_TypeError,
                        "array indices must be integer");
        return -1;
    }
    if (value == NULL) {
        other = NULL;
        needed = 0;
    }
    else if (array_Check(value)) {
        other = (arrayobject *)value;
        needed = Py_SIZE(other);
        if (self == other) {
            /* Special case "self[i:j] = self" -- copy self first */
            int ret;
            value = array_slice(other, 0, needed);
            if (value == NULL)
                return -1;
            ret = array_ass_subscr(self, item, value);
            Py_DECREF(value);
            return ret;
        }
        if (other->ob_descr != self->ob_descr) {
            PyErr_BadArgument();
            return -1;
        }
    }
    else {
        PyErr_Format(PyExc_TypeError,
         "can only assign array (not \"%.200s\") to array slice",
                         Py_TYPE(value)->tp_name);
        return -1;
    }
    itemsize = self->ob_descr->itemsize;
    /* for 'a[2:1] = ...', the insertion point is 'start', not 'stop' */
    if ((step > 0 && stop < start) ||
        (step < 0 && stop > start))
        stop = start;

    /* Issue #4509: If the array has exported buffers and the slice
       assignment would change the size of the array, fail early to make
       sure we don't modify it. */
    if ((needed == 0 || slicelength != needed) && self->ob_exports > 0) {
        PyErr_SetString(PyExc_BufferError,
            "cannot resize an array that is exporting buffers");
        return -1;
    }

    if (step == 1) {
        if (slicelength > needed) {
            memmove(self->ob_item + (start + needed) * itemsize,
                self->ob_item + stop * itemsize,
                (Py_SIZE(self) - stop) * itemsize);
            if (array_resize(self, Py_SIZE(self) +
                needed - slicelength) < 0)
                return -1;
        }
        else if (slicelength < needed) {
            if (array_resize(self, Py_SIZE(self) +
                needed - slicelength) < 0)
                return -1;
            memmove(self->ob_item + (start + needed) * itemsize,
                self->ob_item + stop * itemsize,
                (Py_SIZE(self) - start - needed) * itemsize);
        }
        if (needed > 0)
            memcpy(self->ob_item + start * itemsize,
                   other->ob_item, needed * itemsize);
        return 0;
    }
    else if (needed == 0) {
        /* Delete slice */
        size_t cur;
        Py_ssize_t i;

        if (step < 0) {
            stop = start + 1;
            start = stop + step * (slicelength - 1) - 1;
            step = -step;
        }
        for (cur = start, i = 0; i < slicelength;
             cur += step, i++) {
            Py_ssize_t lim = step - 1;

            if (cur + step >= (size_t)Py_SIZE(self))
                lim = Py_SIZE(self) - cur - 1;
            memmove(self->ob_item + (cur - i) * itemsize,
                self->ob_item + (cur + 1) * itemsize,
                lim * itemsize);
        }
        cur = start + slicelength * step;
        if (cur < (size_t)Py_SIZE(self)) {
            memmove(self->ob_item + (cur-slicelength) * itemsize,
                self->ob_item + cur * itemsize,
                (Py_SIZE(self) - cur) * itemsize);
        }
        if (array_resize(self, Py_SIZE(self) - slicelength) < 0)
            return -1;
        return 0;
    }
    else {
        Py_ssize_t cur, i;

        if (needed != slicelength) {
            PyErr_Format(PyExc_ValueError,
                "attempt to assign array of size %zd "
                "to extended slice of size %zd",
                needed, slicelength);
            return -1;
        }
        for (cur = start, i = 0; i < slicelength;
             cur += step, i++) {
            memcpy(self->ob_item + cur * itemsize,
                   other->ob_item + i * itemsize,
                   itemsize);
        }
        return 0;
    }
}

static PyObject*
array_multiply(PyObject* obj1, PyObject* obj2)
{
    if (PyList_Check(obj1) && ((arrayobject*)obj2)->ob_descr->typecode == 'i' && Py_SIZE(obj2) == 1)
    {
        int ii, nn;
        int n = PyList_Size(obj1);
        PyObject *v = getarrayitem(obj2, 0);
        long i = PyLong_AsLong(v);  // XXX: error checking?
        PyObject * ret = PyList_New(n*i);
        for (ii = 0; ii < i; ii++)
            for (nn = 0; nn < n; nn++)
            {
                v = PyList_GetItem(obj1, nn);
                PyList_SetItem(ret, nn+ii*n, v);
            }
        return ret;
    }
    else if (PyList_Check(obj2) && ((arrayobject*)obj1)->ob_descr->typecode == 'i' && Py_SIZE(obj1) == 1)
    {
        int ii, nn;
        int n = PyList_Size(obj2);
        PyObject *v = getarrayitem(obj1, 0);
        long i = PyLong_AsLong(v);
        PyObject * ret = PyList_New(n*i);
        for (ii = 0; ii < i; ii++)
            for (nn = 0; nn < n; nn++)
            {
                v = PyList_GetItem(obj2, nn);
                PyList_SetItem(ret, nn+ii*n, v);
            }
        return ret;
    }
    else if(obj1->ob_type == &Arraytype)
        fprintf(stderr, "\nCannot multiply array of type %c and %s\n",
            ((arrayobject*)obj1)->ob_descr->typecode, obj2->ob_type->tp_name);
    else if(obj2->ob_type == &Arraytype)
        fprintf(stderr, "\nCannot multiply array of type %c and %s\n",
            ((arrayobject*)obj2)->ob_descr->typecode, obj1->ob_type->tp_name);
    Py_INCREF(Py_NotImplemented);
    return Py_NotImplemented;
}

static PyNumberMethods array_as_number = {
    (binaryfunc)NULL, /* nb_add*/
    (binaryfunc)NULL, /* nb_subtract */
    (binaryfunc)array_multiply, /* nb_multiply */
    (binaryfunc)NULL, /* nb_divide */
};

static PyObject*
array_base_multiply(PyObject* obj1, PyObject* obj2)
{
    if (PyList_Check(obj1) && ((arrayobject*)obj2)->ob_descr->typecode == 'i' && Py_SIZE(obj2) == 1)
    {
        int nn;
        int n = PyList_Size(obj1);
        PyObject * lhs, * out;
        PyObject * rhs = getarrayitem(obj2, 0);
        PyObject * ret = PyList_New(n);
        for (nn = 0; nn < n; nn++)
        {
            lhs = PyList_GetItem(obj1, nn);
            out = lhs->ob_type->tp_as_number->nb_multiply(lhs, rhs);
            PyList_SetItem(ret, nn, out);
        }
        return ret;
    }
    else if (PyList_Check(obj2) && ((arrayobject*)obj1)->ob_descr->typecode == 'i' && Py_SIZE(obj1) == 1)
    {
        int nn;
        int n = PyList_Size(obj2);
        PyObject * rhs, * out;
        PyObject * lhs = getarrayitem(obj1, 0);
        PyObject * ret = PyList_New(n);
        for (nn = 0; nn < n; nn++)
        {
            rhs = PyList_GetItem(obj2, nn);
            out = lhs->ob_type->tp_as_number->nb_multiply(lhs, rhs);
            PyList_SetItem(ret, nn, out);
        }
        return ret;
    }
    else if(obj1->ob_type == &Arraytype)
        fprintf(stderr, "\nCannot multiply array of type %c and %s\n",
            ((arrayobject*)obj1)->ob_descr->typecode, obj2->ob_type->tp_name);
    else if(obj2->ob_type == &Arraytype)
        fprintf(stderr, "\nCannot multiply array of type %c and %s\n",
            ((arrayobject*)obj2)->ob_descr->typecode, obj1->ob_type->tp_name);
    Py_INCREF(Py_NotImplemented);
    return Py_NotImplemented;
}

static PyNumberMethods array_base_as_number = {
    (binaryfunc)NULL, /* nb_add*/
    (binaryfunc)NULL, /* nb_subtract */
    (binaryfunc)array_base_multiply, /* nb_multiply */
    (binaryfunc)NULL, /* nb_divide */
};

static PyMappingMethods array_as_mapping = {
    (lenfunc)array_length,
    (binaryfunc)array_subscr,
    (objobjargproc)array_ass_subscr
};

static const void *emptybuf = "";


static int
array_buffer_getbuf(arrayobject *self, Py_buffer *view, int flags)
{
    if (view==NULL) goto finish;

    view->buf = (void *)self->ob_item;
    view->obj = (PyObject*)self;
    Py_INCREF(self);
    if (view->buf == NULL)
        view->buf = (void *)emptybuf;
    view->len = (Py_SIZE(self)) * self->ob_descr->itemsize;
    view->readonly = ((flags & PyBUF_WRITABLE) == 0);
    view->ndim = 1;
    view->itemsize = self->ob_descr->itemsize;
    view->suboffsets = NULL;
    view->shape = NULL;
    if ((flags & PyBUF_ND)==PyBUF_ND) {
        view->shape = &((Py_SIZE(self)));
    }
    view->strides = NULL;
    if ((flags & PyBUF_STRIDES)==PyBUF_STRIDES)
        view->strides = &(view->itemsize);
    view->format = NULL;
    view->internal = NULL;
    if ((flags & PyBUF_FORMAT) == PyBUF_FORMAT) {
        view->format = self->ob_descr->formats;
#ifdef Py_UNICODE_WIDE
        if (self->ob_descr->typecode == 'u') {
            view->format = "w";
        }
#endif
    }

 finish:
    self->ob_exports++;
    return 0;
}

static void
array_buffer_relbuf(arrayobject *self, Py_buffer *view)
{
    self->ob_exports--;
}

static int
array_getbuffer(PyObject* obj, Py_buffer* view, int flags)
{
    arrayobject* self = (arrayobject*)obj;
    return PyBuffer_FillInfo(view, obj, self->ob_item,
            Py_SIZE(self)*self->ob_descr->itemsize, 0, flags);
}

static long releasebuffer_cnt = 0;

static PyObject *
get_releasebuffer_cnt(void)
{
    return PyLong_FromLong(releasebuffer_cnt);
}

static void
array_releasebuffer(arrayobject* self, Py_buffer* view)
{
    releasebuffer_cnt++;
    return;
}

static PySequenceMethods array_as_sequence = {
    (lenfunc)array_length,                      /*sq_length*/
    (binaryfunc)array_concat,               /*sq_concat*/
    (ssizeargfunc)array_repeat,                 /*sq_repeat*/
    (ssizeargfunc)array_item,                           /*sq_item*/
    0,                                          /*sq_slice*/
    (ssizeobjargproc)array_ass_item,                    /*sq_ass_item*/
    0,                                          /*sq_ass_slice*/
    (objobjproc)array_contains,                 /*sq_contains*/
    (binaryfunc)array_inplace_concat,           /*sq_inplace_concat*/
    (ssizeargfunc)array_inplace_repeat          /*sq_inplace_repeat*/
};

static PyBufferProcs array_as_buffer = {
<<<<<<< HEAD
    (getbufferproc)array_buffer_getbuf,
    (releasebufferproc)array_buffer_relbuf
=======
    (readbufferproc)array_buffer_getreadbuf,
    (writebufferproc)array_buffer_getwritebuf,
    (segcountproc)array_buffer_getsegcount,
    NULL,
    (getbufferproc)array_getbuffer,
    (releasebufferproc)array_releasebuffer
>>>>>>> af68db9d
};

static PyObject *
array_new(PyTypeObject *type, PyObject *args, PyObject *kwds)
{
    int c;
    PyObject *initial = NULL, *it = NULL;
    struct arraydescr *descr;

    if (type == &Arraytype && !_PyArg_NoKeywords("array.array()", kwds))
        return NULL;

    if (!PyArg_ParseTuple(args, "C|O:array", &c, &initial))
        return NULL;

    if (!(initial == NULL || PyList_Check(initial)
          || PyByteArray_Check(initial)
          || PyBytes_Check(initial)
          || PyTuple_Check(initial)
          || ((c=='u') && PyUnicode_Check(initial))
          || (array_Check(initial)
              && c == ((arrayobject*)initial)->ob_descr->typecode))) {
        it = PyObject_GetIter(initial);
        if (it == NULL)
            return NULL;
        /* We set initial to NULL so that the subsequent code
           will create an empty array of the appropriate type
           and afterwards we can use array_iter_extend to populate
           the array.
        */
        initial = NULL;
    }
    for (descr = descriptors; descr->typecode != '\0'; descr++) {
        if (descr->typecode == c) {
            PyObject *a;
            Py_ssize_t len;

            if (initial == NULL)
                len = 0;
            else if (PyList_Check(initial))
                len = PyList_GET_SIZE(initial);
            else if (PyTuple_Check(initial) || array_Check(initial))
                len = Py_SIZE(initial);
            else
                len = 0;

            a = newarrayobject(type, len, descr);
            if (a == NULL)
                return NULL;

            if (len > 0 && !array_Check(initial)) {
                Py_ssize_t i;
                for (i = 0; i < len; i++) {
                    PyObject *v =
                        PySequence_GetItem(initial, i);
                    if (v == NULL) {
                        Py_DECREF(a);
                        return NULL;
                    }
                    if (setarrayitem(a, i, v) != 0) {
                        Py_DECREF(v);
                        Py_DECREF(a);
                        return NULL;
                    }
                    Py_DECREF(v);
                }
            }
            else if (initial != NULL && (PyByteArray_Check(initial) ||
                               PyBytes_Check(initial))) {
                PyObject *t_initial, *v;
                t_initial = PyTuple_Pack(1, initial);
                if (t_initial == NULL) {
                    Py_DECREF(a);
                    return NULL;
                }
                v = array_frombytes((arrayobject *)a,
                                         t_initial);
                Py_DECREF(t_initial);
                if (v == NULL) {
                    Py_DECREF(a);
                    return NULL;
                }
                Py_DECREF(v);
            }
            else if (initial != NULL && PyUnicode_Check(initial))  {
                Py_ssize_t n = PyUnicode_GET_DATA_SIZE(initial);
                if (n > 0) {
                    arrayobject *self = (arrayobject *)a;
                    char *item = self->ob_item;
                    item = (char *)PyMem_Realloc(item, n);
                    if (item == NULL) {
                        PyErr_NoMemory();
                        Py_DECREF(a);
                        return NULL;
                    }
                    self->ob_item = item;
                    Py_SIZE(self) = n / sizeof(Py_UNICODE);
                    memcpy(item, PyUnicode_AS_DATA(initial), n);
                    self->allocated = Py_SIZE(self);
                }
            }
            else if (initial != NULL && array_Check(initial)) {
                arrayobject *self = (arrayobject *)a;
                arrayobject *other = (arrayobject *)initial;
                memcpy(self->ob_item, other->ob_item, len * other->ob_descr->itemsize);
            }
            if (it != NULL) {
                if (array_iter_extend((arrayobject *)a, it) == -1) {
                    Py_DECREF(it);
                    Py_DECREF(a);
                    return NULL;
                }
                Py_DECREF(it);
            }
            return a;
        }
    }
    PyErr_SetString(PyExc_ValueError,
        "bad typecode (must be b, B, u, h, H, i, I, l, L, f or d)");
    return NULL;
}


static PyObject *
switch_multiply(void)
{
    Arraytype.tp_as_number->nb_multiply = array_base_multiply;
    Py_RETURN_NONE;
};

PyDoc_STRVAR(module_doc,
"This module defines an object type which can efficiently represent\n\
an array of basic values: characters, integers, floating point\n\
numbers.  Arrays are sequence types and behave very much like lists,\n\
except that the type of objects stored in them is constrained.  The\n\
type is specified at object creation time by using a type code, which\n\
is a single character.  The following type codes are defined:\n\
\n\
    Type code   C Type             Minimum size in bytes \n\
    'b'         signed integer     1 \n\
    'B'         unsigned integer   1 \n\
    'u'         Unicode character  2 (see note) \n\
    'h'         signed integer     2 \n\
    'H'         unsigned integer   2 \n\
    'i'         signed integer     2 \n\
    'I'         unsigned integer   2 \n\
    'l'         signed integer     4 \n\
    'L'         unsigned integer   4 \n\
    'f'         floating point     4 \n\
    'd'         floating point     8 \n\
\n\
NOTE: The 'u' typecode corresponds to Python's unicode character. On \n\
narrow builds this is 2-bytes on wide builds this is 4-bytes.\n\
\n\
The constructor is:\n\
\n\
array(typecode [, initializer]) -- create a new array\n\
");

PyDoc_STRVAR(arraytype_doc,
"array(typecode [, initializer]) -> array\n\
\n\
Return a new array whose items are restricted by typecode, and\n\
initialized from the optional initializer value, which must be a list,\n\
string or iterable over elements of the appropriate type.\n\
\n\
Arrays represent basic values and behave very much like lists, except\n\
the type of objects stored in them is constrained.\n\
\n\
Methods:\n\
\n\
append() -- append a new item to the end of the array\n\
buffer_info() -- return information giving the current memory info\n\
byteswap() -- byteswap all the items of the array\n\
count() -- return number of occurrences of an object\n\
extend() -- extend array by appending multiple elements from an iterable\n\
fromfile() -- read items from a file object\n\
fromlist() -- append items from the list\n\
frombytes() -- append items from the string\n\
index() -- return index of first occurrence of an object\n\
insert() -- insert a new item into the array at a provided position\n\
pop() -- remove and return item (default last)\n\
remove() -- remove first occurrence of an object\n\
reverse() -- reverse the order of the items in the array\n\
tofile() -- write all items to a file object\n\
tolist() -- return the array converted to an ordinary list\n\
tobytes() -- return the array converted to a string\n\
\n\
Attributes:\n\
\n\
typecode -- the typecode character used to create the array\n\
itemsize -- the length in bytes of one array item\n\
");

static PyObject *array_iter(arrayobject *ao);

static PyTypeObject ArrayBasetype = {
    PyVarObject_HEAD_INIT(NULL, 0)
    "array.basearray",
    sizeof(arrayobject),
    0,
    (destructor)array_dealloc,                  /* tp_dealloc */
    0,                                          /* tp_print */
    0,                                          /* tp_getattr */
    0,                                          /* tp_setattr */
    0,                                          /* tp_compare */
    (reprfunc)array_repr,                       /* tp_repr */
    &array_base_as_number,                      /* tp_as_number*/
    &array_as_sequence,                         /* tp_as_sequence*/
    &array_as_mapping,                          /* tp_as_mapping*/
    0,                                          /* tp_hash */
    0,                                          /* tp_call */
    0,                                          /* tp_str */
    PyObject_GenericGetAttr,                    /* tp_getattro */
    0,                                          /* tp_setattro */
    &array_as_buffer,                           /* tp_as_buffer*/
<<<<<<< HEAD
    Py_TPFLAGS_DEFAULT | Py_TPFLAGS_BASETYPE,  /* tp_flags */
=======
    Py_TPFLAGS_DEFAULT | Py_TPFLAGS_BASETYPE |
    Py_TPFLAGS_HAVE_WEAKREFS | Py_TPFLAGS_CHECKTYPES,  /* tp_flags */
>>>>>>> af68db9d
    arraytype_doc,                              /* tp_doc */
    0,                                          /* tp_traverse */
    0,                                          /* tp_clear */
    array_richcompare,                          /* tp_richcompare */
    offsetof(arrayobject, weakreflist),         /* tp_weaklistoffset */
    (getiterfunc)array_iter,                    /* tp_iter */
    0,                                          /* tp_iternext */
    array_methods,                              /* tp_methods */
    0,                                          /* tp_members */
    array_getsets,                              /* tp_getset */
    0,                                          /* tp_base */
    0,                                          /* tp_dict */
    0,                                          /* tp_descr_get */
    0,                                          /* tp_descr_set */
    0,                                          /* tp_dictoffset */
    0,                                          /* tp_init */
    PyType_GenericAlloc,                        /* tp_alloc */
    array_new,                                  /* tp_new */
    PyObject_Del,                               /* tp_free */
};

static PyTypeObject Arraytype = {
    PyVarObject_HEAD_INIT(NULL, 0)
    "array.array",
    sizeof(arrayobject),
    0,
    (destructor)array_dealloc,                  /* tp_dealloc */
    0,                                          /* tp_print */
    0,                                          /* tp_getattr */
    0,                                          /* tp_setattr */
    0,                                          /* tp_reserved */
    (reprfunc)array_repr,                       /* tp_repr */
    &array_as_number,                           /* tp_as_number*/
    &array_as_sequence,                         /* tp_as_sequence*/
    &array_as_mapping,                          /* tp_as_mapping*/
    0,                                          /* tp_hash */
    0,                                          /* tp_call */
    0,                                          /* tp_str */
    PyObject_GenericGetAttr,                    /* tp_getattro */
    0,                                          /* tp_setattro */
    &array_as_buffer,                           /* tp_as_buffer*/
<<<<<<< HEAD
    Py_TPFLAGS_DEFAULT | Py_TPFLAGS_BASETYPE,  /* tp_flags */
=======
    Py_TPFLAGS_DEFAULT | Py_TPFLAGS_BASETYPE |
    Py_TPFLAGS_HAVE_WEAKREFS | Py_TPFLAGS_CHECKTYPES |
    Py_TPFLAGS_HAVE_NEWBUFFER,                  /* tp_flags */
>>>>>>> af68db9d
    arraytype_doc,                              /* tp_doc */
    0,                                          /* tp_traverse */
    0,                                          /* tp_clear */
    array_richcompare,                          /* tp_richcompare */
    offsetof(arrayobject, weakreflist),         /* tp_weaklistoffset */
    (getiterfunc)array_iter,                    /* tp_iter */
    0,                                          /* tp_iternext */
    array_methods,                              /* tp_methods */
    0,                                          /* tp_members */
    array_getsets,                              /* tp_getset */
    0,                                          /* tp_base */
    0,                                          /* tp_dict */
    0,                                          /* tp_descr_get */
    0,                                          /* tp_descr_set */
    0,                                          /* tp_dictoffset */
    0,                                          /* tp_init */
    PyType_GenericAlloc,                        /* tp_alloc */
    array_new,                                  /* tp_new */
    PyObject_Del,                               /* tp_free */
};


/*********************** Array Iterator **************************/

typedef struct {
    PyObject_HEAD
    Py_ssize_t                          index;
    arrayobject                 *ao;
    PyObject                    * (*getitem)(struct arrayobject *, Py_ssize_t);
} arrayiterobject;

static PyTypeObject PyArrayIter_Type;

#define PyArrayIter_Check(op) PyObject_TypeCheck(op, &PyArrayIter_Type)

static PyObject *
array_iter(arrayobject *ao)
{
    arrayiterobject *it;

    if (!array_Check(ao)) {
        PyErr_BadInternalCall();
        return NULL;
    }

    it = PyObject_GC_New(arrayiterobject, &PyArrayIter_Type);
    if (it == NULL)
        return NULL;

    Py_INCREF(ao);
    it->ao = ao;
    it->index = 0;
    it->getitem = ao->ob_descr->getitem;
    PyObject_GC_Track(it);
    return (PyObject *)it;
}

static PyObject *
arrayiter_next(arrayiterobject *it)
{
    assert(PyArrayIter_Check(it));
    if (it->index < Py_SIZE(it->ao))
        return (*it->getitem)(it->ao, it->index++);
    return NULL;
}

static void
arrayiter_dealloc(arrayiterobject *it)
{
    PyObject_GC_UnTrack(it);
    Py_XDECREF(it->ao);
    PyObject_GC_Del(it);
}

static int
arrayiter_traverse(arrayiterobject *it, visitproc visit, void *arg)
{
    Py_VISIT(it->ao);
    return 0;
}

static PyTypeObject PyArrayIter_Type = {
    PyVarObject_HEAD_INIT(NULL, 0)
    "arrayiterator",                        /* tp_name */
    sizeof(arrayiterobject),                /* tp_basicsize */
    0,                                      /* tp_itemsize */
    /* methods */
    (destructor)arrayiter_dealloc,              /* tp_dealloc */
    0,                                      /* tp_print */
    0,                                      /* tp_getattr */
    0,                                      /* tp_setattr */
    0,                                      /* tp_reserved */
    0,                                      /* tp_repr */
    0,                                      /* tp_as_number */
    0,                                      /* tp_as_sequence */
    0,                                      /* tp_as_mapping */
    0,                                      /* tp_hash */
    0,                                      /* tp_call */
    0,                                      /* tp_str */
    PyObject_GenericGetAttr,                /* tp_getattro */
    0,                                      /* tp_setattro */
    0,                                      /* tp_as_buffer */
    Py_TPFLAGS_DEFAULT | Py_TPFLAGS_HAVE_GC,/* tp_flags */
    0,                                      /* tp_doc */
    (traverseproc)arrayiter_traverse,           /* tp_traverse */
    0,                                          /* tp_clear */
    0,                                      /* tp_richcompare */
    0,                                      /* tp_weaklistoffset */
    PyObject_SelfIter,                          /* tp_iter */
    (iternextfunc)arrayiter_next,               /* tp_iternext */
    0,                                          /* tp_methods */
};
static PyObject *
readbuffer_as_string(PyObject *self, PyObject *args)
{
    PyObject *obj;
    const void *ptr;
    Py_ssize_t size;

    if (!PyArg_ParseTuple(args, "O", &obj)) {
        return NULL;
    }
    if (PyObject_AsReadBuffer(obj, &ptr, &size) < 0)
        return NULL;
    return PyBytes_FromStringAndSize((char*)ptr, size);
}

static PyObject *
<<<<<<< HEAD
write_buffer_len(PyObject * self, PyObject * obj)
{
    void* buf;
    Py_ssize_t buf_len;
    if (PyObject_AsWriteBuffer(obj, &buf, &buf_len) < 0) {
        PyErr_SetString(PyExc_ValueError, "bad value");
        return NULL;
    }
    return PyLong_FromLong(buf_len);
}
=======
create_and_release_buffer(PyObject *self, PyObject *obj)
{
    Py_buffer view;
    int res = PyObject_GetBuffer(obj, &view, 0);
    if (res < 0)
        return NULL;
    PyBuffer_Release(&view);
    Py_RETURN_NONE;
}

>>>>>>> af68db9d

/*********************** Install Module **************************/

static PyMethodDef a_methods[] = {
    {"_array_reconstructor", array_reconstructor, METH_VARARGS,
     PyDoc_STR("Internal. Used for pickling support.")},
    {"switch_multiply",   (PyCFunction)switch_multiply, METH_NOARGS, NULL},
    {"readbuffer_as_string",   (PyCFunction)readbuffer_as_string, METH_VARARGS, NULL},
<<<<<<< HEAD
    {"write_buffer_len", write_buffer_len, METH_O, NULL},
=======
    {"get_releasebuffer_cnt",   (PyCFunction)get_releasebuffer_cnt, METH_NOARGS, NULL},
    {"create_and_release_buffer",   (PyCFunction)create_and_release_buffer, METH_O, NULL},
>>>>>>> af68db9d
    {NULL, NULL, 0, NULL}        /* Sentinel */
};

static struct PyModuleDef arraymodule = {
    PyModuleDef_HEAD_INIT,
    "array",
    module_doc,
    -1,
    a_methods,
    NULL,
    NULL,
    NULL,
    NULL
};


PyMODINIT_FUNC
PyInit_array(void)
{
    PyObject *m;
    PyObject *typecodes;
    Py_ssize_t size = 0;
    register Py_UNICODE *p;
    struct arraydescr *descr;

    Py_TYPE(&ArrayBasetype) = &PyType_Type;
    Arraytype.tp_base = &ArrayBasetype;
    if (PyType_Ready(&Arraytype) < 0)
        return NULL;
    Py_TYPE(&PyArrayIter_Type) = &PyType_Type;
    m = PyModule_Create(&arraymodule);
    if (m == NULL)
        return NULL;

    if (PyType_Ready(&ArrayBasetype) < 0)
        return NULL;
    PyModule_AddObject(m, "ArrayType", (PyObject *)&Arraytype);
    PyModule_AddObject(m, "array", (PyObject *)&Arraytype);
    PyModule_AddObject(m, "arraybase", (PyObject *)&ArrayBasetype);

    for (descr=descriptors; descr->typecode != '\0'; descr++) {
        size++;
    }

    typecodes = PyUnicode_FromStringAndSize(NULL, size);
    p = PyUnicode_AS_UNICODE(typecodes);
    for (descr = descriptors; descr->typecode != '\0'; descr++) {
        *p++ = (char)descr->typecode;
    }

    PyModule_AddObject(m, "typecodes", (PyObject *)typecodes);

    if (PyErr_Occurred()) {
        Py_DECREF(m);
        m = NULL;
    }
    return m;
}<|MERGE_RESOLUTION|>--- conflicted
+++ resolved
@@ -2426,7 +2426,7 @@
 
 
 static int
-array_buffer_getbuf(arrayobject *self, Py_buffer *view, int flags)
+array_getbuffer(arrayobject *self, Py_buffer *view, int flags)
 {
     if (view==NULL) goto finish;
 
@@ -2463,33 +2463,19 @@
     return 0;
 }
 
+static long releasebuffer_cnt = 0;
+
+static PyObject *
+get_releasebuffer_cnt(void)
+{
+    return PyLong_FromLong(releasebuffer_cnt);
+}
+
 static void
-array_buffer_relbuf(arrayobject *self, Py_buffer *view)
+array_releasebuffer(arrayobject *self, Py_buffer *view)
 {
     self->ob_exports--;
-}
-
-static int
-array_getbuffer(PyObject* obj, Py_buffer* view, int flags)
-{
-    arrayobject* self = (arrayobject*)obj;
-    return PyBuffer_FillInfo(view, obj, self->ob_item,
-            Py_SIZE(self)*self->ob_descr->itemsize, 0, flags);
-}
-
-static long releasebuffer_cnt = 0;
-
-static PyObject *
-get_releasebuffer_cnt(void)
-{
-    return PyLong_FromLong(releasebuffer_cnt);
-}
-
-static void
-array_releasebuffer(arrayobject* self, Py_buffer* view)
-{
     releasebuffer_cnt++;
-    return;
 }
 
 static PySequenceMethods array_as_sequence = {
@@ -2506,17 +2492,8 @@
 };
 
 static PyBufferProcs array_as_buffer = {
-<<<<<<< HEAD
-    (getbufferproc)array_buffer_getbuf,
-    (releasebufferproc)array_buffer_relbuf
-=======
-    (readbufferproc)array_buffer_getreadbuf,
-    (writebufferproc)array_buffer_getwritebuf,
-    (segcountproc)array_buffer_getsegcount,
-    NULL,
     (getbufferproc)array_getbuffer,
     (releasebufferproc)array_releasebuffer
->>>>>>> af68db9d
 };
 
 static PyObject *
@@ -2733,12 +2710,7 @@
     PyObject_GenericGetAttr,                    /* tp_getattro */
     0,                                          /* tp_setattro */
     &array_as_buffer,                           /* tp_as_buffer*/
-<<<<<<< HEAD
     Py_TPFLAGS_DEFAULT | Py_TPFLAGS_BASETYPE,  /* tp_flags */
-=======
-    Py_TPFLAGS_DEFAULT | Py_TPFLAGS_BASETYPE |
-    Py_TPFLAGS_HAVE_WEAKREFS | Py_TPFLAGS_CHECKTYPES,  /* tp_flags */
->>>>>>> af68db9d
     arraytype_doc,                              /* tp_doc */
     0,                                          /* tp_traverse */
     0,                                          /* tp_clear */
@@ -2780,13 +2752,7 @@
     PyObject_GenericGetAttr,                    /* tp_getattro */
     0,                                          /* tp_setattro */
     &array_as_buffer,                           /* tp_as_buffer*/
-<<<<<<< HEAD
     Py_TPFLAGS_DEFAULT | Py_TPFLAGS_BASETYPE,  /* tp_flags */
-=======
-    Py_TPFLAGS_DEFAULT | Py_TPFLAGS_BASETYPE |
-    Py_TPFLAGS_HAVE_WEAKREFS | Py_TPFLAGS_CHECKTYPES |
-    Py_TPFLAGS_HAVE_NEWBUFFER,                  /* tp_flags */
->>>>>>> af68db9d
     arraytype_doc,                              /* tp_doc */
     0,                                          /* tp_traverse */
     0,                                          /* tp_clear */
@@ -2915,7 +2881,16 @@
 }
 
 static PyObject *
-<<<<<<< HEAD
+create_and_release_buffer(PyObject *self, PyObject *obj)
+{
+    Py_buffer view;
+    int res = PyObject_GetBuffer(obj, &view, 0);
+    if (res < 0)
+        return NULL;
+    PyBuffer_Release(&view);
+    Py_RETURN_NONE;
+}
+static PyObject *
 write_buffer_len(PyObject * self, PyObject * obj)
 {
     void* buf;
@@ -2926,18 +2901,6 @@
     }
     return PyLong_FromLong(buf_len);
 }
-=======
-create_and_release_buffer(PyObject *self, PyObject *obj)
-{
-    Py_buffer view;
-    int res = PyObject_GetBuffer(obj, &view, 0);
-    if (res < 0)
-        return NULL;
-    PyBuffer_Release(&view);
-    Py_RETURN_NONE;
-}
-
->>>>>>> af68db9d
 
 /*********************** Install Module **************************/
 
@@ -2946,12 +2909,9 @@
      PyDoc_STR("Internal. Used for pickling support.")},
     {"switch_multiply",   (PyCFunction)switch_multiply, METH_NOARGS, NULL},
     {"readbuffer_as_string",   (PyCFunction)readbuffer_as_string, METH_VARARGS, NULL},
-<<<<<<< HEAD
-    {"write_buffer_len", write_buffer_len, METH_O, NULL},
-=======
     {"get_releasebuffer_cnt",   (PyCFunction)get_releasebuffer_cnt, METH_NOARGS, NULL},
     {"create_and_release_buffer",   (PyCFunction)create_and_release_buffer, METH_O, NULL},
->>>>>>> af68db9d
+    {"write_buffer_len", write_buffer_len, METH_O, NULL},
     {NULL, NULL, 0, NULL}        /* Sentinel */
 };
 
