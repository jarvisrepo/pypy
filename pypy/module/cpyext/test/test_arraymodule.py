--- conflicted
+++ resolved
@@ -54,14 +54,7 @@
         module = self.import_module(name='array')
         arr = module.array('i', [1,2,3,4])
         # XXX big-endian
-<<<<<<< HEAD
         assert memoryview(arr).tobytes() == (b'\x01\0\0\0'
                                              b'\x02\0\0\0'
                                              b'\x03\0\0\0'
-                                             b'\x04\0\0\0')
-=======
-        assert str(buffer(arr)) == ('\x01\0\0\0'
-                                    '\x02\0\0\0'
-                                    '\x03\0\0\0'
-                                    '\x04\0\0\0')
->>>>>>> b96f0355
+                                             b'\x04\0\0\0')