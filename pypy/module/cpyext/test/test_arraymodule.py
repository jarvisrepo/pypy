from pypy.module.cpyext.test.test_cpyext import AppTestCpythonExtensionBase
from pypy.conftest import option

class AppTestArrayModule(AppTestCpythonExtensionBase):
    enable_leak_checking = True

    def test_basic(self):
        module = self.import_module(name='array')
        arr = module.array('i', [1,2,3])
        assert arr.typecode == 'i'
        assert arr.itemsize == 4
        assert arr[2] == 3
        assert len(arr.buffer_info()) == 2
        arr.append(4)
        assert arr.tolist() == [1, 2, 3, 4]
        assert len(arr) == 4

    def test_iter(self):
        module = self.import_module(name='array')
        arr = module.array('i', [1,2,3])
        sum = 0
        for i in arr:
            sum += i
        assert sum == 6

    def test_index(self):
        module = self.import_module(name='array')
        arr = module.array('i', [1, 2, 3, 4])
        assert arr[3] == 4
        raises(IndexError, arr.__getitem__, 10)
        del arr[2]
        assert arr.tolist() == [1, 2, 4]
        arr[2] = 99
        assert arr.tolist() == [1, 2, 99]

    def test_slice_get(self):
        module = self.import_module(name='array')
        arr = module.array('i', [1, 2, 3, 4])
        assert arr[:].tolist() == [1, 2, 3, 4]
        assert arr[1:].tolist() == [2, 3, 4]
        assert arr[:2].tolist() == [1, 2]
        assert arr[1:3].tolist() == [2, 3]

    def test_slice_object(self):
        module = self.import_module(name='array')
        arr = module.array('i', [1, 2, 3, 4])
        assert arr[slice(1, 3)].tolist() == [2,3]
        arr[slice(1, 3)] = module.array('i', [21, 22, 23])
        assert arr.tolist() == [1, 21, 22, 23, 4]
        del arr[slice(1, 3)]
        assert arr.tolist() == [1, 23, 4]
        raises(TypeError, 'arr[slice(1, 3)] = "abc"')

    def test_buffer(self):
        import sys
        module = self.import_module(name='array')
<<<<<<< HEAD
        arr = module.array('i', [1,2,3,4])
        buf = memoryview(arr)
        exc = raises(TypeError, "buf[1] = 1")
        assert str(exc.value) == "cannot modify read-only memory"
        if sys.byteorder == 'big':
            assert bytes(buf) == (b'\0\0\0\x01'
                                b'\0\0\0\x02'
                                b'\0\0\0\x03'
                                b'\0\0\0\x04')
        else:
            assert bytes(buf) == (b'\x01\0\0\0'
                                b'\x02\0\0\0'
                                b'\x03\0\0\0'
                                b'\x04\0\0\0')
=======
        arr = module.array('i', [1, 2, 3, 4])
        buf = buffer(arr)
        exc = raises(TypeError, "buf[1] = '1'")
        assert str(exc.value) == "buffer is read-only"
        if sys.byteorder == 'big':
            expected = '\0\0\0\x01' '\0\0\0\x02' '\0\0\0\x03' '\0\0\0\x04'
        else:
            expected = '\x01\0\0\0' '\x02\0\0\0' '\x03\0\0\0' '\x04\0\0\0'
        assert str(buf) == expected
        assert str(buffer('') + arr) == expected
>>>>>>> dc25087e

    def test_releasebuffer(self):
        module = self.import_module(name='array')
        arr = module.array('i', [1,2,3,4])
        assert module.get_releasebuffer_cnt() == 0
        module.create_and_release_buffer(arr)
        assert module.get_releasebuffer_cnt() == 1

    def test_Py_buffer(self):
        module = self.import_module(name='array')
        arr = module.array('i', [1,2,3,4])
        assert module.get_releasebuffer_cnt() == 0
        m = memoryview(arr)
        assert module.get_releasebuffer_cnt() == 0
        del m
        self.debug_collect()
        assert module.get_releasebuffer_cnt() == 1

    def test_0d_view(self):
        module = self.import_module(name='array')
        arr = module.array('B', b'\0\0\0\x01')
        buf = memoryview(arr).cast('i', shape=())
        assert bytes(buf) == b'\0\0\0\x01'
        assert buf.shape == ()
        assert buf.strides == ()

    def test_binop_mul_impl(self):
        # check that rmul is called
        module = self.import_module(name='array')
        arr = module.array('i', [2])
        res = [1, 2, 3] * arr
        assert res == [1, 2, 3, 1, 2, 3]
        module.switch_multiply()
        res = [1, 2, 3] * arr
        assert res == [2, 4, 6]

    def test_string_buf(self):
        module = self.import_module(name='array')
        arr = module.array('u', '123')
        view = memoryview(arr)
        assert view.itemsize == 4
        assert module.write_buffer_len(arr) == 12
        assert len(module.readbuffer_as_string(arr)) == 12
        assert len(module.readbuffer_as_string(view)) == 12

    def test_subclass(self):
        import struct
        module = self.import_module(name='array')
        class Sub(module.array):
            pass

        arr = Sub('i', [2])
        res = [1, 2, 3] * arr
        assert res == [1, 2, 3, 1, 2, 3]

        val = module.readbuffer_as_string(arr)
        assert val == struct.pack('i', 2)

    def test_unicode_readbuffer(self):
        # Not really part of array, refactor
        import struct
        module = self.import_module(name='array')
        val = module.readbuffer_as_string(b'abcd')
        assert val == b'abcd'

    def test_readinto(self):
        module = self.import_module(name='array')
        a = module.array('B')
        a.fromstring(b'0123456789')
        filename = self.udir + "/_test_file"
        f = open(filename, 'w+b')
        f.write(b'foobar')
        f.seek(0)
        n = f.readinto(a)
        f.close()
        assert n == 6
        assert len(a) == 10
        assert a.tostring() == b'foobar6789'

    def test_iowrite(self):
        module = self.import_module(name='array')
        from io import BytesIO
        a = module.array('B')
        a.fromstring(b'0123456789')
        fd = BytesIO()
        # only test that it works
        fd.write(a)<|MERGE_RESOLUTION|>--- conflicted
+++ resolved
@@ -54,33 +54,15 @@
     def test_buffer(self):
         import sys
         module = self.import_module(name='array')
-<<<<<<< HEAD
-        arr = module.array('i', [1,2,3,4])
+        arr = module.array('i', [1, 2, 3, 4])
         buf = memoryview(arr)
         exc = raises(TypeError, "buf[1] = 1")
         assert str(exc.value) == "cannot modify read-only memory"
         if sys.byteorder == 'big':
-            assert bytes(buf) == (b'\0\0\0\x01'
-                                b'\0\0\0\x02'
-                                b'\0\0\0\x03'
-                                b'\0\0\0\x04')
+            expected = b'\0\0\0\x01\0\0\0\x02\0\0\0\x03\0\0\0\x04'
         else:
-            assert bytes(buf) == (b'\x01\0\0\0'
-                                b'\x02\0\0\0'
-                                b'\x03\0\0\0'
-                                b'\x04\0\0\0')
-=======
-        arr = module.array('i', [1, 2, 3, 4])
-        buf = buffer(arr)
-        exc = raises(TypeError, "buf[1] = '1'")
-        assert str(exc.value) == "buffer is read-only"
-        if sys.byteorder == 'big':
-            expected = '\0\0\0\x01' '\0\0\0\x02' '\0\0\0\x03' '\0\0\0\x04'
-        else:
-            expected = '\x01\0\0\0' '\x02\0\0\0' '\x03\0\0\0' '\x04\0\0\0'
-        assert str(buf) == expected
-        assert str(buffer('') + arr) == expected
->>>>>>> dc25087e
+            expected = b'\x01\0\0\0\x02\0\0\0\x03\0\0\0\x04\0\0\0'
+        assert bytes(buf) == expected
 
     def test_releasebuffer(self):
         module = self.import_module(name='array')
