--- conflicted
+++ resolved
@@ -65,16 +65,8 @@
         if sys.byteorder == 'big':
             expected = b'\0\0\0\x01\0\0\0\x02\0\0\0\x03\0\0\0\x04'
         else:
-<<<<<<< HEAD
             expected = b'\x01\0\0\0\x02\0\0\0\x03\0\0\0\x04\0\0\0'
         assert bytes(buf) == expected
-=======
-            expected = '\x01\0\0\0' '\x02\0\0\0' '\x03\0\0\0' '\x04\0\0\0'
-        assert str(buf) == expected
-        assert str(buffer('a') + arr) == "a" + expected
-        # python2 special cases empty-buffer + obj
-        assert str(buffer('') + arr) == "array('i', [1, 2, 3, 4])"
->>>>>>> db56c341
 
     def test_releasebuffer(self):
         module = self.import_module(name='array')
