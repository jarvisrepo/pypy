from pypy.module.cpyext.test.test_cpyext import AppTestCpythonExtensionBase
from pypy.conftest import option

class AppTestArrayModule(AppTestCpythonExtensionBase):
    enable_leak_checking = True

    def test_basic(self):
        module = self.import_module(name='array')
        arr = module.array('i', [1,2,3])
        assert arr.typecode == 'i'
        assert arr.itemsize == 4
        assert arr[2] == 3
        assert len(arr.buffer_info()) == 2
        arr.append(4)
        assert arr.tolist() == [1, 2, 3, 4]
        assert len(arr) == 4

    def test_iter(self):
        module = self.import_module(name='array')
        arr = module.array('i', [1,2,3])
        sum = 0
        for i in arr:
            sum += i
        assert sum == 6

    def test_index(self):
        module = self.import_module(name='array')
        arr = module.array('i', [1,2,3,4])
        assert arr[3] == 4
        raises(IndexError, arr.__getitem__, 10)
        del arr[2]
        assert arr.tolist() == [1,2,4]
        arr[2] = 99
        assert arr.tolist() == [1,2,99]

    def test_slice_get(self):
        module = self.import_module(name='array')
        arr = module.array('i', [1,2,3,4])
        assert arr[:].tolist() == [1,2,3,4]
        assert arr[1:].tolist() == [2,3,4]
        assert arr[:2].tolist() == [1,2]
        assert arr[1:3].tolist() == [2,3]

    def test_slice_object(self):
        module = self.import_module(name='array')
        arr = module.array('i', [1,2,3,4])
        assert arr[slice(1,3)].tolist() == [2,3]
        arr[slice(1,3)] = module.array('i', [21, 22, 23])
        assert arr.tolist() == [1, 21, 22, 23, 4]
        del arr[slice(1, 3)]
        assert arr.tolist() == [1, 23, 4]
        raises(TypeError, 'arr[slice(1, 3)] = "abc"')

    def test_buffer(self):
        import sys
        module = self.import_module(name='array')
        arr = module.array('i', [1,2,3,4])
        buf = memoryview(arr)
        exc = raises(TypeError, "buf[1] = 1")
        assert str(exc.value) == "cannot modify read-only memory"
        if sys.byteorder == 'big':
            assert bytes(buf) == (b'\0\0\0\x01'
                                b'\0\0\0\x02'
                                b'\0\0\0\x03'
                                b'\0\0\0\x04')
        else:
            assert bytes(buf) == (b'\x01\0\0\0'
                                b'\x02\0\0\0'
                                b'\x03\0\0\0'
                                b'\x04\0\0\0')

<<<<<<< HEAD
    def test_0d_view(self):
=======
    def test_releasebuffer(self):
        module = self.import_module(name='array')
        arr = module.array('i', [1,2,3,4])
        assert module.get_releasebuffer_cnt() == 0
        module.create_and_release_buffer(arr)
        assert module.get_releasebuffer_cnt() == 1

    def test_Py_buffer(self):
        module = self.import_module(name='array')
        arr = module.array('i', [1,2,3,4])
        assert module.get_releasebuffer_cnt() == 0
        m = memoryview(arr)
        assert module.get_releasebuffer_cnt() == 0
        del m
        self.debug_collect()
        assert module.get_releasebuffer_cnt() == 1

    def test_pickle(self):
        import pickle
>>>>>>> af68db9d
        module = self.import_module(name='array')
        arr = module.array('B', b'\0\0\0\x01')
        buf = memoryview(arr).cast('i', shape=())
        assert bytes(buf) == b'\0\0\0\x01'
        assert buf.shape == ()
        assert buf.strides == ()

    def test_binop_mul_impl(self):
        # check that rmul is called
        module = self.import_module(name='array')
        arr = module.array('i', [2])
        res = [1, 2, 3] * arr
        assert res == [1, 2, 3, 1, 2, 3]
        module.switch_multiply()
        res = [1, 2, 3] * arr
        assert res == [2, 4, 6]

    def test_string_buf(self):
        module = self.import_module(name='array')
        arr = module.array('u', '123')
        view = memoryview(arr)
        assert view.itemsize == 4
        assert module.write_buffer_len(arr) == 12
        assert len(module.readbuffer_as_string(arr)) == 12
        assert len(module.readbuffer_as_string(view)) == 12

    def test_subclass(self):
        import struct
        module = self.import_module(name='array')
        class Sub(module.array):
            pass

        arr = Sub('i', [2])
        res = [1, 2, 3] * arr
        assert res == [1, 2, 3, 1, 2, 3]

        val = module.readbuffer_as_string(arr)
        assert val == struct.pack('i', 2)

    def test_unicode_readbuffer(self):
        # Not really part of array, refactor
        import struct
        module = self.import_module(name='array')
        val = module.readbuffer_as_string(b'abcd')
        assert val == b'abcd'

    def test_readinto(self):
        module = self.import_module(name='array')
        a = module.array('B')
        a.fromstring(b'0123456789')
        filename = self.udir + "/_test_file"
        f = open(filename, 'w+b')
        f.write(b'foobar')
        f.seek(0)
        n = f.readinto(a)
        f.close()
        assert n == 6
        assert len(a) == 10
        assert a.tostring() == b'foobar6789'

    def test_iowrite(self):
        module = self.import_module(name='array')
        from io import BytesIO
        a = module.array('B')
        a.fromstring(b'0123456789')
        fd = BytesIO()
        # only test that it works
        fd.write(a)<|MERGE_RESOLUTION|>--- conflicted
+++ resolved
@@ -69,9 +69,6 @@
                                 b'\x03\0\0\0'
                                 b'\x04\0\0\0')
 
-<<<<<<< HEAD
-    def test_0d_view(self):
-=======
     def test_releasebuffer(self):
         module = self.import_module(name='array')
         arr = module.array('i', [1,2,3,4])
@@ -89,9 +86,7 @@
         self.debug_collect()
         assert module.get_releasebuffer_cnt() == 1
 
-    def test_pickle(self):
-        import pickle
->>>>>>> af68db9d
+    def test_0d_view(self):
         module = self.import_module(name='array')
         arr = module.array('B', b'\0\0\0\x01')
         buf = memoryview(arr).cast('i', shape=())
