import pytest
from pypy.module.cpyext.test.test_cpyext import AppTestCpythonExtensionBase
from pypy.conftest import option

class AppTestArrayModule(AppTestCpythonExtensionBase):
    enable_leak_checking = True

    def test_basic(self):
        module = self.import_module(name='array')
        arr = module.array('i', [1,2,3])
        assert arr.typecode == 'i'
        assert arr.itemsize == 4
        assert arr[2] == 3
        assert len(arr.buffer_info()) == 2
        arr.append(4)
        assert arr.tolist() == [1, 2, 3, 4]
        assert len(arr) == 4

    def test_iter(self):
        module = self.import_module(name='array')
        arr = module.array('i', [1,2,3])
        sum = 0
        for i in arr:
            sum += i
        assert sum == 6

    def test_index(self):
        module = self.import_module(name='array')
        arr = module.array('i', [1, 2, 3, 4])
        assert arr[3] == 4
        raises(IndexError, arr.__getitem__, 10)
        del arr[2]
        assert arr.tolist() == [1, 2, 4]
        arr[2] = 99
        assert arr.tolist() == [1, 2, 99]

    def test_slice_get(self):
        module = self.import_module(name='array')
        arr = module.array('i', [1, 2, 3, 4])
        assert arr[:].tolist() == [1, 2, 3, 4]
        assert arr[1:].tolist() == [2, 3, 4]
        assert arr[:2].tolist() == [1, 2]
        assert arr[1:3].tolist() == [2, 3]

    def test_slice_object(self):
        module = self.import_module(name='array')
        arr = module.array('i', [1, 2, 3, 4])
        assert arr[slice(1, 3)].tolist() == [2,3]
        arr[slice(1, 3)] = module.array('i', [21, 22, 23])
        assert arr.tolist() == [1, 21, 22, 23, 4]
        del arr[slice(1, 3)]
        assert arr.tolist() == [1, 23, 4]
        raises(TypeError, 'arr[slice(1, 3)] = "abc"')

    def test_buffer(self):
        import sys
        module = self.import_module(name='array')
        arr = module.array('i', [1, 2, 3, 4])
        buf = memoryview(arr)
        exc = raises(TypeError, "buf[1] = 1")
        assert str(exc.value) == "cannot modify read-only memory"
        if sys.byteorder == 'big':
            expected = b'\0\0\0\x01\0\0\0\x02\0\0\0\x03\0\0\0\x04'
        else:
            expected = b'\x01\0\0\0\x02\0\0\0\x03\0\0\0\x04\0\0\0'
        assert bytes(buf) == expected

    def test_releasebuffer(self):
        module = self.import_module(name='array')
        arr = module.array('i', [1,2,3,4])
        assert module.get_releasebuffer_cnt() == 0
        module.create_and_release_buffer(arr)
        assert module.get_releasebuffer_cnt() == 1

    def test_Py_buffer(self):
        module = self.import_module(name='array')
        arr = module.array('i', [1,2,3,4])
        assert module.get_releasebuffer_cnt() == 0
        m = memoryview(arr)
        assert module.get_releasebuffer_cnt() == 0
        del m
        self.debug_collect()
        assert module.get_releasebuffer_cnt() == 1

    def test_0d_view(self):
        module = self.import_module(name='array')
        arr = module.array('B', b'\0\0\0\x01')
        buf = memoryview(arr).cast('i', shape=())
        assert bytes(buf) == b'\0\0\0\x01'
        assert buf.shape == ()
        assert buf.strides == ()

    def test_binop_mul_impl(self):
        # check that rmul is called
        module = self.import_module(name='array')
        arr = module.array('i', [2])
        res = [1, 2, 3] * arr
        assert res == [1, 2, 3, 1, 2, 3]
        module.switch_multiply()
        res = [1, 2, 3] * arr
        assert res == [2, 4, 6]

<<<<<<< HEAD
    def test_string_buf(self):
        module = self.import_module(name='array')
        arr = module.array('u', '123')
        view = memoryview(arr)
        assert view.itemsize == 4
        assert module.write_buffer_len(arr) == 12
        assert len(module.readbuffer_as_string(arr)) == 12
        assert len(module.readbuffer_as_string(view)) == 12
=======
    @pytest.mark.xfail
    def test_subclass_dealloc(self):
        module = self.import_module(name='array')
        class Sub(module.array):
            pass

        arr = Sub('i', [2])
        module.readbuffer_as_string(arr)
        class A(object):
            pass
        assert not module.same_dealloc(arr, module.array('i', [2]))
        assert module.same_dealloc(arr, A())
>>>>>>> 3406ac08

    def test_subclass(self):
        import struct
        module = self.import_module(name='array')
        class Sub(module.array):
            pass

        arr = Sub('i', [2])
        res = [1, 2, 3] * arr
        assert res == [1, 2, 3, 1, 2, 3]

        val = module.readbuffer_as_string(arr)
        assert val == struct.pack('i', 2)

    def test_unicode_readbuffer(self):
        # Not really part of array, refactor
        import struct
        module = self.import_module(name='array')
        val = module.readbuffer_as_string(b'abcd')
        assert val == b'abcd'

    def test_readinto(self):
        module = self.import_module(name='array')
        a = module.array('B')
        a.fromstring(b'0123456789')
        filename = self.udir + "/_test_file"
        f = open(filename, 'w+b')
        f.write(b'foobar')
        f.seek(0)
        n = f.readinto(a)
        f.close()
        assert n == 6
        assert len(a) == 10
        assert a.tostring() == b'foobar6789'

    def test_iowrite(self):
        module = self.import_module(name='array')
        from io import BytesIO
        a = module.array('B')
        a.fromstring(b'0123456789')
        fd = BytesIO()
        # only test that it works
        fd.write(a)<|MERGE_RESOLUTION|>--- conflicted
+++ resolved
@@ -100,16 +100,6 @@
         res = [1, 2, 3] * arr
         assert res == [2, 4, 6]
 
-<<<<<<< HEAD
-    def test_string_buf(self):
-        module = self.import_module(name='array')
-        arr = module.array('u', '123')
-        view = memoryview(arr)
-        assert view.itemsize == 4
-        assert module.write_buffer_len(arr) == 12
-        assert len(module.readbuffer_as_string(arr)) == 12
-        assert len(module.readbuffer_as_string(view)) == 12
-=======
     @pytest.mark.xfail
     def test_subclass_dealloc(self):
         module = self.import_module(name='array')
@@ -122,7 +112,15 @@
             pass
         assert not module.same_dealloc(arr, module.array('i', [2]))
         assert module.same_dealloc(arr, A())
->>>>>>> 3406ac08
+
+    def test_string_buf(self):
+        module = self.import_module(name='array')
+        arr = module.array('u', '123')
+        view = memoryview(arr)
+        assert view.itemsize == 4
+        assert module.write_buffer_len(arr) == 12
+        assert len(module.readbuffer_as_string(arr)) == 12
+        assert len(module.readbuffer_as_string(view)) == 12
 
     def test_subclass(self):
         import struct
