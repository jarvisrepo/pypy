from pypy.module.cpyext.test.test_cpyext import AppTestCpythonExtensionBase


class AppTestArrayModule(AppTestCpythonExtensionBase):
    enable_leak_checking = False

    def test_basic(self):
        module = self.import_module(name='array')
        arr = module.array('i', [1,2,3])
        assert arr.typecode == 'i'
        assert arr.itemsize == 4
        assert arr[2] == 3
        assert len(arr.buffer_info()) == 2
        arr.append(4)
        assert arr.tolist() == [1, 2, 3, 4]
        assert len(arr) == 4

    def test_iter(self):
        module = self.import_module(name='array')
        arr = module.array('i', [1,2,3])
        sum = 0
        for i in arr:
            sum += i
        assert sum == 6

    def test_index(self):
        module = self.import_module(name='array')
        arr = module.array('i', [1,2,3,4])
        assert arr[3] == 4
        raises(IndexError, arr.__getitem__, 10)
        del arr[2]
        assert arr.tolist() == [1,2,4]
        arr[2] = 99
        assert arr.tolist() == [1,2,99]

    def test_slice_get(self):
        module = self.import_module(name='array')
        arr = module.array('i', [1,2,3,4])
        assert arr[:].tolist() == [1,2,3,4]
        assert arr[1:].tolist() == [2,3,4]
        assert arr[:2].tolist() == [1,2]
        assert arr[1:3].tolist() == [2,3]

    def test_slice_object(self):
        module = self.import_module(name='array')
        arr = module.array('i', [1,2,3,4])
        assert arr[slice(1,3)].tolist() == [2,3]
        arr[slice(1,3)] = module.array('i', [21, 22, 23])
        assert arr.tolist() == [1, 21, 22, 23, 4]
        del arr[slice(1, 3)]
        assert arr.tolist() == [1, 23, 4]

    def test_buffer(self):
        module = self.import_module(name='array')
        arr = module.array('i', [1,2,3,4])
        buf = buffer(arr)
        exc = raises(TypeError, "buf[1] = '1'")
        assert str(exc.value) == "buffer is read-only"
        # XXX big-endian
<<<<<<< HEAD
        assert memoryview(arr).tobytes() == (b'\x01\0\0\0'
                                             b'\x02\0\0\0'
                                             b'\x03\0\0\0'
                                             b'\x04\0\0\0')
=======
        assert str(buf) == ('\x01\0\0\0'
                            '\x02\0\0\0'
                            '\x03\0\0\0'
                            '\x04\0\0\0')
>>>>>>> 2a1d3f4a
<|MERGE_RESOLUTION|>--- conflicted
+++ resolved
@@ -53,18 +53,8 @@
     def test_buffer(self):
         module = self.import_module(name='array')
         arr = module.array('i', [1,2,3,4])
-        buf = buffer(arr)
-        exc = raises(TypeError, "buf[1] = '1'")
-        assert str(exc.value) == "buffer is read-only"
         # XXX big-endian
-<<<<<<< HEAD
-        assert memoryview(arr).tobytes() == (b'\x01\0\0\0'
-                                             b'\x02\0\0\0'
-                                             b'\x03\0\0\0'
-                                             b'\x04\0\0\0')
-=======
-        assert str(buf) == ('\x01\0\0\0'
-                            '\x02\0\0\0'
-                            '\x03\0\0\0'
-                            '\x04\0\0\0')
->>>>>>> 2a1d3f4a
+        assert bytes(arr) == (b'\x01\0\0\0'
+                              b'\x02\0\0\0'
+                              b'\x03\0\0\0'
+                              b'\x04\0\0\0')