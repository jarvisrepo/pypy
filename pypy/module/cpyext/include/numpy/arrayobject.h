--- conflicted
+++ resolved
@@ -29,15 +29,6 @@
 PyAPI_FUNC(void) _PyArray_FILLWBYTE(PyObject* obj, int val);
 PyAPI_FUNC(PyObject *) _PyArray_ZEROS(int nd, npy_intp* dims, int type_num, int fortran);
 
-<<<<<<< HEAD
-#define PyArray_FILLWBYTE _PyArray_FILLWBYTE
-#define PyArray_ZEROS _PyArray_ZEROS
-
-#define PyArray_Resize(self, newshape, refcheck, fortran) (NULL)
-
-/* Don't use these in loops! */
-=======
->>>>>>> c7159ec6
 
 
 #ifdef __cplusplus
