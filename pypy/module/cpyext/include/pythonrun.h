/* Interfaces to parse and execute pieces of python code */

#ifndef Py_PYTHONRUN_H
#define Py_PYTHONRUN_H
#ifdef __cplusplus
extern "C" {
#endif

<<<<<<< HEAD
PyAPI_FUNC(void) Py_FatalError(const char *message);
=======
void Py_FatalError(const char *msg);

/* taken from Python-2.7.3/Include/pydebug.h */
PyAPI_DATA(int) Py_DebugFlag;
PyAPI_DATA(int) Py_VerboseFlag;
PyAPI_DATA(int) Py_InteractiveFlag;
PyAPI_DATA(int) Py_InspectFlag;
PyAPI_DATA(int) Py_OptimizeFlag;
PyAPI_DATA(int) Py_NoSiteFlag;
PyAPI_DATA(int) Py_BytesWarningFlag;
PyAPI_DATA(int) Py_UseClassExceptionsFlag;
PyAPI_DATA(int) Py_FrozenFlag;
PyAPI_DATA(int) Py_TabcheckFlag;
PyAPI_DATA(int) Py_UnicodeFlag;
PyAPI_DATA(int) Py_IgnoreEnvironmentFlag;
PyAPI_DATA(int) Py_DivisionWarningFlag;
PyAPI_DATA(int) Py_DontWriteBytecodeFlag;
PyAPI_DATA(int) Py_NoUserSiteDirectory;
/* _XXX Py_QnewFlag should go away in 3.0.  It's true iff -Qnew is passed,
 *   on the command line, and is used in 2.2 by ceval.c to make all "/" divisions
 *     true divisions (which they will be in 3.0). */
PyAPI_DATA(int) _Py_QnewFlag;
/* Warn about 3.x issues */
PyAPI_DATA(int) Py_Py3kWarningFlag;
PyAPI_DATA(int) Py_HashRandomizationFlag;
>>>>>>> 2acfa8af


typedef struct {
    int cf_flags;  /* bitmask of CO_xxx flags relevant to future */
} PyCompilerFlags;

#define PyCF_MASK (CO_FUTURE_DIVISION | CO_FUTURE_ABSOLUTE_IMPORT | \
                   CO_FUTURE_WITH_STATEMENT | CO_FUTURE_PRINT_FUNCTION | \
                   CO_FUTURE_UNICODE_LITERALS)
#define PyCF_MASK_OBSOLETE (CO_NESTED)
#define PyCF_SOURCE_IS_UTF8  0x0100
#define PyCF_DONT_IMPLY_DEDENT 0x0200
#define PyCF_ONLY_AST 0x0400

#define Py_CompileString(str, filename, start) Py_CompileStringFlags(str, filename, start, NULL)

#ifdef __cplusplus
}
#endif
#endif /* !Py_PYTHONRUN_H */<|MERGE_RESOLUTION|>--- conflicted
+++ resolved
@@ -6,10 +6,7 @@
 extern "C" {
 #endif
 
-<<<<<<< HEAD
 PyAPI_FUNC(void) Py_FatalError(const char *message);
-=======
-void Py_FatalError(const char *msg);
 
 /* taken from Python-2.7.3/Include/pydebug.h */
 PyAPI_DATA(int) Py_DebugFlag;
@@ -34,7 +31,6 @@
 /* Warn about 3.x issues */
 PyAPI_DATA(int) Py_Py3kWarningFlag;
 PyAPI_DATA(int) Py_HashRandomizationFlag;
->>>>>>> 2acfa8af
 
 
 typedef struct {
