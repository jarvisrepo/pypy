#ifndef Py_UNICODEOBJECT_H
#define Py_UNICODEOBJECT_H

#ifndef SIZEOF_WCHAR_T
#error Must define SIZEOF_WCHAR_T
#endif

#define Py_UNICODE_SIZE SIZEOF_WCHAR_T

/* If wchar_t can be used for UCS-4 storage, set Py_UNICODE_WIDE.
   Otherwise, Unicode strings are stored as UCS-2 (with limited support
   for UTF-16) */

#if Py_UNICODE_SIZE >= 4
#define Py_UNICODE_WIDE
#endif

/* Set these flags if the platform has "wchar.h" and the
   wchar_t type is a 16-bit unsigned type */
/* #define HAVE_WCHAR_H */
/* #define HAVE_USABLE_WCHAR_T */

#ifdef HAVE_WCHAR_H
/* Work around a cosmetic bug in BSDI 4.x wchar.h; thanks to Thomas Wouters */
# ifdef _HAVE_BSDI
#  include <time.h>
# endif
#  include <wchar.h>
#endif

#ifdef __cplusplus
extern "C" {
#endif

#include "cpyext_unicodeobject.h"

<<<<<<< HEAD
/*#define PyUnicode_Check(op) \
**		 PyType_FastSubclass((op)->ob_type, Py_TPFLAGS_UNICODE_SUBCLASS)
**#define PyUnicode_CheckExact(op) ((op)->ob_type == &PyUnicode_Type)
*/

/* Fast access macros */
#ifndef Py_LIMITED_API

#define PyUnicode_WSTR_LENGTH(op) \
    (PyUnicode_IS_COMPACT_ASCII(op) ?                  \
     ((PyASCIIObject*)op)->length :                    \
     ((PyCompactUnicodeObject*)op)->wstr_length)

/* Returns the deprecated Py_UNICODE representation's size in code units
   (this includes surrogate pairs as 2 units).
   If the Py_UNICODE representation is not available, it will be computed
   on request.  Use PyUnicode_GET_LENGTH() for the length in code points. */

#define PyUnicode_GET_SIZE(op)                       \
    (assert(PyUnicode_Check(op)),                    \
     (((PyASCIIObject *)(op))->wstr) ?               \
      PyUnicode_WSTR_LENGTH(op) :                    \
      ((void)PyUnicode_AsUnicode((PyObject *)(op)),  \
       assert(((PyASCIIObject *)(op))->wstr),        \
       PyUnicode_WSTR_LENGTH(op)))

#define PyUnicode_GET_DATA_SIZE(op) \
    (PyUnicode_GET_SIZE(op) * Py_UNICODE_SIZE)

/* Alias for PyUnicode_AsUnicode().  This will create a wchar_t/Py_UNICODE
   representation on demand.  Using this macro is very inefficient now,
   try to port your code to use the new PyUnicode_*BYTE_DATA() macros or
   use PyUnicode_WRITE() and PyUnicode_READ(). */

#define PyUnicode_AS_UNICODE(op) \
     ((((PyASCIIObject *)(op))->wstr) ? (((PyASCIIObject *)(op))->wstr) : \
      PyUnicode_AsUnicode((PyObject *)(op)))

#define PyUnicode_AS_DATA(op) \
    ((const char *)(PyUnicode_AS_UNICODE(op)))


/* --- Flexible String Representation Helper Macros (PEP 393) -------------- */

/* Values for PyASCIIObject.state: */

/* Interning state. */
#define SSTATE_NOT_INTERNED 0
#define SSTATE_INTERNED_MORTAL 1
#define SSTATE_INTERNED_IMMORTAL 2

/* Return true if the string contains only ASCII characters, or 0 if not. The
   string may be compact (PyUnicode_IS_COMPACT_ASCII) or not, but must be
   ready. */
#define PyUnicode_IS_ASCII(op)                   \
    (assert(PyUnicode_Check(op)),                \
     assert(PyUnicode_IS_READY(op)),             \
     ((PyASCIIObject*)op)->state.ascii)

/* Return true if the string is compact or 0 if not.
   No type checks or Ready calls are performed. */
#define PyUnicode_IS_COMPACT(op) \
    (((PyASCIIObject*)(op))->state.compact)

/* Return true if the string is a compact ASCII string (use PyASCIIObject
   structure), or 0 if not.  No type checks or Ready calls are performed. */
#define PyUnicode_IS_COMPACT_ASCII(op)                 \
    (((PyASCIIObject*)op)->state.ascii && PyUnicode_IS_COMPACT(op))

enum PyUnicode_Kind {
/* String contains only wstr byte characters.  This is only possible
   when the string was created with a legacy API and _PyUnicode_Ready()
   has not been called yet.  */
    PyUnicode_WCHAR_KIND = 0,
/* Return values of the PyUnicode_KIND() macro: */
    PyUnicode_1BYTE_KIND = 1,
    PyUnicode_2BYTE_KIND = 2,
    PyUnicode_4BYTE_KIND = 4
};

/* Return pointers to the canonical representation cast to unsigned char,
   Py_UCS2, or Py_UCS4 for direct character access.
   No checks are performed, use PyUnicode_KIND() before to ensure
   these will work correctly. */

#define PyUnicode_1BYTE_DATA(op) ((Py_UCS1*)PyUnicode_DATA(op))
#define PyUnicode_2BYTE_DATA(op) ((Py_UCS2*)PyUnicode_DATA(op))
#define PyUnicode_4BYTE_DATA(op) ((Py_UCS4*)PyUnicode_DATA(op))

/* Return one of the PyUnicode_*_KIND values defined above. */
#define PyUnicode_KIND(op) \
    (assert(PyUnicode_Check(op)), \
     assert(PyUnicode_IS_READY(op)),            \
     ((PyASCIIObject *)(op))->state.kind)

/* Return a void pointer to the raw unicode buffer. */
#define _PyUnicode_COMPACT_DATA(op)                     \
    (PyUnicode_IS_ASCII(op) ?                   \
     ((void*)((PyASCIIObject*)(op) + 1)) :              \
     ((void*)((PyCompactUnicodeObject*)(op) + 1)))

#define _PyUnicode_NONCOMPACT_DATA(op)                  \
    (assert(((PyUnicodeObject*)(op))->data),        \
     ((((PyUnicodeObject *)(op))->data)))

#define PyUnicode_DATA(op) \
    (assert(PyUnicode_Check(op)), \
     PyUnicode_IS_COMPACT(op) ? _PyUnicode_COMPACT_DATA(op) :   \
     _PyUnicode_NONCOMPACT_DATA(op))

/* In the access macros below, "kind" may be evaluated more than once.
   All other macro parameters are evaluated exactly once, so it is safe
   to put side effects into them (such as increasing the index). */

/* Write into the canonical representation, this macro does not do any sanity
   checks and is intended for usage in loops.  The caller should cache the
   kind and data pointers obtained from other macro calls.
   index is the index in the string (starts at 0) and value is the new
   code point value which should be written to that location. */
#define PyUnicode_WRITE(kind, data, index, value) \
    do { \
        switch ((kind)) { \
        case PyUnicode_1BYTE_KIND: { \
            ((Py_UCS1 *)(data))[(index)] = (Py_UCS1)(value); \
            break; \
        } \
        case PyUnicode_2BYTE_KIND: { \
            ((Py_UCS2 *)(data))[(index)] = (Py_UCS2)(value); \
            break; \
        } \
        default: { \
            assert((kind) == PyUnicode_4BYTE_KIND); \
            ((Py_UCS4 *)(data))[(index)] = (Py_UCS4)(value); \
        } \
        } \
    } while (0)

/* Read a code point from the string's canonical representation.  No checks
   or ready calls are performed. */
#define PyUnicode_READ(kind, data, index) \
    ((Py_UCS4) \
    ((kind) == PyUnicode_1BYTE_KIND ? \
        ((const Py_UCS1 *)(data))[(index)] : \
        ((kind) == PyUnicode_2BYTE_KIND ? \
            ((const Py_UCS2 *)(data))[(index)] : \
            ((const Py_UCS4 *)(data))[(index)] \
        ) \
    ))

/* PyUnicode_READ_CHAR() is less efficient than PyUnicode_READ() because it
   calls PyUnicode_KIND() and might call it twice.  For single reads, use
   PyUnicode_READ_CHAR, for multiple consecutive reads callers should
   cache kind and use PyUnicode_READ instead. */
#define PyUnicode_READ_CHAR(unicode, index) \
    (assert(PyUnicode_Check(unicode)),          \
     assert(PyUnicode_IS_READY(unicode)),       \
     (Py_UCS4)                                  \
        (PyUnicode_KIND((unicode)) == PyUnicode_1BYTE_KIND ? \
            ((const Py_UCS1 *)(PyUnicode_DATA((unicode))))[(index)] : \
            (PyUnicode_KIND((unicode)) == PyUnicode_2BYTE_KIND ? \
                ((const Py_UCS2 *)(PyUnicode_DATA((unicode))))[(index)] : \
                ((const Py_UCS4 *)(PyUnicode_DATA((unicode))))[(index)] \
            ) \
        ))

/* Returns the length of the unicode string. The caller has to make sure that
   the string has it's canonical representation set before calling
   this macro.  Call PyUnicode_(FAST_)Ready to ensure that. */
#define PyUnicode_GET_LENGTH(op)                \
    (assert(PyUnicode_Check(op)),               \
     assert(PyUnicode_IS_READY(op)),            \
     ((PyASCIIObject *)(op))->length)


/* Fast check to determine whether an object is ready. Equivalent to
   PyUnicode_IS_COMPACT(op) || ((PyUnicodeObject*)(op))->data.any) */

#define PyUnicode_IS_READY(op) (((PyASCIIObject*)op)->state.ready)

/* PyUnicode_READY() does less work than _PyUnicode_Ready() in the best
   case.  If the canonical representation is not yet set, it will still call
   _PyUnicode_Ready().
   Returns 0 on success and -1 on errors. */
#define PyUnicode_READY(op)                        \
    (assert(PyUnicode_Check(op)),                       \
     (PyUnicode_IS_READY(op) ?                          \
      0 : _PyUnicode_Ready((PyObject *)(op))))

/* Return a maximum character value which is suitable for creating another
   string based on op.  This is always an approximation but more efficient
   than iterating over the string. */
#define PyUnicode_MAX_CHAR_VALUE(op) \
    (assert(PyUnicode_IS_READY(op)),                                    \
     (PyUnicode_IS_ASCII(op) ?                                          \
      (0x7f) :                                                          \
      (PyUnicode_KIND(op) == PyUnicode_1BYTE_KIND ?                     \
       (0xffU) :                                                        \
       (PyUnicode_KIND(op) == PyUnicode_2BYTE_KIND ?                    \
        (0xffffU) :                                                     \
        (0x10ffffU)))))

#endif

/* --- Constants ---------------------------------------------------------- */

/* This Unicode character will be used as replacement character during
   decoding if the errors argument is set to "replace". Note: the
   Unicode character U+FFFD is the official REPLACEMENT CHARACTER in
   Unicode 3.0. */
=======
/* include for compatiblitly with CPython */
#ifdef HAVE_WCHAR_H
#  include <wchar.h>
#endif


PyAPI_FUNC(PyObject *) PyUnicode_FromFormatV(const char *format, va_list vargs);
PyAPI_FUNC(PyObject *) PyUnicode_FromFormat(const char *format, ...);
>>>>>>> ee3d56a3

#define Py_UNICODE_REPLACEMENT_CHARACTER ((Py_UCS4) 0xFFFD)

/* === Public API ========================================================= */

/* Get the length of the Unicode object. */

PyAPI_FUNC(Py_ssize_t) PyUnicode_GetLength(
    PyObject *unicode
);

/* Get the number of Py_UNICODE units in the
   string representation. */

PyAPI_FUNC(Py_ssize_t) PyUnicode_GetSize(
    PyObject *unicode           /* Unicode object */
    );

PyAPI_FUNC(PyObject *) PyUnicode_FromFormatV(
    const char *format,   /* ASCII-encoded string  */
    va_list vargs
    );
PyAPI_FUNC(PyObject *) PyUnicode_FromFormat(
    const char *format,   /* ASCII-encoded string  */
    ...
    );

/* Use only if you know it's a string */
#define PyUnicode_CHECK_INTERNED(op) \
    (((PyASCIIObject *)(op))->state.interned)

/* --- wchar_t support for platforms which support it --------------------- */

#ifdef HAVE_WCHAR_H

/* Create a Unicode Object from the wchar_t buffer w of the given
   size.

   The buffer is copied into the new object. */

PyAPI_FUNC(PyObject*) PyUnicode_FromWideChar(
    const wchar_t *w,           /* wchar_t buffer */
    Py_ssize_t size             /* size of buffer */
    );

/* Convert the Unicode object to a wide character string. The output string
   always ends with a nul character. If size is not NULL, write the number of
   wide characters (excluding the null character) into *size.

   Returns a buffer allocated by PyMem_Malloc() (use PyMem_Free() to free it)
   on success. On error, returns NULL, *size is undefined and raises a
   MemoryError. */

PyAPI_FUNC(wchar_t*) PyUnicode_AsWideCharString(
    PyObject *unicode,          /* Unicode object */
    Py_ssize_t *size            /* number of characters of the result */
    );

#endif

/* === Builtin Codecs =====================================================

   Many of these APIs take two arguments encoding and errors. These
   parameters encoding and errors have the same semantics as the ones
   of the builtin str() API.

   Setting encoding to NULL causes the default encoding (UTF-8) to be used.

   Error handling is set by errors which may also be set to NULL
   meaning to use the default handling defined for the codec. Default
   error handling for all builtin codecs is "strict" (ValueErrors are
   raised).

   The codecs all use a similar interface. Only deviation from the
   generic ones are documented.

*/

/* --- Manage the default encoding ---------------------------------------- */

/* Returns a pointer to the default encoding (UTF-8) of the
   Unicode object unicode and the size of the encoded representation
   in bytes stored in *size.

   In case of an error, no *size is set.

   This function caches the UTF-8 encoded string in the unicodeobject
   and subsequent calls will return the same string.  The memory is released
   when the unicodeobject is deallocated.

   _PyUnicode_AsStringAndSize is a #define for PyUnicode_AsUTF8AndSize to
   support the previous internal function with the same behaviour.

   *** This API is for interpreter INTERNAL USE ONLY and will likely
   *** be removed or changed in the future.

   *** If you need to access the Unicode object as UTF-8 bytes string,
   *** please use PyUnicode_AsUTF8String() instead.
*/

#ifndef Py_LIMITED_API
PyAPI_FUNC(char *) PyUnicode_AsUTF8AndSize(
    PyObject *unicode,
    Py_ssize_t *size);
#define _PyUnicode_AsStringAndSize PyUnicode_AsUTF8AndSize
#endif

/* Returns a pointer to the default encoding (UTF-8) of the
   Unicode object unicode.

   Like PyUnicode_AsUTF8AndSize(), this also caches the UTF-8 representation
   in the unicodeobject.

   _PyUnicode_AsString is a #define for PyUnicode_AsUTF8 to
   support the previous internal function with the same behaviour.

   Use of this API is DEPRECATED since no size information can be
   extracted from the returned data.

   *** This API is for interpreter INTERNAL USE ONLY and will likely
   *** be removed or changed for Python 3.1.

   *** If you need to access the Unicode object as UTF-8 bytes string,
   *** please use PyUnicode_AsUTF8String() instead.

*/

#ifndef Py_LIMITED_API
#define _PyUnicode_AsString PyUnicode_AsUTF8
#endif

Py_LOCAL_INLINE(size_t) Py_UNICODE_strlen(const Py_UNICODE *u)
{
    size_t res = 0;
    while(*u++)
        res++;
    return res;
}

Py_LOCAL_INLINE(int)
Py_UNICODE_strcmp(const Py_UNICODE *s1, const Py_UNICODE *s2)
{
    while (*s1 && *s2 && *s1 == *s2)
        s1++, s2++;
    if (*s1 && *s2)
        return (*s1 < *s2) ? -1 : +1;
    if (*s1)
        return 1;
    if (*s2)
        return -1;
    return 0;
}

#ifdef __cplusplus
}
#endif
#endif /* !Py_UNICODEOBJECT_H */<|MERGE_RESOLUTION|>--- conflicted
+++ resolved
@@ -34,11 +34,12 @@
 
 #include "cpyext_unicodeobject.h"
 
-<<<<<<< HEAD
 /*#define PyUnicode_Check(op) \
 **		 PyType_FastSubclass((op)->ob_type, Py_TPFLAGS_UNICODE_SUBCLASS)
 **#define PyUnicode_CheckExact(op) ((op)->ob_type == &PyUnicode_Type)
 */
+
+
 
 /* Fast access macros */
 #ifndef Py_LIMITED_API
@@ -244,16 +245,6 @@
    decoding if the errors argument is set to "replace". Note: the
    Unicode character U+FFFD is the official REPLACEMENT CHARACTER in
    Unicode 3.0. */
-=======
-/* include for compatiblitly with CPython */
-#ifdef HAVE_WCHAR_H
-#  include <wchar.h>
-#endif
-
-
-PyAPI_FUNC(PyObject *) PyUnicode_FromFormatV(const char *format, va_list vargs);
-PyAPI_FUNC(PyObject *) PyUnicode_FromFormat(const char *format, ...);
->>>>>>> ee3d56a3
 
 #define Py_UNICODE_REPLACEMENT_CHARACTER ((Py_UCS4) 0xFFFD)
 
