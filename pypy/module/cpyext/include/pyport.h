#ifndef Py_PYPORT_H
#define Py_PYPORT_H

#include <pyconfig.h> /* include for defines */

#include <inttypes.h>

/**************************************************************************
Symbols and macros to supply platform-independent interfaces to basic
C language & library operations whose spellings vary across platforms.

Please try to make documentation here as clear as possible:  by definition,
the stuff here is trying to illuminate C's darkest corners.

Config #defines referenced here:

SIGNED_RIGHT_SHIFT_ZERO_FILLS
Meaning:  To be defined iff i>>j does not extend the sign bit when i is a
          signed integral type and i < 0.
Used in:  Py_ARITHMETIC_RIGHT_SHIFT

Py_DEBUG
Meaning:  Extra checks compiled in for debug mode.
Used in:  Py_SAFE_DOWNCAST

**************************************************************************/

/* typedefs for some C9X-defined synonyms for integral types.
 *
 * The names in Python are exactly the same as the C9X names, except with a
 * Py_ prefix.  Until C9X is universally implemented, this is the only way
 * to ensure that Python gets reliable names that don't conflict with names
 * in non-Python code that are playing their own tricks to define the C9X
 * names.
 *
 * NOTE: don't go nuts here!  Python has no use for *most* of the C9X
 * integral synonyms.  Only define the ones we actually need.
 */

/* typedefs for some C9X-defined synonyms for integral types. */
#ifndef PY_LONG_LONG
#define PY_LONG_LONG long long
/* If LLONG_MAX is defined in limits.h, use that. */
#define PY_LLONG_MIN LLONG_MIN
#define PY_LLONG_MAX LLONG_MAX
#define PY_ULLONG_MAX ULLONG_MAX
#endif

#define PY_UINT32_T uint32_t
#define PY_UINT64_T uint64_t

/* Signed variants of the above */
#define PY_INT32_T int32_t
#define PY_INT64_T int64_t


/* uintptr_t is the C9X name for an unsigned integral type such that a
 * legitimate void* can be cast to uintptr_t and then back to void* again
 * without loss of information.  Similarly for intptr_t, wrt a signed
 * integral type.
 */
typedef uintptr_t       Py_uintptr_t;
typedef intptr_t        Py_intptr_t;

/* CPython does this differently */
#ifdef _WIN64
typedef long long Py_ssize_t;
typedef long long Py_hash_t;
typedef unsigned long long Py_uhash_t;
#else
typedef long Py_ssize_t;
typedef long Py_hash_t;
typedef unsigned long Py_uhash_t;
#endif


/* Py_hash_t is the same size as a pointer. */
#define SIZEOF_PY_HASH_T SIZEOF_SIZE_T
<<<<<<< HEAD
/* typedef Py_ssize_t Py_hash_t; */
=======
>>>>>>> 819b577e
/* Py_uhash_t is the unsigned equivalent needed to calculate numeric hash. */
#define SIZEOF_PY_UHASH_T SIZEOF_SIZE_T

/* Largest possible value of size_t. */
#define PY_SIZE_MAX SIZE_MAX

/* Largest positive value of type Py_ssize_t. */
#define PY_SSIZE_T_MAX ((Py_ssize_t)(((size_t)-1)>>1))
/* Smallest negative value of type Py_ssize_t. */
#define PY_SSIZE_T_MIN (-PY_SSIZE_T_MAX-1)

#include <stdarg.h>

/* Py_LOCAL can be used instead of static to get the fastest possible calling
 * convention for functions that are local to a given module.
 *
 * Py_LOCAL_INLINE does the same thing, and also explicitly requests inlining,
 * for platforms that support that.
 *
 * If PY_LOCAL_AGGRESSIVE is defined before python.h is included, more
 * "aggressive" inlining/optimization is enabled for the entire module.  This
 * may lead to code bloat, and may slow things down for those reasons.  It may
 * also lead to errors, if the code relies on pointer aliasing.  Use with
 * care.
 *
 * NOTE: You can only use this for functions that are entirely local to a
 * module; functions that are exported via method tables, callbacks, etc,
 * should keep using static.
 */

#if defined(_MSC_VER)
#  if defined(PY_LOCAL_AGGRESSIVE)
   /* enable more aggressive optimization for MSVC */
   /* active in both release and debug builds - see bpo-43271 */
#  pragma optimize("gt", on)
#endif
   /* ignore warnings if the compiler decides not to inline a function */
#  pragma warning(disable: 4710)
   /* fastest possible local call under MSVC */
#  define Py_LOCAL(type) static type __fastcall
#  define Py_LOCAL_INLINE(type) static __inline type __fastcall
#else
#  define Py_LOCAL(type) static type
#  define Py_LOCAL_INLINE(type) static inline type
#endif



/* CPython needs this for the c-extension datetime, which is pure python on PyPy
   downstream packages assume it is here (Pandas for instance) */
#include <time.h>

/*******************************
 * stat() and fstat() fiddling *
 *******************************/

/* We expect that stat and fstat exist on most systems.
 *  It's confirmed on Unix, Mac and Windows.
 *  If you don't have them, add
 *      #define DONT_HAVE_STAT
 * and/or
 *      #define DONT_HAVE_FSTAT
 * to your pyconfig.h. Python code beyond this should check HAVE_STAT and
 * HAVE_FSTAT instead.
 * Also
 *      #define HAVE_SYS_STAT_H
 * if <sys/stat.h> exists on your platform, and
 *      #define HAVE_STAT_H
 * if <stat.h> does.
 */
#ifndef DONT_HAVE_STAT
#define HAVE_STAT
#endif

#ifndef DONT_HAVE_FSTAT
#define HAVE_FSTAT
#endif

#ifdef RISCOS
#include <sys/types.h>
#include "unixstuff.h"
#endif

#ifdef HAVE_SYS_STAT_H
#if defined(PYOS_OS2) && defined(PYCC_GCC)
#include <sys/types.h>
#endif
#include <sys/stat.h>
#elif defined(HAVE_STAT_H)
#include <stat.h>
#else
#endif

/* Py_DEPRECATED(version)
 * Declare a variable, type, or function deprecated.
 * The macro must be placed before the declaration.
 * Usage:
 *    Py_DEPRECATED(3.3) extern int old_var;
 *    Py_DEPRECATED(3.4) typedef int T1;
 *    Py_DEPRECATED(3.8) PyAPI_FUNC(int) Py_OldFunction(void);
 */
#if defined(__GNUC__) \
    && ((__GNUC__ >= 4) || (__GNUC__ == 3) && (__GNUC_MINOR__ >= 1))
#define Py_DEPRECATED(VERSION_UNUSED) __attribute__((__deprecated__))
#elif defined(_MSC_VER)
#define Py_DEPRECATED(VERSION) __declspec(deprecated( \
                                          "deprecated in " #VERSION))
#else
#define Py_DEPRECATED(VERSION_UNUSED)
#endif

/* Declarations for symbol visibility.

  PyAPI_FUNC(type): Declares a public Python API function and return type
  PyAPI_DATA(type): Declares public Python data and its type
  PyMODINIT_FUNC:   A Python module init function.  If these functions are
                    inside the Python core, they are private to the core.
                    If in an extension module, it may be declared with
                    external linkage depending on the platform.

  As a number of platforms support/require "__declspec(dllimport/dllexport)",
  we support a HAVE_DECLSPEC_DLL macro to save duplication.
*/

/*
  All windows ports, except cygwin, are handled in PC/pyconfig.h.

  Cygwin is the only other autoconf platform requiring special
  linkage handling and it uses __declspec().
*/
#if defined(__CYGWIN__)
#       define HAVE_DECLSPEC_DLL
#endif

#include "exports.h"

/* only get special linkage if built as shared or platform is Cygwin */
#if defined(Py_ENABLE_SHARED) || defined(__CYGWIN__)
#       if defined(HAVE_DECLSPEC_DLL)
#               if defined(Py_BUILD_CORE) && !defined(Py_BUILD_CORE_MODULE)
#                       define PyAPI_FUNC(RTYPE) Py_EXPORTED_SYMBOL RTYPE
#                       define PyAPI_DATA(RTYPE) extern Py_EXPORTED_SYMBOL RTYPE
        /* module init functions inside the core need no external linkage */
        /* except for Cygwin to handle embedding */
#                       if defined(__CYGWIN__)
#                               define PyMODINIT_FUNC Py_EXPORTED_SYMBOL PyObject*
#                       else /* __CYGWIN__ */
#                               define PyMODINIT_FUNC PyObject*
#                       endif /* __CYGWIN__ */
#               else /* Py_BUILD_CORE */
        /* Building an extension module, or an embedded situation */
        /* public Python functions and data are imported */
        /* Under Cygwin, auto-import functions to prevent compilation */
        /* failures similar to those described at the bottom of 4.1: */
        /* http://docs.python.org/extending/windows.html#a-cookbook-approach */
#                       if !defined(__CYGWIN__)
#                               define PyAPI_FUNC(RTYPE) Py_IMPORTED_SYMBOL RTYPE
#                       endif /* !__CYGWIN__ */
#                       define PyAPI_DATA(RTYPE) extern Py_IMPORTED_SYMBOL RTYPE
        /* module init functions outside the core must be exported */
#                       if defined(__cplusplus)
#                               define PyMODINIT_FUNC extern "C" Py_EXPORTED_SYMBOL PyObject*
#                       else /* __cplusplus */
#                               define PyMODINIT_FUNC Py_EXPORTED_SYMBOL PyObject*
#                       endif /* __cplusplus */
#               endif /* Py_BUILD_CORE */
#       endif /* HAVE_DECLSPEC_DLL */
#endif /* Py_ENABLE_SHARED */

/* If no external linkage macros defined by now, create defaults */
#ifndef PyAPI_FUNC
#       define PyAPI_FUNC(RTYPE) Py_EXPORTED_SYMBOL RTYPE
#endif
#ifndef PyAPI_DATA
#       define PyAPI_DATA(RTYPE) extern Py_EXPORTED_SYMBOL RTYPE
#endif
#ifndef PyMODINIT_FUNC
#       if defined(__cplusplus)
#               define PyMODINIT_FUNC extern "C" Py_EXPORTED_SYMBOL PyObject*
#       else /* __cplusplus */
#               define PyMODINIT_FUNC Py_EXPORTED_SYMBOL PyObject*
#       endif /* __cplusplus */
#endif


/*
 * Hide GCC attributes from compilers that don't support them.
 */
#if (!defined(__GNUC__) || __GNUC__ < 2 || \
     (__GNUC__ == 2 && __GNUC_MINOR__ < 7) )
#define Py_GCC_ATTRIBUTE(x)
#else
#define Py_GCC_ATTRIBUTE(x) __attribute__(x)
#endif

/*
 * Specify alignment on compilers that support it.
 */
#if defined(__GNUC__) && __GNUC__ >= 3
#define Py_ALIGNED(x) __attribute__((aligned(x)))
#else
#define Py_ALIGNED(x)
#endif

/* Eliminate end-of-loop code not reached warnings from SunPro C
 * when using do{...}while(0) macros
 */
#ifdef __SUNPRO_C
#pragma error_messages (off,E_END_OF_LOOP_CODE_NOT_REACHED)
#endif

#ifndef Py_LL
#define Py_LL(x) x##LL
#endif

#ifndef Py_ULL
#define Py_ULL(x) Py_LL(x##U)
#endif

#define Py_VA_COPY va_copy

/* Mark a function which cannot return. Example:
   PyAPI_FUNC(void) _Py_NO_RETURN PyThread_exit_thread(void);

   XLC support is intentionally omitted due to bpo-40244 */
#if defined(__clang__) || \
    (defined(__GNUC__) && \
     ((__GNUC__ >= 3) || \
      (__GNUC__ == 2) && (__GNUC_MINOR__ >= 5)))
#  define _Py_NO_RETURN __attribute__((__noreturn__))
#elif defined(_MSC_VER)
#  define _Py_NO_RETURN __declspec(noreturn)
#else
#  define _Py_NO_RETURN
#endif


// Preprocessor check for a builtin preprocessor function. Always return 0
// if __has_builtin() macro is not defined.
//
// __has_builtin() is available on clang and GCC 10.
#ifdef __has_builtin
#  define _Py__has_builtin(x) __has_builtin(x)
#else
#  define _Py__has_builtin(x) 0
#endif


#endif /* Py_PYPORT_H */<|MERGE_RESOLUTION|>--- conflicted
+++ resolved
@@ -76,10 +76,6 @@
 
 /* Py_hash_t is the same size as a pointer. */
 #define SIZEOF_PY_HASH_T SIZEOF_SIZE_T
-<<<<<<< HEAD
-/* typedef Py_ssize_t Py_hash_t; */
-=======
->>>>>>> 819b577e
 /* Py_uhash_t is the unsigned equivalent needed to calculate numeric hash. */
 #define SIZEOF_PY_UHASH_T SIZEOF_SIZE_T
 
