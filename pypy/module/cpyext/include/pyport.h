#ifndef Py_PYPORT_H
#define Py_PYPORT_H

#ifdef HAVE_STDINT_H
#include <stdint.h>
#endif

/* typedefs for some C9X-defined synonyms for integral types. */
#ifdef HAVE_LONG_LONG
#ifndef PY_LONG_LONG
#define PY_LONG_LONG long long
#if defined(LLONG_MAX)
/* If LLONG_MAX is defined in limits.h, use that. */
#define PY_LLONG_MIN LLONG_MIN
#define PY_LLONG_MAX LLONG_MAX
#define PY_ULLONG_MAX ULLONG_MAX
#elif defined(__LONG_LONG_MAX__)
/* Otherwise, if GCC has a builtin define, use that. */
#define PY_LLONG_MAX __LONG_LONG_MAX__
#define PY_LLONG_MIN (-PY_LLONG_MAX-1)
#define PY_ULLONG_MAX (__LONG_LONG_MAX__*2ULL + 1ULL)
#else
/* Otherwise, rely on two's complement. */
#define PY_ULLONG_MAX (~0ULL)
#define PY_LLONG_MAX  ((long long)(PY_ULLONG_MAX>>1))
#define PY_LLONG_MIN (-PY_LLONG_MAX-1)
#endif /* LLONG_MAX */
#endif
#endif /* HAVE_LONG_LONG */

/* a build with 30-bit digits for Python long integers needs an exact-width
 * 32-bit unsigned integer type to store those digits.  (We could just use
 * type 'unsigned long', but that would be wasteful on a system where longs
 * are 64-bits.)  On Unix systems, the autoconf macro AC_TYPE_UINT32_T defines
 * uint32_t to be such a type unless stdint.h or inttypes.h defines uint32_t.
 * However, it doesn't set HAVE_UINT32_T, so we do that here.
 */
#ifdef uint32_t
#define HAVE_UINT32_T 1
#endif

#ifdef HAVE_UINT32_T
#ifndef PY_UINT32_T
#define PY_UINT32_T uint32_t
#endif
#endif

/* Macros for a 64-bit unsigned integer type; used for type 'twodigits' in the
 * long integer implementation, when 30-bit digits are enabled.
 */
#ifdef uint64_t
#define HAVE_UINT64_T 1
#endif

#ifdef HAVE_UINT64_T
#ifndef PY_UINT64_T
#define PY_UINT64_T uint64_t
#endif
#endif

/* Signed variants of the above */
#ifdef int32_t
#define HAVE_INT32_T 1
#endif

#ifdef HAVE_INT32_T
#ifndef PY_INT32_T
#define PY_INT32_T int32_t
#endif
#endif

#ifdef int64_t
#define HAVE_INT64_T 1
#endif

#ifdef HAVE_INT64_T
#ifndef PY_INT64_T
#define PY_INT64_T int64_t
#endif
#endif

/* uintptr_t is the C9X name for an unsigned integral type such that a
 * legitimate void* can be cast to uintptr_t and then back to void* again
 * without loss of information.  Similarly for intptr_t, wrt a signed
 * integral type.
 */
#ifdef HAVE_UINTPTR_T
typedef uintptr_t       Py_uintptr_t;
typedef intptr_t        Py_intptr_t;

#elif SIZEOF_VOID_P <= SIZEOF_INT
typedef unsigned int    Py_uintptr_t;
typedef int             Py_intptr_t;

#elif SIZEOF_VOID_P <= SIZEOF_LONG
typedef unsigned long   Py_uintptr_t;
typedef long            Py_intptr_t;

#elif defined(HAVE_LONG_LONG) && (SIZEOF_VOID_P <= SIZEOF_LONG_LONG)
typedef unsigned PY_LONG_LONG   Py_uintptr_t;
typedef PY_LONG_LONG            Py_intptr_t;

#else
#   error "Python needs a typedef for Py_uintptr_t in pyport.h."
#endif /* HAVE_UINTPTR_T */

<<<<<<< HEAD
/* Py_hash_t is the same size as a pointer. */
#define SIZEOF_PY_HASH_T SIZEOF_SIZE_T
typedef Py_ssize_t Py_hash_t;
/* Py_uhash_t is the unsigned equivalent needed to calculate numeric hash. */
#define SIZEOF_PY_UHASH_T SIZEOF_SIZE_T
typedef size_t Py_uhash_t;

#include <stdarg.h>

#ifdef __va_copy
#define Py_VA_COPY __va_copy
#else
#ifdef VA_LIST_IS_ARRAY
#define Py_VA_COPY(x, y) Py_MEMCPY((x), (y), sizeof(va_list))
#else
#define Py_VA_COPY(x, y) (x) = (y)
#endif
#endif
=======
/* Largest possible value of size_t.
   SIZE_MAX is part of C99, so it might be defined on some
   platforms. If it is not defined, (size_t)-1 is a portable
   definition for C89, due to the way signed->unsigned
   conversion is defined. */
#ifdef SIZE_MAX
#define PY_SIZE_MAX SIZE_MAX
#else
#define PY_SIZE_MAX ((size_t)-1)
#endif

/* CPython needs this for the c-extension datetime, which is pure python on PyPy
   downstream packages assume it is here (Pandas for instance) */
#include <time.h>
>>>>>>> da491f7a

/*******************************
 * stat() and fstat() fiddling *
 *******************************/

/* We expect that stat and fstat exist on most systems.
 *  It's confirmed on Unix, Mac and Windows.
 *  If you don't have them, add
 *      #define DONT_HAVE_STAT
 * and/or
 *      #define DONT_HAVE_FSTAT
 * to your pyconfig.h. Python code beyond this should check HAVE_STAT and
 * HAVE_FSTAT instead.
 * Also
 *      #define HAVE_SYS_STAT_H
 * if <sys/stat.h> exists on your platform, and
 *      #define HAVE_STAT_H
 * if <stat.h> does.
 */
#ifndef DONT_HAVE_STAT
#define HAVE_STAT
#endif

#ifndef DONT_HAVE_FSTAT
#define HAVE_FSTAT
#endif

#ifdef RISCOS
#include <sys/types.h>
#include "unixstuff.h"
#endif

#ifdef HAVE_SYS_STAT_H
#if defined(PYOS_OS2) && defined(PYCC_GCC)
#include <sys/types.h>
#endif
#include <sys/stat.h>
#elif defined(HAVE_STAT_H)
#include <stat.h>
#else
#endif

/*
 * Hide GCC attributes from compilers that don't support them.
 */
#if (!defined(__GNUC__) || __GNUC__ < 2 || \
     (__GNUC__ == 2 && __GNUC_MINOR__ < 7) ) && \
    !defined(RISCOS)
#define Py_GCC_ATTRIBUTE(x)
#else
#define Py_GCC_ATTRIBUTE(x) __attribute__(x)
#endif

/*
 * Specify alignment on compilers that support it.
 */
#if defined(__GNUC__) && __GNUC__ >= 3
#define Py_ALIGNED(x) __attribute__((aligned(x)))
#else
#define Py_ALIGNED(x)
#endif

/* Eliminate end-of-loop code not reached warnings from SunPro C
 * when using do{...}while(0) macros
 */
#ifdef __SUNPRO_C
#pragma error_messages (off,E_END_OF_LOOP_CODE_NOT_REACHED)
#endif

/*
 * Older Microsoft compilers don't support the C99 long long literal suffixes,
 * so these will be defined in PC/pyconfig.h for those compilers.
 */
#ifndef Py_LL
#define Py_LL(x) x##LL
#endif

#ifndef Py_ULL
#define Py_ULL(x) Py_LL(x##U)
#endif

#endif /* Py_PYPORT_H */<|MERGE_RESOLUTION|>--- conflicted
+++ resolved
@@ -104,26 +104,6 @@
 #   error "Python needs a typedef for Py_uintptr_t in pyport.h."
 #endif /* HAVE_UINTPTR_T */
 
-<<<<<<< HEAD
-/* Py_hash_t is the same size as a pointer. */
-#define SIZEOF_PY_HASH_T SIZEOF_SIZE_T
-typedef Py_ssize_t Py_hash_t;
-/* Py_uhash_t is the unsigned equivalent needed to calculate numeric hash. */
-#define SIZEOF_PY_UHASH_T SIZEOF_SIZE_T
-typedef size_t Py_uhash_t;
-
-#include <stdarg.h>
-
-#ifdef __va_copy
-#define Py_VA_COPY __va_copy
-#else
-#ifdef VA_LIST_IS_ARRAY
-#define Py_VA_COPY(x, y) Py_MEMCPY((x), (y), sizeof(va_list))
-#else
-#define Py_VA_COPY(x, y) (x) = (y)
-#endif
-#endif
-=======
 /* Largest possible value of size_t.
    SIZE_MAX is part of C99, so it might be defined on some
    platforms. If it is not defined, (size_t)-1 is a portable
@@ -135,10 +115,28 @@
 #define PY_SIZE_MAX ((size_t)-1)
 #endif
 
+/* Py_hash_t is the same size as a pointer. */
+#define SIZEOF_PY_HASH_T SIZEOF_SIZE_T
+typedef Py_ssize_t Py_hash_t;
+/* Py_uhash_t is the unsigned equivalent needed to calculate numeric hash. */
+#define SIZEOF_PY_UHASH_T SIZEOF_SIZE_T
+typedef size_t Py_uhash_t;
+
+#include <stdarg.h>
+
+#ifdef __va_copy
+#define Py_VA_COPY __va_copy
+#else
+#ifdef VA_LIST_IS_ARRAY
+#define Py_VA_COPY(x, y) Py_MEMCPY((x), (y), sizeof(va_list))
+#else
+#define Py_VA_COPY(x, y) (x) = (y)
+#endif
+#endif
+
 /* CPython needs this for the c-extension datetime, which is pure python on PyPy
    downstream packages assume it is here (Pandas for instance) */
 #include <time.h>
->>>>>>> da491f7a
 
 /*******************************
  * stat() and fstat() fiddling *
