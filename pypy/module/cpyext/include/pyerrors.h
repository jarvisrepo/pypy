
/* Exception interface */

#ifndef Py_PYERRORS_H
#define Py_PYERRORS_H
#ifdef __cplusplus
extern "C" {
#endif

#define PyExceptionClass_Check(x)                                       \
<<<<<<< HEAD
    ((PyType_Check((x)) &&                                              \
      PyObject_IsSubclass((x), PyExc_BaseException)))
=======
    (PyClass_Check((x)) || (PyType_Check((x)) &&                        \
      PyType_FastSubclass((PyTypeObject*)(x), Py_TPFLAGS_BASE_EXC_SUBCLASS)))
>>>>>>> 36507c17

#define PyExceptionInstance_Check(x)                                    \
    (PyObject_IsSubclass((PyObject *)Py_TYPE(x), PyExc_BaseException))

PyAPI_FUNC(PyObject *) PyErr_NewException(const char *name, PyObject *base, PyObject *dict);
PyAPI_FUNC(PyObject *) PyErr_NewExceptionWithDoc(const char *name, const char *doc, PyObject *base, PyObject *dict);
PyAPI_FUNC(PyObject *) PyErr_Format(PyObject *exception, const char *format, ...);

/* These APIs aren't really part of the error implementation, but
   often needed to format error messages; the native C lib APIs are
   not available on all platforms, which is why we provide emulations
   for those platforms in Python/mysnprintf.c,
   WARNING:  The return value of snprintf varies across platforms; do
   not rely on any particular behavior; eventually the C99 defn may
   be reliable.
*/
#if defined(MS_WIN32) && !defined(HAVE_SNPRINTF)
# define HAVE_SNPRINTF
# define snprintf _snprintf
# define vsnprintf _vsnprintf
#endif

#include <stdarg.h>
PyAPI_FUNC(int) PyOS_snprintf(char *str, size_t size, const  char  *format, ...);
PyAPI_FUNC(int) PyOS_vsnprintf(char *str, size_t size, const char  *format, va_list va);

typedef struct {
    PyObject_HEAD       /* xxx PyException_HEAD in CPython */
    PyObject *value;
} PyStopIterationObject;

#ifdef __cplusplus
}
#endif
#endif /* !Py_PYERRORS_H */<|MERGE_RESOLUTION|>--- conflicted
+++ resolved
@@ -8,13 +8,8 @@
 #endif
 
 #define PyExceptionClass_Check(x)                                       \
-<<<<<<< HEAD
     ((PyType_Check((x)) &&                                              \
-      PyObject_IsSubclass((x), PyExc_BaseException)))
-=======
-    (PyClass_Check((x)) || (PyType_Check((x)) &&                        \
       PyType_FastSubclass((PyTypeObject*)(x), Py_TPFLAGS_BASE_EXC_SUBCLASS)))
->>>>>>> 36507c17
 
 #define PyExceptionInstance_Check(x)                                    \
     (PyObject_IsSubclass((PyObject *)Py_TYPE(x), PyExc_BaseException))
