--- conflicted
+++ resolved
@@ -14,8 +14,6 @@
 #define PyExceptionInstance_Check(x)                                    \
     (PyObject_IsSubclass((PyObject *)Py_TYPE(x), PyExc_BaseException))
 
-<<<<<<< HEAD
-=======
 #define PyExc_EnvironmentError PyExc_OSError
 #define PyExc_IOError PyExc_OSError
 
@@ -23,7 +21,6 @@
 #define PyExc_WindowsError PyExc_OSError
 #endif
 
->>>>>>> e2ea8e9f
 PyAPI_FUNC(PyObject *) PyErr_NewException(const char *name, PyObject *base, PyObject *dict);
 PyAPI_FUNC(PyObject *) PyErr_NewExceptionWithDoc(const char *name, const char *doc, PyObject *base, PyObject *dict);
 PyAPI_FUNC(PyObject *) PyErr_Format(PyObject *exception, const char *format, ...);
