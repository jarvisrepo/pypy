--- conflicted
+++ resolved
@@ -18,12 +18,10 @@
 		 PyType_FastSubclass((op)->ob_type, Py_TPFLAGS_LONG_SUBCLASS)
 #define PyLong_CheckExact(op) ((op)->ob_type == &PyLong_Type)
 
-<<<<<<< HEAD
 #define PyLong_AS_LONG(op) PyLong_AsLong(op)
-=======
+
 #define _PyLong_AsByteArray(v, bytes, n, little_endian, is_signed)   \
     _PyLong_AsByteArrayO((PyObject *)(v), bytes, n, little_endian, is_signed)
->>>>>>> 4f74d513
 
 #ifdef __cplusplus
 }
