--- conflicted
+++ resolved
@@ -32,13 +32,8 @@
  *     module/sys/version.py
  *     doc/conf.py
  */
-<<<<<<< HEAD
-#define PYPY_VERSION "7.3.11"
-#define PYPY_VERSION_NUM  0x07030b00
-=======
-#define PYPY_VERSION "7.3.13-alpha0"
-#define PYPY_VERSION_NUM  0x07030d00
->>>>>>> b7af697b
+#define PYPY_VERSION "7.3.12rc1"
+#define PYPY_VERSION_NUM  0x07030c00
 /* Defined to mean a PyPy where cpyext holds more regular references
    to PyObjects, e.g. staying alive as long as the internal PyPy object
    stays alive. */
