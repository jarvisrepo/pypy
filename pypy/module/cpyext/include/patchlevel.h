
/* Newfangled version identification scheme.

   This scheme was added in Python 1.5.2b2; before that time, only PATCHLEVEL
   was available.  To test for presence of the scheme, test for
   defined(PY_MAJOR_VERSION).

   When the major or minor version changes, the VERSION variable in
   configure.in must also be changed.

   There is also (independent) API version information in modsupport.h.
*/

/* Values for PY_RELEASE_LEVEL */
#define PY_RELEASE_LEVEL_ALPHA	0xA
#define PY_RELEASE_LEVEL_BETA	0xB
#define PY_RELEASE_LEVEL_GAMMA	0xC     /* For release candidates */
#define PY_RELEASE_LEVEL_FINAL	0xF	/* Serial should be 0 here */
					/* Higher for patch releases */

/* Version parsed out into numeric values */
#define PY_MAJOR_VERSION	2
#define PY_MINOR_VERSION	7
#define PY_MICRO_VERSION	10
#define PY_RELEASE_LEVEL	PY_RELEASE_LEVEL_FINAL
#define PY_RELEASE_SERIAL	0

/* Version as a string */
#define PY_VERSION		"2.7.10"

/* PyPy version as a string */
<<<<<<< HEAD
#define PYPY_VERSION "5.3.1"
#define PYPY_VERSION_NUM  0x05030100
=======
#define PYPY_VERSION "5.4.1-alpha0"
#define PYPY_VERSION_NUM  0x05040100
>>>>>>> a2070780

/* Defined to mean a PyPy where cpyext holds more regular references
   to PyObjects, e.g. staying alive as long as the internal PyPy object
   stays alive. */
#define PYPY_CPYEXT_GC      1
#define PyPy_Borrow(a, b)   ((void) 0)

/* Subversion Revision number of this file (not of the repository).
 * Empty since Mercurial migration. */
#define PY_PATCHLEVEL_REVISION  ""

/* Version as a single 4-byte hex number, e.g. 0x010502B2 == 1.5.2b2.
   Use this for numeric comparisons, e.g. #if PY_VERSION_HEX >= ... */
#define PY_VERSION_HEX ((PY_MAJOR_VERSION << 24) | \
			(PY_MINOR_VERSION << 16) | \
			(PY_MICRO_VERSION <<  8) | \
			(PY_RELEASE_LEVEL <<  4) | \
			(PY_RELEASE_SERIAL << 0))<|MERGE_RESOLUTION|>--- conflicted
+++ resolved
@@ -29,13 +29,8 @@
 #define PY_VERSION		"2.7.10"
 
 /* PyPy version as a string */
-<<<<<<< HEAD
-#define PYPY_VERSION "5.3.1"
-#define PYPY_VERSION_NUM  0x05030100
-=======
 #define PYPY_VERSION "5.4.1-alpha0"
 #define PYPY_VERSION_NUM  0x05040100
->>>>>>> a2070780
 
 /* Defined to mean a PyPy where cpyext holds more regular references
    to PyObjects, e.g. staying alive as long as the internal PyPy object
