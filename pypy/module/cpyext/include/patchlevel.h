--- conflicted
+++ resolved
@@ -32,13 +32,8 @@
  *     module/sys/version.py
  *     doc/conf.py
  */
-<<<<<<< HEAD
-#define PYPY_VERSION "7.3.8"
-#define PYPY_VERSION_NUM  0x07030800
-=======
-#define PYPY_VERSION "7.3.10-alpha0"
-#define PYPY_VERSION_NUM  0x07030a00
->>>>>>> 6ffc6a0f
+#define PYPY_VERSION "7.3.9"
+#define PYPY_VERSION_NUM  0x07030900
 /* Defined to mean a PyPy where cpyext holds more regular references
    to PyObjects, e.g. staying alive as long as the internal PyPy object
    stays alive. */
