--- conflicted
+++ resolved
@@ -20,22 +20,13 @@
 
 /* Version parsed out into numeric values */
 #define PY_MAJOR_VERSION	3
-<<<<<<< HEAD
 #define PY_MINOR_VERSION	6
-#define PY_MICRO_VERSION	0
-=======
-#define PY_MINOR_VERSION	5
-#define PY_MICRO_VERSION	3
->>>>>>> 17ef46b9
+#define PY_MICRO_VERSION	1
 #define PY_RELEASE_LEVEL	PY_RELEASE_LEVEL_FINAL
 #define PY_RELEASE_SERIAL	0
 
 /* Version as a string */
-<<<<<<< HEAD
-#define PY_VERSION		"3.6.0"
-=======
-#define PY_VERSION		"3.5.3"
->>>>>>> 17ef46b9
+#define PY_VERSION		"3.6.1"
 
 /* PyPy version as a string */
 #define PYPY_VERSION "5.9.0-alpha0"
