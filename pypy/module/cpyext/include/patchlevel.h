--- conflicted
+++ resolved
@@ -29,13 +29,8 @@
 #define PY_VERSION		"2.7.10"
 
 /* PyPy version as a string */
-<<<<<<< HEAD
 #define PYPY_VERSION "5.1.0"
-#define PYPY_VERSION_NUM  0x05010000
-=======
-#define PYPY_VERSION "5.2.0-alpha0"
 #define PYPY_VERSION_NUM  0x05020000
->>>>>>> e083c460
 
 /* Defined to mean a PyPy where cpyext holds more regular references
    to PyObjects, e.g. staying alive as long as the internal PyPy object
