
/* Newfangled version identification scheme.

   This scheme was added in Python 1.5.2b2; before that time, only PATCHLEVEL
   was available.  To test for presence of the scheme, test for
   defined(PY_MAJOR_VERSION).

   When the major or minor version changes, the VERSION variable in
   configure.in must also be changed.

   There is also (independent) API version information in modsupport.h.
*/

/* Values for PY_RELEASE_LEVEL */
#define PY_RELEASE_LEVEL_ALPHA	0xA
#define PY_RELEASE_LEVEL_BETA	0xB
#define PY_RELEASE_LEVEL_GAMMA	0xC     /* For release candidates */
#define PY_RELEASE_LEVEL_FINAL	0xF	/* Serial should be 0 here */
					/* Higher for patch releases */

/* Version parsed out into numeric values */
<<<<<<< HEAD
#define PY_MAJOR_VERSION	3
#define PY_MINOR_VERSION	2
#define PY_MICRO_VERSION	5
=======
#define PY_MAJOR_VERSION	2
#define PY_MINOR_VERSION	7
#define PY_MICRO_VERSION	9
>>>>>>> e0ad0ee3
#define PY_RELEASE_LEVEL	PY_RELEASE_LEVEL_FINAL
#define PY_RELEASE_SERIAL	0

/* Version as a string */
<<<<<<< HEAD
#define PY_VERSION		"3.2.5"
=======
#define PY_VERSION		"2.7.9"
>>>>>>> e0ad0ee3

/* PyPy version as a string */
#define PYPY_VERSION "2.6.0"

/* Subversion Revision number of this file (not of the repository).
 * Empty since Mercurial migration. */
#define PY_PATCHLEVEL_REVISION  ""

/* Version as a single 4-byte hex number, e.g. 0x010502B2 == 1.5.2b2.
   Use this for numeric comparisons, e.g. #if PY_VERSION_HEX >= ... */
#define PY_VERSION_HEX ((PY_MAJOR_VERSION << 24) | \
			(PY_MINOR_VERSION << 16) | \
			(PY_MICRO_VERSION <<  8) | \
			(PY_RELEASE_LEVEL <<  4) | \
			(PY_RELEASE_SERIAL << 0))<|MERGE_RESOLUTION|>--- conflicted
+++ resolved
@@ -19,24 +19,14 @@
 					/* Higher for patch releases */
 
 /* Version parsed out into numeric values */
-<<<<<<< HEAD
 #define PY_MAJOR_VERSION	3
 #define PY_MINOR_VERSION	2
 #define PY_MICRO_VERSION	5
-=======
-#define PY_MAJOR_VERSION	2
-#define PY_MINOR_VERSION	7
-#define PY_MICRO_VERSION	9
->>>>>>> e0ad0ee3
 #define PY_RELEASE_LEVEL	PY_RELEASE_LEVEL_FINAL
 #define PY_RELEASE_SERIAL	0
 
 /* Version as a string */
-<<<<<<< HEAD
 #define PY_VERSION		"3.2.5"
-=======
-#define PY_VERSION		"2.7.9"
->>>>>>> e0ad0ee3
 
 /* PyPy version as a string */
 #define PYPY_VERSION "2.6.0"
