
/* Newfangled version identification scheme.

   This scheme was added in Python 1.5.2b2; before that time, only PATCHLEVEL
   was available.  To test for presence of the scheme, test for
   defined(PY_MAJOR_VERSION).

   When the major or minor version changes, the VERSION variable in
   configure.in must also be changed.

   There is also (independent) API version information in modsupport.h.
*/

/* Values for PY_RELEASE_LEVEL */
#define PY_RELEASE_LEVEL_ALPHA	0xA
#define PY_RELEASE_LEVEL_BETA	0xB
#define PY_RELEASE_LEVEL_GAMMA	0xC     /* For release candidates */
#define PY_RELEASE_LEVEL_FINAL	0xF	/* Serial should be 0 here */
					/* Higher for patch releases */

/* Version parsed out into numeric values */
#define PY_MAJOR_VERSION	2
#define PY_MINOR_VERSION	7
#define PY_MICRO_VERSION	10
#define PY_RELEASE_LEVEL	PY_RELEASE_LEVEL_FINAL
#define PY_RELEASE_SERIAL	0

/* Version as a string */
#define PY_VERSION		"2.7.10"

/* PyPy version as a string */
<<<<<<< HEAD
#define PYPY_VERSION "4.0.0"
=======
#define PYPY_VERSION "4.0.1-alpha0"
>>>>>>> 75c34c25

/* Subversion Revision number of this file (not of the repository).
 * Empty since Mercurial migration. */
#define PY_PATCHLEVEL_REVISION  ""

/* Version as a single 4-byte hex number, e.g. 0x010502B2 == 1.5.2b2.
   Use this for numeric comparisons, e.g. #if PY_VERSION_HEX >= ... */
#define PY_VERSION_HEX ((PY_MAJOR_VERSION << 24) | \
			(PY_MINOR_VERSION << 16) | \
			(PY_MICRO_VERSION <<  8) | \
			(PY_RELEASE_LEVEL <<  4) | \
			(PY_RELEASE_SERIAL << 0))<|MERGE_RESOLUTION|>--- conflicted
+++ resolved
@@ -29,11 +29,7 @@
 #define PY_VERSION		"2.7.10"
 
 /* PyPy version as a string */
-<<<<<<< HEAD
-#define PYPY_VERSION "4.0.0"
-=======
-#define PYPY_VERSION "4.0.1-alpha0"
->>>>>>> 75c34c25
+#define PYPY_VERSION "4.0.1"
 
 /* Subversion Revision number of this file (not of the repository).
  * Empty since Mercurial migration. */
