--- conflicted
+++ resolved
@@ -209,7 +209,6 @@
 #define Py_TPFLAGS_IS_ABSTRACT (1L<<20)
 
 /* These flags are used to determine if a type is a subclass. */
-<<<<<<< HEAD
 #define Py_TPFLAGS_LONG_SUBCLASS        (1UL << 24)
 #define Py_TPFLAGS_LIST_SUBCLASS        (1UL << 25)
 #define Py_TPFLAGS_TUPLE_SUBCLASS       (1UL << 26)
@@ -219,6 +218,12 @@
 #define Py_TPFLAGS_BASE_EXC_SUBCLASS    (1UL << 30)
 #define Py_TPFLAGS_TYPE_SUBCLASS        (1UL << 31)
 
+
+/* These are conceptually the same as the flags above, but they are
+   PyPy-specific and are stored inside tp_pypy_flags */
+#define Py_TPPYPYFLAGS_FLOAT_SUBCLASS (1L<<0)
+
+    
 #define Py_TPFLAGS_DEFAULT  ( \
                  Py_TPFLAGS_HAVE_STACKLESS_EXTENSION | \
                  Py_TPFLAGS_HAVE_VERSION_TAG | \
@@ -233,39 +238,6 @@
 #ifdef Py_LIMITED_API
 #define PyType_HasFeature(t,f)  ((PyType_GetFlags(t) & (f)) != 0)
 #else
-=======
-#define Py_TPFLAGS_INT_SUBCLASS		(1L<<23)
-#define Py_TPFLAGS_LONG_SUBCLASS	(1L<<24)
-#define Py_TPFLAGS_LIST_SUBCLASS	(1L<<25)
-#define Py_TPFLAGS_TUPLE_SUBCLASS	(1L<<26)
-#define Py_TPFLAGS_STRING_SUBCLASS	(1L<<27)
-#define Py_TPFLAGS_UNICODE_SUBCLASS	(1L<<28)
-#define Py_TPFLAGS_DICT_SUBCLASS	(1L<<29)
-#define Py_TPFLAGS_BASE_EXC_SUBCLASS	(1L<<30)
-#define Py_TPFLAGS_TYPE_SUBCLASS	(1L<<31)
-
-/* These are conceptually the same as the flags above, but they are
-   PyPy-specific and are stored inside tp_pypy_flags */
-#define Py_TPPYPYFLAGS_FLOAT_SUBCLASS (1L<<0)
-
-    
-#define Py_TPFLAGS_DEFAULT_EXTERNAL ( \
-                             Py_TPFLAGS_HAVE_GETCHARBUFFER | \
-                             Py_TPFLAGS_HAVE_SEQUENCE_IN | \
-                             Py_TPFLAGS_HAVE_INPLACEOPS | \
-                             Py_TPFLAGS_HAVE_RICHCOMPARE | \
-                             Py_TPFLAGS_HAVE_WEAKREFS | \
-                             Py_TPFLAGS_HAVE_ITER | \
-                             Py_TPFLAGS_HAVE_CLASS | \
-                             Py_TPFLAGS_HAVE_STACKLESS_EXTENSION | \
-                             Py_TPFLAGS_HAVE_INDEX | \
-                             0)
-#define Py_TPFLAGS_DEFAULT_CORE (Py_TPFLAGS_DEFAULT_EXTERNAL | \
-                                 Py_TPFLAGS_HAVE_VERSION_TAG)
-
-#define Py_TPFLAGS_DEFAULT Py_TPFLAGS_DEFAULT_EXTERNAL
-
->>>>>>> bea8a685
 #define PyType_HasFeature(t,f)  (((t)->tp_flags & (f)) != 0)
 #endif
 #define PyType_FastSubclass(t,f)  PyType_HasFeature(t,f)
