#ifndef Py_OBJECT_H
#define Py_OBJECT_H

#include <stdio.h>

#ifdef __cplusplus
extern "C" {
#endif

<<<<<<< HEAD
#define Py_RETURN_NONE return Py_INCREF(Py_None), Py_None

#include <cpyext_object.h>
=======
/* Hack: MSVC doesn't support ssize_t */
#ifdef _WIN32
#define ssize_t long
#endif
#include <cpyext_object.h>
#ifdef _WIN32
#undef ssize_t
#endif

#define PY_SSIZE_T_MAX ((Py_ssize_t)(((size_t)-1)>>1))
#define PY_SSIZE_T_MIN (-PY_SSIZE_T_MAX-1)

#define Py_RETURN_NONE return Py_INCREF(Py_None), Py_None
>>>>>>> 7c98c492

/*
CPython has this for backwards compatibility with really old extensions, and now
we have it for compatibility with CPython.
*/
#define staticforward static

#define PyObject_HEAD_INIT(type)	\
	1, 0, type,

#define PyVarObject_HEAD_INIT(type, size)	\
	PyObject_HEAD_INIT(type) size,

#ifdef PYPY_DEBUG_REFCOUNT
/* Slow version, but useful for debugging */
#define Py_INCREF(ob)   (Py_IncRef((PyObject *)(ob)))
#define Py_DECREF(ob)   (Py_DecRef((PyObject *)(ob)))
#define Py_XINCREF(ob)  (Py_IncRef((PyObject *)(ob)))
#define Py_XDECREF(ob)  (Py_DecRef((PyObject *)(ob)))
#else
/* Fast version */
#define Py_INCREF(ob)   (((PyObject *)(ob))->ob_refcnt++)
#define Py_DECREF(op)                                   \
    do {                                                \
        if (--((PyObject *)(op))->ob_refcnt != 0)       \
            ;                                           \
        else                                            \
            _Py_Dealloc((PyObject *)(op));              \
    } while (0)

#define Py_XINCREF(op) do { if ((op) == NULL) ; else Py_INCREF(op); } while (0)
#define Py_XDECREF(op) do { if ((op) == NULL) ; else Py_DECREF(op); } while (0)
#endif

#define Py_CLEAR(op)				\
        do {                            	\
                if (op) {			\
                        PyObject *_py_tmp = (PyObject *)(op);	\
                        (op) = NULL;		\
                        Py_DECREF(_py_tmp);	\
                }				\
        } while (0)

#define Py_REFCNT(ob)		(((PyObject*)(ob))->ob_refcnt)
#define Py_TYPE(ob)		(((PyObject*)(ob))->ob_type)
#define Py_SIZE(ob)		(((PyVarObject*)(ob))->ob_size)

#define _Py_ForgetReference(ob) /* nothing */

#define Py_None (&_Py_NoneStruct)

/*
Py_NotImplemented is a singleton used to signal that an operation is
not implemented for a given type combination.
*/
#define Py_NotImplemented (&_Py_NotImplementedStruct)

/* Rich comparison opcodes */
/*
    XXX: Also defined in slotdefs.py
*/
#define Py_LT 0
#define Py_LE 1
#define Py_EQ 2
#define Py_NE 3
#define Py_GT 4
#define Py_GE 5


/* Py3k buffer interface, adapted for PyPy */
    /* Flags for getting buffers */
#define PyBUF_SIMPLE 0
#define PyBUF_WRITABLE 0x0001
/*  we used to include an E, backwards compatible alias  */
#define PyBUF_WRITEABLE PyBUF_WRITABLE
#define PyBUF_FORMAT 0x0004
#define PyBUF_ND 0x0008
#define PyBUF_STRIDES (0x0010 | PyBUF_ND)
#define PyBUF_C_CONTIGUOUS (0x0020 | PyBUF_STRIDES)
#define PyBUF_F_CONTIGUOUS (0x0040 | PyBUF_STRIDES)
#define PyBUF_ANY_CONTIGUOUS (0x0080 | PyBUF_STRIDES)
#define PyBUF_INDIRECT (0x0100 | PyBUF_STRIDES)

#define PyBUF_CONTIG (PyBUF_ND | PyBUF_WRITABLE)
#define PyBUF_CONTIG_RO (PyBUF_ND)

#define PyBUF_STRIDED (PyBUF_STRIDES | PyBUF_WRITABLE)
#define PyBUF_STRIDED_RO (PyBUF_STRIDES)

#define PyBUF_RECORDS (PyBUF_STRIDES | PyBUF_WRITABLE | PyBUF_FORMAT)
#define PyBUF_RECORDS_RO (PyBUF_STRIDES | PyBUF_FORMAT)

#define PyBUF_FULL (PyBUF_INDIRECT | PyBUF_WRITABLE | PyBUF_FORMAT)
#define PyBUF_FULL_RO (PyBUF_INDIRECT | PyBUF_FORMAT)


#define PyBUF_READ  0x100
#define PyBUF_WRITE 0x200
#define PyBUF_SHADOW 0x400
/* end Py3k buffer interface */

#include <cpyext_typeobject.h>

#define PyObject_Bytes PyObject_Str

/* Flag bits for printing: */
#define Py_PRINT_RAW    1       /* No string quotes etc. */

/*
`Type flags (tp_flags)

These flags are used to extend the type structure in a backwards-compatible
fashion. Extensions can use the flags to indicate (and test) when a given
type structure contains a new feature. The Python core will use these when
introducing new functionality between major revisions (to avoid mid-version
changes in the PYTHON_API_VERSION).

Arbitration of the flag bit positions will need to be coordinated among
all extension writers who publically release their extensions (this will
be fewer than you might expect!)..

Most flags were removed as of Python 3.0 to make room for new flags.  (Some
flags are not for backwards compatibility but to indicate the presence of an
optional feature; these flags remain of course.)

Type definitions should use Py_TPFLAGS_DEFAULT for their tp_flags value.

Code can use PyType_HasFeature(type_ob, flag_value) to test whether the
given type object has a specified feature.
*/

/* PyBufferProcs contains bf_getcharbuffer */
#define Py_TPFLAGS_HAVE_GETCHARBUFFER  (1L<<0)

/* PySequenceMethods contains sq_contains */
#define Py_TPFLAGS_HAVE_SEQUENCE_IN (1L<<1)

/* This is here for backwards compatibility.  Extensions that use the old GC
 * API will still compile but the objects will not be tracked by the GC. */
#define Py_TPFLAGS_GC 0 /* used to be (1L<<2) */

/* PySequenceMethods and PyNumberMethods contain in-place operators */
#define Py_TPFLAGS_HAVE_INPLACEOPS (1L<<3)

/* tp_richcompare is defined */
#define Py_TPFLAGS_HAVE_RICHCOMPARE (1L<<5)

/* Objects which are weakly referencable if their tp_weaklistoffset is >0 */
#define Py_TPFLAGS_HAVE_WEAKREFS (1L<<6)

/* tp_iter is defined */
#define Py_TPFLAGS_HAVE_ITER (1L<<7)

/* New members introduced by Python 2.2 exist */
#define Py_TPFLAGS_HAVE_CLASS (1L<<8)

/* Set if the type object is dynamically allocated */
#define Py_TPFLAGS_HEAPTYPE (1L<<9)

/* Set if the type allows subclassing */
#define Py_TPFLAGS_BASETYPE (1L<<10)

/* Set if the type is 'ready' -- fully initialized */
#define Py_TPFLAGS_READY (1L<<12)

/* Set while the type is being 'readied', to prevent recursive ready calls */
#define Py_TPFLAGS_READYING (1L<<13)

/* Objects support garbage collection (see objimp.h) */
#define Py_TPFLAGS_HAVE_GC (1L<<14)

/* These two bits are preserved for Stackless Python, next after this is 17 */
#ifdef STACKLESS
#define Py_TPFLAGS_HAVE_STACKLESS_EXTENSION (3L<<15)
#else
#define Py_TPFLAGS_HAVE_STACKLESS_EXTENSION 0
#endif

/* Objects support nb_index in PyNumberMethods */
#define Py_TPFLAGS_HAVE_INDEX (1L<<17)

/* Objects support type attribute cache */
#define Py_TPFLAGS_HAVE_VERSION_TAG   (1L<<18)
#define Py_TPFLAGS_VALID_VERSION_TAG  (1L<<19)

/* Type is abstract and cannot be instantiated */
#define Py_TPFLAGS_IS_ABSTRACT (1L<<20)

/* These flags are used to determine if a type is a subclass. */
#define Py_TPFLAGS_INT_SUBCLASS		(1L<<23)
#define Py_TPFLAGS_LONG_SUBCLASS	(1L<<24)
#define Py_TPFLAGS_LIST_SUBCLASS	(1L<<25)
#define Py_TPFLAGS_TUPLE_SUBCLASS	(1L<<26)
#define Py_TPFLAGS_STRING_SUBCLASS	(1L<<27)
#define Py_TPFLAGS_UNICODE_SUBCLASS	(1L<<28)
#define Py_TPFLAGS_DICT_SUBCLASS	(1L<<29)
#define Py_TPFLAGS_BASE_EXC_SUBCLASS	(1L<<30)
#define Py_TPFLAGS_TYPE_SUBCLASS	(1L<<31)

#define Py_TPFLAGS_DEFAULT_EXTERNAL ( \
                             Py_TPFLAGS_HAVE_GETCHARBUFFER | \
                             Py_TPFLAGS_HAVE_SEQUENCE_IN | \
                             Py_TPFLAGS_HAVE_INPLACEOPS | \
                             Py_TPFLAGS_HAVE_RICHCOMPARE | \
                             Py_TPFLAGS_HAVE_WEAKREFS | \
                             Py_TPFLAGS_HAVE_ITER | \
                             Py_TPFLAGS_HAVE_CLASS | \
                             Py_TPFLAGS_HAVE_STACKLESS_EXTENSION | \
                             Py_TPFLAGS_HAVE_INDEX | \
                             0)
#define Py_TPFLAGS_DEFAULT_CORE (Py_TPFLAGS_DEFAULT_EXTERNAL | \
                                 Py_TPFLAGS_HAVE_VERSION_TAG)

#define Py_TPFLAGS_DEFAULT Py_TPFLAGS_DEFAULT_EXTERNAL

#define PyType_HasFeature(t,f)  (((t)->tp_flags & (f)) != 0)

/* objimpl.h ----------------------------------------------*/
#define PyObject_New(type, typeobj) \
		( (type *) _PyObject_New(typeobj) )
#define PyObject_NewVar(type, typeobj, n) \
		( (type *) _PyObject_NewVar((typeobj), (n)) )

#define _PyObject_SIZE(typeobj) ( (typeobj)->tp_basicsize )
#define _PyObject_VAR_SIZE(typeobj, nitems)	\
	(size_t)				\
	( ( (typeobj)->tp_basicsize +		\
	    (nitems)*(typeobj)->tp_itemsize +	\
	    (SIZEOF_VOID_P - 1)			\
	  ) & ~(SIZEOF_VOID_P - 1)		\
	)

#define PyObject_INIT PyObject_Init
#define PyObject_INIT_VAR PyObject_InitVar
/*
#define PyObject_NEW(type, typeobj) \
( (type *) PyObject_Init( \
	(PyObject *) PyObject_MALLOC( _PyObject_SIZE(typeobj) ), (typeobj)) )
*/
#define PyObject_NEW PyObject_New
#define PyObject_NEW_VAR PyObject_NewVar

/*
#define PyObject_NEW_VAR(type, typeobj, n) \
( (type *) PyObject_InitVar( \
      (PyVarObject *) PyObject_MALLOC(_PyObject_VAR_SIZE((typeobj),(n)) ),\
      (typeobj), (n)) )
*/

#define PyObject_GC_New(type, typeobj) \
                ( (type *) _PyObject_GC_New(typeobj) )
#define PyObject_GC_NewVar(type, typeobj, size) \
                ( (type *) _PyObject_GC_NewVar(typeobj, size) )

/* A dummy PyGC_Head, just to please some tests. Don't use it! */
typedef union _gc_head {
    char dummy;
} PyGC_Head;

/* Utility macro to help write tp_traverse functions.
 * To use this macro, the tp_traverse function must name its arguments
 * "visit" and "arg".  This is intended to keep tp_traverse functions
 * looking as much alike as possible.
 */
#define Py_VISIT(op)                                                    \
        do {                                                            \
                if (op) {                                               \
                        int vret = visit((PyObject *)(op), arg);        \
                        if (vret)                                       \
                                return vret;                            \
                }                                                       \
        } while (0)

#define PyObject_TypeCheck(ob, tp) \
    ((ob)->ob_type == (tp) || PyType_IsSubtype((ob)->ob_type, (tp)))

#define Py_TRASHCAN_SAFE_BEGIN(pyObj) do {
#define Py_TRASHCAN_SAFE_END(pyObj)   ; } while(0);
/* note: the ";" at the start of Py_TRASHCAN_SAFE_END is needed
   if the code has a label in front of the macro call */

/* Copied from CPython ----------------------------- */
PyAPI_FUNC(int) PyObject_AsReadBuffer(PyObject *, const void **, Py_ssize_t *);
PyAPI_FUNC(int) PyObject_AsWriteBuffer(PyObject *, void **, Py_ssize_t *);
PyAPI_FUNC(int) PyObject_CheckReadBuffer(PyObject *);

#define PyObject_MALLOC         PyObject_Malloc
#define PyObject_REALLOC        PyObject_Realloc
#define PyObject_FREE           PyObject_Free
#define PyObject_Del            PyObject_Free
#define PyObject_DEL            PyObject_Free



/* PyPy internal ----------------------------------- */
PyAPI_FUNC(int) PyPyType_Register(PyTypeObject *);
#define PyObject_Length PyObject_Size
#define _PyObject_GC_Del PyObject_GC_Del


#ifdef __cplusplus
}
#endif
#endif /* !Py_OBJECT_H */<|MERGE_RESOLUTION|>--- conflicted
+++ resolved
@@ -7,11 +7,6 @@
 extern "C" {
 #endif
 
-<<<<<<< HEAD
-#define Py_RETURN_NONE return Py_INCREF(Py_None), Py_None
-
-#include <cpyext_object.h>
-=======
 /* Hack: MSVC doesn't support ssize_t */
 #ifdef _WIN32
 #define ssize_t long
@@ -25,7 +20,6 @@
 #define PY_SSIZE_T_MIN (-PY_SSIZE_T_MAX-1)
 
 #define Py_RETURN_NONE return Py_INCREF(Py_None), Py_None
->>>>>>> 7c98c492
 
 /*
 CPython has this for backwards compatibility with really old extensions, and now
@@ -94,7 +88,6 @@
 #define Py_GT 4
 #define Py_GE 5
 
-
 /* Py3k buffer interface, adapted for PyPy */
     /* Flags for getting buffers */
 #define PyBUF_SIMPLE 0
