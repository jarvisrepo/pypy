#ifndef Py_OBJECT_H
#define Py_OBJECT_H

#include <stdio.h>

#ifdef __cplusplus
extern "C" {
#endif

#include <cpyext_object.h>

#define PY_SSIZE_T_MAX ((Py_ssize_t)(((size_t)-1)>>1))
#define PY_SSIZE_T_MIN (-PY_SSIZE_T_MAX-1)

#define Py_RETURN_NONE return Py_INCREF(Py_None), Py_None

/*
CPython has this for backwards compatibility with really old extensions, and now
we have it for compatibility with CPython.
*/
#define staticforward static

#define PyObject_HEAD_INIT(type)	\
	1, 0, type,

#define PyVarObject_HEAD_INIT(type, size)	\
	PyObject_HEAD_INIT(type) size,

#ifdef PYPY_DEBUG_REFCOUNT
/* Slow version, but useful for debugging */
#define Py_INCREF(ob)   (Py_IncRef((PyObject *)(ob)))
#define Py_DECREF(ob)   (Py_DecRef((PyObject *)(ob)))
#define Py_XINCREF(ob)  (Py_IncRef((PyObject *)(ob)))
#define Py_XDECREF(ob)  (Py_DecRef((PyObject *)(ob)))
#else
/* Fast version */
#define Py_INCREF(ob)   (((PyObject *)(ob))->ob_refcnt++)
#define Py_DECREF(op)                                   \
    do {                                                \
        if (--((PyObject *)(op))->ob_refcnt != 0)       \
            ;                                           \
        else                                            \
            _Py_Dealloc((PyObject *)(op));              \
    } while (0)

#define Py_XINCREF(op) do { if ((op) == NULL) ; else Py_INCREF(op); } while (0)
#define Py_XDECREF(op) do { if ((op) == NULL) ; else Py_DECREF(op); } while (0)
#endif

#define Py_CLEAR(op)				\
        do {                            	\
                if (op) {			\
                        PyObject *_py_tmp = (PyObject *)(op);	\
                        (op) = NULL;		\
                        Py_DECREF(_py_tmp);	\
                }				\
        } while (0)

#define Py_REFCNT(ob)		(((PyObject*)(ob))->ob_refcnt)
#define Py_TYPE(ob)		(((PyObject*)(ob))->ob_type)
#define Py_SIZE(ob)		(((PyVarObject*)(ob))->ob_size)

#define _Py_ForgetReference(ob) /* nothing */

#define Py_None (&_Py_NoneStruct)

/*
Py_NotImplemented is a singleton used to signal that an operation is
not implemented for a given type combination.
*/
#define Py_NotImplemented (&_Py_NotImplementedStruct)

/* Rich comparison opcodes */
/*
    XXX: Also defined in slotdefs.py
*/
#define Py_LT 0
#define Py_LE 1
#define Py_EQ 2
#define Py_NE 3
#define Py_GT 4
#define Py_GE 5

/* Py3k buffer interface, adapted for PyPy */
    /* Flags for getting buffers */
#define PyBUF_SIMPLE 0
#define PyBUF_WRITABLE 0x0001
/*  we used to include an E, backwards compatible alias  */
#define PyBUF_WRITEABLE PyBUF_WRITABLE
#define PyBUF_FORMAT 0x0004
#define PyBUF_ND 0x0008
#define PyBUF_STRIDES (0x0010 | PyBUF_ND)
#define PyBUF_C_CONTIGUOUS (0x0020 | PyBUF_STRIDES)
#define PyBUF_F_CONTIGUOUS (0x0040 | PyBUF_STRIDES)
#define PyBUF_ANY_CONTIGUOUS (0x0080 | PyBUF_STRIDES)
#define PyBUF_INDIRECT (0x0100 | PyBUF_STRIDES)

#define PyBUF_CONTIG (PyBUF_ND | PyBUF_WRITABLE)
#define PyBUF_CONTIG_RO (PyBUF_ND)

#define PyBUF_STRIDED (PyBUF_STRIDES | PyBUF_WRITABLE)
#define PyBUF_STRIDED_RO (PyBUF_STRIDES)

#define PyBUF_RECORDS (PyBUF_STRIDES | PyBUF_WRITABLE | PyBUF_FORMAT)
#define PyBUF_RECORDS_RO (PyBUF_STRIDES | PyBUF_FORMAT)

#define PyBUF_FULL (PyBUF_INDIRECT | PyBUF_WRITABLE | PyBUF_FORMAT)
#define PyBUF_FULL_RO (PyBUF_INDIRECT | PyBUF_FORMAT)


#define PyBUF_READ  0x100
#define PyBUF_WRITE 0x200
#define PyBUF_SHADOW 0x400
/* end Py3k buffer interface */

<<<<<<< HEAD
#include <cpyext_typeobject.h>
=======
#define PyObject_Bytes PyObject_Str
>>>>>>> 48a7767b

/* Flag bits for printing: */
#define Py_PRINT_RAW    1       /* No string quotes etc. */

/*
`Type flags (tp_flags)

These flags are used to extend the type structure in a backwards-compatible
fashion. Extensions can use the flags to indicate (and test) when a given
type structure contains a new feature. The Python core will use these when
introducing new functionality between major revisions (to avoid mid-version
changes in the PYTHON_API_VERSION).

Arbitration of the flag bit positions will need to be coordinated among
all extension writers who publically release their extensions (this will
be fewer than you might expect!)..

Most flags were removed as of Python 3.0 to make room for new flags.  (Some
flags are not for backwards compatibility but to indicate the presence of an
optional feature; these flags remain of course.)

Type definitions should use Py_TPFLAGS_DEFAULT for their tp_flags value.

Code can use PyType_HasFeature(type_ob, flag_value) to test whether the
given type object has a specified feature.
*/

/* Set if the type object is dynamically allocated */
#define Py_TPFLAGS_HEAPTYPE (1L<<9)

/* Set if the type allows subclassing */
#define Py_TPFLAGS_BASETYPE (1L<<10)

/* Set if the type is 'ready' -- fully initialized */
#define Py_TPFLAGS_READY (1L<<12)

/* Set while the type is being 'readied', to prevent recursive ready calls */
#define Py_TPFLAGS_READYING (1L<<13)

/* Objects support garbage collection (see objimp.h) */
#define Py_TPFLAGS_HAVE_GC (1L<<14)

/* These two bits are preserved for Stackless Python, next after this is 17 */
#ifdef STACKLESS
#define Py_TPFLAGS_HAVE_STACKLESS_EXTENSION (3L<<15)
#else
#define Py_TPFLAGS_HAVE_STACKLESS_EXTENSION 0
#endif

/* Objects support type attribute cache */
#define Py_TPFLAGS_HAVE_VERSION_TAG   (1L<<18)
#define Py_TPFLAGS_VALID_VERSION_TAG  (1L<<19)

/* Type is abstract and cannot be instantiated */
#define Py_TPFLAGS_IS_ABSTRACT (1L<<20)

/* These flags are used to determine if a type is a subclass. */
#define Py_TPFLAGS_LONG_SUBCLASS        (1UL << 24)
#define Py_TPFLAGS_LIST_SUBCLASS        (1UL << 25)
#define Py_TPFLAGS_TUPLE_SUBCLASS       (1UL << 26)
#define Py_TPFLAGS_BYTES_SUBCLASS       (1UL << 27)
#define Py_TPFLAGS_UNICODE_SUBCLASS     (1UL << 28)
#define Py_TPFLAGS_DICT_SUBCLASS        (1UL << 29)
#define Py_TPFLAGS_BASE_EXC_SUBCLASS    (1UL << 30)
#define Py_TPFLAGS_TYPE_SUBCLASS        (1UL << 31)

#define Py_TPFLAGS_DEFAULT  ( \
                 Py_TPFLAGS_HAVE_STACKLESS_EXTENSION | \
                 Py_TPFLAGS_HAVE_VERSION_TAG | \
                0)

/* NOTE: The following flags reuse lower bits (removed as part of the
 * Python 3.0 transition). */

/* Type structure has tp_finalize member (3.4) */
#define Py_TPFLAGS_HAVE_FINALIZE (1UL << 0)

#ifdef Py_LIMITED_API
#define PyType_HasFeature(t,f)  ((PyType_GetFlags(t) & (f)) != 0)
#else
#define PyType_HasFeature(t,f)  (((t)->tp_flags & (f)) != 0)
#endif
#define PyType_FastSubclass(t,f)  PyType_HasFeature(t,f)

/* objimpl.h ----------------------------------------------*/
#define PyObject_New(type, typeobj) \
		( (type *) _PyObject_New(typeobj) )
#define PyObject_NewVar(type, typeobj, n) \
		( (type *) _PyObject_NewVar((typeobj), (n)) )

#define _PyObject_SIZE(typeobj) ( (typeobj)->tp_basicsize )
#define _PyObject_VAR_SIZE(typeobj, nitems)	\
	(size_t)				\
	( ( (typeobj)->tp_basicsize +		\
	    (nitems)*(typeobj)->tp_itemsize +	\
	    (SIZEOF_VOID_P - 1)			\
	  ) & ~(SIZEOF_VOID_P - 1)		\
	)

#define PyObject_INIT PyObject_Init
#define PyObject_INIT_VAR PyObject_InitVar
/*
#define PyObject_NEW(type, typeobj) \
( (type *) PyObject_Init( \
	(PyObject *) PyObject_MALLOC( _PyObject_SIZE(typeobj) ), (typeobj)) )
*/
#define PyObject_NEW PyObject_New
#define PyObject_NEW_VAR PyObject_NewVar

/*
#define PyObject_NEW_VAR(type, typeobj, n) \
( (type *) PyObject_InitVar( \
      (PyVarObject *) PyObject_MALLOC(_PyObject_VAR_SIZE((typeobj),(n)) ),\
      (typeobj), (n)) )
*/

#define PyObject_GC_New(type, typeobj) \
                ( (type *) _PyObject_GC_New(typeobj) )
#define PyObject_GC_NewVar(type, typeobj, size) \
                ( (type *) _PyObject_GC_NewVar(typeobj, size) )

/* A dummy PyGC_Head, just to please some tests. Don't use it! */
typedef union _gc_head {
    char dummy;
} PyGC_Head;

/* dummy GC macros */
#define _PyGC_FINALIZED(o) 1

/* Utility macro to help write tp_traverse functions.
 * To use this macro, the tp_traverse function must name its arguments
 * "visit" and "arg".  This is intended to keep tp_traverse functions
 * looking as much alike as possible.
 */
#define Py_VISIT(op)                                                    \
        do {                                                            \
                if (op) {                                               \
                        int vret = visit((PyObject *)(op), arg);        \
                        if (vret)                                       \
                                return vret;                            \
                }                                                       \
        } while (0)

#define PyObject_TypeCheck(ob, tp) \
    ((ob)->ob_type == (tp) || PyType_IsSubtype((ob)->ob_type, (tp)))

#define Py_TRASHCAN_SAFE_BEGIN(pyObj) do {
#define Py_TRASHCAN_SAFE_END(pyObj)   ; } while(0);
/* note: the ";" at the start of Py_TRASHCAN_SAFE_END is needed
   if the code has a label in front of the macro call */

/* Copied from CPython ----------------------------- */
PyAPI_FUNC(int) PyObject_AsReadBuffer(PyObject *, const void **, Py_ssize_t *);
PyAPI_FUNC(int) PyObject_AsWriteBuffer(PyObject *, void **, Py_ssize_t *);
PyAPI_FUNC(int) PyObject_CheckReadBuffer(PyObject *);

#define PyObject_MALLOC         PyObject_Malloc
#define PyObject_REALLOC        PyObject_Realloc
#define PyObject_FREE           PyObject_Free
#define PyObject_Del            PyObject_Free
#define PyObject_DEL            PyObject_Free



/* PyPy internal ----------------------------------- */
PyAPI_FUNC(int) PyPyType_Register(PyTypeObject *);
#define PyObject_Length PyObject_Size
#define _PyObject_GC_Del PyObject_GC_Del


#ifdef __cplusplus
}
#endif
#endif /* !Py_OBJECT_H */<|MERGE_RESOLUTION|>--- conflicted
+++ resolved
@@ -113,12 +113,6 @@
 #define PyBUF_SHADOW 0x400
 /* end Py3k buffer interface */
 
-<<<<<<< HEAD
-#include <cpyext_typeobject.h>
-=======
-#define PyObject_Bytes PyObject_Str
->>>>>>> 48a7767b
-
 /* Flag bits for printing: */
 #define Py_PRINT_RAW    1       /* No string quotes etc. */
 
