--- conflicted
+++ resolved
@@ -31,18 +31,6 @@
 #endif
 
 #ifndef Py_BUILD_CORE /* not building the core - must be an ext */
-<<<<<<< HEAD
-#    if defined(_MSC_VER) && !defined(_CFFI_)
-     /* So MSVC users need not specify the .lib file in
-      * their Makefile (other compilers are generally
-      * taken care of by distutils.) */
-#        ifdef _DEBUG
-#            error("debug first with cpython")    
-#            pragma comment(lib,"python35.lib")
-#        else
-#            pragma comment(lib,"python35.lib")
-#        endif /* _DEBUG */
-=======
 #  if defined(_MSC_VER) && !defined(_CFFI_)
    /* So MSVC users need not specify the .lib file in
     * their Makefile (other compilers are generally
@@ -50,9 +38,9 @@
     */
 #    ifdef _DEBUG
 #      error("debug first with cpython")    
-#      pragma comment(lib,"python27.lib")
+#            pragma comment(lib,"python35.lib")
 #    else
-#      pragma comment(lib,"python27.lib")
+#            pragma comment(lib,"python35.lib")
 #    endif /* _DEBUG */
 #    define HAVE_COPYSIGN 1
 #    define copysign _copysign
@@ -64,7 +52,6 @@
 #define HAVE_SSIZE_T 1
 
 
->>>>>>> 33f417d9
 #    endif
 #endif /* _MSC_VER */
 
