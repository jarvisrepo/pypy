--- conflicted
+++ resolved
@@ -483,60 +483,10 @@
     0 on success, -1 on failure."""
     raise NotImplementedError
 
-<<<<<<< HEAD
-@cpython_api([rffi.CCHARP], rffi.INT_real, error=-1)
-def Py_EnterRecursiveCall(space, where):
-    """Marks a point where a recursive C-level call is about to be performed.
-
-    If USE_STACKCHECK is defined, this function checks if the the OS
-    stack overflowed using PyOS_CheckStack().  In this is the case, it
-    sets a MemoryError and returns a nonzero value.
-
-    The function then checks if the recursion limit is reached.  If this is the
-    case, a RuntimeError is set and a nonzero value is returned.
-    Otherwise, zero is returned.
-
-    where should be a string such as " in instance check" to be
-    concatenated to the RuntimeError message caused by the recursion depth
-    limit."""
-    raise NotImplementedError
-
-@cpython_api([], lltype.Void)
-def Py_LeaveRecursiveCall(space):
-    """Ends a Py_EnterRecursiveCall().  Must be called once for each
-    successful invocation of Py_EnterRecursiveCall()."""
-    raise NotImplementedError
-
 @cpython_api([PyObject], rffi.INT_real, error=-1)
 def Py_ReprEnter(space, object):
     """Called at the beginning of the tp_repr implementation to
     detect cycles.
-=======
-@cpython_api([PyFileObject], lltype.Void)
-def PyFile_IncUseCount(space, p):
-    """Increments the PyFileObject's internal use count to indicate
-    that the underlying FILE* is being used.
-    This prevents Python from calling f_close() on it from another thread.
-    Callers of this must call PyFile_DecUseCount() when they are
-    finished with the FILE*.  Otherwise the file object will
-    never be closed by Python.
-
-    The GIL must be held while calling this function.
-
-    The suggested use is to call this after PyFile_AsFile() and before
-    you release the GIL:
-
-    FILE *fp = PyFile_AsFile(p);
-    PyFile_IncUseCount(p);
-    /* ... */
-    Py_BEGIN_ALLOW_THREADS
-    do_something(fp);
-    Py_END_ALLOW_THREADS
-    /* ... */
-    PyFile_DecUseCount(p);
-    """
-    raise NotImplementedError
->>>>>>> d13bac66
 
     If the object has already been processed, the function returns a
     positive integer.  In that case the tp_repr implementation
