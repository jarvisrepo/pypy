from pypy.module.cpyext.api import (
    cpython_api, PyObject, PyObjectP, CANNOT_FAIL
    )
from pypy.module.cpyext.complexobject import Py_complex_ptr as Py_complex
from rpython.rtyper.lltypesystem import rffi, lltype

CWCHARPP = lltype.Ptr(lltype.Array(rffi.CWCHARP, hints={'nolength': True}))

# we don't really care
PyTypeObjectPtr = rffi.VOIDP
Py_ssize_t = rffi.SSIZE_T
PyModuleDef = rffi.VOIDP
PyMethodDef = rffi.VOIDP
PyGetSetDef = rffi.VOIDP
PyMemberDef = rffi.VOIDP
va_list = rffi.VOIDP
wrapperbase = rffi.VOIDP
FILE = rffi.VOIDP
PyFrameObject = rffi.VOIDP
_inittab = rffi.VOIDP
PyThreadState = rffi.VOIDP
PyInterpreterState = rffi.VOIDP
Py_UNICODE = lltype.UniChar
PyCompilerFlags = rffi.VOIDP
struct_node = rffi.VOIDP
Py_tracefunc = rffi.VOIDP


@cpython_api([rffi.CCHARP], Py_ssize_t, error=-1)
def PyBuffer_SizeFromFormat(space, format):
    """Return the implied itemsize from the struct-stype
    format."""
    raise NotImplementedError

@cpython_api([rffi.INT_real, Py_ssize_t, Py_ssize_t, Py_ssize_t, lltype.Char], lltype.Void)
def PyBuffer_FillContiguousStrides(space, ndim, shape, strides, itemsize, fortran):
    """Fill the strides array with byte-strides of a contiguous (C-style if
    fortran is 'C' or Fortran-style if fortran is 'F') array of the
    given shape with the given number of bytes per element."""
    raise NotImplementedError

@cpython_api([PyObject], rffi.INT_real, error=CANNOT_FAIL)
def PyCell_Check(space, ob):
    """Return true if ob is a cell object; ob must not be NULL."""
    raise NotImplementedError

@cpython_api([PyObject], PyObject)
def PyCell_New(space, ob):
    """Create and return a new cell object containing the value ob. The parameter may
    be NULL."""
    raise NotImplementedError

@cpython_api([PyObject], PyObject)
def PyCell_Get(space, cell):
    """Return the contents of the cell cell."""
    raise NotImplementedError

@cpython_api([PyObject], PyObject)
def PyCell_GET(space, cell):
    """Return the contents of the cell cell, but without checking that cell is
    non-NULL and a cell object."""
    raise NotImplementedError
    borrow_from()

@cpython_api([PyObject, PyObject], rffi.INT_real, error=-1)
def PyCell_Set(space, cell, value):
    """Set the contents of the cell object cell to value.  This releases the
    reference to any current content of the cell. value may be NULL.  cell
    must be non-NULL; if it is not a cell object, -1 will be returned.  On
    success, 0 will be returned."""
    raise NotImplementedError

@cpython_api([PyObject, PyObject], lltype.Void)
def PyCell_SET(space, cell, value):
    """Sets the value of the cell object cell to value.  No reference counts are
    adjusted, and no checks are made for safety; cell must be non-NULL and must
    be a cell object."""
    raise NotImplementedError

@cpython_api([PyObject], rffi.INT_real, error=-1)
def PyCodec_Register(space, search_function):
    """Register a new codec search function.

    As side effect, this tries to load the encodings package, if not yet
    done, to make sure that it is always first in the list of search functions."""
    raise NotImplementedError


@cpython_api([rffi.CCHARP], rffi.INT_real, error=-1)
def PyCodec_KnownEncoding(space, encoding):
    """Return 1 or 0 depending on whether there is a registered codec for
    the given encoding."""
    raise NotImplementedError


@cpython_api([PyObject, rffi.CCHARP, rffi.CCHARP], PyObject)
def PyCodec_Encode(space, object, encoding, errors):
    """Generic codec based encoding API.

    object is passed through the encoder function found for the given
    encoding using the error handling method defined by errors.  errors may
    be NULL to use the default method defined for the codec.  Raises a
    LookupError if no encoder can be found."""
    raise NotImplementedError

@cpython_api([PyObject, rffi.CCHARP, rffi.CCHARP], PyObject)
def PyCodec_Decode(space, object, encoding, errors):
    """Generic codec based decoding API.

    object is passed through the decoder function found for the given
    encoding using the error handling method defined by errors.  errors may
    be NULL to use the default method defined for the codec.  Raises a
    LookupError if no encoder can be found."""
    raise NotImplementedError

@cpython_api([rffi.CCHARP], PyObject)
def PyCodec_Encoder(space, encoding):
    """Get an encoder function for the given encoding."""
    raise NotImplementedError

@cpython_api([rffi.CCHARP], PyObject)
def PyCodec_Decoder(space, encoding):
    """Get a decoder function for the given encoding."""
    raise NotImplementedError

@cpython_api([rffi.CCHARP, PyObject, rffi.CCHARP], PyObject)
def PyCodec_StreamReader(space, encoding, stream, errors):
    """Get a StreamReader factory function for the given encoding."""
    raise NotImplementedError

@cpython_api([rffi.CCHARP, PyObject, rffi.CCHARP], PyObject)
def PyCodec_StreamWriter(space, encoding, stream, errors):
    """Get a StreamWriter factory function for the given encoding."""
    raise NotImplementedError

@cpython_api([rffi.CCHARP, PyObject], rffi.INT_real, error=-1)
def PyCodec_RegisterError(space, name, error):
    """Register the error handling callback function error under the given name.
    This callback function will be called by a codec when it encounters
    unencodable characters/undecodable bytes and name is specified as the error
    parameter in the call to the encode/decode function.

    The callback gets a single argument, an instance of
    UnicodeEncodeError, UnicodeDecodeError or
    UnicodeTranslateError that holds information about the problematic
    sequence of characters or bytes and their offset in the original string (see
    unicodeexceptions for functions to extract this information).  The
    callback must either raise the given exception, or return a two-item tuple
    containing the replacement for the problematic sequence, and an integer
    giving the offset in the original string at which encoding/decoding should be
    resumed.

    Return 0 on success, -1 on error."""
    raise NotImplementedError

@cpython_api([rffi.CCHARP], PyObject)
def PyCodec_LookupError(space, name):
    """Lookup the error handling callback function registered under name.  As a
    special case NULL can be passed, in which case the error handling callback
    for "strict" will be returned."""
    raise NotImplementedError

@cpython_api([PyObject], PyObject)
def PyCodec_StrictErrors(space, exc):
    """Raise exc as an exception."""
    raise NotImplementedError

@cpython_api([PyObject], PyObject)
def PyCodec_IgnoreErrors(space, exc):
    """Ignore the unicode error, skipping the faulty input."""
    raise NotImplementedError

@cpython_api([PyObject], PyObject)
def PyCodec_ReplaceErrors(space, exc):
    """Replace the unicode encode error with ? or U+FFFD."""
    raise NotImplementedError

@cpython_api([PyObject], PyObject)
def PyCodec_XMLCharRefReplaceErrors(space, exc):
    """Replace the unicode encode error with XML character references."""
    raise NotImplementedError

@cpython_api([PyObject], PyObject)
def PyCodec_BackslashReplaceErrors(space, exc):
    r"""Replace the unicode encode error with backslash escapes (\x, \u and
    \U)."""
    raise NotImplementedError

@cpython_api([Py_complex, Py_complex], Py_complex)
def _Py_c_sum(space, left, right):
    """Return the sum of two complex numbers, using the C Py_complex
    representation."""
    raise NotImplementedError

@cpython_api([Py_complex, Py_complex], Py_complex)
def _Py_c_diff(space, left, right):
    """Return the difference between two complex numbers, using the C
    Py_complex representation."""
    raise NotImplementedError

@cpython_api([Py_complex], Py_complex)
def _Py_c_neg(space, complex):
    """Return the negation of the complex number complex, using the C
    Py_complex representation."""
    raise NotImplementedError

@cpython_api([Py_complex, Py_complex], Py_complex)
def _Py_c_prod(space, left, right):
    """Return the product of two complex numbers, using the C Py_complex
    representation."""
    raise NotImplementedError

@cpython_api([Py_complex, Py_complex], Py_complex)
def _Py_c_quot(space, dividend, divisor):
    """Return the quotient of two complex numbers, using the C Py_complex
    representation.

    If divisor is null, this method returns zero and sets
    errno to EDOM."""
    raise NotImplementedError

@cpython_api([Py_complex, Py_complex], Py_complex)
def _Py_c_pow(space, num, exp):
    """Return the exponentiation of num by exp, using the C Py_complex
    representation.

    If num is null and exp is not a positive real number,
    this method returns zero and sets errno to EDOM."""
    raise NotImplementedError

@cpython_api([rffi.DOUBLE, lltype.Char, rffi.INT_real, rffi.INT_real, rffi.INTP], rffi.CCHARP)
def PyOS_double_to_string(space, val, format_code, precision, flags, ptype):
    """Convert a double val to a string using supplied
    format_code, precision, and flags.

    format_code must be one of 'e', 'E', 'f', 'F',
    'g', 'G' or 'r'.  For 'r', the supplied precision
    must be 0 and is ignored.  The 'r' format code specifies the
    standard repr() format.

    flags can be zero or more of the values Py_DTSF_SIGN,
    Py_DTSF_ADD_DOT_0, or Py_DTSF_ALT, or-ed together:

    Py_DTSF_SIGN means to always precede the returned string with a sign
    character, even if val is non-negative.

    Py_DTSF_ADD_DOT_0 means to ensure that the returned string will not look
    like an integer.

    Py_DTSF_ALT means to apply "alternate" formatting rules.  See the
    documentation for the PyOS_snprintf() '#' specifier for
    details.

    If ptype is non-NULL, then the value it points to will be set to one of
    Py_DTST_FINITE, Py_DTST_INFINITE, or Py_DTST_NAN, signifying that
    val is a finite number, an infinite number, or not a number, respectively.

    The return value is a pointer to buffer with the converted string or
    NULL if the conversion failed. The caller is responsible for freeing the
    returned string by calling PyMem_Free().
    """
    raise NotImplementedError

@cpython_api([rffi.CCHARP, rffi.CCHARP], rffi.CCHARP)
def PyOS_stricmp(space, s1, s2):
    """Case insensitive comparison of strings. The function works almost
    identically to strcmp() except that it ignores the case.
    """
    raise NotImplementedError

@cpython_api([rffi.CCHARP, rffi.CCHARP, Py_ssize_t], rffi.CCHARP)
def PyOS_strnicmp(space, s1, s2, size):
    """Case insensitive comparison of strings. The function works almost
    identically to strncmp() except that it ignores the case.
    """
    raise NotImplementedError

@cpython_api([PyObject], rffi.INT_real, error=CANNOT_FAIL)
def PyTZInfo_Check(space, ob):
    """Return true if ob is of type PyDateTime_TZInfoType or a subtype of
    PyDateTime_TZInfoType.  ob must not be NULL.
    """
    raise NotImplementedError

@cpython_api([PyObject], rffi.INT_real, error=CANNOT_FAIL)
def PyTZInfo_CheckExact(space, ob):
    """Return true if ob is of type PyDateTime_TZInfoType. ob must not be
    NULL.
    """
    raise NotImplementedError

@cpython_api([PyTypeObjectPtr, PyGetSetDef], PyObject)
def PyDescr_NewGetSet(space, type, getset):
    raise NotImplementedError

@cpython_api([PyTypeObjectPtr, PyMemberDef], PyObject)
def PyDescr_NewMember(space, type, meth):
    raise NotImplementedError

@cpython_api([PyTypeObjectPtr, wrapperbase, rffi.VOIDP], PyObject)
def PyDescr_NewWrapper(space, type, wrapper, wrapped):
    raise NotImplementedError

@cpython_api([PyObject], rffi.INT_real, error=CANNOT_FAIL)
def PyDescr_IsData(space, descr):
    """Return true if the descriptor objects descr describes a data attribute, or
    false if it describes a method.  descr must be a descriptor object; there is
    no error checking.
    """
    raise NotImplementedError

@cpython_api([PyObject, PyObject], PyObject)
def PyWrapper_New(space, w_d, w_self):
    raise NotImplementedError

@cpython_api([PyObject, PyObject], PyObject)
def PyDict_GetItemWithError(space, p, key):
    """Variant of PyDict_GetItem() that does not suppress
    exceptions. Return NULL with an exception set if an exception
    occurred.  Return NULL without an exception set if the key
    wasn't present."""
    raise NotImplementedError

@cpython_api([PyObject, PyObject, rffi.INT_real], rffi.INT_real, error=-1)
def PyDict_MergeFromSeq2(space, a, seq2, override):
    """Update or merge into dictionary a, from the key-value pairs in seq2.
    seq2 must be an iterable object producing iterable objects of length 2,
    viewed as key-value pairs.  In case of duplicate keys, the last wins if
    override is true, else the first wins. Return 0 on success or -1
    if an exception was raised. Equivalent Python (except for the return
    value):

    def PyDict_MergeFromSeq2(a, seq2, override):
        for key, value in seq2:
            if override or key not in a:
                a[key] = value
    """
    raise NotImplementedError

@cpython_api([rffi.INT_real], PyObject)
def PyErr_SetFromWindowsErr(space, ierr):
    """This is a convenience function to raise WindowsError. If called with
    ierr of 0, the error code returned by a call to GetLastError()
    is used instead.  It calls the Win32 function FormatMessage() to retrieve
    the Windows description of error code given by ierr or GetLastError(),
    then it constructs a tuple object whose first item is the ierr value and whose
    second item is the corresponding error message (gotten from
    FormatMessage()), and then calls PyErr_SetObject(PyExc_WindowsError,
    object). This function always returns NULL. Availability: Windows.
    Return value: always NULL."""
    raise NotImplementedError

@cpython_api([PyObject, rffi.INT_real], PyObject)
def PyErr_SetExcFromWindowsErr(space, type, ierr):
    """Similar to PyErr_SetFromWindowsErr(), with an additional parameter
    specifying the exception type to be raised. Availability: Windows.

    Return value: always NULL."""
    raise NotImplementedError

@cpython_api([rffi.INT_real, rffi.CCHARP], PyObject)
def PyErr_SetFromWindowsErrWithFilename(space, ierr, filename):
    """Similar to PyErr_SetFromWindowsErr(), with the additional behavior that
    if filename is not NULL, it is passed to the constructor of
    WindowsError as a third parameter.  filename is decoded from the
    filesystem encoding (sys.getfilesystemencoding()).  Availability:
    Windows.
    Return value: always NULL."""
    raise NotImplementedError

@cpython_api([PyObject, rffi.INT_real, rffi.CCHARP], PyObject)
def PyErr_SetExcFromWindowsErrWithFilename(space, type, ierr, filename):
    """Similar to PyErr_SetFromWindowsErrWithFilename(), with an additional
    parameter specifying the exception type to be raised. Availability: Windows.

    Return value: always NULL."""
    raise NotImplementedError


@cpython_api([rffi.CCHARP, rffi.INT_real, rffi.INT_real], lltype.Void)
def PyErr_SyntaxLocationEx(space, filename, lineno, col_offset):
    """Set file, line, and offset information for the current exception.  If the
    current exception is not a SyntaxError, then it sets additional
    attributes, which make the exception printing subsystem think the exception
    is a SyntaxError. filename is decoded from the filesystem encoding
    (sys.getfilesystemencoding())."""
    raise NotImplementedError


@cpython_api([rffi.CCHARP, rffi.INT_real], lltype.Void)
def PyErr_SyntaxLocation(space, filename, lineno):
    """Like PyErr_SyntaxLocationExc(), but the col_offset parameter is
    omitted."""
    raise NotImplementedError


@cpython_api([PyObject, rffi.CCHARP, rffi.CCHARP, rffi.INT_real, rffi.CCHARP, PyObject], rffi.INT_real, error=-1)
def PyErr_WarnExplicit(space, category, message, filename, lineno, module, registry):
    """Issue a warning message with explicit control over all warning attributes.  This
    is a straightforward wrapper around the Python function
    warnings.warn_explicit(), see there for more information.  The module
    and registry arguments may be set to NULL to get the default effect
    described there. message and module are UTF-8 encoded strings,
    filename is decoded from the filesystem encoding
    (sys.getfilesystemencoding())."""
    raise NotImplementedError


@cpython_api([rffi.INT_real], rffi.INT_real, error=-1)
def PySignal_SetWakeupFd(space, fd):
    """This utility function specifies a file descriptor to which a '\0' byte will
    be written whenever a signal is received.  It returns the previous such file
    descriptor.  The value -1 disables the feature; this is the initial state.
    This is equivalent to signal.set_wakeup_fd() in Python, but without any
    error checking.  fd should be a valid file descriptor.  The function should
    only be called from the main thread."""
    raise NotImplementedError

@cpython_api([rffi.CCHARP, rffi.CCHARP, Py_ssize_t, Py_ssize_t, Py_ssize_t, rffi.CCHARP], PyObject)
def PyUnicodeDecodeError_Create(space, encoding, object, length, start, end, reason):
    """Create a UnicodeDecodeError object with the attributes encoding,
    object, length, start, end and reason. encoding and reason are
    UTF-8 encoded strings."""
    raise NotImplementedError

@cpython_api([rffi.CCHARP, rffi.CArrayPtr(Py_UNICODE), Py_ssize_t, Py_ssize_t, Py_ssize_t, rffi.CCHARP], PyObject)
def PyUnicodeEncodeError_Create(space, encoding, object, length, start, end, reason):
    """Create a UnicodeEncodeError object with the attributes encoding,
    object, length, start, end and reason. encoding and reason are
    UTF-8 encoded strings."""
    raise NotImplementedError

@cpython_api([rffi.CArrayPtr(Py_UNICODE), Py_ssize_t, Py_ssize_t, Py_ssize_t, rffi.CCHARP], PyObject)
def PyUnicodeTranslateError_Create(space, object, length, start, end, reason):
    """Create a UnicodeTranslateError object with the attributes object,
    length, start, end and reason. reason is an UTF-8 encoded string."""
    raise NotImplementedError

@cpython_api([PyObject], PyObject)
def PyUnicodeDecodeError_GetEncoding(space, exc):
    """Return the encoding attribute of the given exception object."""
    raise NotImplementedError

@cpython_api([PyObject], PyObject)
def PyUnicodeDecodeError_GetObject(space, exc):
    """Return the object attribute of the given exception object."""
    raise NotImplementedError

@cpython_api([PyObject, Py_ssize_t], rffi.INT_real, error=-1)
def PyUnicodeDecodeError_GetStart(space, exc, start):
    """Get the start attribute of the given exception object and place it into
    *start.  start must not be NULL.  Return 0 on success, -1 on
    failure."""
    raise NotImplementedError

@cpython_api([PyObject, Py_ssize_t], rffi.INT_real, error=-1)
def PyUnicodeDecodeError_SetStart(space, exc, start):
    """Set the start attribute of the given exception object to start.  Return
    0 on success, -1 on failure."""
    raise NotImplementedError

@cpython_api([PyObject, Py_ssize_t], rffi.INT_real, error=-1)
def PyUnicodeDecodeError_GetEnd(space, exc, end):
    """Get the end attribute of the given exception object and place it into
    *end.  end must not be NULL.  Return 0 on success, -1 on
    failure."""
    raise NotImplementedError

@cpython_api([PyObject, Py_ssize_t], rffi.INT_real, error=-1)
def PyUnicodeDecodeError_SetEnd(space, exc, end):
    """Set the end attribute of the given exception object to end.  Return 0
    on success, -1 on failure."""
    raise NotImplementedError

@cpython_api([PyObject], PyObject)
def PyUnicodeDecodeError_GetReason(space, exc):
    """Return the reason attribute of the given exception object."""
    raise NotImplementedError

@cpython_api([PyObject, rffi.CCHARP], rffi.INT_real, error=-1)
def PyUnicodeDecodeError_SetReason(space, exc, reason):
    """Set the reason attribute of the given exception object to reason.  Return
    0 on success, -1 on failure."""
    raise NotImplementedError

@cpython_api([PyObject], rffi.INT_real, error=-1)
def Py_ReprEnter(space, object):
    """Called at the beginning of the tp_repr implementation to
    detect cycles.

    If the object has already been processed, the function returns a
    positive integer.  In that case the tp_repr implementation
    should return a string object indicating a cycle.  As examples,
    dict objects return {...} and list objects
    return [...].

    The function will return a negative integer if the recursion limit
    is reached.  In that case the tp_repr implementation should
    typically return NULL.

    Otherwise, the function returns zero and the tp_repr
    implementation can continue normally."""
    raise NotImplementedError

@cpython_api([PyObject], lltype.Void)
def Py_ReprLeave(space, object):
    """Ends a Py_ReprEnter().  Must be called once for each
    invocation of Py_ReprEnter() that returns zero."""
    raise NotImplementedError

@cpython_api([rffi.INT_real, rffi.CCHARP, rffi.CCHARP, rffi.INT_real, rffi.CCHARP, rffi.CCHARP, rffi.CCHARP, rffi.INT_real], PyObject)
def PyFile_FromFd(space, fd, name, mode, buffering, encoding, errors, newline, closefd):
    """Create a Python file object from the file descriptor of an already
    opened file fd.  The arguments name, encoding, errors and newline
    can be NULL to use the defaults; buffering can be -1 to use the
    default. name is ignored and kept for backward compatibility. Return
    NULL on failure. For a more comprehensive description of the arguments,
    please refer to the io.open() function documentation.

    Since Python streams have their own buffering layer, mixing them with
    OS-level file descriptors can produce various issues (such as unexpected
    ordering of data).

    Ignore name attribute."""
    raise NotImplementedError

@cpython_api([], PyObject)
def PyFloat_GetInfo(space):
    """Return a structseq instance which contains information about the
    precision, minimum and maximum values of a float. It's a thin wrapper
    around the header file float.h.
    """
    raise NotImplementedError

@cpython_api([], rffi.DOUBLE, error=CANNOT_FAIL)
def PyFloat_GetMax(space):
    """Return the maximum representable finite float DBL_MAX as C double.
    """
    raise NotImplementedError

@cpython_api([], rffi.DOUBLE, error=CANNOT_FAIL)
def PyFloat_GetMin(space):
    """Return the minimum normalized positive float DBL_MIN as C double.
    """
    raise NotImplementedError

@cpython_api([], rffi.INT_real, error=-1)
def PyFloat_ClearFreeList(space, ):
    """Clear the float free list. Return the number of items that could not
    be freed.
    """
    raise NotImplementedError

@cpython_api([PyObject, PyObject], PyObject)
def PyFunction_New(space, code, globals):
    """Return a new function object associated with the code object code. globals
    must be a dictionary with the global variables accessible to the function.

    The function's docstring, name and __module__ are retrieved from the code
    object, the argument defaults and closure are set to NULL."""
    raise NotImplementedError

@cpython_api([PyObject], PyObject)
def PyFunction_GetGlobals(space, op):
    """Return the globals dictionary associated with the function object op."""
    raise NotImplementedError
    borrow_from()

@cpython_api([PyObject], PyObject)
def PyFunction_GetModule(space, op):
    """Return the __module__ attribute of the function object op. This is normally
    a string containing the module name, but can be set to any other object by
    Python code."""
    raise NotImplementedError
    borrow_from()

@cpython_api([PyObject], PyObject)
def PyFunction_GetDefaults(space, op):
    """Return the argument default values of the function object op. This can be a
    tuple of arguments or NULL."""
    raise NotImplementedError
    borrow_from()

@cpython_api([PyObject, PyObject], rffi.INT_real, error=-1)
def PyFunction_SetDefaults(space, op, defaults):
    """Set the argument default values for the function object op. defaults must be
    Py_None or a tuple.

    Raises SystemError and returns -1 on failure."""
    raise NotImplementedError

@cpython_api([PyObject], PyObject)
def PyFunction_GetClosure(space, op):
    """Return the closure associated with the function object op. This can be NULL
    or a tuple of cell objects."""
    raise NotImplementedError
    borrow_from()

@cpython_api([PyObject, PyObject], rffi.INT_real, error=-1)
def PyFunction_SetClosure(space, op, closure):
    """Set the closure associated with the function object op. closure must be
    Py_None or a tuple of cell objects.

    Raises SystemError and returns -1 on failure."""
    raise NotImplementedError

@cpython_api([PyObject], PyObject)
def PyFunction_GetAnnotations(space, op):
    """Return the annotations of the function object op. This can be a
    mutable dictionary or NULL."""
    raise NotImplementedError


@cpython_api([PyObject, PyObject], rffi.INT_real, error=-1)
def PyFunction_SetAnnotations(space, op, annotations):
    """Set the annotations for the function object op. annotations
    must be a dictionary or Py_None.

    Raises SystemError and returns -1 on failure."""
    raise NotImplementedError

@cpython_api([PyObject, Py_ssize_t], PyObject)
def PyObject_GC_Resize(space, op, newsize):
    """Resize an object allocated by PyObject_NewVar().  Returns the
    resized object or NULL on failure."""
    raise NotImplementedError

@cpython_api([PyFrameObject], PyObject)
def PyGen_New(space, frame):
    """Create and return a new generator object based on the frame object. A
    reference to frame is stolen by this function. The parameter must not be
    NULL."""
    raise NotImplementedError

@cpython_api([rffi.CCHARP, PyObject, rffi.CCHARP, rffi.CCHARP], PyObject)
def PyImport_ExecCodeModuleWithPathnames(space, name, co, pathname, cpathname):
    """Like PyImport_ExecCodeModuleEx(), but the __cached__
    attribute of the module object is set to cpathname if it is
    non-NULL.  Of the three functions, this is the preferred one to use.
    """
    raise NotImplementedError

@cpython_api([], lltype.Signed, error=CANNOT_FAIL)
def PyImport_GetMagicNumber(space):
    """Return the magic number for Python bytecode files (a.k.a. .pyc and
    .pyo files).  The magic number should be present in the first four bytes
    of the bytecode file, in little-endian byte order."""
    raise NotImplementedError

@cpython_api([], rffi.CCHARP)
def PyImport_GetMagicTag(space, ):
    """Return the magic tag string for PEP 3147 format Python bytecode file
    names.
    """
    raise NotImplementedError

@cpython_api([PyObject], PyObject)
def PyImport_GetImporter(space, path):
    """Return an importer object for a sys.path/pkg.__path__ item
    path, possibly by fetching it from the sys.path_importer_cache
    dict.  If it wasn't yet cached, traverse sys.path_hooks until a hook
    is found that can handle the path item.  Return None if no hook could;
    this tells our caller it should fall back to the built-in import mechanism.
    Cache the result in sys.path_importer_cache.  Return a new reference
    to the importer object.
    """
    raise NotImplementedError

@cpython_api([], lltype.Void)
def _PyImport_Init(space):
    """Initialize the import mechanism.  For internal use only."""
    raise NotImplementedError

@cpython_api([], lltype.Void)
def PyImport_Cleanup(space):
    """Empty the module table.  For internal use only."""
    raise NotImplementedError

@cpython_api([], lltype.Void)
def _PyImport_Fini(space):
    """Finalize the import mechanism.  For internal use only."""
    raise NotImplementedError

@cpython_api([rffi.CCHARP], rffi.INT_real, error=-1)
def PyImport_ImportFrozenModule(space, name):
    """Load a frozen module named name.  Return 1 for success, 0 if the
    module is not found, and -1 with an exception set if the initialization
    failed.  To access the imported module on a successful load, use
    PyImport_ImportModule().  (Note the misnomer --- this function would
    reload the module if it was already imported.)"""
    raise NotImplementedError

@cpython_api([rffi.CCHARP, rffi.VOIDP], rffi.INT_real, error=-1)
def PyImport_AppendInittab(space, name, initfunc):
    """Add a single module to the existing table of built-in modules.  This is a
    convenience wrapper around PyImport_ExtendInittab(), returning -1 if
    the table could not be extended.  The new module can be imported by the name
    name, and uses the function initfunc as the initialization function called
    on the first attempted import.  This should be called before
    Py_Initialize()."""
    raise NotImplementedError

@cpython_api([_inittab], rffi.INT_real, error=-1)
def PyImport_ExtendInittab(space, newtab):
    """Add a collection of modules to the table of built-in modules.  The newtab
    array must end with a sentinel entry which contains NULL for the name
    field; failure to provide the sentinel value can result in a memory fault.
    Returns 0 on success or -1 if insufficient memory could be allocated to
    extend the internal table.  In the event of failure, no modules are added to the
    internal table.  This should be called before Py_Initialize()."""
    raise NotImplementedError

@cpython_api([], lltype.Void)
def Py_Initialize(space, ):
    """
    Initialize the Python interpreter.  In an application embedding  Python, this
    should be called before using any other Python/C API functions; with the
    exception of Py_SetProgramName(), Py_SetPythonHome() and Py_SetPath().  This initializes
    the table of loaded modules (sys.modules), and creates the fundamental
    modules builtins, __main__ and sys.  It also initializes
    the module search path (sys.path). It does not set sys.argv; use
    PySys_SetArgvEx() for that.  This is a no-op when called for a second time
    (without calling Py_Finalize() first).  There is no return value; it is a
    fatal error if the initialization fails."""
    raise NotImplementedError

@cpython_api([rffi.INT_real], lltype.Void)
def Py_InitializeEx(space, initsigs):
    """This function works like Py_Initialize() if initsigs is 1. If
    initsigs is 0, it skips initialization registration of signal handlers, which
    might be useful when Python is embedded.
    """
    raise NotImplementedError

@cpython_api([], lltype.Void)
def Py_Finalize(space):
    """Undo all initializations made by Py_Initialize() and subsequent use of
    Python/C API functions, and destroy all sub-interpreters (see
    Py_NewInterpreter() below) that were created and not yet destroyed since
    the last call to Py_Initialize().  Ideally, this frees all memory
    allocated by the Python interpreter.  This is a no-op when called for a second
    time (without calling Py_Initialize() again first).  There is no return
    value; errors during finalization are ignored.

    This function is provided for a number of reasons.  An embedding application
    might want to restart Python without having to restart the application itself.
    An application that has loaded the Python interpreter from a dynamically
    loadable library (or DLL) might want to free all memory allocated by Python
    before unloading the DLL. During a hunt for memory leaks in an application a
    developer might want to free all memory allocated by Python before exiting from
    the application.

    Bugs and caveats: The destruction of modules and objects in modules is done
    in random order; this may cause destructors (__del__() methods) to fail
    when they depend on other objects (even functions) or modules.  Dynamically
    loaded extension modules loaded by Python are not unloaded.  Small amounts of
    memory allocated by the Python interpreter may not be freed (if you find a leak,
    please report it).  Memory tied up in circular references between objects is not
    freed.  Some memory allocated by extension modules may not be freed.  Some
    extensions may not work properly if their initialization routine is called more
    than once; this can happen if an application calls Py_Initialize() and
    Py_Finalize() more than once."""
    raise NotImplementedError

@cpython_api([rffi.CWCHARP], lltype.Void)
def Py_SetProgramName(space, name):
    """
    This function should be called before Py_Initialize() is called for
    the first time, if it is called at all.  It tells the interpreter the value
    of the argv[0] argument to the main() function of the program
    (converted to wide characters).
    This is used by Py_GetPath() and some other functions below to find
    the Python run-time libraries relative to the interpreter executable.  The
    default value is 'python'.  The argument should point to a
    zero-terminated wide character string in static storage whose contents will not
    change for the duration of the program's execution.  No code in the Python
    interpreter will change the contents of this storage."""
    raise NotImplementedError

@cpython_api([], rffi.CWCHARP)
def Py_GetPrefix(space):
    """Return the prefix for installed platform-independent files. This is derived
    through a number of complicated rules from the program name set with
    Py_SetProgramName() and some environment variables; for example, if the
    program name is '/usr/local/bin/python', the prefix is '/usr/local'. The
    returned string points into static storage; the caller should not modify its
    value.  This corresponds to the prefix variable in the top-level
    Makefile and the --prefix argument to the configure
    script at build time.  The value is available to Python code as sys.prefix.
    It is only useful on Unix.  See also the next function."""
    raise NotImplementedError

@cpython_api([], rffi.CWCHARP)
def Py_GetExecPrefix(space):
    """Return the exec-prefix for installed platform-dependent files.  This is
    derived through a number of complicated rules from the program name set with
    Py_SetProgramName() and some environment variables; for example, if the
    program name is '/usr/local/bin/python', the exec-prefix is
    '/usr/local'.  The returned string points into static storage; the caller
    should not modify its value.  This corresponds to the exec_prefix
    variable in the top-level Makefile and the --exec-prefix
    argument to the configure script at build  time.  The value is
    available to Python code as sys.exec_prefix.  It is only useful on Unix.

    Background: The exec-prefix differs from the prefix when platform dependent
    files (such as executables and shared libraries) are installed in a different
    directory tree.  In a typical installation, platform dependent files may be
    installed in the /usr/local/plat subtree while platform independent may
    be installed in /usr/local.

    Generally speaking, a platform is a combination of hardware and software
    families, e.g.  Sparc machines running the Solaris 2.x operating system are
    considered the same platform, but Intel machines running Solaris 2.x are another
    platform, and Intel machines running Linux are yet another platform.  Different
    major revisions of the same operating system generally also form different
    platforms.  Non-Unix operating systems are a different story; the installation
    strategies on those systems are so different that the prefix and exec-prefix are
    meaningless, and set to the empty string. Note that compiled Python bytecode
    files are platform independent (but not independent from the Python version by
    which they were compiled!).

    System administrators will know how to configure the mount or
    automount programs to share /usr/local between platforms
    while having /usr/local/plat be a different filesystem for each
    platform."""
    raise NotImplementedError

@cpython_api([], rffi.CWCHARP)
def Py_GetProgramFullPath(space):
    """
    Return the full program name of the Python executable; this is  computed as a
    side-effect of deriving the default module search path  from the program name
    (set by Py_SetProgramName() above). The returned string points into
    static storage; the caller should not modify its value.  The value is available
    to Python code as sys.executable."""
    raise NotImplementedError

@cpython_api([], rffi.CWCHARP)
def Py_GetPath(space, ):
    """
    Return the default module search path; this is computed from the program name
    (set by Py_SetProgramName() above) and some environment variables.
    The returned string consists of a series of directory names separated by a
    platform dependent delimiter character.  The delimiter character is ':'
    on Unix and Mac OS X, ';' on Windows.  The returned string points into
    static storage; the caller should not modify its value.  The list
    sys.path is initialized with this value on interpreter startup; it
    can be (and usually is) modified later to change the search path for loading
    modules.

    XXX should give the exact rules"""
    raise NotImplementedError

@cpython_api([rffi.CWCHARP], lltype.Void)
def Py_SetPath(space, path):
    """
    Set the default module search path.  If this function is called before
    Py_Initialize(), then Py_GetPath() won't attempt to compute a
    default search path but uses the one provided instead.  This is useful if
    Python is embedded by an application that has full knowledge of the location
    of all modules.  The path components should be separated by semicolons.

    This also causes sys.executable to be set only to the raw program
    name (see Py_SetProgramName()) and for sys.prefix and
    sys.exec_prefix to be empty.  It is up to the caller to modify these
    if required after calling Py_Initialize()."""
    raise NotImplementedError


@cpython_api([], rffi.CCHARP)
def Py_GetPlatform(space):
    """
    Return the platform identifier for the current platform.  On Unix, this is
    formed from the "official" name of the operating system, converted to lower
    case, followed by the major revision number; e.g., for Solaris 2.x, which is
    also known as SunOS 5.x, the value is 'sunos5'.  On Mac OS X, it is
    'darwin'.  On Windows, it is 'win'.  The returned string points into
    static storage; the caller should not modify its value.  The value is available
    to Python code as sys.platform."""
    raise NotImplementedError

@cpython_api([], rffi.CCHARP)
def Py_GetCopyright(space):
    """Return the official copyright string for the current Python version, for example

    'Copyright 1991-1995 Stichting Mathematisch Centrum, Amsterdam'

    The returned string points into static storage; the caller should not modify its
    value.  The value is available to Python code as sys.copyright."""
    raise NotImplementedError

@cpython_api([], rffi.CCHARP)
def Py_GetCompiler(space):
    """Return an indication of the compiler used to build the current Python version,
    in square brackets, for example:

    "[GCC 2.7.2.2]"

    The returned string points into static storage; the caller should not modify its
    value.  The value is available to Python code as part of the variable
    sys.version."""
    raise NotImplementedError

@cpython_api([], rffi.CCHARP)
def Py_GetBuildInfo(space):
    """Return information about the sequence number and build date and time  of the
    current Python interpreter instance, for example

    "\#67, Aug  1 1997, 22:34:28"

    The returned string points into static storage; the caller should not modify its
    value.  The value is available to Python code as part of the variable
    sys.version."""
    raise NotImplementedError

@cpython_api([rffi.INT_real, CWCHARPP, rffi.INT_real], lltype.Void)
def PySys_SetArgvEx(space, argc, argv, updatepath):
    """
    Set sys.argv based on argc and argv.  These parameters are
    similar to those passed to the program's main() function with the
    difference that the first entry should refer to the script file to be
    executed rather than the executable hosting the Python interpreter.  If there
    isn't a script that will be run, the first entry in argv can be an empty
    string.  If this function fails to initialize sys.argv, a fatal
    condition is signalled using Py_FatalError().

    If updatepath is zero, this is all the function does.  If updatepath
    is non-zero, the function also modifies sys.path according to the
    following algorithm:

    If the name of an existing script is passed in argv[0], the absolute
    path of the directory where the script is located is prepended to
    sys.path.

    Otherwise (that is, if argc is 0 or argv[0] doesn't point
    to an existing file name), an empty string is prepended to
    sys.path, which is the same as prepending the current working
    directory (".").

    It is recommended that applications embedding the Python interpreter
    for purposes other than executing a single script pass 0 as updatepath,
    and update sys.path themselves if desired.
    See CVE-2008-5983.

    On versions before 3.1.3, you can achieve the same effect by manually
    popping the first sys.path element after having called
    PySys_SetArgv(), for example using:

    PyRun_SimpleString("import sys; sys.path.pop(0)\n");

    XXX impl. doesn't seem consistent in allowing 0/NULL for the params;
    check w/ Guido."""
    raise NotImplementedError

@cpython_api([rffi.INT_real, CWCHARPP], lltype.Void)
def PySys_SetArgv(space, argc, argv):
    """This function works like PySys_SetArgvEx() with updatepath set
    to 1 unless the python interpreter was started with the option -I."""
    raise NotImplementedError

@cpython_api([rffi.CWCHARP], lltype.Void)
def Py_SetPythonHome(space, home):
    """Set the default "home" directory, that is, the location of the standard
    Python libraries.  See PYTHONHOME for the meaning of the
    argument string.

    The argument should point to a zero-terminated character string in static
    storage whose contents will not change for the duration of the program's
    execution.  No code in the Python interpreter will change the contents of
    this storage."""
    raise NotImplementedError

@cpython_api([], rffi.CWCHARP)
def Py_GetPythonHome(space):
    """Return the default "home", that is, the value set by a previous call to
    Py_SetPythonHome(), or the value of the PYTHONHOME
    environment variable if it is set."""
    raise NotImplementedError

@cpython_api([], lltype.Void)
def PyEval_ReInitThreads(space):
    """This function is called from PyOS_AfterFork() to ensure that newly
    created child processes don't hold locks referring to threads which
    are not running in the child process."""
    raise NotImplementedError

@cpython_api([], PyThreadState)
def PyGILState_GetThisThreadState(space, ):
    """Get the current thread state for this thread.  May return NULL if no
    GILState API has been used on the current thread.  Note that the main thread
    always has such a thread-state, even if no auto-thread-state call has been
    made on the main thread.  This is mainly a helper/diagnostic function."""
    raise NotImplementedError


@cpython_api([], PyInterpreterState)
def PyInterpreterState_New(space):
    """Create a new interpreter state object.  The global interpreter lock need not
    be held, but may be held if it is necessary to serialize calls to this
    function."""
    raise NotImplementedError

@cpython_api([PyInterpreterState], lltype.Void)
def PyInterpreterState_Clear(space, interp):
    """Reset all information in an interpreter state object.  The global interpreter
    lock must be held."""
    raise NotImplementedError

@cpython_api([PyInterpreterState], lltype.Void)
def PyInterpreterState_Delete(space, interp):
    """Destroy an interpreter state object.  The global interpreter lock need not be
    held.  The interpreter state must have been reset with a previous call to
    PyInterpreterState_Clear()."""
    raise NotImplementedError

@cpython_api([lltype.Signed, PyObject], rffi.INT_real, error=CANNOT_FAIL)
def PyThreadState_SetAsyncExc(space, id, exc):
    """Asynchronously raise an exception in a thread. The id argument is the thread
    id of the target thread; exc is the exception object to be raised. This
    function does not steal any references to exc. To prevent naive misuse, you
    must write your own C extension to call this.  Must be called with the GIL held.
    Returns the number of thread states modified; this is normally one, but will be
    zero if the thread id isn't found.  If exc is NULL, the pending
    exception (if any) for the thread is cleared. This raises no exceptions."""
    raise NotImplementedError

@cpython_api([], lltype.Void)
def PyEval_AcquireLock(space):
    """Acquire the global interpreter lock.  The lock must have been created earlier.
    If this thread already has the lock, a deadlock ensues.

    This function does not update the current thread state.  Please use
    PyEval_RestoreThread() or PyEval_AcquireThread()
    instead."""
    raise NotImplementedError

@cpython_api([], lltype.Void)
def PyEval_ReleaseLock(space):
    """Release the global interpreter lock.  The lock must have been created earlier.

    This function does not update the current thread state.  Please use
    PyEval_SaveThread() or PyEval_ReleaseThread()
    instead."""
    raise NotImplementedError

@cpython_api([], PyThreadState)
def Py_NewInterpreter(space):
    """Create a new sub-interpreter.  This is an (almost) totally separate
    environment for the execution of Python code.  In particular, the new
    interpreter has separate, independent versions of all imported modules,
    including the fundamental modules builtins, __main__ and sys.  The table of
    loaded modules (sys.modules) and the module search path (sys.path) are also
    separate.  The new environment has no sys.argv variable.  It has new standard
    I/O stream file objects sys.stdin, sys.stdout and sys.stderr (however these
    refer to the same underlying file descriptors).

    The return value points to the first thread state created in the new
    sub-interpreter.  This thread state is made in the current thread state.
    Note that no actual thread is created; see the discussion of thread states
    below.  If creation of the new interpreter is unsuccessful, NULL is
    returned; no exception is set since the exception state is stored in the
    current thread state and there may not be a current thread state.  (Like all
    other Python/C API functions, the global interpreter lock must be held before
    calling this function and is still held when it returns; however, unlike most
    other Python/C API functions, there needn't be a current thread state on
    entry.)

    Extension modules are shared between (sub-)interpreters as follows: the first
    time a particular extension is imported, it is initialized normally, and a
    (shallow) copy of its module's dictionary is squirreled away.  When the same
    extension is imported by another (sub-)interpreter, a new module is initialized
    and filled with the contents of this copy; the extension's init function is
    not called.  Note that this is different from what happens when an extension is
    imported after the interpreter has been completely re-initialized by calling
    Py_Finalize() and Py_Initialize(); in that case, the extension's
    initmodule function is called again."""
    raise NotImplementedError

@cpython_api([PyThreadState], lltype.Void)
def Py_EndInterpreter(space, tstate):
    """Destroy the (sub-)interpreter represented by the given thread state. The
    given thread state must be the current thread state.  See the discussion of
    thread states below.  When the call returns, the current thread state is
    NULL.  All thread states associated with this interpreter are destroyed.
    (The global interpreter lock must be held before calling this function and is
    still held when it returns.)  Py_Finalize() will destroy all sub-interpreters
    that haven't been explicitly destroyed at that point."""
    raise NotImplementedError

@cpython_api([Py_tracefunc, PyObject], lltype.Void)
def PyEval_SetProfile(space, func, obj):
    """Set the profiler function to func.  The obj parameter is passed to the
    function as its first parameter, and may be any Python object, or NULL.  If
    the profile function needs to maintain state, using a different value for obj
    for each thread provides a convenient and thread-safe place to store it.  The
    profile function is called for all monitored events except the line-number
    events."""
    raise NotImplementedError

@cpython_api([Py_tracefunc, PyObject], lltype.Void)
def PyEval_SetTrace(space, func, obj):
    """Set the tracing function to func.  This is similar to
    PyEval_SetProfile(), except the tracing function does receive line-number
    events."""
    raise NotImplementedError

@cpython_api([PyObject], PyObject)
def PyEval_GetCallStats(space, self):
    """Return a tuple of function call counts.  There are constants defined for the
    positions within the tuple:

    Name

    Value

    PCALL_ALL

    0

    PCALL_FUNCTION

    1

    PCALL_FAST_FUNCTION

    2

    PCALL_FASTER_FUNCTION

    3

    PCALL_METHOD

    4

    PCALL_BOUND_METHOD

    5

    PCALL_CFUNCTION

    6

    PCALL_TYPE

    7

    PCALL_GENERATOR

    8

    PCALL_OTHER

    9

    PCALL_POP

    10

    PCALL_FAST_FUNCTION means no argument tuple needs to be created.
    PCALL_FASTER_FUNCTION means that the fast-path frame setup code is used.

    If there is a method call where the call can be optimized by changing
    the argument tuple and calling the function directly, it gets recorded
    twice.

    This function is only present if Python is compiled with CALL_PROFILE
    defined."""
    raise NotImplementedError

@cpython_api([PyInterpreterState], PyThreadState)
def PyInterpreterState_ThreadHead(space, interp):
    """Return the a pointer to the first PyThreadState object in the list of
    threads associated with the interpreter interp.
    """
    raise NotImplementedError

@cpython_api([PyThreadState], PyThreadState)
def PyThreadState_Next(space, tstate):
    """Return the next thread state object after tstate from the list of all such
    objects belonging to the same PyInterpreterState object.
    """
    raise NotImplementedError

@cpython_api([PyObject], rffi.INT_real, error=CANNOT_FAIL)
def PySeqIter_Check(space, op):
    """Return true if the type of op is PySeqIter_Type.
    """
    raise NotImplementedError

@cpython_api([PyObject], rffi.INT_real, error=CANNOT_FAIL)
def PyCallIter_Check(space, op):
    """Return true if the type of op is PyCallIter_Type.
    """
    raise NotImplementedError

@cpython_api([PyObject, rffi.CCHARP], rffi.INT_real, error=-1)
def PyMapping_DelItemString(space, o, key):
    """Remove the mapping for object key from the object o. Return -1 on
    failure.  This is equivalent to the Python statement del o[key]."""
    raise NotImplementedError

@cpython_api([PyObject, PyObject], rffi.INT_real, error=-1)
def PyMapping_DelItem(space, o, key):
    """Remove the mapping for object key from the object o. Return -1 on
    failure.  This is equivalent to the Python statement del o[key]."""
    raise NotImplementedError

@cpython_api([lltype.Signed, FILE, rffi.INT_real], lltype.Void)
def PyMarshal_WriteLongToFile(space, value, file, version):
    """Marshal a long integer, value, to file.  This will only write
    the least-significant 32 bits of value; regardless of the size of the
    native long type.

    version indicates the file format."""
    raise NotImplementedError

@cpython_api([PyObject, FILE, rffi.INT_real], lltype.Void)
def PyMarshal_WriteObjectToFile(space, value, file, version):
    """Marshal a Python object, value, to file.

    version indicates the file format."""
    raise NotImplementedError

<<<<<<< HEAD
@cpython_api([PyObject, rffi.INT_real], PyObject)
def PyMarshal_WriteObjectToString(space, value, version):
    """Return a string object containing the marshalled representation of value.

    version indicates the file format."""
    raise NotImplementedError

@cpython_api([FILE], lltype.Signed, error=-1)
=======
@cpython_api([FILE], lltype.Signed, error=CANNOT_FAIL)
>>>>>>> ca59152c
def PyMarshal_ReadLongFromFile(space, file):
    """Return a C long from the data stream in a FILE* opened
    for reading.  Only a 32-bit value can be read in using this function,
    regardless of the native size of long."""
    raise NotImplementedError

@cpython_api([FILE], rffi.INT_real, error=-1)
def PyMarshal_ReadShortFromFile(space, file):
    """Return a C short from the data stream in a FILE* opened
    for reading.  Only a 16-bit value can be read in using this function,
    regardless of the native size of short."""
    raise NotImplementedError

@cpython_api([FILE], PyObject)
def PyMarshal_ReadObjectFromFile(space, file):
    """Return a Python object from the data stream in a FILE* opened for
    reading.  On error, sets the appropriate exception (EOFError or
    TypeError) and returns NULL."""
    raise NotImplementedError

@cpython_api([FILE], PyObject)
def PyMarshal_ReadLastObjectFromFile(space, file):
    """Return a Python object from the data stream in a FILE* opened for
    reading.  Unlike PyMarshal_ReadObjectFromFile(), this function
    assumes that no further objects will be read from the file, allowing it to
    aggressively load file data into memory so that the de-serialization can
    operate from data in memory rather than reading a byte at a time from the
    file.  Only use these variant if you are certain that you won't be reading
    anything else from the file.  On error, sets the appropriate exception
    (EOFError or TypeError) and returns NULL."""
    raise NotImplementedError

<<<<<<< HEAD
@cpython_api([rffi.CCHARP, Py_ssize_t], PyObject)
def PyMarshal_ReadObjectFromString(space, string, len):
    """Return a Python object from the data stream in a character buffer
    containing len bytes pointed to by string.  On error, sets the
    appropriate exception (EOFError or TypeError) and returns
    NULL."""
    raise NotImplementedError

@cpython_api([PyObject, rffi.INT_real, lltype.Char], PyObject)
def PyMemoryView_GetContiguous(space, obj, buffertype, order):
    """Create a memoryview object to a contiguous chunk of memory (in either
    'C' or 'F'ortran order) from an object that defines the buffer
    interface. If memory is contiguous, the memoryview object points to the
    original memory. Otherwise, a copy is made and the memoryview points to a
    new bytes object."""
    raise NotImplementedError

@cpython_api([], rffi.INT_real, error=-1)
=======
@cpython_api([], rffi.INT_real, error=CANNOT_FAIL)
>>>>>>> ca59152c
def PyMethod_ClearFreeList(space):
    """Clear the free list. Return the total number of freed items.
    """
    raise NotImplementedError

@cpython_api([PyObject], rffi.INT_real, error=CANNOT_FAIL)
def PyModule_CheckExact(space, p):
    """Return true if p is a module object, but not a subtype of
    PyModule_Type."""
    raise NotImplementedError

@cpython_api([PyObject], rffi.CCHARP)
def PyModule_GetFilename(space, module):
    """Similar to PyModule_GetFilenameObject() but return the filename
    encoded to 'utf-8'.

    PyModule_GetFilename() raises UnicodeEncodeError on
    unencodable filenames, use PyModule_GetFilenameObject() instead."""
    raise NotImplementedError

@cpython_api([PyObject], PyObject)
def PyModule_GetFilenameObject(space, module):
    """
    Return the name of the file from which module was loaded using module's
    __file__ attribute.  If this is not defined, or if it is not a
    unicode string, raise SystemError and return NULL; otherwise return
    a reference to a PyUnicodeObject.
    """
    raise NotImplementedError

@cpython_api([PyObject], rffi.VOIDP)
def PyModule_GetState(space, module):
    """Return the "state" of the module, that is, a pointer to the block of memory
    allocated at module creation time, or NULL.  See
    PyModuleDef.m_size."""
    raise NotImplementedError

@cpython_api([PyObject], PyModuleDef)
def PyModule_GetDef(space, module):
    """Return a pointer to the PyModuleDef struct from which the module was
    created, or NULL if the module wasn't created with
    PyModule_Create()."""
    raise NotImplementedError


@cpython_api([PyModuleDef], PyObject)
def PyModule_Create(space, module):
    """Create a new module object, given the definition in module.  This behaves
    like PyModule_Create2() with module_api_version set to
    PYTHON_API_VERSION."""
    raise NotImplementedError


@cpython_api([PyModuleDef, rffi.INT_real], PyObject)
def PyModule_Create2(space, module, module_api_version):
    """Create a new module object, given the definition in module, assuming the
    API version module_api_version.  If that version does not match the version
    of the running interpreter, a RuntimeWarning is emitted.

    Most uses of this function should be using PyModule_Create()
    instead; only use this if you are sure you need it."""
    raise NotImplementedError

@cpython_api([PyObject, rffi.INT_real], PyObject)
def PyNumber_ToBase(space, n, base):
    """Returns the integer n converted to base base as a string.  The base
    argument must be one of 2, 8, 10, or 16.  For base 2, 8, or 16, the
    returned string is prefixed with a base marker of '0b', '0o', or
    '0x', respectively.  If n is not a Python int, it is converted with
    PyNumber_Index() first."""
    raise NotImplementedError

@cpython_api([PyObject], PyObject)
def PyObject_Bytes(space, o):
    """
    Compute a bytes representation of object o.  NULL is returned on
    failure and a bytes object on success.  This is equivalent to the Python
    expression bytes(o), when o is not an integer.  Unlike bytes(o),
    a TypeError is raised when o is an integer instead of a zero-initialized
    bytes object."""
    raise NotImplementedError

@cpython_api([], PyFrameObject)
def PyEval_GetFrame(space):
    """Return the current thread state's frame, which is NULL if no frame is
    currently executing."""
    raise NotImplementedError
    borrow_from()

@cpython_api([PyFrameObject], rffi.INT_real, error=-1)
def PyFrame_GetLineNumber(space, frame):
    """Return the line number that frame is currently executing."""
    raise NotImplementedError

@cpython_api([PyObject], rffi.CCHARP)
def PyEval_GetFuncName(space, func):
    """Return the name of func if it is a function, class or instance object, else the
    name of funcs type."""
    raise NotImplementedError

@cpython_api([PyObject], rffi.CCHARP)
def PyEval_GetFuncDesc(space, func):
    """Return a description string, depending on the type of func.
    Return values include "()" for functions and methods, " constructor",
    " instance", and " object".  Concatenated with the result of
    PyEval_GetFuncName(), the result will be a description of
    func."""
    raise NotImplementedError

@cpython_api([PyObject, PyObject], Py_ssize_t, error=-1)
def PySequence_Count(space, o, value):
    """Return the number of occurrences of value in o, that is, return the number
    of keys for which o[key] == value.  On failure, return -1.  This is
    equivalent to the Python expression o.count(value)."""
    raise NotImplementedError

@cpython_api([FILE, rffi.CCHARP], rffi.INT_real, error=-1)
def Py_FdIsInteractive(space, fp, filename):
    """Return true (nonzero) if the standard I/O file fp with name filename is
    deemed interactive.  This is the case for files for which isatty(fileno(fp))
    is true.  If the global flag Py_InteractiveFlag is true, this function
    also returns true if the filename pointer is NULL or if the name is equal to
    one of the strings '<stdin>' or '???'."""
    raise NotImplementedError

@cpython_api([], rffi.INT_real, error=CANNOT_FAIL)
def PyOS_CheckStack(space):
    """Return true when the interpreter runs out of stack space.  This is a reliable
    check, but is only available when USE_STACKCHECK is defined (currently
    on Windows using the Microsoft Visual C++ compiler).  USE_STACKCHECK
    will be defined automatically; you should never change the definition in your
    own code."""
    raise NotImplementedError

@cpython_api([rffi.CCHARP, FILE], FILE)
def PySys_GetFile(space, name, def_):
    """Return the FILE* associated with the object name in the
    sys module, or def if name is not in the module or is not associated
    with a FILE*."""
    raise NotImplementedError

@cpython_api([], lltype.Void)
def PySys_ResetWarnOptions(space):
    """Reset sys.warnoptions to an empty list."""
    raise NotImplementedError

@cpython_api([rffi.CWCHARP], lltype.Void)
def PySys_AddWarnOption(space, s):
    """Append s to sys.warnoptions."""
    raise NotImplementedError

@cpython_api([PyObject], lltype.Void)
def PySys_AddWarnOptionUnicode(space, unicode):
    """Append unicode to sys.warnoptions."""
    raise NotImplementedError


@cpython_api([rffi.CWCHARP], lltype.Void)
def PySys_SetPath(space, path):
    """Set sys.path to a list object of paths found in path which should
    be a list of paths separated with the platform's search path delimiter
    (: on Unix, ; on Windows)."""
    raise NotImplementedError

@cpython_api([rffi.CCHARP, ], lltype.Void)
def PySys_FormatStdout(space, format, ):
    """Function similar to PySys_WriteStdout() but format the message using
    PyUnicode_FromFormatV() and don't truncate the message to an
    arbitrary length.
    """
    raise NotImplementedError

@cpython_api([rffi.CCHARP, ], lltype.Void)
def PySys_FormatStderr(space, format, ):
    """As PySys_FormatStdout(), but write to sys.stderr or stderr
    instead.
    """
    raise NotImplementedError

@cpython_api([rffi.CWCHARP], lltype.Void)
def PySys_AddXOption(space, s):
    """Parse s as a set of -X options and add them to the current
    options mapping as returned by PySys_GetXOptions().
    """
    raise NotImplementedError

@cpython_api([], PyObject)
def PySys_GetXOptions(space, ):
    """Return the current dictionary of -X options, similarly to
    sys._xoptions.  On error, NULL is returned and an exception is
    set.
    """
    raise NotImplementedError
    borrow_from()

@cpython_api([rffi.INT_real], lltype.Void)
def Py_Exit(space, status):
    """
    Exit the current process.  This calls Py_Finalize() and then calls the
    standard C library function exit(status)."""
    raise NotImplementedError

@cpython_api([], rffi.INT_real, error=-1)
def PyTuple_ClearFreeList(space, ):
    """Clear the free list. Return the total number of freed items."""
    raise NotImplementedError


@cpython_api([], rffi.UINT, error=CANNOT_FAIL)
def PyType_ClearCache(space, ):
    """Clear the internal lookup cache. Return the current version tag."""
    raise NotImplementedError


@cpython_api([PyTypeObjectPtr], lltype.Signed, error=CANNOT_FAIL)
def PyType_GetFlags(space, type):
    """Return the tp_flags member of type. This function is primarily
    meant for use with Py_LIMITED_API; the individual flag bits are
    guaranteed to be stable across Python releases, but access to
    tp_flags itself is not part of the limited API.
    """
    raise NotImplementedError


@cpython_api([], rffi.INT_real, error=-1)
def PyUnicode_ClearFreeList(space, ):
    """Clear the free list. Return the total number of freed items."""
    raise NotImplementedError


@cpython_api([Py_UNICODE], rffi.INT_real, error=CANNOT_FAIL)
def Py_UNICODE_ISPRINTABLE(space, ch):
    """Return 1 or 0 depending on whether ch is a printable character.
    Nonprintable characters are those characters defined in the Unicode character
    database as "Other" or "Separator", excepting the ASCII space (0x20) which is
    considered printable.  (Note that printable characters in this context are
    those which should not be escaped when repr() is invoked on a string.
    It has no bearing on the handling of strings written to sys.stdout or
    sys.stderr.)"""
    raise NotImplementedError

@cpython_api([PyObject], rffi.CArrayPtr(Py_UNICODE))
def PyUnicode_AsUnicodeCopy(space, unicode):
    """Create a copy of a Unicode string ending with a nul character. Return NULL
    and raise a MemoryError exception on memory allocation failure,
    otherwise return a new allocated buffer (use PyMem_Free() to free
    the buffer). Note that the resulting Py_UNICODE* string may contain
    embedded null characters, which would cause the string to be truncated when
    used in most C functions.
    """
    raise NotImplementedError

@cpython_api([rffi.CArrayPtr(Py_UNICODE), Py_ssize_t, rffi.CCHARP, rffi.CCHARP], PyObject)
def PyUnicode_Encode(space, s, size, encoding, errors):
    """Encode the Py_UNICODE buffer s of the given size and return a Python
    bytes object.  encoding and errors have the same meaning as the
    parameters of the same name in the Unicode encode() method.  The codec
    to be used is looked up using the Python codec registry.  Return NULL if an
    exception was raised by the codec."""
    raise NotImplementedError

@cpython_api([rffi.CCHARP, Py_ssize_t, rffi.CCHARP, Py_ssize_t], PyObject)
def PyUnicode_DecodeUTF8Stateful(space, s, size, errors, consumed):
    """If consumed is NULL, behave like PyUnicode_DecodeUTF8(). If
    consumed is not NULL, trailing incomplete UTF-8 byte sequences will not be
    treated as an error. Those bytes will not be decoded and the number of bytes
    that have been decoded will be stored in consumed."""
    raise NotImplementedError

@cpython_api([rffi.CCHARP, Py_ssize_t, rffi.CCHARP, rffi.INTP, Py_ssize_t], PyObject)
def PyUnicode_DecodeUTF32Stateful(space, s, size, errors, byteorder, consumed):
    """If consumed is NULL, behave like PyUnicode_DecodeUTF32(). If
    consumed is not NULL, PyUnicode_DecodeUTF32Stateful() will not treat
    trailing incomplete UTF-32 byte sequences (such as a number of bytes not divisible
    by four) as an error. Those bytes will not be decoded and the number of bytes
    that have been decoded will be stored in consumed."""
    raise NotImplementedError

@cpython_api([rffi.CArrayPtr(Py_UNICODE), Py_ssize_t, rffi.CCHARP, rffi.INT_real], PyObject)
def PyUnicode_EncodeUTF32(space, s, size, errors, byteorder):
    """Return a Python bytes object holding the UTF-32 encoded value of the Unicode
    data in s.  Output is written according to the following byte order:

    byteorder == -1: little endian
    byteorder == 0:  native byte order (writes a BOM mark)
    byteorder == 1:  big endian

    If byteorder is 0, the output string will always start with the Unicode BOM
    mark (U+FEFF). In the other two modes, no BOM mark is prepended.

    If Py_UNICODE_WIDE is not defined, surrogate pairs will be output
    as a single codepoint.

    Return NULL if an exception was raised by the codec.
    """
    raise NotImplementedError

@cpython_api([rffi.CCHARP, Py_ssize_t, rffi.CCHARP, rffi.INTP, Py_ssize_t], PyObject)
def PyUnicode_DecodeUTF16Stateful(space, s, size, errors, byteorder, consumed):
    """If consumed is NULL, behave like PyUnicode_DecodeUTF16(). If
    consumed is not NULL, PyUnicode_DecodeUTF16Stateful() will not treat
    trailing incomplete UTF-16 byte sequences (such as an odd number of bytes or a
    split surrogate pair) as an error. Those bytes will not be decoded and the
    number of bytes that have been decoded will be stored in consumed."""
    raise NotImplementedError

@cpython_api([rffi.CArrayPtr(Py_UNICODE), Py_ssize_t, rffi.CCHARP, rffi.INT_real], PyObject)
def PyUnicode_EncodeUTF16(space, s, size, errors, byteorder):
    """Return a Python bytes object holding the UTF-16 encoded value of the Unicode
    data in s.  Output is written according to the following byte order:

    byteorder == -1: little endian
    byteorder == 0:  native byte order (writes a BOM mark)
    byteorder == 1:  big endian

    If byteorder is 0, the output string will always start with the Unicode BOM
    mark (U+FEFF). In the other two modes, no BOM mark is prepended.

    If Py_UNICODE_WIDE is defined, a single Py_UNICODE value may get
    represented as a surrogate pair. If it is not defined, each Py_UNICODE
    values is interpreted as an UCS-2 character.

    Return NULL if an exception was raised by the codec."""
    raise NotImplementedError

@cpython_api([rffi.CCHARP, Py_ssize_t, rffi.CCHARP], PyObject)
def PyUnicode_DecodeUTF7(space, s, size, errors):
    """Create a Unicode object by decoding size bytes of the UTF-7 encoded string
    s.  Return NULL if an exception was raised by the codec."""
    raise NotImplementedError

@cpython_api([rffi.CCHARP, Py_ssize_t, rffi.CCHARP, Py_ssize_t], PyObject)
def PyUnicode_DecodeUTF7Stateful(space, s, size, errors, consumed):
    """If consumed is NULL, behave like PyUnicode_DecodeUTF7().  If
    consumed is not NULL, trailing incomplete UTF-7 base-64 sections will not
    be treated as an error.  Those bytes will not be decoded and the number of
    bytes that have been decoded will be stored in consumed."""
    raise NotImplementedError

@cpython_api([rffi.CArrayPtr(Py_UNICODE), Py_ssize_t, rffi.INT_real, rffi.INT_real, rffi.CCHARP], PyObject)
def PyUnicode_EncodeUTF7(space, s, size, base64SetO, base64WhiteSpace, errors):
    """Encode the Py_UNICODE buffer of the given size using UTF-7 and
    return a Python bytes object.  Return NULL if an exception was raised by
    the codec.

    If base64SetO is nonzero, "Set O" (punctuation that has no otherwise
    special meaning) will be encoded in base-64.  If base64WhiteSpace is
    nonzero, whitespace will be encoded in base-64.  Both are set to zero for the
    Python "utf-7" codec."""
    raise NotImplementedError

@cpython_api([rffi.CCHARP, Py_ssize_t, rffi.CCHARP], PyObject)
def PyUnicode_DecodeUnicodeEscape(space, s, size, errors):
    """Create a Unicode object by decoding size bytes of the Unicode-Escape encoded
    string s.  Return NULL if an exception was raised by the codec."""
    raise NotImplementedError

@cpython_api([rffi.CArrayPtr(Py_UNICODE), Py_ssize_t], PyObject)
def PyUnicode_EncodeUnicodeEscape(space, s, size):
    """Encode the Py_UNICODE buffer of the given size using Unicode-Escape and
    return a Python string object.  Return NULL if an exception was raised by the
    codec."""
    raise NotImplementedError

@cpython_api([rffi.CCHARP, Py_ssize_t, rffi.CCHARP], PyObject)
def PyUnicode_DecodeRawUnicodeEscape(space, s, size, errors):
    """Create a Unicode object by decoding size bytes of the Raw-Unicode-Escape
    encoded string s.  Return NULL if an exception was raised by the codec."""
    raise NotImplementedError

@cpython_api([rffi.CArrayPtr(Py_UNICODE), Py_ssize_t, rffi.CCHARP], PyObject)
def PyUnicode_EncodeRawUnicodeEscape(space, s, size, errors):
    """Encode the Py_UNICODE buffer of the given size using Raw-Unicode-Escape
    and return a Python string object.  Return NULL if an exception was raised by
    the codec."""
    raise NotImplementedError

@cpython_api([PyObject], PyObject)
def PyUnicode_AsRawUnicodeEscapeString(space, unicode):
    """Encode a Unicode object using Raw-Unicode-Escape and return the result as
    Python string object. Error handling is "strict". Return NULL if an exception
    was raised by the codec."""
    raise NotImplementedError

@cpython_api([rffi.CCHARP, Py_ssize_t, PyObject, rffi.CCHARP], PyObject)
def PyUnicode_DecodeCharmap(space, s, size, mapping, errors):
    """Create a Unicode object by decoding size bytes of the encoded string s using
    the given mapping object.  Return NULL if an exception was raised by the
    codec. If mapping is NULL latin-1 decoding will be done. Else it can be a
    dictionary mapping byte or a unicode string, which is treated as a lookup table.
    Byte values greater that the length of the string and U+FFFE "characters" are
    treated as "undefined mapping"."""
    raise NotImplementedError

@cpython_api([rffi.CArrayPtr(Py_UNICODE), Py_ssize_t, PyObject, rffi.CCHARP], PyObject)
def PyUnicode_EncodeCharmap(space, s, size, mapping, errors):
    """Encode the Py_UNICODE buffer of the given size using the given
    mapping object and return a Python string object. Return NULL if an
    exception was raised by the codec."""
    raise NotImplementedError

@cpython_api([PyObject, PyObject], PyObject)
def PyUnicode_AsCharmapString(space, unicode, mapping):
    """Encode a Unicode object using the given mapping object and return the result
    as Python string object.  Error handling is "strict".  Return NULL if an
    exception was raised by the codec."""
    raise NotImplementedError

@cpython_api([rffi.CArrayPtr(Py_UNICODE), Py_ssize_t, PyObject, rffi.CCHARP], PyObject)
def PyUnicode_TranslateCharmap(space, s, size, table, errors):
    """Translate a Py_UNICODE buffer of the given size by applying a
    character mapping table to it and return the resulting Unicode object.  Return
    NULL when an exception was raised by the codec.

    The mapping table must map Unicode ordinal integers to Unicode ordinal
    integers or None (causing deletion of the character).

    Mapping tables need only provide the __getitem__() interface; dictionaries
    and sequences work well.  Unmapped character ordinals (ones which cause a
    LookupError) are left untouched and are copied as-is."""
    raise NotImplementedError

@cpython_api([rffi.CCHARP, Py_ssize_t, rffi.CCHARP], PyObject)
def PyUnicode_DecodeMBCS(space, s, size, errors):
    """Create a Unicode object by decoding size bytes of the MBCS encoded string s.
    Return NULL if an exception was raised by the codec."""
    raise NotImplementedError

@cpython_api([rffi.CCHARP, rffi.INT_real, rffi.CCHARP, rffi.INTP], PyObject)
def PyUnicode_DecodeMBCSStateful(space, s, size, errors, consumed):
    """If consumed is NULL, behave like PyUnicode_DecodeMBCS(). If
    consumed is not NULL, PyUnicode_DecodeMBCSStateful() will not decode
    trailing lead byte and the number of bytes that have been decoded will be stored
    in consumed."""
    raise NotImplementedError

@cpython_api([rffi.CArrayPtr(Py_UNICODE), Py_ssize_t, rffi.CCHARP], PyObject)
def PyUnicode_EncodeMBCS(space, s, size, errors):
    """Encode the Py_UNICODE buffer of the given size using MBCS and return
    a Python bytes object.  Return NULL if an exception was raised by the
    codec."""
    raise NotImplementedError

@cpython_api([PyObject], PyObject)
def PyUnicode_AsMBCSString(space, unicode):
    """Encode a Unicode object using MBCS and return the result as Python bytes
    object.  Error handling is "strict".  Return NULL if an exception was
    raised by the codec."""
    raise NotImplementedError


@cpython_api([PyObject, PyObject, rffi.CCHARP], PyObject)
def PyUnicode_Translate(space, str, table, errors):
    """Translate a string by applying a character mapping table to it and return the
    resulting Unicode object.

    The mapping table must map Unicode ordinal integers to Unicode ordinal integers
    or None (causing deletion of the character).

    Mapping tables need only provide the __getitem__() interface; dictionaries
    and sequences work well.  Unmapped character ordinals (ones which cause a
    LookupError) are left untouched and are copied as-is.

    errors has the usual meaning for codecs. It may be NULL which indicates to
    use the default error handling."""
    raise NotImplementedError

@cpython_api([PyObject, PyObject, rffi.INT_real], PyObject)
def PyUnicode_RichCompare(space, left, right, op):
    """Rich compare two unicode strings and return one of the following:

    NULL in case an exception was raised

    Py_True or Py_False for successful comparisons

    Py_NotImplemented in case the type combination is unknown

    Note that Py_EQ and Py_NE comparisons can cause a
    UnicodeWarning in case the conversion of the arguments to Unicode fails
    with a UnicodeDecodeError.

    Possible values for op are Py_GT, Py_GE, Py_EQ,
    Py_NE, Py_LT, and Py_LE."""
    raise NotImplementedError

@cpython_api([PyObject, PyObject], rffi.INT_real, error=-1)
def PyUnicode_Contains(space, container, element):
    """Check whether element is contained in container and return true or false
    accordingly.

    element has to coerce to a one element Unicode string. -1 is returned if
    there was an error."""
    raise NotImplementedError


@cpython_api([rffi.INT_real, CWCHARPP], rffi.INT_real, error=1)
def Py_Main(space, argc, argv):
    """The main program for the standard interpreter.  This is made available for
    programs which embed Python.  The argc and argv parameters should be
    prepared exactly as those which are passed to a C program's main()
    function (converted to wchar_t according to the user's locale).  It is
    important to note that the argument list may be modified (but the contents of
    the strings pointed to by the argument list are not). The return value will
    be 0 if the interpreter exits normally (i.e., without an exception),
    1 if the interpreter exits due to an exception, or 2 if the parameter
    list does not represent a valid Python command line.

    Note that if an otherwise unhandled SystemExit is raised, this
    function will not return 1, but exit the process, as long as
    Py_InspectFlag is not set."""
    raise NotImplementedError

@cpython_api([FILE, rffi.CCHARP], rffi.INT_real, error=-1)
def PyRun_AnyFile(space, fp, filename):
    """This is a simplified interface to PyRun_AnyFileExFlags() below, leaving
    closeit set to 0 and flags set to NULL."""
    raise NotImplementedError

@cpython_api([FILE, rffi.CCHARP, PyCompilerFlags], rffi.INT_real, error=-1)
def PyRun_AnyFileFlags(space, fp, filename, flags):
    """This is a simplified interface to PyRun_AnyFileExFlags() below, leaving
    the closeit argument set to 0."""
    raise NotImplementedError

@cpython_api([FILE, rffi.CCHARP, rffi.INT_real], rffi.INT_real, error=-1)
def PyRun_AnyFileEx(space, fp, filename, closeit):
    """This is a simplified interface to PyRun_AnyFileExFlags() below, leaving
    the flags argument set to NULL."""
    raise NotImplementedError

@cpython_api([FILE, rffi.CCHARP, rffi.INT_real, PyCompilerFlags], rffi.INT_real, error=-1)
def PyRun_AnyFileExFlags(space, fp, filename, closeit, flags):
    """If fp refers to a file associated with an interactive device (console or
    terminal input or Unix pseudo-terminal), return the value of
    PyRun_InteractiveLoop(), otherwise return the result of
    PyRun_SimpleFile().  filename is decoded from the filesystem
    encoding (sys.getfilesystemencoding()).  If filename is NULL, this
    function uses "???" as the filename."""
    raise NotImplementedError

@cpython_api([rffi.CCHARP, PyCompilerFlags], rffi.INT_real, error=-1)
def PyRun_SimpleStringFlags(space, command, flags):
    """Executes the Python source code from command in the __main__ module
    according to the flags argument. If __main__ does not already exist, it
    is created.  Returns 0 on success or -1 if an exception was raised.  If
    there was an error, there is no way to get the exception information. For the
    meaning of flags, see below.

    Note that if an otherwise unhandled SystemExit is raised, this
    function will not return -1, but exit the process, as long as
    Py_InspectFlag is not set."""
    raise NotImplementedError

@cpython_api([FILE, rffi.CCHARP], rffi.INT_real, error=-1)
def PyRun_SimpleFile(space, fp, filename):
    """This is a simplified interface to PyRun_SimpleFileExFlags() below,
    leaving closeit set to 0 and flags set to NULL."""
    raise NotImplementedError

@cpython_api([FILE, rffi.CCHARP, PyCompilerFlags], rffi.INT_real, error=-1)
def PyRun_SimpleFileFlags(space, fp, filename, flags):
    """This is a simplified interface to PyRun_SimpleFileExFlags() below,
    leaving closeit set to 0."""
    raise NotImplementedError

@cpython_api([FILE, rffi.CCHARP, rffi.INT_real], rffi.INT_real, error=-1)
def PyRun_SimpleFileEx(space, fp, filename, closeit):
    """This is a simplified interface to PyRun_SimpleFileExFlags() below,
    leaving flags set to NULL."""
    raise NotImplementedError

@cpython_api([FILE, rffi.CCHARP, rffi.INT_real, PyCompilerFlags], rffi.INT_real, error=-1)
def PyRun_SimpleFileExFlags(space, fp, filename, closeit, flags):
    """Similar to PyRun_SimpleStringFlags(), but the Python source code is read
    from fp instead of an in-memory string. filename should be the name of
    the file, it is decoded from the filesystem encoding
    (sys.getfilesystemencoding()).  If closeit is true, the file is
    closed before PyRun_SimpleFileExFlags returns."""
    raise NotImplementedError

@cpython_api([FILE, rffi.CCHARP], rffi.INT_real, error=-1)
def PyRun_InteractiveOne(space, fp, filename):
    """This is a simplified interface to PyRun_InteractiveOneFlags() below,
    leaving flags set to NULL."""
    raise NotImplementedError

@cpython_api([FILE, rffi.CCHARP, PyCompilerFlags], rffi.INT_real, error=-1)
def PyRun_InteractiveOneFlags(space, fp, filename, flags):
    """Read and execute a single statement from a file associated with an
    interactive device according to the flags argument.  The user will be
    prompted using sys.ps1 and sys.ps2.  filename is decoded from the
    filesystem encoding (sys.getfilesystemencoding()).

    Returns 0 when the input was
    executed successfully, -1 if there was an exception, or an error code
    from the errcode.h include file distributed as part of Python if
    there was a parse error.  (Note that errcode.h is not included by
    Python.h, so must be included specifically if needed.)"""
    raise NotImplementedError

@cpython_api([FILE, rffi.CCHARP], rffi.INT_real, error=-1)
def PyRun_InteractiveLoop(space, fp, filename):
    """This is a simplified interface to PyRun_InteractiveLoopFlags() below,
    leaving flags set to NULL."""
    raise NotImplementedError

@cpython_api([FILE, rffi.CCHARP, PyCompilerFlags], rffi.INT_real, error=-1)
def PyRun_InteractiveLoopFlags(space, fp, filename, flags):
    """Read and execute statements from a file associated with an interactive device
    until EOF is reached.  The user will be prompted using sys.ps1 and
    sys.ps2.  filename is decoded from the filesystem encoding
    (sys.getfilesystemencoding()).  Returns 0 at EOF."""
    raise NotImplementedError

@cpython_api([rffi.CCHARP, rffi.INT_real], struct_node)
def PyParser_SimpleParseString(space, str, start):
    """This is a simplified interface to
    PyParser_SimpleParseStringFlagsFilename() below, leaving  filename set
    to NULL and flags set to 0."""
    raise NotImplementedError

@cpython_api([rffi.CCHARP, rffi.INT_real, rffi.INT_real], struct_node)
def PyParser_SimpleParseStringFlags(space, str, start, flags):
    """This is a simplified interface to
    PyParser_SimpleParseStringFlagsFilename() below, leaving  filename set
    to NULL."""
    raise NotImplementedError

@cpython_api([rffi.CCHARP, rffi.CCHARP, rffi.INT_real, rffi.INT_real], struct_node)
def PyParser_SimpleParseStringFlagsFilename(space, str, filename, start, flags):
    """Parse Python source code from str using the start token start according to
    the flags argument.  The result can be used to create a code object which can
    be evaluated efficiently. This is useful if a code fragment must be evaluated
    many times. filename is decoded from the filesystem encoding
    (sys.getfilesystemencoding())."""
    raise NotImplementedError

@cpython_api([FILE, rffi.CCHARP, rffi.INT_real], struct_node)
def PyParser_SimpleParseFile(space, fp, filename, start):
    """This is a simplified interface to PyParser_SimpleParseFileFlags() below,
    leaving flags set to 0"""
    raise NotImplementedError

@cpython_api([FILE, rffi.CCHARP, rffi.INT_real, rffi.INT_real], struct_node)
def PyParser_SimpleParseFileFlags(space, fp, filename, start, flags):
    """Similar to PyParser_SimpleParseStringFlagsFilename(), but the Python
    source code is read from fp instead of an in-memory string."""
    raise NotImplementedError

@cpython_api([FILE, rffi.CCHARP, rffi.INT_real, PyObject, PyObject, rffi.INT_real], PyObject)
def PyRun_FileEx(space, fp, filename, start, globals, locals, closeit):
    """This is a simplified interface to PyRun_FileExFlags() below, leaving
    flags set to NULL."""
    raise NotImplementedError

@cpython_api([FILE, rffi.CCHARP, rffi.INT_real, PyObject, PyObject, PyCompilerFlags], PyObject)
def PyRun_FileFlags(space, fp, filename, start, globals, locals, flags):
    """This is a simplified interface to PyRun_FileExFlags() below, leaving
    closeit set to 0."""
    raise NotImplementedError

@cpython_api([FILE, rffi.CCHARP, rffi.INT_real, PyObject, PyObject, rffi.INT_real, PyCompilerFlags], PyObject)
def PyRun_FileExFlags(space, fp, filename, start, globals, locals, closeit, flags):
    """Similar to PyRun_StringFlags(), but the Python source code is read from
    fp instead of an in-memory string. filename should be the name of the file,
    it is decoded from the filesystem encoding (sys.getfilesystemencoding()).
    If closeit is true, the file is closed before PyRun_FileExFlags()
    returns."""
    raise NotImplementedError

@cpython_api([rffi.CCHARP, rffi.CCHARP, rffi.INT_real, PyCompilerFlags, rffi.INT_real], PyObject)
def Py_CompileStringExFlags(space, str, filename, start, flags, optimize):
    """Parse and compile the Python source code in str, returning the resulting code
    object.  The start token is given by start; this can be used to constrain the
    code which can be compiled and should be Py_eval_input,
    Py_file_input, or Py_single_input.  The filename specified by
    filename is used to construct the code object and may appear in tracebacks or
    SyntaxError exception messages, it is decoded from the filesystem
    encoding (sys.getfilesystemencoding()).  This returns NULL if the
    code cannot be parsed or compiled.

    The integer optimize specifies the optimization level of the compiler; a
    value of -1 selects the optimization level of the interpreter as given by
    -O options.  Explicit levels are 0 (no optimization;
    __debug__ is true), 1 (asserts are removed, __debug__ is false)
    or 2 (docstrings are removed too).
    """
    raise NotImplementedError


@cpython_api([PyObject, PyObject, PyObject, PyObjectP, rffi.INT_real, PyObjectP, rffi.INT_real, PyObjectP, rffi.INT_real, PyObject], PyObject)
def PyEval_EvalCodeEx(space, co, globals, locals, args, argcount, kws, kwcount, defs, defcount, closure):
    """Evaluate a precompiled code object, given a particular environment for its
    evaluation.  This environment consists of dictionaries of global and local
    variables, arrays of arguments, keywords and defaults, and a closure tuple of
    cells."""
    raise NotImplementedError

@cpython_api([PyFrameObject], PyObject)
def PyEval_EvalFrame(space, f):
    """Evaluate an execution frame.  This is a simplified interface to
    PyEval_EvalFrameEx, for backward compatibility."""
    raise NotImplementedError

@cpython_api([PyFrameObject, rffi.INT_real], PyObject)
def PyEval_EvalFrameEx(space, f, throwflag):
    """This is the main, unvarnished function of Python interpretation.  It is
    literally 2000 lines long.  The code object associated with the execution
    frame f is executed, interpreting bytecode and executing calls as needed.
    The additional throwflag parameter can mostly be ignored - if true, then
    it causes an exception to immediately be thrown; this is used for the
    throw() methods of generator objects."""
    raise NotImplementedError<|MERGE_RESOLUTION|>--- conflicted
+++ resolved
@@ -1222,18 +1222,7 @@
     version indicates the file format."""
     raise NotImplementedError
 
-<<<<<<< HEAD
-@cpython_api([PyObject, rffi.INT_real], PyObject)
-def PyMarshal_WriteObjectToString(space, value, version):
-    """Return a string object containing the marshalled representation of value.
-
-    version indicates the file format."""
-    raise NotImplementedError
-
 @cpython_api([FILE], lltype.Signed, error=-1)
-=======
-@cpython_api([FILE], lltype.Signed, error=CANNOT_FAIL)
->>>>>>> ca59152c
 def PyMarshal_ReadLongFromFile(space, file):
     """Return a C long from the data stream in a FILE* opened
     for reading.  Only a 32-bit value can be read in using this function,
@@ -1266,15 +1255,6 @@
     (EOFError or TypeError) and returns NULL."""
     raise NotImplementedError
 
-<<<<<<< HEAD
-@cpython_api([rffi.CCHARP, Py_ssize_t], PyObject)
-def PyMarshal_ReadObjectFromString(space, string, len):
-    """Return a Python object from the data stream in a character buffer
-    containing len bytes pointed to by string.  On error, sets the
-    appropriate exception (EOFError or TypeError) and returns
-    NULL."""
-    raise NotImplementedError
-
 @cpython_api([PyObject, rffi.INT_real, lltype.Char], PyObject)
 def PyMemoryView_GetContiguous(space, obj, buffertype, order):
     """Create a memoryview object to a contiguous chunk of memory (in either
@@ -1285,9 +1265,6 @@
     raise NotImplementedError
 
 @cpython_api([], rffi.INT_real, error=-1)
-=======
-@cpython_api([], rffi.INT_real, error=CANNOT_FAIL)
->>>>>>> ca59152c
 def PyMethod_ClearFreeList(space):
     """Clear the free list. Return the total number of freed items.
     """
