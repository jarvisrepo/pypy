from pypy.module.cpyext.api import (
    cpython_api, PyObject, PyObjectP, CANNOT_FAIL
    )
from pypy.module.cpyext.complexobject import Py_complex_ptr as Py_complex
from rpython.rtyper.lltypesystem import rffi, lltype

CWCHARPP = lltype.Ptr(lltype.Array(rffi.CWCHARP, hints={'nolength': True}))

# we don't really care
PyTypeObjectPtr = rffi.VOIDP
Py_ssize_t = rffi.SSIZE_T
PyModuleDef = rffi.VOIDP
PyMethodDef = rffi.VOIDP
PyGetSetDef = rffi.VOIDP
PyMemberDef = rffi.VOIDP
va_list = rffi.VOIDP
wrapperbase = rffi.VOIDP
FILE = rffi.VOIDP
PyFrameObject = rffi.VOIDP
_inittab = rffi.VOIDP
PyThreadState = rffi.VOIDP
PyInterpreterState = rffi.VOIDP
Py_UNICODE = lltype.UniChar
PyCompilerFlags = rffi.VOIDP
struct_node = rffi.VOIDP
Py_tracefunc = rffi.VOIDP


@cpython_api([rffi.CCHARP], Py_ssize_t, error=-1)
def PyBuffer_SizeFromFormat(space, format):
    """Return the implied itemsize from the struct-stype
    format."""
    raise NotImplementedError

@cpython_api([rffi.INT_real, Py_ssize_t, Py_ssize_t, Py_ssize_t, lltype.Char], lltype.Void)
def PyBuffer_FillContiguousStrides(space, ndim, shape, strides, itemsize, fortran):
    """Fill the strides array with byte-strides of a contiguous (C-style if
    fortran is 'C' or Fortran-style if fortran is 'F') array of the
    given shape with the given number of bytes per element."""
    raise NotImplementedError

@cpython_api([PyObject], rffi.INT_real, error=CANNOT_FAIL)
def PyCell_Check(space, ob):
    """Return true if ob is a cell object; ob must not be NULL."""
    raise NotImplementedError

@cpython_api([PyObject], PyObject)
def PyCell_New(space, ob):
    """Create and return a new cell object containing the value ob. The parameter may
    be NULL."""
    raise NotImplementedError

@cpython_api([PyObject], PyObject)
def PyCell_Get(space, cell):
    """Return the contents of the cell cell."""
    raise NotImplementedError

@cpython_api([PyObject], PyObject)
def PyCell_GET(space, cell):
    """Return the contents of the cell cell, but without checking that cell is
    non-NULL and a cell object."""
    raise NotImplementedError
    borrow_from()

@cpython_api([PyObject, PyObject], rffi.INT_real, error=-1)
def PyCell_Set(space, cell, value):
    """Set the contents of the cell object cell to value.  This releases the
    reference to any current content of the cell. value may be NULL.  cell
    must be non-NULL; if it is not a cell object, -1 will be returned.  On
    success, 0 will be returned."""
    raise NotImplementedError

@cpython_api([PyObject, PyObject], lltype.Void)
def PyCell_SET(space, cell, value):
    """Sets the value of the cell object cell to value.  No reference counts are
    adjusted, and no checks are made for safety; cell must be non-NULL and must
    be a cell object."""
    raise NotImplementedError

@cpython_api([PyObject], rffi.INT_real, error=-1)
def PyCodec_Register(space, search_function):
    """Register a new codec search function.

    As side effect, this tries to load the encodings package, if not yet
    done, to make sure that it is always first in the list of search functions."""
    raise NotImplementedError


@cpython_api([rffi.CCHARP], rffi.INT_real, error=-1)
def PyCodec_KnownEncoding(space, encoding):
    """Return 1 or 0 depending on whether there is a registered codec for
    the given encoding."""
    raise NotImplementedError


@cpython_api([PyObject, rffi.CCHARP, rffi.CCHARP], PyObject)
def PyCodec_Encode(space, object, encoding, errors):
    """Generic codec based encoding API.

    object is passed through the encoder function found for the given
    encoding using the error handling method defined by errors.  errors may
    be NULL to use the default method defined for the codec.  Raises a
    LookupError if no encoder can be found."""
    raise NotImplementedError

@cpython_api([PyObject, rffi.CCHARP, rffi.CCHARP], PyObject)
def PyCodec_Decode(space, object, encoding, errors):
    """Generic codec based decoding API.

    object is passed through the decoder function found for the given
    encoding using the error handling method defined by errors.  errors may
    be NULL to use the default method defined for the codec.  Raises a
    LookupError if no encoder can be found."""
    raise NotImplementedError

@cpython_api([rffi.CCHARP], PyObject)
def PyCodec_Encoder(space, encoding):
    """Get an encoder function for the given encoding."""
    raise NotImplementedError

@cpython_api([rffi.CCHARP], PyObject)
def PyCodec_Decoder(space, encoding):
    """Get a decoder function for the given encoding."""
    raise NotImplementedError

@cpython_api([rffi.CCHARP, PyObject, rffi.CCHARP], PyObject)
def PyCodec_StreamReader(space, encoding, stream, errors):
    """Get a StreamReader factory function for the given encoding."""
    raise NotImplementedError

@cpython_api([rffi.CCHARP, PyObject, rffi.CCHARP], PyObject)
def PyCodec_StreamWriter(space, encoding, stream, errors):
    """Get a StreamWriter factory function for the given encoding."""
    raise NotImplementedError

@cpython_api([rffi.CCHARP, PyObject], rffi.INT_real, error=-1)
def PyCodec_RegisterError(space, name, error):
    """Register the error handling callback function error under the given name.
    This callback function will be called by a codec when it encounters
    unencodable characters/undecodable bytes and name is specified as the error
    parameter in the call to the encode/decode function.

    The callback gets a single argument, an instance of
    UnicodeEncodeError, UnicodeDecodeError or
    UnicodeTranslateError that holds information about the problematic
    sequence of characters or bytes and their offset in the original string (see
    unicodeexceptions for functions to extract this information).  The
    callback must either raise the given exception, or return a two-item tuple
    containing the replacement for the problematic sequence, and an integer
    giving the offset in the original string at which encoding/decoding should be
    resumed.

    Return 0 on success, -1 on error."""
    raise NotImplementedError

@cpython_api([rffi.CCHARP], PyObject)
def PyCodec_LookupError(space, name):
    """Lookup the error handling callback function registered under name.  As a
    special case NULL can be passed, in which case the error handling callback
    for "strict" will be returned."""
    raise NotImplementedError

@cpython_api([PyObject], PyObject)
def PyCodec_StrictErrors(space, exc):
    """Raise exc as an exception."""
    raise NotImplementedError

@cpython_api([PyObject], PyObject)
def PyCodec_IgnoreErrors(space, exc):
    """Ignore the unicode error, skipping the faulty input."""
    raise NotImplementedError

@cpython_api([PyObject], PyObject)
def PyCodec_ReplaceErrors(space, exc):
    """Replace the unicode encode error with ? or U+FFFD."""
    raise NotImplementedError

@cpython_api([PyObject], PyObject)
def PyCodec_XMLCharRefReplaceErrors(space, exc):
    """Replace the unicode encode error with XML character references."""
    raise NotImplementedError

@cpython_api([PyObject], PyObject)
def PyCodec_BackslashReplaceErrors(space, exc):
    r"""Replace the unicode encode error with backslash escapes (\x, \u and
    \U)."""
    raise NotImplementedError

@cpython_api([Py_complex, Py_complex], Py_complex)
def _Py_c_sum(space, left, right):
    """Return the sum of two complex numbers, using the C Py_complex
    representation."""
    raise NotImplementedError

@cpython_api([Py_complex, Py_complex], Py_complex)
def _Py_c_diff(space, left, right):
    """Return the difference between two complex numbers, using the C
    Py_complex representation."""
    raise NotImplementedError

@cpython_api([Py_complex], Py_complex)
def _Py_c_neg(space, complex):
    """Return the negation of the complex number complex, using the C
    Py_complex representation."""
    raise NotImplementedError

@cpython_api([Py_complex, Py_complex], Py_complex)
def _Py_c_prod(space, left, right):
    """Return the product of two complex numbers, using the C Py_complex
    representation."""
    raise NotImplementedError

@cpython_api([Py_complex, Py_complex], Py_complex)
def _Py_c_quot(space, dividend, divisor):
    """Return the quotient of two complex numbers, using the C Py_complex
    representation.

    If divisor is null, this method returns zero and sets
    errno to EDOM."""
    raise NotImplementedError

@cpython_api([Py_complex, Py_complex], Py_complex)
def _Py_c_pow(space, num, exp):
    """Return the exponentiation of num by exp, using the C Py_complex
    representation.

    If num is null and exp is not a positive real number,
    this method returns zero and sets errno to EDOM."""
    raise NotImplementedError

@cpython_api([rffi.DOUBLE, lltype.Char, rffi.INT_real, rffi.INT_real, rffi.INTP], rffi.CCHARP)
def PyOS_double_to_string(space, val, format_code, precision, flags, ptype):
    """Convert a double val to a string using supplied
    format_code, precision, and flags.

    format_code must be one of 'e', 'E', 'f', 'F',
    'g', 'G' or 'r'.  For 'r', the supplied precision
    must be 0 and is ignored.  The 'r' format code specifies the
    standard repr() format.

    flags can be zero or more of the values Py_DTSF_SIGN,
    Py_DTSF_ADD_DOT_0, or Py_DTSF_ALT, or-ed together:

    Py_DTSF_SIGN means to always precede the returned string with a sign
    character, even if val is non-negative.

    Py_DTSF_ADD_DOT_0 means to ensure that the returned string will not look
    like an integer.

    Py_DTSF_ALT means to apply "alternate" formatting rules.  See the
    documentation for the PyOS_snprintf() '#' specifier for
    details.

    If ptype is non-NULL, then the value it points to will be set to one of
    Py_DTST_FINITE, Py_DTST_INFINITE, or Py_DTST_NAN, signifying that
    val is a finite number, an infinite number, or not a number, respectively.

    The return value is a pointer to buffer with the converted string or
    NULL if the conversion failed. The caller is responsible for freeing the
    returned string by calling PyMem_Free().
    """
    raise NotImplementedError

@cpython_api([rffi.CCHARP, rffi.CCHARP], rffi.CCHARP)
def PyOS_stricmp(space, s1, s2):
    """Case insensitive comparison of strings. The function works almost
    identically to strcmp() except that it ignores the case.
    """
    raise NotImplementedError

@cpython_api([rffi.CCHARP, rffi.CCHARP, Py_ssize_t], rffi.CCHARP)
def PyOS_strnicmp(space, s1, s2, size):
    """Case insensitive comparison of strings. The function works almost
    identically to strncmp() except that it ignores the case.
    """
    raise NotImplementedError

@cpython_api([PyObject], rffi.INT_real, error=CANNOT_FAIL)
def PyTZInfo_Check(space, ob):
    """Return true if ob is of type PyDateTime_TZInfoType or a subtype of
    PyDateTime_TZInfoType.  ob must not be NULL.
    """
    raise NotImplementedError

@cpython_api([PyObject], rffi.INT_real, error=CANNOT_FAIL)
def PyTZInfo_CheckExact(space, ob):
    """Return true if ob is of type PyDateTime_TZInfoType. ob must not be
    NULL.
    """
    raise NotImplementedError

@cpython_api([PyTypeObjectPtr, PyGetSetDef], PyObject)
def PyDescr_NewGetSet(space, type, getset):
    raise NotImplementedError

@cpython_api([PyTypeObjectPtr, PyMemberDef], PyObject)
def PyDescr_NewMember(space, type, meth):
    raise NotImplementedError

@cpython_api([PyTypeObjectPtr, wrapperbase, rffi.VOIDP], PyObject)
def PyDescr_NewWrapper(space, type, wrapper, wrapped):
    raise NotImplementedError

@cpython_api([PyObject], rffi.INT_real, error=CANNOT_FAIL)
def PyDescr_IsData(space, descr):
    """Return true if the descriptor objects descr describes a data attribute, or
    false if it describes a method.  descr must be a descriptor object; there is
    no error checking.
    """
    raise NotImplementedError

@cpython_api([PyObject, PyObject], PyObject)
def PyWrapper_New(space, w_d, w_self):
    raise NotImplementedError

@cpython_api([PyObject, PyObject], PyObject)
def PyDict_GetItemWithError(space, p, key):
    """Variant of PyDict_GetItem() that does not suppress
    exceptions. Return NULL with an exception set if an exception
    occurred.  Return NULL without an exception set if the key
    wasn't present."""
    raise NotImplementedError

@cpython_api([PyObject, PyObject, rffi.INT_real], rffi.INT_real, error=-1)
def PyDict_MergeFromSeq2(space, a, seq2, override):
    """Update or merge into dictionary a, from the key-value pairs in seq2.
    seq2 must be an iterable object producing iterable objects of length 2,
    viewed as key-value pairs.  In case of duplicate keys, the last wins if
    override is true, else the first wins. Return 0 on success or -1
    if an exception was raised. Equivalent Python (except for the return
    value):

    def PyDict_MergeFromSeq2(a, seq2, override):
        for key, value in seq2:
            if override or key not in a:
                a[key] = value
    """
    raise NotImplementedError

@cpython_api([rffi.INT_real], PyObject)
def PyErr_SetFromWindowsErr(space, ierr):
    """This is a convenience function to raise WindowsError. If called with
    ierr of 0, the error code returned by a call to GetLastError()
    is used instead.  It calls the Win32 function FormatMessage() to retrieve
    the Windows description of error code given by ierr or GetLastError(),
    then it constructs a tuple object whose first item is the ierr value and whose
    second item is the corresponding error message (gotten from
    FormatMessage()), and then calls PyErr_SetObject(PyExc_WindowsError,
    object). This function always returns NULL. Availability: Windows.
    Return value: always NULL."""
    raise NotImplementedError

@cpython_api([PyObject, rffi.INT_real], PyObject)
def PyErr_SetExcFromWindowsErr(space, type, ierr):
    """Similar to PyErr_SetFromWindowsErr(), with an additional parameter
    specifying the exception type to be raised. Availability: Windows.

    Return value: always NULL."""
    raise NotImplementedError

@cpython_api([rffi.INT_real, rffi.CCHARP], PyObject)
def PyErr_SetFromWindowsErrWithFilename(space, ierr, filename):
    """Similar to PyErr_SetFromWindowsErr(), with the additional behavior that
    if filename is not NULL, it is passed to the constructor of
    WindowsError as a third parameter.  filename is decoded from the
    filesystem encoding (sys.getfilesystemencoding()).  Availability:
    Windows.
    Return value: always NULL."""
    raise NotImplementedError

@cpython_api([PyObject, rffi.INT_real, rffi.CCHARP], PyObject)
def PyErr_SetExcFromWindowsErrWithFilename(space, type, ierr, filename):
    """Similar to PyErr_SetFromWindowsErrWithFilename(), with an additional
    parameter specifying the exception type to be raised. Availability: Windows.

    Return value: always NULL."""
    raise NotImplementedError


@cpython_api([rffi.CCHARP, rffi.INT_real, rffi.INT_real], lltype.Void)
def PyErr_SyntaxLocationEx(space, filename, lineno, col_offset):
    """Set file, line, and offset information for the current exception.  If the
    current exception is not a SyntaxError, then it sets additional
    attributes, which make the exception printing subsystem think the exception
    is a SyntaxError. filename is decoded from the filesystem encoding
    (sys.getfilesystemencoding())."""
    raise NotImplementedError


@cpython_api([rffi.CCHARP, rffi.INT_real], lltype.Void)
def PyErr_SyntaxLocation(space, filename, lineno):
    """Like PyErr_SyntaxLocationExc(), but the col_offset parameter is
    omitted."""
    raise NotImplementedError


@cpython_api([PyObject, rffi.CCHARP, rffi.CCHARP, rffi.INT_real, rffi.CCHARP, PyObject], rffi.INT_real, error=-1)
def PyErr_WarnExplicit(space, category, message, filename, lineno, module, registry):
    """Issue a warning message with explicit control over all warning attributes.  This
    is a straightforward wrapper around the Python function
    warnings.warn_explicit(), see there for more information.  The module
    and registry arguments may be set to NULL to get the default effect
    described there. message and module are UTF-8 encoded strings,
    filename is decoded from the filesystem encoding
    (sys.getfilesystemencoding())."""
    raise NotImplementedError


@cpython_api([rffi.INT_real], rffi.INT_real, error=-1)
def PySignal_SetWakeupFd(space, fd):
    """This utility function specifies a file descriptor to which a '\0' byte will
    be written whenever a signal is received.  It returns the previous such file
    descriptor.  The value -1 disables the feature; this is the initial state.
    This is equivalent to signal.set_wakeup_fd() in Python, but without any
    error checking.  fd should be a valid file descriptor.  The function should
    only be called from the main thread."""
    raise NotImplementedError

@cpython_api([rffi.CCHARP, rffi.CCHARP, Py_ssize_t, Py_ssize_t, Py_ssize_t, rffi.CCHARP], PyObject)
def PyUnicodeDecodeError_Create(space, encoding, object, length, start, end, reason):
    """Create a UnicodeDecodeError object with the attributes encoding,
    object, length, start, end and reason. encoding and reason are
    UTF-8 encoded strings."""
    raise NotImplementedError

@cpython_api([rffi.CCHARP, rffi.CArrayPtr(Py_UNICODE), Py_ssize_t, Py_ssize_t, Py_ssize_t, rffi.CCHARP], PyObject)
def PyUnicodeEncodeError_Create(space, encoding, object, length, start, end, reason):
    """Create a UnicodeEncodeError object with the attributes encoding,
    object, length, start, end and reason. encoding and reason are
    UTF-8 encoded strings."""
    raise NotImplementedError

@cpython_api([rffi.CArrayPtr(Py_UNICODE), Py_ssize_t, Py_ssize_t, Py_ssize_t, rffi.CCHARP], PyObject)
def PyUnicodeTranslateError_Create(space, object, length, start, end, reason):
    """Create a UnicodeTranslateError object with the attributes object,
    length, start, end and reason. reason is an UTF-8 encoded string."""
    raise NotImplementedError

@cpython_api([PyObject], PyObject)
def PyUnicodeDecodeError_GetEncoding(space, exc):
    """Return the encoding attribute of the given exception object."""
    raise NotImplementedError

@cpython_api([PyObject], PyObject)
def PyUnicodeDecodeError_GetObject(space, exc):
    """Return the object attribute of the given exception object."""
    raise NotImplementedError

@cpython_api([PyObject, Py_ssize_t], rffi.INT_real, error=-1)
def PyUnicodeDecodeError_GetStart(space, exc, start):
    """Get the start attribute of the given exception object and place it into
    *start.  start must not be NULL.  Return 0 on success, -1 on
    failure."""
    raise NotImplementedError

@cpython_api([PyObject, Py_ssize_t], rffi.INT_real, error=-1)
def PyUnicodeDecodeError_SetStart(space, exc, start):
    """Set the start attribute of the given exception object to start.  Return
    0 on success, -1 on failure."""
    raise NotImplementedError

@cpython_api([PyObject, Py_ssize_t], rffi.INT_real, error=-1)
def PyUnicodeDecodeError_GetEnd(space, exc, end):
    """Get the end attribute of the given exception object and place it into
    *end.  end must not be NULL.  Return 0 on success, -1 on
    failure."""
    raise NotImplementedError

@cpython_api([PyObject, Py_ssize_t], rffi.INT_real, error=-1)
def PyUnicodeDecodeError_SetEnd(space, exc, end):
    """Set the end attribute of the given exception object to end.  Return 0
    on success, -1 on failure."""
    raise NotImplementedError

@cpython_api([PyObject], PyObject)
def PyUnicodeDecodeError_GetReason(space, exc):
    """Return the reason attribute of the given exception object."""
    raise NotImplementedError

@cpython_api([PyObject, rffi.CCHARP], rffi.INT_real, error=-1)
def PyUnicodeDecodeError_SetReason(space, exc, reason):
    """Set the reason attribute of the given exception object to reason.  Return
    0 on success, -1 on failure."""
    raise NotImplementedError

@cpython_api([rffi.CCHARP], rffi.INT_real, error=-1)
def Py_EnterRecursiveCall(space, where):
    """Marks a point where a recursive C-level call is about to be performed.

    If USE_STACKCHECK is defined, this function checks if the the OS
    stack overflowed using PyOS_CheckStack().  In this is the case, it
    sets a MemoryError and returns a nonzero value.

    The function then checks if the recursion limit is reached.  If this is the
    case, a RuntimeError is set and a nonzero value is returned.
    Otherwise, zero is returned.

    where should be a string such as " in instance check" to be
    concatenated to the RuntimeError message caused by the recursion depth
    limit."""
    raise NotImplementedError

@cpython_api([], lltype.Void)
def Py_LeaveRecursiveCall(space):
    """Ends a Py_EnterRecursiveCall().  Must be called once for each
    successful invocation of Py_EnterRecursiveCall()."""
    raise NotImplementedError

@cpython_api([PyObject], rffi.INT_real, error=-1)
def Py_ReprEnter(space, object):
    """Called at the beginning of the tp_repr implementation to
    detect cycles.

    If the object has already been processed, the function returns a
    positive integer.  In that case the tp_repr implementation
    should return a string object indicating a cycle.  As examples,
    dict objects return {...} and list objects
    return [...].

    The function will return a negative integer if the recursion limit
    is reached.  In that case the tp_repr implementation should
    typically return NULL.

    Otherwise, the function returns zero and the tp_repr
    implementation can continue normally."""
    raise NotImplementedError

@cpython_api([PyObject], lltype.Void)
def Py_ReprLeave(space, object):
    """Ends a Py_ReprEnter().  Must be called once for each
    invocation of Py_ReprEnter() that returns zero."""
    raise NotImplementedError

@cpython_api([rffi.INT_real, rffi.CCHARP, rffi.CCHARP, rffi.INT_real, rffi.CCHARP, rffi.CCHARP, rffi.CCHARP, rffi.INT_real], PyObject)
def PyFile_FromFd(space, fd, name, mode, buffering, encoding, errors, newline, closefd):
    """Create a Python file object from the file descriptor of an already
    opened file fd.  The arguments name, encoding, errors and newline
    can be NULL to use the defaults; buffering can be -1 to use the
    default. name is ignored and kept for backward compatibility. Return
    NULL on failure. For a more comprehensive description of the arguments,
    please refer to the io.open() function documentation.

    Since Python streams have their own buffering layer, mixing them with
    OS-level file descriptors can produce various issues (such as unexpected
    ordering of data).

    Ignore name attribute."""
    raise NotImplementedError

@cpython_api([], PyObject)
def PyFloat_GetInfo(space):
    """Return a structseq instance which contains information about the
    precision, minimum and maximum values of a float. It's a thin wrapper
    around the header file float.h.
    """
    raise NotImplementedError

@cpython_api([], rffi.DOUBLE, error=CANNOT_FAIL)
def PyFloat_GetMax(space):
    """Return the maximum representable finite float DBL_MAX as C double.
    """
    raise NotImplementedError

@cpython_api([], rffi.DOUBLE, error=CANNOT_FAIL)
def PyFloat_GetMin(space):
    """Return the minimum normalized positive float DBL_MIN as C double.
    """
    raise NotImplementedError

@cpython_api([], rffi.INT_real, error=-1)
def PyFloat_ClearFreeList(space, ):
    """Clear the float free list. Return the number of items that could not
    be freed.
    """
    raise NotImplementedError

@cpython_api([PyObject, PyObject], PyObject)
def PyFunction_New(space, code, globals):
    """Return a new function object associated with the code object code. globals
    must be a dictionary with the global variables accessible to the function.

    The function's docstring, name and __module__ are retrieved from the code
    object, the argument defaults and closure are set to NULL."""
    raise NotImplementedError

@cpython_api([PyObject], PyObject)
def PyFunction_GetGlobals(space, op):
    """Return the globals dictionary associated with the function object op."""
    raise NotImplementedError
    borrow_from()

@cpython_api([PyObject], PyObject)
def PyFunction_GetModule(space, op):
    """Return the __module__ attribute of the function object op. This is normally
    a string containing the module name, but can be set to any other object by
    Python code."""
    raise NotImplementedError
    borrow_from()

@cpython_api([PyObject], PyObject)
def PyFunction_GetDefaults(space, op):
    """Return the argument default values of the function object op. This can be a
    tuple of arguments or NULL."""
    raise NotImplementedError
    borrow_from()

@cpython_api([PyObject, PyObject], rffi.INT_real, error=-1)
def PyFunction_SetDefaults(space, op, defaults):
    """Set the argument default values for the function object op. defaults must be
    Py_None or a tuple.

    Raises SystemError and returns -1 on failure."""
    raise NotImplementedError

@cpython_api([PyObject], PyObject)
def PyFunction_GetClosure(space, op):
    """Return the closure associated with the function object op. This can be NULL
    or a tuple of cell objects."""
    raise NotImplementedError
    borrow_from()

@cpython_api([PyObject, PyObject], rffi.INT_real, error=-1)
def PyFunction_SetClosure(space, op, closure):
    """Set the closure associated with the function object op. closure must be
    Py_None or a tuple of cell objects.

    Raises SystemError and returns -1 on failure."""
    raise NotImplementedError

@cpython_api([PyObject], PyObject)
def PyFunction_GetAnnotations(space, op):
    """Return the annotations of the function object op. This can be a
    mutable dictionary or NULL."""
    raise NotImplementedError


@cpython_api([PyObject, PyObject], rffi.INT_real, error=-1)
def PyFunction_SetAnnotations(space, op, annotations):
    """Set the annotations for the function object op. annotations
    must be a dictionary or Py_None.

    Raises SystemError and returns -1 on failure."""
    raise NotImplementedError

@cpython_api([PyObject, Py_ssize_t], PyObject)
def PyObject_GC_Resize(space, op, newsize):
    """Resize an object allocated by PyObject_NewVar().  Returns the
    resized object or NULL on failure."""
    raise NotImplementedError

@cpython_api([PyObject], lltype.Void)
def _PyObject_GC_TRACK(space, op):
    """A macro version of PyObject_GC_Track().  It should not be used for
    extension modules."""
    raise NotImplementedError

@cpython_api([PyObject], lltype.Void)
def _PyObject_GC_UNTRACK(space, op):
    """A macro version of PyObject_GC_UnTrack().  It should not be used for
    extension modules."""
    raise NotImplementedError

@cpython_api([PyFrameObject], PyObject)
def PyGen_New(space, frame):
    """Create and return a new generator object based on the frame object. A
    reference to frame is stolen by this function. The parameter must not be
    NULL."""
    raise NotImplementedError

@cpython_api([rffi.CCHARP, PyObject, rffi.CCHARP, rffi.CCHARP], PyObject)
def PyImport_ExecCodeModuleWithPathnames(space, name, co, pathname, cpathname):
    """Like PyImport_ExecCodeModuleEx(), but the __cached__
    attribute of the module object is set to cpathname if it is
    non-NULL.  Of the three functions, this is the preferred one to use.
    """
    raise NotImplementedError

@cpython_api([], lltype.Signed, error=CANNOT_FAIL)
def PyImport_GetMagicNumber(space):
    """Return the magic number for Python bytecode files (a.k.a. .pyc and
    .pyo files).  The magic number should be present in the first four bytes
    of the bytecode file, in little-endian byte order."""
    raise NotImplementedError

@cpython_api([], rffi.CCHARP)
def PyImport_GetMagicTag(space, ):
    """Return the magic tag string for PEP 3147 format Python bytecode file
    names.
    """
    raise NotImplementedError

@cpython_api([PyObject], PyObject)
def PyImport_GetImporter(space, path):
    """Return an importer object for a sys.path/pkg.__path__ item
    path, possibly by fetching it from the sys.path_importer_cache
    dict.  If it wasn't yet cached, traverse sys.path_hooks until a hook
    is found that can handle the path item.  Return None if no hook could;
    this tells our caller it should fall back to the built-in import mechanism.
    Cache the result in sys.path_importer_cache.  Return a new reference
    to the importer object.
    """
    raise NotImplementedError

@cpython_api([], lltype.Void)
def _PyImport_Init(space):
    """Initialize the import mechanism.  For internal use only."""
    raise NotImplementedError

@cpython_api([], lltype.Void)
def PyImport_Cleanup(space):
    """Empty the module table.  For internal use only."""
    raise NotImplementedError

@cpython_api([], lltype.Void)
def _PyImport_Fini(space):
    """Finalize the import mechanism.  For internal use only."""
    raise NotImplementedError

@cpython_api([rffi.CCHARP], rffi.INT_real, error=-1)
def PyImport_ImportFrozenModule(space, name):
    """Load a frozen module named name.  Return 1 for success, 0 if the
    module is not found, and -1 with an exception set if the initialization
    failed.  To access the imported module on a successful load, use
    PyImport_ImportModule().  (Note the misnomer --- this function would
    reload the module if it was already imported.)"""
    raise NotImplementedError

@cpython_api([rffi.CCHARP, rffi.VOIDP], rffi.INT_real, error=-1)
def PyImport_AppendInittab(space, name, initfunc):
    """Add a single module to the existing table of built-in modules.  This is a
    convenience wrapper around PyImport_ExtendInittab(), returning -1 if
    the table could not be extended.  The new module can be imported by the name
    name, and uses the function initfunc as the initialization function called
    on the first attempted import.  This should be called before
    Py_Initialize()."""
    raise NotImplementedError

@cpython_api([_inittab], rffi.INT_real, error=-1)
def PyImport_ExtendInittab(space, newtab):
    """Add a collection of modules to the table of built-in modules.  The newtab
    array must end with a sentinel entry which contains NULL for the name
    field; failure to provide the sentinel value can result in a memory fault.
    Returns 0 on success or -1 if insufficient memory could be allocated to
    extend the internal table.  In the event of failure, no modules are added to the
    internal table.  This should be called before Py_Initialize()."""
    raise NotImplementedError

@cpython_api([], lltype.Void)
def Py_Initialize(space, ):
    """
    Initialize the Python interpreter.  In an application embedding  Python, this
    should be called before using any other Python/C API functions; with the
    exception of Py_SetProgramName(), Py_SetPythonHome() and Py_SetPath().  This initializes
    the table of loaded modules (sys.modules), and creates the fundamental
    modules builtins, __main__ and sys.  It also initializes
    the module search path (sys.path). It does not set sys.argv; use
    PySys_SetArgvEx() for that.  This is a no-op when called for a second time
    (without calling Py_Finalize() first).  There is no return value; it is a
    fatal error if the initialization fails."""
    raise NotImplementedError

@cpython_api([rffi.INT_real], lltype.Void)
def Py_InitializeEx(space, initsigs):
    """This function works like Py_Initialize() if initsigs is 1. If
    initsigs is 0, it skips initialization registration of signal handlers, which
    might be useful when Python is embedded.
    """
    raise NotImplementedError

@cpython_api([], lltype.Void)
def Py_Finalize(space):
    """Undo all initializations made by Py_Initialize() and subsequent use of
    Python/C API functions, and destroy all sub-interpreters (see
    Py_NewInterpreter() below) that were created and not yet destroyed since
    the last call to Py_Initialize().  Ideally, this frees all memory
    allocated by the Python interpreter.  This is a no-op when called for a second
    time (without calling Py_Initialize() again first).  There is no return
    value; errors during finalization are ignored.

    This function is provided for a number of reasons.  An embedding application
    might want to restart Python without having to restart the application itself.
    An application that has loaded the Python interpreter from a dynamically
    loadable library (or DLL) might want to free all memory allocated by Python
    before unloading the DLL. During a hunt for memory leaks in an application a
    developer might want to free all memory allocated by Python before exiting from
    the application.

    Bugs and caveats: The destruction of modules and objects in modules is done
    in random order; this may cause destructors (__del__() methods) to fail
    when they depend on other objects (even functions) or modules.  Dynamically
    loaded extension modules loaded by Python are not unloaded.  Small amounts of
    memory allocated by the Python interpreter may not be freed (if you find a leak,
    please report it).  Memory tied up in circular references between objects is not
    freed.  Some memory allocated by extension modules may not be freed.  Some
    extensions may not work properly if their initialization routine is called more
    than once; this can happen if an application calls Py_Initialize() and
    Py_Finalize() more than once."""
    raise NotImplementedError

@cpython_api([rffi.CWCHARP], lltype.Void)
def Py_SetProgramName(space, name):
    """
    This function should be called before Py_Initialize() is called for
    the first time, if it is called at all.  It tells the interpreter the value
    of the argv[0] argument to the main() function of the program
    (converted to wide characters).
    This is used by Py_GetPath() and some other functions below to find
    the Python run-time libraries relative to the interpreter executable.  The
    default value is 'python'.  The argument should point to a
    zero-terminated wide character string in static storage whose contents will not
    change for the duration of the program's execution.  No code in the Python
    interpreter will change the contents of this storage."""
    raise NotImplementedError

@cpython_api([], rffi.CWCHARP)
def Py_GetPrefix(space):
    """Return the prefix for installed platform-independent files. This is derived
    through a number of complicated rules from the program name set with
    Py_SetProgramName() and some environment variables; for example, if the
    program name is '/usr/local/bin/python', the prefix is '/usr/local'. The
    returned string points into static storage; the caller should not modify its
    value.  This corresponds to the prefix variable in the top-level
    Makefile and the --prefix argument to the configure
    script at build time.  The value is available to Python code as sys.prefix.
    It is only useful on Unix.  See also the next function."""
    raise NotImplementedError

@cpython_api([], rffi.CWCHARP)
def Py_GetExecPrefix(space):
    """Return the exec-prefix for installed platform-dependent files.  This is
    derived through a number of complicated rules from the program name set with
    Py_SetProgramName() and some environment variables; for example, if the
    program name is '/usr/local/bin/python', the exec-prefix is
    '/usr/local'.  The returned string points into static storage; the caller
    should not modify its value.  This corresponds to the exec_prefix
    variable in the top-level Makefile and the --exec-prefix
    argument to the configure script at build  time.  The value is
    available to Python code as sys.exec_prefix.  It is only useful on Unix.

    Background: The exec-prefix differs from the prefix when platform dependent
    files (such as executables and shared libraries) are installed in a different
    directory tree.  In a typical installation, platform dependent files may be
    installed in the /usr/local/plat subtree while platform independent may
    be installed in /usr/local.

    Generally speaking, a platform is a combination of hardware and software
    families, e.g.  Sparc machines running the Solaris 2.x operating system are
    considered the same platform, but Intel machines running Solaris 2.x are another
    platform, and Intel machines running Linux are yet another platform.  Different
    major revisions of the same operating system generally also form different
    platforms.  Non-Unix operating systems are a different story; the installation
    strategies on those systems are so different that the prefix and exec-prefix are
    meaningless, and set to the empty string. Note that compiled Python bytecode
    files are platform independent (but not independent from the Python version by
    which they were compiled!).

    System administrators will know how to configure the mount or
    automount programs to share /usr/local between platforms
    while having /usr/local/plat be a different filesystem for each
    platform."""
    raise NotImplementedError

@cpython_api([], rffi.CWCHARP)
def Py_GetProgramFullPath(space):
    """
    Return the full program name of the Python executable; this is  computed as a
    side-effect of deriving the default module search path  from the program name
    (set by Py_SetProgramName() above). The returned string points into
    static storage; the caller should not modify its value.  The value is available
    to Python code as sys.executable."""
    raise NotImplementedError

@cpython_api([], rffi.CWCHARP)
def Py_GetPath(space, ):
    """
    Return the default module search path; this is computed from the program name
    (set by Py_SetProgramName() above) and some environment variables.
    The returned string consists of a series of directory names separated by a
    platform dependent delimiter character.  The delimiter character is ':'
    on Unix and Mac OS X, ';' on Windows.  The returned string points into
    static storage; the caller should not modify its value.  The list
    sys.path is initialized with this value on interpreter startup; it
    can be (and usually is) modified later to change the search path for loading
    modules.

    XXX should give the exact rules"""
    raise NotImplementedError

@cpython_api([rffi.CWCHARP], lltype.Void)
def Py_SetPath(space, path):
    """
    Set the default module search path.  If this function is called before
    Py_Initialize(), then Py_GetPath() won't attempt to compute a
    default search path but uses the one provided instead.  This is useful if
    Python is embedded by an application that has full knowledge of the location
    of all modules.  The path components should be separated by semicolons.

    This also causes sys.executable to be set only to the raw program
    name (see Py_SetProgramName()) and for sys.prefix and
    sys.exec_prefix to be empty.  It is up to the caller to modify these
    if required after calling Py_Initialize()."""
    raise NotImplementedError


@cpython_api([], rffi.CCHARP)
def Py_GetPlatform(space):
    """
    Return the platform identifier for the current platform.  On Unix, this is
    formed from the "official" name of the operating system, converted to lower
    case, followed by the major revision number; e.g., for Solaris 2.x, which is
    also known as SunOS 5.x, the value is 'sunos5'.  On Mac OS X, it is
    'darwin'.  On Windows, it is 'win'.  The returned string points into
    static storage; the caller should not modify its value.  The value is available
    to Python code as sys.platform."""
    raise NotImplementedError

@cpython_api([], rffi.CCHARP)
def Py_GetCopyright(space):
    """Return the official copyright string for the current Python version, for example

    'Copyright 1991-1995 Stichting Mathematisch Centrum, Amsterdam'

    The returned string points into static storage; the caller should not modify its
    value.  The value is available to Python code as sys.copyright."""
    raise NotImplementedError

@cpython_api([], rffi.CCHARP)
def Py_GetCompiler(space):
    """Return an indication of the compiler used to build the current Python version,
    in square brackets, for example:

    "[GCC 2.7.2.2]"

    The returned string points into static storage; the caller should not modify its
    value.  The value is available to Python code as part of the variable
    sys.version."""
    raise NotImplementedError

@cpython_api([], rffi.CCHARP)
def Py_GetBuildInfo(space):
    """Return information about the sequence number and build date and time  of the
    current Python interpreter instance, for example

    "\#67, Aug  1 1997, 22:34:28"

    The returned string points into static storage; the caller should not modify its
    value.  The value is available to Python code as part of the variable
    sys.version."""
    raise NotImplementedError

@cpython_api([rffi.INT_real, CWCHARPP, rffi.INT_real], lltype.Void)
def PySys_SetArgvEx(space, argc, argv, updatepath):
    """
    Set sys.argv based on argc and argv.  These parameters are
    similar to those passed to the program's main() function with the
    difference that the first entry should refer to the script file to be
    executed rather than the executable hosting the Python interpreter.  If there
    isn't a script that will be run, the first entry in argv can be an empty
    string.  If this function fails to initialize sys.argv, a fatal
    condition is signalled using Py_FatalError().

    If updatepath is zero, this is all the function does.  If updatepath
    is non-zero, the function also modifies sys.path according to the
    following algorithm:

    If the name of an existing script is passed in argv[0], the absolute
    path of the directory where the script is located is prepended to
    sys.path.

    Otherwise (that is, if argc is 0 or argv[0] doesn't point
    to an existing file name), an empty string is prepended to
    sys.path, which is the same as prepending the current working
    directory (".").

    It is recommended that applications embedding the Python interpreter
    for purposes other than executing a single script pass 0 as updatepath,
    and update sys.path themselves if desired.
    See CVE-2008-5983.

    On versions before 3.1.3, you can achieve the same effect by manually
    popping the first sys.path element after having called
    PySys_SetArgv(), for example using:

    PyRun_SimpleString("import sys; sys.path.pop(0)\n");

    XXX impl. doesn't seem consistent in allowing 0/NULL for the params;
    check w/ Guido."""
    raise NotImplementedError

@cpython_api([rffi.INT_real, CWCHARPP], lltype.Void)
def PySys_SetArgv(space, argc, argv):
    """This function works like PySys_SetArgvEx() with updatepath set
    to 1 unless the python interpreter was started with the option -I."""
    raise NotImplementedError

@cpython_api([rffi.CWCHARP], lltype.Void)
def Py_SetPythonHome(space, home):
    """Set the default "home" directory, that is, the location of the standard
    Python libraries.  See PYTHONHOME for the meaning of the
    argument string.

    The argument should point to a zero-terminated character string in static
    storage whose contents will not change for the duration of the program's
    execution.  No code in the Python interpreter will change the contents of
    this storage."""
    raise NotImplementedError

@cpython_api([], rffi.CWCHARP)
def Py_GetPythonHome(space):
    """Return the default "home", that is, the value set by a previous call to
    Py_SetPythonHome(), or the value of the PYTHONHOME
    environment variable if it is set."""
    raise NotImplementedError

@cpython_api([], lltype.Void)
def PyEval_ReInitThreads(space):
    """This function is called from PyOS_AfterFork() to ensure that newly
    created child processes don't hold locks referring to threads which
    are not running in the child process."""
    raise NotImplementedError

@cpython_api([], PyThreadState)
def PyGILState_GetThisThreadState(space, ):
    """Get the current thread state for this thread.  May return NULL if no
    GILState API has been used on the current thread.  Note that the main thread
    always has such a thread-state, even if no auto-thread-state call has been
    made on the main thread.  This is mainly a helper/diagnostic function."""
    raise NotImplementedError


@cpython_api([], PyInterpreterState)
def PyInterpreterState_New(space):
    """Create a new interpreter state object.  The global interpreter lock need not
    be held, but may be held if it is necessary to serialize calls to this
    function."""
    raise NotImplementedError

@cpython_api([PyInterpreterState], lltype.Void)
def PyInterpreterState_Clear(space, interp):
    """Reset all information in an interpreter state object.  The global interpreter
    lock must be held."""
    raise NotImplementedError

@cpython_api([PyInterpreterState], lltype.Void)
def PyInterpreterState_Delete(space, interp):
    """Destroy an interpreter state object.  The global interpreter lock need not be
    held.  The interpreter state must have been reset with a previous call to
    PyInterpreterState_Clear()."""
    raise NotImplementedError

@cpython_api([lltype.Signed, PyObject], rffi.INT_real, error=CANNOT_FAIL)
def PyThreadState_SetAsyncExc(space, id, exc):
    """Asynchronously raise an exception in a thread. The id argument is the thread
    id of the target thread; exc is the exception object to be raised. This
    function does not steal any references to exc. To prevent naive misuse, you
    must write your own C extension to call this.  Must be called with the GIL held.
    Returns the number of thread states modified; this is normally one, but will be
    zero if the thread id isn't found.  If exc is NULL, the pending
    exception (if any) for the thread is cleared. This raises no exceptions."""
    raise NotImplementedError

@cpython_api([], lltype.Void)
def PyEval_AcquireLock(space):
    """Acquire the global interpreter lock.  The lock must have been created earlier.
    If this thread already has the lock, a deadlock ensues.

    This function does not update the current thread state.  Please use
    PyEval_RestoreThread() or PyEval_AcquireThread()
    instead."""
    raise NotImplementedError

@cpython_api([], lltype.Void)
def PyEval_ReleaseLock(space):
    """Release the global interpreter lock.  The lock must have been created earlier.

    This function does not update the current thread state.  Please use
    PyEval_SaveThread() or PyEval_ReleaseThread()
    instead."""
    raise NotImplementedError

@cpython_api([], PyThreadState)
def Py_NewInterpreter(space):
    """Create a new sub-interpreter.  This is an (almost) totally separate
    environment for the execution of Python code.  In particular, the new
    interpreter has separate, independent versions of all imported modules,
    including the fundamental modules builtins, __main__ and sys.  The table of
    loaded modules (sys.modules) and the module search path (sys.path) are also
    separate.  The new environment has no sys.argv variable.  It has new standard
    I/O stream file objects sys.stdin, sys.stdout and sys.stderr (however these
    refer to the same underlying file descriptors).

    The return value points to the first thread state created in the new
    sub-interpreter.  This thread state is made in the current thread state.
    Note that no actual thread is created; see the discussion of thread states
    below.  If creation of the new interpreter is unsuccessful, NULL is
    returned; no exception is set since the exception state is stored in the
    current thread state and there may not be a current thread state.  (Like all
    other Python/C API functions, the global interpreter lock must be held before
    calling this function and is still held when it returns; however, unlike most
    other Python/C API functions, there needn't be a current thread state on
    entry.)

    Extension modules are shared between (sub-)interpreters as follows: the first
    time a particular extension is imported, it is initialized normally, and a
    (shallow) copy of its module's dictionary is squirreled away.  When the same
    extension is imported by another (sub-)interpreter, a new module is initialized
    and filled with the contents of this copy; the extension's init function is
    not called.  Note that this is different from what happens when an extension is
    imported after the interpreter has been completely re-initialized by calling
    Py_Finalize() and Py_Initialize(); in that case, the extension's
    initmodule function is called again."""
    raise NotImplementedError

@cpython_api([PyThreadState], lltype.Void)
def Py_EndInterpreter(space, tstate):
    """Destroy the (sub-)interpreter represented by the given thread state. The
    given thread state must be the current thread state.  See the discussion of
    thread states below.  When the call returns, the current thread state is
    NULL.  All thread states associated with this interpreter are destroyed.
    (The global interpreter lock must be held before calling this function and is
    still held when it returns.)  Py_Finalize() will destroy all sub-interpreters
    that haven't been explicitly destroyed at that point."""
    raise NotImplementedError

@cpython_api([Py_tracefunc, PyObject], lltype.Void)
def PyEval_SetProfile(space, func, obj):
    """Set the profiler function to func.  The obj parameter is passed to the
    function as its first parameter, and may be any Python object, or NULL.  If
    the profile function needs to maintain state, using a different value for obj
    for each thread provides a convenient and thread-safe place to store it.  The
    profile function is called for all monitored events except the line-number
    events."""
    raise NotImplementedError

@cpython_api([Py_tracefunc, PyObject], lltype.Void)
def PyEval_SetTrace(space, func, obj):
    """Set the tracing function to func.  This is similar to
    PyEval_SetProfile(), except the tracing function does receive line-number
    events."""
    raise NotImplementedError

@cpython_api([PyObject], PyObject)
def PyEval_GetCallStats(space, self):
    """Return a tuple of function call counts.  There are constants defined for the
    positions within the tuple:

    Name

    Value

    PCALL_ALL

    0

    PCALL_FUNCTION

    1

    PCALL_FAST_FUNCTION

    2

    PCALL_FASTER_FUNCTION

    3

    PCALL_METHOD

    4

    PCALL_BOUND_METHOD

    5

    PCALL_CFUNCTION

    6

    PCALL_TYPE

    7

    PCALL_GENERATOR

    8

    PCALL_OTHER

    9

    PCALL_POP

    10

    PCALL_FAST_FUNCTION means no argument tuple needs to be created.
    PCALL_FASTER_FUNCTION means that the fast-path frame setup code is used.

    If there is a method call where the call can be optimized by changing
    the argument tuple and calling the function directly, it gets recorded
    twice.

    This function is only present if Python is compiled with CALL_PROFILE
    defined."""
    raise NotImplementedError

@cpython_api([PyInterpreterState], PyThreadState)
def PyInterpreterState_ThreadHead(space, interp):
    """Return the a pointer to the first PyThreadState object in the list of
    threads associated with the interpreter interp.
    """
    raise NotImplementedError

@cpython_api([PyThreadState], PyThreadState)
def PyThreadState_Next(space, tstate):
    """Return the next thread state object after tstate from the list of all such
    objects belonging to the same PyInterpreterState object.
    """
    raise NotImplementedError

@cpython_api([PyObject], rffi.INT_real, error=CANNOT_FAIL)
def PySeqIter_Check(space, op):
    """Return true if the type of op is PySeqIter_Type.
    """
    raise NotImplementedError

@cpython_api([PyObject], rffi.INT_real, error=CANNOT_FAIL)
def PyCallIter_Check(space, op):
    """Return true if the type of op is PyCallIter_Type.
    """
    raise NotImplementedError

@cpython_api([PyObject, rffi.CCHARP], rffi.INT_real, error=-1)
def PyMapping_DelItemString(space, o, key):
    """Remove the mapping for object key from the object o. Return -1 on
    failure.  This is equivalent to the Python statement del o[key]."""
    raise NotImplementedError

@cpython_api([PyObject, PyObject], rffi.INT_real, error=-1)
def PyMapping_DelItem(space, o, key):
    """Remove the mapping for object key from the object o. Return -1 on
    failure.  This is equivalent to the Python statement del o[key]."""
    raise NotImplementedError

@cpython_api([lltype.Signed, FILE, rffi.INT_real], lltype.Void)
def PyMarshal_WriteLongToFile(space, value, file, version):
    """Marshal a long integer, value, to file.  This will only write
    the least-significant 32 bits of value; regardless of the size of the
    native long type.

    version indicates the file format."""
    raise NotImplementedError

@cpython_api([PyObject, FILE, rffi.INT_real], lltype.Void)
def PyMarshal_WriteObjectToFile(space, value, file, version):
    """Marshal a Python object, value, to file.

    version indicates the file format."""
    raise NotImplementedError

@cpython_api([PyObject, rffi.INT_real], PyObject)
def PyMarshal_WriteObjectToString(space, value, version):
    """Return a string object containing the marshalled representation of value.

    version indicates the file format."""
    raise NotImplementedError

@cpython_api([FILE], lltype.Signed, error=-1)
def PyMarshal_ReadLongFromFile(space, file):
    """Return a C long from the data stream in a FILE* opened
    for reading.  Only a 32-bit value can be read in using this function,
    regardless of the native size of long."""
    raise NotImplementedError

@cpython_api([FILE], rffi.INT_real, error=-1)
def PyMarshal_ReadShortFromFile(space, file):
    """Return a C short from the data stream in a FILE* opened
    for reading.  Only a 16-bit value can be read in using this function,
    regardless of the native size of short."""
    raise NotImplementedError

@cpython_api([FILE], PyObject)
def PyMarshal_ReadObjectFromFile(space, file):
    """Return a Python object from the data stream in a FILE* opened for
    reading.  On error, sets the appropriate exception (EOFError or
    TypeError) and returns NULL."""
    raise NotImplementedError

@cpython_api([FILE], PyObject)
def PyMarshal_ReadLastObjectFromFile(space, file):
    """Return a Python object from the data stream in a FILE* opened for
    reading.  Unlike PyMarshal_ReadObjectFromFile(), this function
    assumes that no further objects will be read from the file, allowing it to
    aggressively load file data into memory so that the de-serialization can
    operate from data in memory rather than reading a byte at a time from the
    file.  Only use these variant if you are certain that you won't be reading
    anything else from the file.  On error, sets the appropriate exception
    (EOFError or TypeError) and returns NULL."""
    raise NotImplementedError

@cpython_api([rffi.CCHARP, Py_ssize_t], PyObject)
def PyMarshal_ReadObjectFromString(space, string, len):
    """Return a Python object from the data stream in a character buffer
    containing len bytes pointed to by string.  On error, sets the
    appropriate exception (EOFError or TypeError) and returns
    NULL."""
    raise NotImplementedError

@cpython_api([PyObject, rffi.INT_real, lltype.Char], PyObject)
def PyMemoryView_GetContiguous(space, obj, buffertype, order):
    """Create a memoryview object to a contiguous chunk of memory (in either
    'C' or 'F'ortran order) from an object that defines the buffer
    interface. If memory is contiguous, the memoryview object points to the
    original memory. Otherwise, a copy is made and the memoryview points to a
    new bytes object."""
    raise NotImplementedError

@cpython_api([], rffi.INT_real, error=-1)
def PyMethod_ClearFreeList(space):
    """Clear the free list. Return the total number of freed items.
    """
    raise NotImplementedError

@cpython_api([PyObject], rffi.INT_real, error=CANNOT_FAIL)
def PyModule_CheckExact(space, p):
    """Return true if p is a module object, but not a subtype of
    PyModule_Type."""
    raise NotImplementedError

<<<<<<< HEAD
@cpython_api([rffi.CCHARP], PyObject)
def PyModule_New(space, name):
    """
    Return a new module object with the __name__ attribute set to name.
    Only the module's __doc__ and __name__ attributes are filled in;
    the caller is responsible for providing a __file__ attribute."""
    raise NotImplementedError

=======
>>>>>>> 6f89bd24
@cpython_api([PyObject], rffi.CCHARP)
def PyModule_GetFilename(space, module):
    """Similar to PyModule_GetFilenameObject() but return the filename
    encoded to 'utf-8'.

    PyModule_GetFilename() raises UnicodeEncodeError on
    unencodable filenames, use PyModule_GetFilenameObject() instead."""
    raise NotImplementedError

@cpython_api([PyObject], PyObject)
def PyModule_GetFilenameObject(space, module):
    """
    Return the name of the file from which module was loaded using module's
    __file__ attribute.  If this is not defined, or if it is not a
    unicode string, raise SystemError and return NULL; otherwise return
    a reference to a PyUnicodeObject.
    """
    raise NotImplementedError

@cpython_api([PyObject], rffi.VOIDP)
def PyModule_GetState(space, module):
    """Return the "state" of the module, that is, a pointer to the block of memory
    allocated at module creation time, or NULL.  See
    PyModuleDef.m_size."""
    raise NotImplementedError

@cpython_api([PyObject], PyModuleDef)
def PyModule_GetDef(space, module):
    """Return a pointer to the PyModuleDef struct from which the module was
    created, or NULL if the module wasn't created with
    PyModule_Create()."""
    raise NotImplementedError


@cpython_api([PyModuleDef], PyObject)
def PyModule_Create(space, module):
    """Create a new module object, given the definition in module.  This behaves
    like PyModule_Create2() with module_api_version set to
    PYTHON_API_VERSION."""
    raise NotImplementedError


@cpython_api([PyModuleDef, rffi.INT_real], PyObject)
def PyModule_Create2(space, module, module_api_version):
    """Create a new module object, given the definition in module, assuming the
    API version module_api_version.  If that version does not match the version
    of the running interpreter, a RuntimeWarning is emitted.

    Most uses of this function should be using PyModule_Create()
    instead; only use this if you are sure you need it."""
    raise NotImplementedError

@cpython_api([PyObject, rffi.INT_real], PyObject)
def PyNumber_ToBase(space, n, base):
    """Returns the integer n converted to base base as a string.  The base
    argument must be one of 2, 8, 10, or 16.  For base 2, 8, or 16, the
    returned string is prefixed with a base marker of '0b', '0o', or
    '0x', respectively.  If n is not a Python int, it is converted with
    PyNumber_Index() first."""
    raise NotImplementedError

@cpython_api([PyObject], PyObject)
def PyObject_Bytes(space, o):
    """
    Compute a bytes representation of object o.  NULL is returned on
    failure and a bytes object on success.  This is equivalent to the Python
    expression bytes(o), when o is not an integer.  Unlike bytes(o),
    a TypeError is raised when o is an integer instead of a zero-initialized
    bytes object."""
    raise NotImplementedError

@cpython_api([], PyFrameObject)
def PyEval_GetFrame(space):
    """Return the current thread state's frame, which is NULL if no frame is
    currently executing."""
    raise NotImplementedError
    borrow_from()

@cpython_api([PyFrameObject], rffi.INT_real, error=-1)
def PyFrame_GetLineNumber(space, frame):
    """Return the line number that frame is currently executing."""
    raise NotImplementedError

@cpython_api([PyObject], rffi.CCHARP)
def PyEval_GetFuncName(space, func):
    """Return the name of func if it is a function, class or instance object, else the
    name of funcs type."""
    raise NotImplementedError

@cpython_api([PyObject], rffi.CCHARP)
def PyEval_GetFuncDesc(space, func):
    """Return a description string, depending on the type of func.
    Return values include "()" for functions and methods, " constructor",
    " instance", and " object".  Concatenated with the result of
    PyEval_GetFuncName(), the result will be a description of
    func."""
    raise NotImplementedError

@cpython_api([PyObject, PyObject], Py_ssize_t, error=-1)
def PySequence_Count(space, o, value):
    """Return the number of occurrences of value in o, that is, return the number
    of keys for which o[key] == value.  On failure, return -1.  This is
    equivalent to the Python expression o.count(value)."""
    raise NotImplementedError

@cpython_api([PyObject], rffi.INT_real, error=CANNOT_FAIL)
def PyFrozenSet_Check(space, p):
    """Return true if p is a frozenset object or an instance of a
    subtype."""
    raise NotImplementedError

@cpython_api([PyObject], rffi.INT_real, error=CANNOT_FAIL)
def PyFrozenSet_CheckExact(space, p):
    """Return true if p is a frozenset object but not an instance of a
    subtype."""
    raise NotImplementedError

@cpython_api([PyObject], PyObject)
def PyFrozenSet_New(space, iterable):
    """Return a new frozenset containing objects returned by the iterable.
    The iterable may be NULL to create a new empty frozenset.  Return the new
    set on success or NULL on failure.  Raise TypeError if iterable is
    not actually iterable."""
    raise NotImplementedError

@cpython_api([FILE, rffi.CCHARP], rffi.INT_real, error=-1)
def Py_FdIsInteractive(space, fp, filename):
    """Return true (nonzero) if the standard I/O file fp with name filename is
    deemed interactive.  This is the case for files for which isatty(fileno(fp))
    is true.  If the global flag Py_InteractiveFlag is true, this function
    also returns true if the filename pointer is NULL or if the name is equal to
    one of the strings '<stdin>' or '???'."""
    raise NotImplementedError

@cpython_api([], rffi.INT_real, error=CANNOT_FAIL)
def PyOS_CheckStack(space):
    """Return true when the interpreter runs out of stack space.  This is a reliable
    check, but is only available when USE_STACKCHECK is defined (currently
    on Windows using the Microsoft Visual C++ compiler).  USE_STACKCHECK
    will be defined automatically; you should never change the definition in your
    own code."""
    raise NotImplementedError

@cpython_api([rffi.CCHARP, FILE], FILE)
def PySys_GetFile(space, name, def_):
    """Return the FILE* associated with the object name in the
    sys module, or def if name is not in the module or is not associated
    with a FILE*."""
    raise NotImplementedError

@cpython_api([], lltype.Void)
def PySys_ResetWarnOptions(space):
    """Reset sys.warnoptions to an empty list."""
    raise NotImplementedError

@cpython_api([rffi.CWCHARP], lltype.Void)
def PySys_AddWarnOption(space, s):
    """Append s to sys.warnoptions."""
    raise NotImplementedError

@cpython_api([PyObject], lltype.Void)
def PySys_AddWarnOptionUnicode(space, unicode):
    """Append unicode to sys.warnoptions."""
    raise NotImplementedError


@cpython_api([rffi.CWCHARP], lltype.Void)
def PySys_SetPath(space, path):
    """Set sys.path to a list object of paths found in path which should
    be a list of paths separated with the platform's search path delimiter
    (: on Unix, ; on Windows)."""
    raise NotImplementedError

@cpython_api([rffi.CCHARP, ], lltype.Void)
def PySys_FormatStdout(space, format, ):
    """Function similar to PySys_WriteStdout() but format the message using
    PyUnicode_FromFormatV() and don't truncate the message to an
    arbitrary length.
    """
    raise NotImplementedError

@cpython_api([rffi.CCHARP, ], lltype.Void)
def PySys_FormatStderr(space, format, ):
    """As PySys_FormatStdout(), but write to sys.stderr or stderr
    instead.
    """
    raise NotImplementedError

@cpython_api([rffi.CWCHARP], lltype.Void)
def PySys_AddXOption(space, s):
    """Parse s as a set of -X options and add them to the current
    options mapping as returned by PySys_GetXOptions().
    """
    raise NotImplementedError

@cpython_api([], PyObject)
def PySys_GetXOptions(space, ):
    """Return the current dictionary of -X options, similarly to
    sys._xoptions.  On error, NULL is returned and an exception is
    set.
    """
    raise NotImplementedError
    borrow_from()

@cpython_api([rffi.INT_real], lltype.Void)
def Py_Exit(space, status):
    """
    Exit the current process.  This calls Py_Finalize() and then calls the
    standard C library function exit(status)."""
    raise NotImplementedError

@cpython_api([], rffi.INT_real, error=-1)
def PyTuple_ClearFreeList(space, ):
    """Clear the free list. Return the total number of freed items."""
    raise NotImplementedError


@cpython_api([], rffi.UINT, error=CANNOT_FAIL)
def PyType_ClearCache(space, ):
    """Clear the internal lookup cache. Return the current version tag."""
    raise NotImplementedError


@cpython_api([PyTypeObjectPtr], lltype.Signed, error=CANNOT_FAIL)
def PyType_GetFlags(space, type):
    """Return the tp_flags member of type. This function is primarily
    meant for use with Py_LIMITED_API; the individual flag bits are
    guaranteed to be stable across Python releases, but access to
    tp_flags itself is not part of the limited API.
    """
    raise NotImplementedError


@cpython_api([PyObject], rffi.INT_real, error=CANNOT_FAIL)
def PyType_IS_GC(space, o):
    """Return true if the type object includes support for the cycle detector; this
    tests the type flag Py_TPFLAGS_HAVE_GC."""
    raise NotImplementedError


@cpython_api([], rffi.INT_real, error=-1)
def PyUnicode_ClearFreeList(space, ):
    """Clear the free list. Return the total number of freed items."""
    raise NotImplementedError


@cpython_api([Py_UNICODE], rffi.INT_real, error=CANNOT_FAIL)
def Py_UNICODE_ISPRINTABLE(space, ch):
    """Return 1 or 0 depending on whether ch is a printable character.
    Nonprintable characters are those characters defined in the Unicode character
    database as "Other" or "Separator", excepting the ASCII space (0x20) which is
    considered printable.  (Note that printable characters in this context are
    those which should not be escaped when repr() is invoked on a string.
    It has no bearing on the handling of strings written to sys.stdout or
    sys.stderr.)"""
    raise NotImplementedError

@cpython_api([PyObject], rffi.CArrayPtr(Py_UNICODE))
def PyUnicode_AsUnicodeCopy(space, unicode):
    """Create a copy of a Unicode string ending with a nul character. Return NULL
    and raise a MemoryError exception on memory allocation failure,
    otherwise return a new allocated buffer (use PyMem_Free() to free
    the buffer). Note that the resulting Py_UNICODE* string may contain
    embedded null characters, which would cause the string to be truncated when
    used in most C functions.
    """
    raise NotImplementedError

@cpython_api([rffi.CArrayPtr(Py_UNICODE), Py_ssize_t, rffi.CCHARP, rffi.CCHARP], PyObject)
def PyUnicode_Encode(space, s, size, encoding, errors):
    """Encode the Py_UNICODE buffer s of the given size and return a Python
    bytes object.  encoding and errors have the same meaning as the
    parameters of the same name in the Unicode encode() method.  The codec
    to be used is looked up using the Python codec registry.  Return NULL if an
    exception was raised by the codec."""
    raise NotImplementedError

@cpython_api([rffi.CCHARP, Py_ssize_t, rffi.CCHARP, Py_ssize_t], PyObject)
def PyUnicode_DecodeUTF8Stateful(space, s, size, errors, consumed):
    """If consumed is NULL, behave like PyUnicode_DecodeUTF8(). If
    consumed is not NULL, trailing incomplete UTF-8 byte sequences will not be
    treated as an error. Those bytes will not be decoded and the number of bytes
    that have been decoded will be stored in consumed."""
    raise NotImplementedError

@cpython_api([rffi.CCHARP, Py_ssize_t, rffi.CCHARP, rffi.INTP, Py_ssize_t], PyObject)
def PyUnicode_DecodeUTF32Stateful(space, s, size, errors, byteorder, consumed):
    """If consumed is NULL, behave like PyUnicode_DecodeUTF32(). If
    consumed is not NULL, PyUnicode_DecodeUTF32Stateful() will not treat
    trailing incomplete UTF-32 byte sequences (such as a number of bytes not divisible
    by four) as an error. Those bytes will not be decoded and the number of bytes
    that have been decoded will be stored in consumed."""
    raise NotImplementedError

@cpython_api([rffi.CArrayPtr(Py_UNICODE), Py_ssize_t, rffi.CCHARP, rffi.INT_real], PyObject)
def PyUnicode_EncodeUTF32(space, s, size, errors, byteorder):
    """Return a Python bytes object holding the UTF-32 encoded value of the Unicode
    data in s.  Output is written according to the following byte order:

    byteorder == -1: little endian
    byteorder == 0:  native byte order (writes a BOM mark)
    byteorder == 1:  big endian

    If byteorder is 0, the output string will always start with the Unicode BOM
    mark (U+FEFF). In the other two modes, no BOM mark is prepended.

    If Py_UNICODE_WIDE is not defined, surrogate pairs will be output
    as a single codepoint.

    Return NULL if an exception was raised by the codec.
    """
    raise NotImplementedError

@cpython_api([PyObject], PyObject)
def PyUnicode_AsUTF32String(space, unicode):
    """Return a Python byte string using the UTF-32 encoding in native byte
    order. The string always starts with a BOM mark.  Error handling is "strict".
    Return NULL if an exception was raised by the codec."""
    raise NotImplementedError

@cpython_api([rffi.CCHARP, Py_ssize_t, rffi.CCHARP, rffi.INTP, Py_ssize_t], PyObject)
def PyUnicode_DecodeUTF16Stateful(space, s, size, errors, byteorder, consumed):
    """If consumed is NULL, behave like PyUnicode_DecodeUTF16(). If
    consumed is not NULL, PyUnicode_DecodeUTF16Stateful() will not treat
    trailing incomplete UTF-16 byte sequences (such as an odd number of bytes or a
    split surrogate pair) as an error. Those bytes will not be decoded and the
    number of bytes that have been decoded will be stored in consumed."""
    raise NotImplementedError

@cpython_api([rffi.CArrayPtr(Py_UNICODE), Py_ssize_t, rffi.CCHARP, rffi.INT_real], PyObject)
def PyUnicode_EncodeUTF16(space, s, size, errors, byteorder):
    """Return a Python bytes object holding the UTF-16 encoded value of the Unicode
    data in s.  Output is written according to the following byte order:

    byteorder == -1: little endian
    byteorder == 0:  native byte order (writes a BOM mark)
    byteorder == 1:  big endian

    If byteorder is 0, the output string will always start with the Unicode BOM
    mark (U+FEFF). In the other two modes, no BOM mark is prepended.

    If Py_UNICODE_WIDE is defined, a single Py_UNICODE value may get
    represented as a surrogate pair. If it is not defined, each Py_UNICODE
    values is interpreted as an UCS-2 character.

    Return NULL if an exception was raised by the codec."""
    raise NotImplementedError

@cpython_api([PyObject], PyObject)
def PyUnicode_AsUTF16String(space, unicode):
    """Return a Python byte string using the UTF-16 encoding in native byte
    order. The string always starts with a BOM mark.  Error handling is "strict".
    Return NULL if an exception was raised by the codec."""
    raise NotImplementedError

@cpython_api([rffi.CCHARP, Py_ssize_t, rffi.CCHARP], PyObject)
def PyUnicode_DecodeUTF7(space, s, size, errors):
    """Create a Unicode object by decoding size bytes of the UTF-7 encoded string
    s.  Return NULL if an exception was raised by the codec."""
    raise NotImplementedError

@cpython_api([rffi.CCHARP, Py_ssize_t, rffi.CCHARP, Py_ssize_t], PyObject)
def PyUnicode_DecodeUTF7Stateful(space, s, size, errors, consumed):
    """If consumed is NULL, behave like PyUnicode_DecodeUTF7().  If
    consumed is not NULL, trailing incomplete UTF-7 base-64 sections will not
    be treated as an error.  Those bytes will not be decoded and the number of
    bytes that have been decoded will be stored in consumed."""
    raise NotImplementedError

@cpython_api([rffi.CArrayPtr(Py_UNICODE), Py_ssize_t, rffi.INT_real, rffi.INT_real, rffi.CCHARP], PyObject)
def PyUnicode_EncodeUTF7(space, s, size, base64SetO, base64WhiteSpace, errors):
    """Encode the Py_UNICODE buffer of the given size using UTF-7 and
    return a Python bytes object.  Return NULL if an exception was raised by
    the codec.

    If base64SetO is nonzero, "Set O" (punctuation that has no otherwise
    special meaning) will be encoded in base-64.  If base64WhiteSpace is
    nonzero, whitespace will be encoded in base-64.  Both are set to zero for the
    Python "utf-7" codec."""
    raise NotImplementedError

@cpython_api([rffi.CCHARP, Py_ssize_t, rffi.CCHARP], PyObject)
def PyUnicode_DecodeUnicodeEscape(space, s, size, errors):
    """Create a Unicode object by decoding size bytes of the Unicode-Escape encoded
    string s.  Return NULL if an exception was raised by the codec."""
    raise NotImplementedError

@cpython_api([rffi.CArrayPtr(Py_UNICODE), Py_ssize_t], PyObject)
def PyUnicode_EncodeUnicodeEscape(space, s, size):
    """Encode the Py_UNICODE buffer of the given size using Unicode-Escape and
    return a Python string object.  Return NULL if an exception was raised by the
    codec."""
    raise NotImplementedError

@cpython_api([rffi.CCHARP, Py_ssize_t, rffi.CCHARP], PyObject)
def PyUnicode_DecodeRawUnicodeEscape(space, s, size, errors):
    """Create a Unicode object by decoding size bytes of the Raw-Unicode-Escape
    encoded string s.  Return NULL if an exception was raised by the codec."""
    raise NotImplementedError

@cpython_api([rffi.CArrayPtr(Py_UNICODE), Py_ssize_t, rffi.CCHARP], PyObject)
def PyUnicode_EncodeRawUnicodeEscape(space, s, size, errors):
    """Encode the Py_UNICODE buffer of the given size using Raw-Unicode-Escape
    and return a Python string object.  Return NULL if an exception was raised by
    the codec."""
    raise NotImplementedError

@cpython_api([PyObject], PyObject)
def PyUnicode_AsRawUnicodeEscapeString(space, unicode):
    """Encode a Unicode object using Raw-Unicode-Escape and return the result as
    Python string object. Error handling is "strict". Return NULL if an exception
    was raised by the codec."""
    raise NotImplementedError

@cpython_api([rffi.CCHARP, Py_ssize_t, PyObject, rffi.CCHARP], PyObject)
def PyUnicode_DecodeCharmap(space, s, size, mapping, errors):
    """Create a Unicode object by decoding size bytes of the encoded string s using
    the given mapping object.  Return NULL if an exception was raised by the
    codec. If mapping is NULL latin-1 decoding will be done. Else it can be a
    dictionary mapping byte or a unicode string, which is treated as a lookup table.
    Byte values greater that the length of the string and U+FFFE "characters" are
    treated as "undefined mapping"."""
    raise NotImplementedError

@cpython_api([rffi.CArrayPtr(Py_UNICODE), Py_ssize_t, PyObject, rffi.CCHARP], PyObject)
def PyUnicode_EncodeCharmap(space, s, size, mapping, errors):
    """Encode the Py_UNICODE buffer of the given size using the given
    mapping object and return a Python string object. Return NULL if an
    exception was raised by the codec."""
    raise NotImplementedError

@cpython_api([PyObject, PyObject], PyObject)
def PyUnicode_AsCharmapString(space, unicode, mapping):
    """Encode a Unicode object using the given mapping object and return the result
    as Python string object.  Error handling is "strict".  Return NULL if an
    exception was raised by the codec."""
    raise NotImplementedError

@cpython_api([rffi.CArrayPtr(Py_UNICODE), Py_ssize_t, PyObject, rffi.CCHARP], PyObject)
def PyUnicode_TranslateCharmap(space, s, size, table, errors):
    """Translate a Py_UNICODE buffer of the given size by applying a
    character mapping table to it and return the resulting Unicode object.  Return
    NULL when an exception was raised by the codec.

    The mapping table must map Unicode ordinal integers to Unicode ordinal
    integers or None (causing deletion of the character).

    Mapping tables need only provide the __getitem__() interface; dictionaries
    and sequences work well.  Unmapped character ordinals (ones which cause a
    LookupError) are left untouched and are copied as-is."""
    raise NotImplementedError

@cpython_api([rffi.CCHARP, Py_ssize_t, rffi.CCHARP], PyObject)
def PyUnicode_DecodeMBCS(space, s, size, errors):
    """Create a Unicode object by decoding size bytes of the MBCS encoded string s.
    Return NULL if an exception was raised by the codec."""
    raise NotImplementedError

@cpython_api([rffi.CCHARP, rffi.INT_real, rffi.CCHARP, rffi.INTP], PyObject)
def PyUnicode_DecodeMBCSStateful(space, s, size, errors, consumed):
    """If consumed is NULL, behave like PyUnicode_DecodeMBCS(). If
    consumed is not NULL, PyUnicode_DecodeMBCSStateful() will not decode
    trailing lead byte and the number of bytes that have been decoded will be stored
    in consumed."""
    raise NotImplementedError

@cpython_api([rffi.CArrayPtr(Py_UNICODE), Py_ssize_t, rffi.CCHARP], PyObject)
def PyUnicode_EncodeMBCS(space, s, size, errors):
    """Encode the Py_UNICODE buffer of the given size using MBCS and return
    a Python bytes object.  Return NULL if an exception was raised by the
    codec."""
    raise NotImplementedError

@cpython_api([PyObject], PyObject)
def PyUnicode_AsMBCSString(space, unicode):
    """Encode a Unicode object using MBCS and return the result as Python bytes
    object.  Error handling is "strict".  Return NULL if an exception was
    raised by the codec."""
    raise NotImplementedError


@cpython_api([PyObject, PyObject, rffi.CCHARP], PyObject)
def PyUnicode_Translate(space, str, table, errors):
    """Translate a string by applying a character mapping table to it and return the
    resulting Unicode object.

    The mapping table must map Unicode ordinal integers to Unicode ordinal integers
    or None (causing deletion of the character).

    Mapping tables need only provide the __getitem__() interface; dictionaries
    and sequences work well.  Unmapped character ordinals (ones which cause a
    LookupError) are left untouched and are copied as-is.

    errors has the usual meaning for codecs. It may be NULL which indicates to
    use the default error handling."""
    raise NotImplementedError

@cpython_api([PyObject, PyObject, rffi.INT_real], PyObject)
def PyUnicode_RichCompare(space, left, right, op):
    """Rich compare two unicode strings and return one of the following:

    NULL in case an exception was raised

    Py_True or Py_False for successful comparisons

    Py_NotImplemented in case the type combination is unknown

    Note that Py_EQ and Py_NE comparisons can cause a
    UnicodeWarning in case the conversion of the arguments to Unicode fails
    with a UnicodeDecodeError.

    Possible values for op are Py_GT, Py_GE, Py_EQ,
    Py_NE, Py_LT, and Py_LE."""
    raise NotImplementedError

@cpython_api([PyObject, PyObject], rffi.INT_real, error=-1)
def PyUnicode_Contains(space, container, element):
    """Check whether element is contained in container and return true or false
    accordingly.

    element has to coerce to a one element Unicode string. -1 is returned if
    there was an error."""
    raise NotImplementedError


@cpython_api([rffi.INT_real, CWCHARPP], rffi.INT_real, error=1)
def Py_Main(space, argc, argv):
    """The main program for the standard interpreter.  This is made available for
    programs which embed Python.  The argc and argv parameters should be
    prepared exactly as those which are passed to a C program's main()
    function (converted to wchar_t according to the user's locale).  It is
    important to note that the argument list may be modified (but the contents of
    the strings pointed to by the argument list are not). The return value will
    be 0 if the interpreter exits normally (i.e., without an exception),
    1 if the interpreter exits due to an exception, or 2 if the parameter
    list does not represent a valid Python command line.

    Note that if an otherwise unhandled SystemExit is raised, this
    function will not return 1, but exit the process, as long as
    Py_InspectFlag is not set."""
    raise NotImplementedError

@cpython_api([FILE, rffi.CCHARP], rffi.INT_real, error=-1)
def PyRun_AnyFile(space, fp, filename):
    """This is a simplified interface to PyRun_AnyFileExFlags() below, leaving
    closeit set to 0 and flags set to NULL."""
    raise NotImplementedError

@cpython_api([FILE, rffi.CCHARP, PyCompilerFlags], rffi.INT_real, error=-1)
def PyRun_AnyFileFlags(space, fp, filename, flags):
    """This is a simplified interface to PyRun_AnyFileExFlags() below, leaving
    the closeit argument set to 0."""
    raise NotImplementedError

@cpython_api([FILE, rffi.CCHARP, rffi.INT_real], rffi.INT_real, error=-1)
def PyRun_AnyFileEx(space, fp, filename, closeit):
    """This is a simplified interface to PyRun_AnyFileExFlags() below, leaving
    the flags argument set to NULL."""
    raise NotImplementedError

@cpython_api([FILE, rffi.CCHARP, rffi.INT_real, PyCompilerFlags], rffi.INT_real, error=-1)
def PyRun_AnyFileExFlags(space, fp, filename, closeit, flags):
    """If fp refers to a file associated with an interactive device (console or
    terminal input or Unix pseudo-terminal), return the value of
    PyRun_InteractiveLoop(), otherwise return the result of
    PyRun_SimpleFile().  filename is decoded from the filesystem
    encoding (sys.getfilesystemencoding()).  If filename is NULL, this
    function uses "???" as the filename."""
    raise NotImplementedError

@cpython_api([rffi.CCHARP, PyCompilerFlags], rffi.INT_real, error=-1)
def PyRun_SimpleStringFlags(space, command, flags):
    """Executes the Python source code from command in the __main__ module
    according to the flags argument. If __main__ does not already exist, it
    is created.  Returns 0 on success or -1 if an exception was raised.  If
    there was an error, there is no way to get the exception information. For the
    meaning of flags, see below.

    Note that if an otherwise unhandled SystemExit is raised, this
    function will not return -1, but exit the process, as long as
    Py_InspectFlag is not set."""
    raise NotImplementedError

@cpython_api([FILE, rffi.CCHARP], rffi.INT_real, error=-1)
def PyRun_SimpleFile(space, fp, filename):
    """This is a simplified interface to PyRun_SimpleFileExFlags() below,
    leaving closeit set to 0 and flags set to NULL."""
    raise NotImplementedError

@cpython_api([FILE, rffi.CCHARP, PyCompilerFlags], rffi.INT_real, error=-1)
def PyRun_SimpleFileFlags(space, fp, filename, flags):
    """This is a simplified interface to PyRun_SimpleFileExFlags() below,
    leaving closeit set to 0."""
    raise NotImplementedError

@cpython_api([FILE, rffi.CCHARP, rffi.INT_real], rffi.INT_real, error=-1)
def PyRun_SimpleFileEx(space, fp, filename, closeit):
    """This is a simplified interface to PyRun_SimpleFileExFlags() below,
    leaving flags set to NULL."""
    raise NotImplementedError

@cpython_api([FILE, rffi.CCHARP, rffi.INT_real, PyCompilerFlags], rffi.INT_real, error=-1)
def PyRun_SimpleFileExFlags(space, fp, filename, closeit, flags):
    """Similar to PyRun_SimpleStringFlags(), but the Python source code is read
    from fp instead of an in-memory string. filename should be the name of
    the file, it is decoded from the filesystem encoding
    (sys.getfilesystemencoding()).  If closeit is true, the file is
    closed before PyRun_SimpleFileExFlags returns."""
    raise NotImplementedError

@cpython_api([FILE, rffi.CCHARP], rffi.INT_real, error=-1)
def PyRun_InteractiveOne(space, fp, filename):
    """This is a simplified interface to PyRun_InteractiveOneFlags() below,
    leaving flags set to NULL."""
    raise NotImplementedError

@cpython_api([FILE, rffi.CCHARP, PyCompilerFlags], rffi.INT_real, error=-1)
def PyRun_InteractiveOneFlags(space, fp, filename, flags):
    """Read and execute a single statement from a file associated with an
    interactive device according to the flags argument.  The user will be
    prompted using sys.ps1 and sys.ps2.  filename is decoded from the
    filesystem encoding (sys.getfilesystemencoding()).

    Returns 0 when the input was
    executed successfully, -1 if there was an exception, or an error code
    from the errcode.h include file distributed as part of Python if
    there was a parse error.  (Note that errcode.h is not included by
    Python.h, so must be included specifically if needed.)"""
    raise NotImplementedError

@cpython_api([FILE, rffi.CCHARP], rffi.INT_real, error=-1)
def PyRun_InteractiveLoop(space, fp, filename):
    """This is a simplified interface to PyRun_InteractiveLoopFlags() below,
    leaving flags set to NULL."""
    raise NotImplementedError

@cpython_api([FILE, rffi.CCHARP, PyCompilerFlags], rffi.INT_real, error=-1)
def PyRun_InteractiveLoopFlags(space, fp, filename, flags):
    """Read and execute statements from a file associated with an interactive device
    until EOF is reached.  The user will be prompted using sys.ps1 and
    sys.ps2.  filename is decoded from the filesystem encoding
    (sys.getfilesystemencoding()).  Returns 0 at EOF."""
    raise NotImplementedError

@cpython_api([rffi.CCHARP, rffi.INT_real], struct_node)
def PyParser_SimpleParseString(space, str, start):
    """This is a simplified interface to
    PyParser_SimpleParseStringFlagsFilename() below, leaving  filename set
    to NULL and flags set to 0."""
    raise NotImplementedError

@cpython_api([rffi.CCHARP, rffi.INT_real, rffi.INT_real], struct_node)
def PyParser_SimpleParseStringFlags(space, str, start, flags):
    """This is a simplified interface to
    PyParser_SimpleParseStringFlagsFilename() below, leaving  filename set
    to NULL."""
    raise NotImplementedError

@cpython_api([rffi.CCHARP, rffi.CCHARP, rffi.INT_real, rffi.INT_real], struct_node)
def PyParser_SimpleParseStringFlagsFilename(space, str, filename, start, flags):
    """Parse Python source code from str using the start token start according to
    the flags argument.  The result can be used to create a code object which can
    be evaluated efficiently. This is useful if a code fragment must be evaluated
    many times. filename is decoded from the filesystem encoding
    (sys.getfilesystemencoding())."""
    raise NotImplementedError

@cpython_api([FILE, rffi.CCHARP, rffi.INT_real], struct_node)
def PyParser_SimpleParseFile(space, fp, filename, start):
    """This is a simplified interface to PyParser_SimpleParseFileFlags() below,
    leaving flags set to 0"""
    raise NotImplementedError

@cpython_api([FILE, rffi.CCHARP, rffi.INT_real, rffi.INT_real], struct_node)
def PyParser_SimpleParseFileFlags(space, fp, filename, start, flags):
    """Similar to PyParser_SimpleParseStringFlagsFilename(), but the Python
    source code is read from fp instead of an in-memory string."""
    raise NotImplementedError

@cpython_api([FILE, rffi.CCHARP, rffi.INT_real, PyObject, PyObject, rffi.INT_real], PyObject)
def PyRun_FileEx(space, fp, filename, start, globals, locals, closeit):
    """This is a simplified interface to PyRun_FileExFlags() below, leaving
    flags set to NULL."""
    raise NotImplementedError

@cpython_api([FILE, rffi.CCHARP, rffi.INT_real, PyObject, PyObject, PyCompilerFlags], PyObject)
def PyRun_FileFlags(space, fp, filename, start, globals, locals, flags):
    """This is a simplified interface to PyRun_FileExFlags() below, leaving
    closeit set to 0."""
    raise NotImplementedError

@cpython_api([FILE, rffi.CCHARP, rffi.INT_real, PyObject, PyObject, rffi.INT_real, PyCompilerFlags], PyObject)
def PyRun_FileExFlags(space, fp, filename, start, globals, locals, closeit, flags):
    """Similar to PyRun_StringFlags(), but the Python source code is read from
    fp instead of an in-memory string. filename should be the name of the file,
    it is decoded from the filesystem encoding (sys.getfilesystemencoding()).
    If closeit is true, the file is closed before PyRun_FileExFlags()
    returns."""
    raise NotImplementedError

@cpython_api([rffi.CCHARP, rffi.CCHARP, rffi.INT_real, PyCompilerFlags, rffi.INT_real], PyObject)
def Py_CompileStringExFlags(space, str, filename, start, flags, optimize):
    """Parse and compile the Python source code in str, returning the resulting code
    object.  The start token is given by start; this can be used to constrain the
    code which can be compiled and should be Py_eval_input,
    Py_file_input, or Py_single_input.  The filename specified by
    filename is used to construct the code object and may appear in tracebacks or
    SyntaxError exception messages, it is decoded from the filesystem
    encoding (sys.getfilesystemencoding()).  This returns NULL if the
    code cannot be parsed or compiled.

    The integer optimize specifies the optimization level of the compiler; a
    value of -1 selects the optimization level of the interpreter as given by
    -O options.  Explicit levels are 0 (no optimization;
    __debug__ is true), 1 (asserts are removed, __debug__ is false)
    or 2 (docstrings are removed too).
    """
    raise NotImplementedError


@cpython_api([PyObject, PyObject, PyObject, PyObjectP, rffi.INT_real, PyObjectP, rffi.INT_real, PyObjectP, rffi.INT_real, PyObject], PyObject)
def PyEval_EvalCodeEx(space, co, globals, locals, args, argcount, kws, kwcount, defs, defcount, closure):
    """Evaluate a precompiled code object, given a particular environment for its
    evaluation.  This environment consists of dictionaries of global and local
    variables, arrays of arguments, keywords and defaults, and a closure tuple of
    cells."""
    raise NotImplementedError

@cpython_api([PyFrameObject], PyObject)
def PyEval_EvalFrame(space, f):
    """Evaluate an execution frame.  This is a simplified interface to
    PyEval_EvalFrameEx, for backward compatibility."""
    raise NotImplementedError

@cpython_api([PyFrameObject, rffi.INT_real], PyObject)
def PyEval_EvalFrameEx(space, f, throwflag):
    """This is the main, unvarnished function of Python interpretation.  It is
    literally 2000 lines long.  The code object associated with the execution
    frame f is executed, interpreting bytecode and executing calls as needed.
    The additional throwflag parameter can mostly be ignored - if true, then
    it causes an exception to immediately be thrown; this is used for the
    throw() methods of generator objects."""
    raise NotImplementedError<|MERGE_RESOLUTION|>--- conflicted
+++ resolved
@@ -1326,17 +1326,6 @@
     PyModule_Type."""
     raise NotImplementedError
 
-<<<<<<< HEAD
-@cpython_api([rffi.CCHARP], PyObject)
-def PyModule_New(space, name):
-    """
-    Return a new module object with the __name__ attribute set to name.
-    Only the module's __doc__ and __name__ attributes are filled in;
-    the caller is responsible for providing a __file__ attribute."""
-    raise NotImplementedError
-
-=======
->>>>>>> 6f89bd24
 @cpython_api([PyObject], rffi.CCHARP)
 def PyModule_GetFilename(space, module):
     """Similar to PyModule_GetFilenameObject() but return the filename
