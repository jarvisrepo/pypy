--- conflicted
+++ resolved
@@ -405,25 +405,6 @@
     0 on success, -1 on failure."""
     raise NotImplementedError
 
-<<<<<<< HEAD
-@cpython_api([rffi.INT_real, rffi.CCHARP, rffi.CCHARP, rffi.INT_real, rffi.CCHARP, rffi.CCHARP, rffi.CCHARP, rffi.INT_real], PyObject)
-def PyFile_FromFd(space, fd, name, mode, buffering, encoding, errors, newline, closefd):
-    """Create a Python file object from the file descriptor of an already
-    opened file fd.  The arguments name, encoding, errors and newline
-    can be NULL to use the defaults; buffering can be -1 to use the
-    default. name is ignored and kept for backward compatibility. Return
-    NULL on failure. For a more comprehensive description of the arguments,
-    please refer to the io.open() function documentation.
-
-    Since Python streams have their own buffering layer, mixing them with
-    OS-level file descriptors can produce various issues (such as unexpected
-    ordering of data).
-
-    Ignore name attribute."""
-    raise NotImplementedError
-
-=======
->>>>>>> 9a44f9ff
 @cpython_api([], PyObject)
 def PyFloat_GetInfo(space):
     """Return a structseq instance which contains information about the
