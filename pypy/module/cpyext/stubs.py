<<<<<<< HEAD
from pypy.module.cpyext.api import (
    cpython_api, PyObject, PyObjectP, CANNOT_FAIL
    )
from pypy.module.cpyext.complexobject import Py_complex_ptr as Py_complex
from rpython.rtyper.lltypesystem import rffi, lltype

CWCHARPP = lltype.Ptr(lltype.Array(rffi.CWCHARP, hints={'nolength': True}))

# we don't really care
PyTypeObjectPtr = rffi.VOIDP
Py_ssize_t = rffi.SSIZE_T
PyModuleDef = rffi.VOIDP
PyMethodDef = rffi.VOIDP
PyGetSetDef = rffi.VOIDP
PyMemberDef = rffi.VOIDP
va_list = rffi.VOIDP
wrapperbase = rffi.VOIDP
FILE = rffi.VOIDP
PyFrameObject = rffi.VOIDP
_inittab = rffi.VOIDP
PyThreadState = rffi.VOIDP
PyInterpreterState = rffi.VOIDP
Py_UNICODE = lltype.UniChar
PyCompilerFlags = rffi.VOIDP
struct_node = rffi.VOIDP
=======
#----this file is not imported, only here for reference----

#from pypy.module.cpyext.api import (
#    cpython_api, PyObject, PyObjectP, CANNOT_FAIL
#    )
#from pypy.module.cpyext.complexobject import Py_complex_ptr as Py_complex
#from rpython.rtyper.lltypesystem import rffi, lltype

wrapperbase = rffi.VOIDP
FILE = rffi.VOIDP
PyFileObject = rffi.VOIDP
_inittab = rffi.VOIDP
_node = rffi.VOIDP
>>>>>>> 68181962
Py_tracefunc = rffi.VOIDP


@cpython_api([rffi.CCHARP], Py_ssize_t, error=-1)
def PyBuffer_SizeFromFormat(space, format):
    """Return the implied itemsize from the struct-stype
    format."""
    raise NotImplementedError

@cpython_api([rffi.INT_real, Py_ssize_t, Py_ssize_t, Py_ssize_t, lltype.Char], lltype.Void)
def PyBuffer_FillContiguousStrides(space, ndim, shape, strides, itemsize, fortran):
    """Fill the strides array with byte-strides of a contiguous (C-style if
    fortran is 'C' or Fortran-style if fortran is 'F') array of the
    given shape with the given number of bytes per element."""
    raise NotImplementedError

@cpython_api([PyObject], rffi.INT_real, error=CANNOT_FAIL)
def PyCell_Check(space, ob):
    """Return true if ob is a cell object; ob must not be NULL."""
    raise NotImplementedError

@cpython_api([PyObject], PyObject)
def PyCell_New(space, ob):
    """Create and return a new cell object containing the value ob. The parameter may
    be NULL."""
    raise NotImplementedError

@cpython_api([PyObject], PyObject)
def PyCell_Get(space, cell):
    """Return the contents of the cell cell."""
    raise NotImplementedError

@cpython_api([PyObject], PyObject)
def PyCell_GET(space, cell):
    """Return the contents of the cell cell, but without checking that cell is
    non-NULL and a cell object."""
    raise NotImplementedError
    borrow_from()

@cpython_api([PyObject, PyObject], rffi.INT_real, error=-1)
def PyCell_Set(space, cell, value):
    """Set the contents of the cell object cell to value.  This releases the
    reference to any current content of the cell. value may be NULL.  cell
    must be non-NULL; if it is not a cell object, -1 will be returned.  On
    success, 0 will be returned."""
    raise NotImplementedError

@cpython_api([PyObject, PyObject], lltype.Void)
def PyCell_SET(space, cell, value):
    """Sets the value of the cell object cell to value.  No reference counts are
    adjusted, and no checks are made for safety; cell must be non-NULL and must
    be a cell object."""
    raise NotImplementedError

@cpython_api([PyObject], rffi.INT_real, error=-1)
def PyCodec_Register(space, search_function):
    """Register a new codec search function.

    As side effect, this tries to load the encodings package, if not yet
    done, to make sure that it is always first in the list of search functions."""
    raise NotImplementedError


@cpython_api([rffi.CCHARP], rffi.INT_real, error=-1)
def PyCodec_KnownEncoding(space, encoding):
    """Return 1 or 0 depending on whether there is a registered codec for
    the given encoding."""
    raise NotImplementedError


@cpython_api([PyObject, rffi.CCHARP, rffi.CCHARP], PyObject)
def PyCodec_Encode(space, object, encoding, errors):
    """Generic codec based encoding API.

    object is passed through the encoder function found for the given
    encoding using the error handling method defined by errors.  errors may
    be NULL to use the default method defined for the codec.  Raises a
    LookupError if no encoder can be found."""
    raise NotImplementedError

@cpython_api([PyObject, rffi.CCHARP, rffi.CCHARP], PyObject)
def PyCodec_Decode(space, object, encoding, errors):
    """Generic codec based decoding API.

    object is passed through the decoder function found for the given
    encoding using the error handling method defined by errors.  errors may
    be NULL to use the default method defined for the codec.  Raises a
    LookupError if no encoder can be found."""
    raise NotImplementedError

@cpython_api([rffi.CCHARP], PyObject)
def PyCodec_Encoder(space, encoding):
    """Get an encoder function for the given encoding."""
    raise NotImplementedError

@cpython_api([rffi.CCHARP], PyObject)
def PyCodec_Decoder(space, encoding):
    """Get a decoder function for the given encoding."""
    raise NotImplementedError

@cpython_api([rffi.CCHARP, PyObject, rffi.CCHARP], PyObject)
def PyCodec_StreamReader(space, encoding, stream, errors):
    """Get a StreamReader factory function for the given encoding."""
    raise NotImplementedError

@cpython_api([rffi.CCHARP, PyObject, rffi.CCHARP], PyObject)
def PyCodec_StreamWriter(space, encoding, stream, errors):
    """Get a StreamWriter factory function for the given encoding."""
    raise NotImplementedError

@cpython_api([rffi.CCHARP, PyObject], rffi.INT_real, error=-1)
def PyCodec_RegisterError(space, name, error):
    """Register the error handling callback function error under the given name.
    This callback function will be called by a codec when it encounters
    unencodable characters/undecodable bytes and name is specified as the error
    parameter in the call to the encode/decode function.

    The callback gets a single argument, an instance of
    UnicodeEncodeError, UnicodeDecodeError or
    UnicodeTranslateError that holds information about the problematic
    sequence of characters or bytes and their offset in the original string (see
    unicodeexceptions for functions to extract this information).  The
    callback must either raise the given exception, or return a two-item tuple
    containing the replacement for the problematic sequence, and an integer
    giving the offset in the original string at which encoding/decoding should be
    resumed.

    Return 0 on success, -1 on error."""
    raise NotImplementedError

@cpython_api([rffi.CCHARP], PyObject)
def PyCodec_LookupError(space, name):
    """Lookup the error handling callback function registered under name.  As a
    special case NULL can be passed, in which case the error handling callback
    for "strict" will be returned."""
    raise NotImplementedError

@cpython_api([PyObject], PyObject)
def PyCodec_StrictErrors(space, exc):
    """Raise exc as an exception."""
    raise NotImplementedError

@cpython_api([PyObject], PyObject)
def PyCodec_IgnoreErrors(space, exc):
    """Ignore the unicode error, skipping the faulty input."""
    raise NotImplementedError

@cpython_api([PyObject], PyObject)
def PyCodec_ReplaceErrors(space, exc):
    """Replace the unicode encode error with ? or U+FFFD."""
    raise NotImplementedError

@cpython_api([PyObject], PyObject)
def PyCodec_XMLCharRefReplaceErrors(space, exc):
    """Replace the unicode encode error with XML character references."""
    raise NotImplementedError

@cpython_api([PyObject], PyObject)
def PyCodec_BackslashReplaceErrors(space, exc):
    r"""Replace the unicode encode error with backslash escapes (\x, \u and
    \U)."""
    raise NotImplementedError

@cpython_api([Py_complex, Py_complex], Py_complex)
def _Py_c_sum(space, left, right):
    """Return the sum of two complex numbers, using the C Py_complex
    representation."""
    raise NotImplementedError

@cpython_api([Py_complex, Py_complex], Py_complex)
def _Py_c_diff(space, left, right):
    """Return the difference between two complex numbers, using the C
    Py_complex representation."""
    raise NotImplementedError

@cpython_api([Py_complex], Py_complex)
def _Py_c_neg(space, complex):
    """Return the negation of the complex number complex, using the C
    Py_complex representation."""
    raise NotImplementedError

@cpython_api([Py_complex, Py_complex], Py_complex)
def _Py_c_prod(space, left, right):
    """Return the product of two complex numbers, using the C Py_complex
    representation."""
    raise NotImplementedError

@cpython_api([Py_complex, Py_complex], Py_complex)
def _Py_c_quot(space, dividend, divisor):
    """Return the quotient of two complex numbers, using the C Py_complex
    representation.

    If divisor is null, this method returns zero and sets
    errno to EDOM."""
    raise NotImplementedError

@cpython_api([Py_complex, Py_complex], Py_complex)
def _Py_c_pow(space, num, exp):
    """Return the exponentiation of num by exp, using the C Py_complex
    representation.

    If num is null and exp is not a positive real number,
    this method returns zero and sets errno to EDOM."""
    raise NotImplementedError

<<<<<<< HEAD
@cpython_api([rffi.DOUBLE, lltype.Char, rffi.INT_real, rffi.INT_real, rffi.INTP], rffi.CCHARP)
def PyOS_double_to_string(space, val, format_code, precision, flags, ptype):
    """Convert a double val to a string using supplied
    format_code, precision, and flags.

    format_code must be one of 'e', 'E', 'f', 'F',
    'g', 'G' or 'r'.  For 'r', the supplied precision
    must be 0 and is ignored.  The 'r' format code specifies the
    standard repr() format.

    flags can be zero or more of the values Py_DTSF_SIGN,
    Py_DTSF_ADD_DOT_0, or Py_DTSF_ALT, or-ed together:

    Py_DTSF_SIGN means to always precede the returned string with a sign
    character, even if val is non-negative.

    Py_DTSF_ADD_DOT_0 means to ensure that the returned string will not look
    like an integer.

    Py_DTSF_ALT means to apply "alternate" formatting rules.  See the
    documentation for the PyOS_snprintf() '#' specifier for
    details.

    If ptype is non-NULL, then the value it points to will be set to one of
    Py_DTST_FINITE, Py_DTST_INFINITE, or Py_DTST_NAN, signifying that
    val is a finite number, an infinite number, or not a number, respectively.

    The return value is a pointer to buffer with the converted string or
    NULL if the conversion failed. The caller is responsible for freeing the
    returned string by calling PyMem_Free().
    """
=======
@cpython_api([rffi.CCHARP], rffi.DOUBLE, error=CANNOT_FAIL)
def PyOS_ascii_atof(space, nptr):
    """Convert a string to a double in a locale-independent way.

    See the Unix man page atof(2) for details.

    Use PyOS_string_to_double() instead."""
>>>>>>> 68181962
    raise NotImplementedError

@cpython_api([rffi.CCHARP, rffi.CCHARP], rffi.CCHARP)
def PyOS_stricmp(space, s1, s2):
    """Case insensitive comparison of strings. The function works almost
    identically to strcmp() except that it ignores the case.
    """
    raise NotImplementedError

@cpython_api([rffi.CCHARP, rffi.CCHARP, Py_ssize_t], rffi.CCHARP)
def PyOS_strnicmp(space, s1, s2, size):
    """Case insensitive comparison of strings. The function works almost
    identically to strncmp() except that it ignores the case.
    """
    raise NotImplementedError

@cpython_api([PyTypeObjectPtr, PyMemberDef], PyObject)
def PyDescr_NewMember(space, type, meth):
    raise NotImplementedError

@cpython_api([PyTypeObjectPtr, wrapperbase, rffi.VOIDP], PyObject)
def PyDescr_NewWrapper(space, type, wrapper, wrapped):
    raise NotImplementedError

@cpython_api([PyObject], rffi.INT_real, error=CANNOT_FAIL)
def PyDescr_IsData(space, descr):
    """Return true if the descriptor objects descr describes a data attribute, or
    false if it describes a method.  descr must be a descriptor object; there is
    no error checking.
    """
    raise NotImplementedError

@cpython_api([PyObject, PyObject], PyObject)
def PyWrapper_New(space, w_d, w_self):
    raise NotImplementedError

@cpython_api([PyObject, PyObject], PyObject)
def PyDict_GetItemWithError(space, p, key):
    """Variant of PyDict_GetItem() that does not suppress
    exceptions. Return NULL with an exception set if an exception
    occurred.  Return NULL without an exception set if the key
    wasn't present."""
    raise NotImplementedError

@cpython_api([PyObject, PyObject, rffi.INT_real], rffi.INT_real, error=-1)
def PyDict_MergeFromSeq2(space, a, seq2, override):
    """Update or merge into dictionary a, from the key-value pairs in seq2.
    seq2 must be an iterable object producing iterable objects of length 2,
    viewed as key-value pairs.  In case of duplicate keys, the last wins if
    override is true, else the first wins. Return 0 on success or -1
    if an exception was raised. Equivalent Python (except for the return
    value):

    def PyDict_MergeFromSeq2(a, seq2, override):
        for key, value in seq2:
            if override or key not in a:
                a[key] = value
    """
    raise NotImplementedError

@cpython_api([rffi.INT_real], PyObject)
def PyErr_SetFromWindowsErr(space, ierr):
    """This is a convenience function to raise WindowsError. If called with
    ierr of 0, the error code returned by a call to GetLastError()
    is used instead.  It calls the Win32 function FormatMessage() to retrieve
    the Windows description of error code given by ierr or GetLastError(),
    then it constructs a tuple object whose first item is the ierr value and whose
    second item is the corresponding error message (gotten from
    FormatMessage()), and then calls PyErr_SetObject(PyExc_WindowsError,
    object). This function always returns NULL. Availability: Windows.
    Return value: always NULL."""
    raise NotImplementedError

@cpython_api([PyObject, rffi.INT_real], PyObject)
def PyErr_SetExcFromWindowsErr(space, type, ierr):
    """Similar to PyErr_SetFromWindowsErr(), with an additional parameter
    specifying the exception type to be raised. Availability: Windows.

    Return value: always NULL."""
    raise NotImplementedError

@cpython_api([rffi.INT_real, rffi.CCHARP], PyObject)
def PyErr_SetFromWindowsErrWithFilename(space, ierr, filename):
    """Similar to PyErr_SetFromWindowsErr(), with the additional behavior that
    if filename is not NULL, it is passed to the constructor of
    WindowsError as a third parameter.  filename is decoded from the
    filesystem encoding (sys.getfilesystemencoding()).  Availability:
    Windows.
    Return value: always NULL."""
    raise NotImplementedError

@cpython_api([PyObject, rffi.INT_real, rffi.CCHARP], PyObject)
def PyErr_SetExcFromWindowsErrWithFilename(space, type, ierr, filename):
    """Similar to PyErr_SetFromWindowsErrWithFilename(), with an additional
    parameter specifying the exception type to be raised. Availability: Windows.

    Return value: always NULL."""
    raise NotImplementedError


@cpython_api([rffi.CCHARP, rffi.INT_real, rffi.INT_real], lltype.Void)
def PyErr_SyntaxLocationEx(space, filename, lineno, col_offset):
    """Set file, line, and offset information for the current exception.  If the
    current exception is not a SyntaxError, then it sets additional
    attributes, which make the exception printing subsystem think the exception
    is a SyntaxError. filename is decoded from the filesystem encoding
    (sys.getfilesystemencoding())."""
    raise NotImplementedError


@cpython_api([rffi.CCHARP, rffi.INT_real], lltype.Void)
def PyErr_SyntaxLocation(space, filename, lineno):
    """Like PyErr_SyntaxLocationExc(), but the col_offset parameter is
    omitted."""
    raise NotImplementedError


@cpython_api([PyObject, rffi.CCHARP, rffi.CCHARP, rffi.INT_real, rffi.CCHARP, PyObject], rffi.INT_real, error=-1)
def PyErr_WarnExplicit(space, category, message, filename, lineno, module, registry):
    """Issue a warning message with explicit control over all warning attributes.  This
    is a straightforward wrapper around the Python function
    warnings.warn_explicit(), see there for more information.  The module
    and registry arguments may be set to NULL to get the default effect
    described there. message and module are UTF-8 encoded strings,
    filename is decoded from the filesystem encoding
    (sys.getfilesystemencoding())."""
    raise NotImplementedError


@cpython_api([rffi.INT_real], rffi.INT_real, error=-1)
def PySignal_SetWakeupFd(space, fd):
    """This utility function specifies a file descriptor to which a '\0' byte will
    be written whenever a signal is received.  It returns the previous such file
    descriptor.  The value -1 disables the feature; this is the initial state.
    This is equivalent to signal.set_wakeup_fd() in Python, but without any
    error checking.  fd should be a valid file descriptor.  The function should
    only be called from the main thread."""
    raise NotImplementedError

@cpython_api([rffi.CCHARP, rffi.CCHARP, Py_ssize_t, Py_ssize_t, Py_ssize_t, rffi.CCHARP], PyObject)
def PyUnicodeDecodeError_Create(space, encoding, object, length, start, end, reason):
    """Create a UnicodeDecodeError object with the attributes encoding,
    object, length, start, end and reason. encoding and reason are
    UTF-8 encoded strings."""
    raise NotImplementedError

@cpython_api([rffi.CCHARP, rffi.CArrayPtr(Py_UNICODE), Py_ssize_t, Py_ssize_t, Py_ssize_t, rffi.CCHARP], PyObject)
def PyUnicodeEncodeError_Create(space, encoding, object, length, start, end, reason):
    """Create a UnicodeEncodeError object with the attributes encoding,
    object, length, start, end and reason. encoding and reason are
    UTF-8 encoded strings."""
    raise NotImplementedError

@cpython_api([rffi.CArrayPtr(Py_UNICODE), Py_ssize_t, Py_ssize_t, Py_ssize_t, rffi.CCHARP], PyObject)
def PyUnicodeTranslateError_Create(space, object, length, start, end, reason):
    """Create a UnicodeTranslateError object with the attributes object,
    length, start, end and reason. reason is an UTF-8 encoded string."""
    raise NotImplementedError

@cpython_api([PyObject], PyObject)
def PyUnicodeDecodeError_GetEncoding(space, exc):
    """Return the encoding attribute of the given exception object."""
    raise NotImplementedError

@cpython_api([PyObject], PyObject)
def PyUnicodeDecodeError_GetObject(space, exc):
    """Return the object attribute of the given exception object."""
    raise NotImplementedError

@cpython_api([PyObject, Py_ssize_t], rffi.INT_real, error=-1)
def PyUnicodeDecodeError_GetStart(space, exc, start):
    """Get the start attribute of the given exception object and place it into
    *start.  start must not be NULL.  Return 0 on success, -1 on
    failure."""
    raise NotImplementedError

@cpython_api([PyObject, Py_ssize_t], rffi.INT_real, error=-1)
def PyUnicodeDecodeError_SetStart(space, exc, start):
    """Set the start attribute of the given exception object to start.  Return
    0 on success, -1 on failure."""
    raise NotImplementedError

@cpython_api([PyObject, Py_ssize_t], rffi.INT_real, error=-1)
def PyUnicodeDecodeError_GetEnd(space, exc, end):
    """Get the end attribute of the given exception object and place it into
    *end.  end must not be NULL.  Return 0 on success, -1 on
    failure."""
    raise NotImplementedError

@cpython_api([PyObject, Py_ssize_t], rffi.INT_real, error=-1)
def PyUnicodeDecodeError_SetEnd(space, exc, end):
    """Set the end attribute of the given exception object to end.  Return 0
    on success, -1 on failure."""
    raise NotImplementedError

@cpython_api([PyObject], PyObject)
def PyUnicodeDecodeError_GetReason(space, exc):
    """Return the reason attribute of the given exception object."""
    raise NotImplementedError

@cpython_api([PyObject, rffi.CCHARP], rffi.INT_real, error=-1)
def PyUnicodeDecodeError_SetReason(space, exc, reason):
    """Set the reason attribute of the given exception object to reason.  Return
    0 on success, -1 on failure."""
    raise NotImplementedError

@cpython_api([PyObject], rffi.INT_real, error=-1)
def Py_ReprEnter(space, object):
    """Called at the beginning of the tp_repr implementation to
    detect cycles.

    If the object has already been processed, the function returns a
    positive integer.  In that case the tp_repr implementation
    should return a string object indicating a cycle.  As examples,
    dict objects return {...} and list objects
    return [...].

    The function will return a negative integer if the recursion limit
    is reached.  In that case the tp_repr implementation should
    typically return NULL.

    Otherwise, the function returns zero and the tp_repr
    implementation can continue normally."""
    raise NotImplementedError

@cpython_api([PyObject], lltype.Void)
def Py_ReprLeave(space, object):
    """Ends a Py_ReprEnter().  Must be called once for each
    invocation of Py_ReprEnter() that returns zero."""
    raise NotImplementedError

@cpython_api([rffi.INT_real, rffi.CCHARP, rffi.CCHARP, rffi.INT_real, rffi.CCHARP, rffi.CCHARP, rffi.CCHARP, rffi.INT_real], PyObject)
def PyFile_FromFd(space, fd, name, mode, buffering, encoding, errors, newline, closefd):
    """Create a Python file object from the file descriptor of an already
    opened file fd.  The arguments name, encoding, errors and newline
    can be NULL to use the defaults; buffering can be -1 to use the
    default. name is ignored and kept for backward compatibility. Return
    NULL on failure. For a more comprehensive description of the arguments,
    please refer to the io.open() function documentation.

    Since Python streams have their own buffering layer, mixing them with
    OS-level file descriptors can produce various issues (such as unexpected
    ordering of data).

    Ignore name attribute."""
    raise NotImplementedError

@cpython_api([], PyObject)
def PyFloat_GetInfo(space):
    """Return a structseq instance which contains information about the
    precision, minimum and maximum values of a float. It's a thin wrapper
    around the header file float.h.
    """
    raise NotImplementedError

@cpython_api([], rffi.DOUBLE, error=CANNOT_FAIL)
def PyFloat_GetMax(space):
    """Return the maximum representable finite float DBL_MAX as C double.
    """
    raise NotImplementedError

@cpython_api([], rffi.DOUBLE, error=CANNOT_FAIL)
def PyFloat_GetMin(space):
    """Return the minimum normalized positive float DBL_MIN as C double.
    """
    raise NotImplementedError

@cpython_api([], rffi.INT_real, error=-1)
def PyFloat_ClearFreeList(space, ):
    """Clear the float free list. Return the number of items that could not
    be freed.
    """
    raise NotImplementedError

@cpython_api([PyObject, PyObject], PyObject)
def PyFunction_New(space, code, globals):
    """Return a new function object associated with the code object code. globals
    must be a dictionary with the global variables accessible to the function.

    The function's docstring, name and __module__ are retrieved from the code
    object, the argument defaults and closure are set to NULL."""
    raise NotImplementedError

@cpython_api([PyObject], PyObject)
def PyFunction_GetGlobals(space, op):
    """Return the globals dictionary associated with the function object op."""
    raise NotImplementedError
    borrow_from()

@cpython_api([PyObject], PyObject)
def PyFunction_GetModule(space, op):
    """Return the __module__ attribute of the function object op. This is normally
    a string containing the module name, but can be set to any other object by
    Python code."""
    raise NotImplementedError
    borrow_from()

@cpython_api([PyObject], PyObject)
def PyFunction_GetDefaults(space, op):
    """Return the argument default values of the function object op. This can be a
    tuple of arguments or NULL."""
    raise NotImplementedError
    borrow_from()

@cpython_api([PyObject, PyObject], rffi.INT_real, error=-1)
def PyFunction_SetDefaults(space, op, defaults):
    """Set the argument default values for the function object op. defaults must be
    Py_None or a tuple.

    Raises SystemError and returns -1 on failure."""
    raise NotImplementedError

@cpython_api([PyObject], PyObject)
def PyFunction_GetClosure(space, op):
    """Return the closure associated with the function object op. This can be NULL
    or a tuple of cell objects."""
    raise NotImplementedError
    borrow_from()

@cpython_api([PyObject, PyObject], rffi.INT_real, error=-1)
def PyFunction_SetClosure(space, op, closure):
    """Set the closure associated with the function object op. closure must be
    Py_None or a tuple of cell objects.

    Raises SystemError and returns -1 on failure."""
    raise NotImplementedError

@cpython_api([PyObject], PyObject)
def PyFunction_GetAnnotations(space, op):
    """Return the annotations of the function object op. This can be a
    mutable dictionary or NULL."""
    raise NotImplementedError


@cpython_api([PyObject, PyObject], rffi.INT_real, error=-1)
def PyFunction_SetAnnotations(space, op, annotations):
    """Set the annotations for the function object op. annotations
    must be a dictionary or Py_None.

    Raises SystemError and returns -1 on failure."""
    raise NotImplementedError

@cpython_api([PyObject, Py_ssize_t], PyObject)
def PyObject_GC_Resize(space, op, newsize):
    """Resize an object allocated by PyObject_NewVar().  Returns the
    resized object or NULL on failure."""
    raise NotImplementedError

@cpython_api([PyFrameObject], PyObject)
def PyGen_New(space, frame):
    """Create and return a new generator object based on the frame object. A
    reference to frame is stolen by this function. The parameter must not be
    NULL."""
    raise NotImplementedError

@cpython_api([rffi.CCHARP, PyObject, rffi.CCHARP, rffi.CCHARP], PyObject)
def PyImport_ExecCodeModuleWithPathnames(space, name, co, pathname, cpathname):
    """Like PyImport_ExecCodeModuleEx(), but the __cached__
    attribute of the module object is set to cpathname if it is
    non-NULL.  Of the three functions, this is the preferred one to use.
    """
    raise NotImplementedError

@cpython_api([], lltype.Signed, error=CANNOT_FAIL)
def PyImport_GetMagicNumber(space):
    """Return the magic number for Python bytecode files (a.k.a. .pyc and
    .pyo files).  The magic number should be present in the first four bytes
    of the bytecode file, in little-endian byte order."""
    raise NotImplementedError

@cpython_api([], rffi.CCHARP)
def PyImport_GetMagicTag(space, ):
    """Return the magic tag string for PEP 3147 format Python bytecode file
    names.
    """
    raise NotImplementedError

@cpython_api([PyObject], PyObject)
def PyImport_GetImporter(space, path):
    """Return an importer object for a sys.path/pkg.__path__ item
    path, possibly by fetching it from the sys.path_importer_cache
    dict.  If it wasn't yet cached, traverse sys.path_hooks until a hook
    is found that can handle the path item.  Return None if no hook could;
    this tells our caller it should fall back to the built-in import mechanism.
    Cache the result in sys.path_importer_cache.  Return a new reference
    to the importer object.
    """
    raise NotImplementedError

@cpython_api([], lltype.Void)
def _PyImport_Init(space):
    """Initialize the import mechanism.  For internal use only."""
    raise NotImplementedError

@cpython_api([], lltype.Void)
def PyImport_Cleanup(space):
    """Empty the module table.  For internal use only."""
    raise NotImplementedError

@cpython_api([], lltype.Void)
def _PyImport_Fini(space):
    """Finalize the import mechanism.  For internal use only."""
    raise NotImplementedError

@cpython_api([rffi.CCHARP], rffi.INT_real, error=-1)
def PyImport_ImportFrozenModule(space, name):
    """Load a frozen module named name.  Return 1 for success, 0 if the
    module is not found, and -1 with an exception set if the initialization
    failed.  To access the imported module on a successful load, use
    PyImport_ImportModule().  (Note the misnomer --- this function would
    reload the module if it was already imported.)"""
    raise NotImplementedError

@cpython_api([rffi.CCHARP, rffi.VOIDP], rffi.INT_real, error=-1)
def PyImport_AppendInittab(space, name, initfunc):
    """Add a single module to the existing table of built-in modules.  This is a
    convenience wrapper around PyImport_ExtendInittab(), returning -1 if
    the table could not be extended.  The new module can be imported by the name
    name, and uses the function initfunc as the initialization function called
    on the first attempted import.  This should be called before
    Py_Initialize()."""
    raise NotImplementedError

@cpython_api([_inittab], rffi.INT_real, error=-1)
def PyImport_ExtendInittab(space, newtab):
    """Add a collection of modules to the table of built-in modules.  The newtab
    array must end with a sentinel entry which contains NULL for the name
    field; failure to provide the sentinel value can result in a memory fault.
    Returns 0 on success or -1 if insufficient memory could be allocated to
    extend the internal table.  In the event of failure, no modules are added to the
    internal table.  This should be called before Py_Initialize()."""
    raise NotImplementedError

@cpython_api([], lltype.Void)
def Py_Initialize(space, ):
    """
    Initialize the Python interpreter.  In an application embedding  Python, this
    should be called before using any other Python/C API functions; with the
    exception of Py_SetProgramName(), Py_SetPythonHome() and Py_SetPath().  This initializes
    the table of loaded modules (sys.modules), and creates the fundamental
    modules builtins, __main__ and sys.  It also initializes
    the module search path (sys.path). It does not set sys.argv; use
    PySys_SetArgvEx() for that.  This is a no-op when called for a second time
    (without calling Py_Finalize() first).  There is no return value; it is a
    fatal error if the initialization fails."""
    raise NotImplementedError

@cpython_api([rffi.INT_real], lltype.Void)
def Py_InitializeEx(space, initsigs):
    """This function works like Py_Initialize() if initsigs is 1. If
    initsigs is 0, it skips initialization registration of signal handlers, which
    might be useful when Python is embedded.
    """
    raise NotImplementedError

@cpython_api([], lltype.Void)
def Py_Finalize(space):
    """Undo all initializations made by Py_Initialize() and subsequent use of
    Python/C API functions, and destroy all sub-interpreters (see
    Py_NewInterpreter() below) that were created and not yet destroyed since
    the last call to Py_Initialize().  Ideally, this frees all memory
    allocated by the Python interpreter.  This is a no-op when called for a second
    time (without calling Py_Initialize() again first).  There is no return
    value; errors during finalization are ignored.

    This function is provided for a number of reasons.  An embedding application
    might want to restart Python without having to restart the application itself.
    An application that has loaded the Python interpreter from a dynamically
    loadable library (or DLL) might want to free all memory allocated by Python
    before unloading the DLL. During a hunt for memory leaks in an application a
    developer might want to free all memory allocated by Python before exiting from
    the application.

    Bugs and caveats: The destruction of modules and objects in modules is done
    in random order; this may cause destructors (__del__() methods) to fail
    when they depend on other objects (even functions) or modules.  Dynamically
    loaded extension modules loaded by Python are not unloaded.  Small amounts of
    memory allocated by the Python interpreter may not be freed (if you find a leak,
    please report it).  Memory tied up in circular references between objects is not
    freed.  Some memory allocated by extension modules may not be freed.  Some
    extensions may not work properly if their initialization routine is called more
    than once; this can happen if an application calls Py_Initialize() and
    Py_Finalize() more than once."""
    raise NotImplementedError

@cpython_api([rffi.CWCHARP], lltype.Void)
def Py_SetProgramName(space, name):
    """
    This function should be called before Py_Initialize() is called for
    the first time, if it is called at all.  It tells the interpreter the value
    of the argv[0] argument to the main() function of the program
    (converted to wide characters).
    This is used by Py_GetPath() and some other functions below to find
    the Python run-time libraries relative to the interpreter executable.  The
    default value is 'python'.  The argument should point to a
    zero-terminated wide character string in static storage whose contents will not
    change for the duration of the program's execution.  No code in the Python
    interpreter will change the contents of this storage."""
    raise NotImplementedError

@cpython_api([], rffi.CWCHARP)
def Py_GetPrefix(space):
    """Return the prefix for installed platform-independent files. This is derived
    through a number of complicated rules from the program name set with
    Py_SetProgramName() and some environment variables; for example, if the
    program name is '/usr/local/bin/python', the prefix is '/usr/local'. The
    returned string points into static storage; the caller should not modify its
    value.  This corresponds to the prefix variable in the top-level
    Makefile and the --prefix argument to the configure
    script at build time.  The value is available to Python code as sys.prefix.
    It is only useful on Unix.  See also the next function."""
    raise NotImplementedError

@cpython_api([], rffi.CWCHARP)
def Py_GetExecPrefix(space):
    """Return the exec-prefix for installed platform-dependent files.  This is
    derived through a number of complicated rules from the program name set with
    Py_SetProgramName() and some environment variables; for example, if the
    program name is '/usr/local/bin/python', the exec-prefix is
    '/usr/local'.  The returned string points into static storage; the caller
    should not modify its value.  This corresponds to the exec_prefix
    variable in the top-level Makefile and the --exec-prefix
    argument to the configure script at build  time.  The value is
    available to Python code as sys.exec_prefix.  It is only useful on Unix.

    Background: The exec-prefix differs from the prefix when platform dependent
    files (such as executables and shared libraries) are installed in a different
    directory tree.  In a typical installation, platform dependent files may be
    installed in the /usr/local/plat subtree while platform independent may
    be installed in /usr/local.

    Generally speaking, a platform is a combination of hardware and software
    families, e.g.  Sparc machines running the Solaris 2.x operating system are
    considered the same platform, but Intel machines running Solaris 2.x are another
    platform, and Intel machines running Linux are yet another platform.  Different
    major revisions of the same operating system generally also form different
    platforms.  Non-Unix operating systems are a different story; the installation
    strategies on those systems are so different that the prefix and exec-prefix are
    meaningless, and set to the empty string. Note that compiled Python bytecode
    files are platform independent (but not independent from the Python version by
    which they were compiled!).

    System administrators will know how to configure the mount or
    automount programs to share /usr/local between platforms
    while having /usr/local/plat be a different filesystem for each
    platform."""
    raise NotImplementedError

@cpython_api([], rffi.CWCHARP)
def Py_GetProgramFullPath(space):
    """
    Return the full program name of the Python executable; this is  computed as a
    side-effect of deriving the default module search path  from the program name
    (set by Py_SetProgramName() above). The returned string points into
    static storage; the caller should not modify its value.  The value is available
    to Python code as sys.executable."""
    raise NotImplementedError

@cpython_api([], rffi.CWCHARP)
def Py_GetPath(space, ):
    """
    Return the default module search path; this is computed from the program name
    (set by Py_SetProgramName() above) and some environment variables.
    The returned string consists of a series of directory names separated by a
    platform dependent delimiter character.  The delimiter character is ':'
    on Unix and Mac OS X, ';' on Windows.  The returned string points into
    static storage; the caller should not modify its value.  The list
    sys.path is initialized with this value on interpreter startup; it
    can be (and usually is) modified later to change the search path for loading
    modules.

    XXX should give the exact rules"""
    raise NotImplementedError

@cpython_api([rffi.CWCHARP], lltype.Void)
def Py_SetPath(space, path):
    """
    Set the default module search path.  If this function is called before
    Py_Initialize(), then Py_GetPath() won't attempt to compute a
    default search path but uses the one provided instead.  This is useful if
    Python is embedded by an application that has full knowledge of the location
    of all modules.  The path components should be separated by semicolons.

    This also causes sys.executable to be set only to the raw program
    name (see Py_SetProgramName()) and for sys.prefix and
    sys.exec_prefix to be empty.  It is up to the caller to modify these
    if required after calling Py_Initialize()."""
    raise NotImplementedError


@cpython_api([], rffi.CCHARP)
def Py_GetPlatform(space):
    """
    Return the platform identifier for the current platform.  On Unix, this is
    formed from the "official" name of the operating system, converted to lower
    case, followed by the major revision number; e.g., for Solaris 2.x, which is
    also known as SunOS 5.x, the value is 'sunos5'.  On Mac OS X, it is
    'darwin'.  On Windows, it is 'win'.  The returned string points into
    static storage; the caller should not modify its value.  The value is available
    to Python code as sys.platform."""
    raise NotImplementedError

@cpython_api([], rffi.CCHARP)
def Py_GetCopyright(space):
    """Return the official copyright string for the current Python version, for example

    'Copyright 1991-1995 Stichting Mathematisch Centrum, Amsterdam'

    The returned string points into static storage; the caller should not modify its
    value.  The value is available to Python code as sys.copyright."""
    raise NotImplementedError

@cpython_api([], rffi.CCHARP)
def Py_GetCompiler(space):
    """Return an indication of the compiler used to build the current Python version,
    in square brackets, for example:

    "[GCC 2.7.2.2]"

    The returned string points into static storage; the caller should not modify its
    value.  The value is available to Python code as part of the variable
    sys.version."""
    raise NotImplementedError

@cpython_api([], rffi.CCHARP)
def Py_GetBuildInfo(space):
    """Return information about the sequence number and build date and time  of the
    current Python interpreter instance, for example

    "\#67, Aug  1 1997, 22:34:28"

    The returned string points into static storage; the caller should not modify its
    value.  The value is available to Python code as part of the variable
    sys.version."""
    raise NotImplementedError

@cpython_api([rffi.INT_real, CWCHARPP, rffi.INT_real], lltype.Void)
def PySys_SetArgvEx(space, argc, argv, updatepath):
    """
    Set sys.argv based on argc and argv.  These parameters are
    similar to those passed to the program's main() function with the
    difference that the first entry should refer to the script file to be
    executed rather than the executable hosting the Python interpreter.  If there
    isn't a script that will be run, the first entry in argv can be an empty
    string.  If this function fails to initialize sys.argv, a fatal
    condition is signalled using Py_FatalError().

    If updatepath is zero, this is all the function does.  If updatepath
    is non-zero, the function also modifies sys.path according to the
    following algorithm:

    If the name of an existing script is passed in argv[0], the absolute
    path of the directory where the script is located is prepended to
    sys.path.

    Otherwise (that is, if argc is 0 or argv[0] doesn't point
    to an existing file name), an empty string is prepended to
    sys.path, which is the same as prepending the current working
    directory (".").

    It is recommended that applications embedding the Python interpreter
    for purposes other than executing a single script pass 0 as updatepath,
    and update sys.path themselves if desired.
    See CVE-2008-5983.

    On versions before 3.1.3, you can achieve the same effect by manually
    popping the first sys.path element after having called
    PySys_SetArgv(), for example using:

    PyRun_SimpleString("import sys; sys.path.pop(0)\n");

    XXX impl. doesn't seem consistent in allowing 0/NULL for the params;
    check w/ Guido."""
    raise NotImplementedError

@cpython_api([rffi.INT_real, CWCHARPP], lltype.Void)
def PySys_SetArgv(space, argc, argv):
    """This function works like PySys_SetArgvEx() with updatepath set
    to 1 unless the python interpreter was started with the option -I."""
    raise NotImplementedError

@cpython_api([rffi.CWCHARP], lltype.Void)
def Py_SetPythonHome(space, home):
    """Set the default "home" directory, that is, the location of the standard
    Python libraries.  See PYTHONHOME for the meaning of the
    argument string.

    The argument should point to a zero-terminated character string in static
    storage whose contents will not change for the duration of the program's
    execution.  No code in the Python interpreter will change the contents of
    this storage."""
    raise NotImplementedError

@cpython_api([], rffi.CWCHARP)
def Py_GetPythonHome(space):
    """Return the default "home", that is, the value set by a previous call to
    Py_SetPythonHome(), or the value of the PYTHONHOME
    environment variable if it is set."""
    raise NotImplementedError

@cpython_api([], lltype.Void)
def PyEval_ReInitThreads(space):
    """This function is called from PyOS_AfterFork() to ensure that newly
    created child processes don't hold locks referring to threads which
    are not running in the child process."""
    raise NotImplementedError

@cpython_api([], PyThreadState)
def PyGILState_GetThisThreadState(space, ):
    """Get the current thread state for this thread.  May return NULL if no
    GILState API has been used on the current thread.  Note that the main thread
    always has such a thread-state, even if no auto-thread-state call has been
    made on the main thread.  This is mainly a helper/diagnostic function."""
    raise NotImplementedError


@cpython_api([], PyInterpreterState)
def PyInterpreterState_New(space):
    """Create a new interpreter state object.  The global interpreter lock need not
    be held, but may be held if it is necessary to serialize calls to this
    function."""
    raise NotImplementedError

@cpython_api([PyInterpreterState], lltype.Void)
def PyInterpreterState_Clear(space, interp):
    """Reset all information in an interpreter state object.  The global interpreter
    lock must be held."""
    raise NotImplementedError

@cpython_api([PyInterpreterState], lltype.Void)
def PyInterpreterState_Delete(space, interp):
    """Destroy an interpreter state object.  The global interpreter lock need not be
    held.  The interpreter state must have been reset with a previous call to
    PyInterpreterState_Clear()."""
    raise NotImplementedError

@cpython_api([lltype.Signed, PyObject], rffi.INT_real, error=CANNOT_FAIL)
def PyThreadState_SetAsyncExc(space, id, exc):
    """Asynchronously raise an exception in a thread. The id argument is the thread
    id of the target thread; exc is the exception object to be raised. This
    function does not steal any references to exc. To prevent naive misuse, you
    must write your own C extension to call this.  Must be called with the GIL held.
    Returns the number of thread states modified; this is normally one, but will be
    zero if the thread id isn't found.  If exc is NULL, the pending
    exception (if any) for the thread is cleared. This raises no exceptions."""
    raise NotImplementedError

@cpython_api([], lltype.Void)
def PyEval_AcquireLock(space):
    """Acquire the global interpreter lock.  The lock must have been created earlier.
    If this thread already has the lock, a deadlock ensues.

    This function does not update the current thread state.  Please use
    PyEval_RestoreThread() or PyEval_AcquireThread()
    instead."""
    raise NotImplementedError

@cpython_api([], lltype.Void)
def PyEval_ReleaseLock(space):
    """Release the global interpreter lock.  The lock must have been created earlier.

    This function does not update the current thread state.  Please use
    PyEval_SaveThread() or PyEval_ReleaseThread()
    instead."""
    raise NotImplementedError

@cpython_api([], PyThreadState)
def Py_NewInterpreter(space):
    """Create a new sub-interpreter.  This is an (almost) totally separate
    environment for the execution of Python code.  In particular, the new
    interpreter has separate, independent versions of all imported modules,
    including the fundamental modules builtins, __main__ and sys.  The table of
    loaded modules (sys.modules) and the module search path (sys.path) are also
    separate.  The new environment has no sys.argv variable.  It has new standard
    I/O stream file objects sys.stdin, sys.stdout and sys.stderr (however these
    refer to the same underlying file descriptors).

    The return value points to the first thread state created in the new
    sub-interpreter.  This thread state is made in the current thread state.
    Note that no actual thread is created; see the discussion of thread states
    below.  If creation of the new interpreter is unsuccessful, NULL is
    returned; no exception is set since the exception state is stored in the
    current thread state and there may not be a current thread state.  (Like all
    other Python/C API functions, the global interpreter lock must be held before
    calling this function and is still held when it returns; however, unlike most
    other Python/C API functions, there needn't be a current thread state on
    entry.)

    Extension modules are shared between (sub-)interpreters as follows: the first
    time a particular extension is imported, it is initialized normally, and a
    (shallow) copy of its module's dictionary is squirreled away.  When the same
    extension is imported by another (sub-)interpreter, a new module is initialized
    and filled with the contents of this copy; the extension's init function is
    not called.  Note that this is different from what happens when an extension is
    imported after the interpreter has been completely re-initialized by calling
    Py_Finalize() and Py_Initialize(); in that case, the extension's
    initmodule function is called again."""
    raise NotImplementedError

@cpython_api([PyThreadState], lltype.Void)
def Py_EndInterpreter(space, tstate):
    """Destroy the (sub-)interpreter represented by the given thread state. The
    given thread state must be the current thread state.  See the discussion of
    thread states below.  When the call returns, the current thread state is
    NULL.  All thread states associated with this interpreter are destroyed.
    (The global interpreter lock must be held before calling this function and is
    still held when it returns.)  Py_Finalize() will destroy all sub-interpreters
    that haven't been explicitly destroyed at that point."""
    raise NotImplementedError

@cpython_api([Py_tracefunc, PyObject], lltype.Void)
def PyEval_SetProfile(space, func, obj):
    """Set the profiler function to func.  The obj parameter is passed to the
    function as its first parameter, and may be any Python object, or NULL.  If
    the profile function needs to maintain state, using a different value for obj
    for each thread provides a convenient and thread-safe place to store it.  The
    profile function is called for all monitored events except the line-number
    events."""
    raise NotImplementedError

@cpython_api([Py_tracefunc, PyObject], lltype.Void)
def PyEval_SetTrace(space, func, obj):
    """Set the tracing function to func.  This is similar to
    PyEval_SetProfile(), except the tracing function does receive line-number
    events."""
    raise NotImplementedError

@cpython_api([PyObject], PyObject)
def PyEval_GetCallStats(space, self):
    """Return a tuple of function call counts.  There are constants defined for the
    positions within the tuple:

    Name

    Value

    PCALL_ALL

    0

    PCALL_FUNCTION

    1

    PCALL_FAST_FUNCTION

    2

    PCALL_FASTER_FUNCTION

    3

    PCALL_METHOD

    4

    PCALL_BOUND_METHOD

    5

    PCALL_CFUNCTION

    6

    PCALL_TYPE

    7

    PCALL_GENERATOR

    8

    PCALL_OTHER

    9

    PCALL_POP

    10

    PCALL_FAST_FUNCTION means no argument tuple needs to be created.
    PCALL_FASTER_FUNCTION means that the fast-path frame setup code is used.

    If there is a method call where the call can be optimized by changing
    the argument tuple and calling the function directly, it gets recorded
    twice.

    This function is only present if Python is compiled with CALL_PROFILE
    defined."""
    raise NotImplementedError

@cpython_api([PyInterpreterState], PyThreadState)
def PyInterpreterState_ThreadHead(space, interp):
    """Return the a pointer to the first PyThreadState object in the list of
    threads associated with the interpreter interp.
    """
    raise NotImplementedError

@cpython_api([PyThreadState], PyThreadState)
def PyThreadState_Next(space, tstate):
    """Return the next thread state object after tstate from the list of all such
    objects belonging to the same PyInterpreterState object.
    """
    raise NotImplementedError

<<<<<<< HEAD
=======
@cpython_api([], rffi.INT_real, error=CANNOT_FAIL)
def PyInt_ClearFreeList(space):
    """Clear the integer free list. Return the number of items that could not
    be freed.
    """
    raise NotImplementedError

>>>>>>> 68181962
@cpython_api([PyObject], rffi.INT_real, error=CANNOT_FAIL)
def PySeqIter_Check(space, op):
    """Return true if the type of op is PySeqIter_Type.
    """
    raise NotImplementedError

@cpython_api([PyObject], rffi.INT_real, error=CANNOT_FAIL)
def PyCallIter_Check(space, op):
    """Return true if the type of op is PyCallIter_Type.
    """
    raise NotImplementedError

@cpython_api([lltype.Signed, FILE, rffi.INT_real], lltype.Void)
def PyMarshal_WriteLongToFile(space, value, file, version):
    """Marshal a long integer, value, to file.  This will only write
    the least-significant 32 bits of value; regardless of the size of the
    native long type.

    version indicates the file format."""
    raise NotImplementedError

@cpython_api([PyObject, FILE, rffi.INT_real], lltype.Void)
def PyMarshal_WriteObjectToFile(space, value, file, version):
    """Marshal a Python object, value, to file.

    version indicates the file format."""
    raise NotImplementedError

@cpython_api([FILE], lltype.Signed, error=-1)
def PyMarshal_ReadLongFromFile(space, file):
    """Return a C long from the data stream in a FILE* opened
    for reading.  Only a 32-bit value can be read in using this function,
    regardless of the native size of long."""
    raise NotImplementedError

@cpython_api([FILE], rffi.INT_real, error=-1)
def PyMarshal_ReadShortFromFile(space, file):
    """Return a C short from the data stream in a FILE* opened
    for reading.  Only a 16-bit value can be read in using this function,
    regardless of the native size of short."""
    raise NotImplementedError

@cpython_api([FILE], PyObject)
def PyMarshal_ReadObjectFromFile(space, file):
    """Return a Python object from the data stream in a FILE* opened for
    reading.  On error, sets the appropriate exception (EOFError or
    TypeError) and returns NULL."""
    raise NotImplementedError

@cpython_api([FILE], PyObject)
def PyMarshal_ReadLastObjectFromFile(space, file):
    """Return a Python object from the data stream in a FILE* opened for
    reading.  Unlike PyMarshal_ReadObjectFromFile(), this function
    assumes that no further objects will be read from the file, allowing it to
    aggressively load file data into memory so that the de-serialization can
    operate from data in memory rather than reading a byte at a time from the
    file.  Only use these variant if you are certain that you won't be reading
    anything else from the file.  On error, sets the appropriate exception
    (EOFError or TypeError) and returns NULL."""
    raise NotImplementedError

@cpython_api([PyObject, rffi.INT_real, lltype.Char], PyObject)
def PyMemoryView_GetContiguous(space, obj, buffertype, order):
    """Create a memoryview object to a contiguous chunk of memory (in either
    'C' or 'F'ortran order) from an object that defines the buffer
    interface. If memory is contiguous, the memoryview object points to the
    original memory. Otherwise, a copy is made and the memoryview points to a
    new bytes object."""
    raise NotImplementedError

@cpython_api([], rffi.INT_real, error=-1)
def PyMethod_ClearFreeList(space):
    """Clear the free list. Return the total number of freed items.
    """
    raise NotImplementedError

@cpython_api([PyObject], rffi.INT_real, error=CANNOT_FAIL)
def PyModule_CheckExact(space, p):
    """Return true if p is a module object, but not a subtype of
    PyModule_Type."""
    raise NotImplementedError

@cpython_api([PyObject], rffi.CCHARP)
def PyModule_GetFilename(space, module):
    """Similar to PyModule_GetFilenameObject() but return the filename
    encoded to 'utf-8'.

    PyModule_GetFilename() raises UnicodeEncodeError on
    unencodable filenames, use PyModule_GetFilenameObject() instead."""
    raise NotImplementedError

@cpython_api([PyObject], PyObject)
def PyModule_GetFilenameObject(space, module):
    """
    Return the name of the file from which module was loaded using module's
    __file__ attribute.  If this is not defined, or if it is not a
    unicode string, raise SystemError and return NULL; otherwise return
    a reference to a PyUnicodeObject.
    """
    raise NotImplementedError

@cpython_api([PyObject], rffi.VOIDP)
def PyModule_GetState(space, module):
    """Return the "state" of the module, that is, a pointer to the block of memory
    allocated at module creation time, or NULL.  See
    PyModuleDef.m_size."""
    raise NotImplementedError

@cpython_api([PyObject], PyModuleDef)
def PyModule_GetDef(space, module):
    """Return a pointer to the PyModuleDef struct from which the module was
    created, or NULL if the module wasn't created with
    PyModule_Create()."""
    raise NotImplementedError


@cpython_api([PyModuleDef], PyObject)
def PyModule_Create(space, module):
    """Create a new module object, given the definition in module.  This behaves
    like PyModule_Create2() with module_api_version set to
    PYTHON_API_VERSION."""
    raise NotImplementedError


@cpython_api([PyModuleDef, rffi.INT_real], PyObject)
def PyModule_Create2(space, module, module_api_version):
    """Create a new module object, given the definition in module, assuming the
    API version module_api_version.  If that version does not match the version
    of the running interpreter, a RuntimeWarning is emitted.

    Most uses of this function should be using PyModule_Create()
    instead; only use this if you are sure you need it."""
    raise NotImplementedError

@cpython_api([PyObject, rffi.INT_real], PyObject)
def PyNumber_ToBase(space, n, base):
    """Returns the integer n converted to base base as a string.  The base
    argument must be one of 2, 8, 10, or 16.  For base 2, 8, or 16, the
    returned string is prefixed with a base marker of '0b', '0o', or
    '0x', respectively.  If n is not a Python int, it is converted with
    PyNumber_Index() first."""
    raise NotImplementedError

@cpython_api([PyObject], PyObject)
def PyObject_Bytes(space, o):
    """
    Compute a bytes representation of object o.  NULL is returned on
    failure and a bytes object on success.  This is equivalent to the Python
    expression bytes(o), when o is not an integer.  Unlike bytes(o),
    a TypeError is raised when o is an integer instead of a zero-initialized
    bytes object."""
    raise NotImplementedError

<<<<<<< HEAD
@cpython_api([], PyFrameObject)
def PyEval_GetFrame(space):
    """Return the current thread state's frame, which is NULL if no frame is
    currently executing."""
    raise NotImplementedError
    borrow_from()

@cpython_api([PyFrameObject], rffi.INT_real, error=-1)
=======
@cpython_api([PyFrameObject], rffi.INT_real, error=CANNOT_FAIL)
>>>>>>> 68181962
def PyFrame_GetLineNumber(space, frame):
    """Return the line number that frame is currently executing."""
    raise NotImplementedError

@cpython_api([PyObject], rffi.CCHARP)
def PyEval_GetFuncName(space, func):
    """Return the name of func if it is a function, class or instance object, else the
    name of funcs type."""
    raise NotImplementedError

@cpython_api([PyObject], rffi.CCHARP)
def PyEval_GetFuncDesc(space, func):
    """Return a description string, depending on the type of func.
    Return values include "()" for functions and methods, " constructor",
    " instance", and " object".  Concatenated with the result of
    PyEval_GetFuncName(), the result will be a description of
    func."""
    raise NotImplementedError

@cpython_api([PyObject, PyObject], Py_ssize_t, error=-1)
def PySequence_Count(space, o, value):
    """Return the number of occurrences of value in o, that is, return the number
    of keys for which o[key] == value.  On failure, return -1.  This is
    equivalent to the Python expression o.count(value)."""
    raise NotImplementedError

@cpython_api([FILE, rffi.CCHARP], rffi.INT_real, error=-1)
def Py_FdIsInteractive(space, fp, filename):
    """Return true (nonzero) if the standard I/O file fp with name filename is
    deemed interactive.  This is the case for files for which isatty(fileno(fp))
    is true.  If the global flag Py_InteractiveFlag is true, this function
    also returns true if the filename pointer is NULL or if the name is equal to
    one of the strings '<stdin>' or '???'."""
    raise NotImplementedError

@cpython_api([], rffi.INT_real, error=CANNOT_FAIL)
def PyOS_CheckStack(space):
    """Return true when the interpreter runs out of stack space.  This is a reliable
    check, but is only available when USE_STACKCHECK is defined (currently
    on Windows using the Microsoft Visual C++ compiler).  USE_STACKCHECK
    will be defined automatically; you should never change the definition in your
    own code."""
    raise NotImplementedError

@cpython_api([rffi.CCHARP, FILE], FILE)
def PySys_GetFile(space, name, def_):
    """Return the FILE* associated with the object name in the
    sys module, or def if name is not in the module or is not associated
    with a FILE*."""
    raise NotImplementedError

@cpython_api([], lltype.Void)
def PySys_ResetWarnOptions(space):
    """Reset sys.warnoptions to an empty list."""
    raise NotImplementedError

@cpython_api([rffi.CWCHARP], lltype.Void)
def PySys_AddWarnOption(space, s):
    """Append s to sys.warnoptions."""
    raise NotImplementedError

@cpython_api([PyObject], lltype.Void)
def PySys_AddWarnOptionUnicode(space, unicode):
    """Append unicode to sys.warnoptions."""
    raise NotImplementedError


@cpython_api([rffi.CWCHARP], lltype.Void)
def PySys_SetPath(space, path):
    """Set sys.path to a list object of paths found in path which should
    be a list of paths separated with the platform's search path delimiter
    (: on Unix, ; on Windows)."""
    raise NotImplementedError

@cpython_api([rffi.CCHARP, ], lltype.Void)
def PySys_FormatStdout(space, format, ):
    """Function similar to PySys_WriteStdout() but format the message using
    PyUnicode_FromFormatV() and don't truncate the message to an
    arbitrary length.
    """
    raise NotImplementedError

@cpython_api([rffi.CCHARP, ], lltype.Void)
def PySys_FormatStderr(space, format, ):
    """As PySys_FormatStdout(), but write to sys.stderr or stderr
    instead.
    """
    raise NotImplementedError

@cpython_api([rffi.CWCHARP], lltype.Void)
def PySys_AddXOption(space, s):
    """Parse s as a set of -X options and add them to the current
    options mapping as returned by PySys_GetXOptions().
    """
    raise NotImplementedError

@cpython_api([], PyObject)
def PySys_GetXOptions(space, ):
    """Return the current dictionary of -X options, similarly to
    sys._xoptions.  On error, NULL is returned and an exception is
    set.
    """
    raise NotImplementedError
    borrow_from()

@cpython_api([rffi.INT_real], lltype.Void)
def Py_Exit(space, status):
    """
    Exit the current process.  This calls Py_Finalize() and then calls the
    standard C library function exit(status)."""
    raise NotImplementedError

@cpython_api([], rffi.INT_real, error=-1)
def PyTuple_ClearFreeList(space, ):
    """Clear the free list. Return the total number of freed items."""
    raise NotImplementedError


@cpython_api([], rffi.UINT, error=CANNOT_FAIL)
def PyType_ClearCache(space, ):
    """Clear the internal lookup cache. Return the current version tag."""
    raise NotImplementedError


@cpython_api([PyTypeObjectPtr], lltype.Signed, error=CANNOT_FAIL)
def PyType_GetFlags(space, type):
    """Return the tp_flags member of type. This function is primarily
    meant for use with Py_LIMITED_API; the individual flag bits are
    guaranteed to be stable across Python releases, but access to
    tp_flags itself is not part of the limited API.
    """
    raise NotImplementedError


@cpython_api([], rffi.INT_real, error=-1)
def PyUnicode_ClearFreeList(space, ):
    """Clear the free list. Return the total number of freed items."""
    raise NotImplementedError


@cpython_api([Py_UNICODE], rffi.INT_real, error=CANNOT_FAIL)
def Py_UNICODE_ISPRINTABLE(space, ch):
    """Return 1 or 0 depending on whether ch is a printable character.
    Nonprintable characters are those characters defined in the Unicode character
    database as "Other" or "Separator", excepting the ASCII space (0x20) which is
    considered printable.  (Note that printable characters in this context are
    those which should not be escaped when repr() is invoked on a string.
    It has no bearing on the handling of strings written to sys.stdout or
    sys.stderr.)"""
    raise NotImplementedError

@cpython_api([PyObject], rffi.CArrayPtr(Py_UNICODE))
def PyUnicode_AsUnicodeCopy(space, unicode):
    """Create a copy of a Unicode string ending with a nul character. Return NULL
    and raise a MemoryError exception on memory allocation failure,
    otherwise return a new allocated buffer (use PyMem_Free() to free
    the buffer). Note that the resulting Py_UNICODE* string may contain
    embedded null characters, which would cause the string to be truncated when
    used in most C functions.
    """
    raise NotImplementedError

@cpython_api([rffi.CArrayPtr(Py_UNICODE), Py_ssize_t, rffi.CCHARP, rffi.CCHARP], PyObject)
def PyUnicode_Encode(space, s, size, encoding, errors):
    """Encode the Py_UNICODE buffer s of the given size and return a Python
    bytes object.  encoding and errors have the same meaning as the
    parameters of the same name in the Unicode encode() method.  The codec
    to be used is looked up using the Python codec registry.  Return NULL if an
    exception was raised by the codec."""
    raise NotImplementedError

@cpython_api([rffi.CCHARP, Py_ssize_t, rffi.CCHARP, Py_ssize_t], PyObject)
def PyUnicode_DecodeUTF8Stateful(space, s, size, errors, consumed):
    """If consumed is NULL, behave like PyUnicode_DecodeUTF8(). If
    consumed is not NULL, trailing incomplete UTF-8 byte sequences will not be
    treated as an error. Those bytes will not be decoded and the number of bytes
    that have been decoded will be stored in consumed."""
    raise NotImplementedError

@cpython_api([rffi.CCHARP, Py_ssize_t, rffi.CCHARP, rffi.INTP, Py_ssize_t], PyObject)
def PyUnicode_DecodeUTF32Stateful(space, s, size, errors, byteorder, consumed):
    """If consumed is NULL, behave like PyUnicode_DecodeUTF32(). If
    consumed is not NULL, PyUnicode_DecodeUTF32Stateful() will not treat
    trailing incomplete UTF-32 byte sequences (such as a number of bytes not divisible
    by four) as an error. Those bytes will not be decoded and the number of bytes
    that have been decoded will be stored in consumed."""
    raise NotImplementedError

@cpython_api([rffi.CArrayPtr(Py_UNICODE), Py_ssize_t, rffi.CCHARP, rffi.INT_real], PyObject)
def PyUnicode_EncodeUTF32(space, s, size, errors, byteorder):
    """Return a Python bytes object holding the UTF-32 encoded value of the Unicode
    data in s.  Output is written according to the following byte order:

    byteorder == -1: little endian
    byteorder == 0:  native byte order (writes a BOM mark)
    byteorder == 1:  big endian

    If byteorder is 0, the output string will always start with the Unicode BOM
    mark (U+FEFF). In the other two modes, no BOM mark is prepended.

    If Py_UNICODE_WIDE is not defined, surrogate pairs will be output
    as a single codepoint.

    Return NULL if an exception was raised by the codec.
    """
    raise NotImplementedError

@cpython_api([rffi.CCHARP, Py_ssize_t, rffi.CCHARP, rffi.INTP, Py_ssize_t], PyObject)
def PyUnicode_DecodeUTF16Stateful(space, s, size, errors, byteorder, consumed):
    """If consumed is NULL, behave like PyUnicode_DecodeUTF16(). If
    consumed is not NULL, PyUnicode_DecodeUTF16Stateful() will not treat
    trailing incomplete UTF-16 byte sequences (such as an odd number of bytes or a
    split surrogate pair) as an error. Those bytes will not be decoded and the
    number of bytes that have been decoded will be stored in consumed."""
    raise NotImplementedError

@cpython_api([rffi.CArrayPtr(Py_UNICODE), Py_ssize_t, rffi.CCHARP, rffi.INT_real], PyObject)
def PyUnicode_EncodeUTF16(space, s, size, errors, byteorder):
    """Return a Python bytes object holding the UTF-16 encoded value of the Unicode
    data in s.  Output is written according to the following byte order:

    byteorder == -1: little endian
    byteorder == 0:  native byte order (writes a BOM mark)
    byteorder == 1:  big endian

    If byteorder is 0, the output string will always start with the Unicode BOM
    mark (U+FEFF). In the other two modes, no BOM mark is prepended.

    If Py_UNICODE_WIDE is defined, a single Py_UNICODE value may get
    represented as a surrogate pair. If it is not defined, each Py_UNICODE
    values is interpreted as an UCS-2 character.

    Return NULL if an exception was raised by the codec."""
    raise NotImplementedError

@cpython_api([rffi.CCHARP, Py_ssize_t, rffi.CCHARP], PyObject)
def PyUnicode_DecodeUTF7(space, s, size, errors):
    """Create a Unicode object by decoding size bytes of the UTF-7 encoded string
    s.  Return NULL if an exception was raised by the codec."""
    raise NotImplementedError

@cpython_api([rffi.CCHARP, Py_ssize_t, rffi.CCHARP, Py_ssize_t], PyObject)
def PyUnicode_DecodeUTF7Stateful(space, s, size, errors, consumed):
    """If consumed is NULL, behave like PyUnicode_DecodeUTF7().  If
    consumed is not NULL, trailing incomplete UTF-7 base-64 sections will not
    be treated as an error.  Those bytes will not be decoded and the number of
    bytes that have been decoded will be stored in consumed."""
    raise NotImplementedError

@cpython_api([rffi.CArrayPtr(Py_UNICODE), Py_ssize_t, rffi.INT_real, rffi.INT_real, rffi.CCHARP], PyObject)
def PyUnicode_EncodeUTF7(space, s, size, base64SetO, base64WhiteSpace, errors):
    """Encode the Py_UNICODE buffer of the given size using UTF-7 and
    return a Python bytes object.  Return NULL if an exception was raised by
    the codec.

    If base64SetO is nonzero, "Set O" (punctuation that has no otherwise
    special meaning) will be encoded in base-64.  If base64WhiteSpace is
    nonzero, whitespace will be encoded in base-64.  Both are set to zero for the
    Python "utf-7" codec."""
    raise NotImplementedError

@cpython_api([rffi.CCHARP, Py_ssize_t, rffi.CCHARP], PyObject)
def PyUnicode_DecodeUnicodeEscape(space, s, size, errors):
    """Create a Unicode object by decoding size bytes of the Unicode-Escape encoded
    string s.  Return NULL if an exception was raised by the codec."""
    raise NotImplementedError

@cpython_api([rffi.CArrayPtr(Py_UNICODE), Py_ssize_t], PyObject)
def PyUnicode_EncodeUnicodeEscape(space, s, size):
    """Encode the Py_UNICODE buffer of the given size using Unicode-Escape and
    return a Python string object.  Return NULL if an exception was raised by the
    codec."""
    raise NotImplementedError

@cpython_api([rffi.CCHARP, Py_ssize_t, rffi.CCHARP], PyObject)
def PyUnicode_DecodeRawUnicodeEscape(space, s, size, errors):
    """Create a Unicode object by decoding size bytes of the Raw-Unicode-Escape
    encoded string s.  Return NULL if an exception was raised by the codec."""
    raise NotImplementedError

@cpython_api([rffi.CArrayPtr(Py_UNICODE), Py_ssize_t, rffi.CCHARP], PyObject)
def PyUnicode_EncodeRawUnicodeEscape(space, s, size, errors):
    """Encode the Py_UNICODE buffer of the given size using Raw-Unicode-Escape
    and return a Python string object.  Return NULL if an exception was raised by
    the codec."""
    raise NotImplementedError

@cpython_api([PyObject], PyObject)
def PyUnicode_AsRawUnicodeEscapeString(space, unicode):
    """Encode a Unicode object using Raw-Unicode-Escape and return the result as
    Python string object. Error handling is "strict". Return NULL if an exception
    was raised by the codec."""
    raise NotImplementedError

@cpython_api([rffi.CCHARP, Py_ssize_t, PyObject, rffi.CCHARP], PyObject)
def PyUnicode_DecodeCharmap(space, s, size, mapping, errors):
    """Create a Unicode object by decoding size bytes of the encoded string s using
    the given mapping object.  Return NULL if an exception was raised by the
    codec. If mapping is NULL latin-1 decoding will be done. Else it can be a
    dictionary mapping byte or a unicode string, which is treated as a lookup table.
    Byte values greater that the length of the string and U+FFFE "characters" are
    treated as "undefined mapping"."""
    raise NotImplementedError

@cpython_api([rffi.CArrayPtr(Py_UNICODE), Py_ssize_t, PyObject, rffi.CCHARP], PyObject)
def PyUnicode_EncodeCharmap(space, s, size, mapping, errors):
    """Encode the Py_UNICODE buffer of the given size using the given
    mapping object and return a Python string object. Return NULL if an
    exception was raised by the codec."""
    raise NotImplementedError

@cpython_api([PyObject, PyObject], PyObject)
def PyUnicode_AsCharmapString(space, unicode, mapping):
    """Encode a Unicode object using the given mapping object and return the result
    as Python string object.  Error handling is "strict".  Return NULL if an
    exception was raised by the codec."""
    raise NotImplementedError

@cpython_api([rffi.CArrayPtr(Py_UNICODE), Py_ssize_t, PyObject, rffi.CCHARP], PyObject)
def PyUnicode_TranslateCharmap(space, s, size, table, errors):
    """Translate a Py_UNICODE buffer of the given size by applying a
    character mapping table to it and return the resulting Unicode object.  Return
    NULL when an exception was raised by the codec.

    The mapping table must map Unicode ordinal integers to Unicode ordinal
    integers or None (causing deletion of the character).

    Mapping tables need only provide the __getitem__() interface; dictionaries
    and sequences work well.  Unmapped character ordinals (ones which cause a
    LookupError) are left untouched and are copied as-is."""
    raise NotImplementedError

@cpython_api([rffi.CCHARP, Py_ssize_t, rffi.CCHARP], PyObject)
def PyUnicode_DecodeMBCS(space, s, size, errors):
    """Create a Unicode object by decoding size bytes of the MBCS encoded string s.
    Return NULL if an exception was raised by the codec."""
    raise NotImplementedError

@cpython_api([rffi.CCHARP, rffi.INT_real, rffi.CCHARP, rffi.INTP], PyObject)
def PyUnicode_DecodeMBCSStateful(space, s, size, errors, consumed):
    """If consumed is NULL, behave like PyUnicode_DecodeMBCS(). If
    consumed is not NULL, PyUnicode_DecodeMBCSStateful() will not decode
    trailing lead byte and the number of bytes that have been decoded will be stored
    in consumed."""
    raise NotImplementedError

@cpython_api([rffi.CArrayPtr(Py_UNICODE), Py_ssize_t, rffi.CCHARP], PyObject)
def PyUnicode_EncodeMBCS(space, s, size, errors):
    """Encode the Py_UNICODE buffer of the given size using MBCS and return
    a Python bytes object.  Return NULL if an exception was raised by the
    codec."""
    raise NotImplementedError

@cpython_api([PyObject], PyObject)
def PyUnicode_AsMBCSString(space, unicode):
    """Encode a Unicode object using MBCS and return the result as Python bytes
    object.  Error handling is "strict".  Return NULL if an exception was
    raised by the codec."""
    raise NotImplementedError


@cpython_api([PyObject, PyObject, rffi.CCHARP], PyObject)
def PyUnicode_Translate(space, str, table, errors):
    """Translate a string by applying a character mapping table to it and return the
    resulting Unicode object.

    The mapping table must map Unicode ordinal integers to Unicode ordinal integers
    or None (causing deletion of the character).

    Mapping tables need only provide the __getitem__() interface; dictionaries
    and sequences work well.  Unmapped character ordinals (ones which cause a
    LookupError) are left untouched and are copied as-is.

    errors has the usual meaning for codecs. It may be NULL which indicates to
    use the default error handling."""
    raise NotImplementedError

@cpython_api([PyObject, PyObject, rffi.INT_real], PyObject)
def PyUnicode_RichCompare(space, left, right, op):
    """Rich compare two unicode strings and return one of the following:

    NULL in case an exception was raised

    Py_True or Py_False for successful comparisons

    Py_NotImplemented in case the type combination is unknown

    Note that Py_EQ and Py_NE comparisons can cause a
    UnicodeWarning in case the conversion of the arguments to Unicode fails
    with a UnicodeDecodeError.

    Possible values for op are Py_GT, Py_GE, Py_EQ,
    Py_NE, Py_LT, and Py_LE."""
    raise NotImplementedError

@cpython_api([PyObject, PyObject], rffi.INT_real, error=-1)
def PyUnicode_Contains(space, container, element):
    """Check whether element is contained in container and return true or false
    accordingly.

    element has to coerce to a one element Unicode string. -1 is returned if
    there was an error."""
    raise NotImplementedError


@cpython_api([rffi.INT_real, CWCHARPP], rffi.INT_real, error=1)
def Py_Main(space, argc, argv):
    """The main program for the standard interpreter.  This is made available for
    programs which embed Python.  The argc and argv parameters should be
    prepared exactly as those which are passed to a C program's main()
    function (converted to wchar_t according to the user's locale).  It is
    important to note that the argument list may be modified (but the contents of
    the strings pointed to by the argument list are not). The return value will
    be 0 if the interpreter exits normally (i.e., without an exception),
    1 if the interpreter exits due to an exception, or 2 if the parameter
    list does not represent a valid Python command line.

    Note that if an otherwise unhandled SystemExit is raised, this
    function will not return 1, but exit the process, as long as
    Py_InspectFlag is not set."""
    raise NotImplementedError

@cpython_api([FILE, rffi.CCHARP], rffi.INT_real, error=-1)
def PyRun_AnyFile(space, fp, filename):
    """This is a simplified interface to PyRun_AnyFileExFlags() below, leaving
    closeit set to 0 and flags set to NULL."""
    raise NotImplementedError

@cpython_api([FILE, rffi.CCHARP, PyCompilerFlags], rffi.INT_real, error=-1)
def PyRun_AnyFileFlags(space, fp, filename, flags):
    """This is a simplified interface to PyRun_AnyFileExFlags() below, leaving
    the closeit argument set to 0."""
    raise NotImplementedError

@cpython_api([FILE, rffi.CCHARP, rffi.INT_real], rffi.INT_real, error=-1)
def PyRun_AnyFileEx(space, fp, filename, closeit):
    """This is a simplified interface to PyRun_AnyFileExFlags() below, leaving
    the flags argument set to NULL."""
    raise NotImplementedError

@cpython_api([FILE, rffi.CCHARP, rffi.INT_real, PyCompilerFlags], rffi.INT_real, error=-1)
def PyRun_AnyFileExFlags(space, fp, filename, closeit, flags):
    """If fp refers to a file associated with an interactive device (console or
    terminal input or Unix pseudo-terminal), return the value of
    PyRun_InteractiveLoop(), otherwise return the result of
    PyRun_SimpleFile().  filename is decoded from the filesystem
    encoding (sys.getfilesystemencoding()).  If filename is NULL, this
    function uses "???" as the filename."""
    raise NotImplementedError

@cpython_api([rffi.CCHARP, PyCompilerFlags], rffi.INT_real, error=-1)
def PyRun_SimpleStringFlags(space, command, flags):
    """Executes the Python source code from command in the __main__ module
    according to the flags argument. If __main__ does not already exist, it
    is created.  Returns 0 on success or -1 if an exception was raised.  If
    there was an error, there is no way to get the exception information. For the
    meaning of flags, see below.

    Note that if an otherwise unhandled SystemExit is raised, this
    function will not return -1, but exit the process, as long as
    Py_InspectFlag is not set."""
    raise NotImplementedError

@cpython_api([FILE, rffi.CCHARP], rffi.INT_real, error=-1)
def PyRun_SimpleFile(space, fp, filename):
    """This is a simplified interface to PyRun_SimpleFileExFlags() below,
    leaving closeit set to 0 and flags set to NULL."""
    raise NotImplementedError

@cpython_api([FILE, rffi.CCHARP, PyCompilerFlags], rffi.INT_real, error=-1)
def PyRun_SimpleFileFlags(space, fp, filename, flags):
    """This is a simplified interface to PyRun_SimpleFileExFlags() below,
    leaving closeit set to 0."""
    raise NotImplementedError

@cpython_api([FILE, rffi.CCHARP, rffi.INT_real], rffi.INT_real, error=-1)
def PyRun_SimpleFileEx(space, fp, filename, closeit):
    """This is a simplified interface to PyRun_SimpleFileExFlags() below,
    leaving flags set to NULL."""
    raise NotImplementedError

@cpython_api([FILE, rffi.CCHARP, rffi.INT_real, PyCompilerFlags], rffi.INT_real, error=-1)
def PyRun_SimpleFileExFlags(space, fp, filename, closeit, flags):
    """Similar to PyRun_SimpleStringFlags(), but the Python source code is read
    from fp instead of an in-memory string. filename should be the name of
    the file, it is decoded from the filesystem encoding
    (sys.getfilesystemencoding()).  If closeit is true, the file is
    closed before PyRun_SimpleFileExFlags returns."""
    raise NotImplementedError

@cpython_api([FILE, rffi.CCHARP], rffi.INT_real, error=-1)
def PyRun_InteractiveOne(space, fp, filename):
    """This is a simplified interface to PyRun_InteractiveOneFlags() below,
    leaving flags set to NULL."""
    raise NotImplementedError

@cpython_api([FILE, rffi.CCHARP, PyCompilerFlags], rffi.INT_real, error=-1)
def PyRun_InteractiveOneFlags(space, fp, filename, flags):
    """Read and execute a single statement from a file associated with an
    interactive device according to the flags argument.  The user will be
    prompted using sys.ps1 and sys.ps2.  filename is decoded from the
    filesystem encoding (sys.getfilesystemencoding()).

    Returns 0 when the input was
    executed successfully, -1 if there was an exception, or an error code
    from the errcode.h include file distributed as part of Python if
    there was a parse error.  (Note that errcode.h is not included by
    Python.h, so must be included specifically if needed.)"""
    raise NotImplementedError

@cpython_api([FILE, rffi.CCHARP], rffi.INT_real, error=-1)
def PyRun_InteractiveLoop(space, fp, filename):
    """This is a simplified interface to PyRun_InteractiveLoopFlags() below,
    leaving flags set to NULL."""
    raise NotImplementedError

@cpython_api([FILE, rffi.CCHARP, PyCompilerFlags], rffi.INT_real, error=-1)
def PyRun_InteractiveLoopFlags(space, fp, filename, flags):
    """Read and execute statements from a file associated with an interactive device
    until EOF is reached.  The user will be prompted using sys.ps1 and
    sys.ps2.  filename is decoded from the filesystem encoding
    (sys.getfilesystemencoding()).  Returns 0 at EOF."""
    raise NotImplementedError

@cpython_api([rffi.CCHARP, rffi.INT_real], struct_node)
def PyParser_SimpleParseString(space, str, start):
    """This is a simplified interface to
    PyParser_SimpleParseStringFlagsFilename() below, leaving  filename set
    to NULL and flags set to 0."""
    raise NotImplementedError

@cpython_api([rffi.CCHARP, rffi.INT_real, rffi.INT_real], struct_node)
def PyParser_SimpleParseStringFlags(space, str, start, flags):
    """This is a simplified interface to
    PyParser_SimpleParseStringFlagsFilename() below, leaving  filename set
    to NULL."""
    raise NotImplementedError

@cpython_api([rffi.CCHARP, rffi.CCHARP, rffi.INT_real, rffi.INT_real], struct_node)
def PyParser_SimpleParseStringFlagsFilename(space, str, filename, start, flags):
    """Parse Python source code from str using the start token start according to
    the flags argument.  The result can be used to create a code object which can
    be evaluated efficiently. This is useful if a code fragment must be evaluated
    many times. filename is decoded from the filesystem encoding
    (sys.getfilesystemencoding())."""
    raise NotImplementedError

@cpython_api([FILE, rffi.CCHARP, rffi.INT_real], struct_node)
def PyParser_SimpleParseFile(space, fp, filename, start):
    """This is a simplified interface to PyParser_SimpleParseFileFlags() below,
    leaving flags set to 0"""
    raise NotImplementedError

@cpython_api([FILE, rffi.CCHARP, rffi.INT_real, rffi.INT_real], struct_node)
def PyParser_SimpleParseFileFlags(space, fp, filename, start, flags):
    """Similar to PyParser_SimpleParseStringFlagsFilename(), but the Python
    source code is read from fp instead of an in-memory string."""
    raise NotImplementedError

@cpython_api([FILE, rffi.CCHARP, rffi.INT_real, PyObject, PyObject, rffi.INT_real], PyObject)
def PyRun_FileEx(space, fp, filename, start, globals, locals, closeit):
    """This is a simplified interface to PyRun_FileExFlags() below, leaving
    flags set to NULL."""
    raise NotImplementedError

@cpython_api([FILE, rffi.CCHARP, rffi.INT_real, PyObject, PyObject, PyCompilerFlags], PyObject)
def PyRun_FileFlags(space, fp, filename, start, globals, locals, flags):
    """This is a simplified interface to PyRun_FileExFlags() below, leaving
    closeit set to 0."""
    raise NotImplementedError

@cpython_api([FILE, rffi.CCHARP, rffi.INT_real, PyObject, PyObject, rffi.INT_real, PyCompilerFlags], PyObject)
def PyRun_FileExFlags(space, fp, filename, start, globals, locals, closeit, flags):
    """Similar to PyRun_StringFlags(), but the Python source code is read from
    fp instead of an in-memory string. filename should be the name of the file,
    it is decoded from the filesystem encoding (sys.getfilesystemencoding()).
    If closeit is true, the file is closed before PyRun_FileExFlags()
    returns."""
    raise NotImplementedError

@cpython_api([rffi.CCHARP, rffi.CCHARP, rffi.INT_real, PyCompilerFlags, rffi.INT_real], PyObject)
def Py_CompileStringExFlags(space, str, filename, start, flags, optimize):
    """Parse and compile the Python source code in str, returning the resulting code
    object.  The start token is given by start; this can be used to constrain the
    code which can be compiled and should be Py_eval_input,
    Py_file_input, or Py_single_input.  The filename specified by
    filename is used to construct the code object and may appear in tracebacks or
    SyntaxError exception messages, it is decoded from the filesystem
    encoding (sys.getfilesystemencoding()).  This returns NULL if the
    code cannot be parsed or compiled.

    The integer optimize specifies the optimization level of the compiler; a
    value of -1 selects the optimization level of the interpreter as given by
    -O options.  Explicit levels are 0 (no optimization;
    __debug__ is true), 1 (asserts are removed, __debug__ is false)
    or 2 (docstrings are removed too).
    """
    raise NotImplementedError


@cpython_api([PyObject, PyObject, PyObject, PyObjectP, rffi.INT_real, PyObjectP, rffi.INT_real, PyObjectP, rffi.INT_real, PyObject], PyObject)
def PyEval_EvalCodeEx(space, co, globals, locals, args, argcount, kws, kwcount, defs, defcount, closure):
    """Evaluate a precompiled code object, given a particular environment for its
    evaluation.  This environment consists of dictionaries of global and local
    variables, arrays of arguments, keywords and defaults, and a closure tuple of
    cells."""
    raise NotImplementedError

@cpython_api([PyFrameObject], PyObject)
def PyEval_EvalFrame(space, f):
    """Evaluate an execution frame.  This is a simplified interface to
    PyEval_EvalFrameEx, for backward compatibility."""
    raise NotImplementedError

@cpython_api([PyFrameObject, rffi.INT_real], PyObject)
def PyEval_EvalFrameEx(space, f, throwflag):
    """This is the main, unvarnished function of Python interpretation.  It is
    literally 2000 lines long.  The code object associated with the execution
    frame f is executed, interpreting bytecode and executing calls as needed.
    The additional throwflag parameter can mostly be ignored - if true, then
    it causes an exception to immediately be thrown; this is used for the
    throw() methods of generator objects."""
    raise NotImplementedError<|MERGE_RESOLUTION|>--- conflicted
+++ resolved
@@ -1,30 +1,3 @@
-<<<<<<< HEAD
-from pypy.module.cpyext.api import (
-    cpython_api, PyObject, PyObjectP, CANNOT_FAIL
-    )
-from pypy.module.cpyext.complexobject import Py_complex_ptr as Py_complex
-from rpython.rtyper.lltypesystem import rffi, lltype
-
-CWCHARPP = lltype.Ptr(lltype.Array(rffi.CWCHARP, hints={'nolength': True}))
-
-# we don't really care
-PyTypeObjectPtr = rffi.VOIDP
-Py_ssize_t = rffi.SSIZE_T
-PyModuleDef = rffi.VOIDP
-PyMethodDef = rffi.VOIDP
-PyGetSetDef = rffi.VOIDP
-PyMemberDef = rffi.VOIDP
-va_list = rffi.VOIDP
-wrapperbase = rffi.VOIDP
-FILE = rffi.VOIDP
-PyFrameObject = rffi.VOIDP
-_inittab = rffi.VOIDP
-PyThreadState = rffi.VOIDP
-PyInterpreterState = rffi.VOIDP
-Py_UNICODE = lltype.UniChar
-PyCompilerFlags = rffi.VOIDP
-struct_node = rffi.VOIDP
-=======
 #----this file is not imported, only here for reference----
 
 #from pypy.module.cpyext.api import (
@@ -32,14 +5,6 @@
 #    )
 #from pypy.module.cpyext.complexobject import Py_complex_ptr as Py_complex
 #from rpython.rtyper.lltypesystem import rffi, lltype
-
-wrapperbase = rffi.VOIDP
-FILE = rffi.VOIDP
-PyFileObject = rffi.VOIDP
-_inittab = rffi.VOIDP
-_node = rffi.VOIDP
->>>>>>> 68181962
-Py_tracefunc = rffi.VOIDP
 
 
 @cpython_api([rffi.CCHARP], Py_ssize_t, error=-1)
@@ -242,49 +207,6 @@
 
     If num is null and exp is not a positive real number,
     this method returns zero and sets errno to EDOM."""
-    raise NotImplementedError
-
-<<<<<<< HEAD
-@cpython_api([rffi.DOUBLE, lltype.Char, rffi.INT_real, rffi.INT_real, rffi.INTP], rffi.CCHARP)
-def PyOS_double_to_string(space, val, format_code, precision, flags, ptype):
-    """Convert a double val to a string using supplied
-    format_code, precision, and flags.
-
-    format_code must be one of 'e', 'E', 'f', 'F',
-    'g', 'G' or 'r'.  For 'r', the supplied precision
-    must be 0 and is ignored.  The 'r' format code specifies the
-    standard repr() format.
-
-    flags can be zero or more of the values Py_DTSF_SIGN,
-    Py_DTSF_ADD_DOT_0, or Py_DTSF_ALT, or-ed together:
-
-    Py_DTSF_SIGN means to always precede the returned string with a sign
-    character, even if val is non-negative.
-
-    Py_DTSF_ADD_DOT_0 means to ensure that the returned string will not look
-    like an integer.
-
-    Py_DTSF_ALT means to apply "alternate" formatting rules.  See the
-    documentation for the PyOS_snprintf() '#' specifier for
-    details.
-
-    If ptype is non-NULL, then the value it points to will be set to one of
-    Py_DTST_FINITE, Py_DTST_INFINITE, or Py_DTST_NAN, signifying that
-    val is a finite number, an infinite number, or not a number, respectively.
-
-    The return value is a pointer to buffer with the converted string or
-    NULL if the conversion failed. The caller is responsible for freeing the
-    returned string by calling PyMem_Free().
-    """
-=======
-@cpython_api([rffi.CCHARP], rffi.DOUBLE, error=CANNOT_FAIL)
-def PyOS_ascii_atof(space, nptr):
-    """Convert a string to a double in a locale-independent way.
-
-    See the Unix man page atof(2) for details.
-
-    Use PyOS_string_to_double() instead."""
->>>>>>> 68181962
     raise NotImplementedError
 
 @cpython_api([rffi.CCHARP, rffi.CCHARP], rffi.CCHARP)
@@ -491,31 +413,6 @@
     0 on success, -1 on failure."""
     raise NotImplementedError
 
-@cpython_api([PyObject], rffi.INT_real, error=-1)
-def Py_ReprEnter(space, object):
-    """Called at the beginning of the tp_repr implementation to
-    detect cycles.
-
-    If the object has already been processed, the function returns a
-    positive integer.  In that case the tp_repr implementation
-    should return a string object indicating a cycle.  As examples,
-    dict objects return {...} and list objects
-    return [...].
-
-    The function will return a negative integer if the recursion limit
-    is reached.  In that case the tp_repr implementation should
-    typically return NULL.
-
-    Otherwise, the function returns zero and the tp_repr
-    implementation can continue normally."""
-    raise NotImplementedError
-
-@cpython_api([PyObject], lltype.Void)
-def Py_ReprLeave(space, object):
-    """Ends a Py_ReprEnter().  Must be called once for each
-    invocation of Py_ReprEnter() that returns zero."""
-    raise NotImplementedError
-
 @cpython_api([rffi.INT_real, rffi.CCHARP, rffi.CCHARP, rffi.INT_real, rffi.CCHARP, rffi.CCHARP, rffi.CCHARP, rffi.INT_real], PyObject)
 def PyFile_FromFd(space, fd, name, mode, buffering, encoding, errors, newline, closefd):
     """Create a Python file object from the file descriptor of an already
@@ -1190,16 +1087,6 @@
     """
     raise NotImplementedError
 
-<<<<<<< HEAD
-=======
-@cpython_api([], rffi.INT_real, error=CANNOT_FAIL)
-def PyInt_ClearFreeList(space):
-    """Clear the integer free list. Return the number of items that could not
-    be freed.
-    """
-    raise NotImplementedError
-
->>>>>>> 68181962
 @cpython_api([PyObject], rffi.INT_real, error=CANNOT_FAIL)
 def PySeqIter_Check(space, op):
     """Return true if the type of op is PySeqIter_Type.
@@ -1210,6 +1097,18 @@
 def PyCallIter_Check(space, op):
     """Return true if the type of op is PyCallIter_Type.
     """
+    raise NotImplementedError
+
+@cpython_api([PyObject, rffi.CCHARP], rffi.INT_real, error=-1)
+def PyMapping_DelItemString(space, o, key):
+    """Remove the mapping for object key from the object o. Return -1 on
+    failure.  This is equivalent to the Python statement del o[key]."""
+    raise NotImplementedError
+
+@cpython_api([PyObject, PyObject], rffi.INT_real, error=-1)
+def PyMapping_DelItem(space, o, key):
+    """Remove the mapping for object key from the object o. Return -1 on
+    failure.  This is equivalent to the Python statement del o[key]."""
     raise NotImplementedError
 
 @cpython_api([lltype.Signed, FILE, rffi.INT_real], lltype.Void)
@@ -1301,39 +1200,6 @@
     """
     raise NotImplementedError
 
-@cpython_api([PyObject], rffi.VOIDP)
-def PyModule_GetState(space, module):
-    """Return the "state" of the module, that is, a pointer to the block of memory
-    allocated at module creation time, or NULL.  See
-    PyModuleDef.m_size."""
-    raise NotImplementedError
-
-@cpython_api([PyObject], PyModuleDef)
-def PyModule_GetDef(space, module):
-    """Return a pointer to the PyModuleDef struct from which the module was
-    created, or NULL if the module wasn't created with
-    PyModule_Create()."""
-    raise NotImplementedError
-
-
-@cpython_api([PyModuleDef], PyObject)
-def PyModule_Create(space, module):
-    """Create a new module object, given the definition in module.  This behaves
-    like PyModule_Create2() with module_api_version set to
-    PYTHON_API_VERSION."""
-    raise NotImplementedError
-
-
-@cpython_api([PyModuleDef, rffi.INT_real], PyObject)
-def PyModule_Create2(space, module, module_api_version):
-    """Create a new module object, given the definition in module, assuming the
-    API version module_api_version.  If that version does not match the version
-    of the running interpreter, a RuntimeWarning is emitted.
-
-    Most uses of this function should be using PyModule_Create()
-    instead; only use this if you are sure you need it."""
-    raise NotImplementedError
-
 @cpython_api([PyObject, rffi.INT_real], PyObject)
 def PyNumber_ToBase(space, n, base):
     """Returns the integer n converted to base base as a string.  The base
@@ -1343,28 +1209,7 @@
     PyNumber_Index() first."""
     raise NotImplementedError
 
-@cpython_api([PyObject], PyObject)
-def PyObject_Bytes(space, o):
-    """
-    Compute a bytes representation of object o.  NULL is returned on
-    failure and a bytes object on success.  This is equivalent to the Python
-    expression bytes(o), when o is not an integer.  Unlike bytes(o),
-    a TypeError is raised when o is an integer instead of a zero-initialized
-    bytes object."""
-    raise NotImplementedError
-
-<<<<<<< HEAD
-@cpython_api([], PyFrameObject)
-def PyEval_GetFrame(space):
-    """Return the current thread state's frame, which is NULL if no frame is
-    currently executing."""
-    raise NotImplementedError
-    borrow_from()
-
 @cpython_api([PyFrameObject], rffi.INT_real, error=-1)
-=======
-@cpython_api([PyFrameObject], rffi.INT_real, error=CANNOT_FAIL)
->>>>>>> 68181962
 def PyFrame_GetLineNumber(space, frame):
     """Return the line number that frame is currently executing."""
     raise NotImplementedError
