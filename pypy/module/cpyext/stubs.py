from pypy.module.cpyext.api import (
    cpython_api, PyObject, PyObjectP, CANNOT_FAIL
    )
from pypy.module.cpyext.complexobject import Py_complex_ptr as Py_complex
from rpython.rtyper.lltypesystem import rffi, lltype

CWCHARPP = lltype.Ptr(lltype.Array(rffi.CWCHARP, hints={'nolength': True}))

# we don't really care
PyTypeObjectPtr = rffi.VOIDP
Py_ssize_t = rffi.SSIZE_T
PyModuleDef = rffi.VOIDP
PyMethodDef = rffi.VOIDP
PyGetSetDef = rffi.VOIDP
PyMemberDef = rffi.VOIDP
Py_buffer = rffi.VOIDP
va_list = rffi.VOIDP
wrapperbase = rffi.VOIDP
FILE = rffi.VOIDP
PyFrameObject = rffi.VOIDP
_inittab = rffi.VOIDP
PyThreadState = rffi.VOIDP
PyInterpreterState = rffi.VOIDP
Py_UNICODE = lltype.UniChar
PyCompilerFlags = rffi.VOIDP
struct_node = rffi.VOIDP
Py_tracefunc = rffi.VOIDP


@cpython_api([rffi.CCHARP], Py_ssize_t, error=-1)
def PyBuffer_SizeFromFormat(space, format):
    """Return the implied itemsize from the struct-stype
    format."""
    raise NotImplementedError

@cpython_api([rffi.INT_real, Py_ssize_t, Py_ssize_t, Py_ssize_t, lltype.Char], lltype.Void)
def PyBuffer_FillContiguousStrides(space, ndim, shape, strides, itemsize, fortran):
    """Fill the strides array with byte-strides of a contiguous (C-style if
    fortran is 'C' or Fortran-style if fortran is 'F') array of the
    given shape with the given number of bytes per element."""
    raise NotImplementedError

<<<<<<< HEAD
@cpython_api([PyObject], rffi.INT_real, error=CANNOT_FAIL)
def PyByteArray_CheckExact(space, o):
    """Return true if the object o is a bytearray object, but not an instance of a
    subtype of the bytearray type."""
    raise NotImplementedError

@cpython_api([PyObject], PyObject)
def PyByteArray_FromObject(space, o):
    """Return a new bytearray object from any object, o, that implements the
    buffer protocol.

    XXX expand about the buffer protocol, at least somewhere"""
    raise NotImplementedError

@cpython_api([rffi.CCHARP, Py_ssize_t], PyObject)
def PyByteArray_FromStringAndSize(space, string, len):
    """Create a new bytearray object from string and its length, len.  On
    failure, NULL is returned."""
    raise NotImplementedError

@cpython_api([PyObject, PyObject], PyObject)
def PyByteArray_Concat(space, a, b):
    """Concat bytearrays a and b and return a new bytearray with the result."""
    raise NotImplementedError

@cpython_api([PyObject], Py_ssize_t, error=-1)
def PyByteArray_Size(space, bytearray):
    """Return the size of bytearray after checking for a NULL pointer."""
    raise NotImplementedError

@cpython_api([PyObject], rffi.CCHARP)
def PyByteArray_AsString(space, bytearray):
    """Return the contents of bytearray as a char array after checking for a
    NULL pointer."""
    raise NotImplementedError

@cpython_api([PyObject, Py_ssize_t], rffi.INT_real, error=-1)
def PyByteArray_Resize(space, bytearray, len):
    """Resize the internal buffer of bytearray to len."""
    raise NotImplementedError

@cpython_api([PyObject], rffi.CCHARP)
def PyByteArray_AS_STRING(space, bytearray):
    """Macro version of PyByteArray_AsString()."""
    raise NotImplementedError

@cpython_api([PyObject], Py_ssize_t, error=-1)
def PyByteArray_GET_SIZE(space, bytearray):
    """Macro version of PyByteArray_Size()."""
=======
@cpython_api([Py_buffer], PyObject)
def PyMemoryView_FromBuffer(space, view):
    """Create a memoryview object wrapping the given buffer-info structure view.
    The memoryview object then owns the buffer, which means you shouldn't
    try to release it yourself: it will be released on deallocation of the
    memoryview object."""
    raise NotImplementedError

@cpython_api([PyObject, rffi.INT_real, lltype.Char], PyObject)
def PyMemoryView_GetContiguous(space, obj, buffertype, order):
    """Create a memoryview object to a contiguous chunk of memory (in either
    'C' or 'F'ortran order) from an object that defines the buffer
    interface. If memory is contiguous, the memoryview object points to the
    original memory. Otherwise copy is made and the memoryview points to a
    new bytes object."""
>>>>>>> 386230d8
    raise NotImplementedError

@cpython_api([PyObject], rffi.INT_real, error=CANNOT_FAIL)
def PyCell_Check(space, ob):
    """Return true if ob is a cell object; ob must not be NULL."""
    raise NotImplementedError

@cpython_api([PyObject], PyObject)
def PyCell_New(space, ob):
    """Create and return a new cell object containing the value ob. The parameter may
    be NULL."""
    raise NotImplementedError

@cpython_api([PyObject], PyObject)
def PyCell_Get(space, cell):
    """Return the contents of the cell cell."""
    raise NotImplementedError

@cpython_api([PyObject], PyObject)
def PyCell_GET(space, cell):
    """Return the contents of the cell cell, but without checking that cell is
    non-NULL and a cell object."""
    raise NotImplementedError
    borrow_from()

@cpython_api([PyObject, PyObject], rffi.INT_real, error=-1)
def PyCell_Set(space, cell, value):
    """Set the contents of the cell object cell to value.  This releases the
    reference to any current content of the cell. value may be NULL.  cell
    must be non-NULL; if it is not a cell object, -1 will be returned.  On
    success, 0 will be returned."""
    raise NotImplementedError

@cpython_api([PyObject, PyObject], lltype.Void)
def PyCell_SET(space, cell, value):
    """Sets the value of the cell object cell to value.  No reference counts are
    adjusted, and no checks are made for safety; cell must be non-NULL and must
    be a cell object."""
    raise NotImplementedError

@cpython_api([PyObject], rffi.INT_real, error=-1)
def PyCodec_Register(space, search_function):
    """Register a new codec search function.

    As side effect, this tries to load the encodings package, if not yet
    done, to make sure that it is always first in the list of search functions."""
    raise NotImplementedError


@cpython_api([rffi.CCHARP], rffi.INT_real, error=-1)
def PyCodec_KnownEncoding(space, encoding):
    """Return 1 or 0 depending on whether there is a registered codec for
    the given encoding."""
    raise NotImplementedError


@cpython_api([PyObject, rffi.CCHARP, rffi.CCHARP], PyObject)
def PyCodec_Encode(space, object, encoding, errors):
    """Generic codec based encoding API.

    object is passed through the encoder function found for the given
    encoding using the error handling method defined by errors.  errors may
    be NULL to use the default method defined for the codec.  Raises a
    LookupError if no encoder can be found."""
    raise NotImplementedError

@cpython_api([PyObject, rffi.CCHARP, rffi.CCHARP], PyObject)
def PyCodec_Decode(space, object, encoding, errors):
    """Generic codec based decoding API.

    object is passed through the decoder function found for the given
    encoding using the error handling method defined by errors.  errors may
    be NULL to use the default method defined for the codec.  Raises a
    LookupError if no encoder can be found."""
    raise NotImplementedError

@cpython_api([rffi.CCHARP], PyObject)
def PyCodec_Encoder(space, encoding):
    """Get an encoder function for the given encoding."""
    raise NotImplementedError

@cpython_api([rffi.CCHARP], PyObject)
def PyCodec_Decoder(space, encoding):
    """Get a decoder function for the given encoding."""
    raise NotImplementedError

@cpython_api([rffi.CCHARP, PyObject, rffi.CCHARP], PyObject)
def PyCodec_StreamReader(space, encoding, stream, errors):
    """Get a StreamReader factory function for the given encoding."""
    raise NotImplementedError

@cpython_api([rffi.CCHARP, PyObject, rffi.CCHARP], PyObject)
def PyCodec_StreamWriter(space, encoding, stream, errors):
    """Get a StreamWriter factory function for the given encoding."""
    raise NotImplementedError

@cpython_api([rffi.CCHARP, PyObject], rffi.INT_real, error=-1)
def PyCodec_RegisterError(space, name, error):
    """Register the error handling callback function error under the given name.
    This callback function will be called by a codec when it encounters
    unencodable characters/undecodable bytes and name is specified as the error
    parameter in the call to the encode/decode function.

    The callback gets a single argument, an instance of
    UnicodeEncodeError, UnicodeDecodeError or
    UnicodeTranslateError that holds information about the problematic
    sequence of characters or bytes and their offset in the original string (see
    unicodeexceptions for functions to extract this information).  The
    callback must either raise the given exception, or return a two-item tuple
    containing the replacement for the problematic sequence, and an integer
    giving the offset in the original string at which encoding/decoding should be
    resumed.

    Return 0 on success, -1 on error."""
    raise NotImplementedError

@cpython_api([rffi.CCHARP], PyObject)
def PyCodec_LookupError(space, name):
    """Lookup the error handling callback function registered under name.  As a
    special case NULL can be passed, in which case the error handling callback
    for "strict" will be returned."""
    raise NotImplementedError

@cpython_api([PyObject], PyObject)
def PyCodec_StrictErrors(space, exc):
    """Raise exc as an exception."""
    raise NotImplementedError

@cpython_api([PyObject], PyObject)
def PyCodec_IgnoreErrors(space, exc):
    """Ignore the unicode error, skipping the faulty input."""
    raise NotImplementedError

@cpython_api([PyObject], PyObject)
def PyCodec_ReplaceErrors(space, exc):
    """Replace the unicode encode error with ? or U+FFFD."""
    raise NotImplementedError

@cpython_api([PyObject], PyObject)
def PyCodec_XMLCharRefReplaceErrors(space, exc):
    """Replace the unicode encode error with XML character references."""
    raise NotImplementedError

@cpython_api([PyObject], PyObject)
def PyCodec_BackslashReplaceErrors(space, exc):
    r"""Replace the unicode encode error with backslash escapes (\x, \u and
    \U)."""
    raise NotImplementedError

@cpython_api([Py_complex, Py_complex], Py_complex)
def _Py_c_sum(space, left, right):
    """Return the sum of two complex numbers, using the C Py_complex
    representation."""
    raise NotImplementedError

@cpython_api([Py_complex, Py_complex], Py_complex)
def _Py_c_diff(space, left, right):
    """Return the difference between two complex numbers, using the C
    Py_complex representation."""
    raise NotImplementedError

@cpython_api([Py_complex], Py_complex)
def _Py_c_neg(space, complex):
    """Return the negation of the complex number complex, using the C
    Py_complex representation."""
    raise NotImplementedError

@cpython_api([Py_complex, Py_complex], Py_complex)
def _Py_c_prod(space, left, right):
    """Return the product of two complex numbers, using the C Py_complex
    representation."""
    raise NotImplementedError

@cpython_api([Py_complex, Py_complex], Py_complex)
def _Py_c_quot(space, dividend, divisor):
    """Return the quotient of two complex numbers, using the C Py_complex
    representation.

    If divisor is null, this method returns zero and sets
    errno to EDOM."""
    raise NotImplementedError

@cpython_api([Py_complex, Py_complex], Py_complex)
def _Py_c_pow(space, num, exp):
    """Return the exponentiation of num by exp, using the C Py_complex
    representation.

    If num is null and exp is not a positive real number,
    this method returns zero and sets errno to EDOM."""
    raise NotImplementedError

@cpython_api([rffi.DOUBLE, lltype.Char, rffi.INT_real, rffi.INT_real, rffi.INTP], rffi.CCHARP)
def PyOS_double_to_string(space, val, format_code, precision, flags, ptype):
    """Convert a double val to a string using supplied
    format_code, precision, and flags.

    format_code must be one of 'e', 'E', 'f', 'F',
    'g', 'G' or 'r'.  For 'r', the supplied precision
    must be 0 and is ignored.  The 'r' format code specifies the
    standard repr() format.

    flags can be zero or more of the values Py_DTSF_SIGN,
    Py_DTSF_ADD_DOT_0, or Py_DTSF_ALT, or-ed together:

    Py_DTSF_SIGN means to always precede the returned string with a sign
    character, even if val is non-negative.

    Py_DTSF_ADD_DOT_0 means to ensure that the returned string will not look
    like an integer.

    Py_DTSF_ALT means to apply "alternate" formatting rules.  See the
    documentation for the PyOS_snprintf() '#' specifier for
    details.

    If ptype is non-NULL, then the value it points to will be set to one of
    Py_DTST_FINITE, Py_DTST_INFINITE, or Py_DTST_NAN, signifying that
    val is a finite number, an infinite number, or not a number, respectively.

    The return value is a pointer to buffer with the converted string or
    NULL if the conversion failed. The caller is responsible for freeing the
    returned string by calling PyMem_Free().
    """
    raise NotImplementedError

@cpython_api([rffi.CCHARP, rffi.CCHARP], rffi.CCHARP)
def PyOS_stricmp(space, s1, s2):
    """Case insensitive comparison of strings. The function works almost
    identically to strcmp() except that it ignores the case.
    """
    raise NotImplementedError

@cpython_api([rffi.CCHARP, rffi.CCHARP, Py_ssize_t], rffi.CCHARP)
def PyOS_strnicmp(space, s1, s2, size):
    """Case insensitive comparison of strings. The function works almost
    identically to strncmp() except that it ignores the case.
    """
    raise NotImplementedError

@cpython_api([PyObject], rffi.INT_real, error=CANNOT_FAIL)
def PyTZInfo_Check(space, ob):
    """Return true if ob is of type PyDateTime_TZInfoType or a subtype of
    PyDateTime_TZInfoType.  ob must not be NULL.
    """
    raise NotImplementedError

@cpython_api([PyObject], rffi.INT_real, error=CANNOT_FAIL)
def PyTZInfo_CheckExact(space, ob):
    """Return true if ob is of type PyDateTime_TZInfoType. ob must not be
    NULL.
    """
    raise NotImplementedError

@cpython_api([PyTypeObjectPtr, PyGetSetDef], PyObject)
def PyDescr_NewGetSet(space, type, getset):
    raise NotImplementedError

@cpython_api([PyTypeObjectPtr, PyMemberDef], PyObject)
def PyDescr_NewMember(space, type, meth):
    raise NotImplementedError

@cpython_api([PyTypeObjectPtr, wrapperbase, rffi.VOIDP], PyObject)
def PyDescr_NewWrapper(space, type, wrapper, wrapped):
    raise NotImplementedError

@cpython_api([PyObject], rffi.INT_real, error=CANNOT_FAIL)
def PyDescr_IsData(space, descr):
    """Return true if the descriptor objects descr describes a data attribute, or
    false if it describes a method.  descr must be a descriptor object; there is
    no error checking.
    """
    raise NotImplementedError

@cpython_api([PyObject, PyObject], PyObject)
def PyWrapper_New(space, w_d, w_self):
    raise NotImplementedError

@cpython_api([PyObject, PyObject], PyObject)
def PyDict_GetItemWithError(space, p, key):
    """Variant of PyDict_GetItem() that does not suppress
    exceptions. Return NULL with an exception set if an exception
    occurred.  Return NULL without an exception set if the key
    wasn't present."""
    raise NotImplementedError

@cpython_api([PyObject, PyObject, rffi.INT_real], rffi.INT_real, error=-1)
def PyDict_MergeFromSeq2(space, a, seq2, override):
    """Update or merge into dictionary a, from the key-value pairs in seq2.
    seq2 must be an iterable object producing iterable objects of length 2,
    viewed as key-value pairs.  In case of duplicate keys, the last wins if
    override is true, else the first wins. Return 0 on success or -1
    if an exception was raised. Equivalent Python (except for the return
    value):

    def PyDict_MergeFromSeq2(a, seq2, override):
        for key, value in seq2:
            if override or key not in a:
                a[key] = value
    """
    raise NotImplementedError

@cpython_api([rffi.INT_real], PyObject)
def PyErr_SetFromWindowsErr(space, ierr):
    """This is a convenience function to raise WindowsError. If called with
    ierr of 0, the error code returned by a call to GetLastError()
    is used instead.  It calls the Win32 function FormatMessage() to retrieve
    the Windows description of error code given by ierr or GetLastError(),
    then it constructs a tuple object whose first item is the ierr value and whose
    second item is the corresponding error message (gotten from
    FormatMessage()), and then calls PyErr_SetObject(PyExc_WindowsError,
    object). This function always returns NULL. Availability: Windows.
    Return value: always NULL."""
    raise NotImplementedError

@cpython_api([PyObject, rffi.INT_real], PyObject)
def PyErr_SetExcFromWindowsErr(space, type, ierr):
    """Similar to PyErr_SetFromWindowsErr(), with an additional parameter
    specifying the exception type to be raised. Availability: Windows.

    Return value: always NULL."""
    raise NotImplementedError

@cpython_api([rffi.INT_real, rffi.CCHARP], PyObject)
def PyErr_SetFromWindowsErrWithFilename(space, ierr, filename):
    """Similar to PyErr_SetFromWindowsErr(), with the additional behavior that
    if filename is not NULL, it is passed to the constructor of
    WindowsError as a third parameter.  filename is decoded from the
    filesystem encoding (sys.getfilesystemencoding()).  Availability:
    Windows.
    Return value: always NULL."""
    raise NotImplementedError

@cpython_api([PyObject, rffi.INT_real, rffi.CCHARP], PyObject)
def PyErr_SetExcFromWindowsErrWithFilename(space, type, ierr, filename):
    """Similar to PyErr_SetFromWindowsErrWithFilename(), with an additional
    parameter specifying the exception type to be raised. Availability: Windows.

    Return value: always NULL."""
    raise NotImplementedError


@cpython_api([rffi.CCHARP, rffi.INT_real, rffi.INT_real], lltype.Void)
def PyErr_SyntaxLocationEx(space, filename, lineno, col_offset):
    """Set file, line, and offset information for the current exception.  If the
    current exception is not a SyntaxError, then it sets additional
    attributes, which make the exception printing subsystem think the exception
    is a SyntaxError. filename is decoded from the filesystem encoding
    (sys.getfilesystemencoding())."""
    raise NotImplementedError


@cpython_api([rffi.CCHARP, rffi.INT_real], lltype.Void)
def PyErr_SyntaxLocation(space, filename, lineno):
    """Like PyErr_SyntaxLocationExc(), but the col_offset parameter is
    omitted."""
    raise NotImplementedError


@cpython_api([PyObject, rffi.CCHARP, rffi.CCHARP, rffi.INT_real, rffi.CCHARP, PyObject], rffi.INT_real, error=-1)
def PyErr_WarnExplicit(space, category, message, filename, lineno, module, registry):
    """Issue a warning message with explicit control over all warning attributes.  This
    is a straightforward wrapper around the Python function
    warnings.warn_explicit(), see there for more information.  The module
    and registry arguments may be set to NULL to get the default effect
    described there. message and module are UTF-8 encoded strings,
    filename is decoded from the filesystem encoding
    (sys.getfilesystemencoding())."""
    raise NotImplementedError

@cpython_api([PyObject, Py_ssize_t, rffi.CCHARP, ], rffi.INT_real, error=-1)
def PyErr_WarnFormat(space, category, stack_level, format, ):
    """Function similar to PyErr_WarnEx(), but use
    PyUnicode_FromFormat() to format the warning message.  format is
    an ASCII-encoded string.
    """
    raise NotImplementedError


@cpython_api([rffi.INT_real], rffi.INT_real, error=-1)
def PySignal_SetWakeupFd(space, fd):
    """This utility function specifies a file descriptor to which a '\0' byte will
    be written whenever a signal is received.  It returns the previous such file
    descriptor.  The value -1 disables the feature; this is the initial state.
    This is equivalent to signal.set_wakeup_fd() in Python, but without any
    error checking.  fd should be a valid file descriptor.  The function should
    only be called from the main thread."""
    raise NotImplementedError

@cpython_api([rffi.CCHARP, rffi.CCHARP, Py_ssize_t, Py_ssize_t, Py_ssize_t, rffi.CCHARP], PyObject)
def PyUnicodeDecodeError_Create(space, encoding, object, length, start, end, reason):
    """Create a UnicodeDecodeError object with the attributes encoding,
    object, length, start, end and reason. encoding and reason are
    UTF-8 encoded strings."""
    raise NotImplementedError

@cpython_api([rffi.CCHARP, rffi.CArrayPtr(Py_UNICODE), Py_ssize_t, Py_ssize_t, Py_ssize_t, rffi.CCHARP], PyObject)
def PyUnicodeEncodeError_Create(space, encoding, object, length, start, end, reason):
    """Create a UnicodeEncodeError object with the attributes encoding,
    object, length, start, end and reason. encoding and reason are
    UTF-8 encoded strings."""
    raise NotImplementedError

@cpython_api([rffi.CArrayPtr(Py_UNICODE), Py_ssize_t, Py_ssize_t, Py_ssize_t, rffi.CCHARP], PyObject)
def PyUnicodeTranslateError_Create(space, object, length, start, end, reason):
    """Create a UnicodeTranslateError object with the attributes object,
    length, start, end and reason. reason is an UTF-8 encoded string."""
    raise NotImplementedError

@cpython_api([PyObject], PyObject)
def PyUnicodeDecodeError_GetEncoding(space, exc):
    """Return the encoding attribute of the given exception object."""
    raise NotImplementedError

@cpython_api([PyObject], PyObject)
def PyUnicodeDecodeError_GetObject(space, exc):
    """Return the object attribute of the given exception object."""
    raise NotImplementedError

@cpython_api([PyObject, Py_ssize_t], rffi.INT_real, error=-1)
def PyUnicodeDecodeError_GetStart(space, exc, start):
    """Get the start attribute of the given exception object and place it into
    *start.  start must not be NULL.  Return 0 on success, -1 on
    failure."""
    raise NotImplementedError

@cpython_api([PyObject, Py_ssize_t], rffi.INT_real, error=-1)
def PyUnicodeDecodeError_SetStart(space, exc, start):
    """Set the start attribute of the given exception object to start.  Return
    0 on success, -1 on failure."""
    raise NotImplementedError

@cpython_api([PyObject, Py_ssize_t], rffi.INT_real, error=-1)
def PyUnicodeDecodeError_GetEnd(space, exc, end):
    """Get the end attribute of the given exception object and place it into
    *end.  end must not be NULL.  Return 0 on success, -1 on
    failure."""
    raise NotImplementedError

@cpython_api([PyObject, Py_ssize_t], rffi.INT_real, error=-1)
def PyUnicodeDecodeError_SetEnd(space, exc, end):
    """Set the end attribute of the given exception object to end.  Return 0
    on success, -1 on failure."""
    raise NotImplementedError

@cpython_api([PyObject], PyObject)
def PyUnicodeDecodeError_GetReason(space, exc):
    """Return the reason attribute of the given exception object."""
    raise NotImplementedError

@cpython_api([PyObject, rffi.CCHARP], rffi.INT_real, error=-1)
def PyUnicodeDecodeError_SetReason(space, exc, reason):
    """Set the reason attribute of the given exception object to reason.  Return
    0 on success, -1 on failure."""
    raise NotImplementedError

@cpython_api([rffi.CCHARP], rffi.INT_real, error=-1)
def Py_EnterRecursiveCall(space, where):
    """Marks a point where a recursive C-level call is about to be performed.

    If USE_STACKCHECK is defined, this function checks if the the OS
    stack overflowed using PyOS_CheckStack().  In this is the case, it
    sets a MemoryError and returns a nonzero value.

    The function then checks if the recursion limit is reached.  If this is the
    case, a RuntimeError is set and a nonzero value is returned.
    Otherwise, zero is returned.

    where should be a string such as " in instance check" to be
    concatenated to the RuntimeError message caused by the recursion depth
    limit."""
    raise NotImplementedError

@cpython_api([], lltype.Void)
def Py_LeaveRecursiveCall(space):
    """Ends a Py_EnterRecursiveCall().  Must be called once for each
    successful invocation of Py_EnterRecursiveCall()."""
    raise NotImplementedError

@cpython_api([PyObject], rffi.INT_real, error=-1)
def Py_ReprEnter(space, object):
    """Called at the beginning of the tp_repr implementation to
    detect cycles.

    If the object has already been processed, the function returns a
    positive integer.  In that case the tp_repr implementation
    should return a string object indicating a cycle.  As examples,
    dict objects return {...} and list objects
    return [...].

    The function will return a negative integer if the recursion limit
    is reached.  In that case the tp_repr implementation should
    typically return NULL.

    Otherwise, the function returns zero and the tp_repr
    implementation can continue normally."""
    raise NotImplementedError

@cpython_api([PyObject], lltype.Void)
def Py_ReprLeave(space, object):
    """Ends a Py_ReprEnter().  Must be called once for each
    invocation of Py_ReprEnter() that returns zero."""
    raise NotImplementedError

@cpython_api([rffi.INT_real, rffi.CCHARP, rffi.CCHARP, rffi.INT_real, rffi.CCHARP, rffi.CCHARP, rffi.CCHARP, rffi.INT_real], PyObject)
def PyFile_FromFd(space, fd, name, mode, buffering, encoding, errors, newline, closefd):
    """Create a Python file object from the file descriptor of an already
    opened file fd.  The arguments name, encoding, errors and newline
    can be NULL to use the defaults; buffering can be -1 to use the
    default. name is ignored and kept for backward compatibility. Return
    NULL on failure. For a more comprehensive description of the arguments,
    please refer to the io.open() function documentation.

    Since Python streams have their own buffering layer, mixing them with
    OS-level file descriptors can produce various issues (such as unexpected
    ordering of data).

    Ignore name attribute."""
    raise NotImplementedError

@cpython_api([], PyObject)
def PyFloat_GetInfo(space):
    """Return a structseq instance which contains information about the
    precision, minimum and maximum values of a float. It's a thin wrapper
    around the header file float.h.
    """
    raise NotImplementedError

@cpython_api([], rffi.DOUBLE, error=CANNOT_FAIL)
def PyFloat_GetMax(space):
    """Return the maximum representable finite float DBL_MAX as C double.
    """
    raise NotImplementedError

@cpython_api([], rffi.DOUBLE, error=CANNOT_FAIL)
def PyFloat_GetMin(space):
    """Return the minimum normalized positive float DBL_MIN as C double.
    """
    raise NotImplementedError

@cpython_api([], rffi.INT_real, error=-1)
def PyFloat_ClearFreeList(space, ):
    """Clear the float free list. Return the number of items that could not
    be freed.
    """
    raise NotImplementedError

@cpython_api([PyObject, PyObject], PyObject)
def PyFunction_New(space, code, globals):
    """Return a new function object associated with the code object code. globals
    must be a dictionary with the global variables accessible to the function.

    The function's docstring, name and __module__ are retrieved from the code
    object, the argument defaults and closure are set to NULL."""
    raise NotImplementedError

@cpython_api([PyObject], PyObject)
def PyFunction_GetGlobals(space, op):
    """Return the globals dictionary associated with the function object op."""
    raise NotImplementedError
    borrow_from()

@cpython_api([PyObject], PyObject)
def PyFunction_GetModule(space, op):
    """Return the __module__ attribute of the function object op. This is normally
    a string containing the module name, but can be set to any other object by
    Python code."""
    raise NotImplementedError
    borrow_from()

@cpython_api([PyObject], PyObject)
def PyFunction_GetDefaults(space, op):
    """Return the argument default values of the function object op. This can be a
    tuple of arguments or NULL."""
    raise NotImplementedError
    borrow_from()

@cpython_api([PyObject, PyObject], rffi.INT_real, error=-1)
def PyFunction_SetDefaults(space, op, defaults):
    """Set the argument default values for the function object op. defaults must be
    Py_None or a tuple.

    Raises SystemError and returns -1 on failure."""
    raise NotImplementedError

@cpython_api([PyObject], PyObject)
def PyFunction_GetClosure(space, op):
    """Return the closure associated with the function object op. This can be NULL
    or a tuple of cell objects."""
    raise NotImplementedError
    borrow_from()

@cpython_api([PyObject, PyObject], rffi.INT_real, error=-1)
def PyFunction_SetClosure(space, op, closure):
    """Set the closure associated with the function object op. closure must be
    Py_None or a tuple of cell objects.

    Raises SystemError and returns -1 on failure."""
    raise NotImplementedError

@cpython_api([PyObject], PyObject)
def PyFunction_GetAnnotations(space, op):
    """Return the annotations of the function object op. This can be a
    mutable dictionary or NULL."""
    raise NotImplementedError


@cpython_api([PyObject, PyObject], rffi.INT_real, error=-1)
def PyFunction_SetAnnotations(space, op, annotations):
    """Set the annotations for the function object op. annotations
    must be a dictionary or Py_None.

    Raises SystemError and returns -1 on failure."""
    raise NotImplementedError

@cpython_api([PyObject, Py_ssize_t], PyObject)
def PyObject_GC_Resize(space, op, newsize):
    """Resize an object allocated by PyObject_NewVar().  Returns the
    resized object or NULL on failure."""
    raise NotImplementedError

@cpython_api([PyObject], lltype.Void)
def _PyObject_GC_TRACK(space, op):
    """A macro version of PyObject_GC_Track().  It should not be used for
    extension modules."""
    raise NotImplementedError

@cpython_api([PyObject], lltype.Void)
def _PyObject_GC_UNTRACK(space, op):
    """A macro version of PyObject_GC_UnTrack().  It should not be used for
    extension modules."""
    raise NotImplementedError

@cpython_api([PyObject], rffi.INT_real, error=CANNOT_FAIL)
def PyGen_Check(space, ob):
    """Return true if ob is a generator object; ob must not be NULL."""
    raise NotImplementedError

@cpython_api([PyObject], rffi.INT_real, error=CANNOT_FAIL)
def PyGen_CheckExact(space, ob):
    """Return true if ob's type is PyGen_Type is a generator object; ob must not
    be NULL."""
    raise NotImplementedError

@cpython_api([PyFrameObject], PyObject)
def PyGen_New(space, frame):
    """Create and return a new generator object based on the frame object. A
    reference to frame is stolen by this function. The parameter must not be
    NULL."""
    raise NotImplementedError

@cpython_api([rffi.CCHARP, PyObject, PyObject, PyObject], PyObject)
def PyImport_ImportModuleEx(space, name, globals, locals, fromlist):
    """



    Import a module.  This is best described by referring to the built-in Python
    function __import__(), as the standard __import__() function calls
    this function directly.

    The return value is a new reference to the imported module or top-level
    package, or NULL with an exception set on failure.  Like for
    __import__(), the return value when a submodule of a package was
    requested is normally the top-level package, unless a non-empty fromlist
    was given.

    Failing imports remove incomplete module objects, like with
    PyImport_ImportModule()."""
    raise NotImplementedError

@cpython_api([rffi.CCHARP, PyObject, PyObject, PyObject, rffi.INT_real], PyObject)
def PyImport_ImportModuleLevel(space, name, globals, locals, fromlist, level):
    """Import a module.  This is best described by referring to the built-in Python
    function __import__(), as the standard __import__() function calls
    this function directly.

    The return value is a new reference to the imported module or top-level package,
    or NULL with an exception set on failure.  Like for __import__(),
    the return value when a submodule of a package was requested is normally the
    top-level package, unless a non-empty fromlist was given."""
    raise NotImplementedError

@cpython_api([rffi.CCHARP, PyObject, rffi.CCHARP, rffi.CCHARP], PyObject)
def PyImport_ExecCodeModuleWithPathnames(space, name, co, pathname, cpathname):
    """Like PyImport_ExecCodeModuleEx(), but the __cached__
    attribute of the module object is set to cpathname if it is
    non-NULL.  Of the three functions, this is the preferred one to use.
    """
    raise NotImplementedError

@cpython_api([], lltype.Signed, error=CANNOT_FAIL)
def PyImport_GetMagicNumber(space):
    """Return the magic number for Python bytecode files (a.k.a. .pyc and
    .pyo files).  The magic number should be present in the first four bytes
    of the bytecode file, in little-endian byte order."""
    raise NotImplementedError

@cpython_api([], rffi.CCHARP)
def PyImport_GetMagicTag(space, ):
    """Return the magic tag string for PEP 3147 format Python bytecode file
    names.
    """
    raise NotImplementedError

@cpython_api([PyObject], PyObject)
def PyImport_GetImporter(space, path):
    """Return an importer object for a sys.path/pkg.__path__ item
    path, possibly by fetching it from the sys.path_importer_cache
    dict.  If it wasn't yet cached, traverse sys.path_hooks until a hook
    is found that can handle the path item.  Return None if no hook could;
    this tells our caller it should fall back to the built-in import mechanism.
    Cache the result in sys.path_importer_cache.  Return a new reference
    to the importer object.
    """
    raise NotImplementedError

@cpython_api([], lltype.Void)
def _PyImport_Init(space):
    """Initialize the import mechanism.  For internal use only."""
    raise NotImplementedError

@cpython_api([], lltype.Void)
def PyImport_Cleanup(space):
    """Empty the module table.  For internal use only."""
    raise NotImplementedError

@cpython_api([], lltype.Void)
def _PyImport_Fini(space):
    """Finalize the import mechanism.  For internal use only."""
    raise NotImplementedError

@cpython_api([rffi.CCHARP], rffi.INT_real, error=-1)
def PyImport_ImportFrozenModule(space, name):
    """Load a frozen module named name.  Return 1 for success, 0 if the
    module is not found, and -1 with an exception set if the initialization
    failed.  To access the imported module on a successful load, use
    PyImport_ImportModule().  (Note the misnomer --- this function would
    reload the module if it was already imported.)"""
    raise NotImplementedError

@cpython_api([rffi.CCHARP, rffi.VOIDP], rffi.INT_real, error=-1)
def PyImport_AppendInittab(space, name, initfunc):
    """Add a single module to the existing table of built-in modules.  This is a
    convenience wrapper around PyImport_ExtendInittab(), returning -1 if
    the table could not be extended.  The new module can be imported by the name
    name, and uses the function initfunc as the initialization function called
    on the first attempted import.  This should be called before
    Py_Initialize()."""
    raise NotImplementedError

@cpython_api([_inittab], rffi.INT_real, error=-1)
def PyImport_ExtendInittab(space, newtab):
    """Add a collection of modules to the table of built-in modules.  The newtab
    array must end with a sentinel entry which contains NULL for the name
    field; failure to provide the sentinel value can result in a memory fault.
    Returns 0 on success or -1 if insufficient memory could be allocated to
    extend the internal table.  In the event of failure, no modules are added to the
    internal table.  This should be called before Py_Initialize()."""
    raise NotImplementedError

@cpython_api([], lltype.Void)
def Py_Initialize(space, ):
    """
    Initialize the Python interpreter.  In an application embedding  Python, this
    should be called before using any other Python/C API functions; with the
    exception of Py_SetProgramName(), Py_SetPythonHome() and Py_SetPath().  This initializes
    the table of loaded modules (sys.modules), and creates the fundamental
    modules builtins, __main__ and sys.  It also initializes
    the module search path (sys.path). It does not set sys.argv; use
    PySys_SetArgvEx() for that.  This is a no-op when called for a second time
    (without calling Py_Finalize() first).  There is no return value; it is a
    fatal error if the initialization fails."""
    raise NotImplementedError

@cpython_api([rffi.INT_real], lltype.Void)
def Py_InitializeEx(space, initsigs):
    """This function works like Py_Initialize() if initsigs is 1. If
    initsigs is 0, it skips initialization registration of signal handlers, which
    might be useful when Python is embedded.
    """
    raise NotImplementedError

@cpython_api([], lltype.Void)
def Py_Finalize(space):
    """Undo all initializations made by Py_Initialize() and subsequent use of
    Python/C API functions, and destroy all sub-interpreters (see
    Py_NewInterpreter() below) that were created and not yet destroyed since
    the last call to Py_Initialize().  Ideally, this frees all memory
    allocated by the Python interpreter.  This is a no-op when called for a second
    time (without calling Py_Initialize() again first).  There is no return
    value; errors during finalization are ignored.

    This function is provided for a number of reasons.  An embedding application
    might want to restart Python without having to restart the application itself.
    An application that has loaded the Python interpreter from a dynamically
    loadable library (or DLL) might want to free all memory allocated by Python
    before unloading the DLL. During a hunt for memory leaks in an application a
    developer might want to free all memory allocated by Python before exiting from
    the application.

    Bugs and caveats: The destruction of modules and objects in modules is done
    in random order; this may cause destructors (__del__() methods) to fail
    when they depend on other objects (even functions) or modules.  Dynamically
    loaded extension modules loaded by Python are not unloaded.  Small amounts of
    memory allocated by the Python interpreter may not be freed (if you find a leak,
    please report it).  Memory tied up in circular references between objects is not
    freed.  Some memory allocated by extension modules may not be freed.  Some
    extensions may not work properly if their initialization routine is called more
    than once; this can happen if an application calls Py_Initialize() and
    Py_Finalize() more than once."""
    raise NotImplementedError

@cpython_api([rffi.CWCHARP], lltype.Void)
def Py_SetProgramName(space, name):
    """
    This function should be called before Py_Initialize() is called for
    the first time, if it is called at all.  It tells the interpreter the value
    of the argv[0] argument to the main() function of the program
    (converted to wide characters).
    This is used by Py_GetPath() and some other functions below to find
    the Python run-time libraries relative to the interpreter executable.  The
    default value is 'python'.  The argument should point to a
    zero-terminated wide character string in static storage whose contents will not
    change for the duration of the program's execution.  No code in the Python
    interpreter will change the contents of this storage."""
    raise NotImplementedError

@cpython_api([], rffi.CWCHARP)
def Py_GetPrefix(space):
    """Return the prefix for installed platform-independent files. This is derived
    through a number of complicated rules from the program name set with
    Py_SetProgramName() and some environment variables; for example, if the
    program name is '/usr/local/bin/python', the prefix is '/usr/local'. The
    returned string points into static storage; the caller should not modify its
    value.  This corresponds to the prefix variable in the top-level
    Makefile and the --prefix argument to the configure
    script at build time.  The value is available to Python code as sys.prefix.
    It is only useful on Unix.  See also the next function."""
    raise NotImplementedError

@cpython_api([], rffi.CWCHARP)
def Py_GetExecPrefix(space):
    """Return the exec-prefix for installed platform-dependent files.  This is
    derived through a number of complicated rules from the program name set with
    Py_SetProgramName() and some environment variables; for example, if the
    program name is '/usr/local/bin/python', the exec-prefix is
    '/usr/local'.  The returned string points into static storage; the caller
    should not modify its value.  This corresponds to the exec_prefix
    variable in the top-level Makefile and the --exec-prefix
    argument to the configure script at build  time.  The value is
    available to Python code as sys.exec_prefix.  It is only useful on Unix.

    Background: The exec-prefix differs from the prefix when platform dependent
    files (such as executables and shared libraries) are installed in a different
    directory tree.  In a typical installation, platform dependent files may be
    installed in the /usr/local/plat subtree while platform independent may
    be installed in /usr/local.

    Generally speaking, a platform is a combination of hardware and software
    families, e.g.  Sparc machines running the Solaris 2.x operating system are
    considered the same platform, but Intel machines running Solaris 2.x are another
    platform, and Intel machines running Linux are yet another platform.  Different
    major revisions of the same operating system generally also form different
    platforms.  Non-Unix operating systems are a different story; the installation
    strategies on those systems are so different that the prefix and exec-prefix are
    meaningless, and set to the empty string. Note that compiled Python bytecode
    files are platform independent (but not independent from the Python version by
    which they were compiled!).

    System administrators will know how to configure the mount or
    automount programs to share /usr/local between platforms
    while having /usr/local/plat be a different filesystem for each
    platform."""
    raise NotImplementedError

@cpython_api([], rffi.CWCHARP)
def Py_GetProgramFullPath(space):
    """
    Return the full program name of the Python executable; this is  computed as a
    side-effect of deriving the default module search path  from the program name
    (set by Py_SetProgramName() above). The returned string points into
    static storage; the caller should not modify its value.  The value is available
    to Python code as sys.executable."""
    raise NotImplementedError

@cpython_api([], rffi.CWCHARP)
def Py_GetPath(space, ):
    """
    Return the default module search path; this is computed from the program name
    (set by Py_SetProgramName() above) and some environment variables.
    The returned string consists of a series of directory names separated by a
    platform dependent delimiter character.  The delimiter character is ':'
    on Unix and Mac OS X, ';' on Windows.  The returned string points into
    static storage; the caller should not modify its value.  The list
    sys.path is initialized with this value on interpreter startup; it
    can be (and usually is) modified later to change the search path for loading
    modules.

    XXX should give the exact rules"""
    raise NotImplementedError

@cpython_api([rffi.CWCHARP], lltype.Void)
def Py_SetPath(space, path):
    """
    Set the default module search path.  If this function is called before
    Py_Initialize(), then Py_GetPath() won't attempt to compute a
    default search path but uses the one provided instead.  This is useful if
    Python is embedded by an application that has full knowledge of the location
    of all modules.  The path components should be separated by semicolons.

    This also causes sys.executable to be set only to the raw program
    name (see Py_SetProgramName()) and for sys.prefix and
    sys.exec_prefix to be empty.  It is up to the caller to modify these
    if required after calling Py_Initialize()."""
    raise NotImplementedError


@cpython_api([], rffi.CCHARP)
def Py_GetPlatform(space):
    """
    Return the platform identifier for the current platform.  On Unix, this is
    formed from the "official" name of the operating system, converted to lower
    case, followed by the major revision number; e.g., for Solaris 2.x, which is
    also known as SunOS 5.x, the value is 'sunos5'.  On Mac OS X, it is
    'darwin'.  On Windows, it is 'win'.  The returned string points into
    static storage; the caller should not modify its value.  The value is available
    to Python code as sys.platform."""
    raise NotImplementedError

@cpython_api([], rffi.CCHARP)
def Py_GetCopyright(space):
    """Return the official copyright string for the current Python version, for example

    'Copyright 1991-1995 Stichting Mathematisch Centrum, Amsterdam'

    The returned string points into static storage; the caller should not modify its
    value.  The value is available to Python code as sys.copyright."""
    raise NotImplementedError

@cpython_api([], rffi.CCHARP)
def Py_GetCompiler(space):
    """Return an indication of the compiler used to build the current Python version,
    in square brackets, for example:

    "[GCC 2.7.2.2]"

    The returned string points into static storage; the caller should not modify its
    value.  The value is available to Python code as part of the variable
    sys.version."""
    raise NotImplementedError

@cpython_api([], rffi.CCHARP)
def Py_GetBuildInfo(space):
    """Return information about the sequence number and build date and time  of the
    current Python interpreter instance, for example

    "\#67, Aug  1 1997, 22:34:28"

    The returned string points into static storage; the caller should not modify its
    value.  The value is available to Python code as part of the variable
    sys.version."""
    raise NotImplementedError

@cpython_api([rffi.INT_real, CWCHARPP, rffi.INT_real], lltype.Void)
def PySys_SetArgvEx(space, argc, argv, updatepath):
    """
    Set sys.argv based on argc and argv.  These parameters are
    similar to those passed to the program's main() function with the
    difference that the first entry should refer to the script file to be
    executed rather than the executable hosting the Python interpreter.  If there
    isn't a script that will be run, the first entry in argv can be an empty
    string.  If this function fails to initialize sys.argv, a fatal
    condition is signalled using Py_FatalError().

    If updatepath is zero, this is all the function does.  If updatepath
    is non-zero, the function also modifies sys.path according to the
    following algorithm:

    If the name of an existing script is passed in argv[0], the absolute
    path of the directory where the script is located is prepended to
    sys.path.

    Otherwise (that is, if argc is 0 or argv[0] doesn't point
    to an existing file name), an empty string is prepended to
    sys.path, which is the same as prepending the current working
    directory (".").

    It is recommended that applications embedding the Python interpreter
    for purposes other than executing a single script pass 0 as updatepath,
    and update sys.path themselves if desired.
    See CVE-2008-5983.

    On versions before 3.1.3, you can achieve the same effect by manually
    popping the first sys.path element after having called
    PySys_SetArgv(), for example using:

    PyRun_SimpleString("import sys; sys.path.pop(0)\n");

    XXX impl. doesn't seem consistent in allowing 0/NULL for the params;
    check w/ Guido."""
    raise NotImplementedError

@cpython_api([rffi.INT_real, CWCHARPP], lltype.Void)
def PySys_SetArgv(space, argc, argv):
    """This function works like PySys_SetArgvEx() with updatepath set to 1."""
    raise NotImplementedError

@cpython_api([rffi.CWCHARP], lltype.Void)
def Py_SetPythonHome(space, home):
    """Set the default "home" directory, that is, the location of the standard
    Python libraries.  See PYTHONHOME for the meaning of the
    argument string.

    The argument should point to a zero-terminated character string in static
    storage whose contents will not change for the duration of the program's
    execution.  No code in the Python interpreter will change the contents of
    this storage."""
    raise NotImplementedError

@cpython_api([], rffi.CWCHARP)
def Py_GetPythonHome(space):
    """Return the default "home", that is, the value set by a previous call to
    Py_SetPythonHome(), or the value of the PYTHONHOME
    environment variable if it is set."""
    raise NotImplementedError

@cpython_api([], lltype.Void)
def PyEval_ReInitThreads(space):
    """This function is called from PyOS_AfterFork() to ensure that newly
    created child processes don't hold locks referring to threads which
    are not running in the child process."""
    raise NotImplementedError

@cpython_api([], PyThreadState)
def PyGILState_GetThisThreadState(space, ):
    """Get the current thread state for this thread.  May return NULL if no
    GILState API has been used on the current thread.  Note that the main thread
    always has such a thread-state, even if no auto-thread-state call has been
    made on the main thread.  This is mainly a helper/diagnostic function."""
    raise NotImplementedError


@cpython_api([], PyInterpreterState)
def PyInterpreterState_New(space):
    """Create a new interpreter state object.  The global interpreter lock need not
    be held, but may be held if it is necessary to serialize calls to this
    function."""
    raise NotImplementedError

@cpython_api([PyInterpreterState], lltype.Void)
def PyInterpreterState_Clear(space, interp):
    """Reset all information in an interpreter state object.  The global interpreter
    lock must be held."""
    raise NotImplementedError

@cpython_api([PyInterpreterState], lltype.Void)
def PyInterpreterState_Delete(space, interp):
    """Destroy an interpreter state object.  The global interpreter lock need not be
    held.  The interpreter state must have been reset with a previous call to
    PyInterpreterState_Clear()."""
    raise NotImplementedError

@cpython_api([lltype.Signed, PyObject], rffi.INT_real, error=CANNOT_FAIL)
def PyThreadState_SetAsyncExc(space, id, exc):
    """Asynchronously raise an exception in a thread. The id argument is the thread
    id of the target thread; exc is the exception object to be raised. This
    function does not steal any references to exc. To prevent naive misuse, you
    must write your own C extension to call this.  Must be called with the GIL held.
    Returns the number of thread states modified; this is normally one, but will be
    zero if the thread id isn't found.  If exc is NULL, the pending
    exception (if any) for the thread is cleared. This raises no exceptions."""
    raise NotImplementedError

@cpython_api([], lltype.Void)
def PyEval_AcquireLock(space):
    """Acquire the global interpreter lock.  The lock must have been created earlier.
    If this thread already has the lock, a deadlock ensues.

    This function does not update the current thread state.  Please use
    PyEval_RestoreThread() or PyEval_AcquireThread()
    instead."""
    raise NotImplementedError

@cpython_api([], lltype.Void)
def PyEval_ReleaseLock(space):
    """Release the global interpreter lock.  The lock must have been created earlier.

    This function does not update the current thread state.  Please use
    PyEval_SaveThread() or PyEval_ReleaseThread()
    instead."""
    raise NotImplementedError

@cpython_api([], PyThreadState)
def Py_NewInterpreter(space):
    """Create a new sub-interpreter.  This is an (almost) totally separate
    environment for the execution of Python code.  In particular, the new
    interpreter has separate, independent versions of all imported modules,
    including the fundamental modules builtins, __main__ and sys.  The table of
    loaded modules (sys.modules) and the module search path (sys.path) are also
    separate.  The new environment has no sys.argv variable.  It has new standard
    I/O stream file objects sys.stdin, sys.stdout and sys.stderr (however these
    refer to the same underlying file descriptors).

    The return value points to the first thread state created in the new
    sub-interpreter.  This thread state is made in the current thread state.
    Note that no actual thread is created; see the discussion of thread states
    below.  If creation of the new interpreter is unsuccessful, NULL is
    returned; no exception is set since the exception state is stored in the
    current thread state and there may not be a current thread state.  (Like all
    other Python/C API functions, the global interpreter lock must be held before
    calling this function and is still held when it returns; however, unlike most
    other Python/C API functions, there needn't be a current thread state on
    entry.)

    Extension modules are shared between (sub-)interpreters as follows: the first
    time a particular extension is imported, it is initialized normally, and a
    (shallow) copy of its module's dictionary is squirreled away.  When the same
    extension is imported by another (sub-)interpreter, a new module is initialized
    and filled with the contents of this copy; the extension's init function is
    not called.  Note that this is different from what happens when an extension is
    imported after the interpreter has been completely re-initialized by calling
    Py_Finalize() and Py_Initialize(); in that case, the extension's
    initmodule function is called again."""
    raise NotImplementedError

@cpython_api([PyThreadState], lltype.Void)
def Py_EndInterpreter(space, tstate):
    """Destroy the (sub-)interpreter represented by the given thread state. The
    given thread state must be the current thread state.  See the discussion of
    thread states below.  When the call returns, the current thread state is
    NULL.  All thread states associated with this interpreter are destroyed.
    (The global interpreter lock must be held before calling this function and is
    still held when it returns.)  Py_Finalize() will destroy all sub-interpreters
    that haven't been explicitly destroyed at that point."""
    raise NotImplementedError

@cpython_api([Py_tracefunc, PyObject], lltype.Void)
def PyEval_SetProfile(space, func, obj):
    """Set the profiler function to func.  The obj parameter is passed to the
    function as its first parameter, and may be any Python object, or NULL.  If
    the profile function needs to maintain state, using a different value for obj
    for each thread provides a convenient and thread-safe place to store it.  The
    profile function is called for all monitored events except the line-number
    events."""
    raise NotImplementedError

@cpython_api([Py_tracefunc, PyObject], lltype.Void)
def PyEval_SetTrace(space, func, obj):
    """Set the tracing function to func.  This is similar to
    PyEval_SetProfile(), except the tracing function does receive line-number
    events."""
    raise NotImplementedError

@cpython_api([PyObject], PyObject)
def PyEval_GetCallStats(space, self):
    """Return a tuple of function call counts.  There are constants defined for the
    positions within the tuple:

    Name

    Value

    PCALL_ALL

    0

    PCALL_FUNCTION

    1

    PCALL_FAST_FUNCTION

    2

    PCALL_FASTER_FUNCTION

    3

    PCALL_METHOD

    4

    PCALL_BOUND_METHOD

    5

    PCALL_CFUNCTION

    6

    PCALL_TYPE

    7

    PCALL_GENERATOR

    8

    PCALL_OTHER

    9

    PCALL_POP

    10

    PCALL_FAST_FUNCTION means no argument tuple needs to be created.
    PCALL_FASTER_FUNCTION means that the fast-path frame setup code is used.

    If there is a method call where the call can be optimized by changing
    the argument tuple and calling the function directly, it gets recorded
    twice.

    This function is only present if Python is compiled with CALL_PROFILE
    defined."""
    raise NotImplementedError

@cpython_api([PyInterpreterState], PyThreadState)
def PyInterpreterState_ThreadHead(space, interp):
    """Return the a pointer to the first PyThreadState object in the list of
    threads associated with the interpreter interp.
    """
    raise NotImplementedError

@cpython_api([PyThreadState], PyThreadState)
def PyThreadState_Next(space, tstate):
    """Return the next thread state object after tstate from the list of all such
    objects belonging to the same PyInterpreterState object.
    """
    raise NotImplementedError

@cpython_api([PyObject], rffi.INT_real, error=CANNOT_FAIL)
def PySeqIter_Check(space, op):
    """Return true if the type of op is PySeqIter_Type.
    """
    raise NotImplementedError

@cpython_api([PyObject], rffi.INT_real, error=CANNOT_FAIL)
def PyCallIter_Check(space, op):
    """Return true if the type of op is PyCallIter_Type.
    """
    raise NotImplementedError

@cpython_api([PyObject, rffi.CCHARP], rffi.INT_real, error=-1)
def PyMapping_DelItemString(space, o, key):
    """Remove the mapping for object key from the object o. Return -1 on
    failure.  This is equivalent to the Python statement del o[key]."""
    raise NotImplementedError

@cpython_api([PyObject, PyObject], rffi.INT_real, error=-1)
def PyMapping_DelItem(space, o, key):
    """Remove the mapping for object key from the object o. Return -1 on
    failure.  This is equivalent to the Python statement del o[key]."""
    raise NotImplementedError

@cpython_api([lltype.Signed, FILE, rffi.INT_real], lltype.Void)
def PyMarshal_WriteLongToFile(space, value, file, version):
    """Marshal a long integer, value, to file.  This will only write
    the least-significant 32 bits of value; regardless of the size of the
    native long type.

    version indicates the file format."""
    raise NotImplementedError

@cpython_api([PyObject, FILE, rffi.INT_real], lltype.Void)
def PyMarshal_WriteObjectToFile(space, value, file, version):
    """Marshal a Python object, value, to file.

    version indicates the file format."""
    raise NotImplementedError

@cpython_api([PyObject, rffi.INT_real], PyObject)
def PyMarshal_WriteObjectToString(space, value, version):
    """Return a string object containing the marshalled representation of value.

    version indicates the file format."""
    raise NotImplementedError

@cpython_api([FILE], lltype.Signed, error=-1)
def PyMarshal_ReadLongFromFile(space, file):
    """Return a C long from the data stream in a FILE* opened
    for reading.  Only a 32-bit value can be read in using this function,
    regardless of the native size of long."""
    raise NotImplementedError

@cpython_api([FILE], rffi.INT_real, error=-1)
def PyMarshal_ReadShortFromFile(space, file):
    """Return a C short from the data stream in a FILE* opened
    for reading.  Only a 16-bit value can be read in using this function,
    regardless of the native size of short."""
    raise NotImplementedError

@cpython_api([FILE], PyObject)
def PyMarshal_ReadObjectFromFile(space, file):
    """Return a Python object from the data stream in a FILE* opened for
    reading.  On error, sets the appropriate exception (EOFError or
    TypeError) and returns NULL."""
    raise NotImplementedError

@cpython_api([FILE], PyObject)
def PyMarshal_ReadLastObjectFromFile(space, file):
    """Return a Python object from the data stream in a FILE* opened for
    reading.  Unlike PyMarshal_ReadObjectFromFile(), this function
    assumes that no further objects will be read from the file, allowing it to
    aggressively load file data into memory so that the de-serialization can
    operate from data in memory rather than reading a byte at a time from the
    file.  Only use these variant if you are certain that you won't be reading
    anything else from the file.  On error, sets the appropriate exception
    (EOFError or TypeError) and returns NULL."""
    raise NotImplementedError

@cpython_api([rffi.CCHARP, Py_ssize_t], PyObject)
def PyMarshal_ReadObjectFromString(space, string, len):
    """Return a Python object from the data stream in a character buffer
    containing len bytes pointed to by string.  On error, sets the
    appropriate exception (EOFError or TypeError) and returns
    NULL."""
    raise NotImplementedError

@cpython_api([PyObject, rffi.INT_real, lltype.Char], PyObject)
def PyMemoryView_GetContiguous(space, obj, buffertype, order):
    """Create a memoryview object to a contiguous chunk of memory (in either
    'C' or 'F'ortran order) from an object that defines the buffer
    interface. If memory is contiguous, the memoryview object points to the
    original memory. Otherwise, a copy is made and the memoryview points to a
    new bytes object."""
    raise NotImplementedError

@cpython_api([], rffi.INT_real, error=-1)
def PyMethod_ClearFreeList(space):
    """Clear the free list. Return the total number of freed items.
    """
    raise NotImplementedError

@cpython_api([PyObject], rffi.INT_real, error=CANNOT_FAIL)
def PyModule_CheckExact(space, p):
    """Return true if p is a module object, but not a subtype of
    PyModule_Type."""
    raise NotImplementedError

@cpython_api([rffi.CCHARP], PyObject)
def PyModule_New(space, name):
    """
    Return a new module object with the __name__ attribute set to name.
    Only the module's __doc__ and __name__ attributes are filled in;
    the caller is responsible for providing a __file__ attribute."""
    raise NotImplementedError

@cpython_api([PyObject], rffi.CCHARP)
def PyModule_GetFilename(space, module):
    """Similar to PyModule_GetFilenameObject() but return the filename
    encoded to 'utf-8'.

    PyModule_GetFilename() raises UnicodeEncodeError on
    unencodable filenames, use PyModule_GetFilenameObject() instead."""
    raise NotImplementedError

@cpython_api([PyObject], PyObject)
def PyModule_GetFilenameObject(space, module):
    """
    Return the name of the file from which module was loaded using module's
    __file__ attribute.  If this is not defined, or if it is not a
    unicode string, raise SystemError and return NULL; otherwise return
    a reference to a PyUnicodeObject.
    """
    raise NotImplementedError

@cpython_api([PyObject], rffi.VOIDP)
def PyModule_GetState(space, module):
    """Return the "state" of the module, that is, a pointer to the block of memory
    allocated at module creation time, or NULL.  See
    PyModuleDef.m_size."""
    raise NotImplementedError

@cpython_api([PyObject], PyModuleDef)
def PyModule_GetDef(space, module):
    """Return a pointer to the PyModuleDef struct from which the module was
    created, or NULL if the module wasn't created with
    PyModule_Create()."""
    raise NotImplementedError


@cpython_api([PyModuleDef], PyObject)
def PyModule_Create(space, module):
    """Create a new module object, given the definition in module.  This behaves
    like PyModule_Create2() with module_api_version set to
    PYTHON_API_VERSION."""
    raise NotImplementedError


@cpython_api([PyModuleDef, rffi.INT_real], PyObject)
def PyModule_Create2(space, module, module_api_version):
    """Create a new module object, given the definition in module, assuming the
    API version module_api_version.  If that version does not match the version
    of the running interpreter, a RuntimeWarning is emitted.

    Most uses of this function should be using PyModule_Create()
    instead; only use this if you are sure you need it."""
    raise NotImplementedError

@cpython_api([PyObject, rffi.INT_real], PyObject)
def PyNumber_ToBase(space, n, base):
    """Returns the integer n converted to base base as a string.  The base
    argument must be one of 2, 8, 10, or 16.  For base 2, 8, or 16, the
    returned string is prefixed with a base marker of '0b', '0o', or
    '0x', respectively.  If n is not a Python int, it is converted with
    PyNumber_Index() first."""
    raise NotImplementedError

@cpython_api([PyObject], PyObject)
def PyObject_Bytes(space, o):
    """
    Compute a bytes representation of object o.  NULL is returned on
    failure and a bytes object on success.  This is equivalent to the Python
    expression bytes(o), when o is not an integer.  Unlike bytes(o),
    a TypeError is raised when o is an integer instead of a zero-initialized
    bytes object."""
    raise NotImplementedError

@cpython_api([], PyFrameObject)
def PyEval_GetFrame(space):
    """Return the current thread state's frame, which is NULL if no frame is
    currently executing."""
    raise NotImplementedError
    borrow_from()

@cpython_api([PyFrameObject], rffi.INT_real, error=-1)
def PyFrame_GetLineNumber(space, frame):
    """Return the line number that frame is currently executing."""
    raise NotImplementedError

@cpython_api([PyObject], rffi.CCHARP)
def PyEval_GetFuncName(space, func):
    """Return the name of func if it is a function, class or instance object, else the
    name of funcs type."""
    raise NotImplementedError

@cpython_api([PyObject], rffi.CCHARP)
def PyEval_GetFuncDesc(space, func):
    """Return a description string, depending on the type of func.
    Return values include "()" for functions and methods, " constructor",
    " instance", and " object".  Concatenated with the result of
    PyEval_GetFuncName(), the result will be a description of
    func."""
    raise NotImplementedError

@cpython_api([PyObject, PyObject], Py_ssize_t, error=-1)
def PySequence_Count(space, o, value):
    """Return the number of occurrences of value in o, that is, return the number
    of keys for which o[key] == value.  On failure, return -1.  This is
    equivalent to the Python expression o.count(value)."""
    raise NotImplementedError

@cpython_api([PyObject], rffi.INT_real, error=CANNOT_FAIL)
def PyFrozenSet_Check(space, p):
    """Return true if p is a frozenset object or an instance of a
    subtype."""
    raise NotImplementedError

@cpython_api([PyObject], rffi.INT_real, error=CANNOT_FAIL)
def PyAnySet_Check(space, p):
    """Return true if p is a set object, a frozenset object, or an
    instance of a subtype."""
    raise NotImplementedError

@cpython_api([PyObject], rffi.INT_real, error=CANNOT_FAIL)
def PyAnySet_CheckExact(space, p):
    """Return true if p is a set object or a frozenset object but
    not an instance of a subtype."""
    raise NotImplementedError

@cpython_api([PyObject], rffi.INT_real, error=CANNOT_FAIL)
def PyFrozenSet_CheckExact(space, p):
    """Return true if p is a frozenset object but not an instance of a
    subtype."""
    raise NotImplementedError

@cpython_api([PyObject], PyObject)
def PyFrozenSet_New(space, iterable):
    """Return a new frozenset containing objects returned by the iterable.
    The iterable may be NULL to create a new empty frozenset.  Return the new
    set on success or NULL on failure.  Raise TypeError if iterable is
    not actually iterable."""
    raise NotImplementedError

@cpython_api([FILE, rffi.CCHARP], rffi.INT_real, error=-1)
def Py_FdIsInteractive(space, fp, filename):
    """Return true (nonzero) if the standard I/O file fp with name filename is
    deemed interactive.  This is the case for files for which isatty(fileno(fp))
    is true.  If the global flag Py_InteractiveFlag is true, this function
    also returns true if the filename pointer is NULL or if the name is equal to
    one of the strings '<stdin>' or '???'."""
    raise NotImplementedError

@cpython_api([], lltype.Void)
def PyOS_AfterFork(space):
    """Function to update some internal state after a process fork; this should be
    called in the new process if the Python interpreter will continue to be used.
    If a new executable is loaded into the new process, this function does not need
    to be called."""
    raise NotImplementedError

@cpython_api([], rffi.INT_real, error=CANNOT_FAIL)
def PyOS_CheckStack(space):
    """Return true when the interpreter runs out of stack space.  This is a reliable
    check, but is only available when USE_STACKCHECK is defined (currently
    on Windows using the Microsoft Visual C++ compiler).  USE_STACKCHECK
    will be defined automatically; you should never change the definition in your
    own code."""
    raise NotImplementedError

@cpython_api([rffi.CCHARP, FILE], FILE)
def PySys_GetFile(space, name, def_):
    """Return the FILE* associated with the object name in the
    sys module, or def if name is not in the module or is not associated
    with a FILE*."""
    raise NotImplementedError

@cpython_api([], lltype.Void)
def PySys_ResetWarnOptions(space):
    """Reset sys.warnoptions to an empty list."""
    raise NotImplementedError

@cpython_api([rffi.CWCHARP], lltype.Void)
def PySys_AddWarnOption(space, s):
    """Append s to sys.warnoptions."""
    raise NotImplementedError

@cpython_api([PyObject], lltype.Void)
def PySys_AddWarnOptionUnicode(space, unicode):
    """Append unicode to sys.warnoptions."""
    raise NotImplementedError


@cpython_api([rffi.CWCHARP], lltype.Void)
def PySys_SetPath(space, path):
    """Set sys.path to a list object of paths found in path which should
    be a list of paths separated with the platform's search path delimiter
    (: on Unix, ; on Windows)."""
    raise NotImplementedError

@cpython_api([rffi.CCHARP, ], lltype.Void)
def PySys_FormatStdout(space, format, ):
    """Function similar to PySys_WriteStdout() but format the message using
    PyUnicode_FromFormatV() and don't truncate the message to an
    arbitrary length.
    """
    raise NotImplementedError

@cpython_api([rffi.CCHARP, ], lltype.Void)
def PySys_FormatStderr(space, format, ):
    """As PySys_FormatStdout(), but write to sys.stderr or stderr
    instead.
    """
    raise NotImplementedError

@cpython_api([rffi.CWCHARP], lltype.Void)
def PySys_AddXOption(space, s):
    """Parse s as a set of -X options and add them to the current
    options mapping as returned by PySys_GetXOptions().
    """
    raise NotImplementedError

@cpython_api([], PyObject)
def PySys_GetXOptions(space, ):
    """Return the current dictionary of -X options, similarly to
    sys._xoptions.  On error, NULL is returned and an exception is
    set.
    """
    raise NotImplementedError
    borrow_from()

@cpython_api([rffi.INT_real], lltype.Void)
def Py_Exit(space, status):
    """
    Exit the current process.  This calls Py_Finalize() and then calls the
    standard C library function exit(status)."""
    raise NotImplementedError

@cpython_api([], rffi.INT_real, error=-1)
def PyTuple_ClearFreeList(space, ):
    """Clear the free list. Return the total number of freed items."""
    raise NotImplementedError


@cpython_api([], rffi.UINT, error=CANNOT_FAIL)
def PyType_ClearCache(space, ):
    """Clear the internal lookup cache. Return the current version tag."""
    raise NotImplementedError


@cpython_api([PyTypeObjectPtr], lltype.Signed, error=CANNOT_FAIL)
def PyType_GetFlags(space, type):
    """Return the tp_flags member of type. This function is primarily
    meant for use with Py_LIMITED_API; the individual flag bits are
    guaranteed to be stable across Python releases, but access to
    tp_flags itself is not part of the limited API.
    """
    raise NotImplementedError


@cpython_api([PyObject], rffi.INT_real, error=CANNOT_FAIL)
def PyType_IS_GC(space, o):
    """Return true if the type object includes support for the cycle detector; this
    tests the type flag Py_TPFLAGS_HAVE_GC."""
    raise NotImplementedError


@cpython_api([], rffi.INT_real, error=-1)
def PyUnicode_ClearFreeList(space, ):
    """Clear the free list. Return the total number of freed items."""
    raise NotImplementedError


@cpython_api([Py_UNICODE], rffi.INT_real, error=CANNOT_FAIL)
def Py_UNICODE_ISPRINTABLE(space, ch):
    """Return 1 or 0 depending on whether ch is a printable character.
    Nonprintable characters are those characters defined in the Unicode character
    database as "Other" or "Separator", excepting the ASCII space (0x20) which is
    considered printable.  (Note that printable characters in this context are
    those which should not be escaped when repr() is invoked on a string.
    It has no bearing on the handling of strings written to sys.stdout or
    sys.stderr.)"""
    raise NotImplementedError

@cpython_api([PyObject], rffi.CArrayPtr(Py_UNICODE))
def PyUnicode_AsUnicodeCopy(space, unicode):
    """Create a copy of a Unicode string ending with a nul character. Return NULL
    and raise a MemoryError exception on memory allocation failure,
    otherwise return a new allocated buffer (use PyMem_Free() to free
    the buffer). Note that the resulting Py_UNICODE* string may contain
    embedded null characters, which would cause the string to be truncated when
    used in most C functions.
    """
    raise NotImplementedError

@cpython_api([rffi.CArrayPtr(Py_UNICODE), Py_ssize_t, rffi.CCHARP, rffi.CCHARP], PyObject)
def PyUnicode_Encode(space, s, size, encoding, errors):
    """Encode the Py_UNICODE buffer s of the given size and return a Python
    bytes object.  encoding and errors have the same meaning as the
    parameters of the same name in the Unicode encode() method.  The codec
    to be used is looked up using the Python codec registry.  Return NULL if an
    exception was raised by the codec."""
    raise NotImplementedError

@cpython_api([rffi.CCHARP, Py_ssize_t, rffi.CCHARP, Py_ssize_t], PyObject)
def PyUnicode_DecodeUTF8Stateful(space, s, size, errors, consumed):
    """If consumed is NULL, behave like PyUnicode_DecodeUTF8(). If
    consumed is not NULL, trailing incomplete UTF-8 byte sequences will not be
    treated as an error. Those bytes will not be decoded and the number of bytes
    that have been decoded will be stored in consumed."""
    raise NotImplementedError

@cpython_api([rffi.CCHARP, Py_ssize_t, rffi.CCHARP, rffi.INTP, Py_ssize_t], PyObject)
def PyUnicode_DecodeUTF32Stateful(space, s, size, errors, byteorder, consumed):
    """If consumed is NULL, behave like PyUnicode_DecodeUTF32(). If
    consumed is not NULL, PyUnicode_DecodeUTF32Stateful() will not treat
    trailing incomplete UTF-32 byte sequences (such as a number of bytes not divisible
    by four) as an error. Those bytes will not be decoded and the number of bytes
    that have been decoded will be stored in consumed."""
    raise NotImplementedError

@cpython_api([rffi.CArrayPtr(Py_UNICODE), Py_ssize_t, rffi.CCHARP, rffi.INT_real], PyObject)
def PyUnicode_EncodeUTF32(space, s, size, errors, byteorder):
    """Return a Python bytes object holding the UTF-32 encoded value of the Unicode
    data in s.  Output is written according to the following byte order:

    byteorder == -1: little endian
    byteorder == 0:  native byte order (writes a BOM mark)
    byteorder == 1:  big endian

    If byteorder is 0, the output string will always start with the Unicode BOM
    mark (U+FEFF). In the other two modes, no BOM mark is prepended.

    If Py_UNICODE_WIDE is not defined, surrogate pairs will be output
    as a single codepoint.

    Return NULL if an exception was raised by the codec.
    """
    raise NotImplementedError

@cpython_api([PyObject], PyObject)
def PyUnicode_AsUTF32String(space, unicode):
    """Return a Python byte string using the UTF-32 encoding in native byte
    order. The string always starts with a BOM mark.  Error handling is "strict".
    Return NULL if an exception was raised by the codec."""
    raise NotImplementedError

@cpython_api([rffi.CCHARP, Py_ssize_t, rffi.CCHARP, rffi.INTP, Py_ssize_t], PyObject)
def PyUnicode_DecodeUTF16Stateful(space, s, size, errors, byteorder, consumed):
    """If consumed is NULL, behave like PyUnicode_DecodeUTF16(). If
    consumed is not NULL, PyUnicode_DecodeUTF16Stateful() will not treat
    trailing incomplete UTF-16 byte sequences (such as an odd number of bytes or a
    split surrogate pair) as an error. Those bytes will not be decoded and the
    number of bytes that have been decoded will be stored in consumed."""
    raise NotImplementedError

@cpython_api([rffi.CArrayPtr(Py_UNICODE), Py_ssize_t, rffi.CCHARP, rffi.INT_real], PyObject)
def PyUnicode_EncodeUTF16(space, s, size, errors, byteorder):
    """Return a Python bytes object holding the UTF-16 encoded value of the Unicode
    data in s.  Output is written according to the following byte order:

    byteorder == -1: little endian
    byteorder == 0:  native byte order (writes a BOM mark)
    byteorder == 1:  big endian

    If byteorder is 0, the output string will always start with the Unicode BOM
    mark (U+FEFF). In the other two modes, no BOM mark is prepended.

    If Py_UNICODE_WIDE is defined, a single Py_UNICODE value may get
    represented as a surrogate pair. If it is not defined, each Py_UNICODE
    values is interpreted as an UCS-2 character.

    Return NULL if an exception was raised by the codec."""
    raise NotImplementedError

@cpython_api([PyObject], PyObject)
def PyUnicode_AsUTF16String(space, unicode):
    """Return a Python byte string using the UTF-16 encoding in native byte
    order. The string always starts with a BOM mark.  Error handling is "strict".
    Return NULL if an exception was raised by the codec."""
    raise NotImplementedError

@cpython_api([rffi.CCHARP, Py_ssize_t, rffi.CCHARP], PyObject)
def PyUnicode_DecodeUTF7(space, s, size, errors):
    """Create a Unicode object by decoding size bytes of the UTF-7 encoded string
    s.  Return NULL if an exception was raised by the codec."""
    raise NotImplementedError

@cpython_api([rffi.CCHARP, Py_ssize_t, rffi.CCHARP, Py_ssize_t], PyObject)
def PyUnicode_DecodeUTF7Stateful(space, s, size, errors, consumed):
    """If consumed is NULL, behave like PyUnicode_DecodeUTF7().  If
    consumed is not NULL, trailing incomplete UTF-7 base-64 sections will not
    be treated as an error.  Those bytes will not be decoded and the number of
    bytes that have been decoded will be stored in consumed."""
    raise NotImplementedError

@cpython_api([rffi.CArrayPtr(Py_UNICODE), Py_ssize_t, rffi.INT_real, rffi.INT_real, rffi.CCHARP], PyObject)
def PyUnicode_EncodeUTF7(space, s, size, base64SetO, base64WhiteSpace, errors):
    """Encode the Py_UNICODE buffer of the given size using UTF-7 and
    return a Python bytes object.  Return NULL if an exception was raised by
    the codec.

    If base64SetO is nonzero, "Set O" (punctuation that has no otherwise
    special meaning) will be encoded in base-64.  If base64WhiteSpace is
    nonzero, whitespace will be encoded in base-64.  Both are set to zero for the
    Python "utf-7" codec."""
    raise NotImplementedError

@cpython_api([rffi.CCHARP, Py_ssize_t, rffi.CCHARP], PyObject)
def PyUnicode_DecodeUnicodeEscape(space, s, size, errors):
    """Create a Unicode object by decoding size bytes of the Unicode-Escape encoded
    string s.  Return NULL if an exception was raised by the codec."""
    raise NotImplementedError

@cpython_api([rffi.CArrayPtr(Py_UNICODE), Py_ssize_t], PyObject)
def PyUnicode_EncodeUnicodeEscape(space, s, size):
    """Encode the Py_UNICODE buffer of the given size using Unicode-Escape and
    return a Python string object.  Return NULL if an exception was raised by the
    codec."""
    raise NotImplementedError

@cpython_api([rffi.CCHARP, Py_ssize_t, rffi.CCHARP], PyObject)
def PyUnicode_DecodeRawUnicodeEscape(space, s, size, errors):
    """Create a Unicode object by decoding size bytes of the Raw-Unicode-Escape
    encoded string s.  Return NULL if an exception was raised by the codec."""
    raise NotImplementedError

@cpython_api([rffi.CArrayPtr(Py_UNICODE), Py_ssize_t, rffi.CCHARP], PyObject)
def PyUnicode_EncodeRawUnicodeEscape(space, s, size, errors):
    """Encode the Py_UNICODE buffer of the given size using Raw-Unicode-Escape
    and return a Python string object.  Return NULL if an exception was raised by
    the codec."""
    raise NotImplementedError

@cpython_api([PyObject], PyObject)
def PyUnicode_AsRawUnicodeEscapeString(space, unicode):
    """Encode a Unicode object using Raw-Unicode-Escape and return the result as
    Python string object. Error handling is "strict". Return NULL if an exception
    was raised by the codec."""
    raise NotImplementedError

@cpython_api([rffi.CCHARP, Py_ssize_t, PyObject, rffi.CCHARP], PyObject)
def PyUnicode_DecodeCharmap(space, s, size, mapping, errors):
    """Create a Unicode object by decoding size bytes of the encoded string s using
    the given mapping object.  Return NULL if an exception was raised by the
    codec. If mapping is NULL latin-1 decoding will be done. Else it can be a
    dictionary mapping byte or a unicode string, which is treated as a lookup table.
    Byte values greater that the length of the string and U+FFFE "characters" are
    treated as "undefined mapping"."""
    raise NotImplementedError

@cpython_api([rffi.CArrayPtr(Py_UNICODE), Py_ssize_t, PyObject, rffi.CCHARP], PyObject)
def PyUnicode_EncodeCharmap(space, s, size, mapping, errors):
    """Encode the Py_UNICODE buffer of the given size using the given
    mapping object and return a Python string object. Return NULL if an
    exception was raised by the codec."""
    raise NotImplementedError

@cpython_api([PyObject, PyObject], PyObject)
def PyUnicode_AsCharmapString(space, unicode, mapping):
    """Encode a Unicode object using the given mapping object and return the result
    as Python string object.  Error handling is "strict".  Return NULL if an
    exception was raised by the codec."""
    raise NotImplementedError

@cpython_api([rffi.CArrayPtr(Py_UNICODE), Py_ssize_t, PyObject, rffi.CCHARP], PyObject)
def PyUnicode_TranslateCharmap(space, s, size, table, errors):
    """Translate a Py_UNICODE buffer of the given size by applying a
    character mapping table to it and return the resulting Unicode object.  Return
    NULL when an exception was raised by the codec.

    The mapping table must map Unicode ordinal integers to Unicode ordinal
    integers or None (causing deletion of the character).

    Mapping tables need only provide the __getitem__() interface; dictionaries
    and sequences work well.  Unmapped character ordinals (ones which cause a
    LookupError) are left untouched and are copied as-is."""
    raise NotImplementedError

@cpython_api([rffi.CCHARP, Py_ssize_t, rffi.CCHARP], PyObject)
def PyUnicode_DecodeMBCS(space, s, size, errors):
    """Create a Unicode object by decoding size bytes of the MBCS encoded string s.
    Return NULL if an exception was raised by the codec."""
    raise NotImplementedError

@cpython_api([rffi.CCHARP, rffi.INT_real, rffi.CCHARP, rffi.INTP], PyObject)
def PyUnicode_DecodeMBCSStateful(space, s, size, errors, consumed):
    """If consumed is NULL, behave like PyUnicode_DecodeMBCS(). If
    consumed is not NULL, PyUnicode_DecodeMBCSStateful() will not decode
    trailing lead byte and the number of bytes that have been decoded will be stored
    in consumed."""
    raise NotImplementedError

@cpython_api([rffi.CArrayPtr(Py_UNICODE), Py_ssize_t, rffi.CCHARP], PyObject)
def PyUnicode_EncodeMBCS(space, s, size, errors):
    """Encode the Py_UNICODE buffer of the given size using MBCS and return
    a Python bytes object.  Return NULL if an exception was raised by the
    codec."""
    raise NotImplementedError

@cpython_api([PyObject], PyObject)
def PyUnicode_AsMBCSString(space, unicode):
    """Encode a Unicode object using MBCS and return the result as Python bytes
    object.  Error handling is "strict".  Return NULL if an exception was
    raised by the codec."""
    raise NotImplementedError


@cpython_api([PyObject, PyObject, rffi.CCHARP], PyObject)
def PyUnicode_Translate(space, str, table, errors):
    """Translate a string by applying a character mapping table to it and return the
    resulting Unicode object.

    The mapping table must map Unicode ordinal integers to Unicode ordinal integers
    or None (causing deletion of the character).

    Mapping tables need only provide the __getitem__() interface; dictionaries
    and sequences work well.  Unmapped character ordinals (ones which cause a
    LookupError) are left untouched and are copied as-is.

    errors has the usual meaning for codecs. It may be NULL which indicates to
    use the default error handling."""
    raise NotImplementedError

@cpython_api([PyObject, PyObject, rffi.INT_real], PyObject)
def PyUnicode_RichCompare(space, left, right, op):
    """Rich compare two unicode strings and return one of the following:

    NULL in case an exception was raised

    Py_True or Py_False for successful comparisons

    Py_NotImplemented in case the type combination is unknown

    Note that Py_EQ and Py_NE comparisons can cause a
    UnicodeWarning in case the conversion of the arguments to Unicode fails
    with a UnicodeDecodeError.

    Possible values for op are Py_GT, Py_GE, Py_EQ,
    Py_NE, Py_LT, and Py_LE."""
    raise NotImplementedError

@cpython_api([PyObject, PyObject], rffi.INT_real, error=-1)
def PyUnicode_Contains(space, container, element):
    """Check whether element is contained in container and return true or false
    accordingly.

    element has to coerce to a one element Unicode string. -1 is returned if
    there was an error."""
    raise NotImplementedError

@cpython_api([PyObjectP], lltype.Void)
def PyUnicode_InternInPlace(space, string):
    """Intern the argument *string in place.  The argument must be the address of a
    pointer variable pointing to a Python unicode string object.  If there is an
    existing interned string that is the same as *string, it sets *string to
    it (decrementing the reference count of the old string object and incrementing
    the reference count of the interned string object), otherwise it leaves
    *string alone and interns it (incrementing its reference count).
    (Clarification: even though there is a lot of talk about reference counts, think
    of this function as reference-count-neutral; you own the object after the call
    if and only if you owned it before the call.)"""
    raise NotImplementedError


@cpython_api([rffi.CCHARP], PyObject)
def PyUnicode_InternFromString(space, v):
    """A combination of PyUnicode_FromString() and
    PyUnicode_InternInPlace(), returning either a new unicode string object
    that has been interned, or a new ("owned") reference to an earlier interned
    string object with the same value."""
    raise NotImplementedError


@cpython_api([rffi.INT_real, CWCHARPP], rffi.INT_real, error=1)
def Py_Main(space, argc, argv):
    """The main program for the standard interpreter.  This is made available for
    programs which embed Python.  The argc and argv parameters should be
    prepared exactly as those which are passed to a C program's main()
    function (converted to wchar_t according to the user's locale).  It is
    important to note that the argument list may be modified (but the contents of
    the strings pointed to by the argument list are not). The return value will
    be 0 if the interpreter exits normally (i.e., without an exception),
    1 if the interpreter exits due to an exception, or 2 if the parameter
    list does not represent a valid Python command line.

    Note that if an otherwise unhandled SystemExit is raised, this
    function will not return 1, but exit the process, as long as
    Py_InspectFlag is not set."""
    raise NotImplementedError

@cpython_api([FILE, rffi.CCHARP], rffi.INT_real, error=-1)
def PyRun_AnyFile(space, fp, filename):
    """This is a simplified interface to PyRun_AnyFileExFlags() below, leaving
    closeit set to 0 and flags set to NULL."""
    raise NotImplementedError

@cpython_api([FILE, rffi.CCHARP, PyCompilerFlags], rffi.INT_real, error=-1)
def PyRun_AnyFileFlags(space, fp, filename, flags):
    """This is a simplified interface to PyRun_AnyFileExFlags() below, leaving
    the closeit argument set to 0."""
    raise NotImplementedError

@cpython_api([FILE, rffi.CCHARP, rffi.INT_real], rffi.INT_real, error=-1)
def PyRun_AnyFileEx(space, fp, filename, closeit):
    """This is a simplified interface to PyRun_AnyFileExFlags() below, leaving
    the flags argument set to NULL."""
    raise NotImplementedError

@cpython_api([FILE, rffi.CCHARP, rffi.INT_real, PyCompilerFlags], rffi.INT_real, error=-1)
def PyRun_AnyFileExFlags(space, fp, filename, closeit, flags):
    """If fp refers to a file associated with an interactive device (console or
    terminal input or Unix pseudo-terminal), return the value of
    PyRun_InteractiveLoop(), otherwise return the result of
    PyRun_SimpleFile().  filename is decoded from the filesystem
    encoding (sys.getfilesystemencoding()).  If filename is NULL, this
    function uses "???" as the filename."""
    raise NotImplementedError

@cpython_api([rffi.CCHARP, PyCompilerFlags], rffi.INT_real, error=-1)
def PyRun_SimpleStringFlags(space, command, flags):
    """Executes the Python source code from command in the __main__ module
    according to the flags argument. If __main__ does not already exist, it
    is created.  Returns 0 on success or -1 if an exception was raised.  If
    there was an error, there is no way to get the exception information. For the
    meaning of flags, see below.

    Note that if an otherwise unhandled SystemExit is raised, this
    function will not return -1, but exit the process, as long as
    Py_InspectFlag is not set."""
    raise NotImplementedError

@cpython_api([FILE, rffi.CCHARP], rffi.INT_real, error=-1)
def PyRun_SimpleFile(space, fp, filename):
    """This is a simplified interface to PyRun_SimpleFileExFlags() below,
    leaving closeit set to 0 and flags set to NULL."""
    raise NotImplementedError

@cpython_api([FILE, rffi.CCHARP, PyCompilerFlags], rffi.INT_real, error=-1)
def PyRun_SimpleFileFlags(space, fp, filename, flags):
    """This is a simplified interface to PyRun_SimpleFileExFlags() below,
    leaving closeit set to 0."""
    raise NotImplementedError

@cpython_api([FILE, rffi.CCHARP, rffi.INT_real], rffi.INT_real, error=-1)
def PyRun_SimpleFileEx(space, fp, filename, closeit):
    """This is a simplified interface to PyRun_SimpleFileExFlags() below,
    leaving flags set to NULL."""
    raise NotImplementedError

@cpython_api([FILE, rffi.CCHARP, rffi.INT_real, PyCompilerFlags], rffi.INT_real, error=-1)
def PyRun_SimpleFileExFlags(space, fp, filename, closeit, flags):
    """Similar to PyRun_SimpleStringFlags(), but the Python source code is read
    from fp instead of an in-memory string. filename should be the name of
    the file, it is decoded from the filesystem encoding
    (sys.getfilesystemencoding()).  If closeit is true, the file is
    closed before PyRun_SimpleFileExFlags returns."""
    raise NotImplementedError

@cpython_api([FILE, rffi.CCHARP], rffi.INT_real, error=-1)
def PyRun_InteractiveOne(space, fp, filename):
    """This is a simplified interface to PyRun_InteractiveOneFlags() below,
    leaving flags set to NULL."""
    raise NotImplementedError

@cpython_api([FILE, rffi.CCHARP, PyCompilerFlags], rffi.INT_real, error=-1)
def PyRun_InteractiveOneFlags(space, fp, filename, flags):
    """Read and execute a single statement from a file associated with an
    interactive device according to the flags argument.  The user will be
    prompted using sys.ps1 and sys.ps2.  filename is decoded from the
    filesystem encoding (sys.getfilesystemencoding()).

    Returns 0 when the input was
    executed successfully, -1 if there was an exception, or an error code
    from the errcode.h include file distributed as part of Python if
    there was a parse error.  (Note that errcode.h is not included by
    Python.h, so must be included specifically if needed.)"""
    raise NotImplementedError

@cpython_api([FILE, rffi.CCHARP], rffi.INT_real, error=-1)
def PyRun_InteractiveLoop(space, fp, filename):
    """This is a simplified interface to PyRun_InteractiveLoopFlags() below,
    leaving flags set to NULL."""
    raise NotImplementedError

@cpython_api([FILE, rffi.CCHARP, PyCompilerFlags], rffi.INT_real, error=-1)
def PyRun_InteractiveLoopFlags(space, fp, filename, flags):
    """Read and execute statements from a file associated with an interactive device
    until EOF is reached.  The user will be prompted using sys.ps1 and
    sys.ps2.  filename is decoded from the filesystem encoding
    (sys.getfilesystemencoding()).  Returns 0 at EOF."""
    raise NotImplementedError

@cpython_api([rffi.CCHARP, rffi.INT_real], struct_node)
def PyParser_SimpleParseString(space, str, start):
    """This is a simplified interface to
    PyParser_SimpleParseStringFlagsFilename() below, leaving  filename set
    to NULL and flags set to 0."""
    raise NotImplementedError

@cpython_api([rffi.CCHARP, rffi.INT_real, rffi.INT_real], struct_node)
def PyParser_SimpleParseStringFlags(space, str, start, flags):
    """This is a simplified interface to
    PyParser_SimpleParseStringFlagsFilename() below, leaving  filename set
    to NULL."""
    raise NotImplementedError

@cpython_api([rffi.CCHARP, rffi.CCHARP, rffi.INT_real, rffi.INT_real], struct_node)
def PyParser_SimpleParseStringFlagsFilename(space, str, filename, start, flags):
    """Parse Python source code from str using the start token start according to
    the flags argument.  The result can be used to create a code object which can
    be evaluated efficiently. This is useful if a code fragment must be evaluated
    many times. filename is decoded from the filesystem encoding
    (sys.getfilesystemencoding())."""
    raise NotImplementedError

@cpython_api([FILE, rffi.CCHARP, rffi.INT_real], struct_node)
def PyParser_SimpleParseFile(space, fp, filename, start):
    """This is a simplified interface to PyParser_SimpleParseFileFlags() below,
    leaving flags set to 0"""
    raise NotImplementedError

@cpython_api([FILE, rffi.CCHARP, rffi.INT_real, rffi.INT_real], struct_node)
def PyParser_SimpleParseFileFlags(space, fp, filename, start, flags):
    """Similar to PyParser_SimpleParseStringFlagsFilename(), but the Python
    source code is read from fp instead of an in-memory string."""
    raise NotImplementedError

@cpython_api([FILE, rffi.CCHARP, rffi.INT_real, PyObject, PyObject, rffi.INT_real], PyObject)
def PyRun_FileEx(space, fp, filename, start, globals, locals, closeit):
    """This is a simplified interface to PyRun_FileExFlags() below, leaving
    flags set to NULL."""
    raise NotImplementedError

@cpython_api([FILE, rffi.CCHARP, rffi.INT_real, PyObject, PyObject, PyCompilerFlags], PyObject)
def PyRun_FileFlags(space, fp, filename, start, globals, locals, flags):
    """This is a simplified interface to PyRun_FileExFlags() below, leaving
    closeit set to 0."""
    raise NotImplementedError

@cpython_api([FILE, rffi.CCHARP, rffi.INT_real, PyObject, PyObject, rffi.INT_real, PyCompilerFlags], PyObject)
def PyRun_FileExFlags(space, fp, filename, start, globals, locals, closeit, flags):
    """Similar to PyRun_StringFlags(), but the Python source code is read from
    fp instead of an in-memory string. filename should be the name of the file,
    it is decoded from the filesystem encoding (sys.getfilesystemencoding()).
    If closeit is true, the file is closed before PyRun_FileExFlags()
    returns."""
    raise NotImplementedError

@cpython_api([rffi.CCHARP, rffi.CCHARP, rffi.INT_real, PyCompilerFlags, rffi.INT_real], PyObject)
def Py_CompileStringExFlags(space, str, filename, start, flags, optimize):
    """Parse and compile the Python source code in str, returning the resulting code
    object.  The start token is given by start; this can be used to constrain the
    code which can be compiled and should be Py_eval_input,
    Py_file_input, or Py_single_input.  The filename specified by
    filename is used to construct the code object and may appear in tracebacks or
    SyntaxError exception messages, it is decoded from the filesystem
    encoding (sys.getfilesystemencoding()).  This returns NULL if the
    code cannot be parsed or compiled.

    The integer optimize specifies the optimization level of the compiler; a
    value of -1 selects the optimization level of the interpreter as given by
    -O options.  Explicit levels are 0 (no optimization;
    __debug__ is true), 1 (asserts are removed, __debug__ is false)
    or 2 (docstrings are removed too).
    """
    raise NotImplementedError


@cpython_api([PyObject, PyObject, PyObject, PyObjectP, rffi.INT_real, PyObjectP, rffi.INT_real, PyObjectP, rffi.INT_real, PyObject], PyObject)
def PyEval_EvalCodeEx(space, co, globals, locals, args, argcount, kws, kwcount, defs, defcount, closure):
    """Evaluate a precompiled code object, given a particular environment for its
    evaluation.  This environment consists of dictionaries of global and local
    variables, arrays of arguments, keywords and defaults, and a closure tuple of
    cells."""
    raise NotImplementedError

@cpython_api([PyFrameObject], PyObject)
def PyEval_EvalFrame(space, f):
    """Evaluate an execution frame.  This is a simplified interface to
    PyEval_EvalFrameEx, for backward compatibility."""
    raise NotImplementedError

@cpython_api([PyFrameObject, rffi.INT_real], PyObject)
def PyEval_EvalFrameEx(space, f, throwflag):
    """This is the main, unvarnished function of Python interpretation.  It is
    literally 2000 lines long.  The code object associated with the execution
    frame f is executed, interpreting bytecode and executing calls as needed.
    The additional throwflag parameter can mostly be ignored - if true, then
    it causes an exception to immediately be thrown; this is used for the
    throw() methods of generator objects."""
    raise NotImplementedError

@cpython_api([PyObject], rffi.INT_real, error=CANNOT_FAIL)
def PyWeakref_Check(space, ob):
    """Return true if ob is either a reference or proxy object."""
    raise NotImplementedError

@cpython_api([PyObject], rffi.INT_real, error=CANNOT_FAIL)
def PyWeakref_CheckRef(space, ob):
    """Return true if ob is a reference object."""
    raise NotImplementedError

@cpython_api([PyObject], rffi.INT_real, error=CANNOT_FAIL)
def PyWeakref_CheckProxy(space, ob):
    """Return true if ob is a proxy object."""
    raise NotImplementedError<|MERGE_RESOLUTION|>--- conflicted
+++ resolved
@@ -40,75 +40,6 @@
     given shape with the given number of bytes per element."""
     raise NotImplementedError
 
-<<<<<<< HEAD
-@cpython_api([PyObject], rffi.INT_real, error=CANNOT_FAIL)
-def PyByteArray_CheckExact(space, o):
-    """Return true if the object o is a bytearray object, but not an instance of a
-    subtype of the bytearray type."""
-    raise NotImplementedError
-
-@cpython_api([PyObject], PyObject)
-def PyByteArray_FromObject(space, o):
-    """Return a new bytearray object from any object, o, that implements the
-    buffer protocol.
-
-    XXX expand about the buffer protocol, at least somewhere"""
-    raise NotImplementedError
-
-@cpython_api([rffi.CCHARP, Py_ssize_t], PyObject)
-def PyByteArray_FromStringAndSize(space, string, len):
-    """Create a new bytearray object from string and its length, len.  On
-    failure, NULL is returned."""
-    raise NotImplementedError
-
-@cpython_api([PyObject, PyObject], PyObject)
-def PyByteArray_Concat(space, a, b):
-    """Concat bytearrays a and b and return a new bytearray with the result."""
-    raise NotImplementedError
-
-@cpython_api([PyObject], Py_ssize_t, error=-1)
-def PyByteArray_Size(space, bytearray):
-    """Return the size of bytearray after checking for a NULL pointer."""
-    raise NotImplementedError
-
-@cpython_api([PyObject], rffi.CCHARP)
-def PyByteArray_AsString(space, bytearray):
-    """Return the contents of bytearray as a char array after checking for a
-    NULL pointer."""
-    raise NotImplementedError
-
-@cpython_api([PyObject, Py_ssize_t], rffi.INT_real, error=-1)
-def PyByteArray_Resize(space, bytearray, len):
-    """Resize the internal buffer of bytearray to len."""
-    raise NotImplementedError
-
-@cpython_api([PyObject], rffi.CCHARP)
-def PyByteArray_AS_STRING(space, bytearray):
-    """Macro version of PyByteArray_AsString()."""
-    raise NotImplementedError
-
-@cpython_api([PyObject], Py_ssize_t, error=-1)
-def PyByteArray_GET_SIZE(space, bytearray):
-    """Macro version of PyByteArray_Size()."""
-=======
-@cpython_api([Py_buffer], PyObject)
-def PyMemoryView_FromBuffer(space, view):
-    """Create a memoryview object wrapping the given buffer-info structure view.
-    The memoryview object then owns the buffer, which means you shouldn't
-    try to release it yourself: it will be released on deallocation of the
-    memoryview object."""
-    raise NotImplementedError
-
-@cpython_api([PyObject, rffi.INT_real, lltype.Char], PyObject)
-def PyMemoryView_GetContiguous(space, obj, buffertype, order):
-    """Create a memoryview object to a contiguous chunk of memory (in either
-    'C' or 'F'ortran order) from an object that defines the buffer
-    interface. If memory is contiguous, the memoryview object points to the
-    original memory. Otherwise copy is made and the memoryview points to a
-    new bytes object."""
->>>>>>> 386230d8
-    raise NotImplementedError
-
 @cpython_api([PyObject], rffi.INT_real, error=CANNOT_FAIL)
 def PyCell_Check(space, ob):
     """Return true if ob is a cell object; ob must not be NULL."""
