from rpython.rtyper.lltypesystem import rffi, lltype
from rpython.rtyper.lltypesystem.lltype import Ptr, FuncType, Void
from pypy.module.cpyext.api import (cpython_struct, Py_ssize_t, Py_ssize_tP,
    PyVarObjectFields, PyTypeObject, PyTypeObjectPtr, FILEP, Py_buffer,
    Py_TPFLAGS_READYING, Py_TPFLAGS_READY, Py_TPFLAGS_HEAPTYPE)
from pypy.module.cpyext.pyobject import PyObject, make_ref, from_ref
from pypy.module.cpyext.modsupport import PyMethodDef
from pypy.module.cpyext.api import Py_bufferP


P, FT, PyO = Ptr, FuncType, PyObject
PyOPtr = Ptr(lltype.Array(PyO, hints={'nolength': True}))

freefunc = P(FT([rffi.VOIDP], Void))
destructor = P(FT([PyO], Void))
printfunc = P(FT([PyO, FILEP, rffi.INT_real], rffi.INT))
getattrfunc = P(FT([PyO, rffi.CCHARP], PyO))
getattrofunc = P(FT([PyO, PyO], PyO))
setattrfunc = P(FT([PyO, rffi.CCHARP, PyO], rffi.INT_real))
setattrofunc = P(FT([PyO, PyO, PyO], rffi.INT_real))
cmpfunc = P(FT([PyO, PyO], rffi.INT_real))
reprfunc = P(FT([PyO], PyO))
hashfunc = P(FT([PyO], lltype.Signed))
richcmpfunc = P(FT([PyO, PyO, rffi.INT_real], PyO))
getiterfunc = P(FT([PyO], PyO))
iternextfunc = P(FT([PyO], PyO))
descrgetfunc = P(FT([PyO, PyO, PyO], PyO))
descrsetfunc = P(FT([PyO, PyO, PyO], rffi.INT_real))
initproc = P(FT([PyO, PyO, PyO], rffi.INT_real))
newfunc = P(FT([PyTypeObjectPtr, PyO, PyO], PyO))
allocfunc = P(FT([PyTypeObjectPtr, Py_ssize_t], PyO))
unaryfunc = P(FT([PyO], PyO))
binaryfunc = P(FT([PyO, PyO], PyO))
ternaryfunc = P(FT([PyO, PyO, PyO], PyO))
inquiry = P(FT([PyO], rffi.INT_real))
lenfunc = P(FT([PyO], Py_ssize_t))
intargfunc = P(FT([PyO, rffi.INT_real], PyO))
intintargfunc = P(FT([PyO, rffi.INT_real, rffi.INT], PyO))
ssizeargfunc = P(FT([PyO, Py_ssize_t], PyO))
ssizessizeargfunc = P(FT([PyO, Py_ssize_t, Py_ssize_t], PyO))
intobjargproc = P(FT([PyO, rffi.INT_real, PyO], rffi.INT))
intintobjargproc = P(FT([PyO, rffi.INT_real, rffi.INT, PyO], rffi.INT))
ssizeobjargproc = P(FT([PyO, Py_ssize_t, PyO], rffi.INT_real))
ssizessizeobjargproc = P(FT([PyO, Py_ssize_t, Py_ssize_t, PyO], rffi.INT_real))
objobjargproc = P(FT([PyO, PyO, PyO], rffi.INT_real))

objobjproc = P(FT([PyO, PyO], rffi.INT_real))
visitproc = P(FT([PyO, rffi.VOIDP], rffi.INT_real))
traverseproc = P(FT([PyO, visitproc, rffi.VOIDP], rffi.INT_real))

getter = P(FT([PyO, rffi.VOIDP], PyO))
setter = P(FT([PyO, PyO, rffi.VOIDP], rffi.INT_real))

wrapperfunc = P(FT([PyO, PyO, rffi.VOIDP], PyO))
wrapperfunc_kwds = P(FT([PyO, PyO, rffi.VOIDP, PyO], PyO))

<<<<<<< HEAD
getbufferproc = P(FT([PyO, Ptr(Py_buffer), rffi.INT_real], rffi.INT_real))
releasebufferproc = P(FT([PyO, Ptr(Py_buffer)], Void))
=======
readbufferproc = P(FT([PyO, Py_ssize_t, rffi.VOIDPP], Py_ssize_t))
writebufferproc = P(FT([PyO, Py_ssize_t, rffi.VOIDPP], Py_ssize_t))
segcountproc = P(FT([PyO, Py_ssize_tP], Py_ssize_t))
charbufferproc = P(FT([PyO, Py_ssize_t, rffi.CCHARPP], Py_ssize_t))
getbufferproc = P(FT([PyO, Py_bufferP, rffi.INT_real], rffi.INT_real))
releasebufferproc = rffi.VOIDP
>>>>>>> 3d6784da


PyGetSetDef = cpython_struct("PyGetSetDef", (
    ("name", rffi.CCHARP),
    ("get", getter),
    ("set", setter),
    ("doc", rffi.CCHARP),
    ("closure", rffi.VOIDP),
))

PyNumberMethods = cpython_struct("PyNumberMethods", (
    ("nb_add", binaryfunc),
    ("nb_subtract", binaryfunc),
    ("nb_multiply", binaryfunc),
    ("nb_divide", binaryfunc),
    ("nb_remainder", binaryfunc),
    ("nb_divmod", binaryfunc),
    ("nb_power", ternaryfunc),
    ("nb_negative", unaryfunc),
    ("nb_positive", unaryfunc),
    ("nb_absolute", unaryfunc),
    ("nb_bool", inquiry),
    ("nb_invert", unaryfunc),
    ("nb_lshift", binaryfunc),
    ("nb_rshift", binaryfunc),
    ("nb_and", binaryfunc),
    ("nb_xor", binaryfunc),
    ("nb_or", binaryfunc),
    ("nb_int", unaryfunc),
    ("nb_long", unaryfunc),
    ("nb_float", unaryfunc),
    ("nb_oct", unaryfunc),
    ("nb_hex", unaryfunc),
    ("nb_inplace_add", binaryfunc),
    ("nb_inplace_subtract", binaryfunc),
    ("nb_inplace_multiply", binaryfunc),
    ("nb_inplace_divide", binaryfunc),
    ("nb_inplace_remainder", binaryfunc),
    ("nb_inplace_power", ternaryfunc),
    ("nb_inplace_lshift", binaryfunc),
    ("nb_inplace_rshift", binaryfunc),
    ("nb_inplace_and", binaryfunc),
    ("nb_inplace_xor", binaryfunc),
    ("nb_inplace_or", binaryfunc),

    ("nb_floor_divide", binaryfunc),
    ("nb_true_divide", binaryfunc),
    ("nb_inplace_floor_divide", binaryfunc),
    ("nb_inplace_true_divide", binaryfunc),

    ("nb_index", unaryfunc),
))

PySequenceMethods = cpython_struct("PySequenceMethods", (
    ("sq_length", lenfunc),
    ("sq_concat", binaryfunc),
    ("sq_repeat", ssizeargfunc),
    ("sq_item", ssizeargfunc),
    ("sq_ass_item", ssizeobjargproc),
    ("sq_contains", objobjproc),
    ("sq_inplace_concat", binaryfunc),
    ("sq_inplace_repeat", ssizeargfunc),
))

PyMappingMethods = cpython_struct("PyMappingMethods", (
    ("mp_length", lenfunc),
    ("mp_subscript", binaryfunc),
    ("mp_ass_subscript", objobjargproc),
))

PyBufferProcs = cpython_struct("PyBufferProcs", (
    ("bf_getbuffer", getbufferproc),
    ("bf_releasebuffer", releasebufferproc),
))

PyMemberDef = cpython_struct("PyMemberDef", (
    ("name", rffi.CCHARP),
    ("type",  rffi.INT_real),
    ("offset", Py_ssize_t),
    ("flags", rffi.INT_real),
    ("doc", rffi.CCHARP),
))

# These fields are supported and used in different ways
# The following comments mean:
#    #E    essential, initialized for all PTOs
#    #S    supported
#    #U    unsupported
#    #N    not yet implemented
PyTypeObjectFields = []
PyTypeObjectFields.extend(PyVarObjectFields)
PyTypeObjectFields.extend([
    ("tp_name", rffi.CCHARP), #E For printing, in format "<module>.<name>"
    ("tp_basicsize", Py_ssize_t), #E  For allocation
    ("tp_itemsize", Py_ssize_t),  #E       "

    # Methods to implement standard operations
    ("tp_dealloc", destructor),   #E
    ("tp_print", printfunc),      #U
    ("tp_getattr", getattrfunc),  #U
    ("tp_setattr", setattrfunc),  #U
    ("tp_compare", cmpfunc),      #N
    ("tp_repr", reprfunc),        #N

    # Method suites for standard classes
    ("tp_as_number", Ptr(PyNumberMethods)), #N
    ("tp_as_sequence", Ptr(PySequenceMethods)), #N
    ("tp_as_mapping", Ptr(PyMappingMethods)), #N

    # More standard operations (here for binary compatibility)
    ("tp_hash", hashfunc),        #N
    ("tp_call", ternaryfunc),     #N
    ("tp_str", reprfunc),         #N
    ("tp_getattro", getattrofunc),#N
    ("tp_setattro", setattrofunc),#N

    # Functions to access object as input/output buffer
    ("tp_as_buffer", Ptr(PyBufferProcs)), #U

    # Flags to define presence of optional/expanded features
    ("tp_flags", lltype.Signed),  #E

    ("tp_doc", rffi.CCHARP),      #N Documentation string

    # Assigned meaning in release 2.0
    # call function for all accessible objects
    ("tp_traverse", traverseproc),#U

    # delete references to contained objects
    ("tp_clear", inquiry),        #U

    # Assigned meaning in release 2.1
    # rich comparisons 
    ("tp_richcompare", richcmpfunc), #N

    # weak reference enabler
    ("tp_weaklistoffset", Py_ssize_t), #U

    # Added in release 2.2
    # Iterators
    ("tp_iter", getiterfunc),       #N
    ("tp_iternext", iternextfunc),  #N

    # Attribute descriptor and subclassing stuff
    ("tp_methods", Ptr(PyMethodDef)), #S
    ("tp_members", Ptr(PyMemberDef)), #S
    ("tp_getset", Ptr(PyGetSetDef)),  #S
    ("tp_base", Ptr(PyTypeObject)),   #E
    ("tp_dict", PyObject),            #U
    ("tp_descr_get", descrgetfunc),   #N
    ("tp_descr_set", descrsetfunc),   #N
    ("tp_dictoffset", Py_ssize_t),    #U
    ("tp_init", initproc),            #N
    ("tp_alloc", allocfunc),          #N
    ("tp_new", newfunc),              #S
    ("tp_free", freefunc), #E Low-level free-memory routine
    ("tp_is_gc", inquiry), #U For PyObject_IS_GC
    ("tp_bases", PyObject),#E
    ("tp_mro", PyObject),  #U method resolution order
    ("tp_cache", PyObject),#S
    ("tp_subclasses", PyObject), #U
    ("tp_weaklist", PyObject),   #U
    ("tp_del", destructor),      #N
    ])
cpython_struct("PyTypeObject", PyTypeObjectFields, PyTypeObject)

<|MERGE_RESOLUTION|>--- conflicted
+++ resolved
@@ -1,7 +1,7 @@
 from rpython.rtyper.lltypesystem import rffi, lltype
 from rpython.rtyper.lltypesystem.lltype import Ptr, FuncType, Void
 from pypy.module.cpyext.api import (cpython_struct, Py_ssize_t, Py_ssize_tP,
-    PyVarObjectFields, PyTypeObject, PyTypeObjectPtr, FILEP, Py_buffer,
+    PyVarObjectFields, PyTypeObject, PyTypeObjectPtr, FILEP,
     Py_TPFLAGS_READYING, Py_TPFLAGS_READY, Py_TPFLAGS_HEAPTYPE)
 from pypy.module.cpyext.pyobject import PyObject, make_ref, from_ref
 from pypy.module.cpyext.modsupport import PyMethodDef
@@ -54,17 +54,12 @@
 wrapperfunc = P(FT([PyO, PyO, rffi.VOIDP], PyO))
 wrapperfunc_kwds = P(FT([PyO, PyO, rffi.VOIDP, PyO], PyO))
 
-<<<<<<< HEAD
-getbufferproc = P(FT([PyO, Ptr(Py_buffer), rffi.INT_real], rffi.INT_real))
-releasebufferproc = P(FT([PyO, Ptr(Py_buffer)], Void))
-=======
 readbufferproc = P(FT([PyO, Py_ssize_t, rffi.VOIDPP], Py_ssize_t))
 writebufferproc = P(FT([PyO, Py_ssize_t, rffi.VOIDPP], Py_ssize_t))
 segcountproc = P(FT([PyO, Py_ssize_tP], Py_ssize_t))
 charbufferproc = P(FT([PyO, Py_ssize_t, rffi.CCHARPP], Py_ssize_t))
 getbufferproc = P(FT([PyO, Py_bufferP, rffi.INT_real], rffi.INT_real))
-releasebufferproc = rffi.VOIDP
->>>>>>> 3d6784da
+releasebufferproc = P(FT([PyO, Ptr(Py_buffer)], Void))
 
 
 PyGetSetDef = cpython_struct("PyGetSetDef", (
@@ -136,6 +131,10 @@
 ))
 
 PyBufferProcs = cpython_struct("PyBufferProcs", (
+    ("bf_getreadbuffer", readbufferproc),
+    ("bf_getwritebuffer", writebufferproc),
+    ("bf_getsegcount", segcountproc),
+    ("bf_getcharbuffer", charbufferproc),
     ("bf_getbuffer", getbufferproc),
     ("bf_releasebuffer", releasebufferproc),
 ))
