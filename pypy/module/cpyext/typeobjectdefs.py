--- conflicted
+++ resolved
@@ -1,229 +1,3 @@
-<<<<<<< HEAD
-from rpython.rtyper.lltypesystem import rffi, lltype
-from rpython.rtyper.lltypesystem.lltype import Ptr, FuncType, Void
-from pypy.module.cpyext.api import (cpython_struct, Py_ssize_t, Py_ssize_tP,
-    PyVarObjectFields, PyTypeObject, PyTypeObjectPtr, FILEP, Py_buffer,
-    Py_TPFLAGS_READYING, Py_TPFLAGS_READY, Py_TPFLAGS_HEAPTYPE)
-from pypy.module.cpyext.pyobject import PyObject, make_ref, from_ref
-from pypy.module.cpyext.modsupport import PyMethodDef
-from pypy.module.cpyext.api import Py_bufferP
-
-
-P, FT, PyO = Ptr, FuncType, PyObject
-PyOPtr = Ptr(lltype.Array(PyO, hints={'nolength': True}))
-
-freefunc = P(FT([rffi.VOIDP], Void))
-destructor = P(FT([PyO], Void))
-printfunc = P(FT([PyO, FILEP, rffi.INT_real], rffi.INT))
-getattrfunc = P(FT([PyO, rffi.CCHARP], PyO))
-getattrofunc = P(FT([PyO, PyO], PyO))
-setattrfunc = P(FT([PyO, rffi.CCHARP, PyO], rffi.INT_real))
-setattrofunc = P(FT([PyO, PyO, PyO], rffi.INT_real))
-cmpfunc = P(FT([PyO, PyO], rffi.INT_real))
-reprfunc = P(FT([PyO], PyO))
-hashfunc = P(FT([PyO], lltype.Signed))
-richcmpfunc = P(FT([PyO, PyO, rffi.INT_real], PyO))
-getiterfunc = P(FT([PyO], PyO))
-iternextfunc = P(FT([PyO], PyO))
-descrgetfunc = P(FT([PyO, PyO, PyO], PyO))
-descrsetfunc = P(FT([PyO, PyO, PyO], rffi.INT_real))
-initproc = P(FT([PyO, PyO, PyO], rffi.INT_real))
-newfunc = P(FT([PyTypeObjectPtr, PyO, PyO], PyO))
-allocfunc = P(FT([PyTypeObjectPtr, Py_ssize_t], PyO))
-unaryfunc = P(FT([PyO], PyO))
-binaryfunc = P(FT([PyO, PyO], PyO))
-ternaryfunc = P(FT([PyO, PyO, PyO], PyO))
-inquiry = P(FT([PyO], rffi.INT_real))
-lenfunc = P(FT([PyO], Py_ssize_t))
-ssizeargfunc = P(FT([PyO, Py_ssize_t], PyO))
-ssizessizeargfunc = P(FT([PyO, Py_ssize_t, Py_ssize_t], PyO))
-ssizeobjargproc = P(FT([PyO, Py_ssize_t, PyO], rffi.INT_real))
-ssizessizeobjargproc = P(FT([PyO, Py_ssize_t, Py_ssize_t, PyO], rffi.INT_real))
-objobjargproc = P(FT([PyO, PyO, PyO], rffi.INT_real))
-
-objobjproc = P(FT([PyO, PyO], rffi.INT_real))
-visitproc = P(FT([PyO, rffi.VOIDP], rffi.INT_real))
-traverseproc = P(FT([PyO, visitproc, rffi.VOIDP], rffi.INT_real))
-
-getter = P(FT([PyO, rffi.VOIDP], PyO))
-setter = P(FT([PyO, PyO, rffi.VOIDP], rffi.INT_real))
-
-wrapperfunc = P(FT([PyO, PyO, rffi.VOIDP], PyO))
-wrapperfunc_kwds = P(FT([PyO, PyO, rffi.VOIDP, PyO], PyO))
-
-getbufferproc = P(FT([PyO, Py_bufferP, rffi.INT_real], rffi.INT_real))
-releasebufferproc = P(FT([PyO, Py_bufferP], Void))
-
-
-PyGetSetDef = cpython_struct("PyGetSetDef", (
-    ("name", rffi.CCHARP),
-    ("get", getter),
-    ("set", setter),
-    ("doc", rffi.CCHARP),
-    ("closure", rffi.VOIDP),
-))
-
-PyNumberMethods = cpython_struct("PyNumberMethods", (
-    ("nb_add", binaryfunc),
-    ("nb_subtract", binaryfunc),
-    ("nb_multiply", binaryfunc),
-    ("nb_remainder", binaryfunc),
-    ("nb_divmod", binaryfunc),
-    ("nb_power", ternaryfunc),
-    ("nb_negative", unaryfunc),
-    ("nb_positive", unaryfunc),
-    ("nb_absolute", unaryfunc),
-    ("nb_bool", inquiry),
-    ("nb_invert", unaryfunc),
-    ("nb_lshift", binaryfunc),
-    ("nb_rshift", binaryfunc),
-    ("nb_and", binaryfunc),
-    ("nb_xor", binaryfunc),
-    ("nb_or", binaryfunc),
-    ("nb_int", unaryfunc),
-    ("nb_reserved", rffi.VOIDP),
-    ("nb_float", unaryfunc),
-    ("nb_inplace_add", binaryfunc),
-    ("nb_inplace_subtract", binaryfunc),
-    ("nb_inplace_multiply", binaryfunc),
-    ("nb_inplace_remainder", binaryfunc),
-    ("nb_inplace_power", ternaryfunc),
-    ("nb_inplace_lshift", binaryfunc),
-    ("nb_inplace_rshift", binaryfunc),
-    ("nb_inplace_and", binaryfunc),
-    ("nb_inplace_xor", binaryfunc),
-    ("nb_inplace_or", binaryfunc),
-
-    ("nb_floor_divide", binaryfunc),
-    ("nb_true_divide", binaryfunc),
-    ("nb_inplace_floor_divide", binaryfunc),
-    ("nb_inplace_true_divide", binaryfunc),
-
-    ("nb_index", unaryfunc),
-    ("nb_matrix_multiply", binaryfunc),
-    ("nb_inplace_matrix_multiply", binaryfunc),
-))
-
-PySequenceMethods = cpython_struct("PySequenceMethods", (
-    ("sq_length", lenfunc),
-    ("sq_concat", binaryfunc),
-    ("sq_repeat", ssizeargfunc),
-    ("sq_item", ssizeargfunc),
-    ("sq_ass_item", ssizeobjargproc),
-    ("sq_contains", objobjproc),
-    ("sq_inplace_concat", binaryfunc),
-    ("sq_inplace_repeat", ssizeargfunc),
-))
-
-PyMappingMethods = cpython_struct("PyMappingMethods", (
-    ("mp_length", lenfunc),
-    ("mp_subscript", binaryfunc),
-    ("mp_ass_subscript", objobjargproc),
-))
-
-PyAsyncMethods = cpython_struct("PyAsyncMethods", (
-    ("am_await", unaryfunc),
-    ("am_aiter", unaryfunc),
-    ("am_anext", unaryfunc),
-))
-
-PyBufferProcs = cpython_struct("PyBufferProcs", (
-    ("bf_getbuffer", getbufferproc),
-    ("bf_releasebuffer", releasebufferproc),
-))
-
-PyMemberDef = cpython_struct("PyMemberDef", (
-    ("name", rffi.CCHARP),
-    ("type",  rffi.INT_real),
-    ("offset", Py_ssize_t),
-    ("flags", rffi.INT_real),
-    ("doc", rffi.CCHARP),
-))
-
-# These fields are supported and used in different ways
-# The following comments mean:
-#    #E    essential, initialized for all PTOs
-#    #S    supported
-#    #U    unsupported
-#    #N    not yet implemented
-PyTypeObjectFields = []
-PyTypeObjectFields.extend(PyVarObjectFields)
-PyTypeObjectFields.extend([
-    ("tp_name", rffi.CCHARP), #E For printing, in format "<module>.<name>"
-    ("tp_basicsize", Py_ssize_t), #E  For allocation
-    ("tp_itemsize", Py_ssize_t),  #E       "
-
-    # Methods to implement standard operations
-    ("tp_dealloc", destructor),   #E
-    ("tp_print", printfunc),      #U
-    ("tp_getattr", getattrfunc),  #U
-    ("tp_setattr", setattrfunc),  #U
-    ("tp_as_async", Ptr(PyAsyncMethods)),      #N
-    ("tp_repr", reprfunc),        #N
-
-    # Method suites for standard classes
-    ("tp_as_number", Ptr(PyNumberMethods)), #N
-    ("tp_as_sequence", Ptr(PySequenceMethods)), #N
-    ("tp_as_mapping", Ptr(PyMappingMethods)), #N
-
-    # More standard operations (here for binary compatibility)
-    ("tp_hash", hashfunc),        #N
-    ("tp_call", ternaryfunc),     #N
-    ("tp_str", reprfunc),         #N
-    ("tp_getattro", getattrofunc),#N
-    ("tp_setattro", setattrofunc),#N
-
-    # Functions to access object as input/output buffer
-    ("tp_as_buffer", Ptr(PyBufferProcs)), #U
-
-    # Flags to define presence of optional/expanded features
-    ("tp_flags", lltype.Signed),  #E
-
-    ("tp_doc", rffi.CCHARP),      #N Documentation string
-
-    # Assigned meaning in release 2.0
-    # call function for all accessible objects
-    ("tp_traverse", traverseproc),#U
-
-    # delete references to contained objects
-    ("tp_clear", inquiry),        #U
-
-    # Assigned meaning in release 2.1
-    # rich comparisons
-    ("tp_richcompare", richcmpfunc), #N
-
-    # weak reference enabler
-    ("tp_weaklistoffset", Py_ssize_t), #U
-
-    # Added in release 2.2
-    # Iterators
-    ("tp_iter", getiterfunc),       #N
-    ("tp_iternext", iternextfunc),  #N
-
-    # Attribute descriptor and subclassing stuff
-    ("tp_methods", Ptr(PyMethodDef)), #S
-    ("tp_members", Ptr(PyMemberDef)), #S
-    ("tp_getset", Ptr(PyGetSetDef)),  #S
-    ("tp_base", Ptr(PyTypeObject)),   #E
-    ("tp_dict", PyObject),            #U
-    ("tp_descr_get", descrgetfunc),   #N
-    ("tp_descr_set", descrsetfunc),   #N
-    ("tp_dictoffset", Py_ssize_t),    #U
-    ("tp_init", initproc),            #N
-    ("tp_alloc", allocfunc),          #N
-    ("tp_new", newfunc),              #S
-    ("tp_free", freefunc), #E Low-level free-memory routine
-    ("tp_is_gc", inquiry), #U For PyObject_IS_GC
-    ("tp_bases", PyObject),#E
-    ("tp_mro", PyObject),  #U method resolution order
-    ("tp_cache", PyObject),#S
-    ("tp_subclasses", PyObject), #U
-    ("tp_weaklist", PyObject),   #U
-    ("tp_del", destructor),      #N
-    ])
-cpython_struct("PyTypeObject", PyTypeObjectFields, PyTypeObject)
-
-=======
 from pypy.module.cpyext.api import cts
 
 
@@ -251,13 +25,8 @@
 ternaryfunc = cts.definitions['ternaryfunc']
 inquiry = cts.definitions['inquiry']
 lenfunc = cts.definitions['lenfunc']
-coercion = cts.definitions['coercion']
-intargfunc = cts.definitions['intargfunc']
-intintargfunc = cts.definitions['intintargfunc']
 ssizeargfunc = cts.definitions['ssizeargfunc']
 ssizessizeargfunc = cts.definitions['ssizessizeargfunc']
-intobjargproc = cts.definitions['intobjargproc']
-intintobjargproc = cts.definitions['intintobjargproc']
 ssizeobjargproc = cts.definitions['ssizeobjargproc']
 ssizessizeobjargproc = cts.definitions['ssizessizeobjargproc']
 objobjargproc = cts.definitions['objobjargproc']
@@ -269,10 +38,7 @@
 getter = cts.definitions['getter']
 setter = cts.definitions['setter']
 
-readbufferproc = cts.definitions['readbufferproc']
-writebufferproc = cts.definitions['writebufferproc']
-segcountproc = cts.definitions['segcountproc']
-charbufferproc = cts.definitions['charbufferproc']
+
 getbufferproc = cts.definitions['getbufferproc']
 releasebufferproc = cts.definitions['releasebufferproc']
 
@@ -282,5 +48,4 @@
 PySequenceMethods = cts.definitions['PySequenceMethods']
 PyMappingMethods = cts.definitions['PyMappingMethods']
 PyBufferProcs = cts.definitions['PyBufferProcs']
-PyMemberDef = cts.definitions['PyMemberDef']
->>>>>>> 63867624
+PyMemberDef = cts.definitions['PyMemberDef']