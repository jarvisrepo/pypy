from rpython.rtyper.lltypesystem import rffi, lltype
from rpython.rtyper.annlowlevel import llhelper
from rpython.rlib.rarithmetic import widen
from pypy.module.cpyext.pyobject import (PyObject, make_ref, make_typedescr,
    decref, as_pyobj, incref)
from pypy.module.cpyext.api import (cpython_api, CANNOT_FAIL, cpython_struct,
    PyObjectFields, cts, parse_dir, bootstrap_function, slot_function,
    Py_TPFLAGS_HEAPTYPE)
from pypy.module.cpyext.import_ import PyImport_Import
from pypy.module.cpyext.typeobject import PyTypeObjectPtr
from pypy.interpreter.error import OperationError
from pypy.interpreter.argument import Arguments
from pypy.module.__pypy__.interp_pypydatetime import (W_DateTime_Date,
    W_DateTime_Time, W_DateTime_Delta)
from rpython.tool.sourcetools import func_renamer
from pypy.module.cpyext.state import State

cts.parse_header(parse_dir / 'cpyext_datetime.h')


PyDateTime_CAPI = cts.gettype('PyDateTime_CAPI')


@cpython_api([], lltype.Ptr(PyDateTime_CAPI))
def _PyDateTime_Import(space):
    state = space.fromcache(State)
    if len(state.datetimeAPI) > 0:
        return state.datetimeAPI[0]
    datetimeAPI = lltype.malloc(PyDateTime_CAPI, flavor='raw',
                                track_allocation=False)

    w_datetime = PyImport_Import(space, space.newtext("datetime"))

    w_type = space.getattr(w_datetime, space.newtext("date"))
    datetimeAPI.c_DateType = rffi.cast(
        PyTypeObjectPtr, make_ref(space, w_type))
    # convenient place to modify this, needed since the make_typedescr attach
    # links the "wrong" struct to W_DateTime_Date, which in turn is needed
    # because datetime, with a tzinfo entry, inherits from date, without one
    datetimeAPI.c_DateType.c_tp_basicsize = rffi.sizeof(PyObject.TO)

    w_type = space.getattr(w_datetime, space.newtext("datetime"))
    datetimeAPI.c_DateTimeType = rffi.cast(
        PyTypeObjectPtr, make_ref(space, w_type))

    w_type = space.getattr(w_datetime, space.newtext("time"))
    datetimeAPI.c_TimeType = rffi.cast(
        PyTypeObjectPtr, make_ref(space, w_type))

    w_delta = space.getattr(w_datetime, space.newtext("timedelta"))
    datetimeAPI.c_DeltaType = rffi.cast(
        PyTypeObjectPtr, make_ref(space, w_delta))

    w_tzinfo = space.getattr(w_datetime, space.newtext("tzinfo"))
    datetimeAPI.c_TZInfoType = rffi.cast(
        PyTypeObjectPtr, make_ref(space, w_tzinfo))

<<<<<<< HEAD
=======
    # singleton
    w_timezone = space.getattr(w_datetime, space.newtext("timezone"))
    w_d0 = space.call_function(w_delta)
    w_tzobj = space.call_function(w_timezone, w_d0)
    datetimeAPI.c_TimeZone_UTC = make_ref(space, w_tzobj)

>>>>>>> e2acde13
    datetimeAPI.c_Date_FromDate = llhelper(
        _PyDate_FromDate.api_func.functype,
        _PyDate_FromDate.api_func.get_wrapper(space))
    datetimeAPI.c_Time_FromTime = llhelper(
        _PyTime_FromTime.api_func.functype,
        _PyTime_FromTime.api_func.get_wrapper(space))
    datetimeAPI.c_Time_FromTimeAndFold = llhelper(
        _PyTime_FromTimeAndFold.api_func.functype,
        _PyTime_FromTimeAndFold.api_func.get_wrapper(space))
    datetimeAPI.c_DateTime_FromDateAndTime = llhelper(
        _PyDateTime_FromDateAndTime.api_func.functype,
        _PyDateTime_FromDateAndTime.api_func.get_wrapper(space))
    datetimeAPI.c_DateTime_FromDateAndTimeAndFold = llhelper(
        _PyDateTime_FromDateAndTimeAndFold.api_func.functype,
        _PyDateTime_FromDateAndTimeAndFold.api_func.get_wrapper(space))
    datetimeAPI.c_Delta_FromDelta = llhelper(
        _PyDelta_FromDelta.api_func.functype,
        _PyDelta_FromDelta.api_func.get_wrapper(space))

    datetimeAPI.c_DateTime_FromTimestamp = llhelper(
        _PyDateTime_FromTimestamp.api_func.functype,
        _PyDateTime_FromTimestamp.api_func.get_wrapper(space))

    datetimeAPI.c_Date_FromTimestamp = llhelper(
        _PyDate_FromTimestamp.api_func.functype,
        _PyDate_FromTimestamp.api_func.get_wrapper(space))

    datetimeAPI.c_TimeZone_FromTimeZone = llhelper(
        _PyTimeZone_FromTimeZone.api_func.functype,
        _PyTimeZone_FromTimeZone.api_func.get_wrapper(space))

    state.datetimeAPI.append(datetimeAPI)
    return state.datetimeAPI[0]

PyDateTime_Time = cts.gettype('PyDateTime_Time*')
PyDateTime_DateTime = cts.gettype('PyDateTime_DateTime*')
PyDateTime_Date = cts.gettype('PyDateTime_Date*')
PyDateTime_Delta = cts.gettype('PyDateTime_Delta*')

# Check functions

def make_check_function(func_name, type_name):
    @cpython_api([PyObject], rffi.INT_real, error=CANNOT_FAIL)
    @func_renamer(func_name)
    def check(space, w_obj):
        try:
            return space.is_true(
                space.appexec([w_obj], """(obj):
                    from datetime import %s as datatype
                    return isinstance(obj, datatype)
                    """ % (type_name,)))
        except OperationError:
            return 0

    @cpython_api([PyObject], rffi.INT_real, error=CANNOT_FAIL)
    @func_renamer(func_name + "Exact")
    def check_exact(space, w_obj):
        try:
            return space.is_true(
                space.appexec([w_obj], """(obj):
                    from datetime import %s as datatype
                    return type(obj) is datatype
                    """ % (type_name,)))
        except OperationError:
            return 0
    return check, check_exact

PyDateTime_Check, PyDateTime_CheckExact = make_check_function(
    "PyDateTime_Check", "datetime")
PyDate_Check, PyDate_CheckExact = make_check_function("PyDate_Check", "date")
PyTime_Check, PyTime_CheckExact = make_check_function("PyTime_Check", "time")
PyDelta_Check, PyDelta_CheckExact = make_check_function(
    "PyDelta_Check", "timedelta")
PyTZInfo_Check, PyTZInfo_CheckExact = make_check_function(
    "PyTZInfo_Check", "tzinfo")

@bootstrap_function
def init_datetime(space):
    # no realize functions since there are no getters
    make_typedescr(W_DateTime_Time.typedef,
                   basestruct=PyDateTime_Time.TO,
                   attach=type_attach,
                   dealloc=type_dealloc,
                  )

    make_typedescr(W_DateTime_Date.typedef,
                   basestruct=PyDateTime_DateTime.TO,
                   attach=type_attach,
                   dealloc=type_dealloc,
                  )

    make_typedescr(W_DateTime_Delta.typedef,
                   basestruct=PyDateTime_Delta.TO,
                   attach=timedeltatype_attach,
                  )

def type_attach(space, py_obj, w_obj, w_userdata=None):
    '''Fills a newly allocated py_obj from the w_obj
    If it is a datetime.time or datetime.datetime, it may have tzinfo
    '''
    state = space.fromcache(State)
    if len(state.datetimeAPI) ==0:
        # can happen in subclassing
        _PyDateTime_Import(space)
    if state.datetimeAPI[0].c_TimeType == py_obj.c_ob_type:
        py_datetime = rffi.cast(PyDateTime_Time, py_obj)
        w_tzinfo = space.getattr(w_obj, space.newtext('tzinfo'))
        if space.is_none(w_tzinfo):
            py_datetime.c_hastzinfo = cts.cast('unsigned char', 0)
            py_datetime.c_tzinfo = lltype.nullptr(PyObject.TO)
        else:
            py_datetime.c_hastzinfo = cts.cast('unsigned char', 1)
            py_datetime.c_tzinfo = make_ref(space, w_tzinfo)
    elif state.datetimeAPI[0].c_DateTimeType == py_obj.c_ob_type:
        # For now this is exactly the same structure as PyDateTime_Time
        py_datetime = rffi.cast(PyDateTime_DateTime, py_obj)
        w_tzinfo = space.getattr(w_obj, space.newtext('tzinfo'))
        if space.is_none(w_tzinfo):
            py_datetime.c_hastzinfo = cts.cast('unsigned char', 0)
            py_datetime.c_tzinfo = lltype.nullptr(PyObject.TO)
        else:
            py_datetime.c_hastzinfo = cts.cast('unsigned char', 1)
            py_datetime.c_tzinfo = make_ref(space, w_tzinfo)

@slot_function([PyObject], lltype.Void)
def type_dealloc(space, py_obj):
    from pypy.module.cpyext.object import _dealloc
    state = space.fromcache(State)
    # cannot raise here, so just crash
    assert len(state.datetimeAPI) > 0
    if state.datetimeAPI[0].c_TimeType == py_obj.c_ob_type:
        py_datetime = rffi.cast(PyDateTime_Time, py_obj)
        if (widen(py_datetime.c_hastzinfo) != 0):
            decref(space, py_datetime.c_tzinfo)
    elif state.datetimeAPI[0].c_DateTimeType == py_obj.c_ob_type:
        py_datetime = rffi.cast(PyDateTime_DateTime, py_obj)
        if (widen(py_datetime.c_hastzinfo) != 0):
            decref(space, py_datetime.c_tzinfo)
    _dealloc(space, py_obj)

def timedeltatype_attach(space, py_obj, w_obj, w_userdata=None):
    "Fills a newly allocated py_obj from the w_obj"
    py_delta = rffi.cast(PyDateTime_Delta, py_obj)
    days = space.int_w(space.getattr(w_obj, space.newtext('days')))
    py_delta.c_days = cts.cast('int', days)
    seconds = space.int_w(space.getattr(w_obj, space.newtext('seconds')))
    py_delta.c_seconds = cts.cast('int', seconds)
    microseconds = space.int_w(space.getattr(w_obj, space.newtext('microseconds')))
    py_delta.c_microseconds = cts.cast('int', microseconds)

# Constructors. They are better used as macros.

@cpython_api([rffi.INT_real, rffi.INT_real, rffi.INT_real, PyTypeObjectPtr],
             PyObject)
def _PyDate_FromDate(space, year, month, day, w_type):
    """Return a datetime.date object with the specified year, month and day.
    """
    year = rffi.cast(lltype.Signed, year)
    month = rffi.cast(lltype.Signed, month)
    day = rffi.cast(lltype.Signed, day)
    return space.call_function(
        w_type,
        space.newint(year), space.newint(month), space.newint(day))

@cpython_api([rffi.INT_real, rffi.INT_real, rffi.INT_real, rffi.INT_real,
              PyObject, PyTypeObjectPtr], PyObject)
def _PyTime_FromTime(space, hour, minute, second, usecond, w_tzinfo, w_type):
    """Return a ``datetime.time`` object with the specified hour, minute, second and
    microsecond."""
    hour = rffi.cast(lltype.Signed, hour)
    minute = rffi.cast(lltype.Signed, minute)
    second = rffi.cast(lltype.Signed, second)
    usecond = rffi.cast(lltype.Signed, usecond)
    return space.call_function(
        w_type,
        space.newint(hour), space.newint(minute), space.newint(second),
        space.newint(usecond), w_tzinfo)

@cpython_api([rffi.INT_real, rffi.INT_real, rffi.INT_real,
              rffi.INT_real, rffi.INT_real, rffi.INT_real, rffi.INT_real,
              PyObject, PyTypeObjectPtr], PyObject)
def _PyDateTime_FromDateAndTime(space, year, month, day,
                                hour, minute, second, usecond,
                                w_tzinfo, w_type):
    """Return a datetime.datetime object with the specified year, month, day, hour,
    minute, second and microsecond.
    """
    year = rffi.cast(lltype.Signed, year)
    month = rffi.cast(lltype.Signed, month)
    day = rffi.cast(lltype.Signed, day)
    hour = rffi.cast(lltype.Signed, hour)
    minute = rffi.cast(lltype.Signed, minute)
    second = rffi.cast(lltype.Signed, second)
    usecond = rffi.cast(lltype.Signed, usecond)
    return space.call_function(
        w_type,
        space.newint(year), space.newint(month), space.newint(day),
        space.newint(hour), space.newint(minute), space.newint(second),
        space.newint(usecond), w_tzinfo)

@cpython_api([rffi.INT_real, rffi.INT_real, rffi.INT_real,
              rffi.INT_real, rffi.INT_real, rffi.INT_real, rffi.INT_real,
              PyObject, rffi.INT_real, PyTypeObjectPtr], PyObject)
def _PyDateTime_FromDateAndTimeAndFold(space, year, month, day,
                                hour, minute, second, usecond,
                                w_tzinfo, fold, w_type):
    """Return a datetime.datetime object with the specified year, month, day, hour,
    minute, second,  microsecond and fold.
    """
    year = rffi.cast(lltype.Signed, year)
    month = rffi.cast(lltype.Signed, month)
    day = rffi.cast(lltype.Signed, day)
    hour = rffi.cast(lltype.Signed, hour)
    minute = rffi.cast(lltype.Signed, minute)
    second = rffi.cast(lltype.Signed, second)
    usecond = rffi.cast(lltype.Signed, usecond)
    fold = rffi.cast(lltype.Signed, fold)
    args = Arguments(space,
                    [space.newint(year), space.newint(month), space.newint(day),
                     space.newint(hour), space.newint(minute), space.newint(second),
                     space.newint(usecond), w_tzinfo],
                    keywords=['fold'],
                    keywords_w = [space.newint(fold)],
                )
    return space.call_args(w_type, args)


@cpython_api([rffi.INT_real, rffi.INT_real, rffi.INT_real, rffi.INT_real,
              PyObject, rffi.INT_real, PyTypeObjectPtr], PyObject)
def _PyTime_FromTimeAndFold(space, hour, minute, second, usecond,
                                w_tzinfo, fold, w_type):
    """Return a datetime.time object with the specified hour,
    minute, second, microsecond, and fold.
    """
    hour = rffi.cast(lltype.Signed, hour)
    minute = rffi.cast(lltype.Signed, minute)
    second = rffi.cast(lltype.Signed, second)
    usecond = rffi.cast(lltype.Signed, usecond)
    fold = rffi.cast(lltype.Signed, fold)
    args = Arguments(space,
                    [space.newint(hour), space.newint(minute), space.newint(second),
                     space.newint(usecond), w_tzinfo],
                    keywords=['fold'],
                    keywords_w = [space.newint(fold)],
                )

    return space.call_args(w_type, args)

@cpython_api([PyObject], PyObject)
def PyDateTime_FromTimestamp(space, w_args):
    """Create and return a new datetime.datetime object given an argument tuple
    suitable for passing to datetime.datetime.fromtimestamp().
    """
    w_datetime = PyImport_Import(space, space.newtext("datetime"))
    w_type = space.getattr(w_datetime, space.newtext("datetime"))
    return _PyDateTime_FromTimestamp(space, w_type, w_args, None)

@cpython_api([PyObject, PyObject, PyObject], PyObject)
def _PyDateTime_FromTimestamp(space, w_type, w_args, w_kwds):
    """Implementation of datetime.fromtimestamp that matches the signature for
    PyDateTimeCAPI.DateTime_FromTimestamp
    """
    w_method = space.getattr(w_type, space.newtext("fromtimestamp"))

    return space.call(w_method, w_args, w_kwds=w_kwds)

@cpython_api([PyObject], PyObject)
def PyDate_FromTimestamp(space, w_args):
    """Create and return a new datetime.date object given an argument tuple
    suitable for passing to datetime.date.fromtimestamp().
    """
    w_datetime = PyImport_Import(space, space.newtext("datetime"))
    w_type = space.getattr(w_datetime, space.newtext("date"))
    return _PyDate_FromTimestamp(space, w_type, w_args)

@cpython_api([PyObject, PyObject], PyObject)
def _PyDate_FromTimestamp(space, w_type, w_args):
    """Implementation of date.fromtimestamp that matches the signature for
    PyDateTimeCAPI.Date_FromTimestamp"""
    w_method = space.getattr(w_type, space.newtext("fromtimestamp"))
    return space.call(w_method, w_args)

@cpython_api([rffi.INT_real, rffi.INT_real, rffi.INT_real, rffi.INT_real,
              PyTypeObjectPtr],
             PyObject)
def _PyDelta_FromDelta(space, days, seconds, useconds, normalize, w_type):
    """Return a datetime.timedelta object representing the given number of days,
    seconds and microseconds.  Normalization is performed so that the resulting
    number of microseconds and seconds lie in the ranges documented for
    datetime.timedelta objects.
    """
    days = rffi.cast(lltype.Signed, days)
    seconds = rffi.cast(lltype.Signed, seconds)
    useconds = rffi.cast(lltype.Signed, useconds)
    return space.call_function(
        w_type,
        space.newint(days), space.newint(seconds), space.newint(useconds))


@cpython_api([PyObject, PyObject], PyObject)
def _PyTimeZone_FromTimeZone(space, w_offset, w_name):
    """Return a datetime.timezone object with an unnamed fixed offset
    represented by the offset argument.
    """
    w_datetime = PyImport_Import(space, space.newtext("datetime"))
    w_type = space.getattr(w_datetime, space.newtext("timezone"))

    if w_name is not None:
        return space.call_function(w_type, w_offset, w_name)

    return space.call_function(w_type, w_offset)


# Accessors
@cpython_api([rffi.VOIDP], rffi.INT_real, error=CANNOT_FAIL)
def PyDateTime_GET_YEAR(space, w_obj):
    """Return the year, as a positive int.
    """
    return space.int_w(space.getattr(w_obj, space.newtext("year")))

@cpython_api([rffi.VOIDP], rffi.INT_real, error=CANNOT_FAIL)
def PyDateTime_GET_MONTH(space, w_obj):
    """Return the month, as an int from 1 through 12.
    """
    return space.int_w(space.getattr(w_obj, space.newtext("month")))

@cpython_api([rffi.VOIDP], rffi.INT_real, error=CANNOT_FAIL)
def PyDateTime_GET_DAY(space, w_obj):
    """Return the day, as an int from 1 through 31.
    """
    return space.int_w(space.getattr(w_obj, space.newtext("day")))

@cpython_api([rffi.VOIDP], rffi.INT_real, error=CANNOT_FAIL)
def PyDateTime_GET_FOLD(space, w_obj):
    """Return the fold, as an int 0 or 1
    """
    return space.int_w(space.getattr(w_obj, space.newtext("fold")))

@cpython_api([rffi.VOIDP], rffi.INT_real, error=CANNOT_FAIL)
def PyDateTime_DATE_GET_HOUR(space, w_obj):
    """Return the hour, as an int from 0 through 23.
    """
    # w_obj must be a datetime.timedate object.  However, I've seen libraries
    # call this macro with a datetime.date object.  I think it returns
    # nonsense in CPython, but it doesn't crash.  We'll just return zero
    # in case there is no field 'hour'.
    try:
        return space.int_w(space.getattr(w_obj, space.newtext("hour")))
    except OperationError:
        return 0

@cpython_api([rffi.VOIDP], rffi.INT_real, error=CANNOT_FAIL)
def PyDateTime_DATE_GET_MINUTE(space, w_obj):
    """Return the minute, as an int from 0 through 59.
    """
    try:
        return space.int_w(space.getattr(w_obj, space.newtext("minute")))
    except OperationError:
        return 0     # see comments in PyDateTime_DATE_GET_HOUR

@cpython_api([rffi.VOIDP], rffi.INT_real, error=CANNOT_FAIL)
def PyDateTime_DATE_GET_SECOND(space, w_obj):
    """Return the second, as an int from 0 through 59.
    """
    try:
        return space.int_w(space.getattr(w_obj, space.newtext("second")))
    except OperationError:
        return 0     # see comments in PyDateTime_DATE_GET_HOUR

@cpython_api([rffi.VOIDP], rffi.INT_real, error=CANNOT_FAIL)
def PyDateTime_DATE_GET_MICROSECOND(space, w_obj):
    """Return the microsecond, as an int from 0 through 999999.
    """
    try:
        return space.int_w(space.getattr(w_obj, space.newtext("microsecond")))
    except OperationError:
        return 0     # see comments in PyDateTime_DATE_GET_HOUR

@cpython_api([rffi.VOIDP], rffi.INT_real, error=CANNOT_FAIL)
def PyDateTime_TIME_GET_HOUR(space, w_obj):
    """Return the hour, as an int from 0 through 23.
    """
    return space.int_w(space.getattr(w_obj, space.newtext("hour")))

@cpython_api([rffi.VOIDP], rffi.INT_real, error=CANNOT_FAIL)
def PyDateTime_TIME_GET_MINUTE(space, w_obj):
    """Return the minute, as an int from 0 through 59.
    """
    return space.int_w(space.getattr(w_obj, space.newtext("minute")))

@cpython_api([rffi.VOIDP], rffi.INT_real, error=CANNOT_FAIL)
def PyDateTime_TIME_GET_SECOND(space, w_obj):
    """Return the second, as an int from 0 through 59.
    """
    return space.int_w(space.getattr(w_obj, space.newtext("second")))

@cpython_api([rffi.VOIDP], rffi.INT_real, error=CANNOT_FAIL)
def PyDateTime_TIME_GET_MICROSECOND(space, w_obj):
    """Return the microsecond, as an int from 0 through 999999.
    """
    return space.int_w(space.getattr(w_obj, space.newtext("microsecond")))

@cpython_api([rffi.VOIDP], rffi.INT_real, error=CANNOT_FAIL)
def PyDateTime_TIME_GET_FOLD(space, w_obj):
    """Return the fold, either 0 or 1
    """
    return space.int_w(space.getattr(w_obj, space.newtext("fold")))

# XXX these functions are not present in the Python API
# But it does not seem possible to expose a different structure
# for types defined in a python module like lib/datetime.py.

@cpython_api([rffi.VOIDP], rffi.INT_real, error=CANNOT_FAIL)
def PyDateTime_DELTA_GET_DAYS(space, w_obj):
    return space.int_w(space.getattr(w_obj, space.newtext("days")))

@cpython_api([rffi.VOIDP], rffi.INT_real, error=CANNOT_FAIL)
def PyDateTime_DELTA_GET_SECONDS(space, w_obj):
    return space.int_w(space.getattr(w_obj, space.newtext("seconds")))

@cpython_api([rffi.VOIDP], rffi.INT_real, error=CANNOT_FAIL)
def PyDateTime_DELTA_GET_MICROSECONDS(space, w_obj):
    return space.int_w(space.getattr(w_obj, space.newtext("microseconds")))<|MERGE_RESOLUTION|>--- conflicted
+++ resolved
@@ -55,15 +55,12 @@
     datetimeAPI.c_TZInfoType = rffi.cast(
         PyTypeObjectPtr, make_ref(space, w_tzinfo))
 
-<<<<<<< HEAD
-=======
     # singleton
     w_timezone = space.getattr(w_datetime, space.newtext("timezone"))
     w_d0 = space.call_function(w_delta)
     w_tzobj = space.call_function(w_timezone, w_d0)
     datetimeAPI.c_TimeZone_UTC = make_ref(space, w_tzobj)
 
->>>>>>> e2acde13
     datetimeAPI.c_Date_FromDate = llhelper(
         _PyDate_FromDate.api_func.functype,
         _PyDate_FromDate.api_func.get_wrapper(space))
