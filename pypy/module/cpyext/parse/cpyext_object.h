--- conflicted
+++ resolved
@@ -170,23 +170,7 @@
      releasebufferproc bf_releasebuffer;
 } PyBufferProcs;
 
-<<<<<<< HEAD
-/* from descrobject.h */
-typedef PyObject *(*getter)(PyObject *, void *);
-typedef int (*setter)(PyObject *, PyObject *, void *);
-
-typedef struct PyGetSetDef {
-	char *name;
-	getter get;
-	setter set;
-	char *doc;
-	void *closure;
-} PyGetSetDef;
-
 /* from methodobject.h (the `PyObject **` are `PyObject *const *` in CPython) */
-=======
-/* from methodobject.h */
->>>>>>> aad8f5b4
 typedef PyObject *(*PyCFunction)(PyObject *, PyObject *);
 typedef PyObject *(*_PyCFunctionFast) (PyObject *, PyObject **, Py_ssize_t);
 typedef PyObject *(*PyCFunctionWithKeywords)(PyObject *, PyObject *,
