#pragma once

typedef long Py_ssize_t;  /* CPython defines it in pyport.h */

#define PyObject_HEAD  \
    Py_ssize_t ob_refcnt;        \
    Py_ssize_t ob_pypy_link;     \
    struct _typeobject *ob_type;

#define PyObject_VAR_HEAD		\
	PyObject_HEAD			\
	Py_ssize_t ob_size; /* Number of items in variable part */

typedef struct _object {
    PyObject_HEAD
} PyObject;

typedef struct {
	PyObject_VAR_HEAD
} PyVarObject;

struct _typeobject;
typedef void (*freefunc)(void *);
typedef void (*destructor)(PyObject *);
typedef int (*printfunc)(PyObject *, FILE *, int);
typedef PyObject *(*getattrfunc)(PyObject *, char *);
typedef PyObject *(*getattrofunc)(PyObject *, PyObject *);
typedef int (*setattrfunc)(PyObject *, char *, PyObject *);
typedef int (*setattrofunc)(PyObject *, PyObject *, PyObject *);
typedef int (*cmpfunc)(PyObject *, PyObject *);
typedef PyObject *(*reprfunc)(PyObject *);
typedef long (*hashfunc)(PyObject *);
typedef PyObject *(*richcmpfunc) (PyObject *, PyObject *, int);
typedef PyObject *(*getiterfunc) (PyObject *);
typedef PyObject *(*iternextfunc) (PyObject *);
typedef PyObject *(*descrgetfunc) (PyObject *, PyObject *, PyObject *);
typedef int (*descrsetfunc) (PyObject *, PyObject *, PyObject *);
typedef int (*initproc)(PyObject *, PyObject *, PyObject *);
typedef PyObject *(*newfunc)(struct _typeobject *, PyObject *, PyObject *);
typedef PyObject *(*allocfunc)(struct _typeobject *, Py_ssize_t);

typedef PyObject * (*unaryfunc)(PyObject *);
typedef PyObject * (*binaryfunc)(PyObject *, PyObject *);
typedef PyObject * (*ternaryfunc)(PyObject *, PyObject *, PyObject *);
typedef int (*inquiry)(PyObject *);
typedef Py_ssize_t (*lenfunc)(PyObject *);
typedef PyObject *(*ssizeargfunc)(PyObject *, Py_ssize_t);
typedef PyObject *(*ssizessizeargfunc)(PyObject *, Py_ssize_t, Py_ssize_t);
typedef int(*ssizeobjargproc)(PyObject *, Py_ssize_t, PyObject *);
typedef int(*ssizessizeobjargproc)(PyObject *, Py_ssize_t, Py_ssize_t, PyObject *);
typedef int(*objobjargproc)(PyObject *, PyObject *, PyObject *);


/* Py3k buffer interface, adapted for PyPy */
/* XXX remove this constant, us a PyObject_VAR_HEAD instead */
#define Py_MAX_NDIMS 36
typedef struct bufferinfo {
    void *buf;
    PyObject *obj;        /* owned reference */
    Py_ssize_t len;
    Py_ssize_t itemsize;  /* This is Py_ssize_t so it can be
                             pointed to by strides in simple case.*/
    int readonly;
    int ndim;
    char *format;
    Py_ssize_t *shape;
    Py_ssize_t *strides;
    Py_ssize_t *suboffsets; /* alway NULL for app-level objects*/
    void *internal; /* always NULL for app-level objects */
<<<<<<< HEAD

    /* Only in PyPY, in CPython thes are allocated/deleted */
    Py_ssize_t _strides[Py_MAX_NDIMS];
    Py_ssize_t _shape[Py_MAX_NDIMS];
=======
    /* PyPy extensions */
    int flags;
    Py_ssize_t _strides[Py_MAX_NDIMS];
    Py_ssize_t _shape[Py_MAX_NDIMS];
    /* static store for shape and strides of
       mono-dimensional buffers. */
    /* Py_ssize_t smalltable[2]; */
>>>>>>> bd8fc8dd
} Py_buffer;

typedef int (*getbufferproc)(PyObject *, Py_buffer *, int);
typedef void (*releasebufferproc)(PyObject *, Py_buffer *);
/* end Py3k buffer interface */

typedef int (*objobjproc)(PyObject *, PyObject *);
typedef int (*visitproc)(PyObject *, void *);
typedef int (*traverseproc)(PyObject *, visitproc, void *);


typedef struct {
    /* Number implementations must check *both*
       arguments for proper type and implement the necessary conversions
       in the slot functions themselves. */

    binaryfunc nb_add;
    binaryfunc nb_subtract;
    binaryfunc nb_multiply;
    binaryfunc nb_remainder;
    binaryfunc nb_divmod;
    ternaryfunc nb_power;
    unaryfunc nb_negative;
    unaryfunc nb_positive;
    unaryfunc nb_absolute;
    inquiry nb_bool;
    unaryfunc nb_invert;
    binaryfunc nb_lshift;
    binaryfunc nb_rshift;
    binaryfunc nb_and;
    binaryfunc nb_xor;
    binaryfunc nb_or;
    unaryfunc nb_int;
    void *nb_reserved;  /* the slot formerly known as nb_long */
    unaryfunc nb_float;

    binaryfunc nb_inplace_add;
    binaryfunc nb_inplace_subtract;
    binaryfunc nb_inplace_multiply;
    binaryfunc nb_inplace_remainder;
    ternaryfunc nb_inplace_power;
    binaryfunc nb_inplace_lshift;
    binaryfunc nb_inplace_rshift;
    binaryfunc nb_inplace_and;
    binaryfunc nb_inplace_xor;
    binaryfunc nb_inplace_or;

    binaryfunc nb_floor_divide;
    binaryfunc nb_true_divide;
    binaryfunc nb_inplace_floor_divide;
    binaryfunc nb_inplace_true_divide;

    unaryfunc nb_index;

    binaryfunc nb_matrix_multiply;
    binaryfunc nb_inplace_matrix_multiply;
} PyNumberMethods;

typedef struct {
    lenfunc sq_length;
    binaryfunc sq_concat;
    ssizeargfunc sq_repeat;
    ssizeargfunc sq_item;
    void *was_sq_slice;
    ssizeobjargproc sq_ass_item;
    void *was_sq_ass_slice;
    objobjproc sq_contains;

    binaryfunc sq_inplace_concat;
    ssizeargfunc sq_inplace_repeat;
} PySequenceMethods;

typedef struct {
    lenfunc mp_length;
    binaryfunc mp_subscript;
    objobjargproc mp_ass_subscript;
} PyMappingMethods;

typedef struct {
    unaryfunc am_await;
    unaryfunc am_aiter;
    unaryfunc am_anext;
} PyAsyncMethods;

typedef struct {
     getbufferproc bf_getbuffer;
     releasebufferproc bf_releasebuffer;
} PyBufferProcs;

/* from descrobject.h */
typedef PyObject *(*getter)(PyObject *, void *);
typedef int (*setter)(PyObject *, PyObject *, void *);

typedef struct PyGetSetDef {
	char *name;
	getter get;
	setter set;
	char *doc;
	void *closure;
} PyGetSetDef;

/* from methodobject.h */
typedef PyObject *(*PyCFunction)(PyObject *, PyObject *);
typedef PyObject *(*PyCFunctionWithKeywords)(PyObject *, PyObject *,
                                             PyObject *);
typedef PyObject *(*PyNoArgsFunction)(PyObject *);

struct PyMethodDef {
    const char  *ml_name;   /* The name of the built-in function/method */
    PyCFunction  ml_meth;   /* The C function that implements it */
    int          ml_flags;  /* Combination of METH_xxx flags, which mostly
                               describe the args expected by the C func */
    const char  *ml_doc;    /* The __doc__ attribute, or NULL */
};
typedef struct PyMethodDef PyMethodDef;

typedef struct {
    PyObject_HEAD
    PyMethodDef *m_ml; /* Description of the C function to call */
    PyObject    *m_self; /* Passed as 'self' arg to the C func, can be NULL */
    PyObject    *m_module; /* The __module__ attribute, can be anything */
    PyObject    *m_weakreflist; /* List of weak references */
} PyCFunctionObject;

/* from structmember.h */
typedef struct PyMemberDef {
    /* Current version, use this */
    char *name;
    int type;
    Py_ssize_t offset;
    int flags;
    char *doc;
} PyMemberDef;


typedef struct _typeobject {
    PyObject_VAR_HEAD
    const char *tp_name; /* For printing, in format "<module>.<name>" */
    Py_ssize_t tp_basicsize, tp_itemsize; /* For allocation */

    /* Methods to implement standard operations */

    destructor tp_dealloc;
    printfunc tp_print;
    getattrfunc tp_getattr;
    setattrfunc tp_setattr;
    PyAsyncMethods *tp_as_async; /* formerly known as tp_compare (Python 2)
                                    or tp_reserved (Python 3) */
    reprfunc tp_repr;

    /* Method suites for standard classes */

    PyNumberMethods *tp_as_number;
    PySequenceMethods *tp_as_sequence;
    PyMappingMethods *tp_as_mapping;

    /* More standard operations (here for binary compatibility) */

    hashfunc tp_hash;
    ternaryfunc tp_call;
    reprfunc tp_str;
    getattrofunc tp_getattro;
    setattrofunc tp_setattro;

    /* Functions to access object as input/output buffer */
    PyBufferProcs *tp_as_buffer;

    /* Flags to define presence of optional/expanded features */
    unsigned long tp_flags;

    const char *tp_doc; /* Documentation string */

    /* Assigned meaning in release 2.0 */
    /* call function for all accessible objects */
    traverseproc tp_traverse;

    /* delete references to contained objects */
    inquiry tp_clear;

    /* Assigned meaning in release 2.1 */
    /* rich comparisons */
    richcmpfunc tp_richcompare;

    /* weak reference enabler */
    Py_ssize_t tp_weaklistoffset;

    /* Iterators */
    getiterfunc tp_iter;
    iternextfunc tp_iternext;

    /* Attribute descriptor and subclassing stuff */
    struct PyMethodDef *tp_methods;
    struct PyMemberDef *tp_members;
    struct PyGetSetDef *tp_getset;
    struct _typeobject *tp_base;
    PyObject *tp_dict;
    descrgetfunc tp_descr_get;
    descrsetfunc tp_descr_set;
    Py_ssize_t tp_dictoffset;
    initproc tp_init;
    allocfunc tp_alloc;
    newfunc tp_new;
    freefunc tp_free; /* Low-level free-memory routine */
    inquiry tp_is_gc; /* For PyObject_IS_GC */
    PyObject *tp_bases;
    PyObject *tp_mro; /* method resolution order */
    PyObject *tp_cache;
    PyObject *tp_subclasses;
    PyObject *tp_weaklist;
    destructor tp_del;

    /* Type attribute cache version tag. Added in version 2.6 */
    unsigned int tp_version_tag;

    destructor tp_finalize;

    /* PyPy specific extra fields: make sure that they are ALWAYS at the end,
       for compatibility with CPython */
    long tp_pypy_flags;

} PyTypeObject;

typedef struct{
    int slot;    /* slot id, see below */
    void *pfunc; /* function pointer */
} PyType_Slot;

typedef struct{
    const char* name;
    int basicsize;
    int itemsize;
    unsigned int flags;
    PyType_Slot *slots; /* terminated by slot==0. */
} PyType_Spec;

typedef struct _heaptypeobject {
    PyTypeObject ht_type;
    PyAsyncMethods as_async;
    PyNumberMethods as_number;
    PyMappingMethods as_mapping;
    PySequenceMethods as_sequence;
    PyBufferProcs as_buffer;
    PyObject *ht_name, *ht_slots, *ht_qualname;
} PyHeapTypeObject;<|MERGE_RESOLUTION|>--- conflicted
+++ resolved
@@ -67,12 +67,6 @@
     Py_ssize_t *strides;
     Py_ssize_t *suboffsets; /* alway NULL for app-level objects*/
     void *internal; /* always NULL for app-level objects */
-<<<<<<< HEAD
-
-    /* Only in PyPY, in CPython thes are allocated/deleted */
-    Py_ssize_t _strides[Py_MAX_NDIMS];
-    Py_ssize_t _shape[Py_MAX_NDIMS];
-=======
     /* PyPy extensions */
     int flags;
     Py_ssize_t _strides[Py_MAX_NDIMS];
@@ -80,7 +74,6 @@
     /* static store for shape and strides of
        mono-dimensional buffers. */
     /* Py_ssize_t smalltable[2]; */
->>>>>>> bd8fc8dd
 } Py_buffer;
 
 typedef int (*getbufferproc)(PyObject *, Py_buffer *, int);
