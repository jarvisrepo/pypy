--- conflicted
+++ resolved
@@ -200,7 +200,6 @@
 
 
 typedef struct _typeobject {
-<<<<<<< HEAD
     PyObject_VAR_HEAD
     const char *tp_name; /* For printing, in format "<module>.<name>" */
     Py_ssize_t tp_basicsize, tp_itemsize; /* For allocation */
@@ -281,86 +280,6 @@
 
     destructor tp_finalize;
 } PyTypeObject;
-=======
-	PyObject_VAR_HEAD
-	const char *tp_name; /* For printing, in format "<module>.<name>" */
-	Py_ssize_t tp_basicsize, tp_itemsize; /* For allocation */
-
-	/* Methods to implement standard operations */
-
-	destructor tp_dealloc;
-	printfunc tp_print;
-	getattrfunc tp_getattr;
-	setattrfunc tp_setattr;
-	cmpfunc tp_compare;
-	reprfunc tp_repr;
-
-	/* Method suites for standard classes */
-
-	PyNumberMethods *tp_as_number;
-	PySequenceMethods *tp_as_sequence;
-	PyMappingMethods *tp_as_mapping;
-
-	/* More standard operations (here for binary compatibility) */
-
-	hashfunc tp_hash;
-	ternaryfunc tp_call;
-	reprfunc tp_str;
-	getattrofunc tp_getattro;
-	setattrofunc tp_setattro;
-
-	/* Functions to access object as input/output buffer */
-	PyBufferProcs *tp_as_buffer;
-
-	/* Flags to define presence of optional/expanded features */
-	long tp_flags;
-
-	const char *tp_doc; /* Documentation string */
-
-	/* Assigned meaning in release 2.0 */
-	/* call function for all accessible objects */
-	traverseproc tp_traverse;
-
-	/* delete references to contained objects */
-	inquiry tp_clear;
-
-	/* Assigned meaning in release 2.1 */
-	/* rich comparisons */
-	richcmpfunc tp_richcompare;
-
-	/* weak reference enabler */
-	Py_ssize_t tp_weaklistoffset;
-
-	/* Added in release 2.2 */
-	/* Iterators */
-	getiterfunc tp_iter;
-	iternextfunc tp_iternext;
-
-	/* Attribute descriptor and subclassing stuff */
-	struct PyMethodDef *tp_methods;
-	struct PyMemberDef *tp_members;
-	struct PyGetSetDef *tp_getset;
-	struct _typeobject *tp_base;
-	PyObject *tp_dict;
-	descrgetfunc tp_descr_get;
-	descrsetfunc tp_descr_set;
-	Py_ssize_t tp_dictoffset;
-	initproc tp_init;
-	allocfunc tp_alloc;
-	newfunc tp_new;
-	freefunc tp_free; /* Low-level free-memory routine */
-	inquiry tp_is_gc; /* For PyObject_IS_GC */
-	PyObject *tp_bases;
-	PyObject *tp_mro; /* method resolution order */
-	PyObject *tp_cache;
-	PyObject *tp_subclasses;
-	PyObject *tp_weaklist;
-	destructor tp_del;
-
-	/* Type attribute cache version tag. Added in version 2.6 */
-	unsigned int tp_version_tag;
-
-} PyTypeObject;
 
 typedef struct {
     PyTypeObject ht_type;
@@ -369,5 +288,4 @@
     PySequenceMethods as_sequence;
     PyBufferProcs as_buffer;
     PyObject *ht_name, *ht_slots;
-} PyHeapTypeObject;
->>>>>>> 635a96a5
+} PyHeapTypeObject;