#pragma once

typedef long Py_ssize_t;

#define PyObject_HEAD  \
    Py_ssize_t ob_refcnt;        \
    Py_ssize_t ob_pypy_link;     \
    struct _typeobject *ob_type;

#define PyObject_VAR_HEAD		\
	PyObject_HEAD			\
	Py_ssize_t ob_size; /* Number of items in variable part */

typedef struct _object {
    PyObject_HEAD
} PyObject;

typedef struct {
	PyObject_VAR_HEAD
} PyVarObject;

struct _typeobject;
typedef void (*freefunc)(void *);
typedef void (*destructor)(PyObject *);
typedef int (*printfunc)(PyObject *, FILE *, int);
typedef PyObject *(*getattrfunc)(PyObject *, char *);
typedef PyObject *(*getattrofunc)(PyObject *, PyObject *);
typedef int (*setattrfunc)(PyObject *, char *, PyObject *);
typedef int (*setattrofunc)(PyObject *, PyObject *, PyObject *);
typedef int (*cmpfunc)(PyObject *, PyObject *);
typedef PyObject *(*reprfunc)(PyObject *);
typedef long (*hashfunc)(PyObject *);
typedef PyObject *(*richcmpfunc) (PyObject *, PyObject *, int);
typedef PyObject *(*getiterfunc) (PyObject *);
typedef PyObject *(*iternextfunc) (PyObject *);
typedef PyObject *(*descrgetfunc) (PyObject *, PyObject *, PyObject *);
typedef int (*descrsetfunc) (PyObject *, PyObject *, PyObject *);
typedef int (*initproc)(PyObject *, PyObject *, PyObject *);
typedef PyObject *(*newfunc)(struct _typeobject *, PyObject *, PyObject *);
typedef PyObject *(*allocfunc)(struct _typeobject *, Py_ssize_t);

typedef PyObject * (*unaryfunc)(PyObject *);
typedef PyObject * (*binaryfunc)(PyObject *, PyObject *);
typedef PyObject * (*ternaryfunc)(PyObject *, PyObject *, PyObject *);
typedef int (*inquiry)(PyObject *);
typedef Py_ssize_t (*lenfunc)(PyObject *);
typedef PyObject *(*ssizeargfunc)(PyObject *, Py_ssize_t);
typedef PyObject *(*ssizessizeargfunc)(PyObject *, Py_ssize_t, Py_ssize_t);
typedef int(*ssizeobjargproc)(PyObject *, Py_ssize_t, PyObject *);
typedef int(*ssizessizeobjargproc)(PyObject *, Py_ssize_t, Py_ssize_t, PyObject *);
typedef int(*objobjargproc)(PyObject *, PyObject *, PyObject *);


/* Py3k buffer interface, adapted for PyPy */
#define Py_MAX_NDIMS 32
#define Py_MAX_FMT 128
typedef struct bufferinfo {
    void *buf;
    PyObject *obj;        /* owned reference */
    Py_ssize_t len;
    Py_ssize_t itemsize;  /* This is Py_ssize_t so it can be
                             pointed to by strides in simple case.*/
    int readonly;
    int ndim;
    char *format;
    Py_ssize_t *shape;
    Py_ssize_t *strides;
    Py_ssize_t *suboffsets; /* alway NULL for app-level objects*/
    unsigned char _format[Py_MAX_FMT];
    Py_ssize_t _strides[Py_MAX_NDIMS];
    Py_ssize_t _shape[Py_MAX_NDIMS];
    /* static store for shape and strides of
       mono-dimensional buffers. */
    /* Py_ssize_t smalltable[2]; */
    void *internal; /* always NULL for app-level objects */
} Py_buffer;

typedef int (*getbufferproc)(PyObject *, Py_buffer *, int);
typedef void (*releasebufferproc)(PyObject *, Py_buffer *);
/* end Py3k buffer interface */

typedef int (*objobjproc)(PyObject *, PyObject *);
typedef int (*visitproc)(PyObject *, void *);
typedef int (*traverseproc)(PyObject *, visitproc, void *);


typedef struct {
    /* Number implementations must check *both*
       arguments for proper type and implement the necessary conversions
       in the slot functions themselves. */

    binaryfunc nb_add;
    binaryfunc nb_subtract;
    binaryfunc nb_multiply;
    binaryfunc nb_remainder;
    binaryfunc nb_divmod;
    ternaryfunc nb_power;
    unaryfunc nb_negative;
    unaryfunc nb_positive;
    unaryfunc nb_absolute;
    inquiry nb_bool;
    unaryfunc nb_invert;
    binaryfunc nb_lshift;
    binaryfunc nb_rshift;
    binaryfunc nb_and;
    binaryfunc nb_xor;
    binaryfunc nb_or;
    unaryfunc nb_int;
    void *nb_reserved;  /* the slot formerly known as nb_long */
    unaryfunc nb_float;

    binaryfunc nb_inplace_add;
    binaryfunc nb_inplace_subtract;
    binaryfunc nb_inplace_multiply;
    binaryfunc nb_inplace_remainder;
    ternaryfunc nb_inplace_power;
    binaryfunc nb_inplace_lshift;
    binaryfunc nb_inplace_rshift;
    binaryfunc nb_inplace_and;
    binaryfunc nb_inplace_xor;
    binaryfunc nb_inplace_or;

    binaryfunc nb_floor_divide;
    binaryfunc nb_true_divide;
    binaryfunc nb_inplace_floor_divide;
    binaryfunc nb_inplace_true_divide;

    unaryfunc nb_index;

    binaryfunc nb_matrix_multiply;
    binaryfunc nb_inplace_matrix_multiply;
} PyNumberMethods;

typedef struct {
    lenfunc sq_length;
    binaryfunc sq_concat;
    ssizeargfunc sq_repeat;
    ssizeargfunc sq_item;
    void *was_sq_slice;
    ssizeobjargproc sq_ass_item;
    void *was_sq_ass_slice;
    objobjproc sq_contains;

    binaryfunc sq_inplace_concat;
    ssizeargfunc sq_inplace_repeat;
} PySequenceMethods;

typedef struct {
    lenfunc mp_length;
    binaryfunc mp_subscript;
    objobjargproc mp_ass_subscript;
} PyMappingMethods;

typedef struct {
    unaryfunc am_await;
    unaryfunc am_aiter;
    unaryfunc am_anext;
} PyAsyncMethods;

typedef struct {
     getbufferproc bf_getbuffer;
     releasebufferproc bf_releasebuffer;
} PyBufferProcs;

/* from descrobject.h */
typedef PyObject *(*getter)(PyObject *, void *);
typedef int (*setter)(PyObject *, PyObject *, void *);

typedef struct PyGetSetDef {
	char *name;
	getter get;
	setter set;
	char *doc;
	void *closure;
} PyGetSetDef;

/* from methodobject.h */
typedef PyObject *(*PyCFunction)(PyObject *, PyObject *);
typedef PyObject *(*PyCFunctionWithKeywords)(PyObject *, PyObject *,
                                             PyObject *);
typedef PyObject *(*PyNoArgsFunction)(PyObject *);

struct PyMethodDef {
    const char  *ml_name;   /* The name of the built-in function/method */
    PyCFunction  ml_meth;   /* The C function that implements it */
    int          ml_flags;  /* Combination of METH_xxx flags, which mostly
                               describe the args expected by the C func */
    const char  *ml_doc;    /* The __doc__ attribute, or NULL */
};
typedef struct PyMethodDef PyMethodDef;

typedef struct {
    PyObject_HEAD
    PyMethodDef *m_ml; /* Description of the C function to call */
    PyObject    *m_self; /* Passed as 'self' arg to the C func, can be NULL */
    PyObject    *m_module; /* The __module__ attribute, can be anything */
    PyObject    *m_weakreflist; /* List of weak references */
} PyCFunctionObject;

/* from structmember.h */
typedef struct PyMemberDef {
    /* Current version, use this */
    char *name;
    int type;
    Py_ssize_t offset;
    int flags;
    char *doc;
} PyMemberDef;


typedef struct _typeobject {
    PyObject_VAR_HEAD
    const char *tp_name; /* For printing, in format "<module>.<name>" */
    Py_ssize_t tp_basicsize, tp_itemsize; /* For allocation */

    /* Methods to implement standard operations */

    destructor tp_dealloc;
    printfunc tp_print;
    getattrfunc tp_getattr;
    setattrfunc tp_setattr;
    PyAsyncMethods *tp_as_async; /* formerly known as tp_compare (Python 2)
                                    or tp_reserved (Python 3) */
    reprfunc tp_repr;

    /* Method suites for standard classes */

    PyNumberMethods *tp_as_number;
    PySequenceMethods *tp_as_sequence;
    PyMappingMethods *tp_as_mapping;

    /* More standard operations (here for binary compatibility) */

    hashfunc tp_hash;
    ternaryfunc tp_call;
    reprfunc tp_str;
    getattrofunc tp_getattro;
    setattrofunc tp_setattro;

    /* Functions to access object as input/output buffer */
    PyBufferProcs *tp_as_buffer;

    /* Flags to define presence of optional/expanded features */
    unsigned long tp_flags;

    const char *tp_doc; /* Documentation string */

    /* Assigned meaning in release 2.0 */
    /* call function for all accessible objects */
    traverseproc tp_traverse;

    /* delete references to contained objects */
    inquiry tp_clear;

    /* Assigned meaning in release 2.1 */
    /* rich comparisons */
    richcmpfunc tp_richcompare;

    /* weak reference enabler */
    Py_ssize_t tp_weaklistoffset;

    /* Iterators */
    getiterfunc tp_iter;
    iternextfunc tp_iternext;

    /* Attribute descriptor and subclassing stuff */
    struct PyMethodDef *tp_methods;
    struct PyMemberDef *tp_members;
    struct PyGetSetDef *tp_getset;
    struct _typeobject *tp_base;
    PyObject *tp_dict;
    descrgetfunc tp_descr_get;
    descrsetfunc tp_descr_set;
    Py_ssize_t tp_dictoffset;
    initproc tp_init;
    allocfunc tp_alloc;
    newfunc tp_new;
    freefunc tp_free; /* Low-level free-memory routine */
    inquiry tp_is_gc; /* For PyObject_IS_GC */
    PyObject *tp_bases;
    PyObject *tp_mro; /* method resolution order */
    PyObject *tp_cache;
    PyObject *tp_subclasses;
    PyObject *tp_weaklist;
    destructor tp_del;

    /* Type attribute cache version tag. Added in version 2.6 */
    unsigned int tp_version_tag;

    destructor tp_finalize;
<<<<<<< HEAD
=======

    /* PyPy specific extra fields: make sure that they are ALWAYS at the end,
       for compatibility with CPython */
    long tp_pypy_flags;

>>>>>>> 72195e3e
} PyTypeObject;

typedef struct{
    int slot;    /* slot id, see below */
    void *pfunc; /* function pointer */
} PyType_Slot;

typedef struct{
    const char* name;
    int basicsize;
    int itemsize;
    unsigned int flags;
    PyType_Slot *slots; /* terminated by slot==0. */
} PyType_Spec;

typedef struct _heaptypeobject {
    PyTypeObject ht_type;
    PyAsyncMethods as_async;
    PyNumberMethods as_number;
    PyMappingMethods as_mapping;
    PySequenceMethods as_sequence;
    PyBufferProcs as_buffer;
    PyObject *ht_name, *ht_slots, *ht_qualname;
} PyHeapTypeObject;<|MERGE_RESOLUTION|>--- conflicted
+++ resolved
@@ -288,14 +288,11 @@
     unsigned int tp_version_tag;
 
     destructor tp_finalize;
-<<<<<<< HEAD
-=======
 
     /* PyPy specific extra fields: make sure that they are ALWAYS at the end,
        for compatibility with CPython */
     long tp_pypy_flags;
 
->>>>>>> 72195e3e
 } PyTypeObject;
 
 typedef struct{
