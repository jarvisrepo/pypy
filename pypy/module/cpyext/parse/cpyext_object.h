#pragma once

typedef long Py_ssize_t;

#define PyObject_HEAD  \
    Py_ssize_t ob_refcnt;        \
    Py_ssize_t ob_pypy_link;     \
    struct _typeobject *ob_type;

#define PyObject_VAR_HEAD		\
	PyObject_HEAD			\
	Py_ssize_t ob_size; /* Number of items in variable part */

typedef struct _object {
    PyObject_HEAD
} PyObject;

typedef struct {
	PyObject_VAR_HEAD
} PyVarObject;

struct _typeobject;
typedef void (*freefunc)(void *);
typedef void (*destructor)(PyObject *);
typedef int (*printfunc)(PyObject *, FILE *, int);
typedef PyObject *(*getattrfunc)(PyObject *, char *);
typedef PyObject *(*getattrofunc)(PyObject *, PyObject *);
typedef int (*setattrfunc)(PyObject *, char *, PyObject *);
typedef int (*setattrofunc)(PyObject *, PyObject *, PyObject *);
typedef int (*cmpfunc)(PyObject *, PyObject *);
typedef PyObject *(*reprfunc)(PyObject *);
typedef long (*hashfunc)(PyObject *);
typedef PyObject *(*richcmpfunc) (PyObject *, PyObject *, int);
typedef PyObject *(*getiterfunc) (PyObject *);
typedef PyObject *(*iternextfunc) (PyObject *);
typedef PyObject *(*descrgetfunc) (PyObject *, PyObject *, PyObject *);
typedef int (*descrsetfunc) (PyObject *, PyObject *, PyObject *);
typedef int (*initproc)(PyObject *, PyObject *, PyObject *);
typedef PyObject *(*newfunc)(struct _typeobject *, PyObject *, PyObject *);
typedef PyObject *(*allocfunc)(struct _typeobject *, Py_ssize_t);

typedef PyObject * (*unaryfunc)(PyObject *);
typedef PyObject * (*binaryfunc)(PyObject *, PyObject *);
typedef PyObject * (*ternaryfunc)(PyObject *, PyObject *, PyObject *);
typedef int (*inquiry)(PyObject *);
typedef Py_ssize_t (*lenfunc)(PyObject *);
typedef PyObject *(*ssizeargfunc)(PyObject *, Py_ssize_t);
typedef PyObject *(*ssizessizeargfunc)(PyObject *, Py_ssize_t, Py_ssize_t);
typedef int(*ssizeobjargproc)(PyObject *, Py_ssize_t, PyObject *);
typedef int(*ssizessizeobjargproc)(PyObject *, Py_ssize_t, Py_ssize_t, PyObject *);
typedef int(*objobjargproc)(PyObject *, PyObject *, PyObject *);


/* Py3k buffer interface, adapted for PyPy */
#define Py_MAX_NDIMS 32
#define Py_MAX_FMT 128
typedef struct bufferinfo {
    void *buf;
    PyObject *obj;        /* owned reference */
    Py_ssize_t len;
    Py_ssize_t itemsize;  /* This is Py_ssize_t so it can be
                             pointed to by strides in simple case.*/
    int readonly;
    int ndim;
    char *format;
    Py_ssize_t *shape;
    Py_ssize_t *strides;
    Py_ssize_t *suboffsets; /* alway NULL for app-level objects*/
    unsigned char _format[Py_MAX_FMT];
    Py_ssize_t _strides[Py_MAX_NDIMS];
    Py_ssize_t _shape[Py_MAX_NDIMS];
    /* static store for shape and strides of
       mono-dimensional buffers. */
    /* Py_ssize_t smalltable[2]; */
    void *internal; /* always NULL for app-level objects */
} Py_buffer;

typedef int (*getbufferproc)(PyObject *, Py_buffer *, int);
typedef void (*releasebufferproc)(PyObject *, Py_buffer *);
/* end Py3k buffer interface */

typedef int (*objobjproc)(PyObject *, PyObject *);
typedef int (*visitproc)(PyObject *, void *);
typedef int (*traverseproc)(PyObject *, visitproc, void *);


typedef struct {
    /* Number implementations must check *both*
       arguments for proper type and implement the necessary conversions
       in the slot functions themselves. */

    binaryfunc nb_add;
    binaryfunc nb_subtract;
    binaryfunc nb_multiply;
    binaryfunc nb_remainder;
    binaryfunc nb_divmod;
    ternaryfunc nb_power;
    unaryfunc nb_negative;
    unaryfunc nb_positive;
    unaryfunc nb_absolute;
    inquiry nb_bool;
    unaryfunc nb_invert;
    binaryfunc nb_lshift;
    binaryfunc nb_rshift;
    binaryfunc nb_and;
    binaryfunc nb_xor;
    binaryfunc nb_or;
    unaryfunc nb_int;
    void *nb_reserved;  /* the slot formerly known as nb_long */
    unaryfunc nb_float;

    binaryfunc nb_inplace_add;
    binaryfunc nb_inplace_subtract;
    binaryfunc nb_inplace_multiply;
    binaryfunc nb_inplace_remainder;
    ternaryfunc nb_inplace_power;
    binaryfunc nb_inplace_lshift;
    binaryfunc nb_inplace_rshift;
    binaryfunc nb_inplace_and;
    binaryfunc nb_inplace_xor;
    binaryfunc nb_inplace_or;

    binaryfunc nb_floor_divide;
    binaryfunc nb_true_divide;
    binaryfunc nb_inplace_floor_divide;
    binaryfunc nb_inplace_true_divide;

    unaryfunc nb_index;

    binaryfunc nb_matrix_multiply;
    binaryfunc nb_inplace_matrix_multiply;
} PyNumberMethods;

typedef struct {
    lenfunc sq_length;
    binaryfunc sq_concat;
    ssizeargfunc sq_repeat;
    ssizeargfunc sq_item;
    void *was_sq_slice;
    ssizeobjargproc sq_ass_item;
    void *was_sq_ass_slice;
    objobjproc sq_contains;

    binaryfunc sq_inplace_concat;
    ssizeargfunc sq_inplace_repeat;
} PySequenceMethods;

typedef struct {
    lenfunc mp_length;
    binaryfunc mp_subscript;
    objobjargproc mp_ass_subscript;
} PyMappingMethods;

typedef struct {
    unaryfunc am_await;
    unaryfunc am_aiter;
    unaryfunc am_anext;
} PyAsyncMethods;

typedef struct {
     getbufferproc bf_getbuffer;
     releasebufferproc bf_releasebuffer;
} PyBufferProcs;

/* from descrobject.h */
typedef PyObject *(*getter)(PyObject *, void *);
typedef int (*setter)(PyObject *, PyObject *, void *);

typedef struct PyGetSetDef {
	char *name;
	getter get;
	setter set;
	char *doc;
	void *closure;
} PyGetSetDef;

/* from methodobject.h */
typedef PyObject *(*PyCFunction)(PyObject *, PyObject *);
typedef PyObject *(*PyCFunctionWithKeywords)(PyObject *, PyObject *,
                                             PyObject *);
typedef PyObject *(*PyNoArgsFunction)(PyObject *);

struct PyMethodDef {
    const char  *ml_name;   /* The name of the built-in function/method */
    PyCFunction  ml_meth;   /* The C function that implements it */
    int          ml_flags;  /* Combination of METH_xxx flags, which mostly
                               describe the args expected by the C func */
    const char  *ml_doc;    /* The __doc__ attribute, or NULL */
};
typedef struct PyMethodDef PyMethodDef;

typedef struct {
    PyObject_HEAD
    PyMethodDef *m_ml; /* Description of the C function to call */
    PyObject    *m_self; /* Passed as 'self' arg to the C func, can be NULL */
    PyObject    *m_module; /* The __module__ attribute, can be anything */
    PyObject    *m_weakreflist; /* List of weak references */
} PyCFunctionObject;

/* from structmember.h */
typedef struct PyMemberDef {
    /* Current version, use this */
    char *name;
    int type;
    Py_ssize_t offset;
    int flags;
    char *doc;
} PyMemberDef;


typedef struct _typeobject {
    PyObject_VAR_HEAD
    const char *tp_name; /* For printing, in format "<module>.<name>" */
    Py_ssize_t tp_basicsize, tp_itemsize; /* For allocation */

    /* Methods to implement standard operations */

    destructor tp_dealloc;
    printfunc tp_print;
    getattrfunc tp_getattr;
    setattrfunc tp_setattr;
    PyAsyncMethods *tp_as_async; /* formerly known as tp_compare (Python 2)
                                    or tp_reserved (Python 3) */
    reprfunc tp_repr;

    /* Method suites for standard classes */

    PyNumberMethods *tp_as_number;
    PySequenceMethods *tp_as_sequence;
    PyMappingMethods *tp_as_mapping;

    /* More standard operations (here for binary compatibility) */

    hashfunc tp_hash;
    ternaryfunc tp_call;
    reprfunc tp_str;
    getattrofunc tp_getattro;
    setattrofunc tp_setattro;

    /* Functions to access object as input/output buffer */
    PyBufferProcs *tp_as_buffer;

    /* Flags to define presence of optional/expanded features */
    unsigned long tp_flags;

    const char *tp_doc; /* Documentation string */

    /* Assigned meaning in release 2.0 */
    /* call function for all accessible objects */
    traverseproc tp_traverse;

    /* delete references to contained objects */
    inquiry tp_clear;

    /* Assigned meaning in release 2.1 */
    /* rich comparisons */
    richcmpfunc tp_richcompare;

    /* weak reference enabler */
    Py_ssize_t tp_weaklistoffset;

    /* Iterators */
    getiterfunc tp_iter;
    iternextfunc tp_iternext;

    /* Attribute descriptor and subclassing stuff */
    struct PyMethodDef *tp_methods;
    struct PyMemberDef *tp_members;
    struct PyGetSetDef *tp_getset;
    struct _typeobject *tp_base;
    PyObject *tp_dict;
    descrgetfunc tp_descr_get;
    descrsetfunc tp_descr_set;
    Py_ssize_t tp_dictoffset;
    initproc tp_init;
    allocfunc tp_alloc;
    newfunc tp_new;
    freefunc tp_free; /* Low-level free-memory routine */
    inquiry tp_is_gc; /* For PyObject_IS_GC */
    PyObject *tp_bases;
    PyObject *tp_mro; /* method resolution order */
    PyObject *tp_cache;
    PyObject *tp_subclasses;
    PyObject *tp_weaklist;
    destructor tp_del;

    /* Type attribute cache version tag. Added in version 2.6 */
    unsigned int tp_version_tag;

    destructor tp_finalize;

    /* PyPy specific extra fields: make sure that they are ALWAYS at the end,
       for compatibility with CPython */
    long tp_pypy_flags;

    destructor tp_finalize;

} PyTypeObject;

typedef struct{
    int slot;    /* slot id, see below */
    void *pfunc; /* function pointer */
} PyType_Slot;

typedef struct{
    const char* name;
    int basicsize;
    int itemsize;
    unsigned int flags;
    PyType_Slot *slots; /* terminated by slot==0. */
} PyType_Spec;

typedef struct _heaptypeobject {
    PyTypeObject ht_type;
    PyAsyncMethods as_async;
    PyNumberMethods as_number;
    PyMappingMethods as_mapping;
    PySequenceMethods as_sequence;
    PyBufferProcs as_buffer;
<<<<<<< HEAD
    PyObject *ht_name, *ht_slots;
} PyHeapTypeObject;


typedef struct _gc_head {
    struct _gc_head *gc_next;
    struct _gc_head *gc_prev;
    Py_ssize_t gc_refs;
} PyGC_Head;

typedef struct _gchdr_pyobject {
    Py_ssize_t ob_refcnt;
    Py_ssize_t ob_pypy_link;
} GCHdr_PyObject;
=======
    PyObject *ht_name, *ht_slots, *ht_qualname;
} PyHeapTypeObject;
>>>>>>> 38706637
<|MERGE_RESOLUTION|>--- conflicted
+++ resolved
@@ -293,8 +293,6 @@
        for compatibility with CPython */
     long tp_pypy_flags;
 
-    destructor tp_finalize;
-
 } PyTypeObject;
 
 typedef struct{
@@ -317,8 +315,7 @@
     PyMappingMethods as_mapping;
     PySequenceMethods as_sequence;
     PyBufferProcs as_buffer;
-<<<<<<< HEAD
-    PyObject *ht_name, *ht_slots;
+    PyObject *ht_name, *ht_slots, *ht_qualname;
 } PyHeapTypeObject;
 
 
@@ -331,8 +328,4 @@
 typedef struct _gchdr_pyobject {
     Py_ssize_t ob_refcnt;
     Py_ssize_t ob_pypy_link;
-} GCHdr_PyObject;
-=======
-    PyObject *ht_name, *ht_slots, *ht_qualname;
-} PyHeapTypeObject;
->>>>>>> 38706637
+} GCHdr_PyObject;