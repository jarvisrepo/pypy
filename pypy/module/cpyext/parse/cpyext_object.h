--- conflicted
+++ resolved
@@ -67,13 +67,9 @@
     Py_ssize_t *shape;
     Py_ssize_t *strides;
     Py_ssize_t *suboffsets; /* alway NULL for app-level objects*/
-<<<<<<< HEAD
     void *internal; /* always NULL for app-level objects */
 
     /* Only in PyPY, in CPython thes are allocated/deleted */
-    unsigned char _format[Py_MAX_FMT];
-=======
->>>>>>> f25725b0
     Py_ssize_t _strides[Py_MAX_NDIMS];
     Py_ssize_t _shape[Py_MAX_NDIMS];
 } Py_buffer;
