typedef struct {
    PyObject_HEAD
    PyTypeObject *d_type;
    PyObject *d_name;
    PyObject *d_qualname;
} PyDescrObject;

#define PyDescr_COMMON PyDescrObject d_common

<<<<<<< HEAD
=======
#define PyDescr_TYPE(x) (((PyDescrObject *)(x))->d_type)
#define PyDescr_NAME(x) (((PyDescrObject *)(x))->d_name)

>>>>>>> 6d227836
typedef struct {
    PyDescr_COMMON;
    PyMethodDef *d_method;
} PyMethodDescrObject;

typedef struct {
    PyDescr_COMMON;
    struct PyMemberDef *d_member;
} PyMemberDescrObject;

typedef struct {
    PyDescr_COMMON;
    PyGetSetDef *d_getset;
} PyGetSetDescrObject;

typedef struct {
    PyDescr_COMMON;
    struct wrapperbase *d_base;
    void *d_wrapped; /* This can be any function pointer */
} PyWrapperDescrObject;<|MERGE_RESOLUTION|>--- conflicted
+++ resolved
@@ -7,12 +7,9 @@
 
 #define PyDescr_COMMON PyDescrObject d_common
 
-<<<<<<< HEAD
-=======
 #define PyDescr_TYPE(x) (((PyDescrObject *)(x))->d_type)
 #define PyDescr_NAME(x) (((PyDescrObject *)(x))->d_name)
 
->>>>>>> 6d227836
 typedef struct {
     PyDescr_COMMON;
     PyMethodDef *d_method;
