--- conflicted
+++ resolved
@@ -37,11 +37,11 @@
     PyObject *d_qualname;
 } PyDescrObject;
 
-<<<<<<< HEAD
 #define PyDescr_COMMON PyDescrObject d_common
 
-=======
->>>>>>> 49a3b227
+#define PyDescr_TYPE(x) (((PyDescrObject *)(x))->d_type)
+#define PyDescr_NAME(x) (((PyDescrObject *)(x))->d_name)
+
 #define PyDescr_TYPE(x) (((PyDescrObject *)(x))->d_type)
 #define PyDescr_NAME(x) (((PyDescrObject *)(x))->d_name)
 
