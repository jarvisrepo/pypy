from pypy.rpython.lltypesystem import rffi, lltype
from pypy.module.cpyext.api import (
    PyObjectFields, generic_cpy_call, CONST_STRING, CANNOT_FAIL, Py_ssize_t,
    cpython_api, bootstrap_function, cpython_struct, build_type_checkers)
from pypy.module.cpyext.pyobject import (
    PyObject, make_ref, from_ref, Py_DecRef, make_typedescr, borrow_from)
from pypy.rlib.unroll import unrolling_iterable
from pypy.interpreter.error import OperationError
from pypy.interpreter.function import Function, Method
from pypy.interpreter.pycode import PyCode
from pypy.interpreter import pycode

CODE_FLAGS = dict(
    CO_OPTIMIZED   = 0x0001,
    CO_NEWLOCALS   = 0x0002,
    CO_VARARGS     = 0x0004,
    CO_VARKEYWORDS = 0x0008,
    CO_NESTED      = 0x0010,
    CO_GENERATOR   = 0x0020,
)
ALL_CODE_FLAGS = unrolling_iterable(CODE_FLAGS.items())

PyFunctionObjectStruct = lltype.ForwardReference()
PyFunctionObject = lltype.Ptr(PyFunctionObjectStruct)
PyFunctionObjectFields = PyObjectFields + \
    (("func_name", PyObject),)
cpython_struct("PyFunctionObject", PyFunctionObjectFields, PyFunctionObjectStruct)

PyCodeObjectStruct = lltype.ForwardReference()
PyCodeObject = lltype.Ptr(PyCodeObjectStruct)
PyCodeObjectFields = PyObjectFields + \
    (("co_name", PyObject),
     ("co_flags", rffi.INT),
     ("co_argcount", rffi.INT),
    )
cpython_struct("PyCodeObject", PyCodeObjectFields, PyCodeObjectStruct)

@bootstrap_function
def init_functionobject(space):
    make_typedescr(Function.typedef,
                   basestruct=PyFunctionObject.TO,
                   attach=function_attach,
                   dealloc=function_dealloc)
    make_typedescr(PyCode.typedef,
                   basestruct=PyCodeObject.TO,
                   attach=code_attach,
                   dealloc=code_dealloc)

PyFunction_Check, PyFunction_CheckExact = build_type_checkers("Function", Function)
PyMethod_Check, PyMethod_CheckExact = build_type_checkers("Method", Method)
PyCode_Check, PyCode_CheckExact = build_type_checkers("Code", PyCode)

def function_attach(space, py_obj, w_obj):
    py_func = rffi.cast(PyFunctionObject, py_obj)
    assert isinstance(w_obj, Function)
    py_func.c_func_name = make_ref(space, space.wrap(w_obj.name))

@cpython_api([PyObject], lltype.Void, external=False)
def function_dealloc(space, py_obj):
    py_func = rffi.cast(PyFunctionObject, py_obj)
    Py_DecRef(space, py_func.c_func_name)
    from pypy.module.cpyext.object import PyObject_dealloc
    PyObject_dealloc(space, py_obj)

def code_attach(space, py_obj, w_obj):
    py_code = rffi.cast(PyCodeObject, py_obj)
    assert isinstance(w_obj, PyCode)
    py_code.c_co_name = make_ref(space, space.wrap(w_obj.co_name))
    co_flags = 0
    for name, value in ALL_CODE_FLAGS:
        if w_obj.co_flags & getattr(pycode, name):
            co_flags |= value
    rffi.setintfield(py_code, 'c_co_flags', co_flags)
    rffi.setintfield(py_code, 'c_co_argcount', w_obj.co_argcount)

@cpython_api([PyObject], lltype.Void, external=False)
def code_dealloc(space, py_obj):
    py_code = rffi.cast(PyCodeObject, py_obj)
    Py_DecRef(space, py_code.c_co_name)
    from pypy.module.cpyext.object import PyObject_dealloc
    PyObject_dealloc(space, py_obj)

@cpython_api([PyObject], PyObject)
def PyFunction_GetCode(space, w_func):
    """Return the code object associated with the function object op."""
    func = space.interp_w(Function, w_func)
    w_code = space.wrap(func.code)
    return borrow_from(w_func, w_code)

@cpython_api([PyObject, PyObject], PyObject)
def PyMethod_New(space, w_func, w_self):
    """Return a new method object, with func being any callable object
    and self the instance the method should be bound. func is the
    function that will be called when the method is called. self must
    not be NULL."""
    return Method(space, w_func, w_self)

@cpython_api([PyObject], PyObject)
def PyMethod_Function(space, w_method):
    """Return the function object associated with the method meth."""
    assert isinstance(w_method, Method)
    return borrow_from(w_method, w_method.w_function)

@cpython_api([PyObject], PyObject)
def PyMethod_Self(space, w_method):
    """Return the instance associated with the method meth if it is bound,
    otherwise return NULL."""
    assert isinstance(w_method, Method)
    return borrow_from(w_method, w_method.w_instance)

@cpython_api([PyObject], PyObject)
<<<<<<< HEAD
def PyClassMethod_New(space, w_function):
    return space.call_method(space.builtin, "classmethod", w_function)
=======
def PyMethod_Class(space, w_method):
    """Return the class object from which the method meth was created; if this was
    created from an instance, it will be the class of the instance."""
    assert isinstance(w_method, Method)
    return borrow_from(w_method, w_method.w_class)
>>>>>>> c13a5fd9

def unwrap_list_of_strings(space, w_list):
    return [space.str_w(w_item) for w_item in space.fixedview(w_list)]

@cpython_api([rffi.INT_real, rffi.INT_real, rffi.INT_real, rffi.INT_real,
              rffi.INT_real,
              PyObject, PyObject, PyObject, PyObject, PyObject, PyObject,
              PyObject, PyObject, rffi.INT_real, PyObject], PyCodeObject)
def PyCode_New(space, argcount, kwonlyargcount, nlocals, stacksize, flags,
               w_code, w_consts, w_names, w_varnames, w_freevars, w_cellvars,
               w_filename, w_funcname, firstlineno, w_lnotab):
    """Return a new code object.  If you need a dummy code object to
    create a frame, use PyCode_NewEmpty() instead.  Calling
    PyCode_New() directly can bind you to a precise Python
    version since the definition of the bytecode changes often."""
    return space.wrap(PyCode(space,
                             argcount=rffi.cast(lltype.Signed, argcount),
                             kwonlyargcount = 0,  # XXX fix signature
                             nlocals=rffi.cast(lltype.Signed, nlocals),
                             stacksize=rffi.cast(lltype.Signed, stacksize),
                             flags=rffi.cast(lltype.Signed, flags),
                             code=space.str_w(w_code),
                             consts=space.fixedview(w_consts),
                             names=unwrap_list_of_strings(space, w_names),
                             varnames=unwrap_list_of_strings(space, w_varnames),
                             filename=space.str_w(w_filename),
                             name=space.str_w(w_funcname),
                             firstlineno=rffi.cast(lltype.Signed, firstlineno),
                             lnotab=space.str_w(w_lnotab),
                             freevars=unwrap_list_of_strings(space, w_freevars),
                             cellvars=unwrap_list_of_strings(space, w_cellvars)))

@cpython_api([CONST_STRING, CONST_STRING, rffi.INT_real], PyCodeObject)
def PyCode_NewEmpty(space, filename, funcname, firstlineno):
    """Creates a new empty code object with the specified source location."""
    return space.wrap(PyCode(space,
                             argcount=0,
                             kwonlyargcount=0,
                             nlocals=0,
                             stacksize=0,
                             flags=0,
                             code="",
                             consts=[],
                             names=[],
                             varnames=[],
                             filename=rffi.charp2str(filename),
                             name=rffi.charp2str(funcname),
                             firstlineno=rffi.cast(lltype.Signed, firstlineno),
                             lnotab="",
                             freevars=[],
                             cellvars=[]))

@cpython_api([PyCodeObject], Py_ssize_t, error=CANNOT_FAIL)
def PyCode_GetNumFree(space, w_co):
    """Return the number of free variables in co."""
    co = space.interp_w(PyCode, w_co)
    return len(co.co_freevars)
<|MERGE_RESOLUTION|>--- conflicted
+++ resolved
@@ -109,16 +109,11 @@
     return borrow_from(w_method, w_method.w_instance)
 
 @cpython_api([PyObject], PyObject)
-<<<<<<< HEAD
-def PyClassMethod_New(space, w_function):
-    return space.call_method(space.builtin, "classmethod", w_function)
-=======
 def PyMethod_Class(space, w_method):
     """Return the class object from which the method meth was created; if this was
     created from an instance, it will be the class of the instance."""
     assert isinstance(w_method, Method)
     return borrow_from(w_method, w_method.w_class)
->>>>>>> c13a5fd9
 
 def unwrap_list_of_strings(space, w_list):
     return [space.str_w(w_item) for w_item in space.fixedview(w_list)]
