from pypy.module.cpyext.api import (cpython_api, Py_buffer, CANNOT_FAIL,
                         Py_MAX_FMT, Py_MAX_NDIMS, build_type_checkers,
                         Py_ssize_tP, PyObjectFields, cpython_struct,
                         bootstrap_function, Py_bufferP)
from pypy.module.cpyext.pyobject import (PyObject, make_ref, as_pyobj, incref,
             decref, from_ref, make_typedescr)
from rpython.rtyper.lltypesystem import lltype, rffi
from rpython.rlib.rarithmetic import widen
from pypy.objspace.std.memoryobject import W_MemoryView
from pypy.module.cpyext.object import _dealloc
from pypy.module.cpyext.import_ import PyImport_Import

PyMemoryView_Check, PyMemoryView_CheckExact = build_type_checkers("MemoryView")


PyMemoryViewObjectStruct = lltype.ForwardReference()
PyMemoryViewObject = lltype.Ptr(PyMemoryViewObjectStruct)
PyMemoryViewObjectFields = PyObjectFields + \
    (("view", Py_buffer),)
cpython_struct(
    "PyMemoryViewObject", PyMemoryViewObjectFields, PyMemoryViewObjectStruct,
    level=2)

@bootstrap_function
def init_memoryobject(space):
    "Type description of PyDictObject"
    make_typedescr(W_MemoryView.typedef,
                   basestruct=PyMemoryViewObject.TO,
                   attach=memory_attach,
                   dealloc=memory_dealloc,
                   #realize=memory_realize,
                  )

def memory_attach(space, py_obj, w_obj, w_userdata=None):
    """
    Fills a newly allocated PyMemoryViewObject with the given W_MemoryView object.
    """
    py_obj = rffi.cast(PyMemoryViewObject, py_obj)
    py_obj.c_view.c_obj = rffi.cast(PyObject, 0)

def memory_realize(space, py_obj):
    """
    Creates the memory object in the interpreter
    """
    raise oefmt(space.w_NotImplementedError, "cannot call this yet")

@cpython_api([PyObject], lltype.Void, header=None)
def memory_dealloc(space, py_obj):
    mem_obj = rffi.cast(PyMemoryViewObject, py_obj)
    if mem_obj.c_view.c_obj:
        decref(space, mem_obj.c_view.c_obj)
    mem_obj.c_view.c_obj = rffi.cast(PyObject, 0)
    _dealloc(space, py_obj)


@cpython_api([PyObject, Py_bufferP, rffi.INT_real],
             rffi.INT_real, error=-1)
def PyObject_GetBuffer(space, w_obj, view, flags):
    """Export obj into a Py_buffer, view.  These arguments must
    never be NULL.  The flags argument is a bit field indicating what
    kind of buffer the caller is prepared to deal with and therefore what
    kind of buffer the exporter is allowed to return.  The buffer interface
    allows for complicated memory sharing possibilities, but some caller may
    not be able to handle all the complexity but may want to see if the
    exporter will let them take a simpler view to its memory.

    Some exporters may not be able to share memory in every possible way and
    may need to raise errors to signal to some consumers that something is
    just not possible. These errors should be a BufferError unless
    there is another error that is actually causing the problem. The
    exporter can use flags information to simplify how much of the
    Py_buffer structure is filled in with non-default values and/or
    raise an error if the object can't support a simpler view of its memory.

    0 is returned on success and -1 on error."""
    flags = widen(flags)
    buf = space.buffer_w(w_obj, flags)
    try:
        view.c_buf = rffi.cast(rffi.VOIDP, buf.get_raw_address())
    except ValueError:
        if not space.isinstance_w(w_obj, space.w_str):
            # XXX Python 3?
            raise BufferError("could not create buffer from object")
        view.c_buf = rffi.cast(rffi.VOIDP, rffi.str2charp(space.str_w(w_obj), track_allocation=False))
        rffi.setintfield(view, 'c_readonly', 1)
    ret = fill_Py_buffer(space, buf, view)
    view.c_obj = make_ref(space, w_obj)
    return ret

@cpython_api([PyObject], Py_bufferP, error=CANNOT_FAIL)
def PyMemoryView_GET_BUFFER(space, w_obj):
    """Return a pointer to the buffer-info structure wrapped by the given
    object.  The object must be a memoryview instance; this macro doesn't
    check its type, you must do it yourself or you will risk crashes."""
    if not isinstance(w_obj, W_MemoryView):
        return lltype.nullptr(Py_buffer)
    py_memobj = rffi.cast(PyMemoryViewObject, as_pyobj(space, w_obj)) # no inc_ref
    view = py_memobj.c_view
    ndim = w_obj.buf.getndim()
    if ndim >= Py_MAX_NDIMS:
        # XXX warn?
        return view
    fill_Py_buffer(space, w_obj.buf, view)
    try:
        view.c_buf = rffi.cast(rffi.VOIDP, w_obj.buf.get_raw_address())
        #view.c_obj = make_ref(space, w_obj) # NO - this creates a ref cycle!
        rffi.setintfield(view, 'c_readonly', w_obj.buf.readonly)
    except ValueError:
        w_s = w_obj.descr_tobytes(space)
        view.c_obj = make_ref(space, w_s)
        view.c_buf = rffi.cast(rffi.VOIDP, rffi.str2charp(space.str_w(w_s), track_allocation=False))
        rffi.setintfield(view, 'c_readonly', 1)
    return view

def fill_Py_buffer(space, buf, view):
    # c_buf, c_obj have been filled in
    ndim = buf.getndim()
    view.c_len = buf.getlength()
    view.c_itemsize = buf.getitemsize()
    rffi.setintfield(view, 'c_ndim', ndim)
<<<<<<< HEAD
    raise NotImplementedError   # bogus lines follow, remove this when fixed
    view.c__format = rffi.cast(rffi.UCHAR, w_obj.buf.getformat())
=======
>>>>>>> f631a8bb
    view.c_format = rffi.cast(rffi.CCHARP, view.c__format)
    fmt = buf.getformat()
    n = Py_MAX_FMT - 1 # NULL terminated buffer
    if len(fmt) > n:
        w_message = space.newbytes("PyPy specific Py_MAX_FMT is %d which is too "
                           "small for buffer format, %d needed" % (
                           Py_MAX_FMT, len(fmt)))
        w_stacklevel = space.newint(1)
        w_module = PyImport_Import(space, space.newbytes("warnings"))
        w_warn = space.getattr(w_module, space.newbytes("warn"))
        space.call_function(w_warn, w_message, space.w_None, w_stacklevel)
    else:
        n = len(fmt)
    for i in range(n):
        view.c_format[i] = fmt[i]
    view.c_format[n] = '\x00'
    if ndim > 0:
        view.c_shape = rffi.cast(Py_ssize_tP, view.c__shape)
        view.c_strides = rffi.cast(Py_ssize_tP, view.c__strides)
        shape = buf.getshape()
        strides = buf.getstrides()
        for i in range(ndim):
            view.c_shape[i] = shape[i]
            view.c_strides[i] = strides[i]
    else:
        view.c_shape = lltype.nullptr(Py_ssize_tP.TO)
        view.c_strides = lltype.nullptr(Py_ssize_tP.TO)
    view.c_suboffsets = lltype.nullptr(Py_ssize_tP.TO)
    view.c_internal = lltype.nullptr(rffi.VOIDP.TO)
    return 0

def _IsFortranContiguous(view):
    ndim = widen(view.c_ndim)
    if ndim == 0:
        return 1
    if not view.c_strides:
        return ndim == 1
    sd = view.c_itemsize
    if ndim == 1:
        return view.c_shape[0] == 1 or sd == view.c_strides[0]
    for i in range(view.c_ndim):
        dim = view.c_shape[i]
        if dim == 0:
            return 1
        if view.c_strides[i] != sd:
            return 0
        sd *= dim
    return 1

def _IsCContiguous(view):
    ndim = widen(view.c_ndim)
    if ndim == 0:
        return 1
    if not view.c_strides:
        return ndim == 1
    sd = view.c_itemsize
    if ndim == 1:
        return view.c_shape[0] == 1 or sd == view.c_strides[0]
    for i in range(ndim - 1, -1, -1):
        dim = view.c_shape[i]
        if dim == 0:
            return 1
        if view.c_strides[i] != sd:
            return 0
        sd *= dim
    return 1

@cpython_api([Py_bufferP, lltype.Char], rffi.INT_real, error=CANNOT_FAIL)
def PyBuffer_IsContiguous(space, view, fort):
    """Return 1 if the memory defined by the view is C-style (fort is
    'C') or Fortran-style (fort is 'F') contiguous or either one
    (fort is 'A').  Return 0 otherwise."""
    # traverse the strides, checking for consistent stride increases from
    # right-to-left (c) or left-to-right (fortran). Copied from cpython
    if view.c_suboffsets:
        return 0
    if (fort == 'C'):
        return _IsCContiguous(view)
    elif (fort == 'F'):
        return _IsFortranContiguous(view)
    elif (fort == 'A'):
        return (_IsCContiguous(view) or _IsFortranContiguous(view))
    return 0

@cpython_api([PyObject], PyObject)
def PyMemoryView_FromObject(space, w_obj):
    return space.call_method(space.builtin, "memoryview", w_obj)

@cpython_api([Py_bufferP], PyObject)
def PyMemoryView_FromBuffer(space, view):
    """Create a memoryview object wrapping the given buffer-info structure view.
    The memoryview object then owns the buffer, which means you shouldn't
    try to release it yourself: it will be released on deallocation of the
    memoryview object."""
    w_obj = from_ref(space, view.c_obj)
    if isinstance(w_obj, W_MemoryView):
        return w_obj
    return space.call_method(space.builtin, "memoryview", w_obj)

@cpython_api([PyObject], PyObject)
def PyMemoryView_GET_BASE(space, w_obj):
    # return the obj field of the Py_buffer created by PyMemoryView_GET_BUFFER
    # XXX needed for numpy on py3k
    raise NotImplementedError('PyMemoryView_GET_BASE')
<|MERGE_RESOLUTION|>--- conflicted
+++ resolved
@@ -118,11 +118,6 @@
     view.c_len = buf.getlength()
     view.c_itemsize = buf.getitemsize()
     rffi.setintfield(view, 'c_ndim', ndim)
-<<<<<<< HEAD
-    raise NotImplementedError   # bogus lines follow, remove this when fixed
-    view.c__format = rffi.cast(rffi.UCHAR, w_obj.buf.getformat())
-=======
->>>>>>> f631a8bb
     view.c_format = rffi.cast(rffi.CCHARP, view.c__format)
     fmt = buf.getformat()
     n = Py_MAX_FMT - 1 # NULL terminated buffer
