--- conflicted
+++ resolved
@@ -1,18 +1,10 @@
-<<<<<<< HEAD
 from pypy.module.cpyext.api import (
     cpython_api, Py_buffer, CANNOT_FAIL, Py_MAX_FMT, Py_MAX_NDIMS,
     build_type_checkers, Py_ssize_tP, PyObjectFields, cpython_struct,
     bootstrap_function, Py_bufferP, slot_function)
 from pypy.module.cpyext.pyobject import (
-    PyObject, make_ref, as_pyobj, incref, decref, from_ref, make_typedescr)
-=======
-from pypy.module.cpyext.api import (cpython_api, Py_buffer, CANNOT_FAIL,
-                         Py_MAX_FMT, Py_MAX_NDIMS, build_type_checkers,
-                         Py_ssize_tP, PyObjectFields, cpython_struct,
-                         bootstrap_function, Py_bufferP)
-from pypy.module.cpyext.pyobject import (PyObject, make_ref, as_pyobj, incref,
-             decref, from_ref, make_typedescr, get_typedescr, track_reference)
->>>>>>> 48568418
+    PyObject, make_ref, as_pyobj, incref, decref, from_ref, make_typedescr,
+    get_typedescr, track_reference)
 from rpython.rtyper.lltypesystem import lltype, rffi
 from rpython.rlib.rarithmetic import widen
 from pypy.objspace.std.memoryobject import W_MemoryView
