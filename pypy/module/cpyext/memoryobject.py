from pypy.module.cpyext.api import (cpython_api, Py_buffer, CANNOT_FAIL,
                               Py_MAX_NDIMS, build_type_checkers, Py_ssize_tP)
from pypy.module.cpyext.pyobject import PyObject, make_ref, incref
from rpython.rtyper.lltypesystem import lltype, rffi
from pypy.objspace.std.memoryobject import W_MemoryView

from pypy.interpreter.error import oefmt
from pypy.module.cpyext.pyobject import PyObject, from_ref
from pypy.module.cpyext.buffer import CBuffer
from pypy.objspace.std.memoryobject import W_MemoryView
PyMemoryView_Check, PyMemoryView_CheckExact = build_type_checkers("MemoryView", "w_memoryview")

@cpython_api([PyObject], PyObject)
def PyMemoryView_FromObject(space, w_obj):
    return space.call_method(space.builtin, "memoryview", w_obj)

@cpython_api([PyObject], PyObject)
def PyMemoryView_GET_BASE(space, w_obj):
    # return the obj field of the Py_buffer created by PyMemoryView_GET_BUFFER
    # XXX needed for numpy on py3k
    raise NotImplementedError('PyMemoryView_GET_BUFFER')

@cpython_api([PyObject], lltype.Ptr(Py_buffer), error=CANNOT_FAIL)
def PyMemoryView_GET_BUFFER(space, w_obj):
    """Return a pointer to the buffer-info structure wrapped by the given
    object.  The object must be a memoryview instance; this macro doesn't
    check its type, you must do it yourself or you will risk crashes."""
    view = lltype.malloc(Py_buffer, flavor='raw', zero=True)
    if not isinstance(w_obj, W_MemoryView):
        return view
    ndim = w_obj.buf.getndim()
    if ndim >= Py_MAX_NDIMS:
        # XXX warn?
        return view
    try:
        view.c_buf = rffi.cast(rffi.VOIDP, w_obj.buf.get_raw_address())
        view.c_obj = make_ref(space, w_obj)
        rffi.setintfield(view, 'c_readonly', w_obj.buf.readonly)
        isstr = False
    except ValueError:
        w_s = w_obj.descr_tobytes(space)
        view.c_obj = make_ref(space, w_s)
        rffi.setintfield(view, 'c_readonly', 1)
        isstr = True
    view.c_len = w_obj.getlength()
    view.c_itemsize = w_obj.buf.getitemsize()
    rffi.setintfield(view, 'c_ndim', ndim)
    view.c__format = rffi.cast(rffi.UCHAR, w_obj.buf.getformat())
    view.c_format = rffi.cast(rffi.CCHARP, view.c__format)
    view.c_shape = rffi.cast(Py_ssize_tP, view.c__shape)
    view.c_strides = rffi.cast(Py_ssize_tP, view.c__strides)
    shape = w_obj.buf.getshape()
    strides = w_obj.buf.getstrides()
    for i in range(ndim):
        view.c_shape[i] = shape[i]
        view.c_strides[i] = strides[i]
    view.c_suboffsets = lltype.nullptr(Py_ssize_tP.TO)
    view.c_internal = lltype.nullptr(rffi.VOIDP.TO)
    return view
<<<<<<< HEAD


@cpython_api([lltype.Ptr(Py_buffer)], PyObject)
def PyMemoryView_FromBuffer(space, view):
    """Create a memoryview object wrapping the given buffer structure view.
    The memoryview object then owns the buffer represented by view, which
    means you shouldn't try to call PyBuffer_Release() yourself: it
    will be done on deallocation of the memoryview object."""
    if not view.c_buf:
        raise oefmt(space.w_ValueError,
                    "cannot make memory view from a buffer with a NULL data "
                    "pointer")
    buf = CBuffer(space, view.c_buf, view.c_len, view.c_obj)
    return space.wrap(W_MemoryView(buf))
=======
>>>>>>> 1c81b343
<|MERGE_RESOLUTION|>--- conflicted
+++ resolved
@@ -57,8 +57,6 @@
     view.c_suboffsets = lltype.nullptr(Py_ssize_tP.TO)
     view.c_internal = lltype.nullptr(rffi.VOIDP.TO)
     return view
-<<<<<<< HEAD
-
 
 @cpython_api([lltype.Ptr(Py_buffer)], PyObject)
 def PyMemoryView_FromBuffer(space, view):
@@ -71,6 +69,4 @@
                     "cannot make memory view from a buffer with a NULL data "
                     "pointer")
     buf = CBuffer(space, view.c_buf, view.c_len, view.c_obj)
-    return space.wrap(W_MemoryView(buf))
-=======
->>>>>>> 1c81b343
+    return space.wrap(W_MemoryView(buf))