--- conflicted
+++ resolved
@@ -1,20 +1,10 @@
-<<<<<<< HEAD
-from pypy.module.cpyext.api import (cpython_api, Py_buffer, CANNOT_FAIL,
-                         Py_MAX_FMT, Py_MAX_NDIMS, build_type_checkers,
-                         Py_ssize_tP, PyObjectFields, cpython_struct,
-                         generic_cpy_call,
-                         bootstrap_function, Py_bufferP)
-from pypy.module.cpyext.pyobject import (PyObject, make_ref, as_pyobj, incref,
-             decref, from_ref, make_typedescr)
-=======
 from pypy.module.cpyext.api import (
     cpython_api, Py_buffer, CANNOT_FAIL, Py_MAX_FMT, Py_MAX_NDIMS,
     build_type_checkers, Py_ssize_tP, PyObjectFields, cpython_struct,
-    bootstrap_function, Py_bufferP, slot_function)
+    bootstrap_function, Py_bufferP, generic_cpy_call, slot_function)
 from pypy.module.cpyext.pyobject import (
     PyObject, make_ref, as_pyobj, incref, decref, from_ref, make_typedescr,
     get_typedescr, track_reference)
->>>>>>> eec91d1d
 from rpython.rtyper.lltypesystem import lltype, rffi
 from rpython.rlib.rarithmetic import widen
 from pypy.interpreter.error import oefmt
@@ -235,21 +225,10 @@
 
 @cpython_api([Py_bufferP], PyObject, result_is_ll=True)
 def PyMemoryView_FromBuffer(space, view):
-<<<<<<< HEAD
     """Create a memoryview object wrapping the given buffer structure view.
     The memoryview object then owns the buffer represented by view, which
     means you shouldn't try to call PyBuffer_Release() yourself: it
     will be done on deallocation of the memoryview object."""
-    assert view.c_obj
-    w_obj = from_ref(space, view.c_obj)
-    if isinstance(w_obj, W_MemoryView):
-        return w_obj
-    return space.call_method(space.builtin, "memoryview", w_obj)
-=======
-    """Create a memoryview object wrapping the given buffer-info structure view.
-    The memoryview object then owns the buffer, which means you shouldn't
-    try to release it yourself: it will be released on deallocation of the
-    memoryview object."""
     # XXX this should allocate a PyMemoryViewObject and
     # copy view into obj.c_view, without creating a new view.c_obj
     typedescr = get_typedescr(W_MemoryView.typedef)
@@ -279,7 +258,6 @@
         py_mem.c_view.c_shape = view.c_shape
     # XXX ignore suboffsets?
     return py_obj
->>>>>>> eec91d1d
 
 @cpython_api([PyObject], PyObject)
 def PyMemoryView_GET_BASE(space, w_obj):
