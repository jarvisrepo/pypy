--- conflicted
+++ resolved
@@ -212,8 +212,4 @@
 def PyMemoryView_GET_BASE(space, w_obj):
     # return the obj field of the Py_buffer created by PyMemoryView_GET_BUFFER
     # XXX needed for numpy on py3k
-<<<<<<< HEAD
-    raise NotImplementedError('PyMemoryView_GET_BASE')
-=======
-    raise NotImplementedError('PyMemoryView_GET_BASE')
->>>>>>> 3ff8df3a
+    raise NotImplementedError('PyMemoryView_GET_BASE')