from pypy.module.cpyext.api import (
    cpython_api, Py_buffer, CANNOT_FAIL, Py_MAX_FMT, Py_MAX_NDIMS,
    build_type_checkers, Py_ssize_tP, PyObjectFields, cpython_struct,
    bootstrap_function, Py_bufferP, slot_function)
from pypy.module.cpyext.pyobject import (
    PyObject, make_ref, as_pyobj, incref, decref, from_ref, make_typedescr,
    get_typedescr, track_reference)
from rpython.rtyper.lltypesystem import lltype, rffi
from rpython.rlib.rarithmetic import widen
from pypy.objspace.std.memoryobject import W_MemoryView
from pypy.module.cpyext.object import _dealloc
from pypy.module.cpyext.import_ import PyImport_Import

PyMemoryView_Check, PyMemoryView_CheckExact = build_type_checkers("MemoryView")


PyMemoryViewObjectStruct = lltype.ForwardReference()
PyMemoryViewObject = lltype.Ptr(PyMemoryViewObjectStruct)
PyMemoryViewObjectFields = PyObjectFields + \
    (("view", Py_buffer),)
cpython_struct(
    "PyMemoryViewObject", PyMemoryViewObjectFields, PyMemoryViewObjectStruct,
    level=2)

@bootstrap_function
def init_memoryobject(space):
    "Type description of PyDictObject"
    make_typedescr(W_MemoryView.typedef,
                   basestruct=PyMemoryViewObject.TO,
                   attach=memory_attach,
                   dealloc=memory_dealloc,
                   realize=memory_realize,
                  )

def memory_attach(space, py_obj, w_obj, w_userdata=None):
    """
    Fills a newly allocated PyMemoryViewObject with the given W_MemoryView object.
    """
    assert isinstance(w_obj, W_MemoryView)
    py_obj = rffi.cast(PyMemoryViewObject, py_obj)
    view = py_obj.c_view
    ndim = w_obj.buf.getndim()
    if ndim >= Py_MAX_NDIMS:
        # XXX warn?
        return
    fill_Py_buffer(space, w_obj.buf, view)
    try:
        view.c_buf = rffi.cast(rffi.VOIDP, w_obj.buf.get_raw_address())
        view.c_obj = make_ref(space, w_userdata)
        rffi.setintfield(view, 'c_readonly', w_obj.buf.readonly)
    except ValueError:
        w_s = w_obj.descr_tobytes(space)
        view.c_obj = make_ref(space, w_s)
        view.c_buf = rffi.cast(rffi.VOIDP, rffi.str2charp(space.str_w(w_s),
                                             track_allocation=False))
        rffi.setintfield(view, 'c_readonly', 1)

def memory_realize(space, obj):
    """
    Creates the memory object in the interpreter
    """
    from pypy.module.cpyext.slotdefs import CPyBuffer, fq
    py_mem = rffi.cast(PyMemoryViewObject, obj)
    view = py_mem.c_view
    ndim = widen(view.c_ndim)
    shape = None
    if view.c_shape:
        shape = [view.c_shape[i] for i in range(ndim)]
    strides = None
    if view.c_strides:
        strides = [view.c_strides[i] for i in range(ndim)]
    format = 'B'
    if view.c_format:
        format = rffi.charp2str(view.c_format)
    buf = CPyBuffer(space, view.c_buf, view.c_len, from_ref(space, view.c_obj),
                    format=format, shape=shape, strides=strides,
                    ndim=ndim, itemsize=view.c_itemsize,
                    readonly=widen(view.c_readonly))
    # Ensure view.c_buf is released upon object finalization
    fq.register_finalizer(buf)
    # Allow subclassing W_MemeoryView
    w_type = from_ref(space, rffi.cast(PyObject, obj.c_ob_type))
    w_obj = space.allocate_instance(W_MemoryView, w_type)
    w_obj.__init__(buf)
    track_reference(space, obj, w_obj)
    return w_obj

@slot_function([PyObject], lltype.Void)
def memory_dealloc(space, py_obj):
    mem_obj = rffi.cast(PyMemoryViewObject, py_obj)
    if mem_obj.c_view.c_obj:
        decref(space, mem_obj.c_view.c_obj)
    mem_obj.c_view.c_obj = rffi.cast(PyObject, 0)
    _dealloc(space, py_obj)


@cpython_api([PyObject, Py_bufferP, rffi.INT_real],
             rffi.INT_real, error=-1)
def PyObject_GetBuffer(space, w_obj, view, flags):
    """Export obj into a Py_buffer, view.  These arguments must
    never be NULL.  The flags argument is a bit field indicating what
    kind of buffer the caller is prepared to deal with and therefore what
    kind of buffer the exporter is allowed to return.  The buffer interface
    allows for complicated memory sharing possibilities, but some caller may
    not be able to handle all the complexity but may want to see if the
    exporter will let them take a simpler view to its memory.

    Some exporters may not be able to share memory in every possible way and
    may need to raise errors to signal to some consumers that something is
    just not possible. These errors should be a BufferError unless
    there is another error that is actually causing the problem. The
    exporter can use flags information to simplify how much of the
    Py_buffer structure is filled in with non-default values and/or
    raise an error if the object can't support a simpler view of its memory.

    0 is returned on success and -1 on error."""
    flags = widen(flags)
    buf = space.buffer_w(w_obj, flags)
    try:
        view.c_buf = rffi.cast(rffi.VOIDP, buf.get_raw_address())
    except ValueError:
        if not space.isinstance_w(w_obj, space.w_str):
            # XXX Python 3?
            raise BufferError("could not create buffer from object")
        view.c_buf = rffi.cast(rffi.VOIDP, rffi.str2charp(space.str_w(w_obj), track_allocation=False))
        rffi.setintfield(view, 'c_readonly', 1)
    ret = fill_Py_buffer(space, buf, view)
    view.c_obj = make_ref(space, w_obj)
    return ret

def fill_Py_buffer(space, buf, view):
    # c_buf, c_obj have been filled in
    ndim = buf.getndim()
    view.c_len = buf.getlength()
    view.c_itemsize = buf.getitemsize()
    rffi.setintfield(view, 'c_ndim', ndim)
    view.c_format = rffi.cast(rffi.CCHARP, view.c__format)
    fmt = buf.getformat()
    n = Py_MAX_FMT - 1 # NULL terminated buffer
    if len(fmt) > n:
        w_message = space.newbytes("PyPy specific Py_MAX_FMT is %d which is too "
                           "small for buffer format, %d needed" % (
                           Py_MAX_FMT, len(fmt)))
        w_stacklevel = space.newint(1)
        w_module = PyImport_Import(space, space.newbytes("warnings"))
        w_warn = space.getattr(w_module, space.newbytes("warn"))
        space.call_function(w_warn, w_message, space.w_None, w_stacklevel)
    else:
        n = len(fmt)
    for i in range(n):
        view.c_format[i] = fmt[i]
    view.c_format[n] = '\x00'
    if ndim > 0:
        view.c_shape = rffi.cast(Py_ssize_tP, view.c__shape)
        view.c_strides = rffi.cast(Py_ssize_tP, view.c__strides)
        shape = buf.getshape()
        strides = buf.getstrides()
        for i in range(ndim):
            view.c_shape[i] = shape[i]
            view.c_strides[i] = strides[i]
    else:
        view.c_shape = lltype.nullptr(Py_ssize_tP.TO)
        view.c_strides = lltype.nullptr(Py_ssize_tP.TO)
    view.c_suboffsets = lltype.nullptr(Py_ssize_tP.TO)
    view.c_internal = lltype.nullptr(rffi.VOIDP.TO)
    return 0

def _IsFortranContiguous(view):
    ndim = widen(view.c_ndim)
    if ndim == 0:
        return 1
    if not view.c_strides:
        return ndim == 1
    sd = view.c_itemsize
    if ndim == 1:
        return view.c_shape[0] == 1 or sd == view.c_strides[0]
    for i in range(view.c_ndim):
        dim = view.c_shape[i]
        if dim == 0:
            return 1
        if view.c_strides[i] != sd:
            return 0
        sd *= dim
    return 1

def _IsCContiguous(view):
    ndim = widen(view.c_ndim)
    if ndim == 0:
        return 1
    if not view.c_strides:
        return ndim == 1
    sd = view.c_itemsize
    if ndim == 1:
        return view.c_shape[0] == 1 or sd == view.c_strides[0]
    for i in range(ndim - 1, -1, -1):
        dim = view.c_shape[i]
        if dim == 0:
            return 1
        if view.c_strides[i] != sd:
            return 0
        sd *= dim
    return 1

@cpython_api([Py_bufferP, lltype.Char], rffi.INT_real, error=CANNOT_FAIL)
def PyBuffer_IsContiguous(space, view, fort):
    """Return 1 if the memory defined by the view is C-style (fort is
    'C') or Fortran-style (fort is 'F') contiguous or either one
    (fort is 'A').  Return 0 otherwise."""
    # traverse the strides, checking for consistent stride increases from
    # right-to-left (c) or left-to-right (fortran). Copied from cpython
    if view.c_suboffsets:
        return 0
    if (fort == 'C'):
        return _IsCContiguous(view)
    elif (fort == 'F'):
        return _IsFortranContiguous(view)
    elif (fort == 'A'):
        return (_IsCContiguous(view) or _IsFortranContiguous(view))
    return 0

@cpython_api([PyObject], PyObject, result_is_ll=True)
def PyMemoryView_FromObject(space, w_obj):
    w_memview = space.call_method(space.builtin, "memoryview", w_obj)
    py_memview = make_ref(space, w_memview, w_obj)
    return py_memview

@cpython_api([Py_bufferP], PyObject, result_is_ll=True)
def PyMemoryView_FromBuffer(space, view):
    """Create a memoryview object wrapping the given buffer-info structure view.
    The memoryview object then owns the buffer, which means you shouldn't
    try to release it yourself: it will be released on deallocation of the
    memoryview object."""
<<<<<<< HEAD
    w_obj = from_ref(space, view.c_obj)
    if isinstance(w_obj, W_MemoryView):
        return w_obj
    return space.call_method(space.builtin, "memoryview", w_obj)

@cpython_api([PyObject], PyObject)
def PyMemoryView_GET_BASE(space, w_obj):
    # return the obj field of the Py_buffer created by PyMemoryView_GET_BUFFER
    # XXX needed for numpy on py3k
    raise NotImplementedError('PyMemoryView_GET_BASE')

@cpython_api([PyObject], lltype.Ptr(Py_buffer), error=CANNOT_FAIL)
def PyMemoryView_GET_BUFFER(space, w_obj):
    """Return a pointer to the buffer-info structure wrapped by the given
    object.  The object must be a memoryview instance; this macro doesn't
    check its type, you must do it yourself or you will risk crashes."""
    view = lltype.malloc(Py_buffer, flavor='raw', zero=True)
    if not isinstance(w_obj, W_MemoryView):
        return view
    ndim = w_obj.buf.getndim()
    if ndim >= Py_MAX_NDIMS:
        # XXX warn?
        return view
    fill_Py_buffer(space, w_obj.buf, view)
    try:
        view.c_buf = rffi.cast(rffi.VOIDP, w_obj.buf.get_raw_address())
        view.c_obj = make_ref(space, w_obj)
        rffi.setintfield(view, 'c_readonly', w_obj.buf.readonly)
        isstr = False
    except ValueError:
        w_s = w_obj.descr_tobytes(space)
        view.c_obj = make_ref(space, w_s)
        view.c_buf = rffi.cast(rffi.VOIDP, rffi.str2charp(space.text_w(w_s), track_allocation=False))
        rffi.setintfield(view, 'c_readonly', 1)
        isstr = True
    return view
=======
    # XXX this should allocate a PyMemoryViewObject and
    # copy view into obj.c_view, without creating a new view.c_obj
    typedescr = get_typedescr(W_MemoryView.typedef)
    py_obj = typedescr.allocate(space, space.w_memoryview)
    py_mem = rffi.cast(PyMemoryViewObject, py_obj)
    mview = py_mem.c_view
    mview.c_buf = view.c_buf
    mview.c_obj = view.c_obj
    mview.c_len = view.c_len
    mview.c_itemsize = view.c_itemsize
    mview.c_readonly = view.c_readonly
    mview.c_ndim = view.c_ndim
    mview.c_format = view.c_format
    if view.c_strides == rffi.cast(Py_ssize_tP, view.c__strides):
        py_mem.c_view.c_strides = rffi.cast(Py_ssize_tP, py_mem.c_view.c__strides)
        for i in range(view.c_ndim):
            py_mem.c_view.c_strides[i] = view.c_strides[i]
    else:
        # some externally allocated memory chunk
        py_mem.c_view.c_strides = view.c_strides
    if view.c_shape == rffi.cast(Py_ssize_tP, view.c__shape):
        py_mem.c_view.c_shape = rffi.cast(Py_ssize_tP, py_mem.c_view.c__shape)
        for i in range(view.c_ndim):
            py_mem.c_view.c_shape[i] = view.c_shape[i]
    else:
        # some externally allocated memory chunk
        py_mem.c_view.c_shape = view.c_shape
    # XXX ignore suboffsets?
    return py_obj
>>>>>>> e4f395ec
<|MERGE_RESOLUTION|>--- conflicted
+++ resolved
@@ -51,7 +51,7 @@
     except ValueError:
         w_s = w_obj.descr_tobytes(space)
         view.c_obj = make_ref(space, w_s)
-        view.c_buf = rffi.cast(rffi.VOIDP, rffi.str2charp(space.str_w(w_s),
+        view.c_buf = rffi.cast(rffi.VOIDP, rffi.str2charp(space.bytes_w(w_s),
                                              track_allocation=False))
         rffi.setintfield(view, 'c_readonly', 1)
 
@@ -122,7 +122,7 @@
         if not space.isinstance_w(w_obj, space.w_str):
             # XXX Python 3?
             raise BufferError("could not create buffer from object")
-        view.c_buf = rffi.cast(rffi.VOIDP, rffi.str2charp(space.str_w(w_obj), track_allocation=False))
+        view.c_buf = rffi.cast(rffi.VOIDP, rffi.str2charp(space.bytes_w(w_obj), track_allocation=False))
         rffi.setintfield(view, 'c_readonly', 1)
     ret = fill_Py_buffer(space, buf, view)
     view.c_obj = make_ref(space, w_obj)
@@ -230,44 +230,6 @@
     The memoryview object then owns the buffer, which means you shouldn't
     try to release it yourself: it will be released on deallocation of the
     memoryview object."""
-<<<<<<< HEAD
-    w_obj = from_ref(space, view.c_obj)
-    if isinstance(w_obj, W_MemoryView):
-        return w_obj
-    return space.call_method(space.builtin, "memoryview", w_obj)
-
-@cpython_api([PyObject], PyObject)
-def PyMemoryView_GET_BASE(space, w_obj):
-    # return the obj field of the Py_buffer created by PyMemoryView_GET_BUFFER
-    # XXX needed for numpy on py3k
-    raise NotImplementedError('PyMemoryView_GET_BASE')
-
-@cpython_api([PyObject], lltype.Ptr(Py_buffer), error=CANNOT_FAIL)
-def PyMemoryView_GET_BUFFER(space, w_obj):
-    """Return a pointer to the buffer-info structure wrapped by the given
-    object.  The object must be a memoryview instance; this macro doesn't
-    check its type, you must do it yourself or you will risk crashes."""
-    view = lltype.malloc(Py_buffer, flavor='raw', zero=True)
-    if not isinstance(w_obj, W_MemoryView):
-        return view
-    ndim = w_obj.buf.getndim()
-    if ndim >= Py_MAX_NDIMS:
-        # XXX warn?
-        return view
-    fill_Py_buffer(space, w_obj.buf, view)
-    try:
-        view.c_buf = rffi.cast(rffi.VOIDP, w_obj.buf.get_raw_address())
-        view.c_obj = make_ref(space, w_obj)
-        rffi.setintfield(view, 'c_readonly', w_obj.buf.readonly)
-        isstr = False
-    except ValueError:
-        w_s = w_obj.descr_tobytes(space)
-        view.c_obj = make_ref(space, w_s)
-        view.c_buf = rffi.cast(rffi.VOIDP, rffi.str2charp(space.text_w(w_s), track_allocation=False))
-        rffi.setintfield(view, 'c_readonly', 1)
-        isstr = True
-    return view
-=======
     # XXX this should allocate a PyMemoryViewObject and
     # copy view into obj.c_view, without creating a new view.c_obj
     typedescr = get_typedescr(W_MemoryView.typedef)
@@ -297,4 +259,3 @@
         py_mem.c_view.c_shape = view.c_shape
     # XXX ignore suboffsets?
     return py_obj
->>>>>>> e4f395ec
