from rpython.rtyper.lltypesystem import rffi, lltype
from pypy.module.cpyext.api import (
    cpython_api, generic_cpy_call, CANNOT_FAIL, Py_ssize_t,
    PyVarObject, size_t, slot_function, cts,
    Py_TPFLAGS_HEAPTYPE, Py_LT, Py_LE, Py_EQ, Py_NE, Py_GT,
    Py_GE, CONST_STRING, FILEP, fwrite)
from pypy.module.cpyext.pyobject import (
    PyObject, PyObjectP, from_ref, Py_IncRef, Py_DecRef, get_typedescr)
from pypy.module.cpyext.typeobject import PyTypeObjectPtr
from pypy.module.cpyext.pyerrors import PyErr_NoMemory, PyErr_BadInternalCall
from pypy.objspace.std.typeobject import W_TypeObject
from pypy.objspace.std.bytesobject import invoke_bytes_method
from pypy.interpreter.error import OperationError, oefmt
import pypy.module.__builtin__.operation as operation


@cpython_api([size_t], rffi.VOIDP)
def PyObject_Malloc(space, size):
    # returns non-zero-initialized memory, like CPython
    return lltype.malloc(rffi.VOIDP.TO, size,
                         flavor='raw',
                         add_memory_pressure=True)

realloc = rffi.llexternal('realloc', [rffi.VOIDP, rffi.SIZE_T], rffi.VOIDP)

@cpython_api([rffi.VOIDP, size_t], rffi.VOIDP)
def PyObject_Realloc(space, ptr, size):
    if not lltype.cast_ptr_to_int(ptr):
        return lltype.malloc(rffi.VOIDP.TO, size,
                         flavor='raw',
                         add_memory_pressure=True)
    # XXX FIXME
    return realloc(ptr, size)

@cpython_api([rffi.VOIDP], lltype.Void)
def PyObject_Free(space, ptr):
    lltype.free(ptr, flavor='raw')

@cpython_api([PyTypeObjectPtr], PyObject, result_is_ll=True)
def _PyObject_New(space, type):
    return _PyObject_NewVar(space, type, 0)

@cpython_api([PyTypeObjectPtr, Py_ssize_t], PyObject, result_is_ll=True)
def _PyObject_NewVar(space, type, itemcount):
    w_type = from_ref(space, rffi.cast(PyObject, type))
    assert isinstance(w_type, W_TypeObject)
    typedescr = get_typedescr(w_type.layout.typedef)
    py_obj = typedescr.allocate(space, w_type, itemcount=itemcount)
    #py_obj.c_ob_refcnt = 0 --- will be set to 1 again by PyObject_Init{Var}
    if type.c_tp_itemsize == 0:
        w_obj = PyObject_Init(space, py_obj, type)
    else:
        py_objvar = rffi.cast(PyVarObject, py_obj)
        w_obj = PyObject_InitVar(space, py_objvar, type, itemcount)
    return py_obj

@slot_function([PyObject], lltype.Void)
def PyObject_dealloc(space, obj):
    return _dealloc(space, obj)

def _dealloc(space, obj):
    # This frees an object after its refcount dropped to zero, so we
    # assert that it is really zero here.
    assert obj.c_ob_refcnt == 0
    pto = obj.c_ob_type
    obj_voidp = rffi.cast(rffi.VOIDP, obj)
    generic_cpy_call(space, pto.c_tp_free, obj_voidp)
    if pto.c_tp_flags & Py_TPFLAGS_HEAPTYPE:
        Py_DecRef(space, rffi.cast(PyObject, pto))

@cpython_api([PyTypeObjectPtr], PyObject, result_is_ll=True)
def _PyObject_GC_New(space, type):
    return _PyObject_New(space, type)

@cpython_api([PyTypeObjectPtr, Py_ssize_t], PyObject, result_is_ll=True)
def _PyObject_GC_NewVar(space, type, itemcount):
    return _PyObject_NewVar(space, type, itemcount)

@cpython_api([rffi.VOIDP], lltype.Void)
def PyObject_GC_Del(space, obj):
    PyObject_Free(space, obj)

@cpython_api([rffi.VOIDP], lltype.Void)
def PyObject_GC_Track(space, op):
    """Adds the object op to the set of container objects tracked by the
    collector.  The collector can run at unexpected times so objects must be
    valid while being tracked.  This should be called once all the fields
    followed by the tp_traverse handler become valid, usually near the
    end of the constructor."""
    pass

@cpython_api([rffi.VOIDP], lltype.Void)
def PyObject_GC_UnTrack(space, op):
    """Remove the object op from the set of container objects tracked by the
    collector.  Note that PyObject_GC_Track() can be called again on
    this object to add it back to the set of tracked objects.  The deallocator
    (tp_dealloc handler) should call this for the object before any of
    the fields used by the tp_traverse handler become invalid."""
    pass

@cpython_api([PyObject], PyObjectP, error=CANNOT_FAIL)
def _PyObject_GetDictPtr(space, op):
    return lltype.nullptr(PyObjectP.TO)

@cpython_api([PyObject], rffi.INT_real, error=-1)
def PyObject_IsTrue(space, w_obj):
    return space.is_true(w_obj)

@cpython_api([PyObject], rffi.INT_real, error=-1)
def PyObject_Not(space, w_obj):
    return not space.is_true(w_obj)

@cpython_api([PyObject, PyObject], PyObject)
def PyObject_GetAttr(space, w_obj, w_name):
    """Retrieve an attribute named attr_name from object o. Returns the attribute
    value on success, or NULL on failure.  This is the equivalent of the Python
    expression o.attr_name."""
    return space.getattr(w_obj, w_name)

@cpython_api([PyObject, CONST_STRING], PyObject)
def PyObject_GetAttrString(space, w_obj, name_ptr):
    """Retrieve an attribute named attr_name from object o. Returns the attribute
    value on success, or NULL on failure. This is the equivalent of the Python
    expression o.attr_name."""
    name = rffi.charp2str(name_ptr)
    return space.getattr(w_obj, space.newtext(name))

@cpython_api([PyObject, PyObject], rffi.INT_real, error=CANNOT_FAIL)
def PyObject_HasAttr(space, w_obj, w_name):
    try:
        w_res = operation.hasattr(space, w_obj, w_name)
        return space.is_true(w_res)
    except OperationError:
        return 0

@cpython_api([PyObject, CONST_STRING], rffi.INT_real, error=CANNOT_FAIL)
def PyObject_HasAttrString(space, w_obj, name_ptr):
    try:
        name = rffi.charp2str(name_ptr)
        w_res = operation.hasattr(space, w_obj, space.newtext(name))
        return space.is_true(w_res)
    except OperationError:
        return 0

@cpython_api([PyObject, PyObject, PyObject], rffi.INT_real, error=-1)
def PyObject_SetAttr(space, w_obj, w_name, w_value):
    operation.setattr(space, w_obj, w_name, w_value)
    return 0

@cpython_api([PyObject, CONST_STRING, PyObject], rffi.INT_real, error=-1)
def PyObject_SetAttrString(space, w_obj, name_ptr, w_value):
    w_name = space.newtext(rffi.charp2str(name_ptr))
    operation.setattr(space, w_obj, w_name, w_value)
    return 0

@cpython_api([PyObject, PyObject], rffi.INT_real, error=-1)
def PyObject_DelAttr(space, w_obj, w_name):
    """Delete attribute named attr_name, for object o. Returns -1 on failure.
    This is the equivalent of the Python statement del o.attr_name."""
    space.delattr(w_obj, w_name)
    return 0

@cpython_api([PyObject, CONST_STRING], rffi.INT_real, error=-1)
def PyObject_DelAttrString(space, w_obj, name_ptr):
    """Delete attribute named attr_name, for object o. Returns -1 on failure.
    This is the equivalent of the Python statement del o.attr_name."""
    w_name = space.newtext(rffi.charp2str(name_ptr))
    space.delattr(w_obj, w_name)
    return 0

@cpython_api([PyObject], lltype.Void)
def PyObject_ClearWeakRefs(space, w_object):
    w_object.clear_all_weakrefs()

@cpython_api([PyObject], Py_ssize_t, error=-1)
def PyObject_Size(space, w_obj):
    return space.len_w(w_obj)

@cpython_api([PyObject], rffi.INT_real, error=CANNOT_FAIL)
def PyCallable_Check(space, w_obj):
    """Determine if the object o is callable.  Return 1 if the object is callable
    and 0 otherwise.  This function always succeeds."""
    return int(space.is_true(space.callable(w_obj)))

@cpython_api([PyObject, PyObject], PyObject)
def PyObject_GetItem(space, w_obj, w_key):
    """Return element of o corresponding to the object key or NULL on failure.
    This is the equivalent of the Python expression o[key]."""
    return space.getitem(w_obj, w_key)

@cpython_api([PyObject, PyObject, PyObject], rffi.INT_real, error=-1)
def PyObject_SetItem(space, w_obj, w_key, w_value):
    """Map the object key to the value v.  Returns -1 on failure.  This is the
    equivalent of the Python statement o[key] = v."""
    space.setitem(w_obj, w_key, w_value)
    return 0

@cpython_api([PyObject, PyObject], rffi.INT_real, error=-1)
def PyObject_DelItem(space, w_obj, w_key):
    """Delete the mapping for key from o.  Returns -1 on failure. This is the
    equivalent of the Python statement del o[key]."""
    space.delitem(w_obj, w_key)
    return 0

@cpython_api([PyObject, PyTypeObjectPtr], PyObject, result_is_ll=True)
def PyObject_Init(space, obj, type):
    """Initialize a newly-allocated object op with its type and initial
    reference.  Returns the initialized object.  If type indicates that the
    object participates in the cyclic garbage detector, it is added to the
    detector's set of observed objects. Other fields of the object are not
    affected."""
    if not obj:
        PyErr_NoMemory(space)
    obj.c_ob_type = type
    obj.c_ob_pypy_link = 0
    obj.c_ob_refcnt = 1
    return obj

@cpython_api([PyVarObject, PyTypeObjectPtr, Py_ssize_t], PyObject, result_is_ll=True)
def PyObject_InitVar(space, py_obj, type, size):
    """This does everything PyObject_Init() does, and also initializes the
    length information for a variable-size object."""
    if not py_obj:
        PyErr_NoMemory(space)
    py_obj.c_ob_size = size
    return PyObject_Init(space, rffi.cast(PyObject, py_obj), type)

@cpython_api([PyObject], PyObject)
def PyObject_Type(space, w_obj):
    """When o is non-NULL, returns a type object corresponding to the object type
    of object o. On failure, raises SystemError and returns NULL.  This
    is equivalent to the Python expression type(o). This function increments the
    reference count of the return value. There's really no reason to use this
    function instead of the common expression o->ob_type, which returns a
    pointer of type PyTypeObject*, except when the incremented reference
    count is needed."""
    return space.type(w_obj)

@cpython_api([PyObject], PyObject)
def PyObject_Str(space, w_obj):
    if w_obj is None:
        return space.newtext("<NULL>")
    return space.str(w_obj)

@cts.decl("PyObject * PyObject_Bytes(PyObject *v)")
def PyObject_Bytes(space, w_obj):
    if w_obj is None:
        return space.newbytes("<NULL>")
    if space.type(w_obj) is space.w_bytes:
        return w_obj
    w_result = invoke_bytes_method(space, w_obj)
    if w_result is not None:
        return w_result
    # return PyBytes_FromObject(space, w_obj)
    buffer = space.buffer_w(w_obj, space.BUF_FULL_RO)
    return space.newbytes(buffer.as_str())

@cpython_api([PyObject], PyObject)
def PyObject_Repr(space, w_obj):
    """Compute a string representation of object o.  Returns the string
    representation on success, NULL on failure.  This is the equivalent of the
    Python expression repr(o).  Called by the repr() built-in function and
    by reverse quotes."""
    if w_obj is None:
        return space.newtext("<NULL>")
    return space.repr(w_obj)

@cpython_api([PyObject, PyObject], PyObject)
def PyObject_Format(space, w_obj, w_format_spec):
    if w_format_spec is None:
<<<<<<< HEAD
        w_format_spec = space.wrap('')
    w_ret = space.call_method(w_obj, '__format__', w_format_spec)
    if space.isinstance_w(w_format_spec, space.w_unicode):
        return space.unicode_from_object(w_ret)
    return w_ret

@cpython_api([PyObject], PyObject)
def PyObject_ASCII(space, w_obj):
    r"""As PyObject_Repr(), compute a string representation of object
    o, but escape the non-ASCII characters in the string returned by
    PyObject_Repr() with \x, \u or \U escapes.  This generates a
    string similar to that returned by PyObject_Repr() in Python 2.
    Called by the ascii() built-in function."""
    return operation.ascii(space, w_obj)
=======
        w_format_spec = space.newtext('')
    return space.call_method(w_obj, '__format__', w_format_spec)
>>>>>>> 2d9871f7

@cpython_api([PyObject], PyObject)
def PyObject_Unicode(space, w_obj):
    """Compute a Unicode string representation of object o.  Returns the Unicode
    string representation on success, NULL on failure. This is the equivalent of
    the Python expression unicode(o).  Called by the unicode() built-in
    function."""
    if w_obj is None:
        return space.newunicode(u"<NULL>")
    return space.call_function(space.w_unicode, w_obj)

@cpython_api([PyObject, PyObject, rffi.INT_real], PyObject)
def PyObject_RichCompare(space, w_o1, w_o2, opid_int):
    """Compare the values of o1 and o2 using the operation specified by opid,
    which must be one of Py_LT, Py_LE, Py_EQ,
    Py_NE, Py_GT, or Py_GE, corresponding to <,
    <=, ==, !=, >, or >= respectively. This is the equivalent of
    the Python expression o1 op o2, where op is the operator corresponding
    to opid. Returns the value of the comparison on success, or NULL on failure."""
    opid = rffi.cast(lltype.Signed, opid_int)
    if opid == Py_LT: return space.lt(w_o1, w_o2)
    if opid == Py_LE: return space.le(w_o1, w_o2)
    if opid == Py_EQ: return space.eq(w_o1, w_o2)
    if opid == Py_NE: return space.ne(w_o1, w_o2)
    if opid == Py_GT: return space.gt(w_o1, w_o2)
    if opid == Py_GE: return space.ge(w_o1, w_o2)
    PyErr_BadInternalCall(space)

@cpython_api([PyObject, PyObject, rffi.INT_real], rffi.INT_real, error=-1)
def PyObject_RichCompareBool(space, ref1, ref2, opid):
    """Compare the values of o1 and o2 using the operation specified by opid,
    which must be one of Py_LT, Py_LE, Py_EQ,
    Py_NE, Py_GT, or Py_GE, corresponding to <,
    <=, ==, !=, >, or >= respectively. Returns -1 on error,
    0 if the result is false, 1 otherwise. This is the equivalent of the
    Python expression o1 op o2, where op is the operator corresponding to
    opid."""
    w_res = PyObject_RichCompare(space, ref1, ref2, opid)
    return int(space.is_true(w_res))

@cpython_api([PyObject], PyObject, result_is_ll=True)
def PyObject_SelfIter(space, ref):
    """Undocumented function, this is what CPython does."""
    Py_IncRef(space, ref)
    return ref

@cpython_api([PyObject, PyObject], PyObject)
def PyObject_GenericGetAttr(space, w_obj, w_name):
    """Generic attribute getter function that is meant to be put into a type
    object's tp_getattro slot.  It looks for a descriptor in the dictionary
    of classes in the object's MRO as well as an attribute in the object's
    __dict__ (if present).  As outlined in descriptors, data
    descriptors take preference over instance attributes, while non-data
    descriptors don't.  Otherwise, an AttributeError is raised."""
    from pypy.objspace.descroperation import object_getattribute
    w_descr = object_getattribute(space)
    return space.get_and_call_function(w_descr, w_obj, w_name)

@cpython_api([PyObject, PyObject, PyObject], rffi.INT_real, error=-1)
def PyObject_GenericSetAttr(space, w_obj, w_name, w_value):
    """Generic attribute setter function that is meant to be put into a type
    object's tp_setattro slot.  It looks for a data descriptor in the
    dictionary of classes in the object's MRO, and if found it takes preference
    over setting the attribute in the instance dictionary. Otherwise, the
    attribute is set in the object's __dict__ (if present).  Otherwise,
    an AttributeError is raised and -1 is returned."""
    from pypy.objspace.descroperation import object_setattr, object_delattr
    if w_value is not None:
        w_descr = object_setattr(space)
        space.get_and_call_function(w_descr, w_obj, w_name, w_value)
    else:
        w_descr = object_delattr(space)
        space.get_and_call_function(w_descr, w_obj, w_name)
    return 0

@cpython_api([PyObject, PyObject], rffi.INT_real, error=-1)
def PyObject_IsInstance(space, w_inst, w_cls):
    """Returns 1 if inst is an instance of the class cls or a subclass of
    cls, or 0 if not.  On error, returns -1 and sets an exception.  If
    cls is a type object rather than a class object, PyObject_IsInstance()
    returns 1 if inst is of type cls.  If cls is a tuple, the check will
    be done against every entry in cls. The result will be 1 when at least one
    of the checks returns 1, otherwise it will be 0. If inst is not a class
    instance and cls is neither a type object, nor a class object, nor a
    tuple, inst must have a __class__ attribute --- the class relationship
    of the value of that attribute with cls will be used to determine the result
    of this function."""
    from pypy.module.__builtin__.abstractinst import abstract_isinstance_w
    return abstract_isinstance_w(space, w_inst, w_cls, allow_override=True)

@cpython_api([PyObject, PyObject], rffi.INT_real, error=-1)
def PyObject_IsSubclass(space, w_derived, w_cls):
    """Returns 1 if the class derived is identical to or derived from the class
    cls, otherwise returns 0.  In case of an error, returns -1. If cls
    is a tuple, the check will be done against every entry in cls. The result will
    be 1 when at least one of the checks returns 1, otherwise it will be
    0. If either derived or cls is not an actual class object (or tuple),
    this function uses the generic algorithm described above."""
    from pypy.module.__builtin__.abstractinst import abstract_issubclass_w
    return abstract_issubclass_w(space, w_derived, w_cls, allow_override=True)

@cpython_api([PyObject], rffi.INT_real, error=-1)
def PyObject_AsFileDescriptor(space, w_obj):
    """Derives a file descriptor from a Python object.  If the object is an
    integer or long integer, its value is returned.  If not, the object's
    fileno() method is called if it exists; the method must return an integer or
    long integer, which is returned as the file descriptor value.  Returns -1 on
    failure."""
    try:
        fd = space.int_w(w_obj)
    except OperationError:
        try:
            w_meth = space.getattr(w_obj, space.newtext('fileno'))
        except OperationError:
            raise oefmt(space.w_TypeError,
                        "argument must be an int, or have a fileno() method.")
        else:
            w_fd = space.call_function(w_meth)
            fd = space.int_w(w_fd)

    if fd < 0:
        raise oefmt(space.w_ValueError,
                    "file descriptor cannot be a negative integer")

    return rffi.cast(rffi.INT_real, fd)


@cpython_api([PyObject], lltype.Signed, error=-1)
def PyObject_Hash(space, w_obj):
    """
    Compute and return the hash value of an object o.  On failure, return -1.
    This is the equivalent of the Python expression hash(o)."""
    return space.int_w(space.hash(w_obj))

@cpython_api([rffi.DOUBLE], rffi.LONG, error=-1)
def _Py_HashDouble(space, v):
    return space.int_w(space.hash(space.newfloat(v)))

@cpython_api([PyObject], lltype.Signed, error=-1)
def PyObject_HashNotImplemented(space, o):
    """Set a TypeError indicating that type(o) is not hashable and return -1.
    This function receives special treatment when stored in a tp_hash slot,
    allowing a type to explicitly indicate to the interpreter that it is not
    hashable.
    """
    raise oefmt(space.w_TypeError, "unhashable type")

@cpython_api([PyObject], PyObject)
def PyObject_Dir(space, w_o):
    """This is equivalent to the Python expression dir(o), returning a (possibly
    empty) list of strings appropriate for the object argument, or NULL if there
    was an error.  If the argument is NULL, this is like the Python dir(),
    returning the names of the current locals; in this case, if no execution frame
    is active then NULL is returned but PyErr_Occurred() will return false."""
    return space.call_function(space.builtin.get('dir'), w_o)

# Also in include/object.h
Py_PRINT_RAW = 1 # No string quotes etc.

@cpython_api([PyObject, FILEP, rffi.INT_real], rffi.INT_real, error=-1)
def PyObject_Print(space, w_obj, fp, flags):
    """Print an object o, on file fp.  Returns -1 on error.  The flags argument
    is used to enable certain printing options.  The only option currently
    supported is Py_PRINT_RAW; if given, the str() of the object is written
    instead of the repr()."""
    if rffi.cast(lltype.Signed, flags) & Py_PRINT_RAW:
        w_str = space.str(w_obj)
    else:
        w_str = space.repr(w_obj)

    count = space.len_w(w_str)
    data = space.str_w(w_str)
    with rffi.scoped_nonmovingbuffer(data) as buf:
        fwrite(buf, 1, count, fp)
    return 0<|MERGE_RESOLUTION|>--- conflicted
+++ resolved
@@ -268,8 +268,7 @@
 @cpython_api([PyObject, PyObject], PyObject)
 def PyObject_Format(space, w_obj, w_format_spec):
     if w_format_spec is None:
-<<<<<<< HEAD
-        w_format_spec = space.wrap('')
+        w_format_spec = space.newtext('')
     w_ret = space.call_method(w_obj, '__format__', w_format_spec)
     if space.isinstance_w(w_format_spec, space.w_unicode):
         return space.unicode_from_object(w_ret)
@@ -283,10 +282,6 @@
     string similar to that returned by PyObject_Repr() in Python 2.
     Called by the ascii() built-in function."""
     return operation.ascii(space, w_obj)
-=======
-        w_format_spec = space.newtext('')
-    return space.call_method(w_obj, '__format__', w_format_spec)
->>>>>>> 2d9871f7
 
 @cpython_api([PyObject], PyObject)
 def PyObject_Unicode(space, w_obj):
