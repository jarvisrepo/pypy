from rpython.rtyper.lltypesystem import rffi, lltype
from pypy.module.cpyext.api import (
    cpython_api, generic_cpy_call, CANNOT_FAIL, Py_ssize_t, Py_ssize_tP,
    PyVarObject, Py_buffer,
    Py_TPFLAGS_HEAPTYPE, Py_LT, Py_LE, Py_EQ, Py_NE, Py_GT,
    Py_GE, CONST_STRING, FILEP, fwrite)
from pypy.module.cpyext.pyobject import (
    PyObject, PyObjectP, create_ref, from_ref, Py_IncRef, Py_DecRef,
    get_typedescr, _Py_NewReference)
from pypy.module.cpyext.typeobject import PyTypeObjectPtr
from pypy.module.cpyext.pyerrors import PyErr_NoMemory, PyErr_BadInternalCall
from pypy.objspace.std.typeobject import W_TypeObject
from pypy.interpreter.error import OperationError, oefmt
import pypy.module.__builtin__.operation as operation


# from include/object.h
PyBUF_SIMPLE = 0x0000
PyBUF_WRITABLE = 0x0001

@cpython_api([Py_ssize_t], rffi.VOIDP)
def PyObject_Malloc(space, size):
    # returns non-zero-initialized memory, like CPython
    return lltype.malloc(rffi.VOIDP.TO, size,
                         flavor='raw',
                         add_memory_pressure=True)

@cpython_api([rffi.VOIDP, Py_ssize_t], rffi.VOIDP)
def PyObject_Realloc(space, ptr, size):
    if not lltype.cast_ptr_to_int(ptr):
        return lltype.malloc(rffi.VOIDP.TO, size,
                         flavor='raw',
                         add_memory_pressure=True)
    # XXX FIXME
    return lltype.nullptr(rffi.VOIDP.TO)

@cpython_api([rffi.VOIDP], lltype.Void)
def PyObject_Free(space, ptr):
    lltype.free(ptr, flavor='raw')

@cpython_api([PyTypeObjectPtr], PyObject, result_is_ll=True)
def _PyObject_New(space, type):
    return _PyObject_NewVar(space, type, 0)

@cpython_api([PyTypeObjectPtr, Py_ssize_t], PyObject, result_is_ll=True)
def _PyObject_NewVar(space, type, itemcount):
    w_type = from_ref(space, rffi.cast(PyObject, type))
    assert isinstance(w_type, W_TypeObject)
    typedescr = get_typedescr(w_type.layout.typedef)
    py_obj = typedescr.allocate(space, w_type, itemcount=itemcount)
    #py_obj.c_ob_refcnt = 0 --- will be set to 1 again by PyObject_Init{Var}
    if type.c_tp_itemsize == 0:
        w_obj = PyObject_Init(space, py_obj, type)
    else:
        py_objvar = rffi.cast(PyVarObject, py_obj)
        w_obj = PyObject_InitVar(space, py_objvar, type, itemcount)
    return py_obj

@cpython_api([PyObject], lltype.Void)
def PyObject_dealloc(space, obj):
    # This frees an object after its refcount dropped to zero, so we
    # assert that it is really zero here.
    assert obj.c_ob_refcnt == 0
    pto = obj.c_ob_type
    obj_voidp = rffi.cast(rffi.VOIDP, obj)
    generic_cpy_call(space, pto.c_tp_free, obj_voidp)
    if pto.c_tp_flags & Py_TPFLAGS_HEAPTYPE:
        Py_DecRef(space, rffi.cast(PyObject, pto))

@cpython_api([PyTypeObjectPtr], PyObject, result_is_ll=True)
def _PyObject_GC_New(space, type):
    return _PyObject_New(space, type)

@cpython_api([PyTypeObjectPtr, Py_ssize_t], PyObject, result_is_ll=True)
def _PyObject_GC_NewVar(space, type, itemcount):
    return _PyObject_NewVar(space, type, itemcount)

@cpython_api([rffi.VOIDP], lltype.Void)
def PyObject_GC_Del(space, obj):
    PyObject_Free(space, obj)

@cpython_api([rffi.VOIDP], lltype.Void)
def PyObject_GC_Track(space, op):
    """Adds the object op to the set of container objects tracked by the
    collector.  The collector can run at unexpected times so objects must be
    valid while being tracked.  This should be called once all the fields
    followed by the tp_traverse handler become valid, usually near the
    end of the constructor."""
    pass

@cpython_api([rffi.VOIDP], lltype.Void)
def PyObject_GC_UnTrack(space, op):
    """Remove the object op from the set of container objects tracked by the
    collector.  Note that PyObject_GC_Track() can be called again on
    this object to add it back to the set of tracked objects.  The deallocator
    (tp_dealloc handler) should call this for the object before any of
    the fields used by the tp_traverse handler become invalid."""
    pass

@cpython_api([PyObject], PyObjectP, error=CANNOT_FAIL)
def _PyObject_GetDictPtr(space, op):
    return lltype.nullptr(PyObjectP.TO)

@cpython_api([PyObject], rffi.INT_real, error=-1)
def PyObject_IsTrue(space, w_obj):
    return space.is_true(w_obj)

@cpython_api([PyObject], rffi.INT_real, error=-1)
def PyObject_Not(space, w_obj):
    return not space.is_true(w_obj)

@cpython_api([PyObject, PyObject], PyObject)
def PyObject_GetAttr(space, w_obj, w_name):
    """Retrieve an attribute named attr_name from object o. Returns the attribute
    value on success, or NULL on failure.  This is the equivalent of the Python
    expression o.attr_name."""
    return space.getattr(w_obj, w_name)

@cpython_api([PyObject, CONST_STRING], PyObject)
def PyObject_GetAttrString(space, w_obj, name_ptr):
    """Retrieve an attribute named attr_name from object o. Returns the attribute
    value on success, or NULL on failure. This is the equivalent of the Python
    expression o.attr_name."""
    name = rffi.charp2str(name_ptr)
    return space.getattr(w_obj, space.wrap(name))

@cpython_api([PyObject, PyObject], rffi.INT_real, error=CANNOT_FAIL)
def PyObject_HasAttr(space, w_obj, w_name):
    try:
        w_res = operation.hasattr(space, w_obj, w_name)
        return space.is_true(w_res)
    except OperationError:
        return 0

@cpython_api([PyObject, CONST_STRING], rffi.INT_real, error=CANNOT_FAIL)
def PyObject_HasAttrString(space, w_obj, name_ptr):
    try:
        name = rffi.charp2str(name_ptr)
        w_res = operation.hasattr(space, w_obj, space.wrap(name))
        return space.is_true(w_res)
    except OperationError:
        return 0

@cpython_api([PyObject, PyObject, PyObject], rffi.INT_real, error=-1)
def PyObject_SetAttr(space, w_obj, w_name, w_value):
    operation.setattr(space, w_obj, w_name, w_value)
    return 0

@cpython_api([PyObject, CONST_STRING, PyObject], rffi.INT_real, error=-1)
def PyObject_SetAttrString(space, w_obj, name_ptr, w_value):
    w_name = space.wrap(rffi.charp2str(name_ptr))
    operation.setattr(space, w_obj, w_name, w_value)
    return 0

@cpython_api([PyObject, PyObject], rffi.INT_real, error=-1)
def PyObject_DelAttr(space, w_obj, w_name):
    """Delete attribute named attr_name, for object o. Returns -1 on failure.
    This is the equivalent of the Python statement del o.attr_name."""
    space.delattr(w_obj, w_name)
    return 0

@cpython_api([PyObject, CONST_STRING], rffi.INT_real, error=-1)
def PyObject_DelAttrString(space, w_obj, name_ptr):
    """Delete attribute named attr_name, for object o. Returns -1 on failure.
    This is the equivalent of the Python statement del o.attr_name."""
    w_name = space.wrap(rffi.charp2str(name_ptr))
    space.delattr(w_obj, w_name)
    return 0

@cpython_api([PyObject], lltype.Void)
def PyObject_ClearWeakRefs(space, w_object):
    w_object.clear_all_weakrefs()

@cpython_api([PyObject], Py_ssize_t, error=-1)
def PyObject_Size(space, w_obj):
    return space.len_w(w_obj)

@cpython_api([PyObject], rffi.INT_real, error=CANNOT_FAIL)
def PyCallable_Check(space, w_obj):
    """Determine if the object o is callable.  Return 1 if the object is callable
    and 0 otherwise.  This function always succeeds."""
    return int(space.is_true(space.callable(w_obj)))

@cpython_api([PyObject, PyObject], PyObject)
def PyObject_GetItem(space, w_obj, w_key):
    """Return element of o corresponding to the object key or NULL on failure.
    This is the equivalent of the Python expression o[key]."""
    return space.getitem(w_obj, w_key)

@cpython_api([PyObject, PyObject, PyObject], rffi.INT_real, error=-1)
def PyObject_SetItem(space, w_obj, w_key, w_value):
    """Map the object key to the value v.  Returns -1 on failure.  This is the
    equivalent of the Python statement o[key] = v."""
    space.setitem(w_obj, w_key, w_value)
    return 0

@cpython_api([PyObject, PyObject], rffi.INT_real, error=-1)
def PyObject_DelItem(space, w_obj, w_key):
    """Delete the mapping for key from o.  Returns -1 on failure. This is the
    equivalent of the Python statement del o[key]."""
    space.delitem(w_obj, w_key)
    return 0

@cpython_api([PyObject, PyTypeObjectPtr], PyObject, result_is_ll=True)
def PyObject_Init(space, obj, type):
    """Initialize a newly-allocated object op with its type and initial
    reference.  Returns the initialized object.  If type indicates that the
    object participates in the cyclic garbage detector, it is added to the
    detector's set of observed objects. Other fields of the object are not
    affected."""
    if not obj:
        PyErr_NoMemory(space)
    obj.c_ob_type = type
    obj.c_ob_pypy_link = 0
    obj.c_ob_refcnt = 1
    return obj

@cpython_api([PyVarObject, PyTypeObjectPtr, Py_ssize_t], PyObject, result_is_ll=True)
def PyObject_InitVar(space, py_obj, type, size):
    """This does everything PyObject_Init() does, and also initializes the
    length information for a variable-size object."""
    if not py_obj:
        PyErr_NoMemory(space)
    py_obj.c_ob_size = size
    return PyObject_Init(space, rffi.cast(PyObject, py_obj), type)

@cpython_api([PyObject], PyObject)
def PyObject_Type(space, w_obj):
    """When o is non-NULL, returns a type object corresponding to the object type
    of object o. On failure, raises SystemError and returns NULL.  This
    is equivalent to the Python expression type(o). This function increments the
    reference count of the return value. There's really no reason to use this
    function instead of the common expression o->ob_type, which returns a
    pointer of type PyTypeObject*, except when the incremented reference
    count is needed."""
    return space.type(w_obj)

@cpython_api([PyObject], PyObject)
def PyObject_Str(space, w_obj):
    if w_obj is None:
        return space.wrap("<NULL>")
    return space.str(w_obj)

@cpython_api([PyObject], PyObject)
def PyObject_Repr(space, w_obj):
    """Compute a string representation of object o.  Returns the string
    representation on success, NULL on failure.  This is the equivalent of the
    Python expression repr(o).  Called by the repr() built-in function and
    by reverse quotes."""
    if w_obj is None:
        return space.wrap("<NULL>")
    return space.repr(w_obj)

@cpython_api([PyObject, PyObject], PyObject)
def PyObject_Format(space, w_obj, w_format_spec):
    if w_format_spec is None:
        w_format_spec = space.wrap('')
    return space.call_method(w_obj, '__format__', w_format_spec)

@cpython_api([PyObject], PyObject)
def PyObject_ASCII(space, w_obj):
    r"""As PyObject_Repr(), compute a string representation of object
    o, but escape the non-ASCII characters in the string returned by
    PyObject_Repr() with \x, \u or \U escapes.  This generates a
    string similar to that returned by PyObject_Repr() in Python 2.
    Called by the ascii() built-in function."""
    return operation.ascii(space, w_obj)

@cpython_api([PyObject], PyObject)
def PyObject_Unicode(space, w_obj):
    """Compute a Unicode string representation of object o.  Returns the Unicode
    string representation on success, NULL on failure. This is the equivalent of
    the Python expression unicode(o).  Called by the unicode() built-in
    function."""
    if w_obj is None:
        return space.wrap(u"<NULL>")
    return space.call_function(space.w_unicode, w_obj)

@cpython_api([PyObject, PyObject, rffi.INT_real], PyObject)
def PyObject_RichCompare(space, w_o1, w_o2, opid_int):
    """Compare the values of o1 and o2 using the operation specified by opid,
    which must be one of Py_LT, Py_LE, Py_EQ,
    Py_NE, Py_GT, or Py_GE, corresponding to <,
    <=, ==, !=, >, or >= respectively. This is the equivalent of
    the Python expression o1 op o2, where op is the operator corresponding
    to opid. Returns the value of the comparison on success, or NULL on failure."""
    opid = rffi.cast(lltype.Signed, opid_int)
    if opid == Py_LT: return space.lt(w_o1, w_o2)
    if opid == Py_LE: return space.le(w_o1, w_o2)
    if opid == Py_EQ: return space.eq(w_o1, w_o2)
    if opid == Py_NE: return space.ne(w_o1, w_o2)
    if opid == Py_GT: return space.gt(w_o1, w_o2)
    if opid == Py_GE: return space.ge(w_o1, w_o2)
    PyErr_BadInternalCall(space)

@cpython_api([PyObject, PyObject, rffi.INT_real], rffi.INT_real, error=-1)
def PyObject_RichCompareBool(space, ref1, ref2, opid):
    """Compare the values of o1 and o2 using the operation specified by opid,
    which must be one of Py_LT, Py_LE, Py_EQ,
    Py_NE, Py_GT, or Py_GE, corresponding to <,
    <=, ==, !=, >, or >= respectively. Returns -1 on error,
    0 if the result is false, 1 otherwise. This is the equivalent of the
    Python expression o1 op o2, where op is the operator corresponding to
    opid."""
    w_res = PyObject_RichCompare(space, ref1, ref2, opid)
    return int(space.is_true(w_res))

@cpython_api([PyObject], PyObject, result_is_ll=True)
def PyObject_SelfIter(space, ref):
    """Undocumented function, this is what CPython does."""
    Py_IncRef(space, ref)
    return ref

@cpython_api([PyObject, PyObject], PyObject)
def PyObject_GenericGetAttr(space, w_obj, w_name):
    """Generic attribute getter function that is meant to be put into a type
    object's tp_getattro slot.  It looks for a descriptor in the dictionary
    of classes in the object's MRO as well as an attribute in the object's
    __dict__ (if present).  As outlined in descriptors, data
    descriptors take preference over instance attributes, while non-data
    descriptors don't.  Otherwise, an AttributeError is raised."""
    from pypy.objspace.descroperation import object_getattribute
    w_descr = object_getattribute(space)
    return space.get_and_call_function(w_descr, w_obj, w_name)

@cpython_api([PyObject, PyObject, PyObject], rffi.INT_real, error=-1)
def PyObject_GenericSetAttr(space, w_obj, w_name, w_value):
    """Generic attribute setter function that is meant to be put into a type
    object's tp_setattro slot.  It looks for a data descriptor in the
    dictionary of classes in the object's MRO, and if found it takes preference
    over setting the attribute in the instance dictionary. Otherwise, the
    attribute is set in the object's __dict__ (if present).  Otherwise,
    an AttributeError is raised and -1 is returned."""
    from pypy.objspace.descroperation import object_setattr, object_delattr
    if w_value is not None:
        w_descr = object_setattr(space)
        space.get_and_call_function(w_descr, w_obj, w_name, w_value)
    else:
        w_descr = object_delattr(space)
        space.get_and_call_function(w_descr, w_obj, w_name)
    return 0

@cpython_api([PyObject, PyObject], rffi.INT_real, error=-1)
def PyObject_IsInstance(space, w_inst, w_cls):
    """Returns 1 if inst is an instance of the class cls or a subclass of
    cls, or 0 if not.  On error, returns -1 and sets an exception.  If
    cls is a type object rather than a class object, PyObject_IsInstance()
    returns 1 if inst is of type cls.  If cls is a tuple, the check will
    be done against every entry in cls. The result will be 1 when at least one
    of the checks returns 1, otherwise it will be 0. If inst is not a class
    instance and cls is neither a type object, nor a class object, nor a
    tuple, inst must have a __class__ attribute --- the class relationship
    of the value of that attribute with cls will be used to determine the result
    of this function."""
    from pypy.module.__builtin__.abstractinst import abstract_isinstance_w
    return abstract_isinstance_w(space, w_inst, w_cls, allow_override=True)

@cpython_api([PyObject, PyObject], rffi.INT_real, error=-1)
def PyObject_IsSubclass(space, w_derived, w_cls):
    """Returns 1 if the class derived is identical to or derived from the class
    cls, otherwise returns 0.  In case of an error, returns -1. If cls
    is a tuple, the check will be done against every entry in cls. The result will
    be 1 when at least one of the checks returns 1, otherwise it will be
    0. If either derived or cls is not an actual class object (or tuple),
    this function uses the generic algorithm described above."""
    from pypy.module.__builtin__.abstractinst import abstract_issubclass_w
    return abstract_issubclass_w(space, w_derived, w_cls, allow_override=True)

@cpython_api([PyObject], rffi.INT_real, error=-1)
def PyObject_AsFileDescriptor(space, w_obj):
    """Derives a file descriptor from a Python object.  If the object is an
    integer or long integer, its value is returned.  If not, the object's
    fileno() method is called if it exists; the method must return an integer or
    long integer, which is returned as the file descriptor value.  Returns -1 on
    failure."""
    try:
        fd = space.int_w(w_obj)
    except OperationError:
        try:
            w_meth = space.getattr(w_obj, space.wrap('fileno'))
        except OperationError:
            raise oefmt(space.w_TypeError,
                        "argument must be an int, or have a fileno() method.")
        else:
            w_fd = space.call_function(w_meth)
            fd = space.int_w(w_fd)

    if fd < 0:
        raise oefmt(space.w_ValueError,
                    "file descriptor cannot be a negative integer")

    return rffi.cast(rffi.INT_real, fd)


@cpython_api([PyObject], lltype.Signed, error=-1)
def PyObject_Hash(space, w_obj):
    """
    Compute and return the hash value of an object o.  On failure, return -1.
    This is the equivalent of the Python expression hash(o)."""
    return space.int_w(space.hash(w_obj))

@cpython_api([rffi.DOUBLE], rffi.LONG, error=-1)
def _Py_HashDouble(space, v):
    return space.int_w(space.hash(space.wrap(v)))

@cpython_api([PyObject], lltype.Signed, error=-1)
def PyObject_HashNotImplemented(space, o):
    """Set a TypeError indicating that type(o) is not hashable and return -1.
    This function receives special treatment when stored in a tp_hash slot,
    allowing a type to explicitly indicate to the interpreter that it is not
    hashable.
    """
    raise oefmt(space.w_TypeError, "unhashable type")

@cpython_api([PyObject], PyObject)
def PyObject_Dir(space, w_o):
    """This is equivalent to the Python expression dir(o), returning a (possibly
    empty) list of strings appropriate for the object argument, or NULL if there
    was an error.  If the argument is NULL, this is like the Python dir(),
    returning the names of the current locals; in this case, if no execution frame
    is active then NULL is returned but PyErr_Occurred() will return false."""
    return space.call_function(space.builtin.get('dir'), w_o)

@cpython_api([PyObject, rffi.CCHARPP, Py_ssize_tP], rffi.INT_real, error=-1)
def PyObject_AsCharBuffer(space, obj, bufferp, sizep):
    """Returns a pointer to a read-only memory location usable as
    character-based input.  The obj argument must support the single-segment
    character buffer interface.  On success, returns 0, sets buffer to the
    memory location and size to the buffer length.  Returns -1 and sets a
    TypeError on error.
    """
    pto = obj.c_ob_type

    pb = pto.c_tp_as_buffer
<<<<<<< HEAD
    if not (pb and pb.c_bf_getbuffer):
        raise OperationError(space.w_TypeError, space.wrap(
            "expected an object with the buffer interface"))
    with lltype.scoped_alloc(Py_buffer) as view:
        ret = generic_cpy_call(
            space, pb.c_bf_getbuffer,
            obj, view, rffi.cast(rffi.INT_real, PyBUF_SIMPLE))
        if rffi.cast(lltype.Signed, ret) == -1:
            return -1

        bufferp[0] = rffi.cast(rffi.CCHARP, view.c_buf)
        sizep[0] = view.c_len

        if pb.c_bf_releasebuffer:
            generic_cpy_call(space, pb.c_bf_releasebuffer,
                             obj, view)
        Py_DecRef(space, view.c_obj)
=======
    if not (pb and pb.c_bf_getreadbuffer and pb.c_bf_getsegcount):
        raise oefmt(space.w_TypeError, "expected a character buffer object")
    if generic_cpy_call(space, pb.c_bf_getsegcount,
                        obj, lltype.nullptr(Py_ssize_tP.TO)) != 1:
        raise oefmt(space.w_TypeError,
                    "expected a single-segment buffer object")
    size = generic_cpy_call(space, pb.c_bf_getcharbuffer,
                            obj, 0, bufferp)
    if size < 0:
        return -1
    sizep[0] = size
>>>>>>> b16377d3
    return 0

# Also in include/object.h
Py_PRINT_RAW = 1 # No string quotes etc.

@cpython_api([PyObject, FILEP, rffi.INT_real], rffi.INT_real, error=-1)
def PyObject_Print(space, w_obj, fp, flags):
    """Print an object o, on file fp.  Returns -1 on error.  The flags argument
    is used to enable certain printing options.  The only option currently
    supported is Py_PRINT_RAW; if given, the str() of the object is written
    instead of the repr()."""
    if rffi.cast(lltype.Signed, flags) & Py_PRINT_RAW:
        w_str = space.str(w_obj)
    else:
        w_str = space.repr(w_obj)

    count = space.len_w(w_str)
    data = space.str_w(w_str)
    with rffi.scoped_nonmovingbuffer(data) as buf:
        fwrite(buf, 1, count, fp)
    return 0


PyBUF_WRITABLE = 0x0001  # Copied from object.h

@cpython_api([lltype.Ptr(Py_buffer), PyObject, rffi.VOIDP, Py_ssize_t,
              lltype.Signed, lltype.Signed], rffi.INT, error=-1)
def PyBuffer_FillInfo(space, view, obj, buf, length, readonly, flags):
    """
    Fills in a buffer-info structure correctly for an exporter that can only
    share a contiguous chunk of memory of "unsigned bytes" of the given
    length. Returns 0 on success and -1 (with raising an error) on error.

    This is not a complete re-implementation of the CPython API; it only
    provides a subset of CPython's behavior.
    """
    if flags & PyBUF_WRITABLE and readonly:
        raise oefmt(space.w_ValueError, "Object is not writable")
    view.c_buf = buf
    view.c_len = length
    view.c_obj = obj
    Py_IncRef(space, obj)
    view.c_itemsize = 1
    rffi.setintfield(view, 'c_readonly', readonly)
    rffi.setintfield(view, 'c_ndim', 0)
    view.c_format = lltype.nullptr(rffi.CCHARP.TO)
    view.c_shape = lltype.nullptr(Py_ssize_tP.TO)
    view.c_strides = lltype.nullptr(Py_ssize_tP.TO)
    view.c_suboffsets = lltype.nullptr(Py_ssize_tP.TO)
    view.c_internal = lltype.nullptr(rffi.VOIDP.TO)

    return 0<|MERGE_RESOLUTION|>--- conflicted
+++ resolved
@@ -432,10 +432,9 @@
     pto = obj.c_ob_type
 
     pb = pto.c_tp_as_buffer
-<<<<<<< HEAD
     if not (pb and pb.c_bf_getbuffer):
-        raise OperationError(space.w_TypeError, space.wrap(
-            "expected an object with the buffer interface"))
+        raise oefmt(space.w_TypeError,
+                    "expected an object with the buffer interface")
     with lltype.scoped_alloc(Py_buffer) as view:
         ret = generic_cpy_call(
             space, pb.c_bf_getbuffer,
@@ -450,19 +449,6 @@
             generic_cpy_call(space, pb.c_bf_releasebuffer,
                              obj, view)
         Py_DecRef(space, view.c_obj)
-=======
-    if not (pb and pb.c_bf_getreadbuffer and pb.c_bf_getsegcount):
-        raise oefmt(space.w_TypeError, "expected a character buffer object")
-    if generic_cpy_call(space, pb.c_bf_getsegcount,
-                        obj, lltype.nullptr(Py_ssize_tP.TO)) != 1:
-        raise oefmt(space.w_TypeError,
-                    "expected a single-segment buffer object")
-    size = generic_cpy_call(space, pb.c_bf_getcharbuffer,
-                            obj, 0, bufferp)
-    if size < 0:
-        return -1
-    sizep[0] = size
->>>>>>> b16377d3
     return 0
 
 # Also in include/object.h
