from rpython.rtyper.lltypesystem import rffi, lltype
from pypy.module.cpyext.api import (
    cpython_api, generic_cpy_call, CANNOT_FAIL, Py_ssize_t, Py_ssize_tP,
    PyVarObject, Py_buffer, size_t,
    Py_TPFLAGS_HEAPTYPE, Py_LT, Py_LE, Py_EQ, Py_NE, Py_GT,
    Py_GE, CONST_STRING, FILEP, fwrite)
from pypy.module.cpyext.pyobject import (
    PyObject, PyObjectP, create_ref, from_ref, Py_IncRef, Py_DecRef,
    get_typedescr, _Py_NewReference)
from pypy.module.cpyext.typeobject import PyTypeObjectPtr
from pypy.module.cpyext.pyerrors import PyErr_NoMemory, PyErr_BadInternalCall
from pypy.objspace.std.typeobject import W_TypeObject
from pypy.interpreter.error import OperationError, oefmt
import pypy.module.__builtin__.operation as operation


<<<<<<< HEAD
# from include/object.h
PyBUF_SIMPLE = 0x0000
PyBUF_WRITABLE = 0x0001

@cpython_api([Py_ssize_t], rffi.VOIDP)
=======
@cpython_api([size_t], rffi.VOIDP)
>>>>>>> c368c440
def PyObject_Malloc(space, size):
    # returns non-zero-initialized memory, like CPython
    return lltype.malloc(rffi.VOIDP.TO, size,
                         flavor='raw',
                         add_memory_pressure=True)

@cpython_api([rffi.VOIDP, size_t], rffi.VOIDP)
def PyObject_Realloc(space, ptr, size):
    if not lltype.cast_ptr_to_int(ptr):
        return lltype.malloc(rffi.VOIDP.TO, size,
                         flavor='raw',
                         add_memory_pressure=True)
    # XXX FIXME
    return lltype.nullptr(rffi.VOIDP.TO)

@cpython_api([rffi.VOIDP], lltype.Void)
def PyObject_Free(space, ptr):
    lltype.free(ptr, flavor='raw')

@cpython_api([PyTypeObjectPtr], PyObject, result_is_ll=True)
def _PyObject_New(space, type):
    return _PyObject_NewVar(space, type, 0)

@cpython_api([PyTypeObjectPtr, Py_ssize_t], PyObject, result_is_ll=True)
def _PyObject_NewVar(space, type, itemcount):
    w_type = from_ref(space, rffi.cast(PyObject, type))
    assert isinstance(w_type, W_TypeObject)
    typedescr = get_typedescr(w_type.layout.typedef)
    py_obj = typedescr.allocate(space, w_type, itemcount=itemcount)
    #py_obj.c_ob_refcnt = 0 --- will be set to 1 again by PyObject_Init{Var}
    if type.c_tp_itemsize == 0:
        w_obj = PyObject_Init(space, py_obj, type)
    else:
        py_objvar = rffi.cast(PyVarObject, py_obj)
        w_obj = PyObject_InitVar(space, py_objvar, type, itemcount)
    return py_obj

@cpython_api([PyObject], lltype.Void)
def PyObject_dealloc(space, obj):
    # This frees an object after its refcount dropped to zero, so we
    # assert that it is really zero here.
    assert obj.c_ob_refcnt == 0
    pto = obj.c_ob_type
    obj_voidp = rffi.cast(rffi.VOIDP, obj)
    generic_cpy_call(space, pto.c_tp_free, obj_voidp)
    if pto.c_tp_flags & Py_TPFLAGS_HEAPTYPE:
        Py_DecRef(space, rffi.cast(PyObject, pto))

@cpython_api([PyTypeObjectPtr], PyObject, result_is_ll=True)
def _PyObject_GC_New(space, type):
    return _PyObject_New(space, type)

@cpython_api([PyTypeObjectPtr, Py_ssize_t], PyObject, result_is_ll=True)
def _PyObject_GC_NewVar(space, type, itemcount):
    return _PyObject_NewVar(space, type, itemcount)

@cpython_api([rffi.VOIDP], lltype.Void)
def PyObject_GC_Del(space, obj):
    PyObject_Free(space, obj)

@cpython_api([rffi.VOIDP], lltype.Void)
def PyObject_GC_Track(space, op):
    """Adds the object op to the set of container objects tracked by the
    collector.  The collector can run at unexpected times so objects must be
    valid while being tracked.  This should be called once all the fields
    followed by the tp_traverse handler become valid, usually near the
    end of the constructor."""
    pass

@cpython_api([rffi.VOIDP], lltype.Void)
def PyObject_GC_UnTrack(space, op):
    """Remove the object op from the set of container objects tracked by the
    collector.  Note that PyObject_GC_Track() can be called again on
    this object to add it back to the set of tracked objects.  The deallocator
    (tp_dealloc handler) should call this for the object before any of
    the fields used by the tp_traverse handler become invalid."""
    pass

@cpython_api([PyObject], PyObjectP, error=CANNOT_FAIL)
def _PyObject_GetDictPtr(space, op):
    return lltype.nullptr(PyObjectP.TO)

@cpython_api([PyObject], rffi.INT_real, error=-1)
def PyObject_IsTrue(space, w_obj):
    return space.is_true(w_obj)

@cpython_api([PyObject], rffi.INT_real, error=-1)
def PyObject_Not(space, w_obj):
    return not space.is_true(w_obj)

@cpython_api([PyObject, PyObject], PyObject)
def PyObject_GetAttr(space, w_obj, w_name):
    """Retrieve an attribute named attr_name from object o. Returns the attribute
    value on success, or NULL on failure.  This is the equivalent of the Python
    expression o.attr_name."""
    return space.getattr(w_obj, w_name)

@cpython_api([PyObject, CONST_STRING], PyObject)
def PyObject_GetAttrString(space, w_obj, name_ptr):
    """Retrieve an attribute named attr_name from object o. Returns the attribute
    value on success, or NULL on failure. This is the equivalent of the Python
    expression o.attr_name."""
    name = rffi.charp2str(name_ptr)
    return space.getattr(w_obj, space.wrap(name))

@cpython_api([PyObject, PyObject], rffi.INT_real, error=CANNOT_FAIL)
def PyObject_HasAttr(space, w_obj, w_name):
    try:
        w_res = operation.hasattr(space, w_obj, w_name)
        return space.is_true(w_res)
    except OperationError:
        return 0

@cpython_api([PyObject, CONST_STRING], rffi.INT_real, error=CANNOT_FAIL)
def PyObject_HasAttrString(space, w_obj, name_ptr):
    try:
        name = rffi.charp2str(name_ptr)
        w_res = operation.hasattr(space, w_obj, space.wrap(name))
        return space.is_true(w_res)
    except OperationError:
        return 0

@cpython_api([PyObject, PyObject, PyObject], rffi.INT_real, error=-1)
def PyObject_SetAttr(space, w_obj, w_name, w_value):
    operation.setattr(space, w_obj, w_name, w_value)
    return 0

@cpython_api([PyObject, CONST_STRING, PyObject], rffi.INT_real, error=-1)
def PyObject_SetAttrString(space, w_obj, name_ptr, w_value):
    w_name = space.wrap(rffi.charp2str(name_ptr))
    operation.setattr(space, w_obj, w_name, w_value)
    return 0

@cpython_api([PyObject, PyObject], rffi.INT_real, error=-1)
def PyObject_DelAttr(space, w_obj, w_name):
    """Delete attribute named attr_name, for object o. Returns -1 on failure.
    This is the equivalent of the Python statement del o.attr_name."""
    space.delattr(w_obj, w_name)
    return 0

@cpython_api([PyObject, CONST_STRING], rffi.INT_real, error=-1)
def PyObject_DelAttrString(space, w_obj, name_ptr):
    """Delete attribute named attr_name, for object o. Returns -1 on failure.
    This is the equivalent of the Python statement del o.attr_name."""
    w_name = space.wrap(rffi.charp2str(name_ptr))
    space.delattr(w_obj, w_name)
    return 0

@cpython_api([PyObject], lltype.Void)
def PyObject_ClearWeakRefs(space, w_object):
    w_object.clear_all_weakrefs()

@cpython_api([PyObject], Py_ssize_t, error=-1)
def PyObject_Size(space, w_obj):
    return space.len_w(w_obj)

@cpython_api([PyObject], rffi.INT_real, error=CANNOT_FAIL)
def PyCallable_Check(space, w_obj):
    """Determine if the object o is callable.  Return 1 if the object is callable
    and 0 otherwise.  This function always succeeds."""
    return int(space.is_true(space.callable(w_obj)))

@cpython_api([PyObject, PyObject], PyObject)
def PyObject_GetItem(space, w_obj, w_key):
    """Return element of o corresponding to the object key or NULL on failure.
    This is the equivalent of the Python expression o[key]."""
    return space.getitem(w_obj, w_key)

@cpython_api([PyObject, PyObject, PyObject], rffi.INT_real, error=-1)
def PyObject_SetItem(space, w_obj, w_key, w_value):
    """Map the object key to the value v.  Returns -1 on failure.  This is the
    equivalent of the Python statement o[key] = v."""
    space.setitem(w_obj, w_key, w_value)
    return 0

@cpython_api([PyObject, PyObject], rffi.INT_real, error=-1)
def PyObject_DelItem(space, w_obj, w_key):
    """Delete the mapping for key from o.  Returns -1 on failure. This is the
    equivalent of the Python statement del o[key]."""
    space.delitem(w_obj, w_key)
    return 0

@cpython_api([PyObject, PyTypeObjectPtr], PyObject, result_is_ll=True)
def PyObject_Init(space, obj, type):
    """Initialize a newly-allocated object op with its type and initial
    reference.  Returns the initialized object.  If type indicates that the
    object participates in the cyclic garbage detector, it is added to the
    detector's set of observed objects. Other fields of the object are not
    affected."""
    if not obj:
        PyErr_NoMemory(space)
    obj.c_ob_type = type
    obj.c_ob_pypy_link = 0
    obj.c_ob_refcnt = 1
    return obj

@cpython_api([PyVarObject, PyTypeObjectPtr, Py_ssize_t], PyObject, result_is_ll=True)
def PyObject_InitVar(space, py_obj, type, size):
    """This does everything PyObject_Init() does, and also initializes the
    length information for a variable-size object."""
    if not py_obj:
        PyErr_NoMemory(space)
    py_obj.c_ob_size = size
    return PyObject_Init(space, rffi.cast(PyObject, py_obj), type)

@cpython_api([PyObject], PyObject)
def PyObject_Type(space, w_obj):
    """When o is non-NULL, returns a type object corresponding to the object type
    of object o. On failure, raises SystemError and returns NULL.  This
    is equivalent to the Python expression type(o). This function increments the
    reference count of the return value. There's really no reason to use this
    function instead of the common expression o->ob_type, which returns a
    pointer of type PyTypeObject*, except when the incremented reference
    count is needed."""
    return space.type(w_obj)

@cpython_api([PyObject], PyObject)
def PyObject_Str(space, w_obj):
    if w_obj is None:
        return space.wrap("<NULL>")
    return space.str(w_obj)

@cpython_api([PyObject], PyObject)
def PyObject_Repr(space, w_obj):
    """Compute a string representation of object o.  Returns the string
    representation on success, NULL on failure.  This is the equivalent of the
    Python expression repr(o).  Called by the repr() built-in function and
    by reverse quotes."""
    if w_obj is None:
        return space.wrap("<NULL>")
    return space.repr(w_obj)

@cpython_api([PyObject, PyObject], PyObject)
def PyObject_Format(space, w_obj, w_format_spec):
    if w_format_spec is None:
        w_format_spec = space.wrap('')
    return space.call_method(w_obj, '__format__', w_format_spec)

@cpython_api([PyObject], PyObject)
def PyObject_ASCII(space, w_obj):
    r"""As PyObject_Repr(), compute a string representation of object
    o, but escape the non-ASCII characters in the string returned by
    PyObject_Repr() with \x, \u or \U escapes.  This generates a
    string similar to that returned by PyObject_Repr() in Python 2.
    Called by the ascii() built-in function."""
    return operation.ascii(space, w_obj)

@cpython_api([PyObject], PyObject)
def PyObject_Unicode(space, w_obj):
    """Compute a Unicode string representation of object o.  Returns the Unicode
    string representation on success, NULL on failure. This is the equivalent of
    the Python expression unicode(o).  Called by the unicode() built-in
    function."""
    if w_obj is None:
        return space.wrap(u"<NULL>")
    return space.call_function(space.w_unicode, w_obj)

@cpython_api([PyObject, PyObject, rffi.INT_real], PyObject)
def PyObject_RichCompare(space, w_o1, w_o2, opid_int):
    """Compare the values of o1 and o2 using the operation specified by opid,
    which must be one of Py_LT, Py_LE, Py_EQ,
    Py_NE, Py_GT, or Py_GE, corresponding to <,
    <=, ==, !=, >, or >= respectively. This is the equivalent of
    the Python expression o1 op o2, where op is the operator corresponding
    to opid. Returns the value of the comparison on success, or NULL on failure."""
    opid = rffi.cast(lltype.Signed, opid_int)
    if opid == Py_LT: return space.lt(w_o1, w_o2)
    if opid == Py_LE: return space.le(w_o1, w_o2)
    if opid == Py_EQ: return space.eq(w_o1, w_o2)
    if opid == Py_NE: return space.ne(w_o1, w_o2)
    if opid == Py_GT: return space.gt(w_o1, w_o2)
    if opid == Py_GE: return space.ge(w_o1, w_o2)
    PyErr_BadInternalCall(space)

@cpython_api([PyObject, PyObject, rffi.INT_real], rffi.INT_real, error=-1)
def PyObject_RichCompareBool(space, ref1, ref2, opid):
    """Compare the values of o1 and o2 using the operation specified by opid,
    which must be one of Py_LT, Py_LE, Py_EQ,
    Py_NE, Py_GT, or Py_GE, corresponding to <,
    <=, ==, !=, >, or >= respectively. Returns -1 on error,
    0 if the result is false, 1 otherwise. This is the equivalent of the
    Python expression o1 op o2, where op is the operator corresponding to
    opid."""
    w_res = PyObject_RichCompare(space, ref1, ref2, opid)
    return int(space.is_true(w_res))

@cpython_api([PyObject], PyObject, result_is_ll=True)
def PyObject_SelfIter(space, ref):
    """Undocumented function, this is what CPython does."""
    Py_IncRef(space, ref)
    return ref

@cpython_api([PyObject, PyObject], PyObject)
def PyObject_GenericGetAttr(space, w_obj, w_name):
    """Generic attribute getter function that is meant to be put into a type
    object's tp_getattro slot.  It looks for a descriptor in the dictionary
    of classes in the object's MRO as well as an attribute in the object's
    __dict__ (if present).  As outlined in descriptors, data
    descriptors take preference over instance attributes, while non-data
    descriptors don't.  Otherwise, an AttributeError is raised."""
    from pypy.objspace.descroperation import object_getattribute
    w_descr = object_getattribute(space)
    return space.get_and_call_function(w_descr, w_obj, w_name)

@cpython_api([PyObject, PyObject, PyObject], rffi.INT_real, error=-1)
def PyObject_GenericSetAttr(space, w_obj, w_name, w_value):
    """Generic attribute setter function that is meant to be put into a type
    object's tp_setattro slot.  It looks for a data descriptor in the
    dictionary of classes in the object's MRO, and if found it takes preference
    over setting the attribute in the instance dictionary. Otherwise, the
    attribute is set in the object's __dict__ (if present).  Otherwise,
    an AttributeError is raised and -1 is returned."""
    from pypy.objspace.descroperation import object_setattr, object_delattr
    if w_value is not None:
        w_descr = object_setattr(space)
        space.get_and_call_function(w_descr, w_obj, w_name, w_value)
    else:
        w_descr = object_delattr(space)
        space.get_and_call_function(w_descr, w_obj, w_name)
    return 0

@cpython_api([PyObject, PyObject], rffi.INT_real, error=-1)
def PyObject_IsInstance(space, w_inst, w_cls):
    """Returns 1 if inst is an instance of the class cls or a subclass of
    cls, or 0 if not.  On error, returns -1 and sets an exception.  If
    cls is a type object rather than a class object, PyObject_IsInstance()
    returns 1 if inst is of type cls.  If cls is a tuple, the check will
    be done against every entry in cls. The result will be 1 when at least one
    of the checks returns 1, otherwise it will be 0. If inst is not a class
    instance and cls is neither a type object, nor a class object, nor a
    tuple, inst must have a __class__ attribute --- the class relationship
    of the value of that attribute with cls will be used to determine the result
    of this function."""
    from pypy.module.__builtin__.abstractinst import abstract_isinstance_w
    return abstract_isinstance_w(space, w_inst, w_cls, allow_override=True)

@cpython_api([PyObject, PyObject], rffi.INT_real, error=-1)
def PyObject_IsSubclass(space, w_derived, w_cls):
    """Returns 1 if the class derived is identical to or derived from the class
    cls, otherwise returns 0.  In case of an error, returns -1. If cls
    is a tuple, the check will be done against every entry in cls. The result will
    be 1 when at least one of the checks returns 1, otherwise it will be
    0. If either derived or cls is not an actual class object (or tuple),
    this function uses the generic algorithm described above."""
    from pypy.module.__builtin__.abstractinst import abstract_issubclass_w
    return abstract_issubclass_w(space, w_derived, w_cls, allow_override=True)

@cpython_api([PyObject], rffi.INT_real, error=-1)
def PyObject_AsFileDescriptor(space, w_obj):
    """Derives a file descriptor from a Python object.  If the object is an
    integer or long integer, its value is returned.  If not, the object's
    fileno() method is called if it exists; the method must return an integer or
    long integer, which is returned as the file descriptor value.  Returns -1 on
    failure."""
    try:
        fd = space.int_w(w_obj)
    except OperationError:
        try:
            w_meth = space.getattr(w_obj, space.wrap('fileno'))
        except OperationError:
            raise oefmt(space.w_TypeError,
                        "argument must be an int, or have a fileno() method.")
        else:
            w_fd = space.call_function(w_meth)
            fd = space.int_w(w_fd)

    if fd < 0:
        raise oefmt(space.w_ValueError,
                    "file descriptor cannot be a negative integer")

    return rffi.cast(rffi.INT_real, fd)


@cpython_api([PyObject], lltype.Signed, error=-1)
def PyObject_Hash(space, w_obj):
    """
    Compute and return the hash value of an object o.  On failure, return -1.
    This is the equivalent of the Python expression hash(o)."""
    return space.int_w(space.hash(w_obj))

@cpython_api([rffi.DOUBLE], rffi.LONG, error=-1)
def _Py_HashDouble(space, v):
    return space.int_w(space.hash(space.wrap(v)))

@cpython_api([PyObject], lltype.Signed, error=-1)
def PyObject_HashNotImplemented(space, o):
    """Set a TypeError indicating that type(o) is not hashable and return -1.
    This function receives special treatment when stored in a tp_hash slot,
    allowing a type to explicitly indicate to the interpreter that it is not
    hashable.
    """
    raise oefmt(space.w_TypeError, "unhashable type")

@cpython_api([PyObject], PyObject)
def PyObject_Dir(space, w_o):
    """This is equivalent to the Python expression dir(o), returning a (possibly
    empty) list of strings appropriate for the object argument, or NULL if there
    was an error.  If the argument is NULL, this is like the Python dir(),
    returning the names of the current locals; in this case, if no execution frame
    is active then NULL is returned but PyErr_Occurred() will return false."""
    return space.call_function(space.builtin.get('dir'), w_o)

@cpython_api([PyObject, rffi.CCHARPP, Py_ssize_tP], rffi.INT_real, error=-1)
def PyObject_AsCharBuffer(space, obj, bufferp, sizep):
    """Returns a pointer to a read-only memory location usable as
    character-based input.  The obj argument must support the single-segment
    character buffer interface.  On success, returns 0, sets buffer to the
    memory location and size to the buffer length.  Returns -1 and sets a
    TypeError on error.
    """
    pto = obj.c_ob_type

    pb = pto.c_tp_as_buffer
    if not (pb and pb.c_bf_getbuffer):
        raise oefmt(space.w_TypeError,
                    "expected an object with the buffer interface")
    with lltype.scoped_alloc(Py_buffer) as view:
        ret = generic_cpy_call(
            space, pb.c_bf_getbuffer,
            obj, view, rffi.cast(rffi.INT_real, PyBUF_SIMPLE))
        if rffi.cast(lltype.Signed, ret) == -1:
            return -1

        bufferp[0] = rffi.cast(rffi.CCHARP, view.c_buf)
        sizep[0] = view.c_len

        if pb.c_bf_releasebuffer:
            generic_cpy_call(space, pb.c_bf_releasebuffer,
                             obj, view)
        Py_DecRef(space, view.c_obj)
    return 0

# Also in include/object.h
Py_PRINT_RAW = 1 # No string quotes etc.

@cpython_api([PyObject, FILEP, rffi.INT_real], rffi.INT_real, error=-1)
def PyObject_Print(space, w_obj, fp, flags):
    """Print an object o, on file fp.  Returns -1 on error.  The flags argument
    is used to enable certain printing options.  The only option currently
    supported is Py_PRINT_RAW; if given, the str() of the object is written
    instead of the repr()."""
    if rffi.cast(lltype.Signed, flags) & Py_PRINT_RAW:
        w_str = space.str(w_obj)
    else:
        w_str = space.repr(w_obj)

    count = space.len_w(w_str)
    data = space.str_w(w_str)
    with rffi.scoped_nonmovingbuffer(data) as buf:
        fwrite(buf, 1, count, fp)
    return 0


PyBUF_WRITABLE = 0x0001  # Copied from object.h

@cpython_api([lltype.Ptr(Py_buffer), PyObject, rffi.VOIDP, Py_ssize_t,
              lltype.Signed, lltype.Signed], rffi.INT, error=-1)
def PyBuffer_FillInfo(space, view, obj, buf, length, readonly, flags):
    """
    Fills in a buffer-info structure correctly for an exporter that can only
    share a contiguous chunk of memory of "unsigned bytes" of the given
    length. Returns 0 on success and -1 (with raising an error) on error.

    This is not a complete re-implementation of the CPython API; it only
    provides a subset of CPython's behavior.
    """
    if flags & PyBUF_WRITABLE and readonly:
        raise oefmt(space.w_ValueError, "Object is not writable")
    view.c_buf = buf
    view.c_len = length
    view.c_obj = obj
    Py_IncRef(space, obj)
    view.c_itemsize = 1
    rffi.setintfield(view, 'c_readonly', readonly)
    rffi.setintfield(view, 'c_ndim', 0)
    view.c_format = lltype.nullptr(rffi.CCHARP.TO)
    view.c_shape = lltype.nullptr(Py_ssize_tP.TO)
    view.c_strides = lltype.nullptr(Py_ssize_tP.TO)
    view.c_suboffsets = lltype.nullptr(Py_ssize_tP.TO)
    view.c_internal = lltype.nullptr(rffi.VOIDP.TO)

    return 0<|MERGE_RESOLUTION|>--- conflicted
+++ resolved
@@ -14,15 +14,11 @@
 import pypy.module.__builtin__.operation as operation
 
 
-<<<<<<< HEAD
 # from include/object.h
 PyBUF_SIMPLE = 0x0000
 PyBUF_WRITABLE = 0x0001
 
-@cpython_api([Py_ssize_t], rffi.VOIDP)
-=======
 @cpython_api([size_t], rffi.VOIDP)
->>>>>>> c368c440
 def PyObject_Malloc(space, size):
     # returns non-zero-initialized memory, like CPython
     return lltype.malloc(rffi.VOIDP.TO, size,
