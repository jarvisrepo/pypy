from rpython.rtyper.lltypesystem import rffi, lltype
from pypy.module.cpyext.api import (
    cpython_api, generic_cpy_call, CANNOT_FAIL, Py_ssize_t,
    PyVarObject, size_t, slot_function, cts,
    Py_TPFLAGS_HEAPTYPE, Py_LT, Py_LE, Py_EQ, Py_NE, Py_GT,
    Py_GE, CONST_STRING, FILEP, fwrite)
from pypy.module.cpyext.pyobject import (
    PyObject, PyObjectP, from_ref, Py_IncRef, Py_DecRef, get_typedescr)
from pypy.module.cpyext.typeobject import PyTypeObjectPtr
from pypy.module.cpyext.pyerrors import PyErr_NoMemory, PyErr_BadInternalCall
from pypy.objspace.std.typeobject import W_TypeObject
from pypy.objspace.std.bytesobject import invoke_bytes_method
from pypy.interpreter.error import OperationError, oefmt
import pypy.module.__builtin__.operation as operation


@cpython_api([size_t], rffi.VOIDP)
def PyObject_Malloc(space, size):
    # returns non-zero-initialized memory, like CPython
    return lltype.malloc(rffi.VOIDP.TO, size,
                         flavor='raw',
                         add_memory_pressure=True)

realloc = rffi.llexternal('realloc', [rffi.VOIDP, rffi.SIZE_T], rffi.VOIDP)

@cpython_api([rffi.VOIDP, size_t], rffi.VOIDP)
def PyObject_Realloc(space, ptr, size):
    if not lltype.cast_ptr_to_int(ptr):
        return lltype.malloc(rffi.VOIDP.TO, size,
                         flavor='raw',
                         add_memory_pressure=True)
    # XXX FIXME
    return realloc(ptr, size)

@cpython_api([rffi.VOIDP], lltype.Void)
def PyObject_Free(space, ptr):
    lltype.free(ptr, flavor='raw')

@cpython_api([PyTypeObjectPtr], PyObject, result_is_ll=True)
def _PyObject_New(space, type):
    return _PyObject_NewVar(space, type, 0)

@cpython_api([PyTypeObjectPtr, Py_ssize_t], PyObject, result_is_ll=True)
def _PyObject_NewVar(space, type, itemcount):
    w_type = from_ref(space, rffi.cast(PyObject, type))
    assert isinstance(w_type, W_TypeObject)
    typedescr = get_typedescr(w_type.layout.typedef)
    py_obj = typedescr.allocate(space, w_type, itemcount=itemcount)
    #py_obj.c_ob_refcnt = 0 --- will be set to 1 again by PyObject_Init{Var}
    if type.c_tp_itemsize == 0:
        w_obj = PyObject_Init(space, py_obj, type)
    else:
        py_objvar = rffi.cast(PyVarObject, py_obj)
        w_obj = PyObject_InitVar(space, py_objvar, type, itemcount)
    return py_obj

@slot_function([PyObject], lltype.Void)
def PyObject_dealloc(space, obj):
    return _dealloc(space, obj)

def _dealloc(space, obj):
    # This frees an object after its refcount dropped to zero, so we
    # assert that it is really zero here.
    assert obj.c_ob_refcnt == 0
    pto = obj.c_ob_type
    obj_voidp = rffi.cast(rffi.VOIDP, obj)
    generic_cpy_call(space, pto.c_tp_free, obj_voidp)
    if pto.c_tp_flags & Py_TPFLAGS_HEAPTYPE:
        Py_DecRef(space, rffi.cast(PyObject, pto))

@cpython_api([PyTypeObjectPtr], PyObject, result_is_ll=True)
def _PyObject_GC_New(space, type):
    return _PyObject_New(space, type)

@cpython_api([PyTypeObjectPtr, Py_ssize_t], PyObject, result_is_ll=True)
def _PyObject_GC_NewVar(space, type, itemcount):
    return _PyObject_NewVar(space, type, itemcount)

@cpython_api([rffi.VOIDP], lltype.Void)
def PyObject_GC_Del(space, obj):
    PyObject_Free(space, obj)

<<<<<<< HEAD
@cpython_api([rffi.VOIDP], lltype.Void)
def PyObject_GC_Track(space, op):
    """Adds the object op to the set of container objects tracked by the
    collector.  The collector can run at unexpected times so objects must be
    valid while being tracked.  This should be called once all the fields
    followed by the tp_traverse handler become valid, usually near the
    end of the constructor."""
    pass

@cpython_api([rffi.VOIDP], lltype.Void)
def PyObject_GC_UnTrack(space, op):
    """Remove the object op from the set of container objects tracked by the
    collector.  Note that PyObject_GC_Track() can be called again on
    this object to add it back to the set of tracked objects.  The deallocator
    (tp_dealloc handler) should call this for the object before any of
    the fields used by the tp_traverse handler become invalid."""
    pass

=======
>>>>>>> 0be0c67c
@cpython_api([PyObject], PyObjectP, error=CANNOT_FAIL)
def _PyObject_GetDictPtr(space, op):
    return lltype.nullptr(PyObjectP.TO)

@cpython_api([PyObject], rffi.INT_real, error=-1)
def PyObject_IsTrue(space, w_obj):
    return space.is_true(w_obj)

@cpython_api([PyObject], rffi.INT_real, error=-1)
def PyObject_Not(space, w_obj):
    return not space.is_true(w_obj)

@cpython_api([PyObject, PyObject], PyObject)
def PyObject_GetAttr(space, w_obj, w_name):
    """Retrieve an attribute named attr_name from object o. Returns the attribute
    value on success, or NULL on failure.  This is the equivalent of the Python
    expression o.attr_name."""
    return space.getattr(w_obj, w_name)

@cpython_api([PyObject, CONST_STRING], PyObject)
def PyObject_GetAttrString(space, w_obj, name_ptr):
    """Retrieve an attribute named attr_name from object o. Returns the attribute
    value on success, or NULL on failure. This is the equivalent of the Python
    expression o.attr_name."""
    name = rffi.charp2str(name_ptr)
    return space.getattr(w_obj, space.newtext(name))

@cpython_api([PyObject, PyObject], rffi.INT_real, error=CANNOT_FAIL)
def PyObject_HasAttr(space, w_obj, w_name):
    try:
        w_res = operation.hasattr(space, w_obj, w_name)
        return space.is_true(w_res)
    except OperationError:
        return 0

@cpython_api([PyObject, CONST_STRING], rffi.INT_real, error=CANNOT_FAIL)
def PyObject_HasAttrString(space, w_obj, name_ptr):
    try:
        name = rffi.charp2str(name_ptr)
        w_res = operation.hasattr(space, w_obj, space.newtext(name))
        return space.is_true(w_res)
    except OperationError:
        return 0

@cpython_api([PyObject, PyObject, PyObject], rffi.INT_real, error=-1)
def PyObject_SetAttr(space, w_obj, w_name, w_value):
    operation.setattr(space, w_obj, w_name, w_value)
    return 0

@cpython_api([PyObject, CONST_STRING, PyObject], rffi.INT_real, error=-1)
def PyObject_SetAttrString(space, w_obj, name_ptr, w_value):
    w_name = space.newtext(rffi.charp2str(name_ptr))
    operation.setattr(space, w_obj, w_name, w_value)
    return 0

@cpython_api([PyObject, PyObject], rffi.INT_real, error=-1)
def PyObject_DelAttr(space, w_obj, w_name):
    """Delete attribute named attr_name, for object o. Returns -1 on failure.
    This is the equivalent of the Python statement del o.attr_name."""
    space.delattr(w_obj, w_name)
    return 0

@cpython_api([PyObject, CONST_STRING], rffi.INT_real, error=-1)
def PyObject_DelAttrString(space, w_obj, name_ptr):
    """Delete attribute named attr_name, for object o. Returns -1 on failure.
    This is the equivalent of the Python statement del o.attr_name."""
    w_name = space.newtext(rffi.charp2str(name_ptr))
    space.delattr(w_obj, w_name)
    return 0

@cpython_api([PyObject], lltype.Void)
def PyObject_ClearWeakRefs(space, w_object):
    w_object.clear_all_weakrefs()

@cpython_api([PyObject], Py_ssize_t, error=-1)
def PyObject_Size(space, w_obj):
    return space.len_w(w_obj)

@cpython_api([PyObject], rffi.INT_real, error=CANNOT_FAIL)
def PyCallable_Check(space, w_obj):
    """Determine if the object o is callable.  Return 1 if the object is callable
    and 0 otherwise.  This function always succeeds."""
    return int(space.is_true(space.callable(w_obj)))

@cpython_api([PyObject, PyObject], PyObject)
def PyObject_GetItem(space, w_obj, w_key):
    """Return element of o corresponding to the object key or NULL on failure.
    This is the equivalent of the Python expression o[key]."""
    return space.getitem(w_obj, w_key)

@cpython_api([PyObject, PyObject, PyObject], rffi.INT_real, error=-1)
def PyObject_SetItem(space, w_obj, w_key, w_value):
    """Map the object key to the value v.  Returns -1 on failure.  This is the
    equivalent of the Python statement o[key] = v."""
    space.setitem(w_obj, w_key, w_value)
    return 0

@cpython_api([PyObject, PyObject], rffi.INT_real, error=-1)
def PyObject_DelItem(space, w_obj, w_key):
    """Delete the mapping for key from o.  Returns -1 on failure. This is the
    equivalent of the Python statement del o[key]."""
    space.delitem(w_obj, w_key)
    return 0

@cpython_api([PyObject, PyTypeObjectPtr], PyObject, result_is_ll=True)
def PyObject_Init(space, obj, type):
    """Initialize a newly-allocated object op with its type and initial
    reference.  Returns the initialized object.  If type indicates that the
    object participates in the cyclic garbage detector, it is added to the
    detector's set of observed objects. Other fields of the object are not
    affected."""
    if not obj:
        PyErr_NoMemory(space)
    obj.c_ob_type = type
    obj.c_ob_pypy_link = 0
    obj.c_ob_refcnt = 1
    return obj

@cpython_api([PyVarObject, PyTypeObjectPtr, Py_ssize_t], PyObject, result_is_ll=True)
def PyObject_InitVar(space, py_obj, type, size):
    """This does everything PyObject_Init() does, and also initializes the
    length information for a variable-size object."""
    if not py_obj:
        PyErr_NoMemory(space)
    py_obj.c_ob_size = size
    return PyObject_Init(space, rffi.cast(PyObject, py_obj), type)

@cpython_api([PyObject], PyObject)
def PyObject_Type(space, w_obj):
    """When o is non-NULL, returns a type object corresponding to the object type
    of object o. On failure, raises SystemError and returns NULL.  This
    is equivalent to the Python expression type(o). This function increments the
    reference count of the return value. There's really no reason to use this
    function instead of the common expression o->ob_type, which returns a
    pointer of type PyTypeObject*, except when the incremented reference
    count is needed."""
    return space.type(w_obj)

@cpython_api([PyObject], PyObject)
def PyObject_Str(space, w_obj):
    if w_obj is None:
        return space.newtext("<NULL>")
    return space.str(w_obj)

@cts.decl("PyObject * PyObject_Bytes(PyObject *v)")
def PyObject_Bytes(space, w_obj):
    if w_obj is None:
        return space.newbytes("<NULL>")
    if space.type(w_obj) is space.w_bytes:
        return w_obj
    w_result = invoke_bytes_method(space, w_obj)
    if w_result is not None:
        return w_result
    # return PyBytes_FromObject(space, w_obj)
    buffer = space.buffer_w(w_obj, space.BUF_FULL_RO)
    return space.newbytes(buffer.as_str())

@cpython_api([PyObject], PyObject)
def PyObject_Repr(space, w_obj):
    """Compute a string representation of object o.  Returns the string
    representation on success, NULL on failure.  This is the equivalent of the
    Python expression repr(o).  Called by the repr() built-in function and
    by reverse quotes."""
    if w_obj is None:
        return space.newtext("<NULL>")
    return space.repr(w_obj)

@cpython_api([PyObject, PyObject], PyObject)
def PyObject_Format(space, w_obj, w_format_spec):
    if w_format_spec is None:
        w_format_spec = space.newtext('')
    w_ret = space.call_method(w_obj, '__format__', w_format_spec)
    if space.isinstance_w(w_format_spec, space.w_unicode):
        return space.unicode_from_object(w_ret)
    return w_ret

@cpython_api([PyObject], PyObject)
def PyObject_ASCII(space, w_obj):
    r"""As PyObject_Repr(), compute a string representation of object
    o, but escape the non-ASCII characters in the string returned by
    PyObject_Repr() with \x, \u or \U escapes.  This generates a
    string similar to that returned by PyObject_Repr() in Python 2.
    Called by the ascii() built-in function."""
    return operation.ascii(space, w_obj)

@cpython_api([PyObject], PyObject)
def PyObject_Unicode(space, w_obj):
    """Compute a Unicode string representation of object o.  Returns the Unicode
    string representation on success, NULL on failure. This is the equivalent of
    the Python expression unicode(o).  Called by the unicode() built-in
    function."""
    if w_obj is None:
        return space.newunicode(u"<NULL>")
    return space.call_function(space.w_unicode, w_obj)

@cpython_api([PyObject, PyObject, rffi.INT_real], PyObject)
def PyObject_RichCompare(space, w_o1, w_o2, opid_int):
    """Compare the values of o1 and o2 using the operation specified by opid,
    which must be one of Py_LT, Py_LE, Py_EQ,
    Py_NE, Py_GT, or Py_GE, corresponding to <,
    <=, ==, !=, >, or >= respectively. This is the equivalent of
    the Python expression o1 op o2, where op is the operator corresponding
    to opid. Returns the value of the comparison on success, or NULL on failure."""
    opid = rffi.cast(lltype.Signed, opid_int)
    if opid == Py_LT: return space.lt(w_o1, w_o2)
    if opid == Py_LE: return space.le(w_o1, w_o2)
    if opid == Py_EQ: return space.eq(w_o1, w_o2)
    if opid == Py_NE: return space.ne(w_o1, w_o2)
    if opid == Py_GT: return space.gt(w_o1, w_o2)
    if opid == Py_GE: return space.ge(w_o1, w_o2)
    PyErr_BadInternalCall(space)

@cpython_api([PyObject, PyObject, rffi.INT_real], rffi.INT_real, error=-1)
def PyObject_RichCompareBool(space, w_o1, w_o2, opid_int):
    """Compare the values of o1 and o2 using the operation specified by opid,
    which must be one of Py_LT, Py_LE, Py_EQ,
    Py_NE, Py_GT, or Py_GE, corresponding to <,
    <=, ==, !=, >, or >= respectively. Returns -1 on error,
    0 if the result is false, 1 otherwise. This is the equivalent of the
    Python expression o1 op o2, where op is the operator corresponding to
    opid."""
    # Quick result when objects are the same.
    # Guarantees that identity implies equality.
    if space.is_w(w_o1, w_o2):
        opid = rffi.cast(lltype.Signed, opid_int)
        if opid == Py_EQ:
            return 1
        if opid == Py_NE:
            return 0 
    w_res = PyObject_RichCompare(space, w_o1, w_o2, opid_int)
    return int(space.is_true(w_res))

@cpython_api([PyObject], PyObject, result_is_ll=True)
def PyObject_SelfIter(space, ref):
    """Undocumented function, this is what CPython does."""
    Py_IncRef(space, ref)
    return ref

@cpython_api([PyObject, PyObject], PyObject)
def PyObject_GenericGetAttr(space, w_obj, w_name):
    """Generic attribute getter function that is meant to be put into a type
    object's tp_getattro slot.  It looks for a descriptor in the dictionary
    of classes in the object's MRO as well as an attribute in the object's
    __dict__ (if present).  As outlined in descriptors, data
    descriptors take preference over instance attributes, while non-data
    descriptors don't.  Otherwise, an AttributeError is raised."""
    from pypy.objspace.descroperation import object_getattribute
    w_descr = object_getattribute(space)
    return space.get_and_call_function(w_descr, w_obj, w_name)

@cpython_api([PyObject, PyObject, PyObject], rffi.INT_real, error=-1)
def PyObject_GenericSetAttr(space, w_obj, w_name, w_value):
    """Generic attribute setter function that is meant to be put into a type
    object's tp_setattro slot.  It looks for a data descriptor in the
    dictionary of classes in the object's MRO, and if found it takes preference
    over setting the attribute in the instance dictionary. Otherwise, the
    attribute is set in the object's __dict__ (if present).  Otherwise,
    an AttributeError is raised and -1 is returned."""
    from pypy.objspace.descroperation import object_setattr, object_delattr
    if w_value is not None:
        w_descr = object_setattr(space)
        space.get_and_call_function(w_descr, w_obj, w_name, w_value)
    else:
        w_descr = object_delattr(space)
        space.get_and_call_function(w_descr, w_obj, w_name)
    return 0

@cpython_api([PyObject, PyObject], rffi.INT_real, error=-1)
def PyObject_IsInstance(space, w_inst, w_cls):
    """Returns 1 if inst is an instance of the class cls or a subclass of
    cls, or 0 if not.  On error, returns -1 and sets an exception.  If
    cls is a type object rather than a class object, PyObject_IsInstance()
    returns 1 if inst is of type cls.  If cls is a tuple, the check will
    be done against every entry in cls. The result will be 1 when at least one
    of the checks returns 1, otherwise it will be 0. If inst is not a class
    instance and cls is neither a type object, nor a class object, nor a
    tuple, inst must have a __class__ attribute --- the class relationship
    of the value of that attribute with cls will be used to determine the result
    of this function."""
    from pypy.module.__builtin__.abstractinst import abstract_isinstance_w
    return abstract_isinstance_w(space, w_inst, w_cls, allow_override=True)

@cpython_api([PyObject, PyObject], rffi.INT_real, error=-1)
def PyObject_IsSubclass(space, w_derived, w_cls):
    """Returns 1 if the class derived is identical to or derived from the class
    cls, otherwise returns 0.  In case of an error, returns -1. If cls
    is a tuple, the check will be done against every entry in cls. The result will
    be 1 when at least one of the checks returns 1, otherwise it will be
    0. If either derived or cls is not an actual class object (or tuple),
    this function uses the generic algorithm described above."""
    from pypy.module.__builtin__.abstractinst import abstract_issubclass_w
    return abstract_issubclass_w(space, w_derived, w_cls, allow_override=True)

@cpython_api([PyObject], rffi.INT_real, error=-1)
def PyObject_AsFileDescriptor(space, w_obj):
    """Derives a file descriptor from a Python object.  If the object is an
    integer or long integer, its value is returned.  If not, the object's
    fileno() method is called if it exists; the method must return an integer or
    long integer, which is returned as the file descriptor value.  Returns -1 on
    failure."""
    try:
        fd = space.int_w(w_obj)
    except OperationError:
        try:
            w_meth = space.getattr(w_obj, space.newtext('fileno'))
        except OperationError:
            raise oefmt(space.w_TypeError,
                        "argument must be an int, or have a fileno() method.")
        else:
            w_fd = space.call_function(w_meth)
            fd = space.int_w(w_fd)

    if fd < 0:
        raise oefmt(space.w_ValueError,
                    "file descriptor cannot be a negative integer")

    return rffi.cast(rffi.INT_real, fd)


@cpython_api([PyObject], lltype.Signed, error=-1)
def PyObject_Hash(space, w_obj):
    """
    Compute and return the hash value of an object o.  On failure, return -1.
    This is the equivalent of the Python expression hash(o)."""
    return space.int_w(space.hash(w_obj))

@cpython_api([rffi.DOUBLE], rffi.LONG, error=-1)
def _Py_HashDouble(space, v):
    return space.int_w(space.hash(space.newfloat(v)))

@cpython_api([PyObject], lltype.Signed, error=-1)
def PyObject_HashNotImplemented(space, o):
    """Set a TypeError indicating that type(o) is not hashable and return -1.
    This function receives special treatment when stored in a tp_hash slot,
    allowing a type to explicitly indicate to the interpreter that it is not
    hashable.
    """
    raise oefmt(space.w_TypeError, "unhashable type")

@cpython_api([PyObject], PyObject)
def PyObject_Dir(space, w_o):
    """This is equivalent to the Python expression dir(o), returning a (possibly
    empty) list of strings appropriate for the object argument, or NULL if there
    was an error.  If the argument is NULL, this is like the Python dir(),
    returning the names of the current locals; in this case, if no execution frame
    is active then NULL is returned but PyErr_Occurred() will return false."""
    return space.call_function(space.builtin.get('dir'), w_o)

# Also in include/object.h
Py_PRINT_RAW = 1 # No string quotes etc.

@cpython_api([PyObject, FILEP, rffi.INT_real], rffi.INT_real, error=-1)
def PyObject_Print(space, pyobj, fp, flags):
    """Print an object o, on file fp.  Returns -1 on error.  The flags argument
    is used to enable certain printing options.  The only option currently
    supported is Py_PRINT_RAW; if given, the str() of the object is written
    instead of the repr()."""
    if not pyobj:
        w_str = space.newtext("<nil>")
    else:
        w_obj = from_ref(space, pyobj)
        if rffi.cast(lltype.Signed, flags) & Py_PRINT_RAW:
            w_str = space.str(w_obj)
        else:
            w_str = space.repr(w_obj)

    count = space.len_w(w_str)
    data = space.text_w(w_str)
    with rffi.scoped_nonmovingbuffer(data) as buf:
        fwrite(buf, 1, count, fp)
    return 0

@cts.decl("""
    Py_ssize_t PyObject_LengthHint(PyObject *o, Py_ssize_t defaultvalue)""",
    error=-1)
def PyObject_LengthHint(space, w_o, defaultvalue):
    return space.length_hint(w_o, defaultvalue)

@cpython_api([lltype.Signed], lltype.Void)
def _PyPyGC_AddMemoryPressure(space, report):
    from rpython.rlib import rgc
    rgc.add_memory_pressure(report)<|MERGE_RESOLUTION|>--- conflicted
+++ resolved
@@ -80,27 +80,6 @@
 def PyObject_GC_Del(space, obj):
     PyObject_Free(space, obj)
 
-<<<<<<< HEAD
-@cpython_api([rffi.VOIDP], lltype.Void)
-def PyObject_GC_Track(space, op):
-    """Adds the object op to the set of container objects tracked by the
-    collector.  The collector can run at unexpected times so objects must be
-    valid while being tracked.  This should be called once all the fields
-    followed by the tp_traverse handler become valid, usually near the
-    end of the constructor."""
-    pass
-
-@cpython_api([rffi.VOIDP], lltype.Void)
-def PyObject_GC_UnTrack(space, op):
-    """Remove the object op from the set of container objects tracked by the
-    collector.  Note that PyObject_GC_Track() can be called again on
-    this object to add it back to the set of tracked objects.  The deallocator
-    (tp_dealloc handler) should call this for the object before any of
-    the fields used by the tp_traverse handler become invalid."""
-    pass
-
-=======
->>>>>>> 0be0c67c
 @cpython_api([PyObject], PyObjectP, error=CANNOT_FAIL)
 def _PyObject_GetDictPtr(space, op):
     return lltype.nullptr(PyObjectP.TO)
