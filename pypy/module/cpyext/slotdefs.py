--- conflicted
+++ resolved
@@ -373,11 +373,7 @@
             return
 
         @cpython_api([PyObject, PyObject, PyObject], rffi.INT_real,
-<<<<<<< HEAD
                      error=-1, external=external)
-=======
-                     error=-1) # XXX should be header=None
->>>>>>> f79d6591
         @func_renamer("cpyext_tp_setattro_%s" % (typedef.name,))
         def slot_tp_setattro(space, w_self, w_name, w_value):
             if w_value is not None:
@@ -391,12 +387,8 @@
         if getattr_fn is None:
             return
 
-<<<<<<< HEAD
         @cpython_api([PyObject, PyObject], PyObject,
                      external=external)
-=======
-        @cpython_api([PyObject, PyObject], PyObject)
->>>>>>> f79d6591
         @func_renamer("cpyext_tp_getattro_%s" % (typedef.name,))
         def slot_tp_getattro(space, w_self, w_name):
             return space.call_function(getattr_fn, w_self, w_name)
