from __future__ import with_statement

import re

from rpython.rtyper.lltypesystem import rffi, lltype
from rpython.rlib.rarithmetic import widen
from pypy.module.cpyext.api import (
    slot_function, generic_cpy_call, PyObject, Py_ssize_t,
    Py_buffer, Py_bufferP, PyTypeObjectPtr, cts)
from pypy.module.cpyext.typeobjectdefs import (
    unaryfunc, ternaryfunc, binaryfunc,
    getattrfunc, getattrofunc, setattrofunc, lenfunc, ssizeargfunc, inquiry,
    ssizessizeargfunc, ssizeobjargproc, iternextfunc, initproc, richcmpfunc,
    cmpfunc, hashfunc, descrgetfunc, descrsetfunc, objobjproc, objobjargproc,
    getbufferproc, ssizessizeobjargproc)
from pypy.module.cpyext.pyobject import make_ref, from_ref, as_pyobj
from pypy.module.cpyext.pyerrors import PyErr_Occurred
from pypy.module.cpyext.memoryobject import fill_Py_buffer
from pypy.module.cpyext.state import State
from pypy.module.cpyext import userslot
from pypy.module.cpyext.buffer import CBuffer, CPyBuffer, fq
from pypy.module.cpyext.methodobject import (W_PyCWrapperObject, tuple_from_args_w,
                                             w_kwargs_from_args)
from pypy.interpreter.error import OperationError, oefmt
from pypy.interpreter.argument import Arguments
from rpython.rlib.unroll import unrolling_iterable
from rpython.rlib.objectmodel import specialize, not_rpython
from rpython.tool.sourcetools import func_renamer
from rpython.flowspace.model import Constant
from rpython.flowspace.specialcase import register_flow_sc
from pypy.module.sys.version import CPYTHON_VERSION

PY3 = CPYTHON_VERSION[0] == 3

# XXX: Also defined in object.h
Py_LT = 0
Py_LE = 1
Py_EQ = 2
Py_NE = 3
Py_GT = 4
Py_GE = 5

@not_rpython
def llslot(space, func):
    return func.api_func.get_llhelper(space)

@register_flow_sc(llslot)
def sc_llslot(ctx, v_space, v_func):
    assert isinstance(v_func, Constant)
    get_llhelper = v_func.value.api_func.get_llhelper
    return ctx.appcall(get_llhelper, v_space)

# NOTE: the following wrap_* are subclasses of W_PyCWrapperObject, even if
# they don't follow the usual W_* naming convention for subclasses of W_Root:
# we do this because we automatically generate most of the slots from the
# CPython code copy&pasted inside slotdefs_str, and thus we need to keep the
# same names as they are used in C.

class wrap_init(W_PyCWrapperObject):
    def call(self, space, w_self, __args__):
        func = self.get_func_to_call()
        func_init = rffi.cast(initproc, func)
        py_args = tuple_from_args_w(space, __args__.arguments_w)
        w_kwargs = w_kwargs_from_args(space, __args__)
        res = generic_cpy_call(space, func_init, w_self, py_args, w_kwargs)
        if rffi.cast(lltype.Signed, res) == -1:
            space.fromcache(State).check_and_raise_exception(always=True)
        return None

class wrap_unaryfunc(W_PyCWrapperObject):
    def call(self, space, w_self, __args__):
        self.check_args(__args__, 0)
        func = self.get_func_to_call()
        func_unary = rffi.cast(unaryfunc, func)
        return generic_cpy_call(space, func_unary, w_self)

class wrap_binaryfunc(W_PyCWrapperObject):
    def call(self, space, w_self, __args__):
        self.check_args(__args__, 1)
        func = self.get_func_to_call()
        func_binary = rffi.cast(binaryfunc, func)
        w_x = __args__.arguments_w[0]
        return generic_cpy_call(space, func_binary, w_self, w_x)

def _get_ob_type(space, w_obj):
    # please ensure that w_obj stays alive
    ob_type = as_pyobj(space, space.type(w_obj))
    return rffi.cast(PyTypeObjectPtr, ob_type)

<<<<<<< HEAD
def wrap_binaryfunc_l(space, w_self, w_args, func):
    func_binary = rffi.cast(binaryfunc, func)
    check_num_args(space, w_args, 1)
    args_w = space.fixedview(w_args)
    return generic_cpy_call(space, func_binary, w_self, args_w[0])

def wrap_binaryfunc_r(space, w_self, w_args, func):
    func_binary = rffi.cast(binaryfunc, func)
    check_num_args(space, w_args, 1)
    args_w = space.fixedview(w_args)
    return generic_cpy_call(space, func_binary, args_w[0], w_self)

def wrap_ternaryfunc(space, w_self, w_args, func):
    # The third argument is optional
    func_ternary = rffi.cast(ternaryfunc, func)
    check_num_argsv(space, w_args, 1, 2)
    args_w = space.fixedview(w_args)
    arg3 = space.w_None
    if len(args_w) > 1:
        arg3 = args_w[1]
    return generic_cpy_call(space, func_ternary, w_self, args_w[0], arg3)

def wrap_ternaryfunc_r(space, w_self, w_args, func):
    # The third argument is optional
    func_ternary = rffi.cast(ternaryfunc, func)
    check_num_argsv(space, w_args, 1, 2)
    args_w = space.fixedview(w_args)
    arg3 = space.w_None
    if len(args_w) > 1:
        arg3 = args_w[1]
    return generic_cpy_call(space, func_ternary, args_w[0], w_self, arg3)


def wrap_inquirypred(space, w_self, w_args, func):
    func_inquiry = rffi.cast(inquiry, func)
    check_num_args(space, w_args, 0)
    res = generic_cpy_call(space, func_inquiry, w_self)
    res = rffi.cast(lltype.Signed, res)
    if res == -1:
        space.fromcache(State).check_and_raise_exception(always=True)
    return space.newbool(bool(res))

def wrap_getattr(space, w_self, w_args, func):
    func_target = rffi.cast(getattrfunc, func)
    check_num_args(space, w_args, 1)
    args_w = space.fixedview(w_args)
    name_ptr = rffi.str2charp(space.text_w(args_w[0]))
    try:
        return generic_cpy_call(space, func_target, w_self, name_ptr)
    finally:
        rffi.free_charp(name_ptr)

def wrap_getattro(space, w_self, w_args, func):
    func_target = rffi.cast(getattrofunc, func)
    check_num_args(space, w_args, 1)
    args_w = space.fixedview(w_args)
    return generic_cpy_call(space, func_target, w_self, args_w[0])

def wrap_setattr(space, w_self, w_args, func):
    func_target = rffi.cast(setattrofunc, func)
    check_num_args(space, w_args, 2)
    w_name, w_value = space.fixedview(w_args)
    # XXX "Carlo Verre hack"?
    res = generic_cpy_call(space, func_target, w_self, w_name, w_value)
    if rffi.cast(lltype.Signed, res) == -1:
        space.fromcache(State).check_and_raise_exception(always=True)

def wrap_delattr(space, w_self, w_args, func):
    func_target = rffi.cast(setattrofunc, func)
    check_num_args(space, w_args, 1)
    w_name, = space.fixedview(w_args)
    # XXX "Carlo Verre hack"?
    res = generic_cpy_call(space, func_target, w_self, w_name, None)
    if rffi.cast(lltype.Signed, res) == -1:
        space.fromcache(State).check_and_raise_exception(always=True)

def wrap_descr_get(space, w_self, w_args, func):
    func_target = rffi.cast(descrgetfunc, func)
    args_w = space.fixedview(w_args)
    if len(args_w) == 1:
        w_obj, = args_w
        w_type = None
    elif len(args_w) == 2:
        w_obj, w_type = args_w
    else:
        raise oefmt(space.w_TypeError,
                    "expected 1 or 2 arguments, got %d", len(args_w))
    if w_obj is space.w_None:
        w_obj = None
    if w_type is space.w_None:
        w_type = None
    if w_obj is None and w_type is None:
        raise oefmt(space.w_TypeError, "__get__(None, None) is invalid")
    return generic_cpy_call(space, func_target, w_self, w_obj, w_type)

def wrap_descr_set(space, w_self, w_args, func):
    func_target = rffi.cast(descrsetfunc, func)
    check_num_args(space, w_args, 2)
    w_obj, w_value = space.fixedview(w_args)
    res = generic_cpy_call(space, func_target, w_self, w_obj, w_value)
    if rffi.cast(lltype.Signed, res) == -1:
        space.fromcache(State).check_and_raise_exception(always=True)

def wrap_descr_delete(space, w_self, w_args, func):
    func_target = rffi.cast(descrsetfunc, func)
    check_num_args(space, w_args, 1)
    w_obj, = space.fixedview(w_args)
    res = generic_cpy_call(space, func_target, w_self, w_obj, None)
    if rffi.cast(lltype.Signed, res) == -1:
        space.fromcache(State).check_and_raise_exception(always=True)

def wrap_call(space, w_self, w_args, func, w_kwds):
    func_target = rffi.cast(ternaryfunc, func)
    return generic_cpy_call(space, func_target, w_self, w_args, w_kwds)

def wrap_ssizessizeobjargproc(space, w_self, w_args, func):
    func_target = rffi.cast(ssizessizeobjargproc, func)
    check_num_args(space, w_args, 3)
    args_w = space.fixedview(w_args)
    i = space.int_w(space.index(args_w[0]))
    j = space.int_w(space.index(args_w[1]))
    w_y = args_w[2]
    res = generic_cpy_call(space, func_target, w_self, i, j, w_y)
    if rffi.cast(lltype.Signed, res) == -1:
        space.fromcache(State).check_and_raise_exception(always=True)

def wrap_lenfunc(space, w_self, w_args, func):
    func_len = rffi.cast(lenfunc, func)
    check_num_args(space, w_args, 0)
    res = generic_cpy_call(space, func_len, w_self)
    if widen(res) == -1:
        space.fromcache(State).check_and_raise_exception(always=True)
    return space.newint(res)

def wrap_sq_item(space, w_self, w_args, func):
    func_target = rffi.cast(ssizeargfunc, func)
    check_num_args(space, w_args, 1)
    args_w = space.fixedview(w_args)
    index = space.int_w(space.index(args_w[0]))
    return generic_cpy_call(space, func_target, w_self, index)

def wrap_sq_setitem(space, w_self, w_args, func):
    func_target = rffi.cast(ssizeobjargproc, func)
    check_num_args(space, w_args, 2)
    args_w = space.fixedview(w_args)
    index = space.int_w(space.index(args_w[0]))
    res = generic_cpy_call(space, func_target, w_self, index, args_w[1])
    if rffi.cast(lltype.Signed, res) == -1:
        space.fromcache(State).check_and_raise_exception(always=True)

def wrap_sq_delitem(space, w_self, w_args, func):
    func_target = rffi.cast(ssizeobjargproc, func)
    check_num_args(space, w_args, 1)
    args_w = space.fixedview(w_args)
    index = space.int_w(space.index(args_w[0]))
    null = rffi.cast(PyObject, 0)
    res = generic_cpy_call(space, func_target, w_self, index, null)
    if rffi.cast(lltype.Signed, res) == -1:
        space.fromcache(State).check_and_raise_exception(always=True)
=======
class wrap_binaryfunc_l(W_PyCWrapperObject):
    def call(self, space, w_self, __args__):
        self.check_args(__args__, 1)
        func = self.get_func_to_call()
        func_binary = rffi.cast(binaryfunc, func)
        w_value = __args__.arguments_w[0]
        ob_type = _get_ob_type(space, w_self)
        if (not ob_type.c_tp_flags & Py_TPFLAGS_CHECKTYPES and
            not space.issubtype_w(space.type(w_value), space.type(w_self))):
            return space.w_NotImplemented
        return generic_cpy_call(space, func_binary, w_self, w_value)

class wrap_binaryfunc_r(W_PyCWrapperObject):
    def call(self, space, w_self, __args__):
        self.check_args(__args__, 1)
        func = self.get_func_to_call()
        func_binary = rffi.cast(binaryfunc, func)
        w_value = __args__.arguments_w[0]
        ob_type = _get_ob_type(space, w_self)
        if (not ob_type.c_tp_flags & Py_TPFLAGS_CHECKTYPES and
            not space.issubtype_w(space.type(w_value), space.type(w_self))):
            return space.w_NotImplemented
        return generic_cpy_call(space, func_binary, w_value, w_self)

class wrap_ternaryfunc(W_PyCWrapperObject):
    def call(self, space, w_self, __args__):
        # The third argument is optional
        self.check_argsv(__args__, 1, 2)
        func = self.get_func_to_call()
        func_ternary = rffi.cast(ternaryfunc, func)
        w_arg0 = __args__.arguments_w[0]
        if len(__args__.arguments_w) == 2:
            w_arg1 = __args__.arguments_w[1]
        else:
            w_arg1 = space.w_None
        return generic_cpy_call(space, func_ternary, w_self, w_arg0, w_arg1)

class wrap_ternaryfunc_r(W_PyCWrapperObject):
    def call(self, space, w_self, __args__):    
        # The third argument is optional
        self.check_argsv(__args__, 1, 2)
        func = self.get_func_to_call()
        func_ternary = rffi.cast(ternaryfunc, func)
        w_arg0 = __args__.arguments_w[0]
        if len(__args__.arguments_w) == 2:
            w_arg1 = __args__.arguments_w[1]
        else:
            w_arg1 = space.w_None
        ob_type = _get_ob_type(space, w_self)
        if (not ob_type.c_tp_flags & Py_TPFLAGS_CHECKTYPES and
            not space.issubtype_w(space.type(w_arg0), space.type(w_self))):
            return space.w_NotImplemented
        return generic_cpy_call(space, func_ternary, w_arg0, w_self, w_arg1)

class wrap_inquirypred(W_PyCWrapperObject):
    def call(self, space, w_self, __args__):
        self.check_args(__args__, 0)
        func = self.get_func_to_call()
        func_inquiry = rffi.cast(inquiry, func)
        res = generic_cpy_call(space, func_inquiry, w_self)
        res = rffi.cast(lltype.Signed, res)
        if res == -1:
            space.fromcache(State).check_and_raise_exception(always=True)
        return space.newbool(bool(res))

class wrap_getattr(W_PyCWrapperObject):
    def call(self, space, w_self, __args__):
        self.check_args(__args__, 1)
        func = self.get_func_to_call()
        func_target = rffi.cast(getattrfunc, func)
        w_name = __args__.arguments_w[0]
        name_ptr = rffi.str2charp(space.text_w(w_name))
        try:
            return generic_cpy_call(space, func_target, w_self, name_ptr)
        finally:
            rffi.free_charp(name_ptr)

class wrap_getattro(W_PyCWrapperObject):
    def call(self, space, w_self, __args__):
        self.check_args(__args__, 1)
        func = self.get_func_to_call()
        func_target = rffi.cast(getattrofunc, func)
        w_name = __args__.arguments_w[0]
        return generic_cpy_call(space, func_target, w_self, w_name)

class wrap_setattr(W_PyCWrapperObject):
    def call(self, space, w_self, __args__):
        self.check_args(__args__, 2)
        func = self.get_func_to_call()
        func_target = rffi.cast(setattrofunc, func)
        w_name = __args__.arguments_w[0]
        w_value = __args__.arguments_w[1]
        # XXX "Carlo Verre hack"?
        res = generic_cpy_call(space, func_target, w_self, w_name, w_value)
        if rffi.cast(lltype.Signed, res) == -1:
            space.fromcache(State).check_and_raise_exception(always=True)

class wrap_delattr(W_PyCWrapperObject):
    def call(self, space, w_self, __args__):
        self.check_args(__args__, 1)
        func = self.get_func_to_call()
        func_target = rffi.cast(setattrofunc, func)
        w_name = __args__.arguments_w[0]
        # XXX "Carlo Verre hack"?
        res = generic_cpy_call(space, func_target, w_self, w_name, None)
        if rffi.cast(lltype.Signed, res) == -1:
            space.fromcache(State).check_and_raise_exception(always=True)

class wrap_descr_get(W_PyCWrapperObject):
    def call(self, space, w_self, __args__):
        func = self.get_func_to_call()
        func_target = rffi.cast(descrgetfunc, func)
        length = len(__args__.arguments_w)
        if length == 1:
            w_obj = __args__.arguments_w[0]
            w_type = None
        elif length == 2:
            w_obj = __args__.arguments_w[0]
            w_type = __args__.arguments_w[1]
        else:
            raise oefmt(space.w_TypeError,
                        "expected 1 or 2 arguments, got %d", len(__args__.arguments_w))
        if w_obj is space.w_None:
            w_obj = None
        if w_type is space.w_None:
            w_type = None
        if w_obj is None and w_type is None:
            raise oefmt(space.w_TypeError, "__get__(None, None) is invalid")
        return generic_cpy_call(space, func_target, w_self, w_obj, w_type)

class wrap_descr_set(W_PyCWrapperObject):
    def call(self, space, w_self, __args__):
        self.check_args(__args__, 2)
        func = self.get_func_to_call()
        func_target = rffi.cast(descrsetfunc, func)
        w_obj = __args__.arguments_w[0]
        w_value = __args__.arguments_w[1]
        res = generic_cpy_call(space, func_target, w_self, w_obj, w_value)
        if rffi.cast(lltype.Signed, res) == -1:
            space.fromcache(State).check_and_raise_exception(always=True)

class wrap_descr_delete(W_PyCWrapperObject):
    def call(self, space, w_self, __args__):
        self.check_args(__args__, 1)
        func = self.get_func_to_call()
        func_target = rffi.cast(descrsetfunc, func)
        w_obj = __args__.arguments_w[0]
        res = generic_cpy_call(space, func_target, w_self, w_obj, None)
        if rffi.cast(lltype.Signed, res) == -1:
            space.fromcache(State).check_and_raise_exception(always=True)

class wrap_call(W_PyCWrapperObject):
    def call(self, space, w_self, __args__):
        func = self.get_func_to_call()
        func_target = rffi.cast(ternaryfunc, func)
        py_args = tuple_from_args_w(space, __args__.arguments_w)
        w_kwargs = w_kwargs_from_args(space, __args__)
        return generic_cpy_call(space, func_target, w_self, py_args, w_kwargs)

class wrap_ssizessizeobjargproc(W_PyCWrapperObject):
    def call(self, space, w_self, __args__):
        self.check_args(__args__, 3)
        func = self.get_func_to_call()
        func_target = rffi.cast(ssizessizeobjargproc, func)
        i = space.int_w(space.index(__args__.arguments_w[0]))
        j = space.int_w(space.index(__args__.arguments_w[1]))
        w_y = __args__.arguments_w[2]
        res = generic_cpy_call(space, func_target, w_self, i, j, w_y)
        if rffi.cast(lltype.Signed, res) == -1:
            space.fromcache(State).check_and_raise_exception(always=True)

class wrap_lenfunc(W_PyCWrapperObject):
    def call(self, space, w_self, __args__):
        self.check_args(__args__, 0)
        func = self.get_func_to_call()
        func_len = rffi.cast(lenfunc, func)
        res = generic_cpy_call(space, func_len, w_self)
        if widen(res) == -1:
            space.fromcache(State).check_and_raise_exception(always=True)
        return space.newint(res)

class wrap_sq_item(W_PyCWrapperObject):
    def call(self, space, w_self, __args__):
        self.check_args(__args__, 1)
        func = self.get_func_to_call()
        func_target = rffi.cast(ssizeargfunc, func)
        w_index = __args__.arguments_w[0]
        index = space.int_w(space.index(w_index))
        return generic_cpy_call(space, func_target, w_self, index)

class wrap_sq_setitem(W_PyCWrapperObject):
    def call(self, space, w_self, __args__):
        self.check_args(__args__, 2)
        func = self.get_func_to_call()
        func_target = rffi.cast(ssizeobjargproc, func)
        w_index = __args__.arguments_w[0]
        w_value = __args__.arguments_w[1]
        index = space.int_w(space.index(w_index))
        res = generic_cpy_call(space, func_target, w_self, index, w_value)
        if rffi.cast(lltype.Signed, res) == -1:
            space.fromcache(State).check_and_raise_exception(always=True)

class wrap_sq_delitem(W_PyCWrapperObject):
    def call(self, space, w_self, __args__):
        self.check_args(__args__, 1)
        func = self.get_func_to_call()
        func_target = rffi.cast(ssizeobjargproc, func)
        w_index = __args__.arguments_w[0]
        index = space.int_w(space.index(w_index))
        null = rffi.cast(PyObject, 0)
        res = generic_cpy_call(space, func_target, w_self, index, null)
        if rffi.cast(lltype.Signed, res) == -1:
            space.fromcache(State).check_and_raise_exception(always=True)
>>>>>>> bea8a685

# Warning, confusing function name (like CPython).  Used only for sq_contains.
class wrap_objobjproc(W_PyCWrapperObject):
    def call(self, space, w_self, __args__):
        self.check_args(__args__, 1)
        func = self.get_func_to_call()
        func_target = rffi.cast(objobjproc, func)
        w_value = __args__.arguments_w[0]
        res = generic_cpy_call(space, func_target, w_self, w_value)
        res = rffi.cast(lltype.Signed, res)
        if res == -1:
            space.fromcache(State).check_and_raise_exception(always=True)
        return space.newbool(bool(res))

class wrap_objobjargproc(W_PyCWrapperObject):
    def call(self, space, w_self, __args__):
        self.check_args(__args__, 2)
        func = self.get_func_to_call()
        func_target = rffi.cast(objobjargproc, func)
        w_key = __args__.arguments_w[0]
        w_value = __args__.arguments_w[1]
        res = generic_cpy_call(space, func_target, w_self, w_key, w_value)
        if rffi.cast(lltype.Signed, res) == -1:
            space.fromcache(State).check_and_raise_exception(always=True)
        return space.w_None

class wrap_delitem(W_PyCWrapperObject):
    def call(self, space, w_self, __args__):
        self.check_args(__args__, 1)
        func = self.get_func_to_call()
        func_target = rffi.cast(objobjargproc, func)
        w_key = __args__.arguments_w[0]
        null = rffi.cast(PyObject, 0)
        res = generic_cpy_call(space, func_target, w_self, w_key, null)
        if rffi.cast(lltype.Signed, res) == -1:
            space.fromcache(State).check_and_raise_exception(always=True)
        return space.w_None

class wrap_ssizessizeargfunc(W_PyCWrapperObject):
    def call(self, space, w_self, __args__):
        self.check_args(__args__, 2)
        func = self.get_func_to_call()
        func_target = rffi.cast(ssizessizeargfunc, func)
        start = space.int_w(__args__.arguments_w[0])
        end = space.int_w(__args__.arguments_w[1])
        return generic_cpy_call(space, func_target, w_self, start, end)

class wrap_next(W_PyCWrapperObject):
    def call(self, space, w_self, __args__):
        from pypy.module.cpyext.api import generic_cpy_call_expect_null
        self.check_args(__args__, 0)
        func = self.get_func_to_call()
        func_target = rffi.cast(iternextfunc, func)
        w_res = generic_cpy_call_expect_null(space, func_target, w_self)
        if not w_res and not PyErr_Occurred(space):
            raise OperationError(space.w_StopIteration, space.w_None)
        return w_res

class wrap_hashfunc(W_PyCWrapperObject):
    def call(self, space, w_self, __args__):
        self.check_args(__args__, 0)
        func = self.get_func_to_call()
        func_target = rffi.cast(hashfunc, func)
        res = generic_cpy_call(space, func_target, w_self)
        if res == -1:
            space.fromcache(State).check_and_raise_exception(always=True)
        return space.newint(res)

class wrap_getreadbuffer(W_PyCWrapperObject):
    def call(self, space, w_self, __args__):
        func = self.get_func_to_call()
        func_target = rffi.cast(readbufferproc, func)
        py_type = _get_ob_type(space, w_self)
        rbp = rffi.cast(rffi.VOIDP, 0)
        if py_type.c_tp_as_buffer:
            rbp = rffi.cast(rffi.VOIDP, py_type.c_tp_as_buffer.c_bf_releasebuffer)
        with lltype.scoped_alloc(rffi.VOIDPP.TO, 1) as ptr:
            index = rffi.cast(Py_ssize_t, 0)
            size = generic_cpy_call(space, func_target, w_self, index, ptr)
            if size < 0:
                space.fromcache(State).check_and_raise_exception(always=True)
            view = CPyBuffer(space, ptr[0], size, w_self,
                                   releasebufferproc=rbp)
            fq.register_finalizer(view)
            return space.newbuffer(CBuffer(view))

class wrap_getwritebuffer(W_PyCWrapperObject):
    def call(self, space, w_self, __args__):
        func = self.get_func_to_call()
        func_target = rffi.cast(readbufferproc, func)
        py_type = _get_ob_type(space, w_self)
        rbp = rffi.cast(rffi.VOIDP, 0)
        if py_type.c_tp_as_buffer:
            rbp = rffi.cast(rffi.VOIDP, py_type.c_tp_as_buffer.c_bf_releasebuffer)
        with lltype.scoped_alloc(rffi.VOIDPP.TO, 1) as ptr:
            index = rffi.cast(Py_ssize_t, 0)
            size = generic_cpy_call(space, func_target, w_self, index, ptr)
            if size < 0:
                space.fromcache(State).check_and_raise_exception(always=True)
            view = CPyBuffer(space, ptr[0], size, w_self, readonly=False,
                                   releasebufferproc=rbp)
            fq.register_finalizer(view)
            return space.newbuffer(CBuffer(view))


class wrap_getbuffer(W_PyCWrapperObject):
    def call(self, space, w_self, __args__):
        func = self.get_func_to_call()
        func_target = rffi.cast(getbufferproc, func)
        py_type = _get_ob_type(space, w_self)
        rbp = rffi.cast(rffi.VOIDP, 0)
        if py_type.c_tp_as_buffer:
            rbp = rffi.cast(rffi.VOIDP, py_type.c_tp_as_buffer.c_bf_releasebuffer)
        with lltype.scoped_alloc(Py_buffer) as pybuf:
            _flags = 0
            if len(__args__.arguments_w) > 0:
                _flags = space.int_w(__args__.arguments_w[0])
            flags = rffi.cast(rffi.INT_real,_flags)
            size = generic_cpy_call(space, func_target, w_self, pybuf, flags)
            if widen(size) < 0:
                space.fromcache(State).check_and_raise_exception(always=True)
            ptr = pybuf.c_buf
            size = pybuf.c_len
            ndim = widen(pybuf.c_ndim)
            shape = None
            if pybuf.c_shape:
                shape = [pybuf.c_shape[i]   for i in range(ndim)]
            strides = None
            if pybuf.c_strides:
                strides = [pybuf.c_strides[i] for i in range(ndim)]
            if pybuf.c_format:
                format = rffi.charp2str(pybuf.c_format)
            else:
                format = 'B'
            # the CPython docs mandates that you do an incref whenever you call
            # bf_getbuffer; so, we pass needs_decref=True to ensure that we don't
            # leak we release the buffer:
            # https://docs.python.org/3.5/c-api/typeobj.html#c.PyBufferProcs.bf_getbuffer
            buf = CPyBuffer(space, ptr, size, w_self, format=format,
                                ndim=ndim, shape=shape, strides=strides,
                                itemsize=pybuf.c_itemsize,
                                readonly=widen(pybuf.c_readonly),
                                needs_decref=True,
                                releasebufferproc = rbp)
            fq.register_finalizer(buf)
            return buf.wrap(space)

def get_richcmp_func(OP_CONST):
    class wrap_richcmp(W_PyCWrapperObject):
        def call(self, space, w_self, __args__):
            self.check_args(__args__, 1)
            func = self.get_func_to_call()
            func_target = rffi.cast(richcmpfunc, func)
            w_other = __args__.arguments_w[0]
            return generic_cpy_call(space, func_target,
                w_self, w_other, rffi.cast(rffi.INT_real, OP_CONST))
    return wrap_richcmp

richcmp_eq = get_richcmp_func(Py_EQ)
richcmp_ne = get_richcmp_func(Py_NE)
richcmp_lt = get_richcmp_func(Py_LT)
richcmp_le = get_richcmp_func(Py_LE)
richcmp_gt = get_richcmp_func(Py_GT)
richcmp_ge = get_richcmp_func(Py_GE)

class wrap_cmpfunc(W_PyCWrapperObject):
    def call(self, space, w_self, __args__):
        self.check_args(__args__, 1)
        func = self.get_func_to_call()
        func_target = rffi.cast(cmpfunc, func)
        w_other = __args__.arguments_w[0]

        if not space.issubtype_w(space.type(w_self), space.type(w_other)):
            raise oefmt(space.w_TypeError,
                        "%T.__cmp__(x,y) requires y to be a '%T', not a '%T'",
                        w_self, w_self, w_other)

        return space.newint(generic_cpy_call(space, func_target, w_self, w_other))

SLOT_FACTORIES = {}
def slot_factory(tp_name):
    def decorate(func):
        SLOT_FACTORIES[tp_name] = func
        return func
    return decorate


SLOTS = {}
@specialize.memo()
def get_slot_tp_function(space, typedef, name, method_name):
    """Return a description of the slot C function to use for the built-in
    type for 'typedef'.  The 'name' is the slot name.  This is a memo
    function that, after translation, returns one of a built-in finite set.
    """
    key = (typedef, name)
    try:
        return SLOTS[key]
    except KeyError:
        slot_func = SLOT_FACTORIES[name](space, typedef, name, method_name)
        api_func = slot_func.api_func if slot_func else None
        SLOTS[key] = api_func
        return api_func


def make_unary_slot(space, typedef, name, attr):
    w_type = space.gettypeobject(typedef)
    slot_fn = w_type.lookup(attr)
    if slot_fn is None:
        return

    @slot_function([PyObject], PyObject)
    @func_renamer("cpyext_%s_%s" % (name.replace('.', '_'), typedef.name))
    def slot_func(space, w_self):
        return space.call_function(slot_fn, w_self)
    return slot_func

UNARY_SLOTS = [
    'tp_as_async.c_am_await',
    'tp_as_async.c_am_anext',
    'tp_as_async.c_am_aiter',
    'tp_as_number.c_nb_int',
    'tp_as_number.c_nb_long',
    'tp_as_number.c_nb_float',
    'tp_as_number.c_nb_negative',
    'tp_as_number.c_nb_positive',
    'tp_as_number.c_nb_absolute',
    'tp_as_number.c_nb_invert',
    'tp_as_number.c_nb_index',
    'tp_as_number.c_nb_hex',
    'tp_as_number.c_nb_oct',
    'tp_str',
    'tp_repr',
    'tp_iter']
for name in UNARY_SLOTS:
    slot_factory(name)(make_unary_slot)

def make_unary_slot_int(space, typedef, name, attr):
    w_type = space.gettypeobject(typedef)
    slot_fn = w_type.lookup(attr)
    if slot_fn is None:
        return
    @slot_function([PyObject], lltype.Signed, error=-1)
    @func_renamer("cpyext_%s_%s" % (name.replace('.', '_'), typedef.name))
    def slot_func(space, w_obj):
        return space.int_w(space.call_function(slot_fn, w_obj))
    return slot_func

UNARY_SLOTS_INT = [
    'tp_hash',
    'tp_as_sequence.c_sq_length',
    'tp_as_mapping.c_mp_length',]
for name in UNARY_SLOTS_INT:
    slot_factory(name)(make_unary_slot_int)


def make_binary_slot(space, typedef, name, attr):
    w_type = space.gettypeobject(typedef)
    slot_fn = w_type.lookup(attr)
    if slot_fn is None:
        return

    @slot_function([PyObject, PyObject], PyObject)
    @func_renamer("cpyext_%s_%s" % (name.replace('.', '_'), typedef.name))
    def slot_func(space, w_self, w_arg):
        return space.call_function(slot_fn, w_self, w_arg)
    return slot_func

BINARY_SLOTS = [
    'tp_as_number.c_nb_add',
    'tp_as_number.c_nb_subtract',
    'tp_as_number.c_nb_multiply',
    'tp_as_number.c_nb_divide',
    'tp_as_number.c_nb_remainder',
    'tp_as_number.c_nb_divmod',
    'tp_as_number.c_nb_lshift',
    'tp_as_number.c_nb_rshift',
    'tp_as_number.c_nb_and',
    'tp_as_number.c_nb_xor',
    'tp_as_number.c_nb_or',
    'tp_as_sequence.c_sq_concat',
    'tp_as_sequence.c_sq_inplace_concat',
    'tp_as_mapping.c_mp_subscript',]
for name in BINARY_SLOTS:
    slot_factory(name)(make_binary_slot)


def make_binary_slot_int(space, typedef, name, attr):
    w_type = space.gettypeobject(typedef)
    slot_fn = w_type.lookup(attr)
    if slot_fn is None:
        return

    @slot_function([PyObject, Py_ssize_t], PyObject)
    @func_renamer("cpyext_%s_%s" % (name.replace('.', '_'), typedef.name))
    def slot_func(space, w_self, arg):
        return space.call_function(slot_fn, w_self, space.newint(arg))
    return slot_func

BINARY_SLOTS_INT = [
    'tp_as_sequence.c_sq_item',
    'tp_as_sequence.c_sq_repeat',
    'tp_as_sequence.c_sq_repeat',
    'tp_as_sequence.c_sq_inplace_repeat',]
for name in BINARY_SLOTS_INT:
    slot_factory(name)(make_binary_slot_int)

@slot_factory('tp_as_number.c_nb_power')
def make_nb_power(space, typedef, name, attr):
    w_type = space.gettypeobject(typedef)
    slot_fn = w_type.lookup(attr)
    if slot_fn is None:
        return

    @slot_function([PyObject, PyObject, PyObject], PyObject)
    @func_renamer("cpyext_%s_%s" % (name.replace('.', '_'), typedef.name))
    def slot_func(space, w_self, w_arg1, w_arg2):
        return space.call_function(slot_fn, w_self, w_arg1, w_arg2)
    return slot_func

@slot_factory('tp_as_mapping.c_mp_ass_subscript')
def make_sq_set_item(space, typedef, name, attr):
    w_type = space.gettypeobject(typedef)
    slot_ass = w_type.lookup(attr)
    if slot_ass is None:
        return
    slot_del = w_type.lookup('__delitem__')
    if slot_del is None:
        return

    @slot_function([PyObject, PyObject, PyObject], rffi.INT_real, error=-1)
    @func_renamer("cpyext_%s_%s" % (name.replace('.', '_'), typedef.name))
    def slot_func(space, w_self, w_arg1, arg2):
        if arg2:
            w_arg2 = from_ref(space, rffi.cast(PyObject, arg2))
            space.call_function(slot_ass, w_self, w_arg1, w_arg2)
        else:
            space.call_function(slot_del, w_self, w_arg1)
        return 0
    return slot_func


@slot_factory('tp_as_sequence.c_sq_ass_item')
def make_sq_ass_item(space, typedef, name, attr):
    w_type = space.gettypeobject(typedef)
    slot_ass = w_type.lookup(attr)
    if slot_ass is None:
        return
    slot_del = w_type.lookup('__delitem__')
    if slot_del is None:
        return

    @slot_function([PyObject, lltype.Signed, PyObject], rffi.INT_real, error=-1)
    @func_renamer("cpyext_%s_%s" % (name.replace('.', '_'), typedef.name))
    def slot_func(space, w_self, arg1, arg2):
        if arg2:
            w_arg2 = from_ref(space, rffi.cast(PyObject, arg2))
            space.call_function(slot_ass, w_self, space.newint(arg1), w_arg2)
        else:
            space.call_function(slot_del, w_self, space.newint(arg1))
        return 0
    return slot_func

def make_tp_setattro(space, typedef, name, attr):
    w_type = space.gettypeobject(typedef)
    setattr_fn = w_type.lookup('__setattr__')
    delattr_fn = w_type.lookup('__delattr__')
    if setattr_fn is None or delattr_fn is None:
        return

    @slot_function([PyObject, PyObject, PyObject], rffi.INT_real,
                    error=-1)
    @func_renamer("cpyext_tp_setattro_%s" % (typedef.name,))
    def slot_tp_setattro(space, w_self, w_name, w_value):
        if w_value is not None:
            space.call_function(setattr_fn, w_self, w_name, w_value)
        else:
            space.call_function(delattr_fn, w_self, w_name)
        return 0
    return slot_tp_setattro

@slot_factory('tp_getattro')
def make_tp_getattro(space, typedef, name, attr):
    w_type = space.gettypeobject(typedef)
    getattr_fn = w_type.lookup('__getattribute__')
    if getattr_fn is None:
        return

    @slot_function([PyObject, PyObject], PyObject)
    @func_renamer("cpyext_tp_getattro_%s" % (typedef.name,))
    def slot_tp_getattro(space, w_self, w_name):
        return space.call_function(getattr_fn, w_self, w_name)
    return slot_tp_getattro

@slot_factory('tp_call')
def make_tp_call(space, typedef, name, attr):
    w_type = space.gettypeobject(typedef)
    call_fn = w_type.lookup('__call__')
    if call_fn is None:
        return

    @slot_function([PyObject, PyObject, PyObject], PyObject)
    @func_renamer("cpyext_%s_%s" % (name.replace('.', '_'), typedef.name))
    def slot_tp_call(space, w_self, w_args, w_kwds):
        args = Arguments(space, [w_self],
                            w_stararg=w_args, w_starstararg=w_kwds)
        return space.call_args(call_fn, args)
    return slot_tp_call

@slot_factory('tp_iternext')
def make_tp_iternext(space, typedef, name, attr):
    w_type = space.gettypeobject(typedef)
    iternext_fn = w_type.lookup('__next__')
    if iternext_fn is None:
        return

    @slot_function([PyObject], PyObject)
    @func_renamer("cpyext_%s_%s" % (name.replace('.', '_'), typedef.name))
    def slot_tp_iternext(space, w_self):
        try:
            return space.call_function(iternext_fn, w_self)
        except OperationError as e:
            if not e.match(space, space.w_StopIteration):
                raise
            return None
    return slot_tp_iternext

@slot_factory('tp_init')
def make_tp_init(space, typedef, name, attr):
    w_type = space.gettypeobject(typedef)
    init_fn = w_type.lookup('__init__')
    if init_fn is None:
        return

    @slot_function([PyObject, PyObject, PyObject], rffi.INT_real, error=-1)
    @func_renamer("cpyext_%s_%s" % (name.replace('.', '_'), typedef.name))
    def slot_tp_init(space, w_self, w_args, w_kwds):
        args = Arguments(space, [w_self],
                            w_stararg=w_args, w_starstararg=w_kwds)
        space.call_args(init_fn, args)
        return 0
    return slot_tp_init

@slot_factory('tp_new')
def make_tp_new(space, typedef, name, attr):
    w_type = space.gettypeobject(typedef)
    new_fn = w_type.lookup('__new__')
    if new_fn is None:
        return

    @slot_function([PyTypeObjectPtr, PyObject, PyObject], PyObject)
    @func_renamer("cpyext_%s_%s" % (name.replace('.', '_'), typedef.name))
    def slot_tp_new(space, w_self, w_args, w_kwds):
        args = Arguments(space, [w_self],
                            w_stararg=w_args, w_starstararg=w_kwds)
        return space.call_args(space.get(new_fn, w_self), args)
    return slot_tp_new

@slot_function([PyObject, lltype.Ptr(Py_buffer), rffi.INT_real],
    rffi.INT_real, error=-1)
def bytes_getbuffer(space, w_str, view, flags):
    from pypy.module.cpyext.bytesobject import PyBytes_AsString
    from pypy.module.cpyext.buffer import PyBuffer_FillInfo
    c_buf = rffi.cast(rffi.VOIDP, PyBytes_AsString(space, w_str))
    return PyBuffer_FillInfo(space, view, w_str, c_buf,
                             space.len_w(w_str), 1, flags)

def slot_from_buffer_w(space, typedef):
    name = 'bf_getbuffer'
    @slot_function([PyObject, Py_bufferP, rffi.INT_real],
            rffi.INT_real, error=-1)
    @func_renamer("cpyext_%s_%s" % (name, typedef.name))
    def buff_w(space, w_self, c_view, flags):
        w_obj = w_self
        if c_view:
            #like PyObject_GetBuffer
            flags = widen(flags)
            buf = space.buffer_w(w_obj, flags)
            try:
                c_view.c_buf = rffi.cast(rffi.VOIDP, buf.get_raw_address())
                c_view.c_obj = make_ref(space, w_obj)
            except ValueError:
                s = buf.as_str()
                w_s = space.newbytes(s)
                c_view.c_obj = make_ref(space, w_s)
                c_view.c_buf = rffi.cast(rffi.VOIDP, rffi.str2charp(
                                        s, track_allocation=False))
                rffi.setintfield(c_view, 'c_readonly', 1)
            ret = fill_Py_buffer(space, buf, c_view)
            return ret
        return 0
    return buff_w

@slot_factory('tp_as_buffer.c_bf_getbuffer')
def make_bf_getbuffer(space, typedef, name, attr):
    w_type = space.gettypeobject(typedef)
    if space.is_w(w_type, space.w_bytes):
        return bytes_getbuffer
    elif typedef.buffer:
        return slot_from_buffer_w(space, typedef)
    else:
        return None

@slot_factory('tp_descr_get')
def make_tp_descr_get(space, typedef, name, attr):
    w_type = space.gettypeobject(typedef)
    get_fn = w_type.lookup('__get__')
    if get_fn is None:
        return

    @slot_function([PyObject, PyObject, PyObject], PyObject)
    @func_renamer("cpyext_%s_%s" % (name.replace('.', '_'), typedef.name))
    def slot_tp_descr_get(space, w_self, w_obj, w_value):
        if w_obj is None:
            w_obj = space.w_None
        return space.call_function(get_fn, w_self, w_obj, w_value)
    return slot_tp_descr_get

@slot_factory('tp_descr_set')
def make_tp_descr_set(space, typedef, name, attr):
    w_type = space.gettypeobject(typedef)
    set_fn = w_type.lookup('__set__')
    delete_fn = w_type.lookup('__delete__')
    if set_fn is None and delete_fn is None:
        return

    @slot_function([PyObject, PyObject, PyObject], rffi.INT_real, error=-1)
    @func_renamer("cpyext_%s_%s" % (name.replace('.', '_'), typedef.name))
    def slot_tp_descr_set(space, w_self, w_obj, w_value):
        if w_value is not None:
            if set_fn is None:
                raise oefmt(space.w_TypeError,
                            "%s object has no __set__", typedef.name)
            space.call_function(set_fn, w_self, w_obj, w_value)
        else:
            if delete_fn is None:
                raise oefmt(space.w_TypeError,
                            "%s object has no __delete__", typedef.name)
            space.call_function(delete_fn, w_self, w_obj)
        return 0
    return slot_tp_descr_set


missing_wrappers = ['wrap_indexargfunc', 'wrap_del']
for name in missing_wrappers:
    assert name not in globals()
    class missing_wrapper(W_PyCWrapperObject):
        def call(self, space, w_self, __args__):
            print "cpyext: missing slot wrapper " + name
            raise NotImplementedError("Slot wrapper " + name)
    missing_wrapper.__name__ = name
    globals()[name] = missing_wrapper

def make_missing_slot(space, typedef, name, attr):
    return None

missing_builtin_slots = [
    'tp_print', 'tp_compare', 'tp_getattr', 'tp_setattr', 'tp_setattro',
    'tp_finalize',
    'tp_richcompare', 'tp_del', 'tp_as_buffer.c_bf_getwritebuffer',
    'tp_as_number.c_nb_bool', 'tp_as_number.c_nb_coerce',
    'tp_as_number.c_nb_inplace_add', 'tp_as_number.c_nb_inplace_subtract',
    'tp_as_number.c_nb_inplace_multiply', 'tp_as_number.c_nb_inplace_divide',
    'tp_as_number.c_nb_inplace_remainder', 'tp_as_number.c_nb_inplace_power',
    'tp_as_number.c_nb_inplace_lshift', 'tp_as_number.c_nb_inplace_rshift',
    'tp_as_number.c_nb_inplace_and', 'tp_as_number.c_nb_inplace_xor',
    'tp_as_number.c_nb_inplace_or',
    'tp_as_number.c_nb_floor_divide', 'tp_as_number.c_nb_true_divide',
    'tp_as_number.c_nb_inplace_floor_divide', 'tp_as_number.c_nb_inplace_true_divide',
    'tp_as_number.c_nb_matrix_multiply',
    'tp_as_number.c_nb_inplace_matrix_multiply',
    'tp_as_sequence.c_sq_slice', 'tp_as_sequence.c_sq_ass_slice',
    'tp_as_sequence.c_sq_contains',
    'tp_as_buffer.c_bf_getreadbuffer',
    ]
for name in missing_builtin_slots:
    slot_factory(name)(make_missing_slot)


PyWrapperFlag_KEYWORDS = 1

class TypeSlot:
    def __init__(self, method_name, slot_name, function, wrapper, doc):
        self.method_name = method_name
        self.slot_name = slot_name
        self.slot_names = tuple(("c_" + slot_name).split("."))
        self.slot_func = function
        self.wrapper_class = wrapper
        self.doc = doc

# adapted from typeobject.c
def FLSLOT(NAME, SLOT, FUNCTION, WRAPPER, DOC, FLAGS):
    if WRAPPER is None:
        wrapper = None
    else:
        wrapper = globals()[WRAPPER]

    # irregular interface, because of tp_getattr/tp_getattro confusion
    if NAME == "__getattr__":
        if SLOT == "tp_getattro":
            wrapper = wrap_getattro
        elif SLOT == "tp_getattr":
            wrapper = wrap_getattr
        else:
            assert False

    function = getattr(userslot, FUNCTION or '!missing', None)
    assert FLAGS == 0 or FLAGS == PyWrapperFlag_KEYWORDS
    return TypeSlot(NAME, SLOT, function, wrapper, DOC)

def TPSLOT(NAME, SLOT, FUNCTION, WRAPPER, DOC):
    return FLSLOT(NAME, SLOT, FUNCTION, WRAPPER, DOC, 0)

ETSLOT = TPSLOT

def AMSLOT(NAME, SLOT, FUNCTION, WRAPPER, DOC):
    return ETSLOT(NAME, "tp_as_async.c_" + SLOT, FUNCTION, WRAPPER, DOC)
def SQSLOT(NAME, SLOT, FUNCTION, WRAPPER, DOC):
    return ETSLOT(NAME, "tp_as_sequence.c_" + SLOT, FUNCTION, WRAPPER, DOC)
def MPSLOT(NAME, SLOT, FUNCTION, WRAPPER, DOC):
    return ETSLOT(NAME, "tp_as_mapping.c_" + SLOT, FUNCTION, WRAPPER, DOC)
def NBSLOT(NAME, SLOT, FUNCTION, WRAPPER, DOC):
    return ETSLOT(NAME, "tp_as_number.c_" + SLOT, FUNCTION, WRAPPER, DOC)
def UNSLOT(NAME, SLOT, FUNCTION, WRAPPER, DOC):
    return ETSLOT(NAME, "tp_as_number.c_" + SLOT, FUNCTION, WRAPPER,
            "x." + NAME + "() <==> " + DOC)
def IBSLOT(NAME, SLOT, FUNCTION, WRAPPER, DOC):
    return ETSLOT(NAME, "tp_as_number.c_" + SLOT, FUNCTION, WRAPPER,
            "x." + NAME + "(y) <==> x" + DOC + "y")
def BINSLOT(NAME, SLOT, FUNCTION, DOC):
    return ETSLOT(NAME, "tp_as_number.c_" + SLOT, FUNCTION, "wrap_binaryfunc_l", \
            "x." + NAME + "(y) <==> x" + DOC + "y")
def RBINSLOT(NAME, SLOT, FUNCTION, DOC):
    return ETSLOT(NAME, "tp_as_number.c_" + SLOT, FUNCTION, "wrap_binaryfunc_r", \
            "x." + NAME + "(y) <==> y" + DOC + "x")
def BINSLOTNOTINFIX(NAME, SLOT, FUNCTION, DOC):
    return ETSLOT(NAME, "tp_as_number.c_" + SLOT, FUNCTION, "wrap_binaryfunc_l", \
            "x." + NAME + "(y) <==> " + DOC)
def RBINSLOTNOTINFIX(NAME, SLOT, FUNCTION, DOC):
    return ETSLOT(NAME, "tp_as_number.c_" + SLOT, FUNCTION, "wrap_binaryfunc_r", \
            "x." + NAME + "(y) <==> " + DOC)

"""
    /* Heap types defining __add__/__mul__ have sq_concat/sq_repeat == NULL.
       The logic in abstract.c always falls back to nb_add/nb_multiply in
       this case.  Defining both the nb_* and the sq_* slots to call the
       user-defined methods has unexpected side-effects, as shown by
       test_descr.notimplemented() */
"""
# Instructions for update:
# Copy new slotdefs from typeobject.c
# Remove comments and tabs
# Done.
slotdefs_str = r"""
static slotdef slotdefs[] = {
    TPSLOT("__getattribute__", tp_getattr, NULL, NULL, ""),
    TPSLOT("__getattr__", tp_getattr, NULL, NULL, ""),
    TPSLOT("__setattr__", tp_setattr, NULL, NULL, ""),
    TPSLOT("__delattr__", tp_setattr, NULL, NULL, ""),
    TPSLOT("__repr__", tp_repr, slot_tp_repr, wrap_unaryfunc,
           "__repr__($self, /)\n--\n\nReturn repr(self)."),
    TPSLOT("__hash__", tp_hash, slot_tp_hash, wrap_hashfunc,
           "__hash__($self, /)\n--\n\nReturn hash(self)."),
    FLSLOT("__call__", tp_call, slot_tp_call, (wrapperfunc)wrap_call,
           "__call__($self, /, *args, **kwargs)\n--\n\nCall self as a function.",
           PyWrapperFlag_KEYWORDS),
    TPSLOT("__str__", tp_str, slot_tp_str, wrap_unaryfunc,
           "__str__($self, /)\n--\n\nReturn str(self)."),
    TPSLOT("__getattribute__", tp_getattro, slot_tp_getattr_hook,
           wrap_binaryfunc,
           "__getattribute__($self, name, /)\n--\n\nReturn getattr(self, name)."),
    TPSLOT("__getattr__", tp_getattro, slot_tp_getattr_hook, NULL, ""),
    TPSLOT("__setattr__", tp_setattro, slot_tp_setattro, wrap_setattr,
           "__setattr__($self, name, value, /)\n--\n\nImplement setattr(self, name, value)."),
    TPSLOT("__delattr__", tp_setattro, slot_tp_setattro, wrap_delattr,
           "__delattr__($self, name, /)\n--\n\nImplement delattr(self, name)."),
    TPSLOT("__lt__", tp_richcompare, slot_tp_richcompare, richcmp_lt,
           "__lt__($self, value, /)\n--\n\nReturn self<value."),
    TPSLOT("__le__", tp_richcompare, slot_tp_richcompare, richcmp_le,
           "__le__($self, value, /)\n--\n\nReturn self<=value."),
    TPSLOT("__eq__", tp_richcompare, slot_tp_richcompare, richcmp_eq,
           "__eq__($self, value, /)\n--\n\nReturn self==value."),
    TPSLOT("__ne__", tp_richcompare, slot_tp_richcompare, richcmp_ne,
           "__ne__($self, value, /)\n--\n\nReturn self!=value."),
    TPSLOT("__gt__", tp_richcompare, slot_tp_richcompare, richcmp_gt,
           "__gt__($self, value, /)\n--\n\nReturn self>value."),
    TPSLOT("__ge__", tp_richcompare, slot_tp_richcompare, richcmp_ge,
           "__ge__($self, value, /)\n--\n\nReturn self>=value."),
    TPSLOT("__iter__", tp_iter, slot_tp_iter, wrap_unaryfunc,
           "__iter__($self, /)\n--\n\nImplement iter(self)."),
    TPSLOT("__next__", tp_iternext, slot_tp_iternext, wrap_next,
           "__next__($self, /)\n--\n\nImplement next(self)."),
    TPSLOT("__get__", tp_descr_get, slot_tp_descr_get, wrap_descr_get,
           "__get__($self, instance, owner, /)\n--\n\nReturn an attribute of instance, which is of type owner."),
    TPSLOT("__set__", tp_descr_set, slot_tp_descr_set, wrap_descr_set,
           "__set__($self, instance, value, /)\n--\n\nSet an attribute of instance to value."),
    TPSLOT("__delete__", tp_descr_set, slot_tp_descr_set,
           wrap_descr_delete,
           "__delete__($self, instance, /)\n--\n\nDelete an attribute of instance."),
    FLSLOT("__init__", tp_init, slot_tp_init, (wrapperfunc)wrap_init,
           "__init__($self, /, *args, **kwargs)\n--\n\n"
           "Initialize self.  See help(type(self)) for accurate signature.",
           PyWrapperFlag_KEYWORDS),
    TPSLOT("__new__", tp_new, slot_tp_new, NULL,
           "__new__(type, /, *args, **kwargs)\n--\n\n"
           "Create and return new object.  See help(type) for accurate signature."),
    TPSLOT("__del__", tp_finalize, slot_tp_finalize, (wrapperfunc)wrap_del, ""),

    AMSLOT("__await__", am_await, slot_am_await, wrap_unaryfunc,
           "__await__($self, /)\n--\n\nReturn an iterator to be used in await expression."),
    AMSLOT("__aiter__", am_aiter, slot_am_aiter, wrap_unaryfunc,
           "__aiter__($self, /)\n--\n\nReturn an awaitable, that resolves in asynchronous iterator."),
    AMSLOT("__anext__", am_anext, slot_am_anext, wrap_unaryfunc,
           "__anext__($self, /)\n--\n\nReturn a value or raise StopAsyncIteration."),

    BINSLOT("__add__", nb_add, slot_nb_add,
           "+"),
    RBINSLOT("__radd__", nb_add, slot_nb_add,
           "+"),
    BINSLOT("__sub__", nb_subtract, slot_nb_subtract,
           "-"),
    RBINSLOT("__rsub__", nb_subtract, slot_nb_subtract,
           "-"),
    BINSLOT("__mul__", nb_multiply, slot_nb_multiply,
           "*"),
    RBINSLOT("__rmul__", nb_multiply, slot_nb_multiply,
           "*"),
    BINSLOT("__mod__", nb_remainder, slot_nb_remainder,
           "%"),
    RBINSLOT("__rmod__", nb_remainder, slot_nb_remainder,
           "%"),
    BINSLOTNOTINFIX("__divmod__", nb_divmod, slot_nb_divmod,
           "Return divmod(self, value)."),
    RBINSLOTNOTINFIX("__rdivmod__", nb_divmod, slot_nb_divmod,
           "Return divmod(value, self)."),
    NBSLOT("__pow__", nb_power, slot_nb_power, wrap_ternaryfunc,
           "__pow__($self, value, mod=None, /)\n--\n\nReturn pow(self, value, mod)."),
    NBSLOT("__rpow__", nb_power, slot_nb_power, wrap_ternaryfunc_r,
           "__rpow__($self, value, mod=None, /)\n--\n\nReturn pow(value, self, mod)."),
    UNSLOT("__neg__", nb_negative, slot_nb_negative, wrap_unaryfunc, "-self"),
    UNSLOT("__pos__", nb_positive, slot_nb_positive, wrap_unaryfunc, "+self"),
    UNSLOT("__abs__", nb_absolute, slot_nb_absolute, wrap_unaryfunc,
           "abs(self)"),
    UNSLOT("__bool__", nb_bool, slot_nb_bool, wrap_inquirypred,
           "self != 0"),
    UNSLOT("__invert__", nb_invert, slot_nb_invert, wrap_unaryfunc, "~self"),
    BINSLOT("__lshift__", nb_lshift, slot_nb_lshift, "<<"),
    RBINSLOT("__rlshift__", nb_lshift, slot_nb_lshift, "<<"),
    BINSLOT("__rshift__", nb_rshift, slot_nb_rshift, ">>"),
    RBINSLOT("__rrshift__", nb_rshift, slot_nb_rshift, ">>"),
    BINSLOT("__and__", nb_and, slot_nb_and, "&"),
    RBINSLOT("__rand__", nb_and, slot_nb_and, "&"),
    BINSLOT("__xor__", nb_xor, slot_nb_xor, "^"),
    RBINSLOT("__rxor__", nb_xor, slot_nb_xor, "^"),
    BINSLOT("__or__", nb_or, slot_nb_or, "|"),
    RBINSLOT("__ror__", nb_or, slot_nb_or, "|"),
    UNSLOT("__int__", nb_int, slot_nb_int, wrap_unaryfunc,
           "int(self)"),
    UNSLOT("__float__", nb_float, slot_nb_float, wrap_unaryfunc,
           "float(self)"),
    IBSLOT("__iadd__", nb_inplace_add, slot_nb_inplace_add,
           wrap_binaryfunc, "+="),
    IBSLOT("__isub__", nb_inplace_subtract, slot_nb_inplace_subtract,
           wrap_binaryfunc, "-="),
    IBSLOT("__imul__", nb_inplace_multiply, slot_nb_inplace_multiply,
           wrap_binaryfunc, "*="),
    IBSLOT("__imod__", nb_inplace_remainder, slot_nb_inplace_remainder,
           wrap_binaryfunc, "%="),
    IBSLOT("__ipow__", nb_inplace_power, slot_nb_inplace_power,
           wrap_binaryfunc, "**="),
    IBSLOT("__ilshift__", nb_inplace_lshift, slot_nb_inplace_lshift,
           wrap_binaryfunc, "<<="),
    IBSLOT("__irshift__", nb_inplace_rshift, slot_nb_inplace_rshift,
           wrap_binaryfunc, ">>="),
    IBSLOT("__iand__", nb_inplace_and, slot_nb_inplace_and,
           wrap_binaryfunc, "&="),
    IBSLOT("__ixor__", nb_inplace_xor, slot_nb_inplace_xor,
           wrap_binaryfunc, "^="),
    IBSLOT("__ior__", nb_inplace_or, slot_nb_inplace_or,
           wrap_binaryfunc, "|="),
    BINSLOT("__floordiv__", nb_floor_divide, slot_nb_floor_divide, "//"),
    RBINSLOT("__rfloordiv__", nb_floor_divide, slot_nb_floor_divide, "//"),
    BINSLOT("__truediv__", nb_true_divide, slot_nb_true_divide, "/"),
    RBINSLOT("__rtruediv__", nb_true_divide, slot_nb_true_divide, "/"),
    IBSLOT("__ifloordiv__", nb_inplace_floor_divide,
           slot_nb_inplace_floor_divide, wrap_binaryfunc, "//="),
    IBSLOT("__itruediv__", nb_inplace_true_divide,
           slot_nb_inplace_true_divide, wrap_binaryfunc, "/="),
    NBSLOT("__index__", nb_index, slot_nb_index, wrap_unaryfunc,
           "__index__($self, /)\n--\n\n"
           "Return self converted to an integer, if self is suitable "
           "for use as an index into a list."),
    BINSLOT("__matmul__", nb_matrix_multiply, slot_nb_matrix_multiply,
            "@"),
    RBINSLOT("__rmatmul__", nb_matrix_multiply, slot_nb_matrix_multiply,
             "@"),
    IBSLOT("__imatmul__", nb_inplace_matrix_multiply, slot_nb_inplace_matrix_multiply,
           wrap_binaryfunc, "@="),
    MPSLOT("__len__", mp_length, slot_mp_length, wrap_lenfunc,
           "__len__($self, /)\n--\n\nReturn len(self)."),
    MPSLOT("__getitem__", mp_subscript, slot_mp_subscript,
           wrap_binaryfunc,
           "__getitem__($self, key, /)\n--\n\nReturn self[key]."),
    MPSLOT("__setitem__", mp_ass_subscript, slot_mp_ass_subscript,
           wrap_objobjargproc,
           "__setitem__($self, key, value, /)\n--\n\nSet self[key] to value."),
    MPSLOT("__delitem__", mp_ass_subscript, slot_mp_ass_subscript,
           wrap_delitem,
           "__delitem__($self, key, /)\n--\n\nDelete self[key]."),

    SQSLOT("__len__", sq_length, slot_sq_length, wrap_lenfunc,
           "__len__($self, /)\n--\n\nReturn len(self)."),

    SQSLOT("__add__", sq_concat, NULL, wrap_binaryfunc,
           "__add__($self, value, /)\n--\n\nReturn self+value."),
    SQSLOT("__mul__", sq_repeat, NULL, wrap_indexargfunc,
           "__mul__($self, value, /)\n--\n\nReturn self*value.n"),
    SQSLOT("__rmul__", sq_repeat, NULL, wrap_indexargfunc,
           "__rmul__($self, value, /)\n--\n\nReturn self*value."),
    SQSLOT("__getitem__", sq_item, slot_sq_item, wrap_sq_item,
           "__getitem__($self, key, /)\n--\n\nReturn self[key]."),
    SQSLOT("__setitem__", sq_ass_item, slot_sq_ass_item, wrap_sq_setitem,
           "__setitem__($self, key, value, /)\n--\n\nSet self[key] to value."),
    SQSLOT("__delitem__", sq_ass_item, slot_sq_ass_item, wrap_sq_delitem,
           "__delitem__($self, key, /)\n--\n\nDelete self[key]."),
    SQSLOT("__contains__", sq_contains, slot_sq_contains, wrap_objobjproc,
           "__contains__($self, key, /)\n--\n\nReturn key in self."),
    SQSLOT("__iadd__", sq_inplace_concat, NULL,
           wrap_binaryfunc,
           "__iadd__($self, value, /)\n--\n\nImplement self+=value."),
    SQSLOT("__imul__", sq_inplace_repeat, NULL,
           wrap_indexargfunc,
           "__imul__($self, value, /)\n--\n\nImplement self*=value."),

    {NULL}
};
"""

# Convert the above string into python code
slotdef_replacements = (
    ("\s+", " "),            # all on one line
    ("static [^{]*{", "("),  # remove first line...
    ("};", ")"),             # ...last line...
    ("{NULL}", ""),          # ...and sentinel
    # add quotes around function name, slot name, and wrapper name
    (r"(?P<start> +..SLOT\([^,]*, )(?P<fname>[^,]*), (?P<slotcname>[^,]*), (?P<wname>[^,]*)", r"\g<start>'\g<fname>', '\g<slotcname>', '\g<wname>'"),
    (r"(?P<start> *R?[^ ]{3}SLOT(NOTINFIX)?\([^,]*, )(?P<fname>[^,]*), (?P<slotcname>[^,]*)", r"\g<start>'\g<fname>', '\g<slotcname>'"),
    ("'NULL'", "None"),      # but NULL becomes None
    ("\(wrapperfunc\)", ""), # casts are not needed in python tuples
    ("\),", "),\n"),         # add newlines again
)

for regex, repl in slotdef_replacements:
    slotdefs_str = re.sub(regex, repl, slotdefs_str)

slotdefs = eval(slotdefs_str)
# PyPy addition
slotdefs += (
    TPSLOT("__buffer__", "tp_as_buffer.c_bf_getbuffer", None, "wrap_getbuffer", ""),
)

if not PY3:
    slotdefs += (
        TPSLOT("__rbuffer__", "tp_as_buffer.c_bf_getreadbuffer", None, "wrap_getreadbuffer", ""),
        TPSLOT("__wbuffer__", "tp_as_buffer.c_bf_getwritebuffer", None, "wrap_getwritebuffer", ""),
    )


# partial sort to solve some slot conflicts:
# Number slots before Mapping slots before Sequence slots.
# also prefer the new buffer interface
# These are the only conflicts between __name__ methods
def slotdef_sort_key(slotdef):
    if slotdef.slot_name.startswith('tp_as_number'):
        return 1
    if slotdef.slot_name.startswith('tp_as_mapping'):
        return 2
    if slotdef.slot_name.startswith('tp_as_sequence'):
        return 3
    if slotdef.slot_name == 'tp_as_buffer.c_bf_getbuffer':
        return 100
    if slotdef.slot_name == 'tp_as_buffer.c_bf_getreadbuffer':
        return 101
    return 0
slotdefs = sorted(slotdefs, key=slotdef_sort_key)

slotdefs_for_tp_slots = unrolling_iterable(
    [(x.method_name, x.slot_name, x.slot_names,
      x.slot_func.api_func if x.slot_func else None) for x in slotdefs])

slotdefs_for_wrappers = unrolling_iterable(
    [(x.method_name, x.slot_names, x.wrapper_class, x.doc)
     for x in slotdefs])

if __name__ == "__main__":
    print slotdefs_str<|MERGE_RESOLUTION|>--- conflicted
+++ resolved
@@ -87,177 +87,12 @@
     ob_type = as_pyobj(space, space.type(w_obj))
     return rffi.cast(PyTypeObjectPtr, ob_type)
 
-<<<<<<< HEAD
-def wrap_binaryfunc_l(space, w_self, w_args, func):
-    func_binary = rffi.cast(binaryfunc, func)
-    check_num_args(space, w_args, 1)
-    args_w = space.fixedview(w_args)
-    return generic_cpy_call(space, func_binary, w_self, args_w[0])
-
-def wrap_binaryfunc_r(space, w_self, w_args, func):
-    func_binary = rffi.cast(binaryfunc, func)
-    check_num_args(space, w_args, 1)
-    args_w = space.fixedview(w_args)
-    return generic_cpy_call(space, func_binary, args_w[0], w_self)
-
-def wrap_ternaryfunc(space, w_self, w_args, func):
-    # The third argument is optional
-    func_ternary = rffi.cast(ternaryfunc, func)
-    check_num_argsv(space, w_args, 1, 2)
-    args_w = space.fixedview(w_args)
-    arg3 = space.w_None
-    if len(args_w) > 1:
-        arg3 = args_w[1]
-    return generic_cpy_call(space, func_ternary, w_self, args_w[0], arg3)
-
-def wrap_ternaryfunc_r(space, w_self, w_args, func):
-    # The third argument is optional
-    func_ternary = rffi.cast(ternaryfunc, func)
-    check_num_argsv(space, w_args, 1, 2)
-    args_w = space.fixedview(w_args)
-    arg3 = space.w_None
-    if len(args_w) > 1:
-        arg3 = args_w[1]
-    return generic_cpy_call(space, func_ternary, args_w[0], w_self, arg3)
-
-
-def wrap_inquirypred(space, w_self, w_args, func):
-    func_inquiry = rffi.cast(inquiry, func)
-    check_num_args(space, w_args, 0)
-    res = generic_cpy_call(space, func_inquiry, w_self)
-    res = rffi.cast(lltype.Signed, res)
-    if res == -1:
-        space.fromcache(State).check_and_raise_exception(always=True)
-    return space.newbool(bool(res))
-
-def wrap_getattr(space, w_self, w_args, func):
-    func_target = rffi.cast(getattrfunc, func)
-    check_num_args(space, w_args, 1)
-    args_w = space.fixedview(w_args)
-    name_ptr = rffi.str2charp(space.text_w(args_w[0]))
-    try:
-        return generic_cpy_call(space, func_target, w_self, name_ptr)
-    finally:
-        rffi.free_charp(name_ptr)
-
-def wrap_getattro(space, w_self, w_args, func):
-    func_target = rffi.cast(getattrofunc, func)
-    check_num_args(space, w_args, 1)
-    args_w = space.fixedview(w_args)
-    return generic_cpy_call(space, func_target, w_self, args_w[0])
-
-def wrap_setattr(space, w_self, w_args, func):
-    func_target = rffi.cast(setattrofunc, func)
-    check_num_args(space, w_args, 2)
-    w_name, w_value = space.fixedview(w_args)
-    # XXX "Carlo Verre hack"?
-    res = generic_cpy_call(space, func_target, w_self, w_name, w_value)
-    if rffi.cast(lltype.Signed, res) == -1:
-        space.fromcache(State).check_and_raise_exception(always=True)
-
-def wrap_delattr(space, w_self, w_args, func):
-    func_target = rffi.cast(setattrofunc, func)
-    check_num_args(space, w_args, 1)
-    w_name, = space.fixedview(w_args)
-    # XXX "Carlo Verre hack"?
-    res = generic_cpy_call(space, func_target, w_self, w_name, None)
-    if rffi.cast(lltype.Signed, res) == -1:
-        space.fromcache(State).check_and_raise_exception(always=True)
-
-def wrap_descr_get(space, w_self, w_args, func):
-    func_target = rffi.cast(descrgetfunc, func)
-    args_w = space.fixedview(w_args)
-    if len(args_w) == 1:
-        w_obj, = args_w
-        w_type = None
-    elif len(args_w) == 2:
-        w_obj, w_type = args_w
-    else:
-        raise oefmt(space.w_TypeError,
-                    "expected 1 or 2 arguments, got %d", len(args_w))
-    if w_obj is space.w_None:
-        w_obj = None
-    if w_type is space.w_None:
-        w_type = None
-    if w_obj is None and w_type is None:
-        raise oefmt(space.w_TypeError, "__get__(None, None) is invalid")
-    return generic_cpy_call(space, func_target, w_self, w_obj, w_type)
-
-def wrap_descr_set(space, w_self, w_args, func):
-    func_target = rffi.cast(descrsetfunc, func)
-    check_num_args(space, w_args, 2)
-    w_obj, w_value = space.fixedview(w_args)
-    res = generic_cpy_call(space, func_target, w_self, w_obj, w_value)
-    if rffi.cast(lltype.Signed, res) == -1:
-        space.fromcache(State).check_and_raise_exception(always=True)
-
-def wrap_descr_delete(space, w_self, w_args, func):
-    func_target = rffi.cast(descrsetfunc, func)
-    check_num_args(space, w_args, 1)
-    w_obj, = space.fixedview(w_args)
-    res = generic_cpy_call(space, func_target, w_self, w_obj, None)
-    if rffi.cast(lltype.Signed, res) == -1:
-        space.fromcache(State).check_and_raise_exception(always=True)
-
-def wrap_call(space, w_self, w_args, func, w_kwds):
-    func_target = rffi.cast(ternaryfunc, func)
-    return generic_cpy_call(space, func_target, w_self, w_args, w_kwds)
-
-def wrap_ssizessizeobjargproc(space, w_self, w_args, func):
-    func_target = rffi.cast(ssizessizeobjargproc, func)
-    check_num_args(space, w_args, 3)
-    args_w = space.fixedview(w_args)
-    i = space.int_w(space.index(args_w[0]))
-    j = space.int_w(space.index(args_w[1]))
-    w_y = args_w[2]
-    res = generic_cpy_call(space, func_target, w_self, i, j, w_y)
-    if rffi.cast(lltype.Signed, res) == -1:
-        space.fromcache(State).check_and_raise_exception(always=True)
-
-def wrap_lenfunc(space, w_self, w_args, func):
-    func_len = rffi.cast(lenfunc, func)
-    check_num_args(space, w_args, 0)
-    res = generic_cpy_call(space, func_len, w_self)
-    if widen(res) == -1:
-        space.fromcache(State).check_and_raise_exception(always=True)
-    return space.newint(res)
-
-def wrap_sq_item(space, w_self, w_args, func):
-    func_target = rffi.cast(ssizeargfunc, func)
-    check_num_args(space, w_args, 1)
-    args_w = space.fixedview(w_args)
-    index = space.int_w(space.index(args_w[0]))
-    return generic_cpy_call(space, func_target, w_self, index)
-
-def wrap_sq_setitem(space, w_self, w_args, func):
-    func_target = rffi.cast(ssizeobjargproc, func)
-    check_num_args(space, w_args, 2)
-    args_w = space.fixedview(w_args)
-    index = space.int_w(space.index(args_w[0]))
-    res = generic_cpy_call(space, func_target, w_self, index, args_w[1])
-    if rffi.cast(lltype.Signed, res) == -1:
-        space.fromcache(State).check_and_raise_exception(always=True)
-
-def wrap_sq_delitem(space, w_self, w_args, func):
-    func_target = rffi.cast(ssizeobjargproc, func)
-    check_num_args(space, w_args, 1)
-    args_w = space.fixedview(w_args)
-    index = space.int_w(space.index(args_w[0]))
-    null = rffi.cast(PyObject, 0)
-    res = generic_cpy_call(space, func_target, w_self, index, null)
-    if rffi.cast(lltype.Signed, res) == -1:
-        space.fromcache(State).check_and_raise_exception(always=True)
-=======
 class wrap_binaryfunc_l(W_PyCWrapperObject):
     def call(self, space, w_self, __args__):
         self.check_args(__args__, 1)
         func = self.get_func_to_call()
         func_binary = rffi.cast(binaryfunc, func)
         w_value = __args__.arguments_w[0]
-        ob_type = _get_ob_type(space, w_self)
-        if (not ob_type.c_tp_flags & Py_TPFLAGS_CHECKTYPES and
-            not space.issubtype_w(space.type(w_value), space.type(w_self))):
-            return space.w_NotImplemented
         return generic_cpy_call(space, func_binary, w_self, w_value)
 
 class wrap_binaryfunc_r(W_PyCWrapperObject):
@@ -266,10 +101,6 @@
         func = self.get_func_to_call()
         func_binary = rffi.cast(binaryfunc, func)
         w_value = __args__.arguments_w[0]
-        ob_type = _get_ob_type(space, w_self)
-        if (not ob_type.c_tp_flags & Py_TPFLAGS_CHECKTYPES and
-            not space.issubtype_w(space.type(w_value), space.type(w_self))):
-            return space.w_NotImplemented
         return generic_cpy_call(space, func_binary, w_value, w_self)
 
 class wrap_ternaryfunc(W_PyCWrapperObject):
@@ -296,10 +127,6 @@
             w_arg1 = __args__.arguments_w[1]
         else:
             w_arg1 = space.w_None
-        ob_type = _get_ob_type(space, w_self)
-        if (not ob_type.c_tp_flags & Py_TPFLAGS_CHECKTYPES and
-            not space.issubtype_w(space.type(w_arg0), space.type(w_self))):
-            return space.w_NotImplemented
         return generic_cpy_call(space, func_ternary, w_arg0, w_self, w_arg1)
 
 class wrap_inquirypred(W_PyCWrapperObject):
@@ -461,7 +288,6 @@
         res = generic_cpy_call(space, func_target, w_self, index, null)
         if rffi.cast(lltype.Signed, res) == -1:
             space.fromcache(State).check_and_raise_exception(always=True)
->>>>>>> bea8a685
 
 # Warning, confusing function name (like CPython).  Used only for sq_contains.
 class wrap_objobjproc(W_PyCWrapperObject):
