--- conflicted
+++ resolved
@@ -249,11 +249,7 @@
         ret = generic_cpy_call(space, func_target, w_self, view, flags)
         if rffi.cast(lltype.Signed, ret) == -1:
             space.fromcache(State).check_and_raise_exception(always=True)
-<<<<<<< HEAD
-        return W_Buffer(CPyBuffer(view.c_buf, view.c_len, w_self))
-=======
-        return space.newbuffer(CPyBuffer(ptr[0], size, w_self))
->>>>>>> f87494b1
+        return space.newbuffer(CPyBuffer(view.c_buf, view.c_len, w_self))
 
 def get_richcmp_func(OP_CONST):
     def inner(space, w_self, w_args, func):
