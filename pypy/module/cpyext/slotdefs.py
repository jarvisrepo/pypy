from __future__ import with_statement

import re

from rpython.rtyper.lltypesystem import rffi, lltype
from rpython.rlib.rarithmetic import widen
from pypy.module.cpyext.api import (
    slot_function, generic_cpy_call, PyObject, Py_ssize_t,
    Py_buffer, Py_bufferP, PyTypeObjectPtr, cts)
from pypy.module.cpyext.typeobjectdefs import (
    unaryfunc, ternaryfunc, binaryfunc,
    getattrfunc, getattrofunc, setattrofunc, lenfunc, ssizeargfunc, inquiry,
    ssizessizeargfunc, ssizeobjargproc, iternextfunc, initproc, richcmpfunc,
    cmpfunc, hashfunc, descrgetfunc, descrsetfunc, objobjproc, objobjargproc,
    getbufferproc, ssizessizeobjargproc)
from pypy.module.cpyext.pyobject import make_ref, from_ref, as_pyobj, decref
from pypy.module.cpyext.pyerrors import PyErr_Occurred
from pypy.module.cpyext.memoryobject import fill_Py_buffer
from pypy.module.cpyext.state import State
from pypy.module.cpyext import userslot
from pypy.module.cpyext.buffer import CBuffer, CPyBuffer, fq
from pypy.module.cpyext.methodobject import (W_PyCWrapperObject, tuple_from_args_w,
                                             w_kwargs_from_args)
from pypy.interpreter.error import OperationError, oefmt
from pypy.interpreter.argument import Arguments
from rpython.rlib.unroll import unrolling_iterable
from rpython.rlib.objectmodel import specialize, not_rpython
from rpython.tool.sourcetools import func_renamer
from rpython.flowspace.model import Constant
from rpython.flowspace.specialcase import register_flow_sc
from pypy.module.sys.version import CPYTHON_VERSION

PY2 = CPYTHON_VERSION[0] == 2

# XXX: Also defined in object.h
Py_LT = 0
Py_LE = 1
Py_EQ = 2
Py_NE = 3
Py_GT = 4
Py_GE = 5

@not_rpython
def llslot(space, func):
    return func.api_func.get_llhelper(space)

@register_flow_sc(llslot)
def sc_llslot(ctx, v_space, v_func):
    assert isinstance(v_func, Constant)
    get_llhelper = v_func.value.api_func.get_llhelper
    return ctx.appcall(get_llhelper, v_space)

# NOTE: the following wrap_* are subclasses of W_PyCWrapperObject, even if
# they don't follow the usual W_* naming convention for subclasses of W_Root:
# we do this because we automatically generate most of the slots from the
# CPython code copy&pasted inside slotdefs_str, and thus we need to keep the
# same names as they are used in C.

class wrap_init(W_PyCWrapperObject):
    def call(self, space, w_self, __args__):
        func = self.get_func_to_call()
        func_init = rffi.cast(initproc, func)
        py_args = tuple_from_args_w(space, __args__.arguments_w)
        w_kwargs = w_kwargs_from_args(space, __args__)
        res = generic_cpy_call(space, func_init, w_self, py_args, w_kwargs)
        decref(space, py_args)
        if rffi.cast(lltype.Signed, res) == -1:
            space.fromcache(State).check_and_raise_exception(always=True)
        return None

class wrap_unaryfunc(W_PyCWrapperObject):
    def call(self, space, w_self, __args__):
        self.check_args(__args__, 0)
        func = self.get_func_to_call()
        func_unary = rffi.cast(unaryfunc, func)
        return generic_cpy_call(space, func_unary, w_self)

class wrap_binaryfunc(W_PyCWrapperObject):
    def call(self, space, w_self, __args__):
        self.check_args(__args__, 1)
        func = self.get_func_to_call()
        func_binary = rffi.cast(binaryfunc, func)
        w_x = __args__.arguments_w[0]
        return generic_cpy_call(space, func_binary, w_self, w_x)

def _get_ob_type(space, w_obj):
    # please ensure that w_obj stays alive
    ob_type = as_pyobj(space, space.type(w_obj))
    return rffi.cast(PyTypeObjectPtr, ob_type)

class wrap_binaryfunc_l(W_PyCWrapperObject):
    def call(self, space, w_self, __args__):
        self.check_args(__args__, 1)
        func = self.get_func_to_call()
        func_binary = rffi.cast(binaryfunc, func)
        w_value = __args__.arguments_w[0]
        return generic_cpy_call(space, func_binary, w_self, w_value)

class wrap_binaryfunc_r(W_PyCWrapperObject):
    def call(self, space, w_self, __args__):
        self.check_args(__args__, 1)
        func = self.get_func_to_call()
        func_binary = rffi.cast(binaryfunc, func)
        w_value = __args__.arguments_w[0]
        return generic_cpy_call(space, func_binary, w_value, w_self)

class wrap_ternaryfunc(W_PyCWrapperObject):
    def call(self, space, w_self, __args__):
        # The third argument is optional
        self.check_argsv(__args__, 1, 2)
        func = self.get_func_to_call()
        func_ternary = rffi.cast(ternaryfunc, func)
        w_arg0 = __args__.arguments_w[0]
        if len(__args__.arguments_w) == 2:
            w_arg1 = __args__.arguments_w[1]
        else:
            w_arg1 = space.w_None
        return generic_cpy_call(space, func_ternary, w_self, w_arg0, w_arg1)

class wrap_ternaryfunc_r(W_PyCWrapperObject):
    def call(self, space, w_self, __args__):    
        # The third argument is optional
        self.check_argsv(__args__, 1, 2)
        func = self.get_func_to_call()
        func_ternary = rffi.cast(ternaryfunc, func)
        w_arg0 = __args__.arguments_w[0]
        if len(__args__.arguments_w) == 2:
            w_arg1 = __args__.arguments_w[1]
        else:
            w_arg1 = space.w_None
        return generic_cpy_call(space, func_ternary, w_arg0, w_self, w_arg1)

class wrap_inquirypred(W_PyCWrapperObject):
    def call(self, space, w_self, __args__):
        self.check_args(__args__, 0)
        func = self.get_func_to_call()
        func_inquiry = rffi.cast(inquiry, func)
        res = generic_cpy_call(space, func_inquiry, w_self)
        res = rffi.cast(lltype.Signed, res)
        if res == -1:
            space.fromcache(State).check_and_raise_exception(always=True)
        return space.newbool(bool(res))

class wrap_getattr(W_PyCWrapperObject):
    def call(self, space, w_self, __args__):
        self.check_args(__args__, 1)
        func = self.get_func_to_call()
        func_target = rffi.cast(getattrfunc, func)
        w_name = __args__.arguments_w[0]
        name_ptr = rffi.str2charp(space.text_w(w_name))
        try:
            return generic_cpy_call(space, func_target, w_self, name_ptr)
        finally:
            rffi.free_charp(name_ptr)

class wrap_getattro(W_PyCWrapperObject):
    def call(self, space, w_self, __args__):
        self.check_args(__args__, 1)
        func = self.get_func_to_call()
        func_target = rffi.cast(getattrofunc, func)
        w_name = __args__.arguments_w[0]
        return generic_cpy_call(space, func_target, w_self, w_name)

class wrap_setattr(W_PyCWrapperObject):
    def call(self, space, w_self, __args__):
        self.check_args(__args__, 2)
        func = self.get_func_to_call()
        func_target = rffi.cast(setattrofunc, func)
        w_name = __args__.arguments_w[0]
        w_value = __args__.arguments_w[1]
        # XXX "Carlo Verre hack"?
        res = generic_cpy_call(space, func_target, w_self, w_name, w_value)
        if rffi.cast(lltype.Signed, res) == -1:
            space.fromcache(State).check_and_raise_exception(always=True)

class wrap_delattr(W_PyCWrapperObject):
    def call(self, space, w_self, __args__):
        self.check_args(__args__, 1)
        func = self.get_func_to_call()
        func_target = rffi.cast(setattrofunc, func)
        w_name = __args__.arguments_w[0]
        # XXX "Carlo Verre hack"?
        res = generic_cpy_call(space, func_target, w_self, w_name, None)
        if rffi.cast(lltype.Signed, res) == -1:
            space.fromcache(State).check_and_raise_exception(always=True)

class wrap_descr_get(W_PyCWrapperObject):
    def call(self, space, w_self, __args__):
        func = self.get_func_to_call()
        func_target = rffi.cast(descrgetfunc, func)
        length = len(__args__.arguments_w)
        if length == 1:
            w_obj = __args__.arguments_w[0]
            w_type = None
        elif length == 2:
            w_obj = __args__.arguments_w[0]
            w_type = __args__.arguments_w[1]
        else:
            raise oefmt(space.w_TypeError,
                        "expected 1 or 2 arguments, got %d", len(__args__.arguments_w))
        if w_obj is space.w_None:
            w_obj = None
        if w_type is space.w_None:
            w_type = None
        if w_obj is None and w_type is None:
            raise oefmt(space.w_TypeError, "__get__(None, None) is invalid")
        return generic_cpy_call(space, func_target, w_self, w_obj, w_type)

class wrap_descr_set(W_PyCWrapperObject):
    def call(self, space, w_self, __args__):
        self.check_args(__args__, 2)
        func = self.get_func_to_call()
        func_target = rffi.cast(descrsetfunc, func)
        w_obj = __args__.arguments_w[0]
        w_value = __args__.arguments_w[1]
        res = generic_cpy_call(space, func_target, w_self, w_obj, w_value)
        if rffi.cast(lltype.Signed, res) == -1:
            space.fromcache(State).check_and_raise_exception(always=True)

class wrap_descr_delete(W_PyCWrapperObject):
    def call(self, space, w_self, __args__):
        self.check_args(__args__, 1)
        func = self.get_func_to_call()
        func_target = rffi.cast(descrsetfunc, func)
        w_obj = __args__.arguments_w[0]
        res = generic_cpy_call(space, func_target, w_self, w_obj, None)
        if rffi.cast(lltype.Signed, res) == -1:
            space.fromcache(State).check_and_raise_exception(always=True)

class wrap_call(W_PyCWrapperObject):
    def call(self, space, w_self, __args__):
        func = self.get_func_to_call()
        func_target = rffi.cast(ternaryfunc, func)
        py_args = tuple_from_args_w(space, __args__.arguments_w)
        w_kwargs = w_kwargs_from_args(space, __args__)
        ret = generic_cpy_call(space, func_target, w_self, py_args, w_kwargs)
        decref(space, py_args)
        return ret

class wrap_ssizessizeobjargproc(W_PyCWrapperObject):
    def call(self, space, w_self, __args__):
        self.check_args(__args__, 3)
        func = self.get_func_to_call()
        func_target = rffi.cast(ssizessizeobjargproc, func)
        i = space.int_w(space.index(__args__.arguments_w[0]))
        j = space.int_w(space.index(__args__.arguments_w[1]))
        w_y = __args__.arguments_w[2]
        res = generic_cpy_call(space, func_target, w_self, i, j, w_y)
        if rffi.cast(lltype.Signed, res) == -1:
            space.fromcache(State).check_and_raise_exception(always=True)

class wrap_lenfunc(W_PyCWrapperObject):
    def call(self, space, w_self, __args__):
        self.check_args(__args__, 0)
        func = self.get_func_to_call()
        func_len = rffi.cast(lenfunc, func)
        res = generic_cpy_call(space, func_len, w_self)
        if widen(res) == -1:
            space.fromcache(State).check_and_raise_exception(always=True)
        return space.newint(res)

class wrap_sq_item(W_PyCWrapperObject):
    def call(self, space, w_self, __args__):
        self.check_args(__args__, 1)
        func = self.get_func_to_call()
        func_target = rffi.cast(ssizeargfunc, func)
        w_index = __args__.arguments_w[0]
        index = space.int_w(space.index(w_index))
        return generic_cpy_call(space, func_target, w_self, index)

class wrap_sq_setitem(W_PyCWrapperObject):
    def call(self, space, w_self, __args__):
        self.check_args(__args__, 2)
        func = self.get_func_to_call()
        func_target = rffi.cast(ssizeobjargproc, func)
        w_index = __args__.arguments_w[0]
        w_value = __args__.arguments_w[1]
        index = space.int_w(space.index(w_index))
        res = generic_cpy_call(space, func_target, w_self, index, w_value)
        if rffi.cast(lltype.Signed, res) == -1:
            space.fromcache(State).check_and_raise_exception(always=True)

class wrap_sq_delitem(W_PyCWrapperObject):
    def call(self, space, w_self, __args__):
        self.check_args(__args__, 1)
        func = self.get_func_to_call()
        func_target = rffi.cast(ssizeobjargproc, func)
        w_index = __args__.arguments_w[0]
        index = space.int_w(space.index(w_index))
        null = rffi.cast(PyObject, 0)
        res = generic_cpy_call(space, func_target, w_self, index, null)
        if rffi.cast(lltype.Signed, res) == -1:
            space.fromcache(State).check_and_raise_exception(always=True)

# Warning, confusing function name (like CPython).  Used only for sq_contains.
class wrap_objobjproc(W_PyCWrapperObject):
    def call(self, space, w_self, __args__):
        self.check_args(__args__, 1)
        func = self.get_func_to_call()
        func_target = rffi.cast(objobjproc, func)
        w_value = __args__.arguments_w[0]
        res = generic_cpy_call(space, func_target, w_self, w_value)
        res = rffi.cast(lltype.Signed, res)
        if res == -1:
            space.fromcache(State).check_and_raise_exception(always=True)
        return space.newbool(bool(res))

class wrap_objobjargproc(W_PyCWrapperObject):
    def call(self, space, w_self, __args__):
        self.check_args(__args__, 2)
        func = self.get_func_to_call()
        func_target = rffi.cast(objobjargproc, func)
        w_key = __args__.arguments_w[0]
        w_value = __args__.arguments_w[1]
        res = generic_cpy_call(space, func_target, w_self, w_key, w_value)
        if rffi.cast(lltype.Signed, res) == -1:
            space.fromcache(State).check_and_raise_exception(always=True)
        return space.w_None

class wrap_delitem(W_PyCWrapperObject):
    def call(self, space, w_self, __args__):
        self.check_args(__args__, 1)
        func = self.get_func_to_call()
        func_target = rffi.cast(objobjargproc, func)
        w_key = __args__.arguments_w[0]
        null = rffi.cast(PyObject, 0)
        res = generic_cpy_call(space, func_target, w_self, w_key, null)
        if rffi.cast(lltype.Signed, res) == -1:
            space.fromcache(State).check_and_raise_exception(always=True)
        return space.w_None

class wrap_ssizessizeargfunc(W_PyCWrapperObject):
    def call(self, space, w_self, __args__):
        self.check_args(__args__, 2)
        func = self.get_func_to_call()
        func_target = rffi.cast(ssizessizeargfunc, func)
        start = space.int_w(__args__.arguments_w[0])
        end = space.int_w(__args__.arguments_w[1])
        return generic_cpy_call(space, func_target, w_self, start, end)

class wrap_next(W_PyCWrapperObject):
    def call(self, space, w_self, __args__):
        from pypy.module.cpyext.api import generic_cpy_call_expect_null
        self.check_args(__args__, 0)
        func = self.get_func_to_call()
        func_target = rffi.cast(iternextfunc, func)
        w_res = generic_cpy_call_expect_null(space, func_target, w_self)
        if not w_res and not PyErr_Occurred(space):
            raise OperationError(space.w_StopIteration, space.w_None)
        return w_res

class wrap_hashfunc(W_PyCWrapperObject):
    def call(self, space, w_self, __args__):
        self.check_args(__args__, 0)
        func = self.get_func_to_call()
        func_target = rffi.cast(hashfunc, func)
        res = generic_cpy_call(space, func_target, w_self)
        if res == -1:
            space.fromcache(State).check_and_raise_exception(always=True)
        return space.newint(res)

class wrap_getreadbuffer(W_PyCWrapperObject):
    def call(self, space, w_self, __args__):
        func = self.get_func_to_call()
        func_target = rffi.cast(readbufferproc, func)
        py_type = _get_ob_type(space, w_self)
        rbp = rffi.cast(rffi.VOIDP, 0)
        if py_type.c_tp_as_buffer:
            rbp = rffi.cast(rffi.VOIDP, py_type.c_tp_as_buffer.c_bf_releasebuffer)
        with lltype.scoped_alloc(rffi.VOIDPP.TO, 1) as ptr:
            index = rffi.cast(Py_ssize_t, 0)
            size = generic_cpy_call(space, func_target, w_self, index, ptr)
            if size < 0:
                space.fromcache(State).check_and_raise_exception(always=True)
            view = CPyBuffer(space, ptr[0], size, w_self,
                                   releasebufferproc=rbp)
            fq.register_finalizer(view)
            return space.newbuffer(CBuffer(view))

class wrap_getwritebuffer(W_PyCWrapperObject):
    def call(self, space, w_self, __args__):
        func = self.get_func_to_call()
        func_target = rffi.cast(readbufferproc, func)
        py_type = _get_ob_type(space, w_self)
        rbp = rffi.cast(rffi.VOIDP, 0)
        if py_type.c_tp_as_buffer:
            rbp = rffi.cast(rffi.VOIDP, py_type.c_tp_as_buffer.c_bf_releasebuffer)
        with lltype.scoped_alloc(rffi.VOIDPP.TO, 1) as ptr:
            index = rffi.cast(Py_ssize_t, 0)
            size = generic_cpy_call(space, func_target, w_self, index, ptr)
            if size < 0:
                space.fromcache(State).check_and_raise_exception(always=True)
            view = CPyBuffer(space, ptr[0], size, w_self, readonly=False,
                                   releasebufferproc=rbp)
            fq.register_finalizer(view)
            return space.newbuffer(CBuffer(view))


class wrap_getbuffer(W_PyCWrapperObject):
    def call(self, space, w_self, __args__):
        func = self.get_func_to_call()
        func_target = rffi.cast(getbufferproc, func)
        py_type = _get_ob_type(space, w_self)
        rbp = rffi.cast(rffi.VOIDP, 0)
        if py_type.c_tp_as_buffer:
            rbp = rffi.cast(rffi.VOIDP, py_type.c_tp_as_buffer.c_bf_releasebuffer)
        with lltype.scoped_alloc(Py_buffer) as pybuf:
            _flags = 0
            if len(__args__.arguments_w) > 0:
                _flags = space.int_w(__args__.arguments_w[0])
            flags = rffi.cast(rffi.INT_real,_flags)
            size = generic_cpy_call(space, func_target, w_self, pybuf, flags)
            if widen(size) < 0:
                space.fromcache(State).check_and_raise_exception(always=True)
            ptr = pybuf.c_buf
            size = pybuf.c_len
            ndim = widen(pybuf.c_ndim)
            shape = None
            if pybuf.c_shape:
                shape = [pybuf.c_shape[i]   for i in range(ndim)]
            strides = None
            if pybuf.c_strides:
                strides = [pybuf.c_strides[i] for i in range(ndim)]
            if pybuf.c_format:
                format = rffi.charp2str(pybuf.c_format)
            else:
                format = 'B'
            # the CPython docs mandates that you do an incref whenever you call
            # bf_getbuffer; so, we pass needs_decref=True to ensure that we don't
            # leak we release the buffer:
            # https://docs.python.org/3.5/c-api/typeobj.html#c.PyBufferProcs.bf_getbuffer
            buf = CPyBuffer(space, ptr, size, w_self, format=format,
                                ndim=ndim, shape=shape, strides=strides,
                                itemsize=pybuf.c_itemsize,
                                readonly=widen(pybuf.c_readonly),
                                needs_decref=True,
                                releasebufferproc = rbp)
            fq.register_finalizer(buf)
            return buf.wrap(space)

def get_richcmp_func(OP_CONST):
    class wrap_richcmp(W_PyCWrapperObject):
        def call(self, space, w_self, __args__):
            self.check_args(__args__, 1)
            func = self.get_func_to_call()
            func_target = rffi.cast(richcmpfunc, func)
            w_other = __args__.arguments_w[0]
            return generic_cpy_call(space, func_target,
                w_self, w_other, rffi.cast(rffi.INT_real, OP_CONST))
    return wrap_richcmp

richcmp_eq = get_richcmp_func(Py_EQ)
richcmp_ne = get_richcmp_func(Py_NE)
richcmp_lt = get_richcmp_func(Py_LT)
richcmp_le = get_richcmp_func(Py_LE)
richcmp_gt = get_richcmp_func(Py_GT)
richcmp_ge = get_richcmp_func(Py_GE)

class wrap_cmpfunc(W_PyCWrapperObject):
    def call(self, space, w_self, __args__):
        self.check_args(__args__, 1)
        func = self.get_func_to_call()
        func_target = rffi.cast(cmpfunc, func)
        w_other = __args__.arguments_w[0]

        if not space.issubtype_w(space.type(w_self), space.type(w_other)):
            raise oefmt(space.w_TypeError,
                        "%T.__cmp__(x,y) requires y to be a '%T', not a '%T'",
                        w_self, w_self, w_other)

        return space.newint(generic_cpy_call(space, func_target, w_self, w_other))

SLOT_FACTORIES = {}
def slot_factory(tp_name):
    def decorate(func):
        SLOT_FACTORIES[tp_name] = func
        return func
    return decorate


SLOTS = {}
@specialize.memo()
def get_slot_tp_function(space, typedef, name, method_name):
    """Return a description of the slot C function to use for the built-in
    type for 'typedef'.  The 'name' is the slot name.  This is a memo
    function that, after translation, returns one of a built-in finite set.
    """
    key = (typedef, name)
    try:
        return SLOTS[key]
    except KeyError:
        slot_func = SLOT_FACTORIES[name](space, typedef, name, method_name)
        api_func = slot_func.api_func if slot_func else None
        SLOTS[key] = api_func
        return api_func


def make_unary_slot(space, typedef, name, attr):
    w_type = space.gettypeobject(typedef)
    slot_fn = w_type.lookup(attr)
    if slot_fn is None:
        return

    @slot_function([PyObject], PyObject)
    @func_renamer("cpyext_%s_%s" % (name.replace('.', '_'), typedef.name))
    def slot_func(space, w_self):
        return space.call_function(slot_fn, w_self)
    return slot_func

UNARY_SLOTS = [
    'tp_as_async.c_am_await',
    'tp_as_async.c_am_anext',
    'tp_as_async.c_am_aiter',
    'tp_as_number.c_nb_int',
    'tp_as_number.c_nb_long',
    'tp_as_number.c_nb_float',
    'tp_as_number.c_nb_negative',
    'tp_as_number.c_nb_positive',
    'tp_as_number.c_nb_absolute',
    'tp_as_number.c_nb_invert',
    'tp_as_number.c_nb_index',
    'tp_as_number.c_nb_hex',
    'tp_as_number.c_nb_oct',
    'tp_str',
    'tp_repr',
    'tp_iter']
for name in UNARY_SLOTS:
    slot_factory(name)(make_unary_slot)

def make_unary_slot_int(space, typedef, name, attr):
    w_type = space.gettypeobject(typedef)
    slot_fn = w_type.lookup(attr)
    if slot_fn is None:
        return
    @slot_function([PyObject], lltype.Signed, error=-1)
    @func_renamer("cpyext_%s_%s" % (name.replace('.', '_'), typedef.name))
    def slot_func(space, w_obj):
        return space.int_w(space.call_function(slot_fn, w_obj))
    return slot_func

UNARY_SLOTS_INT = [
    'tp_hash',
    'tp_as_sequence.c_sq_length',
    'tp_as_mapping.c_mp_length',]
for name in UNARY_SLOTS_INT:
    slot_factory(name)(make_unary_slot_int)


def make_binary_slot(space, typedef, name, attr):
    w_type = space.gettypeobject(typedef)
    slot_fn = w_type.lookup(attr)
    if slot_fn is None:
        return

    @slot_function([PyObject, PyObject], PyObject)
    @func_renamer("cpyext_%s_%s" % (name.replace('.', '_'), typedef.name))
    def slot_func(space, w_self, w_arg):
        return space.call_function(slot_fn, w_self, w_arg)
    return slot_func

BINARY_SLOTS = [
    'tp_as_number.c_nb_add',
    'tp_as_number.c_nb_subtract',
    'tp_as_number.c_nb_multiply',
    'tp_as_number.c_nb_divide',
    'tp_as_number.c_nb_remainder',
    'tp_as_number.c_nb_divmod',
    'tp_as_number.c_nb_lshift',
    'tp_as_number.c_nb_rshift',
    'tp_as_number.c_nb_and',
    'tp_as_number.c_nb_xor',
    'tp_as_number.c_nb_or',
    'tp_as_sequence.c_sq_concat',
    'tp_as_sequence.c_sq_inplace_concat',
    'tp_as_mapping.c_mp_subscript',]
for name in BINARY_SLOTS:
    slot_factory(name)(make_binary_slot)


def make_binary_slot_int(space, typedef, name, attr):
    w_type = space.gettypeobject(typedef)
    slot_fn = w_type.lookup(attr)
    if slot_fn is None:
        return

    @slot_function([PyObject, Py_ssize_t], PyObject)
    @func_renamer("cpyext_%s_%s" % (name.replace('.', '_'), typedef.name))
    def slot_func(space, w_self, arg):
        return space.call_function(slot_fn, w_self, space.newint(arg))
    return slot_func

BINARY_SLOTS_INT = [
    'tp_as_sequence.c_sq_item',
    'tp_as_sequence.c_sq_repeat',
    'tp_as_sequence.c_sq_repeat',
    'tp_as_sequence.c_sq_inplace_repeat',]
for name in BINARY_SLOTS_INT:
    slot_factory(name)(make_binary_slot_int)

@slot_factory('tp_as_number.c_nb_power')
def make_nb_power(space, typedef, name, attr):
    w_type = space.gettypeobject(typedef)
    slot_fn = w_type.lookup(attr)
    if slot_fn is None:
        return

    @slot_function([PyObject, PyObject, PyObject], PyObject)
    @func_renamer("cpyext_%s_%s" % (name.replace('.', '_'), typedef.name))
    def slot_func(space, w_self, w_arg1, w_arg2):
        return space.call_function(slot_fn, w_self, w_arg1, w_arg2)
    return slot_func

@slot_factory('tp_as_mapping.c_mp_ass_subscript')
def make_sq_set_item(space, typedef, name, attr):
    w_type = space.gettypeobject(typedef)
    slot_ass = w_type.lookup(attr)
    if slot_ass is None:
        return
    slot_del = w_type.lookup('__delitem__')
    if slot_del is None:
        return

    @slot_function([PyObject, PyObject, PyObject], rffi.INT_real, error=-1)
    @func_renamer("cpyext_%s_%s" % (name.replace('.', '_'), typedef.name))
    def slot_func(space, w_self, w_arg1, arg2):
        if arg2:
            w_arg2 = from_ref(space, rffi.cast(PyObject, arg2))
            space.call_function(slot_ass, w_self, w_arg1, w_arg2)
        else:
            space.call_function(slot_del, w_self, w_arg1)
        return 0
    return slot_func


@slot_factory('tp_as_sequence.c_sq_ass_item')
def make_sq_ass_item(space, typedef, name, attr):
    w_type = space.gettypeobject(typedef)
    slot_ass = w_type.lookup(attr)
    if slot_ass is None:
        return
    slot_del = w_type.lookup('__delitem__')
    if slot_del is None:
        return

    @slot_function([PyObject, lltype.Signed, PyObject], rffi.INT_real, error=-1)
    @func_renamer("cpyext_%s_%s" % (name.replace('.', '_'), typedef.name))
    def slot_func(space, w_self, arg1, arg2):
        if arg2:
            w_arg2 = from_ref(space, rffi.cast(PyObject, arg2))
            space.call_function(slot_ass, w_self, space.newint(arg1), w_arg2)
        else:
            space.call_function(slot_del, w_self, space.newint(arg1))
        return 0
    return slot_func

def make_tp_setattro(space, typedef, name, attr):
    w_type = space.gettypeobject(typedef)
    setattr_fn = w_type.lookup('__setattr__')
    delattr_fn = w_type.lookup('__delattr__')
    if setattr_fn is None or delattr_fn is None:
        return

    @slot_function([PyObject, PyObject, PyObject], rffi.INT_real,
                    error=-1)
    @func_renamer("cpyext_tp_setattro_%s" % (typedef.name,))
    def slot_tp_setattro(space, w_self, w_name, w_value):
        if w_value is not None:
            space.call_function(setattr_fn, w_self, w_name, w_value)
        else:
            space.call_function(delattr_fn, w_self, w_name)
        return 0
    return slot_tp_setattro

@slot_factory('tp_getattro')
def make_tp_getattro(space, typedef, name, attr):
    w_type = space.gettypeobject(typedef)
    getattr_fn = w_type.lookup('__getattribute__')
    if getattr_fn is None:
        return

    @slot_function([PyObject, PyObject], PyObject)
    @func_renamer("cpyext_tp_getattro_%s" % (typedef.name,))
    def slot_tp_getattro(space, w_self, w_name):
        return space.call_function(getattr_fn, w_self, w_name)
    return slot_tp_getattro

@slot_factory('tp_call')
def make_tp_call(space, typedef, name, attr):
    w_type = space.gettypeobject(typedef)
    call_fn = w_type.lookup('__call__')
    if call_fn is None:
        return

    @slot_function([PyObject, PyObject, PyObject], PyObject)
    @func_renamer("cpyext_%s_%s" % (name.replace('.', '_'), typedef.name))
    def slot_tp_call(space, w_self, w_args, w_kwds):
        args = Arguments(space, [w_self],
                            w_stararg=w_args, w_starstararg=w_kwds)
        return space.call_args(call_fn, args)
    return slot_tp_call

@slot_factory('tp_iternext')
def make_tp_iternext(space, typedef, name, attr):
    w_type = space.gettypeobject(typedef)
    iternext_fn = w_type.lookup('__next__')
    if iternext_fn is None:
        return

    @slot_function([PyObject], PyObject)
    @func_renamer("cpyext_%s_%s" % (name.replace('.', '_'), typedef.name))
    def slot_tp_iternext(space, w_self):
        try:
            return space.call_function(iternext_fn, w_self)
        except OperationError as e:
            if not e.match(space, space.w_StopIteration):
                raise
            return None
    return slot_tp_iternext

@slot_factory('tp_init')
def make_tp_init(space, typedef, name, attr):
    w_type = space.gettypeobject(typedef)
    init_fn = w_type.lookup('__init__')
    if init_fn is None:
        return

    @slot_function([PyObject, PyObject, PyObject], rffi.INT_real, error=-1)
    @func_renamer("cpyext_%s_%s" % (name.replace('.', '_'), typedef.name))
    def slot_tp_init(space, w_self, w_args, w_kwds):
        args = Arguments(space, [w_self],
                            w_stararg=w_args, w_starstararg=w_kwds)
        space.call_args(init_fn, args)
        return 0
    return slot_tp_init

@slot_factory('tp_new')
def make_tp_new(space, typedef, name, attr):
    w_type = space.gettypeobject(typedef)
    new_fn = w_type.lookup('__new__')
    if new_fn is None:
        return

    @slot_function([PyTypeObjectPtr, PyObject, PyObject], PyObject)
    @func_renamer("cpyext_%s_%s" % (name.replace('.', '_'), typedef.name))
    def slot_tp_new(space, w_self, w_args, w_kwds):
        args = Arguments(space, [w_self],
                            w_stararg=w_args, w_starstararg=w_kwds)
        return space.call_args(space.get(new_fn, w_self), args)
    return slot_tp_new

@slot_function([PyObject, lltype.Ptr(Py_buffer), rffi.INT_real],
    rffi.INT_real, error=-1)
def bytes_getbuffer(space, w_str, view, flags):
    from pypy.module.cpyext.bytesobject import PyBytes_AsString
    from pypy.module.cpyext.buffer import PyBuffer_FillInfo
    c_buf = rffi.cast(rffi.VOIDP, PyBytes_AsString(space, w_str))
    return PyBuffer_FillInfo(space, view, w_str, c_buf,
                             space.len_w(w_str), 1, flags)

def slot_from_buffer_w(space, typedef):
    name = 'bf_getbuffer'
    @slot_function([PyObject, Py_bufferP, rffi.INT_real],
            rffi.INT_real, error=-1)
    @func_renamer("cpyext_%s_%s" % (name, typedef.name))
    def buff_w(space, w_self, c_view, flags):
        w_obj = w_self
        if c_view:
            #like PyObject_GetBuffer
            flags = widen(flags)
            buf = space.buffer_w(w_obj, flags)
            try:
                c_view.c_buf = rffi.cast(rffi.VOIDP, buf.get_raw_address())
                c_view.c_obj = make_ref(space, w_obj)
            except ValueError:
                s = buf.as_str()
                w_s = space.newbytes(s)
                c_view.c_obj = make_ref(space, w_s)
                c_view.c_buf = rffi.cast(rffi.VOIDP, rffi.str2charp(
                                        s, track_allocation=False))
                rffi.setintfield(c_view, 'c_readonly', 1)
            ret = fill_Py_buffer(space, buf, c_view)
            return ret
        return 0
    return buff_w

@slot_factory('tp_as_buffer.c_bf_getbuffer')
def make_bf_getbuffer(space, typedef, name, attr):
    w_type = space.gettypeobject(typedef)
    if space.is_w(w_type, space.w_bytes):
        return bytes_getbuffer
    elif typedef.buffer:
        return slot_from_buffer_w(space, typedef)
    else:
        return None

@slot_factory('tp_descr_get')
def make_tp_descr_get(space, typedef, name, attr):
    w_type = space.gettypeobject(typedef)
    get_fn = w_type.lookup('__get__')
    if get_fn is None:
        return

    @slot_function([PyObject, PyObject, PyObject], PyObject)
    @func_renamer("cpyext_%s_%s" % (name.replace('.', '_'), typedef.name))
    def slot_tp_descr_get(space, w_self, w_obj, w_value):
        if w_obj is None:
            w_obj = space.w_None
        return space.call_function(get_fn, w_self, w_obj, w_value)
    return slot_tp_descr_get

@slot_factory('tp_descr_set')
def make_tp_descr_set(space, typedef, name, attr):
    w_type = space.gettypeobject(typedef)
    set_fn = w_type.lookup('__set__')
    delete_fn = w_type.lookup('__delete__')
    if set_fn is None and delete_fn is None:
        return

    @slot_function([PyObject, PyObject, PyObject], rffi.INT_real, error=-1)
    @func_renamer("cpyext_%s_%s" % (name.replace('.', '_'), typedef.name))
    def slot_tp_descr_set(space, w_self, w_obj, w_value):
        if w_value is not None:
            if set_fn is None:
                raise oefmt(space.w_TypeError,
                            "%s object has no __set__", typedef.name)
            space.call_function(set_fn, w_self, w_obj, w_value)
        else:
            if delete_fn is None:
                raise oefmt(space.w_TypeError,
                            "%s object has no __delete__", typedef.name)
            space.call_function(delete_fn, w_self, w_obj)
        return 0
    return slot_tp_descr_set


<<<<<<< HEAD
missing_wrappers = ['wrap_indexargfunc', 'wrap_del']
for name in missing_wrappers:
=======
def slot_from___buffer__(space, typedef, buff_fn):
    name = 'bf_getbuffer'
    @slot_function([PyObject, Py_bufferP, rffi.INT_real],
            rffi.INT_real, error=-1)
    @func_renamer("cpyext_%s_%s" % (name, typedef.name))
    def buff_w(space, w_self, c_view, flags):
        args = Arguments(space, [space.newint(flags)])
        w_obj = space.call_args(space.get(buff_fn, w_self), args)
        if c_view:
            #like PyObject_GetBuffer
            flags = widen(flags)
            buf = space.buffer_w(w_obj, flags)
            try:
                c_view.c_buf = rffi.cast(rffi.VOIDP, buf.get_raw_address())
                c_view.c_obj = make_ref(space, w_obj)
            except ValueError:
                s = buf.as_str()
                w_s = space.newbytes(s)
                c_view.c_obj = make_ref(space, w_s)
                c_view.c_buf = rffi.cast(rffi.VOIDP, rffi.str2charp(
                                        s, track_allocation=False))
                rffi.setintfield(c_view, 'c_readonly', 1)
            ret = fill_Py_buffer(space, buf, c_view)
            return ret
        return 0
    return buff_w

def slot_from_buffer_w(space, typedef):
    name = 'bf_getbuffer'
    @slot_function([PyObject, Py_bufferP, rffi.INT_real],
            rffi.INT_real, error=-1)
    @func_renamer("cpyext_%s_%s" % (name, typedef.name))
    def buff_w(space, w_self, c_view, flags):
        w_obj = w_self
        if c_view:
            #like PyObject_GetBuffer
            flags = widen(flags)
            buf = space.buffer_w(w_obj, flags)
            try:
                c_view.c_buf = rffi.cast(rffi.VOIDP, buf.get_raw_address())
                c_view.c_obj = make_ref(space, w_obj)
            except ValueError:
                s = buf.as_str()
                w_s = space.newbytes(s)
                c_view.c_obj = make_ref(space, w_s)
                c_view.c_buf = rffi.cast(rffi.VOIDP, rffi.str2charp(
                                        s, track_allocation=False))
                rffi.setintfield(c_view, 'c_readonly', 1)
            ret = fill_Py_buffer(space, buf, c_view)
            return ret
        return 0
    return buff_w

def _make_missing_wrapper(name):
>>>>>>> e07c7258
    assert name not in globals()
    class missing_wrapper(W_PyCWrapperObject):
        def call(self, space, w_self, __args__):
            print "cpyext: missing slot wrapper " + name
            raise NotImplementedError("Slot wrapper " + name)
    missing_wrapper.__name__ = name
    globals()[name] = missing_wrapper

missing_wrappers = ['wrap_indexargfunc', 'wrap_delslice', 'wrap_coercefunc']
for name in missing_wrappers:
    _make_missing_wrapper(name)

def make_missing_slot(space, typedef, name, attr):
    return None

missing_builtin_slots = [
    'tp_print', 'tp_compare', 'tp_getattr', 'tp_setattr', 'tp_setattro',
    'tp_finalize',
    'tp_richcompare', 'tp_del',
    'tp_as_number.c_nb_bool', 'tp_as_number.c_nb_coerce',
    'tp_as_number.c_nb_inplace_add', 'tp_as_number.c_nb_inplace_subtract',
    'tp_as_number.c_nb_inplace_multiply', 'tp_as_number.c_nb_inplace_divide',
    'tp_as_number.c_nb_inplace_remainder', 'tp_as_number.c_nb_inplace_power',
    'tp_as_number.c_nb_inplace_lshift', 'tp_as_number.c_nb_inplace_rshift',
    'tp_as_number.c_nb_inplace_and', 'tp_as_number.c_nb_inplace_xor',
    'tp_as_number.c_nb_inplace_or',
    'tp_as_number.c_nb_floor_divide', 'tp_as_number.c_nb_true_divide',
    'tp_as_number.c_nb_inplace_floor_divide', 'tp_as_number.c_nb_inplace_true_divide',
    'tp_as_number.c_nb_matrix_multiply',
    'tp_as_number.c_nb_inplace_matrix_multiply',
    'tp_as_sequence.c_sq_slice', 'tp_as_sequence.c_sq_ass_slice',
    'tp_as_sequence.c_sq_contains',
    ]
if PY2:
    missing_builtin_slots += [
        'tp_as_buffer.c_bf_getreadbuffer',
        'tp_as_buffer.c_bf_getwritebuffer',
    ]
for name in missing_builtin_slots:
    slot_factory(name)(make_missing_slot)


PyWrapperFlag_KEYWORDS = 1

class TypeSlot:
    def __init__(self, method_name, slot_name, function, wrapper, doc):
        self.method_name = method_name
        self.slot_name = slot_name
        self.slot_names = tuple(("c_" + slot_name).split("."))
        self.slot_func = function
        self.wrapper_class = wrapper
        self.doc = doc

# adapted from typeobject.c
def FLSLOT(NAME, SLOT, FUNCTION, WRAPPER, DOC, FLAGS):
    if WRAPPER is None:
        wrapper = None
    else:
        wrapper = globals()[WRAPPER]

    # irregular interface, because of tp_getattr/tp_getattro confusion
    if NAME == "__getattr__":
        if SLOT == "tp_getattro":
            wrapper = wrap_getattro
        elif SLOT == "tp_getattr":
            wrapper = wrap_getattr
        else:
            assert False

    function = getattr(userslot, FUNCTION or '!missing', None)
    assert FLAGS == 0 or FLAGS == PyWrapperFlag_KEYWORDS
    return TypeSlot(NAME, SLOT, function, wrapper, DOC)

def TPSLOT(NAME, SLOT, FUNCTION, WRAPPER, DOC):
    return FLSLOT(NAME, SLOT, FUNCTION, WRAPPER, DOC, 0)

ETSLOT = TPSLOT

def AMSLOT(NAME, SLOT, FUNCTION, WRAPPER, DOC):
    return ETSLOT(NAME, "tp_as_async.c_" + SLOT, FUNCTION, WRAPPER, DOC)
def SQSLOT(NAME, SLOT, FUNCTION, WRAPPER, DOC):
    return ETSLOT(NAME, "tp_as_sequence.c_" + SLOT, FUNCTION, WRAPPER, DOC)
def MPSLOT(NAME, SLOT, FUNCTION, WRAPPER, DOC):
    return ETSLOT(NAME, "tp_as_mapping.c_" + SLOT, FUNCTION, WRAPPER, DOC)
def NBSLOT(NAME, SLOT, FUNCTION, WRAPPER, DOC):
    return ETSLOT(NAME, "tp_as_number.c_" + SLOT, FUNCTION, WRAPPER, DOC)
def UNSLOT(NAME, SLOT, FUNCTION, WRAPPER, DOC):
    return ETSLOT(NAME, "tp_as_number.c_" + SLOT, FUNCTION, WRAPPER,
            "x." + NAME + "() <==> " + DOC)
def IBSLOT(NAME, SLOT, FUNCTION, WRAPPER, DOC):
    return ETSLOT(NAME, "tp_as_number.c_" + SLOT, FUNCTION, WRAPPER,
            "x." + NAME + "(y) <==> x" + DOC + "y")
def BINSLOT(NAME, SLOT, FUNCTION, DOC):
    return ETSLOT(NAME, "tp_as_number.c_" + SLOT, FUNCTION, "wrap_binaryfunc_l", \
            "x." + NAME + "(y) <==> x" + DOC + "y")
def RBINSLOT(NAME, SLOT, FUNCTION, DOC):
    return ETSLOT(NAME, "tp_as_number.c_" + SLOT, FUNCTION, "wrap_binaryfunc_r", \
            "x." + NAME + "(y) <==> y" + DOC + "x")
def BINSLOTNOTINFIX(NAME, SLOT, FUNCTION, DOC):
    return ETSLOT(NAME, "tp_as_number.c_" + SLOT, FUNCTION, "wrap_binaryfunc_l", \
            "x." + NAME + "(y) <==> " + DOC)
def RBINSLOTNOTINFIX(NAME, SLOT, FUNCTION, DOC):
    return ETSLOT(NAME, "tp_as_number.c_" + SLOT, FUNCTION, "wrap_binaryfunc_r", \
            "x." + NAME + "(y) <==> " + DOC)

"""
    /* Heap types defining __add__/__mul__ have sq_concat/sq_repeat == NULL.
       The logic in abstract.c always falls back to nb_add/nb_multiply in
       this case.  Defining both the nb_* and the sq_* slots to call the
       user-defined methods has unexpected side-effects, as shown by
       test_descr.notimplemented() */
"""
# Instructions for update:
# Copy new slotdefs from typeobject.c
# Remove comments and tabs
# Done.
slotdefs_str = r"""
static slotdef slotdefs[] = {
    TPSLOT("__getattribute__", tp_getattr, NULL, NULL, ""),
    TPSLOT("__getattr__", tp_getattr, NULL, NULL, ""),
    TPSLOT("__setattr__", tp_setattr, NULL, NULL, ""),
    TPSLOT("__delattr__", tp_setattr, NULL, NULL, ""),
    TPSLOT("__repr__", tp_repr, slot_tp_repr, wrap_unaryfunc,
           "__repr__($self, /)\n--\n\nReturn repr(self)."),
    TPSLOT("__hash__", tp_hash, slot_tp_hash, wrap_hashfunc,
           "__hash__($self, /)\n--\n\nReturn hash(self)."),
    FLSLOT("__call__", tp_call, slot_tp_call, (wrapperfunc)wrap_call,
           "__call__($self, /, *args, **kwargs)\n--\n\nCall self as a function.",
           PyWrapperFlag_KEYWORDS),
    TPSLOT("__str__", tp_str, slot_tp_str, wrap_unaryfunc,
           "__str__($self, /)\n--\n\nReturn str(self)."),
    TPSLOT("__getattribute__", tp_getattro, slot_tp_getattr_hook,
           wrap_binaryfunc,
           "__getattribute__($self, name, /)\n--\n\nReturn getattr(self, name)."),
    TPSLOT("__getattr__", tp_getattro, slot_tp_getattr_hook, NULL, ""),
    TPSLOT("__setattr__", tp_setattro, slot_tp_setattro, wrap_setattr,
           "__setattr__($self, name, value, /)\n--\n\nImplement setattr(self, name, value)."),
    TPSLOT("__delattr__", tp_setattro, slot_tp_setattro, wrap_delattr,
           "__delattr__($self, name, /)\n--\n\nImplement delattr(self, name)."),
    TPSLOT("__lt__", tp_richcompare, slot_tp_richcompare, richcmp_lt,
           "__lt__($self, value, /)\n--\n\nReturn self<value."),
    TPSLOT("__le__", tp_richcompare, slot_tp_richcompare, richcmp_le,
           "__le__($self, value, /)\n--\n\nReturn self<=value."),
    TPSLOT("__eq__", tp_richcompare, slot_tp_richcompare, richcmp_eq,
           "__eq__($self, value, /)\n--\n\nReturn self==value."),
    TPSLOT("__ne__", tp_richcompare, slot_tp_richcompare, richcmp_ne,
           "__ne__($self, value, /)\n--\n\nReturn self!=value."),
    TPSLOT("__gt__", tp_richcompare, slot_tp_richcompare, richcmp_gt,
           "__gt__($self, value, /)\n--\n\nReturn self>value."),
    TPSLOT("__ge__", tp_richcompare, slot_tp_richcompare, richcmp_ge,
           "__ge__($self, value, /)\n--\n\nReturn self>=value."),
    TPSLOT("__iter__", tp_iter, slot_tp_iter, wrap_unaryfunc,
           "__iter__($self, /)\n--\n\nImplement iter(self)."),
    TPSLOT("__next__", tp_iternext, slot_tp_iternext, wrap_next,
           "__next__($self, /)\n--\n\nImplement next(self)."),
    TPSLOT("__get__", tp_descr_get, slot_tp_descr_get, wrap_descr_get,
           "__get__($self, instance, owner, /)\n--\n\nReturn an attribute of instance, which is of type owner."),
    TPSLOT("__set__", tp_descr_set, slot_tp_descr_set, wrap_descr_set,
           "__set__($self, instance, value, /)\n--\n\nSet an attribute of instance to value."),
    TPSLOT("__delete__", tp_descr_set, slot_tp_descr_set,
           wrap_descr_delete,
           "__delete__($self, instance, /)\n--\n\nDelete an attribute of instance."),
    FLSLOT("__init__", tp_init, slot_tp_init, (wrapperfunc)wrap_init,
           "__init__($self, /, *args, **kwargs)\n--\n\n"
           "Initialize self.  See help(type(self)) for accurate signature.",
           PyWrapperFlag_KEYWORDS),
    TPSLOT("__new__", tp_new, slot_tp_new, NULL,
           "__new__(type, /, *args, **kwargs)\n--\n\n"
           "Create and return new object.  See help(type) for accurate signature."),
    TPSLOT("__del__", tp_finalize, slot_tp_finalize, (wrapperfunc)wrap_del, ""),

    AMSLOT("__await__", am_await, slot_am_await, wrap_unaryfunc,
           "__await__($self, /)\n--\n\nReturn an iterator to be used in await expression."),
    AMSLOT("__aiter__", am_aiter, slot_am_aiter, wrap_unaryfunc,
           "__aiter__($self, /)\n--\n\nReturn an awaitable, that resolves in asynchronous iterator."),
    AMSLOT("__anext__", am_anext, slot_am_anext, wrap_unaryfunc,
           "__anext__($self, /)\n--\n\nReturn a value or raise StopAsyncIteration."),

    BINSLOT("__add__", nb_add, slot_nb_add,
           "+"),
    RBINSLOT("__radd__", nb_add, slot_nb_add,
           "+"),
    BINSLOT("__sub__", nb_subtract, slot_nb_subtract,
           "-"),
    RBINSLOT("__rsub__", nb_subtract, slot_nb_subtract,
           "-"),
    BINSLOT("__mul__", nb_multiply, slot_nb_multiply,
           "*"),
    RBINSLOT("__rmul__", nb_multiply, slot_nb_multiply,
           "*"),
    BINSLOT("__mod__", nb_remainder, slot_nb_remainder,
           "%"),
    RBINSLOT("__rmod__", nb_remainder, slot_nb_remainder,
           "%"),
    BINSLOTNOTINFIX("__divmod__", nb_divmod, slot_nb_divmod,
           "Return divmod(self, value)."),
    RBINSLOTNOTINFIX("__rdivmod__", nb_divmod, slot_nb_divmod,
           "Return divmod(value, self)."),
    NBSLOT("__pow__", nb_power, slot_nb_power, wrap_ternaryfunc,
           "__pow__($self, value, mod=None, /)\n--\n\nReturn pow(self, value, mod)."),
    NBSLOT("__rpow__", nb_power, slot_nb_power, wrap_ternaryfunc_r,
           "__rpow__($self, value, mod=None, /)\n--\n\nReturn pow(value, self, mod)."),
    UNSLOT("__neg__", nb_negative, slot_nb_negative, wrap_unaryfunc, "-self"),
    UNSLOT("__pos__", nb_positive, slot_nb_positive, wrap_unaryfunc, "+self"),
    UNSLOT("__abs__", nb_absolute, slot_nb_absolute, wrap_unaryfunc,
           "abs(self)"),
    UNSLOT("__bool__", nb_bool, slot_nb_bool, wrap_inquirypred,
           "self != 0"),
    UNSLOT("__invert__", nb_invert, slot_nb_invert, wrap_unaryfunc, "~self"),
    BINSLOT("__lshift__", nb_lshift, slot_nb_lshift, "<<"),
    RBINSLOT("__rlshift__", nb_lshift, slot_nb_lshift, "<<"),
    BINSLOT("__rshift__", nb_rshift, slot_nb_rshift, ">>"),
    RBINSLOT("__rrshift__", nb_rshift, slot_nb_rshift, ">>"),
    BINSLOT("__and__", nb_and, slot_nb_and, "&"),
    RBINSLOT("__rand__", nb_and, slot_nb_and, "&"),
    BINSLOT("__xor__", nb_xor, slot_nb_xor, "^"),
    RBINSLOT("__rxor__", nb_xor, slot_nb_xor, "^"),
    BINSLOT("__or__", nb_or, slot_nb_or, "|"),
    RBINSLOT("__ror__", nb_or, slot_nb_or, "|"),
    UNSLOT("__int__", nb_int, slot_nb_int, wrap_unaryfunc,
           "int(self)"),
    UNSLOT("__float__", nb_float, slot_nb_float, wrap_unaryfunc,
           "float(self)"),
    IBSLOT("__iadd__", nb_inplace_add, slot_nb_inplace_add,
           wrap_binaryfunc, "+="),
    IBSLOT("__isub__", nb_inplace_subtract, slot_nb_inplace_subtract,
           wrap_binaryfunc, "-="),
    IBSLOT("__imul__", nb_inplace_multiply, slot_nb_inplace_multiply,
           wrap_binaryfunc, "*="),
    IBSLOT("__imod__", nb_inplace_remainder, slot_nb_inplace_remainder,
           wrap_binaryfunc, "%="),
    IBSLOT("__ipow__", nb_inplace_power, slot_nb_inplace_power,
           wrap_binaryfunc, "**="),
    IBSLOT("__ilshift__", nb_inplace_lshift, slot_nb_inplace_lshift,
           wrap_binaryfunc, "<<="),
    IBSLOT("__irshift__", nb_inplace_rshift, slot_nb_inplace_rshift,
           wrap_binaryfunc, ">>="),
    IBSLOT("__iand__", nb_inplace_and, slot_nb_inplace_and,
           wrap_binaryfunc, "&="),
    IBSLOT("__ixor__", nb_inplace_xor, slot_nb_inplace_xor,
           wrap_binaryfunc, "^="),
    IBSLOT("__ior__", nb_inplace_or, slot_nb_inplace_or,
           wrap_binaryfunc, "|="),
    BINSLOT("__floordiv__", nb_floor_divide, slot_nb_floor_divide, "//"),
    RBINSLOT("__rfloordiv__", nb_floor_divide, slot_nb_floor_divide, "//"),
    BINSLOT("__truediv__", nb_true_divide, slot_nb_true_divide, "/"),
    RBINSLOT("__rtruediv__", nb_true_divide, slot_nb_true_divide, "/"),
    IBSLOT("__ifloordiv__", nb_inplace_floor_divide,
           slot_nb_inplace_floor_divide, wrap_binaryfunc, "//="),
    IBSLOT("__itruediv__", nb_inplace_true_divide,
           slot_nb_inplace_true_divide, wrap_binaryfunc, "/="),
    NBSLOT("__index__", nb_index, slot_nb_index, wrap_unaryfunc,
           "__index__($self, /)\n--\n\n"
           "Return self converted to an integer, if self is suitable "
           "for use as an index into a list."),
    BINSLOT("__matmul__", nb_matrix_multiply, slot_nb_matrix_multiply,
            "@"),
    RBINSLOT("__rmatmul__", nb_matrix_multiply, slot_nb_matrix_multiply,
             "@"),
    IBSLOT("__imatmul__", nb_inplace_matrix_multiply, slot_nb_inplace_matrix_multiply,
           wrap_binaryfunc, "@="),
    MPSLOT("__len__", mp_length, slot_mp_length, wrap_lenfunc,
           "__len__($self, /)\n--\n\nReturn len(self)."),
    MPSLOT("__getitem__", mp_subscript, slot_mp_subscript,
           wrap_binaryfunc,
           "__getitem__($self, key, /)\n--\n\nReturn self[key]."),
    MPSLOT("__setitem__", mp_ass_subscript, slot_mp_ass_subscript,
           wrap_objobjargproc,
           "__setitem__($self, key, value, /)\n--\n\nSet self[key] to value."),
    MPSLOT("__delitem__", mp_ass_subscript, slot_mp_ass_subscript,
           wrap_delitem,
           "__delitem__($self, key, /)\n--\n\nDelete self[key]."),

    SQSLOT("__len__", sq_length, slot_sq_length, wrap_lenfunc,
           "__len__($self, /)\n--\n\nReturn len(self)."),

    SQSLOT("__add__", sq_concat, NULL, wrap_binaryfunc,
           "__add__($self, value, /)\n--\n\nReturn self+value."),
    SQSLOT("__mul__", sq_repeat, NULL, wrap_indexargfunc,
           "__mul__($self, value, /)\n--\n\nReturn self*value.n"),
    SQSLOT("__rmul__", sq_repeat, NULL, wrap_indexargfunc,
           "__rmul__($self, value, /)\n--\n\nReturn self*value."),
    SQSLOT("__getitem__", sq_item, slot_sq_item, wrap_sq_item,
           "__getitem__($self, key, /)\n--\n\nReturn self[key]."),
    SQSLOT("__setitem__", sq_ass_item, slot_sq_ass_item, wrap_sq_setitem,
           "__setitem__($self, key, value, /)\n--\n\nSet self[key] to value."),
    SQSLOT("__delitem__", sq_ass_item, slot_sq_ass_item, wrap_sq_delitem,
           "__delitem__($self, key, /)\n--\n\nDelete self[key]."),
    SQSLOT("__contains__", sq_contains, slot_sq_contains, wrap_objobjproc,
           "__contains__($self, key, /)\n--\n\nReturn key in self."),
    SQSLOT("__iadd__", sq_inplace_concat, NULL,
           wrap_binaryfunc,
           "__iadd__($self, value, /)\n--\n\nImplement self+=value."),
    SQSLOT("__imul__", sq_inplace_repeat, NULL,
           wrap_indexargfunc,
           "__imul__($self, value, /)\n--\n\nImplement self*=value."),

    {NULL}
};
"""

# Convert the above string into python code
slotdef_replacements = (
    ("\s+", " "),            # all on one line
    ("static [^{]*{", "("),  # remove first line...
    ("};", ")"),             # ...last line...
    ("{NULL}", ""),          # ...and sentinel
    # add quotes around function name, slot name, and wrapper name
    (r"(?P<start> +..SLOT\([^,]*, )(?P<fname>[^,]*), (?P<slotcname>[^,]*), (?P<wname>[^,]*)", r"\g<start>'\g<fname>', '\g<slotcname>', '\g<wname>'"),
    (r"(?P<start> *R?[^ ]{3}SLOT(NOTINFIX)?\([^,]*, )(?P<fname>[^,]*), (?P<slotcname>[^,]*)", r"\g<start>'\g<fname>', '\g<slotcname>'"),
    ("'NULL'", "None"),      # but NULL becomes None
    ("\(wrapperfunc\)", ""), # casts are not needed in python tuples
    ("\),", "),\n"),         # add newlines again
)

for regex, repl in slotdef_replacements:
    slotdefs_str = re.sub(regex, repl, slotdefs_str)

slotdefs = eval(slotdefs_str)
# PyPy addition
slotdefs += (
    TPSLOT("__buffer__", "tp_as_buffer.c_bf_getbuffer", None, "wrap_getbuffer", ""),
)

if PY2:
    slotdefs += (
        TPSLOT("__rbuffer__", "tp_as_buffer.c_bf_getreadbuffer", None, "wrap_getreadbuffer", ""),
        TPSLOT("__wbuffer__", "tp_as_buffer.c_bf_getwritebuffer", None, "wrap_getwritebuffer", ""),
    )


# partial sort to solve some slot conflicts:
# Number slots before Mapping slots before Sequence slots.
# also prefer the new buffer interface
# These are the only conflicts between __name__ methods
def slotdef_sort_key(slotdef):
    if slotdef.slot_name.startswith('tp_as_number'):
        return 1
    if slotdef.slot_name.startswith('tp_as_mapping'):
        return 2
    if slotdef.slot_name.startswith('tp_as_sequence'):
        return 3
    if slotdef.slot_name == 'tp_as_buffer.c_bf_getbuffer':
        return 100
    if slotdef.slot_name == 'tp_as_buffer.c_bf_getreadbuffer':
        return 101
    return 0
slotdefs = sorted(slotdefs, key=slotdef_sort_key)

slotdefs_for_tp_slots = unrolling_iterable(
    [(x.method_name, x.slot_name, x.slot_names,
      x.slot_func.api_func if x.slot_func else None) for x in slotdefs])

slotdefs_for_wrappers = unrolling_iterable(
    [(x.method_name, x.slot_names, x.wrapper_class, x.doc)
     for x in slotdefs])

if __name__ == "__main__":
    print slotdefs_str<|MERGE_RESOLUTION|>--- conflicted
+++ resolved
@@ -833,65 +833,7 @@
     return slot_tp_descr_set
 
 
-<<<<<<< HEAD
-missing_wrappers = ['wrap_indexargfunc', 'wrap_del']
-for name in missing_wrappers:
-=======
-def slot_from___buffer__(space, typedef, buff_fn):
-    name = 'bf_getbuffer'
-    @slot_function([PyObject, Py_bufferP, rffi.INT_real],
-            rffi.INT_real, error=-1)
-    @func_renamer("cpyext_%s_%s" % (name, typedef.name))
-    def buff_w(space, w_self, c_view, flags):
-        args = Arguments(space, [space.newint(flags)])
-        w_obj = space.call_args(space.get(buff_fn, w_self), args)
-        if c_view:
-            #like PyObject_GetBuffer
-            flags = widen(flags)
-            buf = space.buffer_w(w_obj, flags)
-            try:
-                c_view.c_buf = rffi.cast(rffi.VOIDP, buf.get_raw_address())
-                c_view.c_obj = make_ref(space, w_obj)
-            except ValueError:
-                s = buf.as_str()
-                w_s = space.newbytes(s)
-                c_view.c_obj = make_ref(space, w_s)
-                c_view.c_buf = rffi.cast(rffi.VOIDP, rffi.str2charp(
-                                        s, track_allocation=False))
-                rffi.setintfield(c_view, 'c_readonly', 1)
-            ret = fill_Py_buffer(space, buf, c_view)
-            return ret
-        return 0
-    return buff_w
-
-def slot_from_buffer_w(space, typedef):
-    name = 'bf_getbuffer'
-    @slot_function([PyObject, Py_bufferP, rffi.INT_real],
-            rffi.INT_real, error=-1)
-    @func_renamer("cpyext_%s_%s" % (name, typedef.name))
-    def buff_w(space, w_self, c_view, flags):
-        w_obj = w_self
-        if c_view:
-            #like PyObject_GetBuffer
-            flags = widen(flags)
-            buf = space.buffer_w(w_obj, flags)
-            try:
-                c_view.c_buf = rffi.cast(rffi.VOIDP, buf.get_raw_address())
-                c_view.c_obj = make_ref(space, w_obj)
-            except ValueError:
-                s = buf.as_str()
-                w_s = space.newbytes(s)
-                c_view.c_obj = make_ref(space, w_s)
-                c_view.c_buf = rffi.cast(rffi.VOIDP, rffi.str2charp(
-                                        s, track_allocation=False))
-                rffi.setintfield(c_view, 'c_readonly', 1)
-            ret = fill_Py_buffer(space, buf, c_view)
-            return ret
-        return 0
-    return buff_w
-
 def _make_missing_wrapper(name):
->>>>>>> e07c7258
     assert name not in globals()
     class missing_wrapper(W_PyCWrapperObject):
         def call(self, space, w_self, __args__):
@@ -900,7 +842,7 @@
     missing_wrapper.__name__ = name
     globals()[name] = missing_wrapper
 
-missing_wrappers = ['wrap_indexargfunc', 'wrap_delslice', 'wrap_coercefunc']
+missing_wrappers = ['wrap_indexargfunc', 'wrap_del']
 for name in missing_wrappers:
     _make_missing_wrapper(name)
 
