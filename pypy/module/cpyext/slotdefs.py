from __future__ import with_statement

import re

from rpython.rtyper.lltypesystem import rffi, lltype
from rpython.rlib.rarithmetic import widen
from pypy.module.cpyext.api import (
    slot_function, generic_cpy_call, PyObject, Py_ssize_t,
    Py_buffer, Py_bufferP, PyTypeObjectPtr, cts)
from pypy.module.cpyext.typeobjectdefs import (
    unaryfunc, ternaryfunc, binaryfunc,
    getattrfunc, getattrofunc, setattrofunc, lenfunc, ssizeargfunc, inquiry,
    ssizessizeargfunc, ssizeobjargproc, iternextfunc, initproc, richcmpfunc,
    cmpfunc, hashfunc, descrgetfunc, descrsetfunc, objobjproc, objobjargproc,
    getbufferproc, ssizessizeobjargproc, destructor)
from pypy.module.cpyext.pyobject import make_ref, from_ref, as_pyobj, decref
from pypy.module.cpyext.pyerrors import PyErr_Occurred
from pypy.module.cpyext.memoryobject import fill_Py_buffer
from pypy.module.cpyext.state import State
from pypy.module.cpyext import userslot
from pypy.module.cpyext.buffer import CBuffer, CPyBuffer, fq
from pypy.module.cpyext.methodobject import (W_PyCWrapperObject, tuple_from_args_w,
                                             w_kwargs_from_args)
from pypy.interpreter.error import OperationError, oefmt
from pypy.interpreter.argument import Arguments
from rpython.rlib.unroll import unrolling_iterable
from rpython.rlib.objectmodel import specialize, not_rpython
from rpython.tool.sourcetools import func_renamer
from rpython.flowspace.model import Constant
from rpython.flowspace.specialcase import register_flow_sc
from pypy.module.sys.version import CPYTHON_VERSION

PY2 = CPYTHON_VERSION[0] == 2

# XXX: Also defined in object.h
Py_LT = 0
Py_LE = 1
Py_EQ = 2
Py_NE = 3
Py_GT = 4
Py_GE = 5

@not_rpython
def llslot(space, func):
    return func.api_func.get_llhelper(space)

@register_flow_sc(llslot)
def sc_llslot(ctx, v_space, v_func):
    assert isinstance(v_func, Constant)
    get_llhelper = v_func.value.api_func.get_llhelper
    return ctx.appcall(get_llhelper, v_space)

# NOTE: the following wrap_* are subclasses of W_PyCWrapperObject, even if
# they don't follow the usual W_* naming convention for subclasses of W_Root:
# we do this because we automatically generate most of the slots from the
# CPython code copy&pasted inside slotdefs_str, and thus we need to keep the
# same names as they are used in C.

class wrap_init(W_PyCWrapperObject):
    def call(self, space, w_self, __args__):
        func = self.get_func_to_call()
        func_init = rffi.cast(initproc, func)
        py_args = tuple_from_args_w(space, __args__.arguments_w)
        w_kwargs = w_kwargs_from_args(space, __args__)
        res = generic_cpy_call(space, func_init, w_self, py_args, w_kwargs)
        decref(space, py_args)
        if rffi.cast(lltype.Signed, res) == -1:
            space.fromcache(State).check_and_raise_exception(always=True)
        return None

class wrap_unaryfunc(W_PyCWrapperObject):
    def call(self, space, w_self, __args__):
        self.check_args(__args__, 0)
        func = self.get_func_to_call()
        func_unary = rffi.cast(unaryfunc, func)
        return generic_cpy_call(space, func_unary, w_self)

class wrap_binaryfunc(W_PyCWrapperObject):
    def call(self, space, w_self, __args__):
        self.check_args(__args__, 1)
        func = self.get_func_to_call()
        func_binary = rffi.cast(binaryfunc, func)
        w_x = __args__.arguments_w[0]
        return generic_cpy_call(space, func_binary, w_self, w_x)

def _get_ob_type(space, w_obj):
    # please ensure that w_obj stays alive
    ob_type = as_pyobj(space, space.type(w_obj))
    return rffi.cast(PyTypeObjectPtr, ob_type)

class wrap_binaryfunc_l(W_PyCWrapperObject):
    def call(self, space, w_self, __args__):
        self.check_args(__args__, 1)
        func = self.get_func_to_call()
        func_binary = rffi.cast(binaryfunc, func)
        w_value = __args__.arguments_w[0]
        return generic_cpy_call(space, func_binary, w_self, w_value)

class wrap_binaryfunc_r(W_PyCWrapperObject):
    def call(self, space, w_self, __args__):
        self.check_args(__args__, 1)
        func = self.get_func_to_call()
        func_binary = rffi.cast(binaryfunc, func)
        w_value = __args__.arguments_w[0]
        return generic_cpy_call(space, func_binary, w_value, w_self)

class wrap_ternaryfunc(W_PyCWrapperObject):
    def call(self, space, w_self, __args__):
        # The third argument is optional
        self.check_argsv(__args__, 1, 2)
        func = self.get_func_to_call()
        func_ternary = rffi.cast(ternaryfunc, func)
        w_arg0 = __args__.arguments_w[0]
        if len(__args__.arguments_w) == 2:
            w_arg1 = __args__.arguments_w[1]
        else:
            w_arg1 = space.w_None
        return generic_cpy_call(space, func_ternary, w_self, w_arg0, w_arg1)

class wrap_ternaryfunc_r(W_PyCWrapperObject):
    def call(self, space, w_self, __args__):
        # The third argument is optional
        self.check_argsv(__args__, 1, 2)
        func = self.get_func_to_call()
        func_ternary = rffi.cast(ternaryfunc, func)
        w_arg0 = __args__.arguments_w[0]
        if len(__args__.arguments_w) == 2:
            w_arg1 = __args__.arguments_w[1]
        else:
            w_arg1 = space.w_None
        return generic_cpy_call(space, func_ternary, w_arg0, w_self, w_arg1)

class wrap_inquirypred(W_PyCWrapperObject):
    def call(self, space, w_self, __args__):
        self.check_args(__args__, 0)
        func = self.get_func_to_call()
        func_inquiry = rffi.cast(inquiry, func)
        res = generic_cpy_call(space, func_inquiry, w_self)
        res = rffi.cast(lltype.Signed, res)
        if res == -1:
            space.fromcache(State).check_and_raise_exception(always=True)
        return space.newbool(bool(res))

class wrap_getattr(W_PyCWrapperObject):
    def call(self, space, w_self, __args__):
        self.check_args(__args__, 1)
        func = self.get_func_to_call()
        func_target = rffi.cast(getattrfunc, func)
        w_name = __args__.arguments_w[0]
        name_ptr = rffi.str2charp(space.text_w(w_name))
        try:
            return generic_cpy_call(space, func_target, w_self, name_ptr)
        finally:
            rffi.free_charp(name_ptr)

class wrap_getattro(W_PyCWrapperObject):
    def call(self, space, w_self, __args__):
        self.check_args(__args__, 1)
        func = self.get_func_to_call()
        func_target = rffi.cast(getattrofunc, func)
        w_name = __args__.arguments_w[0]
        return generic_cpy_call(space, func_target, w_self, w_name)

class wrap_setattr(W_PyCWrapperObject):
    def call(self, space, w_self, __args__):
        self.check_args(__args__, 2)
        func = self.get_func_to_call()
        func_target = rffi.cast(setattrofunc, func)
        w_name = __args__.arguments_w[0]
        w_value = __args__.arguments_w[1]
        # XXX "Carlo Verre hack"?
        res = generic_cpy_call(space, func_target, w_self, w_name, w_value)
        if rffi.cast(lltype.Signed, res) == -1:
            space.fromcache(State).check_and_raise_exception(always=True)

class wrap_delattr(W_PyCWrapperObject):
    def call(self, space, w_self, __args__):
        self.check_args(__args__, 1)
        func = self.get_func_to_call()
        func_target = rffi.cast(setattrofunc, func)
        w_name = __args__.arguments_w[0]
        # XXX "Carlo Verre hack"?
        res = generic_cpy_call(space, func_target, w_self, w_name, None)
        if rffi.cast(lltype.Signed, res) == -1:
            space.fromcache(State).check_and_raise_exception(always=True)

class wrap_descr_get(W_PyCWrapperObject):
    def call(self, space, w_self, __args__):
        func = self.get_func_to_call()
        func_target = rffi.cast(descrgetfunc, func)
        length = len(__args__.arguments_w)
        if length == 1:
            w_obj = __args__.arguments_w[0]
            w_type = None
        elif length == 2:
            w_obj = __args__.arguments_w[0]
            w_type = __args__.arguments_w[1]
        else:
            raise oefmt(space.w_TypeError,
                        "expected 1 or 2 arguments, got %d", len(__args__.arguments_w))
        if w_obj is space.w_None:
            w_obj = None
        if w_type is space.w_None:
            w_type = None
        if w_obj is None and w_type is None:
            raise oefmt(space.w_TypeError, "__get__(None, None) is invalid")
        return generic_cpy_call(space, func_target, w_self, w_obj, w_type)

class wrap_descr_set(W_PyCWrapperObject):
    def call(self, space, w_self, __args__):
        self.check_args(__args__, 2)
        func = self.get_func_to_call()
        func_target = rffi.cast(descrsetfunc, func)
        w_obj = __args__.arguments_w[0]
        w_value = __args__.arguments_w[1]
        res = generic_cpy_call(space, func_target, w_self, w_obj, w_value)
        if rffi.cast(lltype.Signed, res) == -1:
            space.fromcache(State).check_and_raise_exception(always=True)

class wrap_descr_delete(W_PyCWrapperObject):
    def call(self, space, w_self, __args__):
        self.check_args(__args__, 1)
        func = self.get_func_to_call()
        func_target = rffi.cast(descrsetfunc, func)
        w_obj = __args__.arguments_w[0]
        res = generic_cpy_call(space, func_target, w_self, w_obj, None)
        if rffi.cast(lltype.Signed, res) == -1:
            space.fromcache(State).check_and_raise_exception(always=True)

class wrap_call(W_PyCWrapperObject):
    def call(self, space, w_self, __args__):
        func = self.get_func_to_call()
        func_target = rffi.cast(ternaryfunc, func)
        py_args = tuple_from_args_w(space, __args__.arguments_w)
        w_kwargs = w_kwargs_from_args(space, __args__)
        ret = generic_cpy_call(space, func_target, w_self, py_args, w_kwargs)
        decref(space, py_args)
        return ret

class wrap_ssizessizeobjargproc(W_PyCWrapperObject):
    def call(self, space, w_self, __args__):
        self.check_args(__args__, 3)
        func = self.get_func_to_call()
        func_target = rffi.cast(ssizessizeobjargproc, func)
        i = space.int_w(space.index(__args__.arguments_w[0]))
        j = space.int_w(space.index(__args__.arguments_w[1]))
        w_y = __args__.arguments_w[2]
        res = generic_cpy_call(space, func_target, w_self, i, j, w_y)
        if rffi.cast(lltype.Signed, res) == -1:
            space.fromcache(State).check_and_raise_exception(always=True)

class wrap_lenfunc(W_PyCWrapperObject):
    def call(self, space, w_self, __args__):
        self.check_args(__args__, 0)
        func = self.get_func_to_call()
        func_len = rffi.cast(lenfunc, func)
        res = generic_cpy_call(space, func_len, w_self)
        if widen(res) == -1:
            space.fromcache(State).check_and_raise_exception(always=True)
        return space.newint(res)

class wrap_ssizeargproc(W_PyCWrapperObject):
    def call(self, space, w_self, __args__):
        self.check_args(__args__, 1)
        func = self.get_func_to_call()
        func_target = rffi.cast(ssizeargfunc, func)
        w_index = __args__.arguments_w[0]
        index = space.int_w(space.index(w_index))
        return generic_cpy_call(space, func_target, w_self, index)

class wrap_sq_setitem(W_PyCWrapperObject):
    def call(self, space, w_self, __args__):
        self.check_args(__args__, 2)
        func = self.get_func_to_call()
        func_target = rffi.cast(ssizeobjargproc, func)
        w_index = __args__.arguments_w[0]
        w_value = __args__.arguments_w[1]
        index = space.int_w(space.index(w_index))
        res = generic_cpy_call(space, func_target, w_self, index, w_value)
        if rffi.cast(lltype.Signed, res) == -1:
            space.fromcache(State).check_and_raise_exception(always=True)

class wrap_sq_delitem(W_PyCWrapperObject):
    def call(self, space, w_self, __args__):
        self.check_args(__args__, 1)
        func = self.get_func_to_call()
        func_target = rffi.cast(ssizeobjargproc, func)
        w_index = __args__.arguments_w[0]
        index = space.int_w(space.index(w_index))
        null = rffi.cast(PyObject, 0)
        res = generic_cpy_call(space, func_target, w_self, index, null)
        if rffi.cast(lltype.Signed, res) == -1:
            space.fromcache(State).check_and_raise_exception(always=True)

# Warning, confusing function name (like CPython).  Used only for sq_contains.
class wrap_objobjproc(W_PyCWrapperObject):
    def call(self, space, w_self, __args__):
        self.check_args(__args__, 1)
        func = self.get_func_to_call()
        func_target = rffi.cast(objobjproc, func)
        w_value = __args__.arguments_w[0]
        res = generic_cpy_call(space, func_target, w_self, w_value)
        res = rffi.cast(lltype.Signed, res)
        if res == -1:
            space.fromcache(State).check_and_raise_exception(always=True)
        return space.newbool(bool(res))

class wrap_objobjargproc(W_PyCWrapperObject):
    def call(self, space, w_self, __args__):
        self.check_args(__args__, 2)
        func = self.get_func_to_call()
        func_target = rffi.cast(objobjargproc, func)
        w_key = __args__.arguments_w[0]
        w_value = __args__.arguments_w[1]
        res = generic_cpy_call(space, func_target, w_self, w_key, w_value)
        if rffi.cast(lltype.Signed, res) == -1:
            space.fromcache(State).check_and_raise_exception(always=True)
        return space.w_None

class wrap_delitem(W_PyCWrapperObject):
    def call(self, space, w_self, __args__):
        self.check_args(__args__, 1)
        func = self.get_func_to_call()
        func_target = rffi.cast(objobjargproc, func)
        w_key = __args__.arguments_w[0]
        null = rffi.cast(PyObject, 0)
        res = generic_cpy_call(space, func_target, w_self, w_key, null)
        if rffi.cast(lltype.Signed, res) == -1:
            space.fromcache(State).check_and_raise_exception(always=True)
        return space.w_None

class wrap_ssizessizeargfunc(W_PyCWrapperObject):
    def call(self, space, w_self, __args__):
        self.check_args(__args__, 2)
        func = self.get_func_to_call()
        func_target = rffi.cast(ssizessizeargfunc, func)
        start = space.int_w(__args__.arguments_w[0])
        end = space.int_w(__args__.arguments_w[1])
        return generic_cpy_call(space, func_target, w_self, start, end)

class wrap_next(W_PyCWrapperObject):
    def call(self, space, w_self, __args__):
        from pypy.module.cpyext.api import generic_cpy_call_expect_null
        self.check_args(__args__, 0)
        func = self.get_func_to_call()
        func_target = rffi.cast(iternextfunc, func)
        w_res = generic_cpy_call_expect_null(space, func_target, w_self)
        if not w_res and not PyErr_Occurred(space):
            raise OperationError(space.w_StopIteration, space.w_None)
        return w_res

class wrap_hashfunc(W_PyCWrapperObject):
    def call(self, space, w_self, __args__):
        self.check_args(__args__, 0)
        func = self.get_func_to_call()
        func_target = rffi.cast(hashfunc, func)
        res = generic_cpy_call(space, func_target, w_self)
        if res == -1:
            space.fromcache(State).check_and_raise_exception(always=True)
        return space.newint(res)

class wrap_getreadbuffer(W_PyCWrapperObject):
    def call(self, space, w_self, __args__):
        func = self.get_func_to_call()
        func_target = rffi.cast(readbufferproc, func)
        py_type = _get_ob_type(space, w_self)
        rbp = rffi.cast(rffi.VOIDP, 0)
        if py_type.c_tp_as_buffer:
            rbp = rffi.cast(rffi.VOIDP, py_type.c_tp_as_buffer.c_bf_releasebuffer)
        with lltype.scoped_alloc(rffi.VOIDPP.TO, 1) as ptr:
            index = rffi.cast(Py_ssize_t, 0)
            size = generic_cpy_call(space, func_target, w_self, index, ptr)
            if size < 0:
                space.fromcache(State).check_and_raise_exception(always=True)
            view = CPyBuffer(space, ptr[0], size, w_self,
                                   releasebufferproc=rbp)
            fq.register_finalizer(view)
            return space.newbuffer(CBuffer(view))

class wrap_getwritebuffer(W_PyCWrapperObject):
    def call(self, space, w_self, __args__):
        func = self.get_func_to_call()
        func_target = rffi.cast(readbufferproc, func)
        py_type = _get_ob_type(space, w_self)
        rbp = rffi.cast(rffi.VOIDP, 0)
        if py_type.c_tp_as_buffer:
            rbp = rffi.cast(rffi.VOIDP, py_type.c_tp_as_buffer.c_bf_releasebuffer)
        with lltype.scoped_alloc(rffi.VOIDPP.TO, 1) as ptr:
            index = rffi.cast(Py_ssize_t, 0)
            size = generic_cpy_call(space, func_target, w_self, index, ptr)
            if size < 0:
                space.fromcache(State).check_and_raise_exception(always=True)
            view = CPyBuffer(space, ptr[0], size, w_self, readonly=False,
                                   releasebufferproc=rbp)
            fq.register_finalizer(view)
            return space.newbuffer(CBuffer(view))


class wrap_getbuffer(W_PyCWrapperObject):
    def call(self, space, w_self, __args__):
        func = self.get_func_to_call()
        func_target = rffi.cast(getbufferproc, func)
        py_type = _get_ob_type(space, w_self)
        rbp = rffi.cast(rffi.VOIDP, 0)
        if py_type.c_tp_as_buffer:
            rbp = rffi.cast(rffi.VOIDP, py_type.c_tp_as_buffer.c_bf_releasebuffer)
        with lltype.scoped_alloc(Py_buffer) as pybuf:
            _flags = 0
            if len(__args__.arguments_w) > 0:
                _flags = space.int_w(__args__.arguments_w[0])
            flags = rffi.cast(rffi.INT_real,_flags)
            size = generic_cpy_call(space, func_target, w_self, pybuf, flags)
            if widen(size) < 0:
                space.fromcache(State).check_and_raise_exception(always=True)
            ptr = pybuf.c_buf
            size = pybuf.c_len
            ndim = widen(pybuf.c_ndim)
            shape = None
            if pybuf.c_shape:
                shape = [pybuf.c_shape[i]   for i in range(ndim)]
            strides = None
            if pybuf.c_strides:
                strides = [pybuf.c_strides[i] for i in range(ndim)]
            if pybuf.c_format:
                format = rffi.charp2str(pybuf.c_format)
            else:
                format = 'B'
            # the CPython docs mandates that you do an incref whenever you call
            # bf_getbuffer; so, we pass needs_decref=True to ensure that we don't
            # leak we release the buffer:
            # https://docs.python.org/3.5/c-api/typeobj.html#c.PyBufferProcs.bf_getbuffer
            buf = CPyBuffer(space, ptr, size, w_self, format=format,
                                ndim=ndim, shape=shape, strides=strides,
                                itemsize=pybuf.c_itemsize,
                                readonly=widen(pybuf.c_readonly),
                                needs_decref=True,
                                releasebufferproc = rbp)
            fq.register_finalizer(buf)
            return buf.wrap(space)

class wrap_del(W_PyCWrapperObject):
    def call(self, space, w_self, __args__):
        self.check_args(__args__, 0)
        func = self.get_func_to_call()
        func_target = rffi.cast(destructor, func)
        res = generic_cpy_call(space, func_target, w_self)
        if res == -1:
            space.fromcache(State).check_and_raise_exception(always=True)
        return space.w_None

def get_richcmp_func(OP_CONST):
    class wrap_richcmp(W_PyCWrapperObject):
        def call(self, space, w_self, __args__):
            self.check_args(__args__, 1)
            func = self.get_func_to_call()
            func_target = rffi.cast(richcmpfunc, func)
            w_other = __args__.arguments_w[0]
            return generic_cpy_call(space, func_target,
                w_self, w_other, rffi.cast(rffi.INT_real, OP_CONST))
    return wrap_richcmp

richcmp_eq = get_richcmp_func(Py_EQ)
richcmp_ne = get_richcmp_func(Py_NE)
richcmp_lt = get_richcmp_func(Py_LT)
richcmp_le = get_richcmp_func(Py_LE)
richcmp_gt = get_richcmp_func(Py_GT)
richcmp_ge = get_richcmp_func(Py_GE)

class wrap_cmpfunc(W_PyCWrapperObject):
    def call(self, space, w_self, __args__):
        self.check_args(__args__, 1)
        func = self.get_func_to_call()
        func_target = rffi.cast(cmpfunc, func)
        w_other = __args__.arguments_w[0]

        if not space.issubtype_w(space.type(w_self), space.type(w_other)):
            raise oefmt(space.w_TypeError,
                        "%T.__cmp__(x,y) requires y to be a '%T', not a '%T'",
                        w_self, w_self, w_other)

        return space.newint(generic_cpy_call(space, func_target, w_self, w_other))

SLOT_FACTORIES = {}
def slot_factory(tp_name):
    def decorate(func):
        SLOT_FACTORIES[tp_name] = func
        return func
    return decorate


SLOTS = {}
@specialize.memo()
def get_slot_tp_function(space, typedef, name, method_name):
    """Return a description of the slot C function to use for the built-in
    type for 'typedef'.  The 'name' is the slot name.  This is a memo
    function that, after translation, returns one of a built-in finite set.
    """
    key = (typedef, name)
    try:
        return SLOTS[key]
    except KeyError:
        slot_func = SLOT_FACTORIES[name](space, typedef, name, method_name)
        api_func = slot_func.api_func if slot_func else None
        SLOTS[key] = api_func
        return api_func


def make_unary_slot(space, typedef, name, attr):
    w_type = space.gettypeobject(typedef)
    slot_fn = w_type.lookup(attr)
    if slot_fn is None:
        return

    @slot_function([PyObject], PyObject)
    @func_renamer("cpyext_%s_%s" % (name.replace('.', '_'), typedef.name))
    def slot_func(space, w_self):
        return space.call_function(slot_fn, w_self)
    return slot_func

UNARY_SLOTS = [
    'tp_as_async.c_am_await',
    'tp_as_async.c_am_anext',
    'tp_as_async.c_am_aiter',
    'tp_as_number.c_nb_int',
    'tp_as_number.c_nb_long',
    'tp_as_number.c_nb_float',
    'tp_as_number.c_nb_negative',
    'tp_as_number.c_nb_positive',
    'tp_as_number.c_nb_absolute',
    'tp_as_number.c_nb_invert',
    'tp_as_number.c_nb_index',
    'tp_as_number.c_nb_hex',
    'tp_as_number.c_nb_oct',
    'tp_str',
    'tp_repr',
    'tp_iter']
for name in UNARY_SLOTS:
    slot_factory(name)(make_unary_slot)

def make_unary_slot_int(space, typedef, name, attr):
    w_type = space.gettypeobject(typedef)
    slot_fn = w_type.lookup(attr)
    if slot_fn is None:
        return
    @slot_function([PyObject], lltype.Signed, error=-1)
    @func_renamer("cpyext_%s_%s" % (name.replace('.', '_'), typedef.name))
    def slot_func(space, w_obj):
        return space.int_w(space.call_function(slot_fn, w_obj))
    return slot_func

UNARY_SLOTS_INT = [
    'tp_hash',
    'tp_as_sequence.c_sq_length',
    'tp_as_mapping.c_mp_length',]
for name in UNARY_SLOTS_INT:
    slot_factory(name)(make_unary_slot_int)


def make_binary_slot(space, typedef, name, attr):
    w_type = space.gettypeobject(typedef)
    slot_fn = w_type.lookup(attr)
    if slot_fn is None:
        return

    @slot_function([PyObject, PyObject], PyObject)
    @func_renamer("cpyext_%s_%s" % (name.replace('.', '_'), typedef.name))
    def slot_func(space, w_self, w_arg):
        return space.call_function(slot_fn, w_self, w_arg)
    return slot_func

BINARY_SLOTS = [
    'tp_as_number.c_nb_add',
    'tp_as_number.c_nb_subtract',
    'tp_as_number.c_nb_multiply',
    'tp_as_number.c_nb_divide',
    'tp_as_number.c_nb_remainder',
    'tp_as_number.c_nb_divmod',
    'tp_as_number.c_nb_lshift',
    'tp_as_number.c_nb_rshift',
    'tp_as_number.c_nb_and',
    'tp_as_number.c_nb_xor',
    'tp_as_number.c_nb_or',
    'tp_as_sequence.c_sq_concat',
    'tp_as_sequence.c_sq_inplace_concat',
    'tp_as_mapping.c_mp_subscript',]
for name in BINARY_SLOTS:
    slot_factory(name)(make_binary_slot)


def make_binary_slot_int(space, typedef, name, attr):
    w_type = space.gettypeobject(typedef)
    slot_fn = w_type.lookup(attr)
    if slot_fn is None:
        return

    @slot_function([PyObject, Py_ssize_t], PyObject)
    @func_renamer("cpyext_%s_%s" % (name.replace('.', '_'), typedef.name))
    def slot_func(space, w_self, arg):
        return space.call_function(slot_fn, w_self, space.newint(arg))
    return slot_func

BINARY_SLOTS_INT = [
    'tp_as_sequence.c_sq_item',
    'tp_as_sequence.c_sq_repeat',
    'tp_as_sequence.c_sq_inplace_repeat',]
for name in BINARY_SLOTS_INT:
    slot_factory(name)(make_binary_slot_int)

@slot_factory('tp_as_number.c_nb_power')
def make_nb_power(space, typedef, name, attr):
    w_type = space.gettypeobject(typedef)
    slot_fn = w_type.lookup(attr)
    if slot_fn is None:
        return

    @slot_function([PyObject, PyObject, PyObject], PyObject)
    @func_renamer("cpyext_%s_%s" % (name.replace('.', '_'), typedef.name))
    def slot_func(space, w_self, w_arg1, w_arg2):
        return space.call_function(slot_fn, w_self, w_arg1, w_arg2)
    return slot_func

@slot_factory('tp_as_mapping.c_mp_ass_subscript')
def make_sq_set_item(space, typedef, name, attr):
    w_type = space.gettypeobject(typedef)
    slot_ass = w_type.lookup(attr)
    if slot_ass is None:
        return
    slot_del = w_type.lookup('__delitem__')
    if slot_del is None:
        return

    @slot_function([PyObject, PyObject, PyObject], rffi.INT_real, error=-1)
    @func_renamer("cpyext_%s_%s" % (name.replace('.', '_'), typedef.name))
    def slot_func(space, w_self, w_arg1, arg2):
        if arg2:
            w_arg2 = from_ref(space, rffi.cast(PyObject, arg2))
            space.call_function(slot_ass, w_self, w_arg1, w_arg2)
        else:
            space.call_function(slot_del, w_self, w_arg1)
        return 0
    return slot_func


@slot_factory('tp_as_sequence.c_sq_ass_item')
def make_sq_ass_item(space, typedef, name, attr):
    w_type = space.gettypeobject(typedef)
    slot_ass = w_type.lookup(attr)
    if slot_ass is None:
        return
    slot_del = w_type.lookup('__delitem__')
    if slot_del is None:
        return

    @slot_function([PyObject, lltype.Signed, PyObject], rffi.INT_real, error=-1)
    @func_renamer("cpyext_%s_%s" % (name.replace('.', '_'), typedef.name))
    def slot_func(space, w_self, arg1, arg2):
        if arg2:
            w_arg2 = from_ref(space, rffi.cast(PyObject, arg2))
            space.call_function(slot_ass, w_self, space.newint(arg1), w_arg2)
        else:
            space.call_function(slot_del, w_self, space.newint(arg1))
        return 0
    return slot_func

def make_tp_setattro(space, typedef, name, attr):
    w_type = space.gettypeobject(typedef)
    setattr_fn = w_type.lookup('__setattr__')
    delattr_fn = w_type.lookup('__delattr__')
    if setattr_fn is None or delattr_fn is None:
        return

    @slot_function([PyObject, PyObject, PyObject], rffi.INT_real,
                    error=-1)
    @func_renamer("cpyext_tp_setattro_%s" % (typedef.name,))
    def slot_tp_setattro(space, w_self, w_name, w_value):
        if w_value is not None:
            space.call_function(setattr_fn, w_self, w_name, w_value)
        else:
            space.call_function(delattr_fn, w_self, w_name)
        return 0
    return slot_tp_setattro

@slot_factory('tp_getattro')
def make_tp_getattro(space, typedef, name, attr):
    w_type = space.gettypeobject(typedef)
    getattr_fn = w_type.lookup('__getattribute__')
    if getattr_fn is None:
        return

    @slot_function([PyObject, PyObject], PyObject)
    @func_renamer("cpyext_tp_getattro_%s" % (typedef.name,))
    def slot_tp_getattro(space, w_self, w_name):
        return space.call_function(getattr_fn, w_self, w_name)
    return slot_tp_getattro

@slot_factory('tp_call')
def make_tp_call(space, typedef, name, attr):
    w_type = space.gettypeobject(typedef)
    call_fn = w_type.lookup('__call__')
    if call_fn is None:
        return

    @slot_function([PyObject, PyObject, PyObject], PyObject)
    @func_renamer("cpyext_%s_%s" % (name.replace('.', '_'), typedef.name))
    def slot_tp_call(space, w_self, w_args, w_kwds):
        args = Arguments(space, [w_self],
                            w_stararg=w_args, w_starstararg=w_kwds)
        return space.call_args(call_fn, args)
    return slot_tp_call

@slot_factory('tp_iternext')
def make_tp_iternext(space, typedef, name, attr):
    w_type = space.gettypeobject(typedef)
    iternext_fn = w_type.lookup('__next__')
    if iternext_fn is None:
        return

    @slot_function([PyObject], PyObject)
    @func_renamer("cpyext_%s_%s" % (name.replace('.', '_'), typedef.name))
    def slot_tp_iternext(space, w_self):
        try:
            return space.call_function(iternext_fn, w_self)
        except OperationError as e:
            if not e.match(space, space.w_StopIteration):
                raise
            return None
    return slot_tp_iternext

@slot_factory('tp_init')
def make_tp_init(space, typedef, name, attr):
    w_type = space.gettypeobject(typedef)
    init_fn = w_type.lookup('__init__')
    if init_fn is None:
        return

    @slot_function([PyObject, PyObject, PyObject], rffi.INT_real, error=-1)
    @func_renamer("cpyext_%s_%s" % (name.replace('.', '_'), typedef.name))
    def slot_tp_init(space, w_self, w_args, w_kwds):
        args = Arguments(space, [w_self],
                            w_stararg=w_args, w_starstararg=w_kwds)
        space.call_args(init_fn, args)
        return 0
    return slot_tp_init

@slot_factory('tp_new')
def make_tp_new(space, typedef, name, attr):
    w_type = space.gettypeobject(typedef)
    new_fn = w_type.lookup('__new__')
    if new_fn is None:
        return

    @slot_function([PyTypeObjectPtr, PyObject, PyObject], PyObject)
    @func_renamer("cpyext_%s_%s" % (name.replace('.', '_'), typedef.name))
    def slot_tp_new(space, w_self, w_args, w_kwds):
        args = Arguments(space, [w_self],
                            w_stararg=w_args, w_starstararg=w_kwds)
        return space.call_args(space.get(new_fn, w_self), args)
    return slot_tp_new

@slot_function([PyObject, lltype.Ptr(Py_buffer), rffi.INT_real],
    rffi.INT_real, error=-1)
def bytes_getbuffer(space, w_str, view, flags):
    from pypy.module.cpyext.bytesobject import PyBytes_AsString
    from pypy.module.cpyext.buffer import PyBuffer_FillInfo
    c_buf = rffi.cast(rffi.VOIDP, PyBytes_AsString(space, w_str))
    return PyBuffer_FillInfo(space, view, w_str, c_buf,
                             space.len_w(w_str), 1, flags)

@slot_factory('tp_as_buffer.c_bf_getbuffer')
def make_bf_getbuffer(space, typedef, name, attr):
    w_type = space.gettypeobject(typedef)
    if space.is_w(w_type, space.w_bytes):
        return bytes_getbuffer
    elif typedef.buffer:
        return slot_from_buffer_w(space, typedef)
    else:
        return None

@slot_factory('tp_descr_get')
def make_tp_descr_get(space, typedef, name, attr):
    w_type = space.gettypeobject(typedef)
    get_fn = w_type.lookup('__get__')
    if get_fn is None:
        return

    @slot_function([PyObject, PyObject, PyObject], PyObject)
    @func_renamer("cpyext_%s_%s" % (name.replace('.', '_'), typedef.name))
    def slot_tp_descr_get(space, w_self, w_obj, w_value):
        if w_obj is None:
            w_obj = space.w_None
        return space.call_function(get_fn, w_self, w_obj, w_value)
    return slot_tp_descr_get

@slot_factory('tp_descr_set')
def make_tp_descr_set(space, typedef, name, attr):
    w_type = space.gettypeobject(typedef)
    set_fn = w_type.lookup('__set__')
    delete_fn = w_type.lookup('__delete__')
    if set_fn is None and delete_fn is None:
        return

    @slot_function([PyObject, PyObject, PyObject], rffi.INT_real, error=-1)
    @func_renamer("cpyext_%s_%s" % (name.replace('.', '_'), typedef.name))
    def slot_tp_descr_set(space, w_self, w_obj, w_value):
        if w_value is not None:
            if set_fn is None:
                raise oefmt(space.w_TypeError,
                            "%s object has no __set__", typedef.name)
            space.call_function(set_fn, w_self, w_obj, w_value)
        else:
            if delete_fn is None:
                raise oefmt(space.w_TypeError,
                            "%s object has no __delete__", typedef.name)
            space.call_function(delete_fn, w_self, w_obj)
        return 0
    return slot_tp_descr_set

<<<<<<< HEAD
@slot_factory('tp_finalize')
def make_tp_finalize(space, typedef, name, attr):
    w_type = space.gettypeobject(typedef)
    new_fn = w_type.lookup('__del__')
    if new_fn is None:
        return

    @slot_function([PyObject], lltype.Void)
    @func_renamer("cpyext_%s_%s" % (name.replace('.', '_'), typedef.name))
    def slot_tp_finalize(space, w_self):
        args = Arguments(space, [])
        return space.call_args(w_self, args)
    return slot_tp_finalize

missing_wrappers = ['wrap_indexargfunc']
for name in missing_wrappers:
=======
def slot_from_buffer_w(space, typedef):
    name = 'bf_getbuffer'
    @slot_function([PyObject, Py_bufferP, rffi.INT_real],
            rffi.INT_real, error=-1)
    @func_renamer("cpyext_%s_%s" % (name, typedef.name))
    def buff_w(space, w_self, c_view, flags):
        w_obj = w_self
        if c_view:
            #like PyObject_GetBuffer
            flags = widen(flags)
            buf = space.buffer_w(w_obj, flags)
            try:
                c_view.c_buf = rffi.cast(rffi.VOIDP, buf.get_raw_address())
                c_view.c_obj = make_ref(space, w_obj)
                if space.isinstance_w(w_obj, space.w_bytes):
                    rffi.setintfield(c_view, 'c_readonly', 1)
            except ValueError:
                s = buf.as_str()
                w_s = space.newbytes(s)
                c_view.c_obj = make_ref(space, w_s)
                c_view.c_buf = rffi.cast(rffi.VOIDP, rffi.str2charp(
                                        s, track_allocation=False))
                rffi.setintfield(c_view, 'c_readonly', 1)
            ret = fill_Py_buffer(space, buf, c_view)
            return ret
        return 0
    return buff_w

def _make_missing_wrapper(name):
>>>>>>> 0f88e20b
    assert name not in globals()
    class missing_wrapper(W_PyCWrapperObject):
        def call(self, space, w_self, __args__):
            msg = "cpyext: missing slot wrapper %s for class %s" %(
                    name, space.getfulltypename(w_self))
            print msg
            raise NotImplementedError("Slot wrapper " + name)
    missing_wrapper.__name__ = name
    globals()[name] = missing_wrapper

missing_wrappers = ['wrap_del']
for name in missing_wrappers:
    _make_missing_wrapper(name)

def make_missing_slot(space, typedef, name, attr):
    return None

missing_builtin_slots = [
<<<<<<< HEAD
    'tp_print', 'tp_compare', 'tp_getattr', 'tp_setattr', 'tp_setattro',
    'tp_richcompare', 'tp_del', 'tp_as_buffer.c_bf_getwritebuffer',
=======
    'tp_vectorcall_offset', 'tp_compare', 'tp_getattr', 'tp_setattr', 'tp_setattro',
    'tp_finalize',
    'tp_richcompare', 'tp_del',
>>>>>>> 0f88e20b
    'tp_as_number.c_nb_bool', 'tp_as_number.c_nb_coerce',
    'tp_as_number.c_nb_inplace_add', 'tp_as_number.c_nb_inplace_subtract',
    'tp_as_number.c_nb_inplace_multiply', 'tp_as_number.c_nb_inplace_divide',
    'tp_as_number.c_nb_inplace_remainder', 'tp_as_number.c_nb_inplace_power',
    'tp_as_number.c_nb_inplace_lshift', 'tp_as_number.c_nb_inplace_rshift',
    'tp_as_number.c_nb_inplace_and', 'tp_as_number.c_nb_inplace_xor',
    'tp_as_number.c_nb_inplace_or',
    'tp_as_number.c_nb_floor_divide', 'tp_as_number.c_nb_true_divide',
    'tp_as_number.c_nb_inplace_floor_divide', 'tp_as_number.c_nb_inplace_true_divide',
    'tp_as_number.c_nb_matrix_multiply',
    'tp_as_number.c_nb_inplace_matrix_multiply',
    'tp_as_sequence.c_sq_slice', 'tp_as_sequence.c_sq_ass_slice',
    'tp_as_sequence.c_sq_contains',
    ]
if PY2:
    missing_builtin_slots += [
        'tp_as_buffer.c_bf_getreadbuffer',
        'tp_as_buffer.c_bf_getwritebuffer',
    ]
for name in missing_builtin_slots:
    slot_factory(name)(make_missing_slot)


PyWrapperFlag_KEYWORDS = 1

class TypeSlot:
    def __init__(self, method_name, slot_name, function, wrapper, doc):
        self.method_name = method_name
        self.slot_name = slot_name
        self.slot_names = tuple(("c_" + slot_name).split("."))
        self.slot_func = function
        self.wrapper_class = wrapper
        self.doc = doc

# adapted from typeobject.c
def FLSLOT(NAME, SLOT, FUNCTION, WRAPPER, DOC, FLAGS):
    if WRAPPER is None:
        wrapper = None
    else:
        wrapper = globals()[WRAPPER]

    # irregular interface, because of tp_getattr/tp_getattro confusion
    if NAME == "__getattr__":
        if SLOT == "tp_getattro":
            wrapper = wrap_getattro
        elif SLOT == "tp_getattr":
            wrapper = wrap_getattr
        else:
            assert False

    function = getattr(userslot, FUNCTION or '!missing', None)
    assert FLAGS == 0 or FLAGS == PyWrapperFlag_KEYWORDS
    return TypeSlot(NAME, SLOT, function, wrapper, DOC)

def TPSLOT(NAME, SLOT, FUNCTION, WRAPPER, DOC):
    return FLSLOT(NAME, SLOT, FUNCTION, WRAPPER, DOC, 0)

ETSLOT = TPSLOT

def AMSLOT(NAME, SLOT, FUNCTION, WRAPPER, DOC):
    return ETSLOT(NAME, "tp_as_async.c_" + SLOT, FUNCTION, WRAPPER, DOC)
def SQSLOT(NAME, SLOT, FUNCTION, WRAPPER, DOC):
    return ETSLOT(NAME, "tp_as_sequence.c_" + SLOT, FUNCTION, WRAPPER, DOC)
def MPSLOT(NAME, SLOT, FUNCTION, WRAPPER, DOC):
    return ETSLOT(NAME, "tp_as_mapping.c_" + SLOT, FUNCTION, WRAPPER, DOC)
def NBSLOT(NAME, SLOT, FUNCTION, WRAPPER, DOC):
    return ETSLOT(NAME, "tp_as_number.c_" + SLOT, FUNCTION, WRAPPER, DOC)
def UNSLOT(NAME, SLOT, FUNCTION, WRAPPER, DOC):
    return ETSLOT(NAME, "tp_as_number.c_" + SLOT, FUNCTION, WRAPPER,
            "x." + NAME + "() <==> " + DOC)
def IBSLOT(NAME, SLOT, FUNCTION, WRAPPER, DOC):
    return ETSLOT(NAME, "tp_as_number.c_" + SLOT, FUNCTION, WRAPPER,
            "x." + NAME + "(y) <==> x" + DOC + "y")
def BINSLOT(NAME, SLOT, FUNCTION, DOC):
    return ETSLOT(NAME, "tp_as_number.c_" + SLOT, FUNCTION, "wrap_binaryfunc_l", \
            "x." + NAME + "(y) <==> x" + DOC + "y")
def RBINSLOT(NAME, SLOT, FUNCTION, DOC):
    return ETSLOT(NAME, "tp_as_number.c_" + SLOT, FUNCTION, "wrap_binaryfunc_r", \
            "x." + NAME + "(y) <==> y" + DOC + "x")
def BINSLOTNOTINFIX(NAME, SLOT, FUNCTION, DOC):
    return ETSLOT(NAME, "tp_as_number.c_" + SLOT, FUNCTION, "wrap_binaryfunc_l", \
            "x." + NAME + "(y) <==> " + DOC)
def RBINSLOTNOTINFIX(NAME, SLOT, FUNCTION, DOC):
    return ETSLOT(NAME, "tp_as_number.c_" + SLOT, FUNCTION, "wrap_binaryfunc_r", \
            "x." + NAME + "(y) <==> " + DOC)

"""
    /* Heap types defining __add__/__mul__ have sq_concat/sq_repeat == NULL.
       The logic in abstract.c always falls back to nb_add/nb_multiply in
       this case.  Defining both the nb_* and the sq_* slots to call the
       user-defined methods has unexpected side-effects, as shown by
       test_descr.notimplemented() */
"""
# Instructions for update:
# Copy new slotdefs from typeobject.c
# Remove comments and tabs
# Done.
slotdefs_str = r"""
static slotdef slotdefs[] = {
    TPSLOT("__getattribute__", tp_getattr, NULL, NULL, ""),
    TPSLOT("__getattr__", tp_getattr, NULL, NULL, ""),
    TPSLOT("__setattr__", tp_setattr, NULL, NULL, ""),
    TPSLOT("__delattr__", tp_setattr, NULL, NULL, ""),
    TPSLOT("__repr__", tp_repr, slot_tp_repr, wrap_unaryfunc,
           "__repr__($self, /)\n--\n\nReturn repr(self)."),
    TPSLOT("__hash__", tp_hash, slot_tp_hash, wrap_hashfunc,
           "__hash__($self, /)\n--\n\nReturn hash(self)."),
    FLSLOT("__call__", tp_call, slot_tp_call, (wrapperfunc)wrap_call,
           "__call__($self, /, *args, **kwargs)\n--\n\nCall self as a function.",
           PyWrapperFlag_KEYWORDS),
    TPSLOT("__str__", tp_str, slot_tp_str, wrap_unaryfunc,
           "__str__($self, /)\n--\n\nReturn str(self)."),
    TPSLOT("__getattribute__", tp_getattro, slot_tp_getattr_hook,
           wrap_binaryfunc,
           "__getattribute__($self, name, /)\n--\n\nReturn getattr(self, name)."),
    TPSLOT("__getattr__", tp_getattro, slot_tp_getattr_hook, NULL, ""),
    TPSLOT("__setattr__", tp_setattro, slot_tp_setattro, wrap_setattr,
           "__setattr__($self, name, value, /)\n--\n\nImplement setattr(self, name, value)."),
    TPSLOT("__delattr__", tp_setattro, slot_tp_setattro, wrap_delattr,
           "__delattr__($self, name, /)\n--\n\nImplement delattr(self, name)."),
    TPSLOT("__lt__", tp_richcompare, slot_tp_richcompare, richcmp_lt,
           "__lt__($self, value, /)\n--\n\nReturn self<value."),
    TPSLOT("__le__", tp_richcompare, slot_tp_richcompare, richcmp_le,
           "__le__($self, value, /)\n--\n\nReturn self<=value."),
    TPSLOT("__eq__", tp_richcompare, slot_tp_richcompare, richcmp_eq,
           "__eq__($self, value, /)\n--\n\nReturn self==value."),
    TPSLOT("__ne__", tp_richcompare, slot_tp_richcompare, richcmp_ne,
           "__ne__($self, value, /)\n--\n\nReturn self!=value."),
    TPSLOT("__gt__", tp_richcompare, slot_tp_richcompare, richcmp_gt,
           "__gt__($self, value, /)\n--\n\nReturn self>value."),
    TPSLOT("__ge__", tp_richcompare, slot_tp_richcompare, richcmp_ge,
           "__ge__($self, value, /)\n--\n\nReturn self>=value."),
    TPSLOT("__iter__", tp_iter, slot_tp_iter, wrap_unaryfunc,
           "__iter__($self, /)\n--\n\nImplement iter(self)."),
    TPSLOT("__next__", tp_iternext, slot_tp_iternext, wrap_next,
           "__next__($self, /)\n--\n\nImplement next(self)."),
    TPSLOT("__get__", tp_descr_get, slot_tp_descr_get, wrap_descr_get,
           "__get__($self, instance, owner, /)\n--\n\nReturn an attribute of instance, which is of type owner."),
    TPSLOT("__set__", tp_descr_set, slot_tp_descr_set, wrap_descr_set,
           "__set__($self, instance, value, /)\n--\n\nSet an attribute of instance to value."),
    TPSLOT("__delete__", tp_descr_set, slot_tp_descr_set,
           wrap_descr_delete,
           "__delete__($self, instance, /)\n--\n\nDelete an attribute of instance."),
    FLSLOT("__init__", tp_init, slot_tp_init, (wrapperfunc)wrap_init,
           "__init__($self, /, *args, **kwargs)\n--\n\n"
           "Initialize self.  See help(type(self)) for accurate signature.",
           PyWrapperFlag_KEYWORDS),
    TPSLOT("__new__", tp_new, slot_tp_new, NULL,
           "__new__(type, /, *args, **kwargs)\n--\n\n"
           "Create and return new object.  See help(type) for accurate signature."),
    TPSLOT("__del__", tp_finalize, slot_tp_finalize, (wrapperfunc)wrap_del, ""),

    AMSLOT("__await__", am_await, slot_am_await, wrap_unaryfunc,
           "__await__($self, /)\n--\n\nReturn an iterator to be used in await expression."),
    AMSLOT("__aiter__", am_aiter, slot_am_aiter, wrap_unaryfunc,
           "__aiter__($self, /)\n--\n\nReturn an awaitable, that resolves in asynchronous iterator."),
    AMSLOT("__anext__", am_anext, slot_am_anext, wrap_unaryfunc,
           "__anext__($self, /)\n--\n\nReturn a value or raise StopAsyncIteration."),

    BINSLOT("__add__", nb_add, slot_nb_add,
           "+"),
    RBINSLOT("__radd__", nb_add, slot_nb_add,
           "+"),
    BINSLOT("__sub__", nb_subtract, slot_nb_subtract,
           "-"),
    RBINSLOT("__rsub__", nb_subtract, slot_nb_subtract,
           "-"),
    BINSLOT("__mul__", nb_multiply, slot_nb_multiply,
           "*"),
    RBINSLOT("__rmul__", nb_multiply, slot_nb_multiply,
           "*"),
    BINSLOT("__mod__", nb_remainder, slot_nb_remainder,
           "%"),
    RBINSLOT("__rmod__", nb_remainder, slot_nb_remainder,
           "%"),
    BINSLOTNOTINFIX("__divmod__", nb_divmod, slot_nb_divmod,
           "Return divmod(self, value)."),
    RBINSLOTNOTINFIX("__rdivmod__", nb_divmod, slot_nb_divmod,
           "Return divmod(value, self)."),
    NBSLOT("__pow__", nb_power, slot_nb_power, wrap_ternaryfunc,
           "__pow__($self, value, mod=None, /)\n--\n\nReturn pow(self, value, mod)."),
    NBSLOT("__rpow__", nb_power, slot_nb_power, wrap_ternaryfunc_r,
           "__rpow__($self, value, mod=None, /)\n--\n\nReturn pow(value, self, mod)."),
    UNSLOT("__neg__", nb_negative, slot_nb_negative, wrap_unaryfunc, "-self"),
    UNSLOT("__pos__", nb_positive, slot_nb_positive, wrap_unaryfunc, "+self"),
    UNSLOT("__abs__", nb_absolute, slot_nb_absolute, wrap_unaryfunc,
           "abs(self)"),
    UNSLOT("__bool__", nb_bool, slot_nb_bool, wrap_inquirypred,
           "self != 0"),
    UNSLOT("__invert__", nb_invert, slot_nb_invert, wrap_unaryfunc, "~self"),
    BINSLOT("__lshift__", nb_lshift, slot_nb_lshift, "<<"),
    RBINSLOT("__rlshift__", nb_lshift, slot_nb_lshift, "<<"),
    BINSLOT("__rshift__", nb_rshift, slot_nb_rshift, ">>"),
    RBINSLOT("__rrshift__", nb_rshift, slot_nb_rshift, ">>"),
    BINSLOT("__and__", nb_and, slot_nb_and, "&"),
    RBINSLOT("__rand__", nb_and, slot_nb_and, "&"),
    BINSLOT("__xor__", nb_xor, slot_nb_xor, "^"),
    RBINSLOT("__rxor__", nb_xor, slot_nb_xor, "^"),
    BINSLOT("__or__", nb_or, slot_nb_or, "|"),
    RBINSLOT("__ror__", nb_or, slot_nb_or, "|"),
    UNSLOT("__int__", nb_int, slot_nb_int, wrap_unaryfunc,
           "int(self)"),
    UNSLOT("__float__", nb_float, slot_nb_float, wrap_unaryfunc,
           "float(self)"),
    IBSLOT("__iadd__", nb_inplace_add, slot_nb_inplace_add,
           wrap_binaryfunc, "+="),
    IBSLOT("__isub__", nb_inplace_subtract, slot_nb_inplace_subtract,
           wrap_binaryfunc, "-="),
    IBSLOT("__imul__", nb_inplace_multiply, slot_nb_inplace_multiply,
           wrap_binaryfunc, "*="),
    IBSLOT("__imod__", nb_inplace_remainder, slot_nb_inplace_remainder,
           wrap_binaryfunc, "%="),
    IBSLOT("__ipow__", nb_inplace_power, slot_nb_inplace_power,
           wrap_ternaryfunc, "**="),
    IBSLOT("__ilshift__", nb_inplace_lshift, slot_nb_inplace_lshift,
           wrap_binaryfunc, "<<="),
    IBSLOT("__irshift__", nb_inplace_rshift, slot_nb_inplace_rshift,
           wrap_binaryfunc, ">>="),
    IBSLOT("__iand__", nb_inplace_and, slot_nb_inplace_and,
           wrap_binaryfunc, "&="),
    IBSLOT("__ixor__", nb_inplace_xor, slot_nb_inplace_xor,
           wrap_binaryfunc, "^="),
    IBSLOT("__ior__", nb_inplace_or, slot_nb_inplace_or,
           wrap_binaryfunc, "|="),
    BINSLOT("__floordiv__", nb_floor_divide, slot_nb_floor_divide, "//"),
    RBINSLOT("__rfloordiv__", nb_floor_divide, slot_nb_floor_divide, "//"),
    BINSLOT("__truediv__", nb_true_divide, slot_nb_true_divide, "/"),
    RBINSLOT("__rtruediv__", nb_true_divide, slot_nb_true_divide, "/"),
    IBSLOT("__ifloordiv__", nb_inplace_floor_divide,
           slot_nb_inplace_floor_divide, wrap_binaryfunc, "//="),
    IBSLOT("__itruediv__", nb_inplace_true_divide,
           slot_nb_inplace_true_divide, wrap_binaryfunc, "/="),
    NBSLOT("__index__", nb_index, slot_nb_index, wrap_unaryfunc,
           "__index__($self, /)\n--\n\n"
           "Return self converted to an integer, if self is suitable "
           "for use as an index into a list."),
    BINSLOT("__matmul__", nb_matrix_multiply, slot_nb_matrix_multiply,
            "@"),
    RBINSLOT("__rmatmul__", nb_matrix_multiply, slot_nb_matrix_multiply,
             "@"),
    IBSLOT("__imatmul__", nb_inplace_matrix_multiply, slot_nb_inplace_matrix_multiply,
           wrap_binaryfunc, "@="),
    MPSLOT("__len__", mp_length, slot_mp_length, wrap_lenfunc,
           "__len__($self, /)\n--\n\nReturn len(self)."),
    MPSLOT("__getitem__", mp_subscript, slot_mp_subscript,
           wrap_binaryfunc,
           "__getitem__($self, key, /)\n--\n\nReturn self[key]."),
    MPSLOT("__setitem__", mp_ass_subscript, slot_mp_ass_subscript,
           wrap_objobjargproc,
           "__setitem__($self, key, value, /)\n--\n\nSet self[key] to value."),
    MPSLOT("__delitem__", mp_ass_subscript, slot_mp_ass_subscript,
           wrap_delitem,
           "__delitem__($self, key, /)\n--\n\nDelete self[key]."),

    SQSLOT("__len__", sq_length, slot_sq_length, wrap_lenfunc,
           "__len__($self, /)\n--\n\nReturn len(self)."),

    SQSLOT("__add__", sq_concat, NULL, wrap_binaryfunc,
           "__add__($self, value, /)\n--\n\nReturn self+value."),
    SQSLOT("__mul__", sq_repeat, NULL, wrap_ssizeargproc,
           "__mul__($self, value, /)\n--\n\nReturn self*value.n"),
    SQSLOT("__rmul__", sq_repeat, NULL, wrap_ssizeargproc,
           "__rmul__($self, value, /)\n--\n\nReturn self*value."),
    SQSLOT("__getitem__", sq_item, slot_sq_item, wrap_ssizeargproc,
           "__getitem__($self, key, /)\n--\n\nReturn self[key]."),
    SQSLOT("__setitem__", sq_ass_item, slot_sq_ass_item, wrap_sq_setitem,
           "__setitem__($self, key, value, /)\n--\n\nSet self[key] to value."),
    SQSLOT("__delitem__", sq_ass_item, slot_sq_ass_item, wrap_sq_delitem,
           "__delitem__($self, key, /)\n--\n\nDelete self[key]."),
    SQSLOT("__contains__", sq_contains, slot_sq_contains, wrap_objobjproc,
           "__contains__($self, key, /)\n--\n\nReturn key in self."),
    SQSLOT("__iadd__", sq_inplace_concat, NULL,
           wrap_binaryfunc,
           "__iadd__($self, value, /)\n--\n\nImplement self+=value."),
    SQSLOT("__imul__", sq_inplace_repeat, NULL,
           wrap_ssizeargproc,
           "__imul__($self, value, /)\n--\n\nImplement self*=value."),

    {NULL}
};
"""

# Convert the above string into python code
slotdef_replacements = (
    ("\s+", " "),            # all on one line
    ("static [^{]*{", "("),  # remove first line...
    ("};", ")"),             # ...last line...
    ("{NULL}", ""),          # ...and sentinel
    # add quotes around function name, slot name, and wrapper name
    (r"(?P<start> +..SLOT\([^,]*, )(?P<fname>[^,]*), (?P<slotcname>[^,]*), (?P<wname>[^,]*)", r"\g<start>'\g<fname>', '\g<slotcname>', '\g<wname>'"),
    (r"(?P<start> *R?[^ ]{3}SLOT(NOTINFIX)?\([^,]*, )(?P<fname>[^,]*), (?P<slotcname>[^,]*)", r"\g<start>'\g<fname>', '\g<slotcname>'"),
    ("'NULL'", "None"),      # but NULL becomes None
    ("\(wrapperfunc\)", ""), # casts are not needed in python tuples
    ("\),", "),\n"),         # add newlines again
)

for regex, repl in slotdef_replacements:
    slotdefs_str = re.sub(regex, repl, slotdefs_str)

slotdefs = eval(slotdefs_str)
# PyPy addition
slotdefs += (
    TPSLOT("__buffer__", "tp_as_buffer.c_bf_getbuffer", None, "wrap_getbuffer", ""),
)

if PY2:
    slotdefs += (
        TPSLOT("__rbuffer__", "tp_as_buffer.c_bf_getreadbuffer", None, "wrap_getreadbuffer", ""),
        TPSLOT("__wbuffer__", "tp_as_buffer.c_bf_getwritebuffer", None, "wrap_getwritebuffer", ""),
    )


# partial sort to solve some slot conflicts:
# Number slots before Mapping slots before Sequence slots.
# also prefer the new buffer interface
# These are the only conflicts between __name__ methods
def slotdef_sort_key(slotdef):
    if slotdef.slot_name.startswith('tp_as_number'):
        return 1
    if slotdef.slot_name.startswith('tp_as_mapping'):
        return 2
    if slotdef.slot_name.startswith('tp_as_sequence'):
        return 3
    if slotdef.slot_name == 'tp_as_buffer.c_bf_getbuffer':
        return 100
    if slotdef.slot_name == 'tp_as_buffer.c_bf_getreadbuffer':
        return 101
    return 0
slotdefs = sorted(slotdefs, key=slotdef_sort_key)

slotdefs_for_tp_slots = unrolling_iterable(
    [(x.method_name, x.slot_name, x.slot_names,
      x.slot_func.api_func if x.slot_func else None) for x in slotdefs])

slotdefs_for_wrappers = unrolling_iterable(
    [(x.method_name, x.slot_names, x.wrapper_class, x.doc)
     for x in slotdefs])

if __name__ == "__main__":
    print slotdefs_str<|MERGE_RESOLUTION|>--- conflicted
+++ resolved
@@ -815,7 +815,6 @@
         return 0
     return slot_tp_descr_set
 
-<<<<<<< HEAD
 @slot_factory('tp_finalize')
 def make_tp_finalize(space, typedef, name, attr):
     w_type = space.gettypeobject(typedef)
@@ -829,10 +828,6 @@
         args = Arguments(space, [])
         return space.call_args(w_self, args)
     return slot_tp_finalize
-
-missing_wrappers = ['wrap_indexargfunc']
-for name in missing_wrappers:
-=======
 def slot_from_buffer_w(space, typedef):
     name = 'bf_getbuffer'
     @slot_function([PyObject, Py_bufferP, rffi.INT_real],
@@ -862,7 +857,6 @@
     return buff_w
 
 def _make_missing_wrapper(name):
->>>>>>> 0f88e20b
     assert name not in globals()
     class missing_wrapper(W_PyCWrapperObject):
         def call(self, space, w_self, __args__):
@@ -881,14 +875,8 @@
     return None
 
 missing_builtin_slots = [
-<<<<<<< HEAD
-    'tp_print', 'tp_compare', 'tp_getattr', 'tp_setattr', 'tp_setattro',
-    'tp_richcompare', 'tp_del', 'tp_as_buffer.c_bf_getwritebuffer',
-=======
     'tp_vectorcall_offset', 'tp_compare', 'tp_getattr', 'tp_setattr', 'tp_setattro',
-    'tp_finalize',
     'tp_richcompare', 'tp_del',
->>>>>>> 0f88e20b
     'tp_as_number.c_nb_bool', 'tp_as_number.c_nb_coerce',
     'tp_as_number.c_nb_inplace_add', 'tp_as_number.c_nb_inplace_subtract',
     'tp_as_number.c_nb_inplace_multiply', 'tp_as_number.c_nb_inplace_divide',
