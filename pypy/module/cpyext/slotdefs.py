from __future__ import with_statement

import re

from rpython.rtyper.lltypesystem import rffi, lltype
from pypy.module.cpyext.api import (
    cpython_api, generic_cpy_call, PyObject, Py_ssize_t, Py_TPFLAGS_CHECKTYPES,
    Py_buffer, mangle_name, pypy_decl)
from pypy.module.cpyext.typeobjectdefs import (
    unaryfunc, wrapperfunc, ternaryfunc, PyTypeObjectPtr, binaryfunc, ternaryfunc,
    getattrfunc, getattrofunc, setattrofunc, lenfunc, ssizeargfunc, inquiry,
    ssizessizeargfunc, ssizeobjargproc, iternextfunc, initproc, richcmpfunc,
    cmpfunc, hashfunc, descrgetfunc, descrsetfunc, objobjproc, objobjargproc,
    getbufferproc, ssizessizeobjargproc)
from pypy.module.cpyext.pyobject import from_ref, make_ref, Py_DecRef
from pypy.module.cpyext.pyerrors import PyErr_Occurred
from pypy.module.cpyext.state import State
from pypy.interpreter.error import OperationError, oefmt
from pypy.interpreter.argument import Arguments
from rpython.rlib.buffer import Buffer
from rpython.rlib.unroll import unrolling_iterable
from rpython.rlib.objectmodel import specialize
from rpython.rlib.rarithmetic import widen
from rpython.tool.sourcetools import func_renamer
from rpython.rtyper.annlowlevel import llhelper
from pypy.module.sys.version import CPYTHON_VERSION

PY3 = CPYTHON_VERSION[0] == 3

# XXX: Also defined in object.h
Py_LT = 0
Py_LE = 1
Py_EQ = 2
Py_NE = 3
Py_GT = 4
Py_GE = 5


def check_num_args(space, w_ob, n):
    from pypy.module.cpyext.tupleobject import PyTuple_CheckExact
    if not PyTuple_CheckExact(space, w_ob):
        raise oefmt(space.w_SystemError,
                    "PyArg_UnpackTuple() argument list is not a tuple")
    if n == space.len_w(w_ob):
        return
    raise oefmt(space.w_TypeError,
                "expected %d arguments, got %d",
                n, space.len_w(w_ob))

def check_num_argsv(space, w_ob, low, high):
    from pypy.module.cpyext.tupleobject import PyTuple_CheckExact
    if not PyTuple_CheckExact(space, w_ob):
        raise oefmt(space.w_SystemError,
                    "PyArg_UnpackTuple() argument list is not a tuple")
    if low <=space.len_w(w_ob) <= high:
        return
    raise oefmt(space.w_TypeError,
                "expected %d-%d arguments, got %d",
                low, high, space.len_w(w_ob))

def wrap_init(space, w_self, w_args, func, w_kwargs):
    func_init = rffi.cast(initproc, func)
    res = generic_cpy_call(space, func_init, w_self, w_args, w_kwargs)
    if rffi.cast(lltype.Signed, res) == -1:
        space.fromcache(State).check_and_raise_exception(always=True)
    return None

def wrap_unaryfunc(space, w_self, w_args, func):
    func_unary = rffi.cast(unaryfunc, func)
    check_num_args(space, w_args, 0)
    return generic_cpy_call(space, func_unary, w_self)

def wrap_binaryfunc(space, w_self, w_args, func):
    func_binary = rffi.cast(binaryfunc, func)
    check_num_args(space, w_args, 1)
    args_w = space.fixedview(w_args)
    return generic_cpy_call(space, func_binary, w_self, args_w[0])

def wrap_binaryfunc_l(space, w_self, w_args, func):
    func_binary = rffi.cast(binaryfunc, func)
    check_num_args(space, w_args, 1)
    args_w = space.fixedview(w_args)
    ref = make_ref(space, w_self)
    if (not ref.c_ob_type.c_tp_flags & Py_TPFLAGS_CHECKTYPES and
        not space.issubtype_w(space.type(args_w[0]), space.type(w_self))):
        return space.w_NotImplemented
    Py_DecRef(space, ref)
    return generic_cpy_call(space, func_binary, w_self, args_w[0])

def wrap_binaryfunc_r(space, w_self, w_args, func):
    func_binary = rffi.cast(binaryfunc, func)
    check_num_args(space, w_args, 1)
    args_w = space.fixedview(w_args)
    ref = make_ref(space, w_self)
    if (not ref.c_ob_type.c_tp_flags & Py_TPFLAGS_CHECKTYPES and
        not space.issubtype_w(space.type(args_w[0]), space.type(w_self))):
        return space.w_NotImplemented
    Py_DecRef(space, ref)
    return generic_cpy_call(space, func_binary, args_w[0], w_self)

def wrap_ternaryfunc(space, w_self, w_args, func):
    # The third argument is optional
    func_ternary = rffi.cast(ternaryfunc, func)
    check_num_argsv(space, w_args, 1, 2)
    args_w = space.fixedview(w_args)
    arg3 = space.w_None
    if len(args_w) > 1:
        arg3 = args_w[1]
    return generic_cpy_call(space, func_ternary, w_self, args_w[0], arg3)

def wrap_ternaryfunc_r(space, w_self, w_args, func):
    # The third argument is optional
    func_ternary = rffi.cast(ternaryfunc, func)
    check_num_argsv(space, w_args, 1, 2)
    args_w = space.fixedview(w_args)
    ref = make_ref(space, w_self)
    if (not ref.c_ob_type.c_tp_flags & Py_TPFLAGS_CHECKTYPES and
        not space.issubtype_w(space.type(args_w[0]), space.type(w_self))):
        return space.w_NotImplemented
    Py_DecRef(space, ref)
    arg3 = space.w_None
    if len(args_w) > 1:
        arg3 = args_w[1]
    return generic_cpy_call(space, func_ternary, args_w[0], w_self, arg3)


def wrap_inquirypred(space, w_self, w_args, func):
    func_inquiry = rffi.cast(inquiry, func)
    check_num_args(space, w_args, 0)
    args_w = space.fixedview(w_args)
    res = generic_cpy_call(space, func_inquiry, w_self)
    res = rffi.cast(lltype.Signed, res)
    if res == -1:
        space.fromcache(State).check_and_raise_exception(always=True)
    return space.wrap(bool(res))

def wrap_getattr(space, w_self, w_args, func):
    func_target = rffi.cast(getattrfunc, func)
    check_num_args(space, w_args, 1)
    args_w = space.fixedview(w_args)
    name_ptr = rffi.str2charp(space.str_w(args_w[0]))
    try:
        return generic_cpy_call(space, func_target, w_self, name_ptr)
    finally:
        rffi.free_charp(name_ptr)

def wrap_getattro(space, w_self, w_args, func):
    func_target = rffi.cast(getattrofunc, func)
    check_num_args(space, w_args, 1)
    args_w = space.fixedview(w_args)
    return generic_cpy_call(space, func_target, w_self, args_w[0])

def wrap_setattr(space, w_self, w_args, func):
    func_target = rffi.cast(setattrofunc, func)
    check_num_args(space, w_args, 2)
    w_name, w_value = space.fixedview(w_args)
    # XXX "Carlo Verre hack"?
    res = generic_cpy_call(space, func_target, w_self, w_name, w_value)
    if rffi.cast(lltype.Signed, res) == -1:
        space.fromcache(State).check_and_raise_exception(always=True)

def wrap_delattr(space, w_self, w_args, func):
    func_target = rffi.cast(setattrofunc, func)
    check_num_args(space, w_args, 1)
    w_name, = space.fixedview(w_args)
    # XXX "Carlo Verre hack"?
    res = generic_cpy_call(space, func_target, w_self, w_name, None)
    if rffi.cast(lltype.Signed, res) == -1:
        space.fromcache(State).check_and_raise_exception(always=True)

def wrap_descr_get(space, w_self, w_args, func):
    func_target = rffi.cast(descrgetfunc, func)
    args_w = space.fixedview(w_args)
    if len(args_w) == 1:
        w_obj, = args_w
        w_type = None
    elif len(args_w) == 2:
        w_obj, w_type = args_w
    else:
        raise oefmt(space.w_TypeError,
                    "expected 1 or 2 arguments, got %d", len(args_w))
    if w_obj is space.w_None:
        w_obj = None
    if w_type is space.w_None:
        w_type = None
    if w_obj is None and w_type is None:
        raise oefmt(space.w_TypeError, "__get__(None, None) is invalid")
    return generic_cpy_call(space, func_target, w_self, w_obj, w_type)

def wrap_descr_set(space, w_self, w_args, func):
    func_target = rffi.cast(descrsetfunc, func)
    check_num_args(space, w_args, 2)
    w_obj, w_value = space.fixedview(w_args)
    res = generic_cpy_call(space, func_target, w_self, w_obj, w_value)
    if rffi.cast(lltype.Signed, res) == -1:
        space.fromcache(State).check_and_raise_exception(always=True)

def wrap_descr_delete(space, w_self, w_args, func):
    func_target = rffi.cast(descrsetfunc, func)
    check_num_args(space, w_args, 1)
    w_obj, = space.fixedview(w_args)
    res = generic_cpy_call(space, func_target, w_self, w_obj, None)
    if rffi.cast(lltype.Signed, res) == -1:
        space.fromcache(State).check_and_raise_exception(always=True)

def wrap_call(space, w_self, w_args, func, w_kwds):
    func_target = rffi.cast(ternaryfunc, func)
    return generic_cpy_call(space, func_target, w_self, w_args, w_kwds)

def wrap_ssizessizeobjargproc(space, w_self, w_args, func):
    func_target = rffi.cast(ssizessizeobjargproc, func)
    check_num_args(space, w_args, 3)
    args_w = space.fixedview(w_args)
    i = space.int_w(space.index(args_w[0]))
    j = space.int_w(space.index(args_w[1]))
    w_y = args_w[2]
    return space.wrap(generic_cpy_call(space, func_target, w_self, i, j, w_y))

def wrap_lenfunc(space, w_self, w_args, func):
    func_len = rffi.cast(lenfunc, func)
    check_num_args(space, w_args, 0)
    return space.wrap(generic_cpy_call(space, func_len, w_self))

def wrap_sq_item(space, w_self, w_args, func):
    func_target = rffi.cast(ssizeargfunc, func)
    check_num_args(space, w_args, 1)
    args_w = space.fixedview(w_args)
    index = space.int_w(space.index(args_w[0]))
    return generic_cpy_call(space, func_target, w_self, index)

def wrap_sq_setitem(space, w_self, w_args, func):
    func_target = rffi.cast(ssizeobjargproc, func)
    check_num_args(space, w_args, 2)
    args_w = space.fixedview(w_args)
    index = space.int_w(space.index(args_w[0]))
    res = generic_cpy_call(space, func_target, w_self, index, args_w[1])
    if rffi.cast(lltype.Signed, res) == -1:
        space.fromcache(State).check_and_raise_exception(always=True)

def wrap_sq_delitem(space, w_self, w_args, func):
    func_target = rffi.cast(ssizeobjargproc, func)
    check_num_args(space, w_args, 1)
    args_w = space.fixedview(w_args)
    index = space.int_w(space.index(args_w[0]))
    null = lltype.nullptr(PyObject.TO)
    res = generic_cpy_call(space, func_target, w_self, index, null)
    if rffi.cast(lltype.Signed, res) == -1:
        space.fromcache(State).check_and_raise_exception(always=True)

# Warning, confusing function name (like CPython).  Used only for sq_contains.
def wrap_objobjproc(space, w_self, w_args, func):
    func_target = rffi.cast(objobjproc, func)
    check_num_args(space, w_args, 1)
    w_value, = space.fixedview(w_args)
    res = generic_cpy_call(space, func_target, w_self, w_value)
    res = rffi.cast(lltype.Signed, res)
    if res == -1:
        space.fromcache(State).check_and_raise_exception(always=True)
    return space.wrap(bool(res))

def wrap_objobjargproc(space, w_self, w_args, func):
    func_target = rffi.cast(objobjargproc, func)
    check_num_args(space, w_args, 2)
    w_key, w_value = space.fixedview(w_args)
    res = generic_cpy_call(space, func_target, w_self, w_key, w_value)
    if rffi.cast(lltype.Signed, res) == -1:
        space.fromcache(State).check_and_raise_exception(always=True)
    return space.w_None

def wrap_delitem(space, w_self, w_args, func):
    func_target = rffi.cast(objobjargproc, func)
    check_num_args(space, w_args, 1)
    w_key, = space.fixedview(w_args)
    res = generic_cpy_call(space, func_target, w_self, w_key, None)
    if rffi.cast(lltype.Signed, res) == -1:
        space.fromcache(State).check_and_raise_exception(always=True)
    return space.w_None

def wrap_ssizessizeargfunc(space, w_self, w_args, func):
    func_target = rffi.cast(ssizessizeargfunc, func)
    check_num_args(space, w_args, 2)
    args_w = space.fixedview(w_args)
    start = space.int_w(args_w[0])
    end = space.int_w(args_w[1])
    return generic_cpy_call(space, func_target, w_self, start, end)

def wrap_next(space, w_self, w_args, func):
    from pypy.module.cpyext.api import generic_cpy_call_expect_null
    func_target = rffi.cast(iternextfunc, func)
    check_num_args(space, w_args, 0)
    w_res = generic_cpy_call_expect_null(space, func_target, w_self)
    if not w_res and not PyErr_Occurred(space):
        raise OperationError(space.w_StopIteration, space.w_None)
    return w_res

def wrap_hashfunc(space, w_self, w_args, func):
    func_target = rffi.cast(hashfunc, func)
    check_num_args(space, w_args, 0)
    return space.wrap(generic_cpy_call(space, func_target, w_self))

class CPyBuffer(Buffer):
    # Similar to Py_buffer
    _immutable_ = True

    def __init__(self, ptr, size, w_obj, format='B', shape=None,
                strides=None, ndim=1, itemsize=1, readonly=True):
        self.ptr = ptr
        self.size = size
        self.w_obj = w_obj # kept alive
        self.format = format
        if not shape:
            self.shape = [size]
        else:
            self.shape = shape
        if not strides:
            self.strides = [1]
        else:
            self.strides = strides
        self.ndim = ndim 
        self.itemsize = itemsize
        self.readonly = readonly

    def getlength(self):
        return self.size

    def getitem(self, index):
        return self.ptr[index]

    def get_raw_address(self):
        return rffi.cast(rffi.CCHARP, self.ptr)

    def getformat(self):
        return self.format

    def getshape(self):
        return self.shape

    def getstrides(self):
        return self.strides

    def getitemsize(self):
        return self.itemsize

<<<<<<< HEAD
=======
    def getndim(self):
        return self.ndim

def wrap_getreadbuffer(space, w_self, w_args, func):
    func_target = rffi.cast(readbufferproc, func)
    with lltype.scoped_alloc(rffi.VOIDPP.TO, 1) as ptr:
        index = rffi.cast(Py_ssize_t, 0)
        size = generic_cpy_call(space, func_target, w_self, index, ptr)
        if size < 0:
            space.fromcache(State).check_and_raise_exception(always=True)
        return space.newbuffer(CPyBuffer(ptr[0], size, w_self))

>>>>>>> 1c81b343
def wrap_getbuffer(space, w_self, w_args, func):
    func_target = rffi.cast(getbufferproc, func)
    with lltype.scoped_alloc(Py_buffer) as pybuf:
        _flags = 0
        if space.len_w(w_args) > 0:
            _flags = space.int_w(space.listview(w_args)[0])
        flags = rffi.cast(rffi.INT_real,_flags)
        size = generic_cpy_call(space, func_target, w_self, pybuf, flags)
        if widen(size) < 0:
            space.fromcache(State).check_and_raise_exception(always=True)
        ptr = pybuf.c_buf
        size = pybuf.c_len
        ndim = widen(pybuf.c_ndim)
        shape =   [pybuf.c_shape[i]   for i in range(ndim)]
        strides = [pybuf.c_strides[i] for i in range(ndim)]
        if pybuf.c_format:
            format = rffi.charp2str(pybuf.c_format)
        else:
            format = 'B'
        return space.newbuffer(CPyBuffer(ptr, size, w_self, format=format,
                            ndim=ndim, shape=shape, strides=strides,
                            itemsize=pybuf.c_itemsize,
                            readonly=widen(pybuf.c_readonly)))

def get_richcmp_func(OP_CONST):
    def inner(space, w_self, w_args, func):
        func_target = rffi.cast(richcmpfunc, func)
        check_num_args(space, w_args, 1)
        w_other, = space.fixedview(w_args)
        return generic_cpy_call(space, func_target,
            w_self, w_other, rffi.cast(rffi.INT_real, OP_CONST))
    return inner

richcmp_eq = get_richcmp_func(Py_EQ)
richcmp_ne = get_richcmp_func(Py_NE)
richcmp_lt = get_richcmp_func(Py_LT)
richcmp_le = get_richcmp_func(Py_LE)
richcmp_gt = get_richcmp_func(Py_GT)
richcmp_ge = get_richcmp_func(Py_GE)

def wrap_cmpfunc(space, w_self, w_args, func):
    func_target = rffi.cast(cmpfunc, func)
    check_num_args(space, w_args, 1)
    w_other, = space.fixedview(w_args)

    if not space.issubtype_w(space.type(w_self), space.type(w_other)):
        raise oefmt(space.w_TypeError,
                    "%T.__cmp__(x,y) requires y to be a '%T', not a '%T'",
                    w_self, w_self, w_other)

    return space.wrap(generic_cpy_call(space, func_target, w_self, w_other))

from rpython.rlib.nonconst import NonConstant

SLOTS = {}

@specialize.memo()
def get_slot_tp_function(space, typedef, name):
    key = (typedef, name)
    try:
        return SLOTS[key]
    except KeyError:
        ret = build_slot_tp_function(space, typedef, name)
        SLOTS[key] = ret
        return ret

def build_slot_tp_function(space, typedef, name):
    w_type = space.gettypeobject(typedef)

    header = pypy_decl
    if mangle_name('', typedef.name) is None:
        header = None
    handled = False
    # unary functions
    for tp_name, attr in [('tp_as_number.c_nb_int', '__int__'),
                          ('tp_as_number.c_nb_long', '__long__'),
                          ('tp_as_number.c_nb_float', '__float__'),
                          ('tp_as_number.c_nb_negative', '__neg__'),
                          ('tp_as_number.c_nb_positive', '__pos__'),
                          ('tp_as_number.c_nb_absolute', '__abs__'),
                          ('tp_as_number.c_nb_invert', '__invert__'),
                          ('tp_as_number.c_nb_index', '__index__'),
                          ('tp_as_number.c_nb_hex', '__hex__'),
                          ('tp_as_number.c_nb_oct', '__oct__'),
                          ('tp_str', '__str__'),
                          ('tp_repr', '__repr__'),
                          ('tp_iter', '__iter__'),
                          ]:
        if name == tp_name:
            slot_fn = w_type.getdictvalue(space, attr)
            if slot_fn is None:
                return

            @cpython_api([PyObject], PyObject, header=header)
            @func_renamer("cpyext_%s_%s" % (name.replace('.', '_'), typedef.name))
            def slot_func(space, w_self):
                return space.call_function(slot_fn, w_self)
            api_func = slot_func.api_func
            handled = True

    # binary functions
    for tp_name, attr in [('tp_as_number.c_nb_add', '__add__'),
                          ('tp_as_number.c_nb_subtract', '__sub__'),
                          ('tp_as_number.c_nb_multiply', '__mul__'),
                          ('tp_as_number.c_nb_divide', '__div__'),
                          ('tp_as_number.c_nb_remainder', '__mod__'),
                          ('tp_as_number.c_nb_divmod', '__divmod__'),
                          ('tp_as_number.c_nb_lshift', '__lshift__'),
                          ('tp_as_number.c_nb_rshift', '__rshift__'),
                          ('tp_as_number.c_nb_and', '__and__'),
                          ('tp_as_number.c_nb_xor', '__xor__'),
                          ('tp_as_number.c_nb_or', '__or__'),
                          ('tp_as_sequence.c_sq_concat', '__add__'),
                          ('tp_as_sequence.c_sq_inplace_concat', '__iadd__')
                          ]:
        if name == tp_name:
            slot_fn = w_type.getdictvalue(space, attr)
            if slot_fn is None:
                return

            @cpython_api([PyObject, PyObject], PyObject, header=header)
            @func_renamer("cpyext_%s_%s" % (name.replace('.', '_'), typedef.name))
            def slot_func(space, w_self, w_arg):
                return space.call_function(slot_fn, w_self, w_arg)
            api_func = slot_func.api_func
            handled = True

    # binary-with-Py_ssize_t-type
    for tp_name, attr in [('tp_as_sequence.c_sq_item', '__getitem'),
                          ('tp_as_sequence.c_sq_repeat', '__mul__'),
                          ('tp_as_sequence.c_sq_repeat', '__mul__'),
                          ('tp_as_sequence.c_sq_inplace_repeat', '__imul__'),
                          ]:
        if name == tp_name:
            slot_fn = w_type.getdictvalue(space, attr)
            if slot_fn is None:
                return

            @cpython_api([PyObject, Py_ssize_t], PyObject, header=header)
            @func_renamer("cpyext_%s_%s" % (name.replace('.', '_'), typedef.name))
            def slot_func(space, w_self, arg):
                return space.call_function(slot_fn, w_self, space.wrap(arg))
            api_func = slot_func.api_func
            handled = True

    # ternary functions
    for tp_name, attr in [('tp_as_number.c_nb_power', '__pow__'),
                          ]:
        if name == tp_name:
            slot_fn = w_type.getdictvalue(space, attr)
            if slot_fn is None:
                return

            @cpython_api([PyObject, PyObject, PyObject], PyObject, header=header)
            @func_renamer("cpyext_%s_%s" % (name.replace('.', '_'), typedef.name))
            def slot_func(space, w_self, w_arg1, w_arg2):
                return space.call_function(slot_fn, w_self, w_arg1, w_arg2)
            api_func = slot_func.api_func
            handled = True

    if handled:
        pass
    elif name == 'tp_setattro':
        setattr_fn = w_type.getdictvalue(space, '__setattr__')
        delattr_fn = w_type.getdictvalue(space, '__delattr__')
        if setattr_fn is None:
            return

        @cpython_api([PyObject, PyObject, PyObject], rffi.INT_real,
                     error=-1, header=header)
        @func_renamer("cpyext_tp_setattro_%s" % (typedef.name,))
        def slot_tp_setattro(space, w_self, w_name, w_value):
            if w_value is not None:
                space.call_function(setattr_fn, w_self, w_name, w_value)
            else:
                space.call_function(delattr_fn, w_self, w_name)
            return 0
        api_func = slot_tp_setattro.api_func
    elif name == 'tp_getattro':
        getattr_fn = w_type.getdictvalue(space, '__getattribute__')
        if getattr_fn is None:
            return

        @cpython_api([PyObject, PyObject], PyObject, header=header)
        @func_renamer("cpyext_tp_getattro_%s" % (typedef.name,))
        def slot_tp_getattro(space, w_self, w_name):
            return space.call_function(getattr_fn, w_self, w_name)
        api_func = slot_tp_getattro.api_func

    elif name == 'tp_call':
        call_fn = w_type.getdictvalue(space, '__call__')
        if call_fn is None:
            return

        @cpython_api([PyObject, PyObject, PyObject], PyObject, header=header)
        @func_renamer("cpyext_%s_%s" % (name.replace('.', '_'), typedef.name))
        def slot_tp_call(space, w_self, w_args, w_kwds):
            args = Arguments(space, [w_self],
                             w_stararg=w_args, w_starstararg=w_kwds)
            return space.call_args(call_fn, args)
        api_func = slot_tp_call.api_func

    elif name == 'tp_iternext':
        iternext_fn = w_type.getdictvalue(space, '__next__')
        if iternext_fn is None:
            return

        @cpython_api([PyObject], PyObject, header=header)
        @func_renamer("cpyext_%s_%s" % (name.replace('.', '_'), typedef.name))
        def slot_tp_iternext(space, w_self):
            try:
                return space.call_function(iternext_fn, w_self)
            except OperationError as e:
                if not e.match(space, space.w_StopIteration):
                    raise
                return None
        api_func = slot_tp_iternext.api_func

    elif name == 'tp_init':
        init_fn = w_type.getdictvalue(space, '__init__')
        if init_fn is None:
            return

        @cpython_api([PyObject, PyObject, PyObject], rffi.INT_real, error=-1,
                     header=header)
        @func_renamer("cpyext_%s_%s" % (name.replace('.', '_'), typedef.name))
        def slot_tp_init(space, w_self, w_args, w_kwds):
            args = Arguments(space, [w_self],
                             w_stararg=w_args, w_starstararg=w_kwds)
            space.call_args(init_fn, args)
            return 0
        api_func = slot_tp_init.api_func
    elif name == 'tp_new':
        new_fn = w_type.getdictvalue(space, '__new__')
        if new_fn is None:
            return

        @cpython_api([PyTypeObjectPtr, PyObject, PyObject], PyObject, header=None)
        @func_renamer("cpyext_%s_%s" % (name.replace('.', '_'), typedef.name))
        def slot_tp_new(space, w_self, w_args, w_kwds):
            args = Arguments(space, [w_self],
                             w_stararg=w_args, w_starstararg=w_kwds)
            return space.call_args(space.get(new_fn, w_self), args)
        api_func = slot_tp_new.api_func
    elif name == 'tp_as_buffer.c_bf_getbuffer':
        buff_fn = w_type.getdictvalue(space, '__buffer__')
        if buff_fn is None:
            return
        @cpython_api([PyObject, Py_bufferP, rffi.INT_real], 
                rffi.INT_real, header=None, error=-1)
        @func_renamer("cpyext_%s_%s" % (name.replace('.', '_'), typedef.name))
        def buff_w(space, w_self, pybuf, flags):
            # XXX this is wrong, needs a test
            raise oefmt(space.w_NotImplemented, 
                "calling bf_getbuffer on a builtin type not supported yet")
            #args = Arguments(space, [w_self],
            #                 w_stararg=w_args, w_starstararg=w_kwds)
            #return space.call_args(space.get(buff_fn, w_self), args)
        api_func = buff_w.api_func
    else:
        # missing: tp_as_number.nb_nonzero, tp_as_number.nb_coerce
        # tp_as_sequence.c_sq_contains, tp_as_sequence.c_sq_length
        # richcmpfunc(s)
        return

    return lambda: llhelper(api_func.functype, api_func.get_wrapper(space))

PyWrapperFlag_KEYWORDS = 1

class TypeSlot:
    def __init__(self, method_name, slot_name, function, wrapper1, wrapper2, doc):
        self.method_name = method_name
        self.slot_name = slot_name
        self.slot_names = ("c_" + slot_name).split(".")
        self.slot_func = function
        self.wrapper_func = wrapper1
        self.wrapper_func_kwds = wrapper2
        self.doc = doc

# adapted from typeobject.c
def FLSLOT(NAME, SLOT, FUNCTION, WRAPPER, DOC, FLAGS):
    if WRAPPER is None:
        wrapper = None
    else:
        wrapper = globals().get(WRAPPER, Ellipsis)

    # irregular interface, because of tp_getattr/tp_getattro confusion
    if NAME == "__getattr__":
        if SLOT == "tp_getattro":
            wrapper = wrap_getattro
        elif SLOT == "tp_getattr":
            wrapper = wrap_getattr
        else:
            assert False

    function = globals().get(FUNCTION, None)
    assert FLAGS == 0 or FLAGS == PyWrapperFlag_KEYWORDS
    if FLAGS:
        if wrapper is Ellipsis:
            @func_renamer(WRAPPER)
            def wrapper(space, w_self, w_args, func, w_kwds):
                raise NotImplementedError("Wrapper for slot " + NAME)
        wrapper1 = None
        wrapper2 = wrapper
    else:
        if wrapper is Ellipsis:
            @func_renamer(WRAPPER)
            def wrapper(space, w_self, w_args, func):
                raise NotImplementedError("Wrapper for slot " + NAME)
        wrapper1 = wrapper
        wrapper2 = None
    return TypeSlot(NAME, SLOT, function, wrapper1, wrapper2, DOC)

def TPSLOT(NAME, SLOT, FUNCTION, WRAPPER, DOC):
    return FLSLOT(NAME, SLOT, FUNCTION, WRAPPER, DOC, 0)

ETSLOT = TPSLOT

def SQSLOT(NAME, SLOT, FUNCTION, WRAPPER, DOC):
    return ETSLOT(NAME, "tp_as_sequence.c_" + SLOT, FUNCTION, WRAPPER, DOC)
def MPSLOT(NAME, SLOT, FUNCTION, WRAPPER, DOC):
    return ETSLOT(NAME, "tp_as_mapping.c_" + SLOT, FUNCTION, WRAPPER, DOC)
def NBSLOT(NAME, SLOT, FUNCTION, WRAPPER, DOC):
    return ETSLOT(NAME, "tp_as_number.c_" + SLOT, FUNCTION, WRAPPER, DOC)
def UNSLOT(NAME, SLOT, FUNCTION, WRAPPER, DOC):
    return ETSLOT(NAME, "tp_as_number.c_" + SLOT, FUNCTION, WRAPPER,
            "x." + NAME + "() <==> " + DOC)
def IBSLOT(NAME, SLOT, FUNCTION, WRAPPER, DOC):
    return ETSLOT(NAME, "tp_as_number.c_" + SLOT, FUNCTION, WRAPPER,
            "x." + NAME + "(y) <==> x" + DOC + "y")
def BINSLOT(NAME, SLOT, FUNCTION, DOC):
    return ETSLOT(NAME, "tp_as_number.c_" + SLOT, FUNCTION, "wrap_binaryfunc_l", \
            "x." + NAME + "(y) <==> x" + DOC + "y")
def RBINSLOT(NAME, SLOT, FUNCTION, DOC):
    return ETSLOT(NAME, "tp_as_number.c_" + SLOT, FUNCTION, "wrap_binaryfunc_r", \
            "x." + NAME + "(y) <==> y" + DOC + "x")
def BINSLOTNOTINFIX(NAME, SLOT, FUNCTION, DOC):
    return ETSLOT(NAME, "tp_as_number.c_" + SLOT, FUNCTION, "wrap_binaryfunc_l", \
            "x." + NAME + "(y) <==> " + DOC)
def RBINSLOTNOTINFIX(NAME, SLOT, FUNCTION, DOC):
    return ETSLOT(NAME, "tp_as_number.c_" + SLOT, FUNCTION, "wrap_binaryfunc_r", \
            "x." + NAME + "(y) <==> " + DOC)

"""
    /* Heap types defining __add__/__mul__ have sq_concat/sq_repeat == NULL.
       The logic in abstract.c always falls back to nb_add/nb_multiply in
       this case.  Defining both the nb_* and the sq_* slots to call the
       user-defined methods has unexpected side-effects, as shown by
       test_descr.notimplemented() */
"""
# Instructions for update:
# Copy new slotdefs from typeobject.c
# Remove comments and tabs
# Done.
slotdefs_str = r"""
static slotdef slotdefs[] = {
        SQSLOT("__len__", sq_length, slot_sq_length, wrap_lenfunc,
               "x.__len__() <==> len(x)"),
        SQSLOT("__add__", sq_concat, NULL, wrap_binaryfunc,
          "x.__add__(y) <==> x+y"),
        SQSLOT("__mul__", sq_repeat, NULL, wrap_indexargfunc,
          "x.__mul__(n) <==> x*n"),
        SQSLOT("__rmul__", sq_repeat, NULL, wrap_indexargfunc,
          "x.__rmul__(n) <==> n*x"),
        SQSLOT("__getitem__", sq_item, slot_sq_item, wrap_sq_item,
               "x.__getitem__(y) <==> x[y]"),
        SQSLOT("__setitem__", sq_ass_item, slot_sq_ass_item, wrap_sq_setitem,
               "x.__setitem__(i, y) <==> x[i]=y"),
        SQSLOT("__delitem__", sq_ass_item, slot_sq_ass_item, wrap_sq_delitem,
               "x.__delitem__(y) <==> del x[y]"),
        SQSLOT("__contains__", sq_contains, slot_sq_contains, wrap_objobjproc,
               "x.__contains__(y) <==> y in x"),
        SQSLOT("__iadd__", sq_inplace_concat, NULL,
          wrap_binaryfunc, "x.__iadd__(y) <==> x+=y"),
        SQSLOT("__imul__", sq_inplace_repeat, NULL,
          wrap_indexargfunc, "x.__imul__(y) <==> x*=y"),

        MPSLOT("__len__", mp_length, slot_mp_length, wrap_lenfunc,
               "x.__len__() <==> len(x)"),
        MPSLOT("__getitem__", mp_subscript, slot_mp_subscript,
               wrap_binaryfunc,
               "x.__getitem__(y) <==> x[y]"),
        MPSLOT("__setitem__", mp_ass_subscript, slot_mp_ass_subscript,
               wrap_objobjargproc,
               "x.__setitem__(i, y) <==> x[i]=y"),
        MPSLOT("__delitem__", mp_ass_subscript, slot_mp_ass_subscript,
               wrap_delitem,
               "x.__delitem__(y) <==> del x[y]"),

        BINSLOT("__add__", nb_add, slot_nb_add,
                "+"),
        RBINSLOT("__radd__", nb_add, slot_nb_add,
                 "+"),
        BINSLOT("__sub__", nb_subtract, slot_nb_subtract,
                "-"),
        RBINSLOT("__rsub__", nb_subtract, slot_nb_subtract,
                 "-"),
        BINSLOT("__mul__", nb_multiply, slot_nb_multiply,
                "*"),
        RBINSLOT("__rmul__", nb_multiply, slot_nb_multiply,
                 "*"),
        BINSLOT("__mod__", nb_remainder, slot_nb_remainder,
                "%"),
        RBINSLOT("__rmod__", nb_remainder, slot_nb_remainder,
                 "%"),
        BINSLOTNOTINFIX("__divmod__", nb_divmod, slot_nb_divmod,
                        "divmod(x, y)"),
        RBINSLOTNOTINFIX("__rdivmod__", nb_divmod, slot_nb_divmod,
                 "divmod(y, x)"),
        NBSLOT("__pow__", nb_power, slot_nb_power, wrap_ternaryfunc,
               "x.__pow__(y[, z]) <==> pow(x, y[, z])"),
        NBSLOT("__rpow__", nb_power, slot_nb_power, wrap_ternaryfunc_r,
               "y.__rpow__(x[, z]) <==> pow(x, y[, z])"),
        UNSLOT("__neg__", nb_negative, slot_nb_negative, wrap_unaryfunc, "-x"),
        UNSLOT("__pos__", nb_positive, slot_nb_positive, wrap_unaryfunc, "+x"),
        UNSLOT("__abs__", nb_absolute, slot_nb_absolute, wrap_unaryfunc,
               "abs(x)"),
        UNSLOT("__bool__", nb_bool, slot_nb_bool, wrap_inquirypred,
               "x != 0"),
        UNSLOT("__invert__", nb_invert, slot_nb_invert, wrap_unaryfunc, "~x"),
        BINSLOT("__lshift__", nb_lshift, slot_nb_lshift, "<<"),
        RBINSLOT("__rlshift__", nb_lshift, slot_nb_lshift, "<<"),
        BINSLOT("__rshift__", nb_rshift, slot_nb_rshift, ">>"),
        RBINSLOT("__rrshift__", nb_rshift, slot_nb_rshift, ">>"),
        BINSLOT("__and__", nb_and, slot_nb_and, "&"),
        RBINSLOT("__rand__", nb_and, slot_nb_and, "&"),
        BINSLOT("__xor__", nb_xor, slot_nb_xor, "^"),
        RBINSLOT("__rxor__", nb_xor, slot_nb_xor, "^"),
        BINSLOT("__or__", nb_or, slot_nb_or, "|"),
        RBINSLOT("__ror__", nb_or, slot_nb_or, "|"),
        UNSLOT("__int__", nb_int, slot_nb_int, wrap_unaryfunc,
               "int(x)"),
        UNSLOT("__float__", nb_float, slot_nb_float, wrap_unaryfunc,
               "float(x)"),
        NBSLOT("__index__", nb_index, slot_nb_index, wrap_unaryfunc,
               "x[y:z] <==> x[y.__index__():z.__index__()]"),
        IBSLOT("__iadd__", nb_inplace_add, slot_nb_inplace_add,
               wrap_binaryfunc, "+="),
        IBSLOT("__isub__", nb_inplace_subtract, slot_nb_inplace_subtract,
               wrap_binaryfunc, "-="),
        IBSLOT("__imul__", nb_inplace_multiply, slot_nb_inplace_multiply,
               wrap_binaryfunc, "*="),
        IBSLOT("__imod__", nb_inplace_remainder, slot_nb_inplace_remainder,
               wrap_binaryfunc, "%="),
        IBSLOT("__ipow__", nb_inplace_power, slot_nb_inplace_power,
               wrap_binaryfunc, "**="),
        IBSLOT("__ilshift__", nb_inplace_lshift, slot_nb_inplace_lshift,
               wrap_binaryfunc, "<<="),
        IBSLOT("__irshift__", nb_inplace_rshift, slot_nb_inplace_rshift,
               wrap_binaryfunc, ">>="),
        IBSLOT("__iand__", nb_inplace_and, slot_nb_inplace_and,
               wrap_binaryfunc, "&="),
        IBSLOT("__ixor__", nb_inplace_xor, slot_nb_inplace_xor,
               wrap_binaryfunc, "^="),
        IBSLOT("__ior__", nb_inplace_or, slot_nb_inplace_or,
               wrap_binaryfunc, "|="),
        BINSLOT("__floordiv__", nb_floor_divide, slot_nb_floor_divide, "//"),
        RBINSLOT("__rfloordiv__", nb_floor_divide, slot_nb_floor_divide, "//"),
        BINSLOT("__truediv__", nb_true_divide, slot_nb_true_divide, "/"),
        RBINSLOT("__rtruediv__", nb_true_divide, slot_nb_true_divide, "/"),
        IBSLOT("__ifloordiv__", nb_inplace_floor_divide,
               slot_nb_inplace_floor_divide, wrap_binaryfunc, "//"),
        IBSLOT("__itruediv__", nb_inplace_true_divide,
               slot_nb_inplace_true_divide, wrap_binaryfunc, "/"),

        TPSLOT("__str__", tp_str, slot_tp_str, wrap_unaryfunc,
               "x.__str__() <==> str(x)"),
        TPSLOT("__repr__", tp_repr, slot_tp_repr, wrap_unaryfunc,
               "x.__repr__() <==> repr(x)"),
        TPSLOT("__hash__", tp_hash, slot_tp_hash, wrap_hashfunc,
               "x.__hash__() <==> hash(x)"),
        FLSLOT("__call__", tp_call, slot_tp_call, (wrapperfunc)wrap_call,
               "x.__call__(...) <==> x(...)", PyWrapperFlag_KEYWORDS),
        TPSLOT("__getattribute__", tp_getattro, slot_tp_getattr_hook,
               wrap_binaryfunc, "x.__getattribute__('name') <==> x.name"),
        TPSLOT("__getattribute__", tp_getattr, NULL, NULL, ""),
        TPSLOT("__getattr__", tp_getattro, slot_tp_getattr_hook, NULL, ""),
        TPSLOT("__getattr__", tp_getattr, NULL, NULL, ""),
        TPSLOT("__setattr__", tp_setattro, slot_tp_setattro, wrap_setattr,
               "x.__setattr__('name', value) <==> x.name = value"),
        TPSLOT("__setattr__", tp_setattr, NULL, NULL, ""),
        TPSLOT("__delattr__", tp_setattro, slot_tp_setattro, wrap_delattr,
               "x.__delattr__('name') <==> del x.name"),
        TPSLOT("__delattr__", tp_setattr, NULL, NULL, ""),
        TPSLOT("__lt__", tp_richcompare, slot_tp_richcompare, richcmp_lt,
               "x.__lt__(y) <==> x<y"),
        TPSLOT("__le__", tp_richcompare, slot_tp_richcompare, richcmp_le,
               "x.__le__(y) <==> x<=y"),
        TPSLOT("__eq__", tp_richcompare, slot_tp_richcompare, richcmp_eq,
               "x.__eq__(y) <==> x==y"),
        TPSLOT("__ne__", tp_richcompare, slot_tp_richcompare, richcmp_ne,
               "x.__ne__(y) <==> x!=y"),
        TPSLOT("__gt__", tp_richcompare, slot_tp_richcompare, richcmp_gt,
               "x.__gt__(y) <==> x>y"),
        TPSLOT("__ge__", tp_richcompare, slot_tp_richcompare, richcmp_ge,
               "x.__ge__(y) <==> x>=y"),
        TPSLOT("__iter__", tp_iter, slot_tp_iter, wrap_unaryfunc,
               "x.__iter__() <==> iter(x)"),
        TPSLOT("__next__", tp_iternext, slot_tp_iternext, wrap_next,
               "x.__next__() <==> next(x)"),
        TPSLOT("__get__", tp_descr_get, slot_tp_descr_get, wrap_descr_get,
               "descr.__get__(obj[, type]) -> value"),
        TPSLOT("__set__", tp_descr_set, slot_tp_descr_set, wrap_descr_set,
               "descr.__set__(obj, value)"),
        TPSLOT("__delete__", tp_descr_set, slot_tp_descr_set,
               wrap_descr_delete, "descr.__delete__(obj)"),
        FLSLOT("__init__", tp_init, slot_tp_init, (wrapperfunc)wrap_init,
               "x.__init__(...) initializes x; "
               "see help(type(x)) for signature",
               PyWrapperFlag_KEYWORDS),
        TPSLOT("__new__", tp_new, slot_tp_new, NULL, ""),
        TPSLOT("__del__", tp_del, slot_tp_del, NULL, ""),
        {NULL}
};
"""

# Convert the above string into python code
slotdef_replacements = (
    ("\s+", " "),            # all on one line
    ("static [^{]*{", "("),  # remove first line...
    ("};", ")"),             # ...last line...
    ("{NULL}", ""),          # ...and sentinel
    # add quotes around function name, slot name, and wrapper name
    (r"(?P<start> +..SLOT\([^,]*, )(?P<fname>[^,]*), (?P<slotcname>[^,]*), (?P<wname>[^,]*)", r"\g<start>'\g<fname>', '\g<slotcname>', '\g<wname>'"),
    (r"(?P<start> *R?[^ ]{3}SLOT(NOTINFIX)?\([^,]*, )(?P<fname>[^,]*), (?P<slotcname>[^,]*)", r"\g<start>'\g<fname>', '\g<slotcname>'"),
    ("'NULL'", "None"),      # but NULL becomes None
    ("\(wrapperfunc\)", ""), # casts are not needed in python tuples
    ("\),", "),\n"),         # add newlines again
)

for regex, repl in slotdef_replacements:
    slotdefs_str = re.sub(regex, repl, slotdefs_str)

slotdefs = eval(slotdefs_str)
# PyPy addition
slotdefs += (
    # XXX that might not be what we want!
    TPSLOT("__buffer__", "tp_as_buffer.c_bf_getbuffer", None, "wrap_getbuffer", ""),
)

if not PY3:
    slotdefs += (
        TPSLOT("__buffer__", "tp_as_buffer.c_bf_getreadbuffer", None, "wrap_getreadbuffer", ""),
    )


# partial sort to solve some slot conflicts:
# Number slots before Mapping slots before Sequence slots.
# also prefer the new buffer interface
# These are the only conflicts between __name__ methods
def slotdef_sort_key(slotdef):
    if slotdef.slot_name.startswith('tp_as_number'):
        return 1
    if slotdef.slot_name.startswith('tp_as_mapping'):
        return 2
    if slotdef.slot_name.startswith('tp_as_sequence'):
        return 3
    if slotdef.slot_name == 'tp_as_buffer.c_bf_getbuffer':
        return 100
    if slotdef.slot_name == 'tp_as_buffer.c_bf_getreadbuffer':
        return 101
    return 0
slotdefs = sorted(slotdefs, key=slotdef_sort_key)

slotdefs_for_tp_slots = unrolling_iterable(
    [(x.method_name, x.slot_name, x.slot_names, x.slot_func)
     for x in slotdefs])

slotdefs_for_wrappers = unrolling_iterable(
    [(x.method_name, x.slot_names, x.wrapper_func, x.wrapper_func_kwds, x.doc)
     for x in slotdefs])

if __name__ == "__main__":
    print slotdefs_str<|MERGE_RESOLUTION|>--- conflicted
+++ resolved
@@ -341,21 +341,9 @@
     def getitemsize(self):
         return self.itemsize
 
-<<<<<<< HEAD
-=======
     def getndim(self):
         return self.ndim
 
-def wrap_getreadbuffer(space, w_self, w_args, func):
-    func_target = rffi.cast(readbufferproc, func)
-    with lltype.scoped_alloc(rffi.VOIDPP.TO, 1) as ptr:
-        index = rffi.cast(Py_ssize_t, 0)
-        size = generic_cpy_call(space, func_target, w_self, index, ptr)
-        if size < 0:
-            space.fromcache(State).check_and_raise_exception(always=True)
-        return space.newbuffer(CPyBuffer(ptr[0], size, w_self))
-
->>>>>>> 1c81b343
 def wrap_getbuffer(space, w_self, w_args, func):
     func_target = rffi.cast(getbufferproc, func)
     with lltype.scoped_alloc(Py_buffer) as pybuf:
