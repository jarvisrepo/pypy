--- conflicted
+++ resolved
@@ -431,35 +431,6 @@
 
     handled = False
     # unary functions
-<<<<<<< HEAD
-    for tp_name, attr in [('tp_as_async.c_am_await', '__await__'),
-                          ('tp_as_async.c_am_anext', '__anext__'),
-                          ('tp_as_async.c_am_aiter', '__aiter__'),
-                          ('tp_as_number.c_nb_int', '__int__'),
-                          ('tp_as_number.c_nb_long', '__long__'),
-                          ('tp_as_number.c_nb_float', '__float__'),
-                          ('tp_as_number.c_nb_negative', '__neg__'),
-                          ('tp_as_number.c_nb_positive', '__pos__'),
-                          ('tp_as_number.c_nb_absolute', '__abs__'),
-                          ('tp_as_number.c_nb_invert', '__invert__'),
-                          ('tp_as_number.c_nb_index', '__index__'),
-                          ('tp_str', '__str__'),
-                          ('tp_repr', '__repr__'),
-                          ('tp_iter', '__iter__'),
-                          ]:
-        if name == tp_name:
-            slot_fn = w_type.lookup(attr)
-            if slot_fn is None:
-                return
-
-            @slot_function([PyObject], PyObject)
-            @func_renamer("cpyext_%s_%s" % (name.replace('.', '_'), typedef.name))
-            def slot_func(space, w_self):
-                return space.call_function(slot_fn, w_self)
-            handled = True
-
-=======
->>>>>>> 22a3917f
     for tp_name, attr in [('tp_hash', '__hash__'),
                           ('tp_as_sequence.c_sq_length', '__len__'),
                           ('tp_as_mapping.c_mp_length', '__len__'),
@@ -702,6 +673,9 @@
 
 
 UNARY_SLOTS = [
+    'tp_as_async.c_am_await',
+    'tp_as_async.c_am_anext',
+    'tp_as_async.c_am_aiter',
     'tp_as_number.c_nb_int',
     'tp_as_number.c_nb_long',
     'tp_as_number.c_nb_float',
