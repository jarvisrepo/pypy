--- conflicted
+++ resolved
@@ -6,11 +6,7 @@
 from rpython.rlib.rarithmetic import widen
 from pypy.module.cpyext.api import (
     slot_function, generic_cpy_call, PyObject, Py_ssize_t,
-<<<<<<< HEAD
     Py_buffer, Py_bufferP, PyTypeObjectPtr, cts)
-=======
-    Py_TPFLAGS_CHECKTYPES, Py_buffer, Py_bufferP, PyTypeObjectPtr)
->>>>>>> 3c8da470
 from pypy.module.cpyext.typeobjectdefs import (
     unaryfunc, ternaryfunc, binaryfunc,
     getattrfunc, getattrofunc, setattrofunc, lenfunc, ssizeargfunc, inquiry,
@@ -420,17 +416,23 @@
         SLOT_FACTORIES[tp_name] = func
         return func
     return decorate
-<<<<<<< HEAD
-
-
-def build_slot_tp_function(space, typedef, name, method_name):
-    if name in SLOT_FACTORIES:
-        return SLOT_FACTORIES[name](space, typedef, name, method_name)
-    else:
-        # missing: tp_as_number.nb_nonzero, tp_as_number.nb_coerce
-        # tp_as_sequence.c_sq_contains, tp_as_sequence.c_sq_length
-        # richcmpfunc(s)
-        return
+
+
+SLOTS = {}
+@specialize.memo()
+def get_slot_tp_function(space, typedef, name, method_name):
+    """Return a description of the slot C function to use for the built-in
+    type for 'typedef'.  The 'name' is the slot name.  This is a memo
+    function that, after translation, returns one of a built-in finite set.
+    """
+    key = (typedef, name)
+    try:
+        return SLOTS[key]
+    except KeyError:
+        slot_func = SLOT_FACTORIES[name](space, typedef, name, method_name)
+        llfunc = llslot(space, slot_func) if slot_func else None
+        SLOTS[key] = llfunc
+        return llfunc
 
 
 def make_unary_slot(space, typedef, name, attr):
@@ -591,182 +593,6 @@
         return 0
     return slot_func
 
-=======
-
-
-SLOTS = {}
-@specialize.memo()
-def get_slot_tp_function(space, typedef, name, method_name):
-    """Return a description of the slot C function to use for the built-in
-    type for 'typedef'.  The 'name' is the slot name.  This is a memo
-    function that, after translation, returns one of a built-in finite set.
-    """
-    key = (typedef, name)
-    try:
-        return SLOTS[key]
-    except KeyError:
-        slot_func = SLOT_FACTORIES[name](space, typedef, name, method_name)
-        llfunc = llslot(space, slot_func) if slot_func else None
-        SLOTS[key] = llfunc
-        return llfunc
-
-
-def make_unary_slot(space, typedef, name, attr):
-    w_type = space.gettypeobject(typedef)
-    slot_fn = w_type.lookup(attr)
-    if slot_fn is None:
-        return
-
-    @slot_function([PyObject], PyObject)
-    @func_renamer("cpyext_%s_%s" % (name.replace('.', '_'), typedef.name))
-    def slot_func(space, w_self):
-        return space.call_function(slot_fn, w_self)
-    return slot_func
-
-UNARY_SLOTS = [
-    'tp_as_number.c_nb_int',
-    'tp_as_number.c_nb_long',
-    'tp_as_number.c_nb_float',
-    'tp_as_number.c_nb_negative',
-    'tp_as_number.c_nb_positive',
-    'tp_as_number.c_nb_absolute',
-    'tp_as_number.c_nb_invert',
-    'tp_as_number.c_nb_index',
-    'tp_as_number.c_nb_hex',
-    'tp_as_number.c_nb_oct',
-    'tp_str',
-    'tp_repr',
-    'tp_iter']
-for name in UNARY_SLOTS:
-    slot_factory(name)(make_unary_slot)
-
-def make_unary_slot_int(space, typedef, name, attr):
-    w_type = space.gettypeobject(typedef)
-    slot_fn = w_type.lookup(attr)
-    if slot_fn is None:
-        return
-    @slot_function([PyObject], lltype.Signed, error=-1)
-    @func_renamer("cpyext_%s_%s" % (name.replace('.', '_'), typedef.name))
-    def slot_func(space, w_obj):
-        return space.int_w(space.call_function(slot_fn, w_obj))
-    return slot_func
-
-UNARY_SLOTS_INT = [
-    'tp_hash',
-    'tp_as_sequence.c_sq_length',
-    'tp_as_mapping.c_mp_length',]
-for name in UNARY_SLOTS_INT:
-    slot_factory(name)(make_unary_slot_int)
-
-
-def make_binary_slot(space, typedef, name, attr):
-    w_type = space.gettypeobject(typedef)
-    slot_fn = w_type.lookup(attr)
-    if slot_fn is None:
-        return
-
-    @slot_function([PyObject, PyObject], PyObject)
-    @func_renamer("cpyext_%s_%s" % (name.replace('.', '_'), typedef.name))
-    def slot_func(space, w_self, w_arg):
-        return space.call_function(slot_fn, w_self, w_arg)
-    return slot_func
-
-BINARY_SLOTS = [
-    'tp_as_number.c_nb_add',
-    'tp_as_number.c_nb_subtract',
-    'tp_as_number.c_nb_multiply',
-    'tp_as_number.c_nb_divide',
-    'tp_as_number.c_nb_remainder',
-    'tp_as_number.c_nb_divmod',
-    'tp_as_number.c_nb_lshift',
-    'tp_as_number.c_nb_rshift',
-    'tp_as_number.c_nb_and',
-    'tp_as_number.c_nb_xor',
-    'tp_as_number.c_nb_or',
-    'tp_as_sequence.c_sq_concat',
-    'tp_as_sequence.c_sq_inplace_concat',
-    'tp_as_mapping.c_mp_subscript',]
-for name in BINARY_SLOTS:
-    slot_factory(name)(make_binary_slot)
-
-
-def make_binary_slot_int(space, typedef, name, attr):
-    w_type = space.gettypeobject(typedef)
-    slot_fn = w_type.lookup(attr)
-    if slot_fn is None:
-        return
-
-    @slot_function([PyObject, Py_ssize_t], PyObject)
-    @func_renamer("cpyext_%s_%s" % (name.replace('.', '_'), typedef.name))
-    def slot_func(space, w_self, arg):
-        return space.call_function(slot_fn, w_self, space.newint(arg))
-    return slot_func
-
-BINARY_SLOTS_INT = [
-    'tp_as_sequence.c_sq_item',
-    'tp_as_sequence.c_sq_repeat',
-    'tp_as_sequence.c_sq_repeat',
-    'tp_as_sequence.c_sq_inplace_repeat',]
-for name in BINARY_SLOTS_INT:
-    slot_factory(name)(make_binary_slot_int)
-
-@slot_factory('tp_as_number.c_nb_power')
-def make_nb_power(space, typedef, name, attr):
-    w_type = space.gettypeobject(typedef)
-    slot_fn = w_type.lookup(attr)
-    if slot_fn is None:
-        return
-
-    @slot_function([PyObject, PyObject, PyObject], PyObject)
-    @func_renamer("cpyext_%s_%s" % (name.replace('.', '_'), typedef.name))
-    def slot_func(space, w_self, w_arg1, w_arg2):
-        return space.call_function(slot_fn, w_self, w_arg1, w_arg2)
-    return slot_func
-
-@slot_factory('tp_as_mapping.c_mp_ass_subscript')
-def make_sq_set_item(space, typedef, name, attr):
-    w_type = space.gettypeobject(typedef)
-    slot_ass = w_type.lookup(attr)
-    if slot_ass is None:
-        return
-    slot_del = w_type.lookup('__delitem__')
-    if slot_del is None:
-        return
-
-    @slot_function([PyObject, PyObject, PyObject], rffi.INT_real, error=-1)
-    @func_renamer("cpyext_%s_%s" % (name.replace('.', '_'), typedef.name))
-    def slot_func(space, w_self, w_arg1, arg2):
-        if arg2:
-            w_arg2 = from_ref(space, rffi.cast(PyObject, arg2))
-            space.call_function(slot_ass, w_self, w_arg1, w_arg2)
-        else:
-            space.call_function(slot_del, w_self, w_arg1)
-        return 0
-    return slot_func
-
-
-@slot_factory('tp_as_sequence.c_sq_ass_item')
-def make_sq_ass_item(space, typedef, name, attr):
-    w_type = space.gettypeobject(typedef)
-    slot_ass = w_type.lookup(attr)
-    if slot_ass is None:
-        return
-    slot_del = w_type.lookup('__delitem__')
-    if slot_del is None:
-        return
-
-    @slot_function([PyObject, lltype.Signed, PyObject], rffi.INT_real, error=-1)
-    @func_renamer("cpyext_%s_%s" % (name.replace('.', '_'), typedef.name))
-    def slot_func(space, w_self, arg1, arg2):
-        if arg2:
-            w_arg2 = from_ref(space, rffi.cast(PyObject, arg2))
-            space.call_function(slot_ass, w_self, space.newint(arg1), w_arg2)
-        else:
-            space.call_function(slot_del, w_self, space.newint(arg1))
-        return 0
-    return slot_func
-
->>>>>>> 3c8da470
 def make_tp_setattro(space, typedef, name, attr):
     w_type = space.gettypeobject(typedef)
     setattr_fn = w_type.lookup('__setattr__')
@@ -816,11 +642,7 @@
 @slot_factory('tp_iternext')
 def make_tp_iternext(space, typedef, name, attr):
     w_type = space.gettypeobject(typedef)
-<<<<<<< HEAD
     iternext_fn = w_type.lookup('__next__')
-=======
-    iternext_fn = w_type.lookup('next')
->>>>>>> 3c8da470
     if iternext_fn is None:
         return
 
@@ -984,8 +806,9 @@
 
 missing_builtin_slots = [
     'tp_print', 'tp_compare', 'tp_getattr', 'tp_setattr', 'tp_setattro',
+    'tp_finalize',
     'tp_richcompare', 'tp_del', 'tp_as_buffer.c_bf_getwritebuffer',
-    'tp_as_number.c_nb_nonzero', 'tp_as_number.c_nb_coerce',
+    'tp_as_number.c_nb_bool', 'tp_as_number.c_nb_coerce',
     'tp_as_number.c_nb_inplace_add', 'tp_as_number.c_nb_inplace_subtract',
     'tp_as_number.c_nb_inplace_multiply', 'tp_as_number.c_nb_inplace_divide',
     'tp_as_number.c_nb_inplace_remainder', 'tp_as_number.c_nb_inplace_power',
@@ -994,6 +817,8 @@
     'tp_as_number.c_nb_inplace_or',
     'tp_as_number.c_nb_floor_divide', 'tp_as_number.c_nb_true_divide',
     'tp_as_number.c_nb_inplace_floor_divide', 'tp_as_number.c_nb_inplace_true_divide',
+    'tp_as_number.c_nb_matrix_multiply',
+    'tp_as_number.c_nb_inplace_matrix_multiply',
     'tp_as_sequence.c_sq_slice', 'tp_as_sequence.c_sq_ass_slice',
     'tp_as_sequence.c_sq_contains',
     'tp_as_buffer.c_bf_getreadbuffer',
