from __future__ import with_statement

import re

from rpython.rtyper.lltypesystem import rffi, lltype
from rpython.rlib.rarithmetic import widen
from pypy.module.cpyext.api import (
    slot_function, generic_cpy_call, PyObject, Py_ssize_t,
    Py_buffer, Py_bufferP, PyTypeObjectPtr, cts)
from pypy.module.cpyext.typeobjectdefs import (
    unaryfunc, ternaryfunc, binaryfunc,
    getattrfunc, getattrofunc, setattrofunc, lenfunc, ssizeargfunc, inquiry,
    ssizessizeargfunc, ssizeobjargproc, iternextfunc, initproc, richcmpfunc,
    cmpfunc, hashfunc, descrgetfunc, descrsetfunc, objobjproc, objobjargproc,
    getbufferproc, ssizessizeobjargproc)
from pypy.module.cpyext.pyobject import make_ref, from_ref, as_pyobj, decref
from pypy.module.cpyext.pyerrors import PyErr_Occurred
from pypy.module.cpyext.memoryobject import fill_Py_buffer
from pypy.module.cpyext.state import State
from pypy.module.cpyext import userslot
from pypy.module.cpyext.buffer import CBuffer, CPyBuffer, fq
from pypy.module.cpyext.methodobject import (W_PyCWrapperObject, tuple_from_args_w,
                                             w_kwargs_from_args)
from pypy.interpreter.error import OperationError, oefmt
from pypy.interpreter.argument import Arguments
from rpython.rlib.unroll import unrolling_iterable
from rpython.rlib.objectmodel import specialize, not_rpython
from rpython.tool.sourcetools import func_renamer
from rpython.flowspace.model import Constant
from rpython.flowspace.specialcase import register_flow_sc
from pypy.module.sys.version import CPYTHON_VERSION

PY2 = CPYTHON_VERSION[0] == 2

# XXX: Also defined in object.h
Py_LT = 0
Py_LE = 1
Py_EQ = 2
Py_NE = 3
Py_GT = 4
Py_GE = 5

@not_rpython
def llslot(space, func):
    return func.api_func.get_llhelper(space)

@register_flow_sc(llslot)
def sc_llslot(ctx, v_space, v_func):
    assert isinstance(v_func, Constant)
    get_llhelper = v_func.value.api_func.get_llhelper
    return ctx.appcall(get_llhelper, v_space)

# NOTE: the following wrap_* are subclasses of W_PyCWrapperObject, even if
# they don't follow the usual W_* naming convention for subclasses of W_Root:
# we do this because we automatically generate most of the slots from the
# CPython code copy&pasted inside slotdefs_str, and thus we need to keep the
# same names as they are used in C.

class wrap_init(W_PyCWrapperObject):
    def call(self, space, w_self, __args__):
        func = self.get_func_to_call()
        func_init = rffi.cast(initproc, func)
        py_args = tuple_from_args_w(space, __args__.arguments_w)
        w_kwargs = w_kwargs_from_args(space, __args__)
        res = generic_cpy_call(space, func_init, w_self, py_args, w_kwargs)
        decref(space, py_args)
        if rffi.cast(lltype.Signed, res) == -1:
            space.fromcache(State).check_and_raise_exception(always=True)
        return None

class wrap_unaryfunc(W_PyCWrapperObject):
    def call(self, space, w_self, __args__):
        self.check_args(__args__, 0)
        func = self.get_func_to_call()
        func_unary = rffi.cast(unaryfunc, func)
        return generic_cpy_call(space, func_unary, w_self)

class wrap_binaryfunc(W_PyCWrapperObject):
    def call(self, space, w_self, __args__):
        self.check_args(__args__, 1)
        func = self.get_func_to_call()
        func_binary = rffi.cast(binaryfunc, func)
        w_x = __args__.arguments_w[0]
        return generic_cpy_call(space, func_binary, w_self, w_x)

def _get_ob_type(space, w_obj):
    # please ensure that w_obj stays alive
    ob_type = as_pyobj(space, space.type(w_obj))
    return rffi.cast(PyTypeObjectPtr, ob_type)

class wrap_binaryfunc_l(W_PyCWrapperObject):
    def call(self, space, w_self, __args__):
        self.check_args(__args__, 1)
        func = self.get_func_to_call()
        func_binary = rffi.cast(binaryfunc, func)
        w_value = __args__.arguments_w[0]
        return generic_cpy_call(space, func_binary, w_self, w_value)

class wrap_binaryfunc_r(W_PyCWrapperObject):
    def call(self, space, w_self, __args__):
        self.check_args(__args__, 1)
        func = self.get_func_to_call()
        func_binary = rffi.cast(binaryfunc, func)
        w_value = __args__.arguments_w[0]
        return generic_cpy_call(space, func_binary, w_value, w_self)

class wrap_ternaryfunc(W_PyCWrapperObject):
    def call(self, space, w_self, __args__):
        # The third argument is optional
        self.check_argsv(__args__, 1, 2)
        func = self.get_func_to_call()
        func_ternary = rffi.cast(ternaryfunc, func)
        w_arg0 = __args__.arguments_w[0]
        if len(__args__.arguments_w) == 2:
            w_arg1 = __args__.arguments_w[1]
        else:
            w_arg1 = space.w_None
        return generic_cpy_call(space, func_ternary, w_self, w_arg0, w_arg1)

class wrap_ternaryfunc_r(W_PyCWrapperObject):
    def call(self, space, w_self, __args__):
        # The third argument is optional
        self.check_argsv(__args__, 1, 2)
        func = self.get_func_to_call()
        func_ternary = rffi.cast(ternaryfunc, func)
        w_arg0 = __args__.arguments_w[0]
        if len(__args__.arguments_w) == 2:
            w_arg1 = __args__.arguments_w[1]
        else:
            w_arg1 = space.w_None
        return generic_cpy_call(space, func_ternary, w_arg0, w_self, w_arg1)

class wrap_inquirypred(W_PyCWrapperObject):
    def call(self, space, w_self, __args__):
        self.check_args(__args__, 0)
        func = self.get_func_to_call()
        func_inquiry = rffi.cast(inquiry, func)
        res = generic_cpy_call(space, func_inquiry, w_self)
        res = rffi.cast(lltype.Signed, res)
        if res == -1:
            space.fromcache(State).check_and_raise_exception(always=True)
        return space.newbool(bool(res))

class wrap_getattr(W_PyCWrapperObject):
    def call(self, space, w_self, __args__):
        self.check_args(__args__, 1)
        func = self.get_func_to_call()
        func_target = rffi.cast(getattrfunc, func)
        w_name = __args__.arguments_w[0]
        name_ptr = rffi.str2charp(space.text_w(w_name))
        try:
            return generic_cpy_call(space, func_target, w_self, name_ptr)
        finally:
            rffi.free_charp(name_ptr)

class wrap_getattro(W_PyCWrapperObject):
    def call(self, space, w_self, __args__):
        self.check_args(__args__, 1)
        func = self.get_func_to_call()
        func_target = rffi.cast(getattrofunc, func)
        w_name = __args__.arguments_w[0]
        return generic_cpy_call(space, func_target, w_self, w_name)

class wrap_setattr(W_PyCWrapperObject):
    def call(self, space, w_self, __args__):
        self.check_args(__args__, 2)
        func = self.get_func_to_call()
        func_target = rffi.cast(setattrofunc, func)
        w_name = __args__.arguments_w[0]
        w_value = __args__.arguments_w[1]
        # XXX "Carlo Verre hack"?
        res = generic_cpy_call(space, func_target, w_self, w_name, w_value)
        if rffi.cast(lltype.Signed, res) == -1:
            space.fromcache(State).check_and_raise_exception(always=True)

class wrap_delattr(W_PyCWrapperObject):
    def call(self, space, w_self, __args__):
        self.check_args(__args__, 1)
        func = self.get_func_to_call()
        func_target = rffi.cast(setattrofunc, func)
        w_name = __args__.arguments_w[0]
        # XXX "Carlo Verre hack"?
        res = generic_cpy_call(space, func_target, w_self, w_name, None)
        if rffi.cast(lltype.Signed, res) == -1:
            space.fromcache(State).check_and_raise_exception(always=True)

class wrap_descr_get(W_PyCWrapperObject):
    def call(self, space, w_self, __args__):
        func = self.get_func_to_call()
        func_target = rffi.cast(descrgetfunc, func)
        length = len(__args__.arguments_w)
        if length == 1:
            w_obj = __args__.arguments_w[0]
            w_type = None
        elif length == 2:
            w_obj = __args__.arguments_w[0]
            w_type = __args__.arguments_w[1]
        else:
            raise oefmt(space.w_TypeError,
                        "expected 1 or 2 arguments, got %d", len(__args__.arguments_w))
        if w_obj is space.w_None:
            w_obj = None
        if w_type is space.w_None:
            w_type = None
        if w_obj is None and w_type is None:
            raise oefmt(space.w_TypeError, "__get__(None, None) is invalid")
        return generic_cpy_call(space, func_target, w_self, w_obj, w_type)

class wrap_descr_set(W_PyCWrapperObject):
    def call(self, space, w_self, __args__):
        self.check_args(__args__, 2)
        func = self.get_func_to_call()
        func_target = rffi.cast(descrsetfunc, func)
        w_obj = __args__.arguments_w[0]
        w_value = __args__.arguments_w[1]
        res = generic_cpy_call(space, func_target, w_self, w_obj, w_value)
        if rffi.cast(lltype.Signed, res) == -1:
            space.fromcache(State).check_and_raise_exception(always=True)

class wrap_descr_delete(W_PyCWrapperObject):
    def call(self, space, w_self, __args__):
        self.check_args(__args__, 1)
        func = self.get_func_to_call()
        func_target = rffi.cast(descrsetfunc, func)
        w_obj = __args__.arguments_w[0]
        res = generic_cpy_call(space, func_target, w_self, w_obj, None)
        if rffi.cast(lltype.Signed, res) == -1:
            space.fromcache(State).check_and_raise_exception(always=True)

class wrap_call(W_PyCWrapperObject):
    def call(self, space, w_self, __args__):
        func = self.get_func_to_call()
        func_target = rffi.cast(ternaryfunc, func)
        py_args = tuple_from_args_w(space, __args__.arguments_w)
        w_kwargs = w_kwargs_from_args(space, __args__)
        ret = generic_cpy_call(space, func_target, w_self, py_args, w_kwargs)
        decref(space, py_args)
        return ret

class wrap_ssizessizeobjargproc(W_PyCWrapperObject):
    def call(self, space, w_self, __args__):
        self.check_args(__args__, 3)
        func = self.get_func_to_call()
        func_target = rffi.cast(ssizessizeobjargproc, func)
        i = space.int_w(space.index(__args__.arguments_w[0]))
        j = space.int_w(space.index(__args__.arguments_w[1]))
        w_y = __args__.arguments_w[2]
        res = generic_cpy_call(space, func_target, w_self, i, j, w_y)
        if rffi.cast(lltype.Signed, res) == -1:
            space.fromcache(State).check_and_raise_exception(always=True)

class wrap_lenfunc(W_PyCWrapperObject):
    def call(self, space, w_self, __args__):
        self.check_args(__args__, 0)
        func = self.get_func_to_call()
        func_len = rffi.cast(lenfunc, func)
        res = generic_cpy_call(space, func_len, w_self)
        if widen(res) == -1:
            space.fromcache(State).check_and_raise_exception(always=True)
        return space.newint(res)

class wrap_ssizeargproc(W_PyCWrapperObject):
    def call(self, space, w_self, __args__):
        self.check_args(__args__, 1)
        func = self.get_func_to_call()
        func_target = rffi.cast(ssizeargfunc, func)
        w_index = __args__.arguments_w[0]
        index = space.int_w(space.index(w_index))
        return generic_cpy_call(space, func_target, w_self, index)

class wrap_sq_setitem(W_PyCWrapperObject):
    def call(self, space, w_self, __args__):
        self.check_args(__args__, 2)
        func = self.get_func_to_call()
        func_target = rffi.cast(ssizeobjargproc, func)
        w_index = __args__.arguments_w[0]
        w_value = __args__.arguments_w[1]
        index = space.int_w(space.index(w_index))
        res = generic_cpy_call(space, func_target, w_self, index, w_value)
        if rffi.cast(lltype.Signed, res) == -1:
            space.fromcache(State).check_and_raise_exception(always=True)

class wrap_sq_delitem(W_PyCWrapperObject):
    def call(self, space, w_self, __args__):
        self.check_args(__args__, 1)
        func = self.get_func_to_call()
        func_target = rffi.cast(ssizeobjargproc, func)
        w_index = __args__.arguments_w[0]
        index = space.int_w(space.index(w_index))
        null = rffi.cast(PyObject, 0)
        res = generic_cpy_call(space, func_target, w_self, index, null)
        if rffi.cast(lltype.Signed, res) == -1:
            space.fromcache(State).check_and_raise_exception(always=True)

# Warning, confusing function name (like CPython).  Used only for sq_contains.
class wrap_objobjproc(W_PyCWrapperObject):
    def call(self, space, w_self, __args__):
        self.check_args(__args__, 1)
        func = self.get_func_to_call()
        func_target = rffi.cast(objobjproc, func)
        w_value = __args__.arguments_w[0]
        res = generic_cpy_call(space, func_target, w_self, w_value)
        res = rffi.cast(lltype.Signed, res)
        if res == -1:
            space.fromcache(State).check_and_raise_exception(always=True)
        return space.newbool(bool(res))

class wrap_objobjargproc(W_PyCWrapperObject):
    def call(self, space, w_self, __args__):
        self.check_args(__args__, 2)
        func = self.get_func_to_call()
        func_target = rffi.cast(objobjargproc, func)
        w_key = __args__.arguments_w[0]
        w_value = __args__.arguments_w[1]
        res = generic_cpy_call(space, func_target, w_self, w_key, w_value)
        if rffi.cast(lltype.Signed, res) == -1:
            space.fromcache(State).check_and_raise_exception(always=True)
        return space.w_None

class wrap_delitem(W_PyCWrapperObject):
    def call(self, space, w_self, __args__):
        self.check_args(__args__, 1)
        func = self.get_func_to_call()
        func_target = rffi.cast(objobjargproc, func)
        w_key = __args__.arguments_w[0]
        null = rffi.cast(PyObject, 0)
        res = generic_cpy_call(space, func_target, w_self, w_key, null)
        if rffi.cast(lltype.Signed, res) == -1:
            space.fromcache(State).check_and_raise_exception(always=True)
        return space.w_None

class wrap_ssizessizeargfunc(W_PyCWrapperObject):
    def call(self, space, w_self, __args__):
        self.check_args(__args__, 2)
        func = self.get_func_to_call()
        func_target = rffi.cast(ssizessizeargfunc, func)
        start = space.int_w(__args__.arguments_w[0])
        end = space.int_w(__args__.arguments_w[1])
        return generic_cpy_call(space, func_target, w_self, start, end)

class wrap_next(W_PyCWrapperObject):
    def call(self, space, w_self, __args__):
        from pypy.module.cpyext.api import generic_cpy_call_expect_null
        self.check_args(__args__, 0)
        func = self.get_func_to_call()
        func_target = rffi.cast(iternextfunc, func)
        w_res = generic_cpy_call_expect_null(space, func_target, w_self)
        if not w_res and not PyErr_Occurred(space):
            raise OperationError(space.w_StopIteration, space.w_None)
        return w_res

class wrap_hashfunc(W_PyCWrapperObject):
    def call(self, space, w_self, __args__):
        self.check_args(__args__, 0)
        func = self.get_func_to_call()
        func_target = rffi.cast(hashfunc, func)
        res = generic_cpy_call(space, func_target, w_self)
        if res == -1:
            space.fromcache(State).check_and_raise_exception(always=True)
        return space.newint(res)

class wrap_getreadbuffer(W_PyCWrapperObject):
    def call(self, space, w_self, __args__):
        func = self.get_func_to_call()
        func_target = rffi.cast(readbufferproc, func)
        py_type = _get_ob_type(space, w_self)
        rbp = rffi.cast(rffi.VOIDP, 0)
        if py_type.c_tp_as_buffer:
            rbp = rffi.cast(rffi.VOIDP, py_type.c_tp_as_buffer.c_bf_releasebuffer)
        with lltype.scoped_alloc(rffi.VOIDPP.TO, 1) as ptr:
            index = rffi.cast(Py_ssize_t, 0)
            size = generic_cpy_call(space, func_target, w_self, index, ptr)
            if size < 0:
                space.fromcache(State).check_and_raise_exception(always=True)
            view = CPyBuffer(space, ptr[0], size, w_self,
                                   releasebufferproc=rbp)
            fq.register_finalizer(view)
            return space.newbuffer(CBuffer(view))

class wrap_getwritebuffer(W_PyCWrapperObject):
    def call(self, space, w_self, __args__):
        func = self.get_func_to_call()
        func_target = rffi.cast(readbufferproc, func)
        py_type = _get_ob_type(space, w_self)
        rbp = rffi.cast(rffi.VOIDP, 0)
        if py_type.c_tp_as_buffer:
            rbp = rffi.cast(rffi.VOIDP, py_type.c_tp_as_buffer.c_bf_releasebuffer)
        with lltype.scoped_alloc(rffi.VOIDPP.TO, 1) as ptr:
            index = rffi.cast(Py_ssize_t, 0)
            size = generic_cpy_call(space, func_target, w_self, index, ptr)
            if size < 0:
                space.fromcache(State).check_and_raise_exception(always=True)
            view = CPyBuffer(space, ptr[0], size, w_self, readonly=False,
                                   releasebufferproc=rbp)
            fq.register_finalizer(view)
            return space.newbuffer(CBuffer(view))


class wrap_getbuffer(W_PyCWrapperObject):
    def call(self, space, w_self, __args__):
        func = self.get_func_to_call()
        func_target = rffi.cast(getbufferproc, func)
        py_type = _get_ob_type(space, w_self)
        rbp = rffi.cast(rffi.VOIDP, 0)
        if py_type.c_tp_as_buffer:
            rbp = rffi.cast(rffi.VOIDP, py_type.c_tp_as_buffer.c_bf_releasebuffer)
        with lltype.scoped_alloc(Py_buffer) as pybuf:
            _flags = 0
            if len(__args__.arguments_w) > 0:
                _flags = space.int_w(__args__.arguments_w[0])
            flags = rffi.cast(rffi.INT_real,_flags)
            size = generic_cpy_call(space, func_target, w_self, pybuf, flags)
            if widen(size) < 0:
                space.fromcache(State).check_and_raise_exception(always=True)
            ptr = pybuf.c_buf
            size = pybuf.c_len
            ndim = widen(pybuf.c_ndim)
            shape = None
            if pybuf.c_shape:
                shape = [pybuf.c_shape[i]   for i in range(ndim)]
            strides = None
            if pybuf.c_strides:
                strides = [pybuf.c_strides[i] for i in range(ndim)]
            if pybuf.c_format:
                format = rffi.charp2str(pybuf.c_format)
            else:
                format = 'B'
            # the CPython docs mandates that you do an incref whenever you call
            # bf_getbuffer; so, we pass needs_decref=True to ensure that we don't
            # leak we release the buffer:
            # https://docs.python.org/3.5/c-api/typeobj.html#c.PyBufferProcs.bf_getbuffer
            buf = CPyBuffer(space, ptr, size, w_self, format=format,
                                ndim=ndim, shape=shape, strides=strides,
                                itemsize=pybuf.c_itemsize,
                                readonly=widen(pybuf.c_readonly),
                                needs_decref=True,
                                releasebufferproc = rbp)
            fq.register_finalizer(buf)
            return buf.wrap(space)

def get_richcmp_func(OP_CONST):
    class wrap_richcmp(W_PyCWrapperObject):
        def call(self, space, w_self, __args__):
            self.check_args(__args__, 1)
            func = self.get_func_to_call()
            func_target = rffi.cast(richcmpfunc, func)
            w_other = __args__.arguments_w[0]
            return generic_cpy_call(space, func_target,
                w_self, w_other, rffi.cast(rffi.INT_real, OP_CONST))
    return wrap_richcmp

richcmp_eq = get_richcmp_func(Py_EQ)
richcmp_ne = get_richcmp_func(Py_NE)
richcmp_lt = get_richcmp_func(Py_LT)
richcmp_le = get_richcmp_func(Py_LE)
richcmp_gt = get_richcmp_func(Py_GT)
richcmp_ge = get_richcmp_func(Py_GE)

class wrap_cmpfunc(W_PyCWrapperObject):
    def call(self, space, w_self, __args__):
        self.check_args(__args__, 1)
        func = self.get_func_to_call()
        func_target = rffi.cast(cmpfunc, func)
        w_other = __args__.arguments_w[0]

        if not space.issubtype_w(space.type(w_self), space.type(w_other)):
            raise oefmt(space.w_TypeError,
                        "%T.__cmp__(x,y) requires y to be a '%T', not a '%T'",
                        w_self, w_self, w_other)

        return space.newint(generic_cpy_call(space, func_target, w_self, w_other))

SLOT_FACTORIES = {}
def slot_factory(tp_name):
    def decorate(func):
        SLOT_FACTORIES[tp_name] = func
        return func
    return decorate


SLOTS = {}
@specialize.memo()
def get_slot_tp_function(space, typedef, name, method_name):
    """Return a description of the slot C function to use for the built-in
    type for 'typedef'.  The 'name' is the slot name.  This is a memo
    function that, after translation, returns one of a built-in finite set.
    """
    key = (typedef, name)
    try:
        return SLOTS[key]
    except KeyError:
        slot_func = SLOT_FACTORIES[name](space, typedef, name, method_name)
        api_func = slot_func.api_func if slot_func else None
        SLOTS[key] = api_func
        return api_func


def make_unary_slot(space, typedef, name, attr):
    w_type = space.gettypeobject(typedef)
    slot_fn = w_type.lookup(attr)
    if slot_fn is None:
        return

    @slot_function([PyObject], PyObject)
    @func_renamer("cpyext_%s_%s" % (name.replace('.', '_'), typedef.name))
    def slot_func(space, w_self):
        return space.call_function(slot_fn, w_self)
    return slot_func

UNARY_SLOTS = [
    'tp_as_async.c_am_await',
    'tp_as_async.c_am_anext',
    'tp_as_async.c_am_aiter',
    'tp_as_number.c_nb_int',
    'tp_as_number.c_nb_long',
    'tp_as_number.c_nb_float',
    'tp_as_number.c_nb_negative',
    'tp_as_number.c_nb_positive',
    'tp_as_number.c_nb_absolute',
    'tp_as_number.c_nb_invert',
    'tp_as_number.c_nb_index',
    'tp_as_number.c_nb_hex',
    'tp_as_number.c_nb_oct',
    'tp_str',
    'tp_repr',
    'tp_iter']
for name in UNARY_SLOTS:
    slot_factory(name)(make_unary_slot)

def make_unary_slot_int(space, typedef, name, attr):
    w_type = space.gettypeobject(typedef)
    slot_fn = w_type.lookup(attr)
    if slot_fn is None:
        return
    @slot_function([PyObject], lltype.Signed, error=-1)
    @func_renamer("cpyext_%s_%s" % (name.replace('.', '_'), typedef.name))
    def slot_func(space, w_obj):
        return space.int_w(space.call_function(slot_fn, w_obj))
    return slot_func

UNARY_SLOTS_INT = [
    'tp_hash',
    'tp_as_sequence.c_sq_length',
    'tp_as_mapping.c_mp_length',]
for name in UNARY_SLOTS_INT:
    slot_factory(name)(make_unary_slot_int)


def make_binary_slot(space, typedef, name, attr):
    w_type = space.gettypeobject(typedef)
    slot_fn = w_type.lookup(attr)
    if slot_fn is None:
        return

    @slot_function([PyObject, PyObject], PyObject)
    @func_renamer("cpyext_%s_%s" % (name.replace('.', '_'), typedef.name))
    def slot_func(space, w_self, w_arg):
        return space.call_function(slot_fn, w_self, w_arg)
    return slot_func

BINARY_SLOTS = [
    'tp_as_number.c_nb_add',
    'tp_as_number.c_nb_subtract',
    'tp_as_number.c_nb_multiply',
    'tp_as_number.c_nb_divide',
    'tp_as_number.c_nb_remainder',
    'tp_as_number.c_nb_divmod',
    'tp_as_number.c_nb_lshift',
    'tp_as_number.c_nb_rshift',
    'tp_as_number.c_nb_and',
    'tp_as_number.c_nb_xor',
    'tp_as_number.c_nb_or',
    'tp_as_sequence.c_sq_concat',
    'tp_as_sequence.c_sq_inplace_concat',
    'tp_as_mapping.c_mp_subscript',]
for name in BINARY_SLOTS:
    slot_factory(name)(make_binary_slot)


def make_binary_slot_int(space, typedef, name, attr):
    w_type = space.gettypeobject(typedef)
    slot_fn = w_type.lookup(attr)
    if slot_fn is None:
        return

    @slot_function([PyObject, Py_ssize_t], PyObject)
    @func_renamer("cpyext_%s_%s" % (name.replace('.', '_'), typedef.name))
    def slot_func(space, w_self, arg):
        return space.call_function(slot_fn, w_self, space.newint(arg))
    return slot_func

BINARY_SLOTS_INT = [
    'tp_as_sequence.c_sq_item',
    'tp_as_sequence.c_sq_repeat',
    'tp_as_sequence.c_sq_inplace_repeat',]
for name in BINARY_SLOTS_INT:
    slot_factory(name)(make_binary_slot_int)

@slot_factory('tp_as_number.c_nb_power')
def make_nb_power(space, typedef, name, attr):
    w_type = space.gettypeobject(typedef)
    slot_fn = w_type.lookup(attr)
    if slot_fn is None:
        return

    @slot_function([PyObject, PyObject, PyObject], PyObject)
    @func_renamer("cpyext_%s_%s" % (name.replace('.', '_'), typedef.name))
    def slot_func(space, w_self, w_arg1, w_arg2):
        return space.call_function(slot_fn, w_self, w_arg1, w_arg2)
    return slot_func

@slot_factory('tp_as_mapping.c_mp_ass_subscript')
def make_sq_set_item(space, typedef, name, attr):
    w_type = space.gettypeobject(typedef)
    slot_ass = w_type.lookup(attr)
    if slot_ass is None:
        return
    slot_del = w_type.lookup('__delitem__')
    if slot_del is None:
        return

    @slot_function([PyObject, PyObject, PyObject], rffi.INT_real, error=-1)
    @func_renamer("cpyext_%s_%s" % (name.replace('.', '_'), typedef.name))
    def slot_func(space, w_self, w_arg1, arg2):
        if arg2:
            w_arg2 = from_ref(space, rffi.cast(PyObject, arg2))
            space.call_function(slot_ass, w_self, w_arg1, w_arg2)
        else:
            space.call_function(slot_del, w_self, w_arg1)
        return 0
    return slot_func


@slot_factory('tp_as_sequence.c_sq_ass_item')
def make_sq_ass_item(space, typedef, name, attr):
    w_type = space.gettypeobject(typedef)
    slot_ass = w_type.lookup(attr)
    if slot_ass is None:
        return
    slot_del = w_type.lookup('__delitem__')
    if slot_del is None:
        return

    @slot_function([PyObject, lltype.Signed, PyObject], rffi.INT_real, error=-1)
    @func_renamer("cpyext_%s_%s" % (name.replace('.', '_'), typedef.name))
    def slot_func(space, w_self, arg1, arg2):
        if arg2:
            w_arg2 = from_ref(space, rffi.cast(PyObject, arg2))
            space.call_function(slot_ass, w_self, space.newint(arg1), w_arg2)
        else:
            space.call_function(slot_del, w_self, space.newint(arg1))
        return 0
    return slot_func

def make_tp_setattro(space, typedef, name, attr):
    w_type = space.gettypeobject(typedef)
    setattr_fn = w_type.lookup('__setattr__')
    delattr_fn = w_type.lookup('__delattr__')
    if setattr_fn is None or delattr_fn is None:
        return

    @slot_function([PyObject, PyObject, PyObject], rffi.INT_real,
                    error=-1)
    @func_renamer("cpyext_tp_setattro_%s" % (typedef.name,))
    def slot_tp_setattro(space, w_self, w_name, w_value):
        if w_value is not None:
            space.call_function(setattr_fn, w_self, w_name, w_value)
        else:
            space.call_function(delattr_fn, w_self, w_name)
        return 0
    return slot_tp_setattro

@slot_factory('tp_getattro')
def make_tp_getattro(space, typedef, name, attr):
    w_type = space.gettypeobject(typedef)
    getattr_fn = w_type.lookup('__getattribute__')
    if getattr_fn is None:
        return

    @slot_function([PyObject, PyObject], PyObject)
    @func_renamer("cpyext_tp_getattro_%s" % (typedef.name,))
    def slot_tp_getattro(space, w_self, w_name):
        return space.call_function(getattr_fn, w_self, w_name)
    return slot_tp_getattro

@slot_factory('tp_call')
def make_tp_call(space, typedef, name, attr):
    w_type = space.gettypeobject(typedef)
    call_fn = w_type.lookup('__call__')
    if call_fn is None:
        return

    @slot_function([PyObject, PyObject, PyObject], PyObject)
    @func_renamer("cpyext_%s_%s" % (name.replace('.', '_'), typedef.name))
    def slot_tp_call(space, w_self, w_args, w_kwds):
        args = Arguments(space, [w_self],
                            w_stararg=w_args, w_starstararg=w_kwds)
        return space.call_args(call_fn, args)
    return slot_tp_call

@slot_factory('tp_iternext')
def make_tp_iternext(space, typedef, name, attr):
    w_type = space.gettypeobject(typedef)
    iternext_fn = w_type.lookup('__next__')
    if iternext_fn is None:
        return

    @slot_function([PyObject], PyObject)
    @func_renamer("cpyext_%s_%s" % (name.replace('.', '_'), typedef.name))
    def slot_tp_iternext(space, w_self):
        try:
            return space.call_function(iternext_fn, w_self)
        except OperationError as e:
            if not e.match(space, space.w_StopIteration):
                raise
            return None
    return slot_tp_iternext

@slot_factory('tp_init')
def make_tp_init(space, typedef, name, attr):
    w_type = space.gettypeobject(typedef)
    init_fn = w_type.lookup('__init__')
    if init_fn is None:
        return

    @slot_function([PyObject, PyObject, PyObject], rffi.INT_real, error=-1)
    @func_renamer("cpyext_%s_%s" % (name.replace('.', '_'), typedef.name))
    def slot_tp_init(space, w_self, w_args, w_kwds):
        args = Arguments(space, [w_self],
                            w_stararg=w_args, w_starstararg=w_kwds)
        space.call_args(init_fn, args)
        return 0
    return slot_tp_init

@slot_factory('tp_new')
def make_tp_new(space, typedef, name, attr):
    w_type = space.gettypeobject(typedef)
    new_fn = w_type.lookup('__new__')
    if new_fn is None:
        return

    @slot_function([PyTypeObjectPtr, PyObject, PyObject], PyObject)
    @func_renamer("cpyext_%s_%s" % (name.replace('.', '_'), typedef.name))
    def slot_tp_new(space, w_self, w_args, w_kwds):
        args = Arguments(space, [w_self],
                            w_stararg=w_args, w_starstararg=w_kwds)
        return space.call_args(space.get(new_fn, w_self), args)
    return slot_tp_new

@slot_function([PyObject, lltype.Ptr(Py_buffer), rffi.INT_real],
    rffi.INT_real, error=-1)
def bytes_getbuffer(space, w_str, view, flags):
    from pypy.module.cpyext.bytesobject import PyBytes_AsString
    from pypy.module.cpyext.buffer import PyBuffer_FillInfo
    c_buf = rffi.cast(rffi.VOIDP, PyBytes_AsString(space, w_str))
    return PyBuffer_FillInfo(space, view, w_str, c_buf,
                             space.len_w(w_str), 1, flags)

<<<<<<< HEAD
def slot_from_buffer_w(space, typedef):
    name = 'bf_getbuffer'
    @slot_function([PyObject, Py_bufferP, rffi.INT_real],
            rffi.INT_real, error=-1)
    @func_renamer("cpyext_%s_%s" % (name, typedef.name))
    def buff_w(space, w_self, c_view, flags):
        w_obj = w_self
        if c_view:
            #like PyObject_GetBuffer
            flags = widen(flags)
            buf = space.buffer_w(w_obj, flags)
            try:
                c_view.c_buf = rffi.cast(rffi.VOIDP, buf.get_raw_address())
                c_view.c_obj = make_ref(space, w_obj)
            except ValueError:
                s = buf.as_str()
                w_s = space.newbytes(s)
                c_view.c_obj = make_ref(space, w_s)
                c_view.c_buf = rffi.cast(rffi.VOIDP, rffi.str2charp(
                                        s, track_allocation=False))
                rffi.setintfield(c_view, 'c_readonly', 1)
            ret = fill_Py_buffer(space, buf, c_view)
            return ret
        return 0
    return buff_w

=======
>>>>>>> e2ea8e9f
@slot_factory('tp_as_buffer.c_bf_getbuffer')
def make_bf_getbuffer(space, typedef, name, attr):
    w_type = space.gettypeobject(typedef)
    if space.is_w(w_type, space.w_bytes):
        return bytes_getbuffer
    elif typedef.buffer:
        return slot_from_buffer_w(space, typedef)
    else:
        return None

@slot_factory('tp_descr_get')
def make_tp_descr_get(space, typedef, name, attr):
    w_type = space.gettypeobject(typedef)
    get_fn = w_type.lookup('__get__')
    if get_fn is None:
        return

    @slot_function([PyObject, PyObject, PyObject], PyObject)
    @func_renamer("cpyext_%s_%s" % (name.replace('.', '_'), typedef.name))
    def slot_tp_descr_get(space, w_self, w_obj, w_value):
        if w_obj is None:
            w_obj = space.w_None
        return space.call_function(get_fn, w_self, w_obj, w_value)
    return slot_tp_descr_get

@slot_factory('tp_descr_set')
def make_tp_descr_set(space, typedef, name, attr):
    w_type = space.gettypeobject(typedef)
    set_fn = w_type.lookup('__set__')
    delete_fn = w_type.lookup('__delete__')
    if set_fn is None and delete_fn is None:
        return

    @slot_function([PyObject, PyObject, PyObject], rffi.INT_real, error=-1)
    @func_renamer("cpyext_%s_%s" % (name.replace('.', '_'), typedef.name))
    def slot_tp_descr_set(space, w_self, w_obj, w_value):
        if w_value is not None:
            if set_fn is None:
                raise oefmt(space.w_TypeError,
                            "%s object has no __set__", typedef.name)
            space.call_function(set_fn, w_self, w_obj, w_value)
        else:
            if delete_fn is None:
                raise oefmt(space.w_TypeError,
                            "%s object has no __delete__", typedef.name)
            space.call_function(delete_fn, w_self, w_obj)
        return 0
    return slot_tp_descr_set

def slot_from_buffer_w(space, typedef):
    name = 'bf_getbuffer'
    @slot_function([PyObject, Py_bufferP, rffi.INT_real],
            rffi.INT_real, error=-1)
    @func_renamer("cpyext_%s_%s" % (name, typedef.name))
    def buff_w(space, w_self, c_view, flags):
        w_obj = w_self
        if c_view:
            #like PyObject_GetBuffer
            flags = widen(flags)
            buf = space.buffer_w(w_obj, flags)
            try:
                c_view.c_buf = rffi.cast(rffi.VOIDP, buf.get_raw_address())
                c_view.c_obj = make_ref(space, w_obj)
                if space.isinstance_w(w_obj, space.w_bytes):
                    rffi.setintfield(c_view, 'c_readonly', 1)
            except ValueError:
                s = buf.as_str()
                w_s = space.newbytes(s)
                c_view.c_obj = make_ref(space, w_s)
                c_view.c_buf = rffi.cast(rffi.VOIDP, rffi.str2charp(
                                        s, track_allocation=False))
                rffi.setintfield(c_view, 'c_readonly', 1)
            ret = fill_Py_buffer(space, buf, c_view)
            return ret
        return 0
    return buff_w

def _make_missing_wrapper(name):
    assert name not in globals()
    class missing_wrapper(W_PyCWrapperObject):
        def call(self, space, w_self, __args__):
            print "cpyext: missing slot wrapper " + name
            raise NotImplementedError("Slot wrapper " + name)
    missing_wrapper.__name__ = name
    globals()[name] = missing_wrapper

missing_wrappers = ['wrap_del']
for name in missing_wrappers:
    _make_missing_wrapper(name)

def make_missing_slot(space, typedef, name, attr):
    return None

missing_builtin_slots = [
    'tp_print', 'tp_compare', 'tp_getattr', 'tp_setattr', 'tp_setattro',
    'tp_finalize',
    'tp_richcompare', 'tp_del',
    'tp_as_number.c_nb_bool', 'tp_as_number.c_nb_coerce',
    'tp_as_number.c_nb_inplace_add', 'tp_as_number.c_nb_inplace_subtract',
    'tp_as_number.c_nb_inplace_multiply', 'tp_as_number.c_nb_inplace_divide',
    'tp_as_number.c_nb_inplace_remainder', 'tp_as_number.c_nb_inplace_power',
    'tp_as_number.c_nb_inplace_lshift', 'tp_as_number.c_nb_inplace_rshift',
    'tp_as_number.c_nb_inplace_and', 'tp_as_number.c_nb_inplace_xor',
    'tp_as_number.c_nb_inplace_or',
    'tp_as_number.c_nb_floor_divide', 'tp_as_number.c_nb_true_divide',
    'tp_as_number.c_nb_inplace_floor_divide', 'tp_as_number.c_nb_inplace_true_divide',
    'tp_as_number.c_nb_matrix_multiply',
    'tp_as_number.c_nb_inplace_matrix_multiply',
    'tp_as_sequence.c_sq_slice', 'tp_as_sequence.c_sq_ass_slice',
    'tp_as_sequence.c_sq_contains',
    ]
if PY2:
    missing_builtin_slots += [
        'tp_as_buffer.c_bf_getreadbuffer',
        'tp_as_buffer.c_bf_getwritebuffer',
    ]
for name in missing_builtin_slots:
    slot_factory(name)(make_missing_slot)


PyWrapperFlag_KEYWORDS = 1

class TypeSlot:
    def __init__(self, method_name, slot_name, function, wrapper, doc):
        self.method_name = method_name
        self.slot_name = slot_name
        self.slot_names = tuple(("c_" + slot_name).split("."))
        self.slot_func = function
        self.wrapper_class = wrapper
        self.doc = doc

# adapted from typeobject.c
def FLSLOT(NAME, SLOT, FUNCTION, WRAPPER, DOC, FLAGS):
    if WRAPPER is None:
        wrapper = None
    else:
        wrapper = globals()[WRAPPER]

    # irregular interface, because of tp_getattr/tp_getattro confusion
    if NAME == "__getattr__":
        if SLOT == "tp_getattro":
            wrapper = wrap_getattro
        elif SLOT == "tp_getattr":
            wrapper = wrap_getattr
        else:
            assert False

    function = getattr(userslot, FUNCTION or '!missing', None)
    assert FLAGS == 0 or FLAGS == PyWrapperFlag_KEYWORDS
    return TypeSlot(NAME, SLOT, function, wrapper, DOC)

def TPSLOT(NAME, SLOT, FUNCTION, WRAPPER, DOC):
    return FLSLOT(NAME, SLOT, FUNCTION, WRAPPER, DOC, 0)

ETSLOT = TPSLOT

def AMSLOT(NAME, SLOT, FUNCTION, WRAPPER, DOC):
    return ETSLOT(NAME, "tp_as_async.c_" + SLOT, FUNCTION, WRAPPER, DOC)
def SQSLOT(NAME, SLOT, FUNCTION, WRAPPER, DOC):
    return ETSLOT(NAME, "tp_as_sequence.c_" + SLOT, FUNCTION, WRAPPER, DOC)
def MPSLOT(NAME, SLOT, FUNCTION, WRAPPER, DOC):
    return ETSLOT(NAME, "tp_as_mapping.c_" + SLOT, FUNCTION, WRAPPER, DOC)
def NBSLOT(NAME, SLOT, FUNCTION, WRAPPER, DOC):
    return ETSLOT(NAME, "tp_as_number.c_" + SLOT, FUNCTION, WRAPPER, DOC)
def UNSLOT(NAME, SLOT, FUNCTION, WRAPPER, DOC):
    return ETSLOT(NAME, "tp_as_number.c_" + SLOT, FUNCTION, WRAPPER,
            "x." + NAME + "() <==> " + DOC)
def IBSLOT(NAME, SLOT, FUNCTION, WRAPPER, DOC):
    return ETSLOT(NAME, "tp_as_number.c_" + SLOT, FUNCTION, WRAPPER,
            "x." + NAME + "(y) <==> x" + DOC + "y")
def BINSLOT(NAME, SLOT, FUNCTION, DOC):
    return ETSLOT(NAME, "tp_as_number.c_" + SLOT, FUNCTION, "wrap_binaryfunc_l", \
            "x." + NAME + "(y) <==> x" + DOC + "y")
def RBINSLOT(NAME, SLOT, FUNCTION, DOC):
    return ETSLOT(NAME, "tp_as_number.c_" + SLOT, FUNCTION, "wrap_binaryfunc_r", \
            "x." + NAME + "(y) <==> y" + DOC + "x")
def BINSLOTNOTINFIX(NAME, SLOT, FUNCTION, DOC):
    return ETSLOT(NAME, "tp_as_number.c_" + SLOT, FUNCTION, "wrap_binaryfunc_l", \
            "x." + NAME + "(y) <==> " + DOC)
def RBINSLOTNOTINFIX(NAME, SLOT, FUNCTION, DOC):
    return ETSLOT(NAME, "tp_as_number.c_" + SLOT, FUNCTION, "wrap_binaryfunc_r", \
            "x." + NAME + "(y) <==> " + DOC)

"""
    /* Heap types defining __add__/__mul__ have sq_concat/sq_repeat == NULL.
       The logic in abstract.c always falls back to nb_add/nb_multiply in
       this case.  Defining both the nb_* and the sq_* slots to call the
       user-defined methods has unexpected side-effects, as shown by
       test_descr.notimplemented() */
"""
# Instructions for update:
# Copy new slotdefs from typeobject.c
# Remove comments and tabs
# Done.
slotdefs_str = r"""
static slotdef slotdefs[] = {
    TPSLOT("__getattribute__", tp_getattr, NULL, NULL, ""),
    TPSLOT("__getattr__", tp_getattr, NULL, NULL, ""),
    TPSLOT("__setattr__", tp_setattr, NULL, NULL, ""),
    TPSLOT("__delattr__", tp_setattr, NULL, NULL, ""),
    TPSLOT("__repr__", tp_repr, slot_tp_repr, wrap_unaryfunc,
           "__repr__($self, /)\n--\n\nReturn repr(self)."),
    TPSLOT("__hash__", tp_hash, slot_tp_hash, wrap_hashfunc,
           "__hash__($self, /)\n--\n\nReturn hash(self)."),
    FLSLOT("__call__", tp_call, slot_tp_call, (wrapperfunc)wrap_call,
           "__call__($self, /, *args, **kwargs)\n--\n\nCall self as a function.",
           PyWrapperFlag_KEYWORDS),
    TPSLOT("__str__", tp_str, slot_tp_str, wrap_unaryfunc,
           "__str__($self, /)\n--\n\nReturn str(self)."),
    TPSLOT("__getattribute__", tp_getattro, slot_tp_getattr_hook,
           wrap_binaryfunc,
           "__getattribute__($self, name, /)\n--\n\nReturn getattr(self, name)."),
    TPSLOT("__getattr__", tp_getattro, slot_tp_getattr_hook, NULL, ""),
    TPSLOT("__setattr__", tp_setattro, slot_tp_setattro, wrap_setattr,
           "__setattr__($self, name, value, /)\n--\n\nImplement setattr(self, name, value)."),
    TPSLOT("__delattr__", tp_setattro, slot_tp_setattro, wrap_delattr,
           "__delattr__($self, name, /)\n--\n\nImplement delattr(self, name)."),
    TPSLOT("__lt__", tp_richcompare, slot_tp_richcompare, richcmp_lt,
           "__lt__($self, value, /)\n--\n\nReturn self<value."),
    TPSLOT("__le__", tp_richcompare, slot_tp_richcompare, richcmp_le,
           "__le__($self, value, /)\n--\n\nReturn self<=value."),
    TPSLOT("__eq__", tp_richcompare, slot_tp_richcompare, richcmp_eq,
           "__eq__($self, value, /)\n--\n\nReturn self==value."),
    TPSLOT("__ne__", tp_richcompare, slot_tp_richcompare, richcmp_ne,
           "__ne__($self, value, /)\n--\n\nReturn self!=value."),
    TPSLOT("__gt__", tp_richcompare, slot_tp_richcompare, richcmp_gt,
           "__gt__($self, value, /)\n--\n\nReturn self>value."),
    TPSLOT("__ge__", tp_richcompare, slot_tp_richcompare, richcmp_ge,
           "__ge__($self, value, /)\n--\n\nReturn self>=value."),
    TPSLOT("__iter__", tp_iter, slot_tp_iter, wrap_unaryfunc,
           "__iter__($self, /)\n--\n\nImplement iter(self)."),
    TPSLOT("__next__", tp_iternext, slot_tp_iternext, wrap_next,
           "__next__($self, /)\n--\n\nImplement next(self)."),
    TPSLOT("__get__", tp_descr_get, slot_tp_descr_get, wrap_descr_get,
           "__get__($self, instance, owner, /)\n--\n\nReturn an attribute of instance, which is of type owner."),
    TPSLOT("__set__", tp_descr_set, slot_tp_descr_set, wrap_descr_set,
           "__set__($self, instance, value, /)\n--\n\nSet an attribute of instance to value."),
    TPSLOT("__delete__", tp_descr_set, slot_tp_descr_set,
           wrap_descr_delete,
           "__delete__($self, instance, /)\n--\n\nDelete an attribute of instance."),
    FLSLOT("__init__", tp_init, slot_tp_init, (wrapperfunc)wrap_init,
           "__init__($self, /, *args, **kwargs)\n--\n\n"
           "Initialize self.  See help(type(self)) for accurate signature.",
           PyWrapperFlag_KEYWORDS),
    TPSLOT("__new__", tp_new, slot_tp_new, NULL,
           "__new__(type, /, *args, **kwargs)\n--\n\n"
           "Create and return new object.  See help(type) for accurate signature."),
    TPSLOT("__del__", tp_finalize, slot_tp_finalize, (wrapperfunc)wrap_del, ""),

    AMSLOT("__await__", am_await, slot_am_await, wrap_unaryfunc,
           "__await__($self, /)\n--\n\nReturn an iterator to be used in await expression."),
    AMSLOT("__aiter__", am_aiter, slot_am_aiter, wrap_unaryfunc,
           "__aiter__($self, /)\n--\n\nReturn an awaitable, that resolves in asynchronous iterator."),
    AMSLOT("__anext__", am_anext, slot_am_anext, wrap_unaryfunc,
           "__anext__($self, /)\n--\n\nReturn a value or raise StopAsyncIteration."),

    BINSLOT("__add__", nb_add, slot_nb_add,
           "+"),
    RBINSLOT("__radd__", nb_add, slot_nb_add,
           "+"),
    BINSLOT("__sub__", nb_subtract, slot_nb_subtract,
           "-"),
    RBINSLOT("__rsub__", nb_subtract, slot_nb_subtract,
           "-"),
    BINSLOT("__mul__", nb_multiply, slot_nb_multiply,
           "*"),
    RBINSLOT("__rmul__", nb_multiply, slot_nb_multiply,
           "*"),
    BINSLOT("__mod__", nb_remainder, slot_nb_remainder,
           "%"),
    RBINSLOT("__rmod__", nb_remainder, slot_nb_remainder,
           "%"),
    BINSLOTNOTINFIX("__divmod__", nb_divmod, slot_nb_divmod,
           "Return divmod(self, value)."),
    RBINSLOTNOTINFIX("__rdivmod__", nb_divmod, slot_nb_divmod,
           "Return divmod(value, self)."),
    NBSLOT("__pow__", nb_power, slot_nb_power, wrap_ternaryfunc,
           "__pow__($self, value, mod=None, /)\n--\n\nReturn pow(self, value, mod)."),
    NBSLOT("__rpow__", nb_power, slot_nb_power, wrap_ternaryfunc_r,
           "__rpow__($self, value, mod=None, /)\n--\n\nReturn pow(value, self, mod)."),
    UNSLOT("__neg__", nb_negative, slot_nb_negative, wrap_unaryfunc, "-self"),
    UNSLOT("__pos__", nb_positive, slot_nb_positive, wrap_unaryfunc, "+self"),
    UNSLOT("__abs__", nb_absolute, slot_nb_absolute, wrap_unaryfunc,
           "abs(self)"),
    UNSLOT("__bool__", nb_bool, slot_nb_bool, wrap_inquirypred,
           "self != 0"),
    UNSLOT("__invert__", nb_invert, slot_nb_invert, wrap_unaryfunc, "~self"),
    BINSLOT("__lshift__", nb_lshift, slot_nb_lshift, "<<"),
    RBINSLOT("__rlshift__", nb_lshift, slot_nb_lshift, "<<"),
    BINSLOT("__rshift__", nb_rshift, slot_nb_rshift, ">>"),
    RBINSLOT("__rrshift__", nb_rshift, slot_nb_rshift, ">>"),
    BINSLOT("__and__", nb_and, slot_nb_and, "&"),
    RBINSLOT("__rand__", nb_and, slot_nb_and, "&"),
    BINSLOT("__xor__", nb_xor, slot_nb_xor, "^"),
    RBINSLOT("__rxor__", nb_xor, slot_nb_xor, "^"),
    BINSLOT("__or__", nb_or, slot_nb_or, "|"),
    RBINSLOT("__ror__", nb_or, slot_nb_or, "|"),
    UNSLOT("__int__", nb_int, slot_nb_int, wrap_unaryfunc,
           "int(self)"),
    UNSLOT("__float__", nb_float, slot_nb_float, wrap_unaryfunc,
           "float(self)"),
    IBSLOT("__iadd__", nb_inplace_add, slot_nb_inplace_add,
           wrap_binaryfunc, "+="),
    IBSLOT("__isub__", nb_inplace_subtract, slot_nb_inplace_subtract,
           wrap_binaryfunc, "-="),
    IBSLOT("__imul__", nb_inplace_multiply, slot_nb_inplace_multiply,
           wrap_binaryfunc, "*="),
    IBSLOT("__imod__", nb_inplace_remainder, slot_nb_inplace_remainder,
           wrap_binaryfunc, "%="),
    IBSLOT("__ipow__", nb_inplace_power, slot_nb_inplace_power,
           wrap_binaryfunc, "**="),
    IBSLOT("__ilshift__", nb_inplace_lshift, slot_nb_inplace_lshift,
           wrap_binaryfunc, "<<="),
    IBSLOT("__irshift__", nb_inplace_rshift, slot_nb_inplace_rshift,
           wrap_binaryfunc, ">>="),
    IBSLOT("__iand__", nb_inplace_and, slot_nb_inplace_and,
           wrap_binaryfunc, "&="),
    IBSLOT("__ixor__", nb_inplace_xor, slot_nb_inplace_xor,
           wrap_binaryfunc, "^="),
    IBSLOT("__ior__", nb_inplace_or, slot_nb_inplace_or,
           wrap_binaryfunc, "|="),
    BINSLOT("__floordiv__", nb_floor_divide, slot_nb_floor_divide, "//"),
    RBINSLOT("__rfloordiv__", nb_floor_divide, slot_nb_floor_divide, "//"),
    BINSLOT("__truediv__", nb_true_divide, slot_nb_true_divide, "/"),
    RBINSLOT("__rtruediv__", nb_true_divide, slot_nb_true_divide, "/"),
    IBSLOT("__ifloordiv__", nb_inplace_floor_divide,
           slot_nb_inplace_floor_divide, wrap_binaryfunc, "//="),
    IBSLOT("__itruediv__", nb_inplace_true_divide,
           slot_nb_inplace_true_divide, wrap_binaryfunc, "/="),
    NBSLOT("__index__", nb_index, slot_nb_index, wrap_unaryfunc,
           "__index__($self, /)\n--\n\n"
           "Return self converted to an integer, if self is suitable "
           "for use as an index into a list."),
    BINSLOT("__matmul__", nb_matrix_multiply, slot_nb_matrix_multiply,
            "@"),
    RBINSLOT("__rmatmul__", nb_matrix_multiply, slot_nb_matrix_multiply,
             "@"),
    IBSLOT("__imatmul__", nb_inplace_matrix_multiply, slot_nb_inplace_matrix_multiply,
           wrap_binaryfunc, "@="),
    MPSLOT("__len__", mp_length, slot_mp_length, wrap_lenfunc,
           "__len__($self, /)\n--\n\nReturn len(self)."),
    MPSLOT("__getitem__", mp_subscript, slot_mp_subscript,
           wrap_binaryfunc,
           "__getitem__($self, key, /)\n--\n\nReturn self[key]."),
    MPSLOT("__setitem__", mp_ass_subscript, slot_mp_ass_subscript,
           wrap_objobjargproc,
           "__setitem__($self, key, value, /)\n--\n\nSet self[key] to value."),
    MPSLOT("__delitem__", mp_ass_subscript, slot_mp_ass_subscript,
           wrap_delitem,
           "__delitem__($self, key, /)\n--\n\nDelete self[key]."),

    SQSLOT("__len__", sq_length, slot_sq_length, wrap_lenfunc,
           "__len__($self, /)\n--\n\nReturn len(self)."),

    SQSLOT("__add__", sq_concat, NULL, wrap_binaryfunc,
           "__add__($self, value, /)\n--\n\nReturn self+value."),
    SQSLOT("__mul__", sq_repeat, NULL, wrap_ssizeargproc,
           "__mul__($self, value, /)\n--\n\nReturn self*value.n"),
    SQSLOT("__rmul__", sq_repeat, NULL, wrap_ssizeargproc,
           "__rmul__($self, value, /)\n--\n\nReturn self*value."),
    SQSLOT("__getitem__", sq_item, slot_sq_item, wrap_ssizeargproc,
           "__getitem__($self, key, /)\n--\n\nReturn self[key]."),
    SQSLOT("__setitem__", sq_ass_item, slot_sq_ass_item, wrap_sq_setitem,
           "__setitem__($self, key, value, /)\n--\n\nSet self[key] to value."),
    SQSLOT("__delitem__", sq_ass_item, slot_sq_ass_item, wrap_sq_delitem,
           "__delitem__($self, key, /)\n--\n\nDelete self[key]."),
    SQSLOT("__contains__", sq_contains, slot_sq_contains, wrap_objobjproc,
           "__contains__($self, key, /)\n--\n\nReturn key in self."),
    SQSLOT("__iadd__", sq_inplace_concat, NULL,
           wrap_binaryfunc,
           "__iadd__($self, value, /)\n--\n\nImplement self+=value."),
    SQSLOT("__imul__", sq_inplace_repeat, NULL,
           wrap_ssizeargproc,
           "__imul__($self, value, /)\n--\n\nImplement self*=value."),

    {NULL}
};
"""

# Convert the above string into python code
slotdef_replacements = (
    ("\s+", " "),            # all on one line
    ("static [^{]*{", "("),  # remove first line...
    ("};", ")"),             # ...last line...
    ("{NULL}", ""),          # ...and sentinel
    # add quotes around function name, slot name, and wrapper name
    (r"(?P<start> +..SLOT\([^,]*, )(?P<fname>[^,]*), (?P<slotcname>[^,]*), (?P<wname>[^,]*)", r"\g<start>'\g<fname>', '\g<slotcname>', '\g<wname>'"),
    (r"(?P<start> *R?[^ ]{3}SLOT(NOTINFIX)?\([^,]*, )(?P<fname>[^,]*), (?P<slotcname>[^,]*)", r"\g<start>'\g<fname>', '\g<slotcname>'"),
    ("'NULL'", "None"),      # but NULL becomes None
    ("\(wrapperfunc\)", ""), # casts are not needed in python tuples
    ("\),", "),\n"),         # add newlines again
)

for regex, repl in slotdef_replacements:
    slotdefs_str = re.sub(regex, repl, slotdefs_str)

slotdefs = eval(slotdefs_str)
# PyPy addition
slotdefs += (
    TPSLOT("__buffer__", "tp_as_buffer.c_bf_getbuffer", None, "wrap_getbuffer", ""),
)

if PY2:
    slotdefs += (
        TPSLOT("__rbuffer__", "tp_as_buffer.c_bf_getreadbuffer", None, "wrap_getreadbuffer", ""),
        TPSLOT("__wbuffer__", "tp_as_buffer.c_bf_getwritebuffer", None, "wrap_getwritebuffer", ""),
    )


# partial sort to solve some slot conflicts:
# Number slots before Mapping slots before Sequence slots.
# also prefer the new buffer interface
# These are the only conflicts between __name__ methods
def slotdef_sort_key(slotdef):
    if slotdef.slot_name.startswith('tp_as_number'):
        return 1
    if slotdef.slot_name.startswith('tp_as_mapping'):
        return 2
    if slotdef.slot_name.startswith('tp_as_sequence'):
        return 3
    if slotdef.slot_name == 'tp_as_buffer.c_bf_getbuffer':
        return 100
    if slotdef.slot_name == 'tp_as_buffer.c_bf_getreadbuffer':
        return 101
    return 0
slotdefs = sorted(slotdefs, key=slotdef_sort_key)

slotdefs_for_tp_slots = unrolling_iterable(
    [(x.method_name, x.slot_name, x.slot_names,
      x.slot_func.api_func if x.slot_func else None) for x in slotdefs])

slotdefs_for_wrappers = unrolling_iterable(
    [(x.method_name, x.slot_names, x.wrapper_class, x.doc)
     for x in slotdefs])

if __name__ == "__main__":
    print slotdefs_str<|MERGE_RESOLUTION|>--- conflicted
+++ resolved
@@ -756,35 +756,6 @@
     return PyBuffer_FillInfo(space, view, w_str, c_buf,
                              space.len_w(w_str), 1, flags)
 
-<<<<<<< HEAD
-def slot_from_buffer_w(space, typedef):
-    name = 'bf_getbuffer'
-    @slot_function([PyObject, Py_bufferP, rffi.INT_real],
-            rffi.INT_real, error=-1)
-    @func_renamer("cpyext_%s_%s" % (name, typedef.name))
-    def buff_w(space, w_self, c_view, flags):
-        w_obj = w_self
-        if c_view:
-            #like PyObject_GetBuffer
-            flags = widen(flags)
-            buf = space.buffer_w(w_obj, flags)
-            try:
-                c_view.c_buf = rffi.cast(rffi.VOIDP, buf.get_raw_address())
-                c_view.c_obj = make_ref(space, w_obj)
-            except ValueError:
-                s = buf.as_str()
-                w_s = space.newbytes(s)
-                c_view.c_obj = make_ref(space, w_s)
-                c_view.c_buf = rffi.cast(rffi.VOIDP, rffi.str2charp(
-                                        s, track_allocation=False))
-                rffi.setintfield(c_view, 'c_readonly', 1)
-            ret = fill_Py_buffer(space, buf, c_view)
-            return ret
-        return 0
-    return buff_w
-
-=======
->>>>>>> e2ea8e9f
 @slot_factory('tp_as_buffer.c_bf_getbuffer')
 def make_bf_getbuffer(space, typedef, name, attr):
     w_type = space.gettypeobject(typedef)
