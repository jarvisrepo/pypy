from __future__ import with_statement

import re

from rpython.rtyper.lltypesystem import rffi, lltype
from rpython.rlib.rarithmetic import widen
from pypy.module.cpyext.api import (
    cpython_api, generic_cpy_call, PyObject, Py_ssize_t, Py_TPFLAGS_CHECKTYPES,
    mangle_name, pypy_decl, Py_buffer, Py_bufferP)
from pypy.module.cpyext.typeobjectdefs import (
    unaryfunc, ternaryfunc, PyTypeObjectPtr, binaryfunc,
    getattrfunc, getattrofunc, setattrofunc, lenfunc, ssizeargfunc, inquiry,
    ssizessizeargfunc, ssizeobjargproc, iternextfunc, initproc, richcmpfunc,
    cmpfunc, hashfunc, descrgetfunc, descrsetfunc, objobjproc, objobjargproc,
    readbufferproc, getbufferproc, ssizessizeobjargproc)
from pypy.module.cpyext.pyobject import make_ref, Py_DecRef
from pypy.module.cpyext.pyerrors import PyErr_Occurred
from pypy.module.cpyext.memoryobject import fill_Py_buffer
from pypy.module.cpyext.state import State
from pypy.interpreter.error import OperationError, oefmt
from pypy.interpreter.argument import Arguments
from rpython.rlib.buffer import Buffer
from rpython.rlib.unroll import unrolling_iterable
from rpython.rlib.objectmodel import specialize, not_rpython
from rpython.tool.sourcetools import func_renamer
from rpython.flowspace.model import Constant
from rpython.flowspace.specialcase import register_flow_sc
from rpython.rtyper.annlowlevel import llhelper
from pypy.module.sys.version import CPYTHON_VERSION

PY3 = CPYTHON_VERSION[0] == 3

# XXX: Also defined in object.h
Py_LT = 0
Py_LE = 1
Py_EQ = 2
Py_NE = 3
Py_GT = 4
Py_GE = 5


def check_num_args(space, w_ob, n):
    from pypy.module.cpyext.tupleobject import PyTuple_CheckExact
    if not PyTuple_CheckExact(space, w_ob):
        raise oefmt(space.w_SystemError,
                    "PyArg_UnpackTuple() argument list is not a tuple")
    if n == space.len_w(w_ob):
        return
    raise oefmt(space.w_TypeError,
                "expected %d arguments, got %d",
                n, space.len_w(w_ob))

def check_num_argsv(space, w_ob, low, high):
    from pypy.module.cpyext.tupleobject import PyTuple_CheckExact
    if not PyTuple_CheckExact(space, w_ob):
        raise oefmt(space.w_SystemError,
                    "PyArg_UnpackTuple() argument list is not a tuple")
    if low <=space.len_w(w_ob) <= high:
        return
    raise oefmt(space.w_TypeError,
                "expected %d-%d arguments, got %d",
                low, high, space.len_w(w_ob))

@not_rpython
def llslot(space, func):
    return llhelper(func.api_func.functype, func.api_func.get_wrapper(space))

@register_flow_sc(llslot)
def sc_llslot(ctx, v_space, v_func):
    assert isinstance(v_func, Constant)
    get_llhelper = v_func.value.api_func.get_llhelper
    return ctx.appcall(get_llhelper, v_space)


def wrap_init(space, w_self, w_args, func, w_kwargs):
    func_init = rffi.cast(initproc, func)
    res = generic_cpy_call(space, func_init, w_self, w_args, w_kwargs)
    if rffi.cast(lltype.Signed, res) == -1:
        space.fromcache(State).check_and_raise_exception(always=True)
    return None

def wrap_unaryfunc(space, w_self, w_args, func):
    func_unary = rffi.cast(unaryfunc, func)
    check_num_args(space, w_args, 0)
    return generic_cpy_call(space, func_unary, w_self)

def wrap_binaryfunc(space, w_self, w_args, func):
    func_binary = rffi.cast(binaryfunc, func)
    check_num_args(space, w_args, 1)
    args_w = space.fixedview(w_args)
    return generic_cpy_call(space, func_binary, w_self, args_w[0])

def wrap_binaryfunc_l(space, w_self, w_args, func):
    func_binary = rffi.cast(binaryfunc, func)
    check_num_args(space, w_args, 1)
    args_w = space.fixedview(w_args)
    ref = make_ref(space, w_self)
    if (not ref.c_ob_type.c_tp_flags & Py_TPFLAGS_CHECKTYPES and
        not space.issubtype_w(space.type(args_w[0]), space.type(w_self))):
        return space.w_NotImplemented
    Py_DecRef(space, ref)
    return generic_cpy_call(space, func_binary, w_self, args_w[0])

def wrap_binaryfunc_r(space, w_self, w_args, func):
    func_binary = rffi.cast(binaryfunc, func)
    check_num_args(space, w_args, 1)
    args_w = space.fixedview(w_args)
    ref = make_ref(space, w_self)
    if (not ref.c_ob_type.c_tp_flags & Py_TPFLAGS_CHECKTYPES and
        not space.issubtype_w(space.type(args_w[0]), space.type(w_self))):
        return space.w_NotImplemented
    Py_DecRef(space, ref)
    return generic_cpy_call(space, func_binary, args_w[0], w_self)

def wrap_ternaryfunc(space, w_self, w_args, func):
    # The third argument is optional
    func_ternary = rffi.cast(ternaryfunc, func)
    check_num_argsv(space, w_args, 1, 2)
    args_w = space.fixedview(w_args)
    arg3 = space.w_None
    if len(args_w) > 1:
        arg3 = args_w[1]
    return generic_cpy_call(space, func_ternary, w_self, args_w[0], arg3)

def wrap_ternaryfunc_r(space, w_self, w_args, func):
    # The third argument is optional
    func_ternary = rffi.cast(ternaryfunc, func)
    check_num_argsv(space, w_args, 1, 2)
    args_w = space.fixedview(w_args)
    ref = make_ref(space, w_self)
    if (not ref.c_ob_type.c_tp_flags & Py_TPFLAGS_CHECKTYPES and
        not space.issubtype_w(space.type(args_w[0]), space.type(w_self))):
        return space.w_NotImplemented
    Py_DecRef(space, ref)
    arg3 = space.w_None
    if len(args_w) > 1:
        arg3 = args_w[1]
    return generic_cpy_call(space, func_ternary, args_w[0], w_self, arg3)


def wrap_inquirypred(space, w_self, w_args, func):
    func_inquiry = rffi.cast(inquiry, func)
    check_num_args(space, w_args, 0)
    args_w = space.fixedview(w_args)
    res = generic_cpy_call(space, func_inquiry, w_self)
    res = rffi.cast(lltype.Signed, res)
    if res == -1:
        space.fromcache(State).check_and_raise_exception(always=True)
    return space.newbool(bool(res))

def wrap_getattr(space, w_self, w_args, func):
    func_target = rffi.cast(getattrfunc, func)
    check_num_args(space, w_args, 1)
    args_w = space.fixedview(w_args)
    name_ptr = rffi.str2charp(space.text_w(args_w[0]))
    try:
        return generic_cpy_call(space, func_target, w_self, name_ptr)
    finally:
        rffi.free_charp(name_ptr)

def wrap_getattro(space, w_self, w_args, func):
    func_target = rffi.cast(getattrofunc, func)
    check_num_args(space, w_args, 1)
    args_w = space.fixedview(w_args)
    return generic_cpy_call(space, func_target, w_self, args_w[0])

def wrap_setattr(space, w_self, w_args, func):
    func_target = rffi.cast(setattrofunc, func)
    check_num_args(space, w_args, 2)
    w_name, w_value = space.fixedview(w_args)
    # XXX "Carlo Verre hack"?
    res = generic_cpy_call(space, func_target, w_self, w_name, w_value)
    if rffi.cast(lltype.Signed, res) == -1:
        space.fromcache(State).check_and_raise_exception(always=True)

def wrap_delattr(space, w_self, w_args, func):
    func_target = rffi.cast(setattrofunc, func)
    check_num_args(space, w_args, 1)
    w_name, = space.fixedview(w_args)
    # XXX "Carlo Verre hack"?
    res = generic_cpy_call(space, func_target, w_self, w_name, None)
    if rffi.cast(lltype.Signed, res) == -1:
        space.fromcache(State).check_and_raise_exception(always=True)

def wrap_descr_get(space, w_self, w_args, func):
    func_target = rffi.cast(descrgetfunc, func)
    args_w = space.fixedview(w_args)
    if len(args_w) == 1:
        w_obj, = args_w
        w_type = None
    elif len(args_w) == 2:
        w_obj, w_type = args_w
    else:
        raise oefmt(space.w_TypeError,
                    "expected 1 or 2 arguments, got %d", len(args_w))
    if w_obj is space.w_None:
        w_obj = None
    if w_type is space.w_None:
        w_type = None
    if w_obj is None and w_type is None:
        raise oefmt(space.w_TypeError, "__get__(None, None) is invalid")
    return generic_cpy_call(space, func_target, w_self, w_obj, w_type)

def wrap_descr_set(space, w_self, w_args, func):
    func_target = rffi.cast(descrsetfunc, func)
    check_num_args(space, w_args, 2)
    w_obj, w_value = space.fixedview(w_args)
    res = generic_cpy_call(space, func_target, w_self, w_obj, w_value)
    if rffi.cast(lltype.Signed, res) == -1:
        space.fromcache(State).check_and_raise_exception(always=True)

def wrap_descr_delete(space, w_self, w_args, func):
    func_target = rffi.cast(descrsetfunc, func)
    check_num_args(space, w_args, 1)
    w_obj, = space.fixedview(w_args)
    res = generic_cpy_call(space, func_target, w_self, w_obj, None)
    if rffi.cast(lltype.Signed, res) == -1:
        space.fromcache(State).check_and_raise_exception(always=True)

def wrap_call(space, w_self, w_args, func, w_kwds):
    func_target = rffi.cast(ternaryfunc, func)
    return generic_cpy_call(space, func_target, w_self, w_args, w_kwds)

def wrap_ssizessizeobjargproc(space, w_self, w_args, func):
    func_target = rffi.cast(ssizessizeobjargproc, func)
    check_num_args(space, w_args, 3)
    args_w = space.fixedview(w_args)
    i = space.int_w(space.index(args_w[0]))
    j = space.int_w(space.index(args_w[1]))
    w_y = args_w[2]
    res = generic_cpy_call(space, func_target, w_self, i, j, w_y)
    if rffi.cast(lltype.Signed, res) == -1:
        space.fromcache(State).check_and_raise_exception(always=True)

def wrap_lenfunc(space, w_self, w_args, func):
    func_len = rffi.cast(lenfunc, func)
    check_num_args(space, w_args, 0)
    return space.newint(generic_cpy_call(space, func_len, w_self))

def wrap_sq_item(space, w_self, w_args, func):
    func_target = rffi.cast(ssizeargfunc, func)
    check_num_args(space, w_args, 1)
    args_w = space.fixedview(w_args)
    index = space.int_w(space.index(args_w[0]))
    return generic_cpy_call(space, func_target, w_self, index)

def wrap_sq_setitem(space, w_self, w_args, func):
    func_target = rffi.cast(ssizeobjargproc, func)
    check_num_args(space, w_args, 2)
    args_w = space.fixedview(w_args)
    index = space.int_w(space.index(args_w[0]))
    res = generic_cpy_call(space, func_target, w_self, index, args_w[1])
    if rffi.cast(lltype.Signed, res) == -1:
        space.fromcache(State).check_and_raise_exception(always=True)

def wrap_sq_delitem(space, w_self, w_args, func):
    func_target = rffi.cast(ssizeobjargproc, func)
    check_num_args(space, w_args, 1)
    args_w = space.fixedview(w_args)
    index = space.int_w(space.index(args_w[0]))
    null = lltype.nullptr(PyObject.TO)
    res = generic_cpy_call(space, func_target, w_self, index, null)
    if rffi.cast(lltype.Signed, res) == -1:
        space.fromcache(State).check_and_raise_exception(always=True)

# Warning, confusing function name (like CPython).  Used only for sq_contains.
def wrap_objobjproc(space, w_self, w_args, func):
    func_target = rffi.cast(objobjproc, func)
    check_num_args(space, w_args, 1)
    w_value, = space.fixedview(w_args)
    res = generic_cpy_call(space, func_target, w_self, w_value)
    res = rffi.cast(lltype.Signed, res)
    if res == -1:
        space.fromcache(State).check_and_raise_exception(always=True)
    return space.newbool(bool(res))

def wrap_objobjargproc(space, w_self, w_args, func):
    func_target = rffi.cast(objobjargproc, func)
    check_num_args(space, w_args, 2)
    w_key, w_value = space.fixedview(w_args)
    res = generic_cpy_call(space, func_target, w_self, w_key, w_value)
    if rffi.cast(lltype.Signed, res) == -1:
        space.fromcache(State).check_and_raise_exception(always=True)
    return space.w_None

def wrap_delitem(space, w_self, w_args, func):
    func_target = rffi.cast(objobjargproc, func)
    check_num_args(space, w_args, 1)
    w_key, = space.fixedview(w_args)
    res = generic_cpy_call(space, func_target, w_self, w_key, None)
    if rffi.cast(lltype.Signed, res) == -1:
        space.fromcache(State).check_and_raise_exception(always=True)
    return space.w_None

def wrap_ssizessizeargfunc(space, w_self, w_args, func):
    func_target = rffi.cast(ssizessizeargfunc, func)
    check_num_args(space, w_args, 2)
    args_w = space.fixedview(w_args)
    start = space.int_w(args_w[0])
    end = space.int_w(args_w[1])
    return generic_cpy_call(space, func_target, w_self, start, end)

def wrap_next(space, w_self, w_args, func):
    from pypy.module.cpyext.api import generic_cpy_call_expect_null
    func_target = rffi.cast(iternextfunc, func)
    check_num_args(space, w_args, 0)
    w_res = generic_cpy_call_expect_null(space, func_target, w_self)
    if not w_res and not PyErr_Occurred(space):
        raise OperationError(space.w_StopIteration, space.w_None)
    return w_res

def wrap_hashfunc(space, w_self, w_args, func):
    func_target = rffi.cast(hashfunc, func)
    check_num_args(space, w_args, 0)
    res = generic_cpy_call(space, func_target, w_self)
    if res == -1:
        space.fromcache(State).check_and_raise_exception(always=True)
    return space.newint(res)

class CPyBuffer(Buffer):
    # Similar to Py_buffer
    _immutable_ = True

    def __init__(self, ptr, size, w_obj, format='B', shape=None,
                strides=None, ndim=1, itemsize=1, readonly=True):
        self.ptr = ptr
        self.size = size
        self.w_obj = w_obj # kept alive
        self.format = format
        if not shape:
            self.shape = [size]
        else:
            self.shape = shape
        if not strides:
            self.strides = [1]
        else:
            self.strides = strides
        self.ndim = ndim
        self.itemsize = itemsize
        self.readonly = readonly

    def getlength(self):
        return self.size

    def getitem(self, index):
        return self.ptr[index]

    def get_raw_address(self):
        return rffi.cast(rffi.CCHARP, self.ptr)

    def getformat(self):
        return self.format

    def getshape(self):
        return self.shape

    def getstrides(self):
        return self.strides

    def getitemsize(self):
        return self.itemsize

    def getndim(self):
        return self.ndim

    def setitem(self, index, char):
        # absolutely no safety checks, what could go wrong?
        self.ptr[index] = char

def wrap_getreadbuffer(space, w_self, w_args, func):
    func_target = rffi.cast(readbufferproc, func)
    with lltype.scoped_alloc(rffi.VOIDPP.TO, 1) as ptr:
        index = rffi.cast(Py_ssize_t, 0)
        size = generic_cpy_call(space, func_target, w_self, index, ptr)
        if size < 0:
            space.fromcache(State).check_and_raise_exception(always=True)
        return space.newbuffer(CPyBuffer(ptr[0], size, w_self))

def wrap_getwritebuffer(space, w_self, w_args, func):
    func_target = rffi.cast(readbufferproc, func)
    with lltype.scoped_alloc(rffi.VOIDPP.TO, 1) as ptr:
        index = rffi.cast(Py_ssize_t, 0)
        size = generic_cpy_call(space, func_target, w_self, index, ptr)
        if size < 0:
            space.fromcache(State).check_and_raise_exception(always=True)
        return space.newbuffer(CPyBuffer(ptr[0], size, w_self, readonly=False))

def wrap_getbuffer(space, w_self, w_args, func):
    func_target = rffi.cast(getbufferproc, func)
    with lltype.scoped_alloc(Py_buffer) as pybuf:
        _flags = 0
        if space.len_w(w_args) > 0:
            _flags = space.int_w(space.listview(w_args)[0])
        flags = rffi.cast(rffi.INT_real,_flags)
        size = generic_cpy_call(space, func_target, w_self, pybuf, flags)
        if widen(size) < 0:
            space.fromcache(State).check_and_raise_exception(always=True)
        ptr = pybuf.c_buf
        size = pybuf.c_len
        ndim = widen(pybuf.c_ndim)
        shape =   [pybuf.c_shape[i]   for i in range(ndim)]
        if pybuf.c_strides:
            strides = [pybuf.c_strides[i] for i in range(ndim)]
        else:
            strides = [1]
        if pybuf.c_format:
            format = rffi.charp2str(pybuf.c_format)
        else:
            format = 'B'
        return space.newbuffer(CPyBuffer(ptr, size, w_self, format=format,
                            ndim=ndim, shape=shape, strides=strides,
                            itemsize=pybuf.c_itemsize,
                            readonly=widen(pybuf.c_readonly)))

def get_richcmp_func(OP_CONST):
    def inner(space, w_self, w_args, func):
        func_target = rffi.cast(richcmpfunc, func)
        check_num_args(space, w_args, 1)
        w_other, = space.fixedview(w_args)
        return generic_cpy_call(space, func_target,
            w_self, w_other, rffi.cast(rffi.INT_real, OP_CONST))
    return inner

richcmp_eq = get_richcmp_func(Py_EQ)
richcmp_ne = get_richcmp_func(Py_NE)
richcmp_lt = get_richcmp_func(Py_LT)
richcmp_le = get_richcmp_func(Py_LE)
richcmp_gt = get_richcmp_func(Py_GT)
richcmp_ge = get_richcmp_func(Py_GE)

def wrap_cmpfunc(space, w_self, w_args, func):
    func_target = rffi.cast(cmpfunc, func)
    check_num_args(space, w_args, 1)
    w_other, = space.fixedview(w_args)

    if not space.issubtype_w(space.type(w_self), space.type(w_other)):
        raise oefmt(space.w_TypeError,
                    "%T.__cmp__(x,y) requires y to be a '%T', not a '%T'",
                    w_self, w_self, w_other)

    return space.newint(generic_cpy_call(space, func_target, w_self, w_other))

from rpython.rlib.nonconst import NonConstant

SLOTS = {}

@specialize.memo()
def get_slot_tp_function(space, typedef, name):
    key = (typedef, name)
    try:
        return SLOTS[key]
    except KeyError:
        slot_func = build_slot_tp_function(space, typedef, name)
        api_func = slot_func.api_func if slot_func else None
        SLOTS[key] = api_func
        return api_func

def build_slot_tp_function(space, typedef, name):
    w_type = space.gettypeobject(typedef)

    header = pypy_decl
    if mangle_name('', typedef.name) is None:
        header = None
    handled = False
    # unary functions
    for tp_name, attr in [('tp_as_number.c_nb_int', '__int__'),
                          ('tp_as_number.c_nb_long', '__long__'),
                          ('tp_as_number.c_nb_float', '__float__'),
                          ('tp_as_number.c_nb_negative', '__neg__'),
                          ('tp_as_number.c_nb_positive', '__pos__'),
                          ('tp_as_number.c_nb_absolute', '__abs__'),
                          ('tp_as_number.c_nb_invert', '__invert__'),
                          ('tp_as_number.c_nb_index', '__index__'),
                          ('tp_as_number.c_nb_hex', '__hex__'),
                          ('tp_as_number.c_nb_oct', '__oct__'),
                          ('tp_str', '__str__'),
                          ('tp_repr', '__repr__'),
                          ('tp_iter', '__iter__'),
                          ]:
        if name == tp_name:
            slot_fn = w_type.getdictvalue(space, attr)
            if slot_fn is None:
                return

            @cpython_api([PyObject], PyObject, header=header)
            @func_renamer("cpyext_%s_%s" % (name.replace('.', '_'), typedef.name))
            def slot_func(space, w_self):
                return space.call_function(slot_fn, w_self)
            handled = True

    # binary functions
    for tp_name, attr in [('tp_as_number.c_nb_add', '__add__'),
                          ('tp_as_number.c_nb_subtract', '__sub__'),
                          ('tp_as_number.c_nb_multiply', '__mul__'),
                          ('tp_as_number.c_nb_divide', '__div__'),
                          ('tp_as_number.c_nb_remainder', '__mod__'),
                          ('tp_as_number.c_nb_divmod', '__divmod__'),
                          ('tp_as_number.c_nb_lshift', '__lshift__'),
                          ('tp_as_number.c_nb_rshift', '__rshift__'),
                          ('tp_as_number.c_nb_and', '__and__'),
                          ('tp_as_number.c_nb_xor', '__xor__'),
                          ('tp_as_number.c_nb_or', '__or__'),
                          ('tp_as_sequence.c_sq_concat', '__add__'),
                          ('tp_as_sequence.c_sq_inplace_concat', '__iadd__')
                          ]:
        if name == tp_name:
            slot_fn = w_type.getdictvalue(space, attr)
            if slot_fn is None:
                return

            @cpython_api([PyObject, PyObject], PyObject, header=header)
            @func_renamer("cpyext_%s_%s" % (name.replace('.', '_'), typedef.name))
            def slot_func(space, w_self, w_arg):
                return space.call_function(slot_fn, w_self, w_arg)
            handled = True

    # binary-with-Py_ssize_t-type
    for tp_name, attr in [('tp_as_sequence.c_sq_item', '__getitem'),
                          ('tp_as_sequence.c_sq_repeat', '__mul__'),
                          ('tp_as_sequence.c_sq_repeat', '__mul__'),
                          ('tp_as_sequence.c_sq_inplace_repeat', '__imul__'),
                          ]:
        if name == tp_name:
            slot_fn = w_type.getdictvalue(space, attr)
            if slot_fn is None:
                return

            @cpython_api([PyObject, Py_ssize_t], PyObject, header=header)
            @func_renamer("cpyext_%s_%s" % (name.replace('.', '_'), typedef.name))
            def slot_func(space, w_self, arg):
<<<<<<< HEAD
                return space.call_function(slot_fn, w_self, space.newint(arg))
            api_func = slot_func.api_func
=======
                return space.call_function(slot_fn, w_self, space.wrap(arg))
>>>>>>> d0b44928
            handled = True

    # ternary functions
    for tp_name, attr in [('tp_as_number.c_nb_power', '__pow__'),
                          ]:
        if name == tp_name:
            slot_fn = w_type.getdictvalue(space, attr)
            if slot_fn is None:
                return

            @cpython_api([PyObject, PyObject, PyObject], PyObject, header=header)
            @func_renamer("cpyext_%s_%s" % (name.replace('.', '_'), typedef.name))
            def slot_func(space, w_self, w_arg1, w_arg2):
                return space.call_function(slot_fn, w_self, w_arg1, w_arg2)
            handled = True

    if handled:
        pass
    elif name == 'tp_setattro':
        setattr_fn = w_type.getdictvalue(space, '__setattr__')
        delattr_fn = w_type.getdictvalue(space, '__delattr__')
        if setattr_fn is None:
            return

        @cpython_api([PyObject, PyObject, PyObject], rffi.INT_real,
                     error=-1, header=header)
        @func_renamer("cpyext_tp_setattro_%s" % (typedef.name,))
        def slot_tp_setattro(space, w_self, w_name, w_value):
            if w_value is not None:
                space.call_function(setattr_fn, w_self, w_name, w_value)
            else:
                space.call_function(delattr_fn, w_self, w_name)
            return 0
        slot_func = slot_tp_setattro
    elif name == 'tp_getattro':
        getattr_fn = w_type.getdictvalue(space, '__getattribute__')
        if getattr_fn is None:
            return

        @cpython_api([PyObject, PyObject], PyObject, header=header)
        @func_renamer("cpyext_tp_getattro_%s" % (typedef.name,))
        def slot_tp_getattro(space, w_self, w_name):
            return space.call_function(getattr_fn, w_self, w_name)
        slot_func = slot_tp_getattro
    elif name == 'tp_call':
        call_fn = w_type.getdictvalue(space, '__call__')
        if call_fn is None:
            return

        @cpython_api([PyObject, PyObject, PyObject], PyObject, header=header)
        @func_renamer("cpyext_%s_%s" % (name.replace('.', '_'), typedef.name))
        def slot_tp_call(space, w_self, w_args, w_kwds):
            args = Arguments(space, [w_self],
                             w_stararg=w_args, w_starstararg=w_kwds)
            return space.call_args(call_fn, args)
        slot_func = slot_tp_call

    elif name == 'tp_iternext':
        iternext_fn = w_type.getdictvalue(space, 'next')
        if iternext_fn is None:
            return

        @cpython_api([PyObject], PyObject, header=header)
        @func_renamer("cpyext_%s_%s" % (name.replace('.', '_'), typedef.name))
        def slot_tp_iternext(space, w_self):
            try:
                return space.call_function(iternext_fn, w_self)
            except OperationError as e:
                if not e.match(space, space.w_StopIteration):
                    raise
                return None
        slot_func = slot_tp_iternext

    elif name == 'tp_init':
        init_fn = w_type.getdictvalue(space, '__init__')
        if init_fn is None:
            return

        @cpython_api([PyObject, PyObject, PyObject], rffi.INT_real, error=-1,
                     header=header)
        @func_renamer("cpyext_%s_%s" % (name.replace('.', '_'), typedef.name))
        def slot_tp_init(space, w_self, w_args, w_kwds):
            args = Arguments(space, [w_self],
                             w_stararg=w_args, w_starstararg=w_kwds)
            space.call_args(init_fn, args)
            return 0
        slot_func = slot_tp_init
    elif name == 'tp_new':
        new_fn = w_type.getdictvalue(space, '__new__')
        if new_fn is None:
            return

        @cpython_api([PyTypeObjectPtr, PyObject, PyObject], PyObject, header=None)
        @func_renamer("cpyext_%s_%s" % (name.replace('.', '_'), typedef.name))
        def slot_tp_new(space, w_self, w_args, w_kwds):
            args = Arguments(space, [w_self],
                             w_stararg=w_args, w_starstararg=w_kwds)
            return space.call_args(space.get(new_fn, w_self), args)
        slot_func = slot_tp_new
    elif name == 'tp_as_buffer.c_bf_getbuffer':
        buff_fn = w_type.getdictvalue(space, '__buffer__')
        if buff_fn is None:
            return
        @cpython_api([PyObject, Py_bufferP, rffi.INT_real],
                rffi.INT_real, header=None, error=-1)
        @func_renamer("cpyext_%s_%s" % (name.replace('.', '_'), typedef.name))
        def buff_w(space, w_self, view, flags):
            args = Arguments(space, [space.newint(flags)])
            w_obj = space.call_args(space.get(buff_fn, w_self), args)
            if view:
                #like PyObject_GetBuffer
                flags = widen(flags)
                buf = space.buffer_w(w_obj, flags)
                try:
                    view.c_buf = rffi.cast(rffi.VOIDP, buf.get_raw_address())
                    view.c_obj = make_ref(space, w_obj)
                except ValueError:
                    s = buf.as_str()
                    w_s = space.newbytes(s)
                    view.c_obj = make_ref(space, w_s)
                    view.c_buf = rffi.cast(rffi.VOIDP, rffi.str2charp(
                                           s, track_allocation=False))
                    rffi.setintfield(view, 'c_readonly', 1)
                ret = fill_Py_buffer(space, buf, view)
                return ret
            return 0
        # XXX remove this when it no longer crashes a translated PyPy
        return
        slot_func = buff_w
    else:
        # missing: tp_as_number.nb_nonzero, tp_as_number.nb_coerce
        # tp_as_sequence.c_sq_contains, tp_as_sequence.c_sq_length
        # richcmpfunc(s)
        return

    return slot_func

PyWrapperFlag_KEYWORDS = 1

class TypeSlot:
    def __init__(self, method_name, slot_name, function, wrapper1, wrapper2, doc):
        self.method_name = method_name
        self.slot_name = slot_name
        self.slot_names = ("c_" + slot_name).split(".")
        self.slot_func = function
        self.wrapper_func = wrapper1
        self.wrapper_func_kwds = wrapper2
        self.doc = doc

# adapted from typeobject.c
def FLSLOT(NAME, SLOT, FUNCTION, WRAPPER, DOC, FLAGS):
    if WRAPPER is None:
        wrapper = None
    else:
        wrapper = globals().get(WRAPPER, Ellipsis)

    # irregular interface, because of tp_getattr/tp_getattro confusion
    if NAME == "__getattr__":
        if SLOT == "tp_getattro":
            wrapper = wrap_getattro
        elif SLOT == "tp_getattr":
            wrapper = wrap_getattr
        else:
            assert False

    function = globals().get(FUNCTION, None)
    assert FLAGS == 0 or FLAGS == PyWrapperFlag_KEYWORDS
    if FLAGS:
        if wrapper is Ellipsis:
            @func_renamer(WRAPPER)
            def wrapper(space, w_self, w_args, func, w_kwds):
                raise NotImplementedError("Wrapper for slot " + NAME)
        wrapper1 = None
        wrapper2 = wrapper
    else:
        if wrapper is Ellipsis:
            @func_renamer(WRAPPER)
            def wrapper(space, w_self, w_args, func):
                raise NotImplementedError("Wrapper for slot " + NAME)
        wrapper1 = wrapper
        wrapper2 = None
    return TypeSlot(NAME, SLOT, function, wrapper1, wrapper2, DOC)

def TPSLOT(NAME, SLOT, FUNCTION, WRAPPER, DOC):
    return FLSLOT(NAME, SLOT, FUNCTION, WRAPPER, DOC, 0)

ETSLOT = TPSLOT

def SQSLOT(NAME, SLOT, FUNCTION, WRAPPER, DOC):
    return ETSLOT(NAME, "tp_as_sequence.c_" + SLOT, FUNCTION, WRAPPER, DOC)
def MPSLOT(NAME, SLOT, FUNCTION, WRAPPER, DOC):
    return ETSLOT(NAME, "tp_as_mapping.c_" + SLOT, FUNCTION, WRAPPER, DOC)
def NBSLOT(NAME, SLOT, FUNCTION, WRAPPER, DOC):
    return ETSLOT(NAME, "tp_as_number.c_" + SLOT, FUNCTION, WRAPPER, DOC)
def UNSLOT(NAME, SLOT, FUNCTION, WRAPPER, DOC):
    return ETSLOT(NAME, "tp_as_number.c_" + SLOT, FUNCTION, WRAPPER,
            "x." + NAME + "() <==> " + DOC)
def IBSLOT(NAME, SLOT, FUNCTION, WRAPPER, DOC):
    return ETSLOT(NAME, "tp_as_number.c_" + SLOT, FUNCTION, WRAPPER,
            "x." + NAME + "(y) <==> x" + DOC + "y")
def BINSLOT(NAME, SLOT, FUNCTION, DOC):
    return ETSLOT(NAME, "tp_as_number.c_" + SLOT, FUNCTION, "wrap_binaryfunc_l", \
            "x." + NAME + "(y) <==> x" + DOC + "y")
def RBINSLOT(NAME, SLOT, FUNCTION, DOC):
    return ETSLOT(NAME, "tp_as_number.c_" + SLOT, FUNCTION, "wrap_binaryfunc_r", \
            "x." + NAME + "(y) <==> y" + DOC + "x")
def BINSLOTNOTINFIX(NAME, SLOT, FUNCTION, DOC):
    return ETSLOT(NAME, "tp_as_number.c_" + SLOT, FUNCTION, "wrap_binaryfunc_l", \
            "x." + NAME + "(y) <==> " + DOC)
def RBINSLOTNOTINFIX(NAME, SLOT, FUNCTION, DOC):
    return ETSLOT(NAME, "tp_as_number.c_" + SLOT, FUNCTION, "wrap_binaryfunc_r", \
            "x." + NAME + "(y) <==> " + DOC)

"""
    /* Heap types defining __add__/__mul__ have sq_concat/sq_repeat == NULL.
       The logic in abstract.c always falls back to nb_add/nb_multiply in
       this case.  Defining both the nb_* and the sq_* slots to call the
       user-defined methods has unexpected side-effects, as shown by
       test_descr.notimplemented() */
"""
# Instructions for update:
# Copy new slotdefs from typeobject.c
# Remove comments and tabs
# Done.
slotdefs_str = r"""
static slotdef slotdefs[] = {
        SQSLOT("__len__", sq_length, slot_sq_length, wrap_lenfunc,
               "x.__len__() <==> len(x)"),
        SQSLOT("__add__", sq_concat, NULL, wrap_binaryfunc,
          "x.__add__(y) <==> x+y"),
        SQSLOT("__mul__", sq_repeat, NULL, wrap_indexargfunc,
          "x.__mul__(n) <==> x*n"),
        SQSLOT("__rmul__", sq_repeat, NULL, wrap_indexargfunc,
          "x.__rmul__(n) <==> n*x"),
        SQSLOT("__getitem__", sq_item, slot_sq_item, wrap_sq_item,
               "x.__getitem__(y) <==> x[y]"),
        SQSLOT("__getslice__", sq_slice, slot_sq_slice, wrap_ssizessizeargfunc,
               "x.__getslice__(i, j) <==> x[i:j]\n\
               \n\
               Use of negative indices is not supported."),
        SQSLOT("__setitem__", sq_ass_item, slot_sq_ass_item, wrap_sq_setitem,
               "x.__setitem__(i, y) <==> x[i]=y"),
        SQSLOT("__delitem__", sq_ass_item, slot_sq_ass_item, wrap_sq_delitem,
               "x.__delitem__(y) <==> del x[y]"),
        SQSLOT("__setslice__", sq_ass_slice, slot_sq_ass_slice,
               wrap_ssizessizeobjargproc,
               "x.__setslice__(i, j, y) <==> x[i:j]=y\n\
               \n\
               Use  of negative indices is not supported."),
        SQSLOT("__delslice__", sq_ass_slice, slot_sq_ass_slice, wrap_delslice,
               "x.__delslice__(i, j) <==> del x[i:j]\n\
               \n\
               Use of negative indices is not supported."),
        SQSLOT("__contains__", sq_contains, slot_sq_contains, wrap_objobjproc,
               "x.__contains__(y) <==> y in x"),
        SQSLOT("__iadd__", sq_inplace_concat, NULL,
          wrap_binaryfunc, "x.__iadd__(y) <==> x+=y"),
        SQSLOT("__imul__", sq_inplace_repeat, NULL,
          wrap_indexargfunc, "x.__imul__(y) <==> x*=y"),

        MPSLOT("__len__", mp_length, slot_mp_length, wrap_lenfunc,
               "x.__len__() <==> len(x)"),
        MPSLOT("__getitem__", mp_subscript, slot_mp_subscript,
               wrap_binaryfunc,
               "x.__getitem__(y) <==> x[y]"),
        MPSLOT("__setitem__", mp_ass_subscript, slot_mp_ass_subscript,
               wrap_objobjargproc,
               "x.__setitem__(i, y) <==> x[i]=y"),
        MPSLOT("__delitem__", mp_ass_subscript, slot_mp_ass_subscript,
               wrap_delitem,
               "x.__delitem__(y) <==> del x[y]"),

        BINSLOT("__add__", nb_add, slot_nb_add,
                "+"),
        RBINSLOT("__radd__", nb_add, slot_nb_add,
                 "+"),
        BINSLOT("__sub__", nb_subtract, slot_nb_subtract,
                "-"),
        RBINSLOT("__rsub__", nb_subtract, slot_nb_subtract,
                 "-"),
        BINSLOT("__mul__", nb_multiply, slot_nb_multiply,
                "*"),
        RBINSLOT("__rmul__", nb_multiply, slot_nb_multiply,
                 "*"),
        BINSLOT("__div__", nb_divide, slot_nb_divide,
                "/"),
        RBINSLOT("__rdiv__", nb_divide, slot_nb_divide,
                 "/"),
        BINSLOT("__mod__", nb_remainder, slot_nb_remainder,
                "%"),
        RBINSLOT("__rmod__", nb_remainder, slot_nb_remainder,
                 "%"),
        BINSLOTNOTINFIX("__divmod__", nb_divmod, slot_nb_divmod,
                "divmod(x, y)"),
        RBINSLOTNOTINFIX("__rdivmod__", nb_divmod, slot_nb_divmod,
                 "divmod(y, x)"),
        NBSLOT("__pow__", nb_power, slot_nb_power, wrap_ternaryfunc,
               "x.__pow__(y[, z]) <==> pow(x, y[, z])"),
        NBSLOT("__rpow__", nb_power, slot_nb_power, wrap_ternaryfunc_r,
               "y.__rpow__(x[, z]) <==> pow(x, y[, z])"),
        UNSLOT("__neg__", nb_negative, slot_nb_negative, wrap_unaryfunc, "-x"),
        UNSLOT("__pos__", nb_positive, slot_nb_positive, wrap_unaryfunc, "+x"),
        UNSLOT("__abs__", nb_absolute, slot_nb_absolute, wrap_unaryfunc,
               "abs(x)"),
        UNSLOT("__nonzero__", nb_nonzero, slot_nb_nonzero, wrap_inquirypred,
               "x != 0"),
        UNSLOT("__invert__", nb_invert, slot_nb_invert, wrap_unaryfunc, "~x"),
        BINSLOT("__lshift__", nb_lshift, slot_nb_lshift, "<<"),
        RBINSLOT("__rlshift__", nb_lshift, slot_nb_lshift, "<<"),
        BINSLOT("__rshift__", nb_rshift, slot_nb_rshift, ">>"),
        RBINSLOT("__rrshift__", nb_rshift, slot_nb_rshift, ">>"),
        BINSLOT("__and__", nb_and, slot_nb_and, "&"),
        RBINSLOT("__rand__", nb_and, slot_nb_and, "&"),
        BINSLOT("__xor__", nb_xor, slot_nb_xor, "^"),
        RBINSLOT("__rxor__", nb_xor, slot_nb_xor, "^"),
        BINSLOT("__or__", nb_or, slot_nb_or, "|"),
        RBINSLOT("__ror__", nb_or, slot_nb_or, "|"),
        NBSLOT("__coerce__", nb_coerce, slot_nb_coerce, wrap_coercefunc,
               "x.__coerce__(y) <==> coerce(x, y)"),
        UNSLOT("__int__", nb_int, slot_nb_int, wrap_unaryfunc,
               "int(x)"),
        UNSLOT("__long__", nb_long, slot_nb_long, wrap_unaryfunc,
               "long(x)"),
        UNSLOT("__float__", nb_float, slot_nb_float, wrap_unaryfunc,
               "float(x)"),
        UNSLOT("__oct__", nb_oct, slot_nb_oct, wrap_unaryfunc,
               "oct(x)"),
        UNSLOT("__hex__", nb_hex, slot_nb_hex, wrap_unaryfunc,
               "hex(x)"),
        NBSLOT("__index__", nb_index, slot_nb_index, wrap_unaryfunc,
               "x[y:z] <==> x[y.__index__():z.__index__()]"),
        IBSLOT("__iadd__", nb_inplace_add, slot_nb_inplace_add,
               wrap_binaryfunc, "+"),
        IBSLOT("__isub__", nb_inplace_subtract, slot_nb_inplace_subtract,
               wrap_binaryfunc, "-"),
        IBSLOT("__imul__", nb_inplace_multiply, slot_nb_inplace_multiply,
               wrap_binaryfunc, "*"),
        IBSLOT("__idiv__", nb_inplace_divide, slot_nb_inplace_divide,
               wrap_binaryfunc, "/"),
        IBSLOT("__imod__", nb_inplace_remainder, slot_nb_inplace_remainder,
               wrap_binaryfunc, "%"),
        IBSLOT("__ipow__", nb_inplace_power, slot_nb_inplace_power,
               wrap_binaryfunc, "**"),
        IBSLOT("__ilshift__", nb_inplace_lshift, slot_nb_inplace_lshift,
               wrap_binaryfunc, "<<"),
        IBSLOT("__irshift__", nb_inplace_rshift, slot_nb_inplace_rshift,
               wrap_binaryfunc, ">>"),
        IBSLOT("__iand__", nb_inplace_and, slot_nb_inplace_and,
               wrap_binaryfunc, "&"),
        IBSLOT("__ixor__", nb_inplace_xor, slot_nb_inplace_xor,
               wrap_binaryfunc, "^"),
        IBSLOT("__ior__", nb_inplace_or, slot_nb_inplace_or,
               wrap_binaryfunc, "|"),
        BINSLOT("__floordiv__", nb_floor_divide, slot_nb_floor_divide, "//"),
        RBINSLOT("__rfloordiv__", nb_floor_divide, slot_nb_floor_divide, "//"),
        BINSLOT("__truediv__", nb_true_divide, slot_nb_true_divide, "/"),
        RBINSLOT("__rtruediv__", nb_true_divide, slot_nb_true_divide, "/"),
        IBSLOT("__ifloordiv__", nb_inplace_floor_divide,
               slot_nb_inplace_floor_divide, wrap_binaryfunc, "//"),
        IBSLOT("__itruediv__", nb_inplace_true_divide,
               slot_nb_inplace_true_divide, wrap_binaryfunc, "/"),

        TPSLOT("__str__", tp_str, slot_tp_str, wrap_unaryfunc,
               "x.__str__() <==> str(x)"),
        TPSLOT("__str__", tp_print, NULL, NULL, ""),
        TPSLOT("__repr__", tp_repr, slot_tp_repr, wrap_unaryfunc,
               "x.__repr__() <==> repr(x)"),
        TPSLOT("__repr__", tp_print, NULL, NULL, ""),
        TPSLOT("__cmp__", tp_compare, _PyObject_SlotCompare, wrap_cmpfunc,
               "x.__cmp__(y) <==> cmp(x,y)"),
        TPSLOT("__hash__", tp_hash, slot_tp_hash, wrap_hashfunc,
               "x.__hash__() <==> hash(x)"),
        FLSLOT("__call__", tp_call, slot_tp_call, (wrapperfunc)wrap_call,
               "x.__call__(...) <==> x(...)", PyWrapperFlag_KEYWORDS),
        TPSLOT("__getattribute__", tp_getattro, slot_tp_getattr_hook,
               wrap_binaryfunc, "x.__getattribute__('name') <==> x.name"),
        TPSLOT("__getattribute__", tp_getattr, NULL, NULL, ""),
        TPSLOT("__getattr__", tp_getattro, slot_tp_getattr_hook, NULL, ""),
        TPSLOT("__getattr__", tp_getattr, NULL, NULL, ""),
        TPSLOT("__setattr__", tp_setattro, slot_tp_setattro, wrap_setattr,
               "x.__setattr__('name', value) <==> x.name = value"),
        TPSLOT("__setattr__", tp_setattr, NULL, NULL, ""),
        TPSLOT("__delattr__", tp_setattro, slot_tp_setattro, wrap_delattr,
               "x.__delattr__('name') <==> del x.name"),
        TPSLOT("__delattr__", tp_setattr, NULL, NULL, ""),
        TPSLOT("__lt__", tp_richcompare, slot_tp_richcompare, richcmp_lt,
               "x.__lt__(y) <==> x<y"),
        TPSLOT("__le__", tp_richcompare, slot_tp_richcompare, richcmp_le,
               "x.__le__(y) <==> x<=y"),
        TPSLOT("__eq__", tp_richcompare, slot_tp_richcompare, richcmp_eq,
               "x.__eq__(y) <==> x==y"),
        TPSLOT("__ne__", tp_richcompare, slot_tp_richcompare, richcmp_ne,
               "x.__ne__(y) <==> x!=y"),
        TPSLOT("__gt__", tp_richcompare, slot_tp_richcompare, richcmp_gt,
               "x.__gt__(y) <==> x>y"),
        TPSLOT("__ge__", tp_richcompare, slot_tp_richcompare, richcmp_ge,
               "x.__ge__(y) <==> x>=y"),
        TPSLOT("__iter__", tp_iter, slot_tp_iter, wrap_unaryfunc,
               "x.__iter__() <==> iter(x)"),
        TPSLOT("next", tp_iternext, slot_tp_iternext, wrap_next,
               "x.next() -> the next value, or raise StopIteration"),
        TPSLOT("__get__", tp_descr_get, slot_tp_descr_get, wrap_descr_get,
               "descr.__get__(obj[, type]) -> value"),
        TPSLOT("__set__", tp_descr_set, slot_tp_descr_set, wrap_descr_set,
               "descr.__set__(obj, value)"),
        TPSLOT("__delete__", tp_descr_set, slot_tp_descr_set,
               wrap_descr_delete, "descr.__delete__(obj)"),
        FLSLOT("__init__", tp_init, slot_tp_init, (wrapperfunc)wrap_init,
               "x.__init__(...) initializes x; "
               "see x.__class__.__doc__ for signature",
               PyWrapperFlag_KEYWORDS),
        TPSLOT("__new__", tp_new, slot_tp_new, NULL, ""),
        TPSLOT("__del__", tp_del, slot_tp_del, NULL, ""),
        {NULL}
};
"""

# Convert the above string into python code
slotdef_replacements = (
    ("\s+", " "),            # all on one line
    ("static [^{]*{", "("),  # remove first line...
    ("};", ")"),             # ...last line...
    ("{NULL}", ""),          # ...and sentinel
    # add quotes around function name, slot name, and wrapper name
    (r"(?P<start> +..SLOT\([^,]*, )(?P<fname>[^,]*), (?P<slotcname>[^,]*), (?P<wname>[^,]*)", r"\g<start>'\g<fname>', '\g<slotcname>', '\g<wname>'"),
    (r"(?P<start> *R?[^ ]{3}SLOT(NOTINFIX)?\([^,]*, )(?P<fname>[^,]*), (?P<slotcname>[^,]*)", r"\g<start>'\g<fname>', '\g<slotcname>'"),
    ("'NULL'", "None"),      # but NULL becomes None
    ("\(wrapperfunc\)", ""), # casts are not needed in python tuples
    ("\),", "),\n"),         # add newlines again
)

for regex, repl in slotdef_replacements:
    slotdefs_str = re.sub(regex, repl, slotdefs_str)

slotdefs = eval(slotdefs_str)
# PyPy addition
slotdefs += (
    TPSLOT("__buffer__", "tp_as_buffer.c_bf_getbuffer", None, "wrap_getbuffer", ""),
)

if not PY3:
    slotdefs += (
        TPSLOT("__rbuffer__", "tp_as_buffer.c_bf_getreadbuffer", None, "wrap_getreadbuffer", ""),
        TPSLOT("__wbuffer__", "tp_as_buffer.c_bf_getwritebuffer", None, "wrap_getwritebuffer", ""),
    )


# partial sort to solve some slot conflicts:
# Number slots before Mapping slots before Sequence slots.
# also prefer the new buffer interface
# These are the only conflicts between __name__ methods
def slotdef_sort_key(slotdef):
    if slotdef.slot_name.startswith('tp_as_number'):
        return 1
    if slotdef.slot_name.startswith('tp_as_mapping'):
        return 2
    if slotdef.slot_name.startswith('tp_as_sequence'):
        return 3
    if slotdef.slot_name == 'tp_as_buffer.c_bf_getbuffer':
        return 100
    if slotdef.slot_name == 'tp_as_buffer.c_bf_getreadbuffer':
        return 101
    return 0
slotdefs = sorted(slotdefs, key=slotdef_sort_key)

slotdefs_for_tp_slots = unrolling_iterable(
    [(x.method_name, x.slot_name, x.slot_names,
      x.slot_func.api_func if x.slot_func else None) for x in slotdefs])

slotdefs_for_wrappers = unrolling_iterable(
    [(x.method_name, x.slot_names, x.wrapper_func, x.wrapper_func_kwds, x.doc)
     for x in slotdefs])

if __name__ == "__main__":
    print slotdefs_str<|MERGE_RESOLUTION|>--- conflicted
+++ resolved
@@ -528,12 +528,7 @@
             @cpython_api([PyObject, Py_ssize_t], PyObject, header=header)
             @func_renamer("cpyext_%s_%s" % (name.replace('.', '_'), typedef.name))
             def slot_func(space, w_self, arg):
-<<<<<<< HEAD
                 return space.call_function(slot_fn, w_self, space.newint(arg))
-            api_func = slot_func.api_func
-=======
-                return space.call_function(slot_fn, w_self, space.wrap(arg))
->>>>>>> d0b44928
             handled = True
 
     # ternary functions
