from __future__ import with_statement

import re

from rpython.rtyper.lltypesystem import rffi, lltype
from pypy.module.cpyext.api import (
    cpython_api, generic_cpy_call, PyObject, Py_ssize_t,
    Py_buffer, mangle_name, pypy_decl)
from pypy.module.cpyext.typeobjectdefs import (
    unaryfunc, wrapperfunc, ternaryfunc, PyTypeObjectPtr, binaryfunc, ternaryfunc,
    getattrfunc, getattrofunc, setattrofunc, lenfunc, ssizeargfunc, inquiry,
    ssizessizeargfunc, ssizeobjargproc, iternextfunc, initproc, richcmpfunc,
    cmpfunc, hashfunc, descrgetfunc, descrsetfunc, objobjproc, objobjargproc,
    getbufferproc, ssizessizeobjargproc)
from pypy.module.cpyext.pyobject import from_ref, make_ref, Py_DecRef
from pypy.module.cpyext.pyerrors import PyErr_Occurred
from pypy.module.cpyext.memoryobject import fill_Py_buffer
from pypy.module.cpyext.state import State
from pypy.interpreter.error import OperationError, oefmt
from pypy.interpreter.argument import Arguments
from rpython.rlib.buffer import Buffer
from rpython.rlib.unroll import unrolling_iterable
from rpython.rlib.objectmodel import specialize
from rpython.rlib.rarithmetic import widen
from rpython.tool.sourcetools import func_renamer
from rpython.rtyper.annlowlevel import llhelper
from pypy.module.sys.version import CPYTHON_VERSION

PY3 = CPYTHON_VERSION[0] == 3

# XXX: Also defined in object.h
Py_LT = 0
Py_LE = 1
Py_EQ = 2
Py_NE = 3
Py_GT = 4
Py_GE = 5


def check_num_args(space, w_ob, n):
    from pypy.module.cpyext.tupleobject import PyTuple_CheckExact
    if not PyTuple_CheckExact(space, w_ob):
        raise oefmt(space.w_SystemError,
                    "PyArg_UnpackTuple() argument list is not a tuple")
    if n == space.len_w(w_ob):
        return
    raise oefmt(space.w_TypeError,
                "expected %d arguments, got %d",
                n, space.len_w(w_ob))

def check_num_argsv(space, w_ob, low, high):
    from pypy.module.cpyext.tupleobject import PyTuple_CheckExact
    if not PyTuple_CheckExact(space, w_ob):
        raise oefmt(space.w_SystemError,
                    "PyArg_UnpackTuple() argument list is not a tuple")
    if low <=space.len_w(w_ob) <= high:
        return
    raise oefmt(space.w_TypeError,
                "expected %d-%d arguments, got %d",
                low, high, space.len_w(w_ob))

def llslot(space, func):
    return llhelper(func.api_func.functype, func.api_func.get_wrapper(space))

def wrap_init(space, w_self, w_args, func, w_kwargs):
    func_init = rffi.cast(initproc, func)
    res = generic_cpy_call(space, func_init, w_self, w_args, w_kwargs)
    if rffi.cast(lltype.Signed, res) == -1:
        space.fromcache(State).check_and_raise_exception(always=True)
    return None

def wrap_unaryfunc(space, w_self, w_args, func):
    func_unary = rffi.cast(unaryfunc, func)
    check_num_args(space, w_args, 0)
    return generic_cpy_call(space, func_unary, w_self)

def wrap_binaryfunc(space, w_self, w_args, func):
    func_binary = rffi.cast(binaryfunc, func)
    check_num_args(space, w_args, 1)
    args_w = space.fixedview(w_args)
    return generic_cpy_call(space, func_binary, w_self, args_w[0])

def wrap_binaryfunc_l(space, w_self, w_args, func):
    func_binary = rffi.cast(binaryfunc, func)
    check_num_args(space, w_args, 1)
    args_w = space.fixedview(w_args)
    ref = make_ref(space, w_self)
    Py_DecRef(space, ref)
    return generic_cpy_call(space, func_binary, w_self, args_w[0])

def wrap_binaryfunc_r(space, w_self, w_args, func):
    func_binary = rffi.cast(binaryfunc, func)
    check_num_args(space, w_args, 1)
    args_w = space.fixedview(w_args)
    ref = make_ref(space, w_self)
    Py_DecRef(space, ref)
    return generic_cpy_call(space, func_binary, args_w[0], w_self)

def wrap_ternaryfunc(space, w_self, w_args, func):
    # The third argument is optional
    func_ternary = rffi.cast(ternaryfunc, func)
    check_num_argsv(space, w_args, 1, 2)
    args_w = space.fixedview(w_args)
    arg3 = space.w_None
    if len(args_w) > 1:
        arg3 = args_w[1]
    return generic_cpy_call(space, func_ternary, w_self, args_w[0], arg3)

def wrap_ternaryfunc_r(space, w_self, w_args, func):
    # The third argument is optional
    func_ternary = rffi.cast(ternaryfunc, func)
    check_num_argsv(space, w_args, 1, 2)
    args_w = space.fixedview(w_args)
    ref = make_ref(space, w_self)
    Py_DecRef(space, ref)
    arg3 = space.w_None
    if len(args_w) > 1:
        arg3 = args_w[1]
    return generic_cpy_call(space, func_ternary, args_w[0], w_self, arg3)


def wrap_inquirypred(space, w_self, w_args, func):
    func_inquiry = rffi.cast(inquiry, func)
    check_num_args(space, w_args, 0)
    args_w = space.fixedview(w_args)
    res = generic_cpy_call(space, func_inquiry, w_self)
    res = rffi.cast(lltype.Signed, res)
    if res == -1:
        space.fromcache(State).check_and_raise_exception(always=True)
    return space.wrap(bool(res))

def wrap_getattr(space, w_self, w_args, func):
    func_target = rffi.cast(getattrfunc, func)
    check_num_args(space, w_args, 1)
    args_w = space.fixedview(w_args)
    name_ptr = rffi.str2charp(space.str_w(args_w[0]))
    try:
        return generic_cpy_call(space, func_target, w_self, name_ptr)
    finally:
        rffi.free_charp(name_ptr)

def wrap_getattro(space, w_self, w_args, func):
    func_target = rffi.cast(getattrofunc, func)
    check_num_args(space, w_args, 1)
    args_w = space.fixedview(w_args)
    return generic_cpy_call(space, func_target, w_self, args_w[0])

def wrap_setattr(space, w_self, w_args, func):
    func_target = rffi.cast(setattrofunc, func)
    check_num_args(space, w_args, 2)
    w_name, w_value = space.fixedview(w_args)
    # XXX "Carlo Verre hack"?
    res = generic_cpy_call(space, func_target, w_self, w_name, w_value)
    if rffi.cast(lltype.Signed, res) == -1:
        space.fromcache(State).check_and_raise_exception(always=True)

def wrap_delattr(space, w_self, w_args, func):
    func_target = rffi.cast(setattrofunc, func)
    check_num_args(space, w_args, 1)
    w_name, = space.fixedview(w_args)
    # XXX "Carlo Verre hack"?
    res = generic_cpy_call(space, func_target, w_self, w_name, None)
    if rffi.cast(lltype.Signed, res) == -1:
        space.fromcache(State).check_and_raise_exception(always=True)

def wrap_descr_get(space, w_self, w_args, func):
    func_target = rffi.cast(descrgetfunc, func)
    args_w = space.fixedview(w_args)
    if len(args_w) == 1:
        w_obj, = args_w
        w_type = None
    elif len(args_w) == 2:
        w_obj, w_type = args_w
    else:
        raise oefmt(space.w_TypeError,
                    "expected 1 or 2 arguments, got %d", len(args_w))
    if w_obj is space.w_None:
        w_obj = None
    if w_type is space.w_None:
        w_type = None
    if w_obj is None and w_type is None:
        raise oefmt(space.w_TypeError, "__get__(None, None) is invalid")
    return generic_cpy_call(space, func_target, w_self, w_obj, w_type)

def wrap_descr_set(space, w_self, w_args, func):
    func_target = rffi.cast(descrsetfunc, func)
    check_num_args(space, w_args, 2)
    w_obj, w_value = space.fixedview(w_args)
    res = generic_cpy_call(space, func_target, w_self, w_obj, w_value)
    if rffi.cast(lltype.Signed, res) == -1:
        space.fromcache(State).check_and_raise_exception(always=True)

def wrap_descr_delete(space, w_self, w_args, func):
    func_target = rffi.cast(descrsetfunc, func)
    check_num_args(space, w_args, 1)
    w_obj, = space.fixedview(w_args)
    res = generic_cpy_call(space, func_target, w_self, w_obj, None)
    if rffi.cast(lltype.Signed, res) == -1:
        space.fromcache(State).check_and_raise_exception(always=True)

def wrap_call(space, w_self, w_args, func, w_kwds):
    func_target = rffi.cast(ternaryfunc, func)
    return generic_cpy_call(space, func_target, w_self, w_args, w_kwds)

def wrap_ssizessizeobjargproc(space, w_self, w_args, func):
    func_target = rffi.cast(ssizessizeobjargproc, func)
    check_num_args(space, w_args, 3)
    args_w = space.fixedview(w_args)
    i = space.int_w(space.index(args_w[0]))
    j = space.int_w(space.index(args_w[1]))
    w_y = args_w[2]
    res = generic_cpy_call(space, func_target, w_self, i, j, w_y)
    if rffi.cast(lltype.Signed, res) == -1:
        space.fromcache(State).check_and_raise_exception(always=True)

def wrap_lenfunc(space, w_self, w_args, func):
    func_len = rffi.cast(lenfunc, func)
    check_num_args(space, w_args, 0)
    return space.wrap(generic_cpy_call(space, func_len, w_self))

def wrap_sq_item(space, w_self, w_args, func):
    func_target = rffi.cast(ssizeargfunc, func)
    check_num_args(space, w_args, 1)
    args_w = space.fixedview(w_args)
    index = space.int_w(space.index(args_w[0]))
    return generic_cpy_call(space, func_target, w_self, index)

def wrap_sq_setitem(space, w_self, w_args, func):
    func_target = rffi.cast(ssizeobjargproc, func)
    check_num_args(space, w_args, 2)
    args_w = space.fixedview(w_args)
    index = space.int_w(space.index(args_w[0]))
    res = generic_cpy_call(space, func_target, w_self, index, args_w[1])
    if rffi.cast(lltype.Signed, res) == -1:
        space.fromcache(State).check_and_raise_exception(always=True)

def wrap_sq_delitem(space, w_self, w_args, func):
    func_target = rffi.cast(ssizeobjargproc, func)
    check_num_args(space, w_args, 1)
    args_w = space.fixedview(w_args)
    index = space.int_w(space.index(args_w[0]))
    null = lltype.nullptr(PyObject.TO)
    res = generic_cpy_call(space, func_target, w_self, index, null)
    if rffi.cast(lltype.Signed, res) == -1:
        space.fromcache(State).check_and_raise_exception(always=True)

# Warning, confusing function name (like CPython).  Used only for sq_contains.
def wrap_objobjproc(space, w_self, w_args, func):
    func_target = rffi.cast(objobjproc, func)
    check_num_args(space, w_args, 1)
    w_value, = space.fixedview(w_args)
    res = generic_cpy_call(space, func_target, w_self, w_value)
    res = rffi.cast(lltype.Signed, res)
    if res == -1:
        space.fromcache(State).check_and_raise_exception(always=True)
    return space.wrap(bool(res))

def wrap_objobjargproc(space, w_self, w_args, func):
    func_target = rffi.cast(objobjargproc, func)
    check_num_args(space, w_args, 2)
    w_key, w_value = space.fixedview(w_args)
    res = generic_cpy_call(space, func_target, w_self, w_key, w_value)
    if rffi.cast(lltype.Signed, res) == -1:
        space.fromcache(State).check_and_raise_exception(always=True)
    return space.w_None

def wrap_delitem(space, w_self, w_args, func):
    func_target = rffi.cast(objobjargproc, func)
    check_num_args(space, w_args, 1)
    w_key, = space.fixedview(w_args)
    res = generic_cpy_call(space, func_target, w_self, w_key, None)
    if rffi.cast(lltype.Signed, res) == -1:
        space.fromcache(State).check_and_raise_exception(always=True)
    return space.w_None

def wrap_ssizessizeargfunc(space, w_self, w_args, func):
    func_target = rffi.cast(ssizessizeargfunc, func)
    check_num_args(space, w_args, 2)
    args_w = space.fixedview(w_args)
    start = space.int_w(args_w[0])
    end = space.int_w(args_w[1])
    return generic_cpy_call(space, func_target, w_self, start, end)

def wrap_next(space, w_self, w_args, func):
    from pypy.module.cpyext.api import generic_cpy_call_expect_null
    func_target = rffi.cast(iternextfunc, func)
    check_num_args(space, w_args, 0)
    w_res = generic_cpy_call_expect_null(space, func_target, w_self)
    if not w_res and not PyErr_Occurred(space):
        raise OperationError(space.w_StopIteration, space.w_None)
    return w_res

def wrap_hashfunc(space, w_self, w_args, func):
    func_target = rffi.cast(hashfunc, func)
    check_num_args(space, w_args, 0)
    res = generic_cpy_call(space, func_target, w_self)
    if res == -1:
        space.fromcache(State).check_and_raise_exception(always=True)
    return space.wrap(res)

class CPyBuffer(Buffer):
    # Similar to Py_buffer
    _immutable_ = True

    def __init__(self, ptr, size, w_obj, format='B', shape=None,
                strides=None, ndim=1, itemsize=1, readonly=True):
        self.ptr = ptr
        self.size = size
        self.w_obj = w_obj # kept alive
        self.format = format
        if not shape:
            self.shape = [size]
        else:
            self.shape = shape
        if not strides:
            self.strides = [1]
        else:
            self.strides = strides
        self.ndim = ndim
        self.itemsize = itemsize
        self.readonly = readonly

    def getlength(self):
        return self.size

    def getitem(self, index):
        return self.ptr[index]

    def get_raw_address(self):
        return rffi.cast(rffi.CCHARP, self.ptr)

    def getformat(self):
        return self.format

    def getshape(self):
        return self.shape

    def getstrides(self):
        return self.strides

    def getitemsize(self):
        return self.itemsize

    def getndim(self):
        return self.ndim

    def setitem(self, index, char):
        # absolutely no safety checks, what could go wrong?
        self.ptr[index] = char

def wrap_getbuffer(space, w_self, w_args, func):
    func_target = rffi.cast(getbufferproc, func)
    with lltype.scoped_alloc(Py_buffer) as pybuf:
        _flags = 0
        if space.len_w(w_args) > 0:
            _flags = space.int_w(space.listview(w_args)[0])
        flags = rffi.cast(rffi.INT_real,_flags)
        size = generic_cpy_call(space, func_target, w_self, pybuf, flags)
        if widen(size) < 0:
            space.fromcache(State).check_and_raise_exception(always=True)
        ptr = pybuf.c_buf
        size = pybuf.c_len
        ndim = widen(pybuf.c_ndim)
        if pybuf.c_shape:
            shape = [pybuf.c_shape[i] for i in range(ndim)]
        else:
            shape = None
        if pybuf.c_strides:
            strides = [pybuf.c_strides[i] for i in range(ndim)]
        else:
            strides = [1]
        if pybuf.c_format:
            format = rffi.charp2str(pybuf.c_format)
        else:
            format = 'B'
        return space.newbuffer(CPyBuffer(ptr, size, w_self, format=format,
                            ndim=ndim, shape=shape, strides=strides,
                            itemsize=pybuf.c_itemsize,
                            readonly=widen(pybuf.c_readonly)))

def get_richcmp_func(OP_CONST):
    def inner(space, w_self, w_args, func):
        func_target = rffi.cast(richcmpfunc, func)
        check_num_args(space, w_args, 1)
        w_other, = space.fixedview(w_args)
        return generic_cpy_call(space, func_target,
            w_self, w_other, rffi.cast(rffi.INT_real, OP_CONST))
    return inner

richcmp_eq = get_richcmp_func(Py_EQ)
richcmp_ne = get_richcmp_func(Py_NE)
richcmp_lt = get_richcmp_func(Py_LT)
richcmp_le = get_richcmp_func(Py_LE)
richcmp_gt = get_richcmp_func(Py_GT)
richcmp_ge = get_richcmp_func(Py_GE)

def wrap_cmpfunc(space, w_self, w_args, func):
    func_target = rffi.cast(cmpfunc, func)
    check_num_args(space, w_args, 1)
    w_other, = space.fixedview(w_args)

    if not space.issubtype_w(space.type(w_self), space.type(w_other)):
        raise oefmt(space.w_TypeError,
                    "%T.__cmp__(x,y) requires y to be a '%T', not a '%T'",
                    w_self, w_self, w_other)

    return space.wrap(generic_cpy_call(space, func_target, w_self, w_other))

from rpython.rlib.nonconst import NonConstant

SLOTS = {}

@specialize.memo()
def get_slot_tp_function(space, typedef, name):
    key = (typedef, name)
    try:
        return SLOTS[key]
    except KeyError:
        ret = build_slot_tp_function(space, typedef, name)
        SLOTS[key] = ret
        return ret

def build_slot_tp_function(space, typedef, name):
    w_type = space.gettypeobject(typedef)

    header = pypy_decl
    if mangle_name('', typedef.name) is None:
        header = None
    handled = False
    # unary functions
    for tp_name, attr in [('tp_as_number.c_nb_int', '__int__'),
                          ('tp_as_number.c_nb_long', '__long__'),
                          ('tp_as_number.c_nb_float', '__float__'),
                          ('tp_as_number.c_nb_negative', '__neg__'),
                          ('tp_as_number.c_nb_positive', '__pos__'),
                          ('tp_as_number.c_nb_absolute', '__abs__'),
                          ('tp_as_number.c_nb_invert', '__invert__'),
                          ('tp_as_number.c_nb_index', '__index__'),
                          ('tp_str', '__str__'),
                          ('tp_repr', '__repr__'),
                          ('tp_iter', '__iter__'),
                          ]:
        if name == tp_name:
            slot_fn = w_type.getdictvalue(space, attr)
            if slot_fn is None:
                return

            @cpython_api([PyObject], PyObject, header=header)
            @func_renamer("cpyext_%s_%s" % (name.replace('.', '_'), typedef.name))
            def slot_func(space, w_self):
                return space.call_function(slot_fn, w_self)
            handled = True

    # binary functions
    for tp_name, attr in [('tp_as_number.c_nb_add', '__add__'),
                          ('tp_as_number.c_nb_subtract', '__sub__'),
                          ('tp_as_number.c_nb_multiply', '__mul__'),
                          ('tp_as_number.c_nb_divide', '__div__'),
                          ('tp_as_number.c_nb_remainder', '__mod__'),
                          ('tp_as_number.c_nb_divmod', '__divmod__'),
                          ('tp_as_number.c_nb_lshift', '__lshift__'),
                          ('tp_as_number.c_nb_rshift', '__rshift__'),
                          ('tp_as_number.c_nb_and', '__and__'),
                          ('tp_as_number.c_nb_xor', '__xor__'),
                          ('tp_as_number.c_nb_or', '__or__'),
                          ('tp_as_sequence.c_sq_concat', '__add__'),
                          ('tp_as_sequence.c_sq_inplace_concat', '__iadd__')
                          ]:
        if name == tp_name:
            slot_fn = w_type.getdictvalue(space, attr)
            if slot_fn is None:
                return

            @cpython_api([PyObject, PyObject], PyObject, header=header)
            @func_renamer("cpyext_%s_%s" % (name.replace('.', '_'), typedef.name))
            def slot_func(space, w_self, w_arg):
                return space.call_function(slot_fn, w_self, w_arg)
            handled = True

    # binary-with-Py_ssize_t-type
    for tp_name, attr in [('tp_as_sequence.c_sq_item', '__getitem'),
                          ('tp_as_sequence.c_sq_repeat', '__mul__'),
                          ('tp_as_sequence.c_sq_repeat', '__mul__'),
                          ('tp_as_sequence.c_sq_inplace_repeat', '__imul__'),
                          ]:
        if name == tp_name:
            slot_fn = w_type.getdictvalue(space, attr)
            if slot_fn is None:
                return

            @cpython_api([PyObject, Py_ssize_t], PyObject, header=header)
            @func_renamer("cpyext_%s_%s" % (name.replace('.', '_'), typedef.name))
            def slot_func(space, w_self, arg):
                return space.call_function(slot_fn, w_self, space.wrap(arg))
            handled = True

    # ternary functions
    for tp_name, attr in [('tp_as_number.c_nb_power', '__pow__'),
                          ]:
        if name == tp_name:
            slot_fn = w_type.getdictvalue(space, attr)
            if slot_fn is None:
                return

            @cpython_api([PyObject, PyObject, PyObject], PyObject, header=header)
            @func_renamer("cpyext_%s_%s" % (name.replace('.', '_'), typedef.name))
            def slot_func(space, w_self, w_arg1, w_arg2):
                return space.call_function(slot_fn, w_self, w_arg1, w_arg2)
            handled = True

    if handled:
        pass
    elif name == 'tp_setattro':
        setattr_fn = w_type.getdictvalue(space, '__setattr__')
        delattr_fn = w_type.getdictvalue(space, '__delattr__')
        if setattr_fn is None:
            return

        @cpython_api([PyObject, PyObject, PyObject], rffi.INT_real,
                     error=-1, header=header)
        @func_renamer("cpyext_tp_setattro_%s" % (typedef.name,))
        def slot_tp_setattro(space, w_self, w_name, w_value):
            if w_value is not None:
                space.call_function(setattr_fn, w_self, w_name, w_value)
            else:
                space.call_function(delattr_fn, w_self, w_name)
            return 0
        slot_func = slot_tp_setattro
    elif name == 'tp_getattro':
        getattr_fn = w_type.getdictvalue(space, '__getattribute__')
        if getattr_fn is None:
            return

        @cpython_api([PyObject, PyObject], PyObject, header=header)
        @func_renamer("cpyext_tp_getattro_%s" % (typedef.name,))
        def slot_tp_getattro(space, w_self, w_name):
            return space.call_function(getattr_fn, w_self, w_name)
<<<<<<< HEAD
        api_func = slot_tp_getattro.api_func

=======
        slot_func = slot_tp_getattro
>>>>>>> 4ebda7ec
    elif name == 'tp_call':
        call_fn = w_type.getdictvalue(space, '__call__')
        if call_fn is None:
            return

        @cpython_api([PyObject, PyObject, PyObject], PyObject, header=header)
        @func_renamer("cpyext_%s_%s" % (name.replace('.', '_'), typedef.name))
        def slot_tp_call(space, w_self, w_args, w_kwds):
            args = Arguments(space, [w_self],
                             w_stararg=w_args, w_starstararg=w_kwds)
            return space.call_args(call_fn, args)
        slot_func = slot_tp_call

    elif name == 'tp_iternext':
        iternext_fn = w_type.getdictvalue(space, '__next__')
        if iternext_fn is None:
            return

        @cpython_api([PyObject], PyObject, header=header)
        @func_renamer("cpyext_%s_%s" % (name.replace('.', '_'), typedef.name))
        def slot_tp_iternext(space, w_self):
            try:
                return space.call_function(iternext_fn, w_self)
            except OperationError as e:
                if not e.match(space, space.w_StopIteration):
                    raise
                return None
        slot_func = slot_tp_iternext

    elif name == 'tp_init':
        init_fn = w_type.getdictvalue(space, '__init__')
        if init_fn is None:
            return

        @cpython_api([PyObject, PyObject, PyObject], rffi.INT_real, error=-1,
                     header=header)
        @func_renamer("cpyext_%s_%s" % (name.replace('.', '_'), typedef.name))
        def slot_tp_init(space, w_self, w_args, w_kwds):
            args = Arguments(space, [w_self],
                             w_stararg=w_args, w_starstararg=w_kwds)
            space.call_args(init_fn, args)
            return 0
        slot_func = slot_tp_init
    elif name == 'tp_new':
        new_fn = w_type.getdictvalue(space, '__new__')
        if new_fn is None:
            return

        @cpython_api([PyTypeObjectPtr, PyObject, PyObject], PyObject, header=None)
        @func_renamer("cpyext_%s_%s" % (name.replace('.', '_'), typedef.name))
        def slot_tp_new(space, w_self, w_args, w_kwds):
            args = Arguments(space, [w_self],
                             w_stararg=w_args, w_starstararg=w_kwds)
            return space.call_args(space.get(new_fn, w_self), args)
        slot_func = slot_tp_new
    elif name == 'tp_as_buffer.c_bf_getbuffer':
        buff_fn = w_type.getdictvalue(space, '__buffer__')
        if buff_fn is None:
            return
        @cpython_api([PyObject, Py_bufferP, rffi.INT_real],
                rffi.INT_real, header=None, error=-1)
        @func_renamer("cpyext_%s_%s" % (name.replace('.', '_'), typedef.name))
        def buff_w(space, w_self, view, flags):
            args = Arguments(space, [space.newint(flags)])
            w_obj = space.call_args(space.get(buff_fn, w_self), args)
            if view:
                #like PyObject_GetBuffer
                flags = widen(flags)
                buf = space.buffer_w(w_obj, flags)
                try:
                    view.c_buf = rffi.cast(rffi.VOIDP, buf.get_raw_address())
                    view.c_obj = make_ref(space, w_obj)
                except ValueError:
                    w_s = space.newbytes(buf.as_str())
                    view.c_obj = make_ref(space, w_s)
                    view.c_buf = rffi.cast(rffi.VOIDP, rffi.str2charp(
                                    space.str_w(w_s), track_allocation=False))
                    rffi.setintfield(view, 'c_readonly', 1)
                ret = fill_Py_buffer(space, buf, view)
                return ret
            return 0
        # XXX remove this when it no longer crashes a translated PyPy
        return
        slot_func = buff_w
    else:
        # missing: tp_as_number.nb_nonzero, tp_as_number.nb_coerce
        # tp_as_sequence.c_sq_contains, tp_as_sequence.c_sq_length
        # richcmpfunc(s)
        return

    return slot_func

PyWrapperFlag_KEYWORDS = 1

class TypeSlot:
    def __init__(self, method_name, slot_name, function, wrapper1, wrapper2, doc):
        self.method_name = method_name
        self.slot_name = slot_name
        self.slot_names = ("c_" + slot_name).split(".")
        self.slot_func = function
        self.wrapper_func = wrapper1
        self.wrapper_func_kwds = wrapper2
        self.doc = doc

# adapted from typeobject.c
def FLSLOT(NAME, SLOT, FUNCTION, WRAPPER, DOC, FLAGS):
    if WRAPPER is None:
        wrapper = None
    else:
        wrapper = globals().get(WRAPPER, Ellipsis)

    # irregular interface, because of tp_getattr/tp_getattro confusion
    if NAME == "__getattr__":
        if SLOT == "tp_getattro":
            wrapper = wrap_getattro
        elif SLOT == "tp_getattr":
            wrapper = wrap_getattr
        else:
            assert False

    function = globals().get(FUNCTION, None)
    assert FLAGS == 0 or FLAGS == PyWrapperFlag_KEYWORDS
    if FLAGS:
        if wrapper is Ellipsis:
            @func_renamer(WRAPPER)
            def wrapper(space, w_self, w_args, func, w_kwds):
                raise NotImplementedError("Wrapper for slot " + NAME)
        wrapper1 = None
        wrapper2 = wrapper
    else:
        if wrapper is Ellipsis:
            @func_renamer(WRAPPER)
            def wrapper(space, w_self, w_args, func):
                raise NotImplementedError("Wrapper for slot " + NAME)
        wrapper1 = wrapper
        wrapper2 = None
    return TypeSlot(NAME, SLOT, function, wrapper1, wrapper2, DOC)

def TPSLOT(NAME, SLOT, FUNCTION, WRAPPER, DOC):
    return FLSLOT(NAME, SLOT, FUNCTION, WRAPPER, DOC, 0)

ETSLOT = TPSLOT

def SQSLOT(NAME, SLOT, FUNCTION, WRAPPER, DOC):
    return ETSLOT(NAME, "tp_as_sequence.c_" + SLOT, FUNCTION, WRAPPER, DOC)
def MPSLOT(NAME, SLOT, FUNCTION, WRAPPER, DOC):
    return ETSLOT(NAME, "tp_as_mapping.c_" + SLOT, FUNCTION, WRAPPER, DOC)
def NBSLOT(NAME, SLOT, FUNCTION, WRAPPER, DOC):
    return ETSLOT(NAME, "tp_as_number.c_" + SLOT, FUNCTION, WRAPPER, DOC)
def UNSLOT(NAME, SLOT, FUNCTION, WRAPPER, DOC):
    return ETSLOT(NAME, "tp_as_number.c_" + SLOT, FUNCTION, WRAPPER,
            "x." + NAME + "() <==> " + DOC)
def IBSLOT(NAME, SLOT, FUNCTION, WRAPPER, DOC):
    return ETSLOT(NAME, "tp_as_number.c_" + SLOT, FUNCTION, WRAPPER,
            "x." + NAME + "(y) <==> x" + DOC + "y")
def BINSLOT(NAME, SLOT, FUNCTION, DOC):
    return ETSLOT(NAME, "tp_as_number.c_" + SLOT, FUNCTION, "wrap_binaryfunc_l", \
            "x." + NAME + "(y) <==> x" + DOC + "y")
def RBINSLOT(NAME, SLOT, FUNCTION, DOC):
    return ETSLOT(NAME, "tp_as_number.c_" + SLOT, FUNCTION, "wrap_binaryfunc_r", \
            "x." + NAME + "(y) <==> y" + DOC + "x")
def BINSLOTNOTINFIX(NAME, SLOT, FUNCTION, DOC):
    return ETSLOT(NAME, "tp_as_number.c_" + SLOT, FUNCTION, "wrap_binaryfunc_l", \
            "x." + NAME + "(y) <==> " + DOC)
def RBINSLOTNOTINFIX(NAME, SLOT, FUNCTION, DOC):
    return ETSLOT(NAME, "tp_as_number.c_" + SLOT, FUNCTION, "wrap_binaryfunc_r", \
            "x." + NAME + "(y) <==> " + DOC)

"""
    /* Heap types defining __add__/__mul__ have sq_concat/sq_repeat == NULL.
       The logic in abstract.c always falls back to nb_add/nb_multiply in
       this case.  Defining both the nb_* and the sq_* slots to call the
       user-defined methods has unexpected side-effects, as shown by
       test_descr.notimplemented() */
"""
# Instructions for update:
# Copy new slotdefs from typeobject.c
# Remove comments and tabs
# Done.
slotdefs_str = r"""
static slotdef slotdefs[] = {
        SQSLOT("__len__", sq_length, slot_sq_length, wrap_lenfunc,
               "x.__len__() <==> len(x)"),
        SQSLOT("__add__", sq_concat, NULL, wrap_binaryfunc,
          "x.__add__(y) <==> x+y"),
        SQSLOT("__mul__", sq_repeat, NULL, wrap_indexargfunc,
          "x.__mul__(n) <==> x*n"),
        SQSLOT("__rmul__", sq_repeat, NULL, wrap_indexargfunc,
          "x.__rmul__(n) <==> n*x"),
        SQSLOT("__getitem__", sq_item, slot_sq_item, wrap_sq_item,
               "x.__getitem__(y) <==> x[y]"),
        SQSLOT("__setitem__", sq_ass_item, slot_sq_ass_item, wrap_sq_setitem,
               "x.__setitem__(i, y) <==> x[i]=y"),
        SQSLOT("__delitem__", sq_ass_item, slot_sq_ass_item, wrap_sq_delitem,
               "x.__delitem__(y) <==> del x[y]"),
        SQSLOT("__contains__", sq_contains, slot_sq_contains, wrap_objobjproc,
               "x.__contains__(y) <==> y in x"),
        SQSLOT("__iadd__", sq_inplace_concat, NULL,
          wrap_binaryfunc, "x.__iadd__(y) <==> x+=y"),
        SQSLOT("__imul__", sq_inplace_repeat, NULL,
          wrap_indexargfunc, "x.__imul__(y) <==> x*=y"),

        MPSLOT("__len__", mp_length, slot_mp_length, wrap_lenfunc,
               "x.__len__() <==> len(x)"),
        MPSLOT("__getitem__", mp_subscript, slot_mp_subscript,
               wrap_binaryfunc,
               "x.__getitem__(y) <==> x[y]"),
        MPSLOT("__setitem__", mp_ass_subscript, slot_mp_ass_subscript,
               wrap_objobjargproc,
               "x.__setitem__(i, y) <==> x[i]=y"),
        MPSLOT("__delitem__", mp_ass_subscript, slot_mp_ass_subscript,
               wrap_delitem,
               "x.__delitem__(y) <==> del x[y]"),

        BINSLOT("__add__", nb_add, slot_nb_add,
                "+"),
        RBINSLOT("__radd__", nb_add, slot_nb_add,
                 "+"),
        BINSLOT("__sub__", nb_subtract, slot_nb_subtract,
                "-"),
        RBINSLOT("__rsub__", nb_subtract, slot_nb_subtract,
                 "-"),
        BINSLOT("__mul__", nb_multiply, slot_nb_multiply,
                "*"),
        RBINSLOT("__rmul__", nb_multiply, slot_nb_multiply,
                 "*"),
        BINSLOT("__mod__", nb_remainder, slot_nb_remainder,
                "%"),
        RBINSLOT("__rmod__", nb_remainder, slot_nb_remainder,
                 "%"),
        BINSLOTNOTINFIX("__divmod__", nb_divmod, slot_nb_divmod,
                        "divmod(x, y)"),
        RBINSLOTNOTINFIX("__rdivmod__", nb_divmod, slot_nb_divmod,
                 "divmod(y, x)"),
        NBSLOT("__pow__", nb_power, slot_nb_power, wrap_ternaryfunc,
               "x.__pow__(y[, z]) <==> pow(x, y[, z])"),
        NBSLOT("__rpow__", nb_power, slot_nb_power, wrap_ternaryfunc_r,
               "y.__rpow__(x[, z]) <==> pow(x, y[, z])"),
        UNSLOT("__neg__", nb_negative, slot_nb_negative, wrap_unaryfunc, "-x"),
        UNSLOT("__pos__", nb_positive, slot_nb_positive, wrap_unaryfunc, "+x"),
        UNSLOT("__abs__", nb_absolute, slot_nb_absolute, wrap_unaryfunc,
               "abs(x)"),
        UNSLOT("__bool__", nb_bool, slot_nb_bool, wrap_inquirypred,
               "x != 0"),
        UNSLOT("__invert__", nb_invert, slot_nb_invert, wrap_unaryfunc, "~x"),
        BINSLOT("__lshift__", nb_lshift, slot_nb_lshift, "<<"),
        RBINSLOT("__rlshift__", nb_lshift, slot_nb_lshift, "<<"),
        BINSLOT("__rshift__", nb_rshift, slot_nb_rshift, ">>"),
        RBINSLOT("__rrshift__", nb_rshift, slot_nb_rshift, ">>"),
        BINSLOT("__and__", nb_and, slot_nb_and, "&"),
        RBINSLOT("__rand__", nb_and, slot_nb_and, "&"),
        BINSLOT("__xor__", nb_xor, slot_nb_xor, "^"),
        RBINSLOT("__rxor__", nb_xor, slot_nb_xor, "^"),
        BINSLOT("__or__", nb_or, slot_nb_or, "|"),
        RBINSLOT("__ror__", nb_or, slot_nb_or, "|"),
        UNSLOT("__int__", nb_int, slot_nb_int, wrap_unaryfunc,
               "int(x)"),
        UNSLOT("__float__", nb_float, slot_nb_float, wrap_unaryfunc,
               "float(x)"),
        NBSLOT("__index__", nb_index, slot_nb_index, wrap_unaryfunc,
               "x[y:z] <==> x[y.__index__():z.__index__()]"),
        IBSLOT("__iadd__", nb_inplace_add, slot_nb_inplace_add,
               wrap_binaryfunc, "+="),
        IBSLOT("__isub__", nb_inplace_subtract, slot_nb_inplace_subtract,
               wrap_binaryfunc, "-="),
        IBSLOT("__imul__", nb_inplace_multiply, slot_nb_inplace_multiply,
               wrap_binaryfunc, "*="),
        IBSLOT("__imod__", nb_inplace_remainder, slot_nb_inplace_remainder,
               wrap_binaryfunc, "%="),
        IBSLOT("__ipow__", nb_inplace_power, slot_nb_inplace_power,
               wrap_binaryfunc, "**="),
        IBSLOT("__ilshift__", nb_inplace_lshift, slot_nb_inplace_lshift,
               wrap_binaryfunc, "<<="),
        IBSLOT("__irshift__", nb_inplace_rshift, slot_nb_inplace_rshift,
               wrap_binaryfunc, ">>="),
        IBSLOT("__iand__", nb_inplace_and, slot_nb_inplace_and,
               wrap_binaryfunc, "&="),
        IBSLOT("__ixor__", nb_inplace_xor, slot_nb_inplace_xor,
               wrap_binaryfunc, "^="),
        IBSLOT("__ior__", nb_inplace_or, slot_nb_inplace_or,
               wrap_binaryfunc, "|="),
        BINSLOT("__floordiv__", nb_floor_divide, slot_nb_floor_divide, "//"),
        RBINSLOT("__rfloordiv__", nb_floor_divide, slot_nb_floor_divide, "//"),
        BINSLOT("__truediv__", nb_true_divide, slot_nb_true_divide, "/"),
        RBINSLOT("__rtruediv__", nb_true_divide, slot_nb_true_divide, "/"),
        IBSLOT("__ifloordiv__", nb_inplace_floor_divide,
               slot_nb_inplace_floor_divide, wrap_binaryfunc, "//"),
        IBSLOT("__itruediv__", nb_inplace_true_divide,
               slot_nb_inplace_true_divide, wrap_binaryfunc, "/"),

        TPSLOT("__str__", tp_str, slot_tp_str, wrap_unaryfunc,
               "x.__str__() <==> str(x)"),
        TPSLOT("__repr__", tp_repr, slot_tp_repr, wrap_unaryfunc,
               "x.__repr__() <==> repr(x)"),
        TPSLOT("__hash__", tp_hash, slot_tp_hash, wrap_hashfunc,
               "x.__hash__() <==> hash(x)"),
        FLSLOT("__call__", tp_call, slot_tp_call, (wrapperfunc)wrap_call,
               "x.__call__(...) <==> x(...)", PyWrapperFlag_KEYWORDS),
        TPSLOT("__getattribute__", tp_getattro, slot_tp_getattr_hook,
               wrap_binaryfunc, "x.__getattribute__('name') <==> x.name"),
        TPSLOT("__getattribute__", tp_getattr, NULL, NULL, ""),
        TPSLOT("__getattr__", tp_getattro, slot_tp_getattr_hook, NULL, ""),
        TPSLOT("__getattr__", tp_getattr, NULL, NULL, ""),
        TPSLOT("__setattr__", tp_setattro, slot_tp_setattro, wrap_setattr,
               "x.__setattr__('name', value) <==> x.name = value"),
        TPSLOT("__setattr__", tp_setattr, NULL, NULL, ""),
        TPSLOT("__delattr__", tp_setattro, slot_tp_setattro, wrap_delattr,
               "x.__delattr__('name') <==> del x.name"),
        TPSLOT("__delattr__", tp_setattr, NULL, NULL, ""),
        TPSLOT("__lt__", tp_richcompare, slot_tp_richcompare, richcmp_lt,
               "x.__lt__(y) <==> x<y"),
        TPSLOT("__le__", tp_richcompare, slot_tp_richcompare, richcmp_le,
               "x.__le__(y) <==> x<=y"),
        TPSLOT("__eq__", tp_richcompare, slot_tp_richcompare, richcmp_eq,
               "x.__eq__(y) <==> x==y"),
        TPSLOT("__ne__", tp_richcompare, slot_tp_richcompare, richcmp_ne,
               "x.__ne__(y) <==> x!=y"),
        TPSLOT("__gt__", tp_richcompare, slot_tp_richcompare, richcmp_gt,
               "x.__gt__(y) <==> x>y"),
        TPSLOT("__ge__", tp_richcompare, slot_tp_richcompare, richcmp_ge,
               "x.__ge__(y) <==> x>=y"),
        TPSLOT("__iter__", tp_iter, slot_tp_iter, wrap_unaryfunc,
               "x.__iter__() <==> iter(x)"),
        TPSLOT("__next__", tp_iternext, slot_tp_iternext, wrap_next,
               "x.__next__() <==> next(x)"),
        TPSLOT("__get__", tp_descr_get, slot_tp_descr_get, wrap_descr_get,
               "descr.__get__(obj[, type]) -> value"),
        TPSLOT("__set__", tp_descr_set, slot_tp_descr_set, wrap_descr_set,
               "descr.__set__(obj, value)"),
        TPSLOT("__delete__", tp_descr_set, slot_tp_descr_set,
               wrap_descr_delete, "descr.__delete__(obj)"),
        FLSLOT("__init__", tp_init, slot_tp_init, (wrapperfunc)wrap_init,
               "x.__init__(...) initializes x; "
               "see help(type(x)) for signature",
               PyWrapperFlag_KEYWORDS),
        TPSLOT("__new__", tp_new, slot_tp_new, NULL, ""),
        TPSLOT("__del__", tp_del, slot_tp_del, NULL, ""),
        {NULL}
};
"""

# Convert the above string into python code
slotdef_replacements = (
    ("\s+", " "),            # all on one line
    ("static [^{]*{", "("),  # remove first line...
    ("};", ")"),             # ...last line...
    ("{NULL}", ""),          # ...and sentinel
    # add quotes around function name, slot name, and wrapper name
    (r"(?P<start> +..SLOT\([^,]*, )(?P<fname>[^,]*), (?P<slotcname>[^,]*), (?P<wname>[^,]*)", r"\g<start>'\g<fname>', '\g<slotcname>', '\g<wname>'"),
    (r"(?P<start> *R?[^ ]{3}SLOT(NOTINFIX)?\([^,]*, )(?P<fname>[^,]*), (?P<slotcname>[^,]*)", r"\g<start>'\g<fname>', '\g<slotcname>'"),
    ("'NULL'", "None"),      # but NULL becomes None
    ("\(wrapperfunc\)", ""), # casts are not needed in python tuples
    ("\),", "),\n"),         # add newlines again
)

for regex, repl in slotdef_replacements:
    slotdefs_str = re.sub(regex, repl, slotdefs_str)

slotdefs = eval(slotdefs_str)
# PyPy addition
slotdefs += (
    TPSLOT("__buffer__", "tp_as_buffer.c_bf_getbuffer", None, "wrap_getbuffer", ""),
)

if not PY3:
    slotdefs += (
        TPSLOT("__rbuffer__", "tp_as_buffer.c_bf_getreadbuffer", None, "wrap_getreadbuffer", ""),
        TPSLOT("__wbuffer__", "tp_as_buffer.c_bf_getwritebuffer", None, "wrap_getwritebuffer", ""),
    )


# partial sort to solve some slot conflicts:
# Number slots before Mapping slots before Sequence slots.
# also prefer the new buffer interface
# These are the only conflicts between __name__ methods
def slotdef_sort_key(slotdef):
    if slotdef.slot_name.startswith('tp_as_number'):
        return 1
    if slotdef.slot_name.startswith('tp_as_mapping'):
        return 2
    if slotdef.slot_name.startswith('tp_as_sequence'):
        return 3
    if slotdef.slot_name == 'tp_as_buffer.c_bf_getbuffer':
        return 100
    if slotdef.slot_name == 'tp_as_buffer.c_bf_getreadbuffer':
        return 101
    return 0
slotdefs = sorted(slotdefs, key=slotdef_sort_key)

slotdefs_for_tp_slots = unrolling_iterable(
    [(x.method_name, x.slot_name, x.slot_names, x.slot_func)
     for x in slotdefs])

slotdefs_for_wrappers = unrolling_iterable(
    [(x.method_name, x.slot_names, x.wrapper_func, x.wrapper_func_kwds, x.doc)
     for x in slotdefs])

if __name__ == "__main__":
    print slotdefs_str<|MERGE_RESOLUTION|>--- conflicted
+++ resolved
@@ -535,12 +535,8 @@
         @func_renamer("cpyext_tp_getattro_%s" % (typedef.name,))
         def slot_tp_getattro(space, w_self, w_name):
             return space.call_function(getattr_fn, w_self, w_name)
-<<<<<<< HEAD
-        api_func = slot_tp_getattro.api_func
-
-=======
         slot_func = slot_tp_getattro
->>>>>>> 4ebda7ec
+
     elif name == 'tp_call':
         call_fn = w_type.getdictvalue(space, '__call__')
         if call_fn is None:
