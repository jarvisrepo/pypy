from __future__ import with_statement

import re

from rpython.rtyper.lltypesystem import rffi, lltype
from rpython.rlib.rarithmetic import widen
from pypy.module.cpyext.api import (
    slot_function, generic_cpy_call, PyObject, Py_ssize_t,
    Py_buffer, Py_bufferP, PyTypeObjectPtr, cts)
from pypy.module.cpyext.typeobjectdefs import (
    unaryfunc, ternaryfunc, binaryfunc,
    getattrfunc, getattrofunc, setattrofunc, lenfunc, ssizeargfunc, inquiry,
    ssizessizeargfunc, ssizeobjargproc, iternextfunc, initproc, richcmpfunc,
    cmpfunc, hashfunc, descrgetfunc, descrsetfunc, objobjproc, objobjargproc,
    getbufferproc, ssizessizeobjargproc)
from pypy.module.cpyext.pyobject import make_ref, decref, from_ref
from pypy.module.cpyext.pyerrors import PyErr_Occurred
from pypy.module.cpyext.memoryobject import fill_Py_buffer
from pypy.module.cpyext.state import State
from pypy.module.cpyext import userslot
from pypy.module.cpyext.buffer import CBuffer, CPyBuffer, fq
from pypy.interpreter.error import OperationError, oefmt
from pypy.interpreter.argument import Arguments
from rpython.rlib.unroll import unrolling_iterable
from rpython.rlib.objectmodel import specialize, not_rpython
from rpython.tool.sourcetools import func_renamer
from rpython.flowspace.model import Constant
from rpython.flowspace.specialcase import register_flow_sc
from pypy.module.sys.version import CPYTHON_VERSION

PY3 = CPYTHON_VERSION[0] == 3

# XXX: Also defined in object.h
Py_LT = 0
Py_LE = 1
Py_EQ = 2
Py_NE = 3
Py_GT = 4
Py_GE = 5


def check_num_args(space, w_ob, n):
    from pypy.module.cpyext.tupleobject import PyTuple_CheckExact
    if not PyTuple_CheckExact(space, w_ob):
        raise oefmt(space.w_SystemError,
                    "PyArg_UnpackTuple() argument list is not a tuple")
    if n == space.len_w(w_ob):
        return
    raise oefmt(space.w_TypeError,
                "expected %d arguments, got %d",
                n, space.len_w(w_ob))

def check_num_argsv(space, w_ob, low, high):
    from pypy.module.cpyext.tupleobject import PyTuple_CheckExact
    if not PyTuple_CheckExact(space, w_ob):
        raise oefmt(space.w_SystemError,
                    "PyArg_UnpackTuple() argument list is not a tuple")
    if low <=space.len_w(w_ob) <= high:
        return
    raise oefmt(space.w_TypeError,
                "expected %d-%d arguments, got %d",
                low, high, space.len_w(w_ob))

@not_rpython
def llslot(space, func):
    return func.api_func.get_llhelper(space)

@register_flow_sc(llslot)
def sc_llslot(ctx, v_space, v_func):
    assert isinstance(v_func, Constant)
    get_llhelper = v_func.value.api_func.get_llhelper
    return ctx.appcall(get_llhelper, v_space)


def wrap_init(space, w_self, w_args, func, w_kwargs):
    func_init = rffi.cast(initproc, func)
    res = generic_cpy_call(space, func_init, w_self, w_args, w_kwargs)
    if rffi.cast(lltype.Signed, res) == -1:
        space.fromcache(State).check_and_raise_exception(always=True)
    return None

def wrap_unaryfunc(space, w_self, w_args, func):
    func_unary = rffi.cast(unaryfunc, func)
    check_num_args(space, w_args, 0)
    return generic_cpy_call(space, func_unary, w_self)

def wrap_binaryfunc(space, w_self, w_args, func):
    func_binary = rffi.cast(binaryfunc, func)
    check_num_args(space, w_args, 1)
    args_w = space.fixedview(w_args)
    return generic_cpy_call(space, func_binary, w_self, args_w[0])

def wrap_binaryfunc_l(space, w_self, w_args, func):
    func_binary = rffi.cast(binaryfunc, func)
    check_num_args(space, w_args, 1)
    args_w = space.fixedview(w_args)
    ref = make_ref(space, w_self)
    decref(space, ref)
    return generic_cpy_call(space, func_binary, w_self, args_w[0])

def wrap_binaryfunc_r(space, w_self, w_args, func):
    func_binary = rffi.cast(binaryfunc, func)
    check_num_args(space, w_args, 1)
    args_w = space.fixedview(w_args)
    ref = make_ref(space, w_self)
    decref(space, ref)
    return generic_cpy_call(space, func_binary, args_w[0], w_self)

def wrap_ternaryfunc(space, w_self, w_args, func):
    # The third argument is optional
    func_ternary = rffi.cast(ternaryfunc, func)
    check_num_argsv(space, w_args, 1, 2)
    args_w = space.fixedview(w_args)
    arg3 = space.w_None
    if len(args_w) > 1:
        arg3 = args_w[1]
    return generic_cpy_call(space, func_ternary, w_self, args_w[0], arg3)

def wrap_ternaryfunc_r(space, w_self, w_args, func):
    # The third argument is optional
    func_ternary = rffi.cast(ternaryfunc, func)
    check_num_argsv(space, w_args, 1, 2)
    args_w = space.fixedview(w_args)
    ref = make_ref(space, w_self)
    decref(space, ref)
    arg3 = space.w_None
    if len(args_w) > 1:
        arg3 = args_w[1]
    return generic_cpy_call(space, func_ternary, args_w[0], w_self, arg3)


def wrap_inquirypred(space, w_self, w_args, func):
    func_inquiry = rffi.cast(inquiry, func)
    check_num_args(space, w_args, 0)
    args_w = space.fixedview(w_args)
    res = generic_cpy_call(space, func_inquiry, w_self)
    res = rffi.cast(lltype.Signed, res)
    if res == -1:
        space.fromcache(State).check_and_raise_exception(always=True)
    return space.newbool(bool(res))

def wrap_getattr(space, w_self, w_args, func):
    func_target = rffi.cast(getattrfunc, func)
    check_num_args(space, w_args, 1)
    args_w = space.fixedview(w_args)
    name_ptr = rffi.str2charp(space.text_w(args_w[0]))
    try:
        return generic_cpy_call(space, func_target, w_self, name_ptr)
    finally:
        rffi.free_charp(name_ptr)

def wrap_getattro(space, w_self, w_args, func):
    func_target = rffi.cast(getattrofunc, func)
    check_num_args(space, w_args, 1)
    args_w = space.fixedview(w_args)
    return generic_cpy_call(space, func_target, w_self, args_w[0])

def wrap_setattr(space, w_self, w_args, func):
    func_target = rffi.cast(setattrofunc, func)
    check_num_args(space, w_args, 2)
    w_name, w_value = space.fixedview(w_args)
    # XXX "Carlo Verre hack"?
    res = generic_cpy_call(space, func_target, w_self, w_name, w_value)
    if rffi.cast(lltype.Signed, res) == -1:
        space.fromcache(State).check_and_raise_exception(always=True)

def wrap_delattr(space, w_self, w_args, func):
    func_target = rffi.cast(setattrofunc, func)
    check_num_args(space, w_args, 1)
    w_name, = space.fixedview(w_args)
    # XXX "Carlo Verre hack"?
    res = generic_cpy_call(space, func_target, w_self, w_name, None)
    if rffi.cast(lltype.Signed, res) == -1:
        space.fromcache(State).check_and_raise_exception(always=True)

def wrap_descr_get(space, w_self, w_args, func):
    func_target = rffi.cast(descrgetfunc, func)
    args_w = space.fixedview(w_args)
    if len(args_w) == 1:
        w_obj, = args_w
        w_type = None
    elif len(args_w) == 2:
        w_obj, w_type = args_w
    else:
        raise oefmt(space.w_TypeError,
                    "expected 1 or 2 arguments, got %d", len(args_w))
    if w_obj is space.w_None:
        w_obj = None
    if w_type is space.w_None:
        w_type = None
    if w_obj is None and w_type is None:
        raise oefmt(space.w_TypeError, "__get__(None, None) is invalid")
    return generic_cpy_call(space, func_target, w_self, w_obj, w_type)

def wrap_descr_set(space, w_self, w_args, func):
    func_target = rffi.cast(descrsetfunc, func)
    check_num_args(space, w_args, 2)
    w_obj, w_value = space.fixedview(w_args)
    res = generic_cpy_call(space, func_target, w_self, w_obj, w_value)
    if rffi.cast(lltype.Signed, res) == -1:
        space.fromcache(State).check_and_raise_exception(always=True)

def wrap_descr_delete(space, w_self, w_args, func):
    func_target = rffi.cast(descrsetfunc, func)
    check_num_args(space, w_args, 1)
    w_obj, = space.fixedview(w_args)
    res = generic_cpy_call(space, func_target, w_self, w_obj, None)
    if rffi.cast(lltype.Signed, res) == -1:
        space.fromcache(State).check_and_raise_exception(always=True)

def wrap_call(space, w_self, w_args, func, w_kwds):
    func_target = rffi.cast(ternaryfunc, func)
    return generic_cpy_call(space, func_target, w_self, w_args, w_kwds)

def wrap_ssizessizeobjargproc(space, w_self, w_args, func):
    func_target = rffi.cast(ssizessizeobjargproc, func)
    check_num_args(space, w_args, 3)
    args_w = space.fixedview(w_args)
    i = space.int_w(space.index(args_w[0]))
    j = space.int_w(space.index(args_w[1]))
    w_y = args_w[2]
    res = generic_cpy_call(space, func_target, w_self, i, j, w_y)
    if rffi.cast(lltype.Signed, res) == -1:
        space.fromcache(State).check_and_raise_exception(always=True)

def wrap_lenfunc(space, w_self, w_args, func):
    func_len = rffi.cast(lenfunc, func)
    check_num_args(space, w_args, 0)
    res = generic_cpy_call(space, func_len, w_self)
    if widen(res) == -1:
        space.fromcache(State).check_and_raise_exception(always=True)
    return space.newint(res)

def wrap_sq_item(space, w_self, w_args, func):
    func_target = rffi.cast(ssizeargfunc, func)
    check_num_args(space, w_args, 1)
    args_w = space.fixedview(w_args)
    index = space.int_w(space.index(args_w[0]))
    return generic_cpy_call(space, func_target, w_self, index)

def wrap_sq_setitem(space, w_self, w_args, func):
    func_target = rffi.cast(ssizeobjargproc, func)
    check_num_args(space, w_args, 2)
    args_w = space.fixedview(w_args)
    index = space.int_w(space.index(args_w[0]))
    res = generic_cpy_call(space, func_target, w_self, index, args_w[1])
    if rffi.cast(lltype.Signed, res) == -1:
        space.fromcache(State).check_and_raise_exception(always=True)

def wrap_sq_delitem(space, w_self, w_args, func):
    func_target = rffi.cast(ssizeobjargproc, func)
    check_num_args(space, w_args, 1)
    args_w = space.fixedview(w_args)
    index = space.int_w(space.index(args_w[0]))
    null = rffi.cast(PyObject, 0)
    res = generic_cpy_call(space, func_target, w_self, index, null)
    if rffi.cast(lltype.Signed, res) == -1:
        space.fromcache(State).check_and_raise_exception(always=True)

# Warning, confusing function name (like CPython).  Used only for sq_contains.
def wrap_objobjproc(space, w_self, w_args, func):
    func_target = rffi.cast(objobjproc, func)
    check_num_args(space, w_args, 1)
    w_value, = space.fixedview(w_args)
    res = generic_cpy_call(space, func_target, w_self, w_value)
    res = rffi.cast(lltype.Signed, res)
    if res == -1:
        space.fromcache(State).check_and_raise_exception(always=True)
    return space.newbool(bool(res))

def wrap_objobjargproc(space, w_self, w_args, func):
    func_target = rffi.cast(objobjargproc, func)
    check_num_args(space, w_args, 2)
    w_key, w_value = space.fixedview(w_args)
    res = generic_cpy_call(space, func_target, w_self, w_key, w_value)
    if rffi.cast(lltype.Signed, res) == -1:
        space.fromcache(State).check_and_raise_exception(always=True)
    return space.w_None

def wrap_delitem(space, w_self, w_args, func):
    func_target = rffi.cast(objobjargproc, func)
    check_num_args(space, w_args, 1)
    w_key, = space.fixedview(w_args)
    null = rffi.cast(PyObject, 0)
    res = generic_cpy_call(space, func_target, w_self, w_key, null)
    if rffi.cast(lltype.Signed, res) == -1:
        space.fromcache(State).check_and_raise_exception(always=True)
    return space.w_None

def wrap_ssizessizeargfunc(space, w_self, w_args, func):
    func_target = rffi.cast(ssizessizeargfunc, func)
    check_num_args(space, w_args, 2)
    args_w = space.fixedview(w_args)
    start = space.int_w(args_w[0])
    end = space.int_w(args_w[1])
    return generic_cpy_call(space, func_target, w_self, start, end)

def wrap_next(space, w_self, w_args, func):
    from pypy.module.cpyext.api import generic_cpy_call_expect_null
    func_target = rffi.cast(iternextfunc, func)
    check_num_args(space, w_args, 0)
    w_res = generic_cpy_call_expect_null(space, func_target, w_self)
    if not w_res and not PyErr_Occurred(space):
        raise OperationError(space.w_StopIteration, space.w_None)
    return w_res

def wrap_hashfunc(space, w_self, w_args, func):
    func_target = rffi.cast(hashfunc, func)
    check_num_args(space, w_args, 0)
    res = generic_cpy_call(space, func_target, w_self)
    if res == -1:
        space.fromcache(State).check_and_raise_exception(always=True)
    return space.newint(res)

def wrap_getreadbuffer(space, w_self, w_args, func):
    func_target = rffi.cast(readbufferproc, func)
    py_obj = make_ref(space, w_self)
    py_type = py_obj.c_ob_type
    rbp = rffi.cast(rffi.VOIDP, 0)
    if py_type.c_tp_as_buffer:
        rbp = rffi.cast(rffi.VOIDP, py_type.c_tp_as_buffer.c_bf_releasebuffer)
    decref(space, py_obj)
    with lltype.scoped_alloc(rffi.VOIDPP.TO, 1) as ptr:
        index = rffi.cast(Py_ssize_t, 0)
        size = generic_cpy_call(space, func_target, w_self, index, ptr)
        if size < 0:
            space.fromcache(State).check_and_raise_exception(always=True)
        view = CPyBuffer(space, ptr[0], size, w_self,
                               releasebufferproc=rbp)
        fq.register_finalizer(view)
        return space.newbuffer(CBuffer(view))

def wrap_getwritebuffer(space, w_self, w_args, func):
    func_target = rffi.cast(readbufferproc, func)
    py_obj = make_ref(space, w_self)
    py_type = py_obj.c_ob_type
    decref(space, py_obj)
    rbp = rffi.cast(rffi.VOIDP, 0)
    if py_type.c_tp_as_buffer:
        rbp = rffi.cast(rffi.VOIDP, py_type.c_tp_as_buffer.c_bf_releasebuffer)
    with lltype.scoped_alloc(rffi.VOIDPP.TO, 1) as ptr:
        index = rffi.cast(Py_ssize_t, 0)
        size = generic_cpy_call(space, func_target, w_self, index, ptr)
        if size < 0:
            space.fromcache(State).check_and_raise_exception(always=True)
        view = CPyBuffer(space, ptr[0], size, w_self, readonly=False,
                               releasebufferproc=rbp)
        fq.register_finalizer(view)
        return space.newbuffer(CBuffer(view))

def wrap_getbuffer(space, w_self, w_args, func):
    func_target = rffi.cast(getbufferproc, func)
    py_obj = make_ref(space, w_self)
    py_type = py_obj.c_ob_type
    rbp = rffi.cast(rffi.VOIDP, 0)
    if py_type.c_tp_as_buffer:
        rbp = rffi.cast(rffi.VOIDP, py_type.c_tp_as_buffer.c_bf_releasebuffer)
    decref(space, py_obj)
    with lltype.scoped_alloc(Py_buffer) as pybuf:
        _flags = 0
        if space.len_w(w_args) > 0:
            _flags = space.int_w(space.listview(w_args)[0])
        flags = rffi.cast(rffi.INT_real,_flags)
        size = generic_cpy_call(space, func_target, w_self, pybuf, flags)
        if widen(size) < 0:
            space.fromcache(State).check_and_raise_exception(always=True)
        ptr = pybuf.c_buf
        size = pybuf.c_len
        ndim = widen(pybuf.c_ndim)
        shape = None
        if pybuf.c_shape:
            shape = [pybuf.c_shape[i]   for i in range(ndim)]
        strides = None
        if pybuf.c_strides:
            strides = [pybuf.c_strides[i] for i in range(ndim)]
        if pybuf.c_format:
            format = rffi.charp2str(pybuf.c_format)
        else:
            format = 'B'
        # the CPython docs mandates that you do an incref whenever you call
        # bf_getbuffer; so, we pass needs_decref=True to ensure that we don't
        # leak we release the buffer:
        # https://docs.python.org/3.5/c-api/typeobj.html#c.PyBufferProcs.bf_getbuffer
        buf = CPyBuffer(space, ptr, size, w_self, format=format,
                            ndim=ndim, shape=shape, strides=strides,
                            itemsize=pybuf.c_itemsize,
                            readonly=widen(pybuf.c_readonly),
                            needs_decref=True,
                            releasebufferproc = rbp)
        fq.register_finalizer(buf)
        return buf.wrap(space)

def get_richcmp_func(OP_CONST):
    def inner(space, w_self, w_args, func):
        func_target = rffi.cast(richcmpfunc, func)
        check_num_args(space, w_args, 1)
        w_other, = space.fixedview(w_args)
        return generic_cpy_call(space, func_target,
            w_self, w_other, rffi.cast(rffi.INT_real, OP_CONST))
    return inner

richcmp_eq = get_richcmp_func(Py_EQ)
richcmp_ne = get_richcmp_func(Py_NE)
richcmp_lt = get_richcmp_func(Py_LT)
richcmp_le = get_richcmp_func(Py_LE)
richcmp_gt = get_richcmp_func(Py_GT)
richcmp_ge = get_richcmp_func(Py_GE)

def wrap_cmpfunc(space, w_self, w_args, func):
    func_target = rffi.cast(cmpfunc, func)
    check_num_args(space, w_args, 1)
    w_other, = space.fixedview(w_args)

    if not space.issubtype_w(space.type(w_self), space.type(w_other)):
        raise oefmt(space.w_TypeError,
                    "%T.__cmp__(x,y) requires y to be a '%T', not a '%T'",
                    w_self, w_self, w_other)

    return space.newint(generic_cpy_call(space, func_target, w_self, w_other))

from rpython.rlib.nonconst import NonConstant

SLOTS = {}

@specialize.memo()
def get_slot_tp_function(space, typedef, name):
    """Return a description of the slot C function to use for the built-in
    type for 'typedef'.  The 'name' is the slot name.  This is a memo
    function that, after translation, returns one of a built-in finite set.
    """
    key = (typedef, name)
    try:
        return SLOTS[key]
    except KeyError:
        slot_func = build_slot_tp_function(space, typedef, name)
        api_func = slot_func.api_func if slot_func else None
        SLOTS[key] = api_func
        return api_func

def build_slot_tp_function(space, typedef, name):
    w_type = space.gettypeobject(typedef)

    handled = False
    # unary functions
    for tp_name, attr in [('tp_as_number.c_nb_int', '__int__'),
                          ('tp_as_number.c_nb_long', '__long__'),
                          ('tp_as_number.c_nb_float', '__float__'),
                          ('tp_as_number.c_nb_negative', '__neg__'),
                          ('tp_as_number.c_nb_positive', '__pos__'),
                          ('tp_as_number.c_nb_absolute', '__abs__'),
                          ('tp_as_number.c_nb_invert', '__invert__'),
                          ('tp_as_number.c_nb_index', '__index__'),
                          ('tp_str', '__str__'),
                          ('tp_repr', '__repr__'),
                          ('tp_iter', '__iter__'),
                          ]:
        if name == tp_name:
            slot_fn = w_type.lookup(attr)
            if slot_fn is None:
                return

            @slot_function([PyObject], PyObject)
            @func_renamer("cpyext_%s_%s" % (name.replace('.', '_'), typedef.name))
            def slot_func(space, w_self):
                return space.call_function(slot_fn, w_self)
            handled = True

    for tp_name, attr in [('tp_hash', '__hash__'),
                          ('tp_as_sequence.c_sq_length', '__len__'),
                          ('tp_as_mapping.c_mp_length', '__len__'),
                         ]:
        if name == tp_name:
            slot_fn = w_type.lookup(attr)
            if slot_fn is None:
                return
            @slot_function([PyObject], lltype.Signed, error=-1)
            @func_renamer("cpyext_%s_%s" % (name.replace('.', '_'), typedef.name))
            def slot_func(space, w_obj):
                return space.int_w(space.call_function(slot_fn, w_obj))
            handled = True


    # binary functions
    for tp_name, attr in [('tp_as_number.c_nb_add', '__add__'),
                          ('tp_as_number.c_nb_subtract', '__sub__'),
                          ('tp_as_number.c_nb_multiply', '__mul__'),
                          ('tp_as_number.c_nb_divide', '__div__'),
                          ('tp_as_number.c_nb_remainder', '__mod__'),
                          ('tp_as_number.c_nb_divmod', '__divmod__'),
                          ('tp_as_number.c_nb_lshift', '__lshift__'),
                          ('tp_as_number.c_nb_rshift', '__rshift__'),
                          ('tp_as_number.c_nb_and', '__and__'),
                          ('tp_as_number.c_nb_xor', '__xor__'),
                          ('tp_as_number.c_nb_or', '__or__'),
                          ('tp_as_sequence.c_sq_concat', '__add__'),
                          ('tp_as_sequence.c_sq_inplace_concat', '__iadd__'),
                          ('tp_as_mapping.c_mp_subscript', '__getitem__'),
                          ]:
        if name == tp_name:
            slot_fn = w_type.lookup(attr)
            if slot_fn is None:
                return

            @slot_function([PyObject, PyObject], PyObject)
            @func_renamer("cpyext_%s_%s" % (name.replace('.', '_'), typedef.name))
            def slot_func(space, w_self, w_arg):
                return space.call_function(slot_fn, w_self, w_arg)
            handled = True

    # binary-with-Py_ssize_t-type
    for tp_name, attr in [('tp_as_sequence.c_sq_item', '__getitem__'),
                          ('tp_as_sequence.c_sq_repeat', '__mul__'),
                          ('tp_as_sequence.c_sq_repeat', '__mul__'),
                          ('tp_as_sequence.c_sq_inplace_repeat', '__imul__'),
                          ]:
        if name == tp_name:
            slot_fn = w_type.lookup(attr)
            if slot_fn is None:
                return

            @slot_function([PyObject, Py_ssize_t], PyObject)
            @func_renamer("cpyext_%s_%s" % (name.replace('.', '_'), typedef.name))
            def slot_func(space, w_self, arg):
                return space.call_function(slot_fn, w_self, space.newint(arg))
            handled = True

    # ternary functions
    for tp_name, attr in [('tp_as_number.c_nb_power', '__pow__'),
                          ]:
        if name == tp_name:
            slot_fn = w_type.lookup(attr)
            if slot_fn is None:
                return

            @slot_function([PyObject, PyObject, PyObject], PyObject)
            @func_renamer("cpyext_%s_%s" % (name.replace('.', '_'), typedef.name))
            def slot_func(space, w_self, w_arg1, w_arg2):
                return space.call_function(slot_fn, w_self, w_arg1, w_arg2)
            handled = True
    # ternary-with-void returning-Py_size_t-type
    for tp_name, attr in [('tp_as_mapping.c_mp_ass_subscript', '__setitem__'),
                         ]:
        if name == tp_name:
            slot_ass = w_type.lookup(attr)
            if slot_ass is None:
                return
            slot_del = w_type.lookup('__delitem__')
            if slot_del is None:
                return

            @slot_function([PyObject, PyObject, PyObject], rffi.INT_real, error=-1)
            @func_renamer("cpyext_%s_%s" % (name.replace('.', '_'), typedef.name))
            def slot_func(space, w_self, w_arg1, arg2):
                if arg2:
                    w_arg2 = from_ref(space, rffi.cast(PyObject, arg2))
                    space.call_function(slot_ass, w_self, w_arg1, w_arg2)
                else:
                    space.call_function(slot_del, w_self, w_arg1)
                return 0
            handled = True
    # ternary-Py_size_t-void returning-Py_size_t-type
    for tp_name, attr in [('tp_as_sequence.c_sq_ass_item', '__setitem__'),
                         ]:
        if name == tp_name:
            slot_ass = w_type.lookup(attr)
            if slot_ass is None:
                return
            slot_del = w_type.lookup('__delitem__')
            if slot_del is None:
                return

            @slot_function([PyObject, lltype.Signed, PyObject], rffi.INT_real, error=-1)
            @func_renamer("cpyext_%s_%s" % (name.replace('.', '_'), typedef.name))
            def slot_func(space, w_self, arg1, arg2):
                if arg2:
                    w_arg2 = from_ref(space, rffi.cast(PyObject, arg2))
                    space.call_function(slot_ass, w_self, space.newint(arg1), w_arg2)
                else:
                    space.call_function(slot_del, w_self, space.newint(arg1))
                return 0
            handled = True
    if handled:
        pass
    elif name == 'tp_setattro':
        setattr_fn = w_type.lookup('__setattr__')
        delattr_fn = w_type.lookup('__delattr__')
        if setattr_fn is None:
            return

        @slot_function([PyObject, PyObject, PyObject], rffi.INT_real,
                     error=-1)
        @func_renamer("cpyext_tp_setattro_%s" % (typedef.name,))
        def slot_tp_setattro(space, w_self, w_name, w_value):
            if w_value is not None:
                space.call_function(setattr_fn, w_self, w_name, w_value)
            else:
                space.call_function(delattr_fn, w_self, w_name)
            return 0
        slot_func = slot_tp_setattro
    elif name == 'tp_getattro':
        getattr_fn = w_type.lookup('__getattribute__')
        if getattr_fn is None:
            return

        @slot_function([PyObject, PyObject], PyObject)
        @func_renamer("cpyext_tp_getattro_%s" % (typedef.name,))
        def slot_tp_getattro(space, w_self, w_name):
            return space.call_function(getattr_fn, w_self, w_name)
        slot_func = slot_tp_getattro

    elif name == 'tp_call':
        call_fn = w_type.lookup('__call__')
        if call_fn is None:
            return

        @slot_function([PyObject, PyObject, PyObject], PyObject)
        @func_renamer("cpyext_%s_%s" % (name.replace('.', '_'), typedef.name))
        def slot_tp_call(space, w_self, w_args, w_kwds):
            args = Arguments(space, [w_self],
                             w_stararg=w_args, w_starstararg=w_kwds)
            return space.call_args(call_fn, args)
        slot_func = slot_tp_call

    elif name == 'tp_iternext':
<<<<<<< HEAD
        iternext_fn = w_type.getdictvalue(space, '__next__')
=======
        iternext_fn = w_type.lookup('next')
>>>>>>> 549c30f7
        if iternext_fn is None:
            return

        @slot_function([PyObject], PyObject)
        @func_renamer("cpyext_%s_%s" % (name.replace('.', '_'), typedef.name))
        def slot_tp_iternext(space, w_self):
            try:
                return space.call_function(iternext_fn, w_self)
            except OperationError as e:
                if not e.match(space, space.w_StopIteration):
                    raise
                return None
        slot_func = slot_tp_iternext

    elif name == 'tp_init':
        init_fn = w_type.lookup('__init__')
        if init_fn is None:
            return

        @slot_function([PyObject, PyObject, PyObject], rffi.INT_real, error=-1)
        @func_renamer("cpyext_%s_%s" % (name.replace('.', '_'), typedef.name))
        def slot_tp_init(space, w_self, w_args, w_kwds):
            args = Arguments(space, [w_self],
                             w_stararg=w_args, w_starstararg=w_kwds)
            space.call_args(init_fn, args)
            return 0
        slot_func = slot_tp_init
    elif name == 'tp_new':
        new_fn = w_type.lookup('__new__')
        if new_fn is None:
            return

        @slot_function([PyTypeObjectPtr, PyObject, PyObject], PyObject)
        @func_renamer("cpyext_%s_%s" % (name.replace('.', '_'), typedef.name))
        def slot_tp_new(space, w_self, w_args, w_kwds):
            args = Arguments(space, [w_self],
                             w_stararg=w_args, w_starstararg=w_kwds)
            return space.call_args(space.get(new_fn, w_self), args)
        slot_func = slot_tp_new
    elif name == 'tp_as_buffer.c_bf_getbuffer':
        buff_fn = w_type.lookup('__buffer__')
        if buff_fn is not None:
            buff_w = slot_from___buffer__(space, typedef, buff_fn)
        elif typedef.buffer:
            buff_w = slot_from_buffer_w(space, typedef, buff_fn)
        else:
            return
        slot_func = buff_w
    elif name == 'tp_descr_get':
        get_fn = w_type.lookup('__get__')
        if get_fn is None:
            return

        @slot_function([PyObject, PyObject, PyObject], PyObject)
        @func_renamer("cpyext_%s_%s" % (name.replace('.', '_'), typedef.name))
        def slot_tp_descr_get(space, w_self, w_obj, w_value):
            if w_obj is None:
                w_obj = space.w_None
            return space.call_function(get_fn, w_self, w_obj, w_value)
        slot_func = slot_tp_descr_get
    elif name == 'tp_descr_set':
        set_fn = w_type.lookup('__set__')
        delete_fn = w_type.lookup('__delete__')
        if set_fn is None and delete_fn is None:
            return

        @slot_function([PyObject, PyObject, PyObject], rffi.INT_real, error=-1)
        @func_renamer("cpyext_%s_%s" % (name.replace('.', '_'), typedef.name))
        def slot_tp_descr_set(space, w_self, w_obj, w_value):
            if w_value is not None:
                if set_fn is None:
                    raise oefmt(space.w_TypeError,
                                "%s object has no __set__", typedef.name)
                space.call_function(set_fn, w_self, w_obj, w_value)
            else:
                if delete_fn is None:
                    raise oefmt(space.w_TypeError,
                                "%s object has no __delete__", typedef.name)
                space.call_function(delete_fn, w_self, w_obj)
            return 0
        slot_func = slot_tp_descr_set
    else:
        # missing: tp_as_number.nb_nonzero, tp_as_number.nb_coerce
        # tp_as_sequence.c_sq_contains, tp_as_sequence.c_sq_length
        # richcmpfunc(s)
        return

    return slot_func


def slot_from___buffer__(space, typedef, buff_fn):
    name = 'bf_getbuffer'
    @slot_function([PyObject, Py_bufferP, rffi.INT_real],
            rffi.INT_real, error=-1)
    @func_renamer("cpyext_%s_%s" % (name, typedef.name))
    def buff_w(space, w_self, c_view, flags):
        args = Arguments(space, [space.newint(flags)])
        w_obj = space.call_args(space.get(buff_fn, w_self), args)
        if c_view:
            #like PyObject_GetBuffer
            flags = widen(flags)
            buf = space.buffer_w(w_obj, flags)
            try:
                c_view.c_buf = rffi.cast(rffi.VOIDP, buf.get_raw_address())
                c_view.c_obj = make_ref(space, w_obj)
            except ValueError:
                s = buf.as_str()
                w_s = space.newbytes(s)
                c_view.c_obj = make_ref(space, w_s)
                c_view.c_buf = rffi.cast(rffi.VOIDP, rffi.str2charp(
                                        s, track_allocation=False))
                rffi.setintfield(c_view, 'c_readonly', 1)
            ret = fill_Py_buffer(space, buf, c_view)
            return ret
        return 0
    return buff_w

def slot_from_buffer_w(space, typedef, buff_fn):
    name = 'bf_getbuffer'
    @slot_function([PyObject, Py_bufferP, rffi.INT_real],
            rffi.INT_real, error=-1)
    @func_renamer("cpyext_%s_%s" % (name, typedef.name))
    def buff_w(space, w_self, c_view, flags):
        w_obj = w_self
        if c_view:
            #like PyObject_GetBuffer
            flags = widen(flags)
            buf = space.buffer_w(w_obj, flags)
            try:
                c_view.c_buf = rffi.cast(rffi.VOIDP, buf.get_raw_address())
                c_view.c_obj = make_ref(space, w_obj)
            except ValueError:
                s = buf.as_str()
                w_s = space.newbytes(s)
                c_view.c_obj = make_ref(space, w_s)
                c_view.c_buf = rffi.cast(rffi.VOIDP, rffi.str2charp(
                                        s, track_allocation=False))
                rffi.setintfield(c_view, 'c_readonly', 1)
            ret = fill_Py_buffer(space, buf, c_view)
            return ret
        return 0
    return buff_w

missing_wrappers = ['wrap_indexargfunc', 'wrap_del']
for name in missing_wrappers:
    assert name not in globals()
    def missing_wrapper(space, w_self, w_args, func):
        print "cpyext: missing slot wrapper " + name
        raise NotImplementedError("Slot wrapper " + name)
    missing_wrapper.__name__ = name
    globals()[name] = missing_wrapper


PyWrapperFlag_KEYWORDS = 1

class TypeSlot:
    def __init__(self, method_name, slot_name, function, wrapper1, wrapper2, doc):
        self.method_name = method_name
        self.slot_name = slot_name
        self.slot_names = ("c_" + slot_name).split(".")
        self.slot_func = function
        self.wrapper_func = wrapper1
        self.wrapper_func_kwds = wrapper2
        self.doc = doc

# adapted from typeobject.c
def FLSLOT(NAME, SLOT, FUNCTION, WRAPPER, DOC, FLAGS):
    if WRAPPER is None:
        wrapper = None
    else:
        wrapper = globals()[WRAPPER]

    # irregular interface, because of tp_getattr/tp_getattro confusion
    if NAME == "__getattr__":
        if SLOT == "tp_getattro":
            wrapper = wrap_getattro
        elif SLOT == "tp_getattr":
            wrapper = wrap_getattr
        else:
            assert False

    function = getattr(userslot, FUNCTION or '!missing', None)
    assert FLAGS == 0 or FLAGS == PyWrapperFlag_KEYWORDS
    if FLAGS:
        wrapper1 = None
        wrapper2 = wrapper
    else:
        wrapper1 = wrapper
        wrapper2 = None
    return TypeSlot(NAME, SLOT, function, wrapper1, wrapper2, DOC)

def TPSLOT(NAME, SLOT, FUNCTION, WRAPPER, DOC):
    return FLSLOT(NAME, SLOT, FUNCTION, WRAPPER, DOC, 0)

ETSLOT = TPSLOT

def AMSLOT(NAME, SLOT, FUNCTION, WRAPPER, DOC):
    return ETSLOT(NAME, "tp_as_async.c_" + SLOT, FUNCTION, WRAPPER, DOC)
def SQSLOT(NAME, SLOT, FUNCTION, WRAPPER, DOC):
    return ETSLOT(NAME, "tp_as_sequence.c_" + SLOT, FUNCTION, WRAPPER, DOC)
def MPSLOT(NAME, SLOT, FUNCTION, WRAPPER, DOC):
    return ETSLOT(NAME, "tp_as_mapping.c_" + SLOT, FUNCTION, WRAPPER, DOC)
def NBSLOT(NAME, SLOT, FUNCTION, WRAPPER, DOC):
    return ETSLOT(NAME, "tp_as_number.c_" + SLOT, FUNCTION, WRAPPER, DOC)
def UNSLOT(NAME, SLOT, FUNCTION, WRAPPER, DOC):
    return ETSLOT(NAME, "tp_as_number.c_" + SLOT, FUNCTION, WRAPPER,
            "x." + NAME + "() <==> " + DOC)
def IBSLOT(NAME, SLOT, FUNCTION, WRAPPER, DOC):
    return ETSLOT(NAME, "tp_as_number.c_" + SLOT, FUNCTION, WRAPPER,
            "x." + NAME + "(y) <==> x" + DOC + "y")
def BINSLOT(NAME, SLOT, FUNCTION, DOC):
    return ETSLOT(NAME, "tp_as_number.c_" + SLOT, FUNCTION, "wrap_binaryfunc_l", \
            "x." + NAME + "(y) <==> x" + DOC + "y")
def RBINSLOT(NAME, SLOT, FUNCTION, DOC):
    return ETSLOT(NAME, "tp_as_number.c_" + SLOT, FUNCTION, "wrap_binaryfunc_r", \
            "x." + NAME + "(y) <==> y" + DOC + "x")
def BINSLOTNOTINFIX(NAME, SLOT, FUNCTION, DOC):
    return ETSLOT(NAME, "tp_as_number.c_" + SLOT, FUNCTION, "wrap_binaryfunc_l", \
            "x." + NAME + "(y) <==> " + DOC)
def RBINSLOTNOTINFIX(NAME, SLOT, FUNCTION, DOC):
    return ETSLOT(NAME, "tp_as_number.c_" + SLOT, FUNCTION, "wrap_binaryfunc_r", \
            "x." + NAME + "(y) <==> " + DOC)

"""
    /* Heap types defining __add__/__mul__ have sq_concat/sq_repeat == NULL.
       The logic in abstract.c always falls back to nb_add/nb_multiply in
       this case.  Defining both the nb_* and the sq_* slots to call the
       user-defined methods has unexpected side-effects, as shown by
       test_descr.notimplemented() */
"""
# Instructions for update:
# Copy new slotdefs from typeobject.c
# Remove comments and tabs
# Done.
slotdefs_str = r"""
static slotdef slotdefs[] = {
    TPSLOT("__getattribute__", tp_getattr, NULL, NULL, ""),
    TPSLOT("__getattr__", tp_getattr, NULL, NULL, ""),
    TPSLOT("__setattr__", tp_setattr, NULL, NULL, ""),
    TPSLOT("__delattr__", tp_setattr, NULL, NULL, ""),
    TPSLOT("__repr__", tp_repr, slot_tp_repr, wrap_unaryfunc,
           "__repr__($self, /)\n--\n\nReturn repr(self)."),
    TPSLOT("__hash__", tp_hash, slot_tp_hash, wrap_hashfunc,
           "__hash__($self, /)\n--\n\nReturn hash(self)."),
    FLSLOT("__call__", tp_call, slot_tp_call, (wrapperfunc)wrap_call,
           "__call__($self, /, *args, **kwargs)\n--\n\nCall self as a function.",
           PyWrapperFlag_KEYWORDS),
    TPSLOT("__str__", tp_str, slot_tp_str, wrap_unaryfunc,
           "__str__($self, /)\n--\n\nReturn str(self)."),
    TPSLOT("__getattribute__", tp_getattro, slot_tp_getattr_hook,
           wrap_binaryfunc,
           "__getattribute__($self, name, /)\n--\n\nReturn getattr(self, name)."),
    TPSLOT("__getattr__", tp_getattro, slot_tp_getattr_hook, NULL, ""),
    TPSLOT("__setattr__", tp_setattro, slot_tp_setattro, wrap_setattr,
           "__setattr__($self, name, value, /)\n--\n\nImplement setattr(self, name, value)."),
    TPSLOT("__delattr__", tp_setattro, slot_tp_setattro, wrap_delattr,
           "__delattr__($self, name, /)\n--\n\nImplement delattr(self, name)."),
    TPSLOT("__lt__", tp_richcompare, slot_tp_richcompare, richcmp_lt,
           "__lt__($self, value, /)\n--\n\nReturn self<value."),
    TPSLOT("__le__", tp_richcompare, slot_tp_richcompare, richcmp_le,
           "__le__($self, value, /)\n--\n\nReturn self<=value."),
    TPSLOT("__eq__", tp_richcompare, slot_tp_richcompare, richcmp_eq,
           "__eq__($self, value, /)\n--\n\nReturn self==value."),
    TPSLOT("__ne__", tp_richcompare, slot_tp_richcompare, richcmp_ne,
           "__ne__($self, value, /)\n--\n\nReturn self!=value."),
    TPSLOT("__gt__", tp_richcompare, slot_tp_richcompare, richcmp_gt,
           "__gt__($self, value, /)\n--\n\nReturn self>value."),
    TPSLOT("__ge__", tp_richcompare, slot_tp_richcompare, richcmp_ge,
           "__ge__($self, value, /)\n--\n\nReturn self>=value."),
    TPSLOT("__iter__", tp_iter, slot_tp_iter, wrap_unaryfunc,
           "__iter__($self, /)\n--\n\nImplement iter(self)."),
    TPSLOT("__next__", tp_iternext, slot_tp_iternext, wrap_next,
           "__next__($self, /)\n--\n\nImplement next(self)."),
    TPSLOT("__get__", tp_descr_get, slot_tp_descr_get, wrap_descr_get,
           "__get__($self, instance, owner, /)\n--\n\nReturn an attribute of instance, which is of type owner."),
    TPSLOT("__set__", tp_descr_set, slot_tp_descr_set, wrap_descr_set,
           "__set__($self, instance, value, /)\n--\n\nSet an attribute of instance to value."),
    TPSLOT("__delete__", tp_descr_set, slot_tp_descr_set,
           wrap_descr_delete,
           "__delete__($self, instance, /)\n--\n\nDelete an attribute of instance."),
    FLSLOT("__init__", tp_init, slot_tp_init, (wrapperfunc)wrap_init,
           "__init__($self, /, *args, **kwargs)\n--\n\n"
           "Initialize self.  See help(type(self)) for accurate signature.",
           PyWrapperFlag_KEYWORDS),
    TPSLOT("__new__", tp_new, slot_tp_new, NULL,
           "__new__(type, /, *args, **kwargs)\n--\n\n"
           "Create and return new object.  See help(type) for accurate signature."),
    TPSLOT("__del__", tp_finalize, slot_tp_finalize, (wrapperfunc)wrap_del, ""),

    AMSLOT("__await__", am_await, slot_am_await, wrap_unaryfunc,
           "__await__($self, /)\n--\n\nReturn an iterator to be used in await expression."),
    AMSLOT("__aiter__", am_aiter, slot_am_aiter, wrap_unaryfunc,
           "__aiter__($self, /)\n--\n\nReturn an awaitable, that resolves in asynchronous iterator."),
    AMSLOT("__anext__", am_anext, slot_am_anext, wrap_unaryfunc,
           "__anext__($self, /)\n--\n\nReturn a value or raise StopAsyncIteration."),

    BINSLOT("__add__", nb_add, slot_nb_add,
           "+"),
    RBINSLOT("__radd__", nb_add, slot_nb_add,
           "+"),
    BINSLOT("__sub__", nb_subtract, slot_nb_subtract,
           "-"),
    RBINSLOT("__rsub__", nb_subtract, slot_nb_subtract,
           "-"),
    BINSLOT("__mul__", nb_multiply, slot_nb_multiply,
           "*"),
    RBINSLOT("__rmul__", nb_multiply, slot_nb_multiply,
           "*"),
    BINSLOT("__mod__", nb_remainder, slot_nb_remainder,
           "%"),
    RBINSLOT("__rmod__", nb_remainder, slot_nb_remainder,
           "%"),
    BINSLOTNOTINFIX("__divmod__", nb_divmod, slot_nb_divmod,
           "Return divmod(self, value)."),
    RBINSLOTNOTINFIX("__rdivmod__", nb_divmod, slot_nb_divmod,
           "Return divmod(value, self)."),
    NBSLOT("__pow__", nb_power, slot_nb_power, wrap_ternaryfunc,
           "__pow__($self, value, mod=None, /)\n--\n\nReturn pow(self, value, mod)."),
    NBSLOT("__rpow__", nb_power, slot_nb_power, wrap_ternaryfunc_r,
           "__rpow__($self, value, mod=None, /)\n--\n\nReturn pow(value, self, mod)."),
    UNSLOT("__neg__", nb_negative, slot_nb_negative, wrap_unaryfunc, "-self"),
    UNSLOT("__pos__", nb_positive, slot_nb_positive, wrap_unaryfunc, "+self"),
    UNSLOT("__abs__", nb_absolute, slot_nb_absolute, wrap_unaryfunc,
           "abs(self)"),
    UNSLOT("__bool__", nb_bool, slot_nb_bool, wrap_inquirypred,
           "self != 0"),
    UNSLOT("__invert__", nb_invert, slot_nb_invert, wrap_unaryfunc, "~self"),
    BINSLOT("__lshift__", nb_lshift, slot_nb_lshift, "<<"),
    RBINSLOT("__rlshift__", nb_lshift, slot_nb_lshift, "<<"),
    BINSLOT("__rshift__", nb_rshift, slot_nb_rshift, ">>"),
    RBINSLOT("__rrshift__", nb_rshift, slot_nb_rshift, ">>"),
    BINSLOT("__and__", nb_and, slot_nb_and, "&"),
    RBINSLOT("__rand__", nb_and, slot_nb_and, "&"),
    BINSLOT("__xor__", nb_xor, slot_nb_xor, "^"),
    RBINSLOT("__rxor__", nb_xor, slot_nb_xor, "^"),
    BINSLOT("__or__", nb_or, slot_nb_or, "|"),
    RBINSLOT("__ror__", nb_or, slot_nb_or, "|"),
    UNSLOT("__int__", nb_int, slot_nb_int, wrap_unaryfunc,
           "int(self)"),
    UNSLOT("__float__", nb_float, slot_nb_float, wrap_unaryfunc,
           "float(self)"),
    IBSLOT("__iadd__", nb_inplace_add, slot_nb_inplace_add,
           wrap_binaryfunc, "+="),
    IBSLOT("__isub__", nb_inplace_subtract, slot_nb_inplace_subtract,
           wrap_binaryfunc, "-="),
    IBSLOT("__imul__", nb_inplace_multiply, slot_nb_inplace_multiply,
           wrap_binaryfunc, "*="),
    IBSLOT("__imod__", nb_inplace_remainder, slot_nb_inplace_remainder,
           wrap_binaryfunc, "%="),
    IBSLOT("__ipow__", nb_inplace_power, slot_nb_inplace_power,
           wrap_binaryfunc, "**="),
    IBSLOT("__ilshift__", nb_inplace_lshift, slot_nb_inplace_lshift,
           wrap_binaryfunc, "<<="),
    IBSLOT("__irshift__", nb_inplace_rshift, slot_nb_inplace_rshift,
           wrap_binaryfunc, ">>="),
    IBSLOT("__iand__", nb_inplace_and, slot_nb_inplace_and,
           wrap_binaryfunc, "&="),
    IBSLOT("__ixor__", nb_inplace_xor, slot_nb_inplace_xor,
           wrap_binaryfunc, "^="),
    IBSLOT("__ior__", nb_inplace_or, slot_nb_inplace_or,
           wrap_binaryfunc, "|="),
    BINSLOT("__floordiv__", nb_floor_divide, slot_nb_floor_divide, "//"),
    RBINSLOT("__rfloordiv__", nb_floor_divide, slot_nb_floor_divide, "//"),
    BINSLOT("__truediv__", nb_true_divide, slot_nb_true_divide, "/"),
    RBINSLOT("__rtruediv__", nb_true_divide, slot_nb_true_divide, "/"),
    IBSLOT("__ifloordiv__", nb_inplace_floor_divide,
           slot_nb_inplace_floor_divide, wrap_binaryfunc, "//="),
    IBSLOT("__itruediv__", nb_inplace_true_divide,
           slot_nb_inplace_true_divide, wrap_binaryfunc, "/="),
    NBSLOT("__index__", nb_index, slot_nb_index, wrap_unaryfunc,
           "__index__($self, /)\n--\n\n"
           "Return self converted to an integer, if self is suitable "
           "for use as an index into a list."),
    BINSLOT("__matmul__", nb_matrix_multiply, slot_nb_matrix_multiply,
            "@"),
    RBINSLOT("__rmatmul__", nb_matrix_multiply, slot_nb_matrix_multiply,
             "@"),
    IBSLOT("__imatmul__", nb_inplace_matrix_multiply, slot_nb_inplace_matrix_multiply,
           wrap_binaryfunc, "@="),
    MPSLOT("__len__", mp_length, slot_mp_length, wrap_lenfunc,
           "__len__($self, /)\n--\n\nReturn len(self)."),
    MPSLOT("__getitem__", mp_subscript, slot_mp_subscript,
           wrap_binaryfunc,
           "__getitem__($self, key, /)\n--\n\nReturn self[key]."),
    MPSLOT("__setitem__", mp_ass_subscript, slot_mp_ass_subscript,
           wrap_objobjargproc,
           "__setitem__($self, key, value, /)\n--\n\nSet self[key] to value."),
    MPSLOT("__delitem__", mp_ass_subscript, slot_mp_ass_subscript,
           wrap_delitem,
           "__delitem__($self, key, /)\n--\n\nDelete self[key]."),

    SQSLOT("__len__", sq_length, slot_sq_length, wrap_lenfunc,
           "__len__($self, /)\n--\n\nReturn len(self)."),

    SQSLOT("__add__", sq_concat, NULL, wrap_binaryfunc,
           "__add__($self, value, /)\n--\n\nReturn self+value."),
    SQSLOT("__mul__", sq_repeat, NULL, wrap_indexargfunc,
           "__mul__($self, value, /)\n--\n\nReturn self*value.n"),
    SQSLOT("__rmul__", sq_repeat, NULL, wrap_indexargfunc,
           "__rmul__($self, value, /)\n--\n\nReturn self*value."),
    SQSLOT("__getitem__", sq_item, slot_sq_item, wrap_sq_item,
           "__getitem__($self, key, /)\n--\n\nReturn self[key]."),
    SQSLOT("__setitem__", sq_ass_item, slot_sq_ass_item, wrap_sq_setitem,
           "__setitem__($self, key, value, /)\n--\n\nSet self[key] to value."),
    SQSLOT("__delitem__", sq_ass_item, slot_sq_ass_item, wrap_sq_delitem,
           "__delitem__($self, key, /)\n--\n\nDelete self[key]."),
    SQSLOT("__contains__", sq_contains, slot_sq_contains, wrap_objobjproc,
           "__contains__($self, key, /)\n--\n\nReturn key in self."),
    SQSLOT("__iadd__", sq_inplace_concat, NULL,
           wrap_binaryfunc,
           "__iadd__($self, value, /)\n--\n\nImplement self+=value."),
    SQSLOT("__imul__", sq_inplace_repeat, NULL,
           wrap_indexargfunc,
           "__imul__($self, value, /)\n--\n\nImplement self*=value."),

    {NULL}
};
"""

# Convert the above string into python code
slotdef_replacements = (
    ("\s+", " "),            # all on one line
    ("static [^{]*{", "("),  # remove first line...
    ("};", ")"),             # ...last line...
    ("{NULL}", ""),          # ...and sentinel
    # add quotes around function name, slot name, and wrapper name
    (r"(?P<start> +..SLOT\([^,]*, )(?P<fname>[^,]*), (?P<slotcname>[^,]*), (?P<wname>[^,]*)", r"\g<start>'\g<fname>', '\g<slotcname>', '\g<wname>'"),
    (r"(?P<start> *R?[^ ]{3}SLOT(NOTINFIX)?\([^,]*, )(?P<fname>[^,]*), (?P<slotcname>[^,]*)", r"\g<start>'\g<fname>', '\g<slotcname>'"),
    ("'NULL'", "None"),      # but NULL becomes None
    ("\(wrapperfunc\)", ""), # casts are not needed in python tuples
    ("\),", "),\n"),         # add newlines again
)

for regex, repl in slotdef_replacements:
    slotdefs_str = re.sub(regex, repl, slotdefs_str)

slotdefs = eval(slotdefs_str)
# PyPy addition
slotdefs += (
    TPSLOT("__buffer__", "tp_as_buffer.c_bf_getbuffer", None, "wrap_getbuffer", ""),
)

if not PY3:
    slotdefs += (
        TPSLOT("__rbuffer__", "tp_as_buffer.c_bf_getreadbuffer", None, "wrap_getreadbuffer", ""),
        TPSLOT("__wbuffer__", "tp_as_buffer.c_bf_getwritebuffer", None, "wrap_getwritebuffer", ""),
    )


# partial sort to solve some slot conflicts:
# Number slots before Mapping slots before Sequence slots.
# also prefer the new buffer interface
# These are the only conflicts between __name__ methods
def slotdef_sort_key(slotdef):
    if slotdef.slot_name.startswith('tp_as_number'):
        return 1
    if slotdef.slot_name.startswith('tp_as_mapping'):
        return 2
    if slotdef.slot_name.startswith('tp_as_sequence'):
        return 3
    if slotdef.slot_name == 'tp_as_buffer.c_bf_getbuffer':
        return 100
    if slotdef.slot_name == 'tp_as_buffer.c_bf_getreadbuffer':
        return 101
    return 0
slotdefs = sorted(slotdefs, key=slotdef_sort_key)

slotdefs_for_tp_slots = unrolling_iterable(
    [(x.method_name, x.slot_name, x.slot_names,
      x.slot_func.api_func if x.slot_func else None) for x in slotdefs])

slotdefs_for_wrappers = unrolling_iterable(
    [(x.method_name, x.slot_names, x.wrapper_func, x.wrapper_func_kwds, x.doc)
     for x in slotdefs])

if __name__ == "__main__":
    print slotdefs_str<|MERGE_RESOLUTION|>--- conflicted
+++ resolved
@@ -622,11 +622,7 @@
         slot_func = slot_tp_call
 
     elif name == 'tp_iternext':
-<<<<<<< HEAD
-        iternext_fn = w_type.getdictvalue(space, '__next__')
-=======
-        iternext_fn = w_type.lookup('next')
->>>>>>> 549c30f7
+        iternext_fn = w_type.lookup('__next__')
         if iternext_fn is None:
             return
 
