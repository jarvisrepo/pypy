--- conflicted
+++ resolved
@@ -6,11 +6,7 @@
 from rpython.rlib.rarithmetic import widen
 from rpython.rlib import rgc # Force registration of gc.collect
 from pypy.module.cpyext.api import (
-<<<<<<< HEAD
-    cpython_api, generic_cpy_call, PyObject, Py_ssize_t,
-=======
-    slot_function, generic_cpy_call, PyObject, Py_ssize_t, Py_TPFLAGS_CHECKTYPES,
->>>>>>> eec91d1d
+    slot_function, generic_cpy_call, PyObject, Py_ssize_t,
     pypy_decl, Py_buffer, Py_bufferP)
 from pypy.module.cpyext.typeobjectdefs import (
     unaryfunc, ternaryfunc, PyTypeObjectPtr, binaryfunc,
