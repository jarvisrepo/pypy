from __future__ import with_statement

import re

from rpython.rtyper.lltypesystem import rffi, lltype
from rpython.rlib.rarithmetic import widen
from pypy.module.cpyext.api import (
    slot_function, generic_cpy_call, PyObject, Py_ssize_t,
    Py_buffer, Py_bufferP, PyTypeObjectPtr, cts)
from pypy.module.cpyext.typeobjectdefs import (
    unaryfunc, ternaryfunc, binaryfunc,
    getattrfunc, getattrofunc, setattrofunc, lenfunc, ssizeargfunc, inquiry,
    ssizessizeargfunc, ssizeobjargproc, iternextfunc, initproc, richcmpfunc,
    cmpfunc, hashfunc, descrgetfunc, descrsetfunc, objobjproc, objobjargproc,
<<<<<<< HEAD
    getbufferproc, ssizessizeobjargproc)
from pypy.module.cpyext.pyobject import make_ref, from_ref, as_pyobj
=======
    readbufferproc, getbufferproc, ssizessizeobjargproc)
from pypy.module.cpyext.pyobject import make_ref, from_ref, as_pyobj, decref
>>>>>>> eefe3730
from pypy.module.cpyext.pyerrors import PyErr_Occurred
from pypy.module.cpyext.memoryobject import fill_Py_buffer
from pypy.module.cpyext.state import State
from pypy.module.cpyext import userslot
from pypy.module.cpyext.buffer import CBuffer, CPyBuffer, fq
from pypy.module.cpyext.methodobject import (W_PyCWrapperObject, tuple_from_args_w,
                                             w_kwargs_from_args)
from pypy.interpreter.error import OperationError, oefmt
from pypy.interpreter.argument import Arguments
from rpython.rlib.unroll import unrolling_iterable
from rpython.rlib.objectmodel import specialize, not_rpython
from rpython.tool.sourcetools import func_renamer
from rpython.flowspace.model import Constant
from rpython.flowspace.specialcase import register_flow_sc
from pypy.module.sys.version import CPYTHON_VERSION

PY3 = CPYTHON_VERSION[0] == 3

# XXX: Also defined in object.h
Py_LT = 0
Py_LE = 1
Py_EQ = 2
Py_NE = 3
Py_GT = 4
Py_GE = 5

@not_rpython
def llslot(space, func):
    return func.api_func.get_llhelper(space)

@register_flow_sc(llslot)
def sc_llslot(ctx, v_space, v_func):
    assert isinstance(v_func, Constant)
    get_llhelper = v_func.value.api_func.get_llhelper
    return ctx.appcall(get_llhelper, v_space)

# NOTE: the following wrap_* are subclasses of W_PyCWrapperObject, even if
# they don't follow the usual W_* naming convention for subclasses of W_Root:
# we do this because we automatically generate most of the slots from the
# CPython code copy&pasted inside slotdefs_str, and thus we need to keep the
# same names as they are used in C.

class wrap_init(W_PyCWrapperObject):
    def call(self, space, w_self, __args__):
        func = self.get_func_to_call()
        func_init = rffi.cast(initproc, func)
        py_args = tuple_from_args_w(space, __args__.arguments_w)
        w_kwargs = w_kwargs_from_args(space, __args__)
        res = generic_cpy_call(space, func_init, w_self, py_args, w_kwargs)
        decref(space, py_args)
        if rffi.cast(lltype.Signed, res) == -1:
            space.fromcache(State).check_and_raise_exception(always=True)
        return None

class wrap_unaryfunc(W_PyCWrapperObject):
    def call(self, space, w_self, __args__):
        self.check_args(__args__, 0)
        func = self.get_func_to_call()
        func_unary = rffi.cast(unaryfunc, func)
        return generic_cpy_call(space, func_unary, w_self)

class wrap_binaryfunc(W_PyCWrapperObject):
    def call(self, space, w_self, __args__):
        self.check_args(__args__, 1)
        func = self.get_func_to_call()
        func_binary = rffi.cast(binaryfunc, func)
        w_x = __args__.arguments_w[0]
        return generic_cpy_call(space, func_binary, w_self, w_x)

def _get_ob_type(space, w_obj):
    # please ensure that w_obj stays alive
    ob_type = as_pyobj(space, space.type(w_obj))
    return rffi.cast(PyTypeObjectPtr, ob_type)

class wrap_binaryfunc_l(W_PyCWrapperObject):
    def call(self, space, w_self, __args__):
        self.check_args(__args__, 1)
        func = self.get_func_to_call()
        func_binary = rffi.cast(binaryfunc, func)
        w_value = __args__.arguments_w[0]
        return generic_cpy_call(space, func_binary, w_self, w_value)

class wrap_binaryfunc_r(W_PyCWrapperObject):
    def call(self, space, w_self, __args__):
        self.check_args(__args__, 1)
        func = self.get_func_to_call()
        func_binary = rffi.cast(binaryfunc, func)
        w_value = __args__.arguments_w[0]
        return generic_cpy_call(space, func_binary, w_value, w_self)

class wrap_ternaryfunc(W_PyCWrapperObject):
    def call(self, space, w_self, __args__):
        # The third argument is optional
        self.check_argsv(__args__, 1, 2)
        func = self.get_func_to_call()
        func_ternary = rffi.cast(ternaryfunc, func)
        w_arg0 = __args__.arguments_w[0]
        if len(__args__.arguments_w) == 2:
            w_arg1 = __args__.arguments_w[1]
        else:
            w_arg1 = space.w_None
        return generic_cpy_call(space, func_ternary, w_self, w_arg0, w_arg1)

class wrap_ternaryfunc_r(W_PyCWrapperObject):
    def call(self, space, w_self, __args__):    
        # The third argument is optional
        self.check_argsv(__args__, 1, 2)
        func = self.get_func_to_call()
        func_ternary = rffi.cast(ternaryfunc, func)
        w_arg0 = __args__.arguments_w[0]
        if len(__args__.arguments_w) == 2:
            w_arg1 = __args__.arguments_w[1]
        else:
            w_arg1 = space.w_None
        return generic_cpy_call(space, func_ternary, w_arg0, w_self, w_arg1)

class wrap_inquirypred(W_PyCWrapperObject):
    def call(self, space, w_self, __args__):
        self.check_args(__args__, 0)
        func = self.get_func_to_call()
        func_inquiry = rffi.cast(inquiry, func)
        res = generic_cpy_call(space, func_inquiry, w_self)
        res = rffi.cast(lltype.Signed, res)
        if res == -1:
            space.fromcache(State).check_and_raise_exception(always=True)
        return space.newbool(bool(res))

class wrap_getattr(W_PyCWrapperObject):
    def call(self, space, w_self, __args__):
        self.check_args(__args__, 1)
        func = self.get_func_to_call()
        func_target = rffi.cast(getattrfunc, func)
        w_name = __args__.arguments_w[0]
        name_ptr = rffi.str2charp(space.text_w(w_name))
        try:
            return generic_cpy_call(space, func_target, w_self, name_ptr)
        finally:
            rffi.free_charp(name_ptr)

class wrap_getattro(W_PyCWrapperObject):
    def call(self, space, w_self, __args__):
        self.check_args(__args__, 1)
        func = self.get_func_to_call()
        func_target = rffi.cast(getattrofunc, func)
        w_name = __args__.arguments_w[0]
        return generic_cpy_call(space, func_target, w_self, w_name)

class wrap_setattr(W_PyCWrapperObject):
    def call(self, space, w_self, __args__):
        self.check_args(__args__, 2)
        func = self.get_func_to_call()
        func_target = rffi.cast(setattrofunc, func)
        w_name = __args__.arguments_w[0]
        w_value = __args__.arguments_w[1]
        # XXX "Carlo Verre hack"?
        res = generic_cpy_call(space, func_target, w_self, w_name, w_value)
        if rffi.cast(lltype.Signed, res) == -1:
            space.fromcache(State).check_and_raise_exception(always=True)

class wrap_delattr(W_PyCWrapperObject):
    def call(self, space, w_self, __args__):
        self.check_args(__args__, 1)
        func = self.get_func_to_call()
        func_target = rffi.cast(setattrofunc, func)
        w_name = __args__.arguments_w[0]
        # XXX "Carlo Verre hack"?
        res = generic_cpy_call(space, func_target, w_self, w_name, None)
        if rffi.cast(lltype.Signed, res) == -1:
            space.fromcache(State).check_and_raise_exception(always=True)

class wrap_descr_get(W_PyCWrapperObject):
    def call(self, space, w_self, __args__):
        func = self.get_func_to_call()
        func_target = rffi.cast(descrgetfunc, func)
        length = len(__args__.arguments_w)
        if length == 1:
            w_obj = __args__.arguments_w[0]
            w_type = None
        elif length == 2:
            w_obj = __args__.arguments_w[0]
            w_type = __args__.arguments_w[1]
        else:
            raise oefmt(space.w_TypeError,
                        "expected 1 or 2 arguments, got %d", len(__args__.arguments_w))
        if w_obj is space.w_None:
            w_obj = None
        if w_type is space.w_None:
            w_type = None
        if w_obj is None and w_type is None:
            raise oefmt(space.w_TypeError, "__get__(None, None) is invalid")
        return generic_cpy_call(space, func_target, w_self, w_obj, w_type)

class wrap_descr_set(W_PyCWrapperObject):
    def call(self, space, w_self, __args__):
        self.check_args(__args__, 2)
        func = self.get_func_to_call()
        func_target = rffi.cast(descrsetfunc, func)
        w_obj = __args__.arguments_w[0]
        w_value = __args__.arguments_w[1]
        res = generic_cpy_call(space, func_target, w_self, w_obj, w_value)
        if rffi.cast(lltype.Signed, res) == -1:
            space.fromcache(State).check_and_raise_exception(always=True)

class wrap_descr_delete(W_PyCWrapperObject):
    def call(self, space, w_self, __args__):
        self.check_args(__args__, 1)
        func = self.get_func_to_call()
        func_target = rffi.cast(descrsetfunc, func)
        w_obj = __args__.arguments_w[0]
        res = generic_cpy_call(space, func_target, w_self, w_obj, None)
        if rffi.cast(lltype.Signed, res) == -1:
            space.fromcache(State).check_and_raise_exception(always=True)

class wrap_call(W_PyCWrapperObject):
    def call(self, space, w_self, __args__):
        func = self.get_func_to_call()
        func_target = rffi.cast(ternaryfunc, func)
        py_args = tuple_from_args_w(space, __args__.arguments_w)
        w_kwargs = w_kwargs_from_args(space, __args__)
        ret = generic_cpy_call(space, func_target, w_self, py_args, w_kwargs)
        decref(space, py_args)
        return ret

class wrap_ssizessizeobjargproc(W_PyCWrapperObject):
    def call(self, space, w_self, __args__):
        self.check_args(__args__, 3)
        func = self.get_func_to_call()
        func_target = rffi.cast(ssizessizeobjargproc, func)
        i = space.int_w(space.index(__args__.arguments_w[0]))
        j = space.int_w(space.index(__args__.arguments_w[1]))
        w_y = __args__.arguments_w[2]
        res = generic_cpy_call(space, func_target, w_self, i, j, w_y)
        if rffi.cast(lltype.Signed, res) == -1:
            space.fromcache(State).check_and_raise_exception(always=True)

class wrap_lenfunc(W_PyCWrapperObject):
    def call(self, space, w_self, __args__):
        self.check_args(__args__, 0)
        func = self.get_func_to_call()
        func_len = rffi.cast(lenfunc, func)
        res = generic_cpy_call(space, func_len, w_self)
        if widen(res) == -1:
            space.fromcache(State).check_and_raise_exception(always=True)
        return space.newint(res)

class wrap_sq_item(W_PyCWrapperObject):
    def call(self, space, w_self, __args__):
        self.check_args(__args__, 1)
        func = self.get_func_to_call()
        func_target = rffi.cast(ssizeargfunc, func)
        w_index = __args__.arguments_w[0]
        index = space.int_w(space.index(w_index))
        return generic_cpy_call(space, func_target, w_self, index)

class wrap_sq_setitem(W_PyCWrapperObject):
    def call(self, space, w_self, __args__):
        self.check_args(__args__, 2)
        func = self.get_func_to_call()
        func_target = rffi.cast(ssizeobjargproc, func)
        w_index = __args__.arguments_w[0]
        w_value = __args__.arguments_w[1]
        index = space.int_w(space.index(w_index))
        res = generic_cpy_call(space, func_target, w_self, index, w_value)
        if rffi.cast(lltype.Signed, res) == -1:
            space.fromcache(State).check_and_raise_exception(always=True)

class wrap_sq_delitem(W_PyCWrapperObject):
    def call(self, space, w_self, __args__):
        self.check_args(__args__, 1)
        func = self.get_func_to_call()
        func_target = rffi.cast(ssizeobjargproc, func)
        w_index = __args__.arguments_w[0]
        index = space.int_w(space.index(w_index))
        null = rffi.cast(PyObject, 0)
        res = generic_cpy_call(space, func_target, w_self, index, null)
        if rffi.cast(lltype.Signed, res) == -1:
            space.fromcache(State).check_and_raise_exception(always=True)

# Warning, confusing function name (like CPython).  Used only for sq_contains.
class wrap_objobjproc(W_PyCWrapperObject):
    def call(self, space, w_self, __args__):
        self.check_args(__args__, 1)
        func = self.get_func_to_call()
        func_target = rffi.cast(objobjproc, func)
        w_value = __args__.arguments_w[0]
        res = generic_cpy_call(space, func_target, w_self, w_value)
        res = rffi.cast(lltype.Signed, res)
        if res == -1:
            space.fromcache(State).check_and_raise_exception(always=True)
        return space.newbool(bool(res))

class wrap_objobjargproc(W_PyCWrapperObject):
    def call(self, space, w_self, __args__):
        self.check_args(__args__, 2)
        func = self.get_func_to_call()
        func_target = rffi.cast(objobjargproc, func)
        w_key = __args__.arguments_w[0]
        w_value = __args__.arguments_w[1]
        res = generic_cpy_call(space, func_target, w_self, w_key, w_value)
        if rffi.cast(lltype.Signed, res) == -1:
            space.fromcache(State).check_and_raise_exception(always=True)
        return space.w_None

class wrap_delitem(W_PyCWrapperObject):
    def call(self, space, w_self, __args__):
        self.check_args(__args__, 1)
        func = self.get_func_to_call()
        func_target = rffi.cast(objobjargproc, func)
        w_key = __args__.arguments_w[0]
        null = rffi.cast(PyObject, 0)
        res = generic_cpy_call(space, func_target, w_self, w_key, null)
        if rffi.cast(lltype.Signed, res) == -1:
            space.fromcache(State).check_and_raise_exception(always=True)
        return space.w_None

class wrap_ssizessizeargfunc(W_PyCWrapperObject):
    def call(self, space, w_self, __args__):
        self.check_args(__args__, 2)
        func = self.get_func_to_call()
        func_target = rffi.cast(ssizessizeargfunc, func)
        start = space.int_w(__args__.arguments_w[0])
        end = space.int_w(__args__.arguments_w[1])
        return generic_cpy_call(space, func_target, w_self, start, end)

class wrap_next(W_PyCWrapperObject):
    def call(self, space, w_self, __args__):
        from pypy.module.cpyext.api import generic_cpy_call_expect_null
        self.check_args(__args__, 0)
        func = self.get_func_to_call()
        func_target = rffi.cast(iternextfunc, func)
        w_res = generic_cpy_call_expect_null(space, func_target, w_self)
        if not w_res and not PyErr_Occurred(space):
            raise OperationError(space.w_StopIteration, space.w_None)
        return w_res

class wrap_hashfunc(W_PyCWrapperObject):
    def call(self, space, w_self, __args__):
        self.check_args(__args__, 0)
        func = self.get_func_to_call()
        func_target = rffi.cast(hashfunc, func)
        res = generic_cpy_call(space, func_target, w_self)
        if res == -1:
            space.fromcache(State).check_and_raise_exception(always=True)
        return space.newint(res)

class wrap_getreadbuffer(W_PyCWrapperObject):
    def call(self, space, w_self, __args__):
        func = self.get_func_to_call()
        func_target = rffi.cast(readbufferproc, func)
        py_type = _get_ob_type(space, w_self)
        rbp = rffi.cast(rffi.VOIDP, 0)
        if py_type.c_tp_as_buffer:
            rbp = rffi.cast(rffi.VOIDP, py_type.c_tp_as_buffer.c_bf_releasebuffer)
        with lltype.scoped_alloc(rffi.VOIDPP.TO, 1) as ptr:
            index = rffi.cast(Py_ssize_t, 0)
            size = generic_cpy_call(space, func_target, w_self, index, ptr)
            if size < 0:
                space.fromcache(State).check_and_raise_exception(always=True)
            view = CPyBuffer(space, ptr[0], size, w_self,
                                   releasebufferproc=rbp)
            fq.register_finalizer(view)
            return space.newbuffer(CBuffer(view))

class wrap_getwritebuffer(W_PyCWrapperObject):
    def call(self, space, w_self, __args__):
        func = self.get_func_to_call()
        func_target = rffi.cast(readbufferproc, func)
        py_type = _get_ob_type(space, w_self)
        rbp = rffi.cast(rffi.VOIDP, 0)
        if py_type.c_tp_as_buffer:
            rbp = rffi.cast(rffi.VOIDP, py_type.c_tp_as_buffer.c_bf_releasebuffer)
        with lltype.scoped_alloc(rffi.VOIDPP.TO, 1) as ptr:
            index = rffi.cast(Py_ssize_t, 0)
            size = generic_cpy_call(space, func_target, w_self, index, ptr)
            if size < 0:
                space.fromcache(State).check_and_raise_exception(always=True)
            view = CPyBuffer(space, ptr[0], size, w_self, readonly=False,
                                   releasebufferproc=rbp)
            fq.register_finalizer(view)
            return space.newbuffer(CBuffer(view))


class wrap_getbuffer(W_PyCWrapperObject):
    def call(self, space, w_self, __args__):
        func = self.get_func_to_call()
        func_target = rffi.cast(getbufferproc, func)
        py_type = _get_ob_type(space, w_self)
        rbp = rffi.cast(rffi.VOIDP, 0)
        if py_type.c_tp_as_buffer:
            rbp = rffi.cast(rffi.VOIDP, py_type.c_tp_as_buffer.c_bf_releasebuffer)
        with lltype.scoped_alloc(Py_buffer) as pybuf:
            _flags = 0
            if len(__args__.arguments_w) > 0:
                _flags = space.int_w(__args__.arguments_w[0])
            flags = rffi.cast(rffi.INT_real,_flags)
            size = generic_cpy_call(space, func_target, w_self, pybuf, flags)
            if widen(size) < 0:
                space.fromcache(State).check_and_raise_exception(always=True)
            ptr = pybuf.c_buf
            size = pybuf.c_len
            ndim = widen(pybuf.c_ndim)
            shape = None
            if pybuf.c_shape:
                shape = [pybuf.c_shape[i]   for i in range(ndim)]
            strides = None
            if pybuf.c_strides:
                strides = [pybuf.c_strides[i] for i in range(ndim)]
            if pybuf.c_format:
                format = rffi.charp2str(pybuf.c_format)
            else:
                format = 'B'
            # the CPython docs mandates that you do an incref whenever you call
            # bf_getbuffer; so, we pass needs_decref=True to ensure that we don't
            # leak we release the buffer:
            # https://docs.python.org/3.5/c-api/typeobj.html#c.PyBufferProcs.bf_getbuffer
            buf = CPyBuffer(space, ptr, size, w_self, format=format,
                                ndim=ndim, shape=shape, strides=strides,
                                itemsize=pybuf.c_itemsize,
                                readonly=widen(pybuf.c_readonly),
                                needs_decref=True,
                                releasebufferproc = rbp)
            fq.register_finalizer(buf)
            return buf.wrap(space)

def get_richcmp_func(OP_CONST):
    class wrap_richcmp(W_PyCWrapperObject):
        def call(self, space, w_self, __args__):
            self.check_args(__args__, 1)
            func = self.get_func_to_call()
            func_target = rffi.cast(richcmpfunc, func)
            w_other = __args__.arguments_w[0]
            return generic_cpy_call(space, func_target,
                w_self, w_other, rffi.cast(rffi.INT_real, OP_CONST))
    return wrap_richcmp

richcmp_eq = get_richcmp_func(Py_EQ)
richcmp_ne = get_richcmp_func(Py_NE)
richcmp_lt = get_richcmp_func(Py_LT)
richcmp_le = get_richcmp_func(Py_LE)
richcmp_gt = get_richcmp_func(Py_GT)
richcmp_ge = get_richcmp_func(Py_GE)

class wrap_cmpfunc(W_PyCWrapperObject):
    def call(self, space, w_self, __args__):
        self.check_args(__args__, 1)
        func = self.get_func_to_call()
        func_target = rffi.cast(cmpfunc, func)
        w_other = __args__.arguments_w[0]

        if not space.issubtype_w(space.type(w_self), space.type(w_other)):
            raise oefmt(space.w_TypeError,
                        "%T.__cmp__(x,y) requires y to be a '%T', not a '%T'",
                        w_self, w_self, w_other)

        return space.newint(generic_cpy_call(space, func_target, w_self, w_other))

SLOT_FACTORIES = {}
def slot_factory(tp_name):
    def decorate(func):
        SLOT_FACTORIES[tp_name] = func
        return func
    return decorate


SLOTS = {}
@specialize.memo()
def get_slot_tp_function(space, typedef, name, method_name):
    """Return a description of the slot C function to use for the built-in
    type for 'typedef'.  The 'name' is the slot name.  This is a memo
    function that, after translation, returns one of a built-in finite set.
    """
    key = (typedef, name)
    try:
        return SLOTS[key]
    except KeyError:
        slot_func = SLOT_FACTORIES[name](space, typedef, name, method_name)
        api_func = slot_func.api_func if slot_func else None
        SLOTS[key] = api_func
        return api_func


def make_unary_slot(space, typedef, name, attr):
    w_type = space.gettypeobject(typedef)
    slot_fn = w_type.lookup(attr)
    if slot_fn is None:
        return

    @slot_function([PyObject], PyObject)
    @func_renamer("cpyext_%s_%s" % (name.replace('.', '_'), typedef.name))
    def slot_func(space, w_self):
        return space.call_function(slot_fn, w_self)
    return slot_func

UNARY_SLOTS = [
    'tp_as_async.c_am_await',
    'tp_as_async.c_am_anext',
    'tp_as_async.c_am_aiter',
    'tp_as_number.c_nb_int',
    'tp_as_number.c_nb_long',
    'tp_as_number.c_nb_float',
    'tp_as_number.c_nb_negative',
    'tp_as_number.c_nb_positive',
    'tp_as_number.c_nb_absolute',
    'tp_as_number.c_nb_invert',
    'tp_as_number.c_nb_index',
    'tp_as_number.c_nb_hex',
    'tp_as_number.c_nb_oct',
    'tp_str',
    'tp_repr',
    'tp_iter']
for name in UNARY_SLOTS:
    slot_factory(name)(make_unary_slot)

def make_unary_slot_int(space, typedef, name, attr):
    w_type = space.gettypeobject(typedef)
    slot_fn = w_type.lookup(attr)
    if slot_fn is None:
        return
    @slot_function([PyObject], lltype.Signed, error=-1)
    @func_renamer("cpyext_%s_%s" % (name.replace('.', '_'), typedef.name))
    def slot_func(space, w_obj):
        return space.int_w(space.call_function(slot_fn, w_obj))
    return slot_func

UNARY_SLOTS_INT = [
    'tp_hash',
    'tp_as_sequence.c_sq_length',
    'tp_as_mapping.c_mp_length',]
for name in UNARY_SLOTS_INT:
    slot_factory(name)(make_unary_slot_int)


def make_binary_slot(space, typedef, name, attr):
    w_type = space.gettypeobject(typedef)
    slot_fn = w_type.lookup(attr)
    if slot_fn is None:
        return

    @slot_function([PyObject, PyObject], PyObject)
    @func_renamer("cpyext_%s_%s" % (name.replace('.', '_'), typedef.name))
    def slot_func(space, w_self, w_arg):
        return space.call_function(slot_fn, w_self, w_arg)
    return slot_func

BINARY_SLOTS = [
    'tp_as_number.c_nb_add',
    'tp_as_number.c_nb_subtract',
    'tp_as_number.c_nb_multiply',
    'tp_as_number.c_nb_divide',
    'tp_as_number.c_nb_remainder',
    'tp_as_number.c_nb_divmod',
    'tp_as_number.c_nb_lshift',
    'tp_as_number.c_nb_rshift',
    'tp_as_number.c_nb_and',
    'tp_as_number.c_nb_xor',
    'tp_as_number.c_nb_or',
    'tp_as_sequence.c_sq_concat',
    'tp_as_sequence.c_sq_inplace_concat',
    'tp_as_mapping.c_mp_subscript',]
for name in BINARY_SLOTS:
    slot_factory(name)(make_binary_slot)


def make_binary_slot_int(space, typedef, name, attr):
    w_type = space.gettypeobject(typedef)
    slot_fn = w_type.lookup(attr)
    if slot_fn is None:
        return

    @slot_function([PyObject, Py_ssize_t], PyObject)
    @func_renamer("cpyext_%s_%s" % (name.replace('.', '_'), typedef.name))
    def slot_func(space, w_self, arg):
        return space.call_function(slot_fn, w_self, space.newint(arg))
    return slot_func

BINARY_SLOTS_INT = [
    'tp_as_sequence.c_sq_item',
    'tp_as_sequence.c_sq_repeat',
    'tp_as_sequence.c_sq_repeat',
    'tp_as_sequence.c_sq_inplace_repeat',]
for name in BINARY_SLOTS_INT:
    slot_factory(name)(make_binary_slot_int)

@slot_factory('tp_as_number.c_nb_power')
def make_nb_power(space, typedef, name, attr):
    w_type = space.gettypeobject(typedef)
    slot_fn = w_type.lookup(attr)
    if slot_fn is None:
        return

    @slot_function([PyObject, PyObject, PyObject], PyObject)
    @func_renamer("cpyext_%s_%s" % (name.replace('.', '_'), typedef.name))
    def slot_func(space, w_self, w_arg1, w_arg2):
        return space.call_function(slot_fn, w_self, w_arg1, w_arg2)
    return slot_func

@slot_factory('tp_as_mapping.c_mp_ass_subscript')
def make_sq_set_item(space, typedef, name, attr):
    w_type = space.gettypeobject(typedef)
    slot_ass = w_type.lookup(attr)
    if slot_ass is None:
        return
    slot_del = w_type.lookup('__delitem__')
    if slot_del is None:
        return

    @slot_function([PyObject, PyObject, PyObject], rffi.INT_real, error=-1)
    @func_renamer("cpyext_%s_%s" % (name.replace('.', '_'), typedef.name))
    def slot_func(space, w_self, w_arg1, arg2):
        if arg2:
            w_arg2 = from_ref(space, rffi.cast(PyObject, arg2))
            space.call_function(slot_ass, w_self, w_arg1, w_arg2)
        else:
            space.call_function(slot_del, w_self, w_arg1)
        return 0
    return slot_func


@slot_factory('tp_as_sequence.c_sq_ass_item')
def make_sq_ass_item(space, typedef, name, attr):
    w_type = space.gettypeobject(typedef)
    slot_ass = w_type.lookup(attr)
    if slot_ass is None:
        return
    slot_del = w_type.lookup('__delitem__')
    if slot_del is None:
        return

    @slot_function([PyObject, lltype.Signed, PyObject], rffi.INT_real, error=-1)
    @func_renamer("cpyext_%s_%s" % (name.replace('.', '_'), typedef.name))
    def slot_func(space, w_self, arg1, arg2):
        if arg2:
            w_arg2 = from_ref(space, rffi.cast(PyObject, arg2))
            space.call_function(slot_ass, w_self, space.newint(arg1), w_arg2)
        else:
            space.call_function(slot_del, w_self, space.newint(arg1))
        return 0
    return slot_func

def make_tp_setattro(space, typedef, name, attr):
    w_type = space.gettypeobject(typedef)
    setattr_fn = w_type.lookup('__setattr__')
    delattr_fn = w_type.lookup('__delattr__')
    if setattr_fn is None or delattr_fn is None:
        return

    @slot_function([PyObject, PyObject, PyObject], rffi.INT_real,
                    error=-1)
    @func_renamer("cpyext_tp_setattro_%s" % (typedef.name,))
    def slot_tp_setattro(space, w_self, w_name, w_value):
        if w_value is not None:
            space.call_function(setattr_fn, w_self, w_name, w_value)
        else:
            space.call_function(delattr_fn, w_self, w_name)
        return 0
    return slot_tp_setattro

@slot_factory('tp_getattro')
def make_tp_getattro(space, typedef, name, attr):
    w_type = space.gettypeobject(typedef)
    getattr_fn = w_type.lookup('__getattribute__')
    if getattr_fn is None:
        return

    @slot_function([PyObject, PyObject], PyObject)
    @func_renamer("cpyext_tp_getattro_%s" % (typedef.name,))
    def slot_tp_getattro(space, w_self, w_name):
        return space.call_function(getattr_fn, w_self, w_name)
    return slot_tp_getattro

@slot_factory('tp_call')
def make_tp_call(space, typedef, name, attr):
    w_type = space.gettypeobject(typedef)
    call_fn = w_type.lookup('__call__')
    if call_fn is None:
        return

    @slot_function([PyObject, PyObject, PyObject], PyObject)
    @func_renamer("cpyext_%s_%s" % (name.replace('.', '_'), typedef.name))
    def slot_tp_call(space, w_self, w_args, w_kwds):
        args = Arguments(space, [w_self],
                            w_stararg=w_args, w_starstararg=w_kwds)
        return space.call_args(call_fn, args)
    return slot_tp_call

@slot_factory('tp_iternext')
def make_tp_iternext(space, typedef, name, attr):
    w_type = space.gettypeobject(typedef)
    iternext_fn = w_type.lookup('__next__')
    if iternext_fn is None:
        return

    @slot_function([PyObject], PyObject)
    @func_renamer("cpyext_%s_%s" % (name.replace('.', '_'), typedef.name))
    def slot_tp_iternext(space, w_self):
        try:
            return space.call_function(iternext_fn, w_self)
        except OperationError as e:
            if not e.match(space, space.w_StopIteration):
                raise
            return None
    return slot_tp_iternext

@slot_factory('tp_init')
def make_tp_init(space, typedef, name, attr):
    w_type = space.gettypeobject(typedef)
    init_fn = w_type.lookup('__init__')
    if init_fn is None:
        return

    @slot_function([PyObject, PyObject, PyObject], rffi.INT_real, error=-1)
    @func_renamer("cpyext_%s_%s" % (name.replace('.', '_'), typedef.name))
    def slot_tp_init(space, w_self, w_args, w_kwds):
        args = Arguments(space, [w_self],
                            w_stararg=w_args, w_starstararg=w_kwds)
        space.call_args(init_fn, args)
        return 0
    return slot_tp_init

@slot_factory('tp_new')
def make_tp_new(space, typedef, name, attr):
    w_type = space.gettypeobject(typedef)
    new_fn = w_type.lookup('__new__')
    if new_fn is None:
        return

    @slot_function([PyTypeObjectPtr, PyObject, PyObject], PyObject)
    @func_renamer("cpyext_%s_%s" % (name.replace('.', '_'), typedef.name))
    def slot_tp_new(space, w_self, w_args, w_kwds):
        args = Arguments(space, [w_self],
                            w_stararg=w_args, w_starstararg=w_kwds)
        return space.call_args(space.get(new_fn, w_self), args)
    return slot_tp_new

@slot_function([PyObject, lltype.Ptr(Py_buffer), rffi.INT_real],
    rffi.INT_real, error=-1)
def bytes_getbuffer(space, w_str, view, flags):
    from pypy.module.cpyext.bytesobject import PyBytes_AsString
    from pypy.module.cpyext.buffer import PyBuffer_FillInfo
    c_buf = rffi.cast(rffi.VOIDP, PyBytes_AsString(space, w_str))
    return PyBuffer_FillInfo(space, view, w_str, c_buf,
                             space.len_w(w_str), 1, flags)

def slot_from_buffer_w(space, typedef):
    name = 'bf_getbuffer'
    @slot_function([PyObject, Py_bufferP, rffi.INT_real],
            rffi.INT_real, error=-1)
    @func_renamer("cpyext_%s_%s" % (name, typedef.name))
    def buff_w(space, w_self, c_view, flags):
        w_obj = w_self
        if c_view:
            #like PyObject_GetBuffer
            flags = widen(flags)
            buf = space.buffer_w(w_obj, flags)
            try:
                c_view.c_buf = rffi.cast(rffi.VOIDP, buf.get_raw_address())
                c_view.c_obj = make_ref(space, w_obj)
            except ValueError:
                s = buf.as_str()
                w_s = space.newbytes(s)
                c_view.c_obj = make_ref(space, w_s)
                c_view.c_buf = rffi.cast(rffi.VOIDP, rffi.str2charp(
                                        s, track_allocation=False))
                rffi.setintfield(c_view, 'c_readonly', 1)
            ret = fill_Py_buffer(space, buf, c_view)
            return ret
        return 0
    return buff_w

@slot_factory('tp_as_buffer.c_bf_getbuffer')
def make_bf_getbuffer(space, typedef, name, attr):
    w_type = space.gettypeobject(typedef)
    if space.is_w(w_type, space.w_bytes):
        return bytes_getbuffer
    elif typedef.buffer:
        return slot_from_buffer_w(space, typedef)
    else:
        return None

@slot_factory('tp_descr_get')
def make_tp_descr_get(space, typedef, name, attr):
    w_type = space.gettypeobject(typedef)
    get_fn = w_type.lookup('__get__')
    if get_fn is None:
        return

    @slot_function([PyObject, PyObject, PyObject], PyObject)
    @func_renamer("cpyext_%s_%s" % (name.replace('.', '_'), typedef.name))
    def slot_tp_descr_get(space, w_self, w_obj, w_value):
        if w_obj is None:
            w_obj = space.w_None
        return space.call_function(get_fn, w_self, w_obj, w_value)
    return slot_tp_descr_get

@slot_factory('tp_descr_set')
def make_tp_descr_set(space, typedef, name, attr):
    w_type = space.gettypeobject(typedef)
    set_fn = w_type.lookup('__set__')
    delete_fn = w_type.lookup('__delete__')
    if set_fn is None and delete_fn is None:
        return

    @slot_function([PyObject, PyObject, PyObject], rffi.INT_real, error=-1)
    @func_renamer("cpyext_%s_%s" % (name.replace('.', '_'), typedef.name))
    def slot_tp_descr_set(space, w_self, w_obj, w_value):
        if w_value is not None:
            if set_fn is None:
                raise oefmt(space.w_TypeError,
                            "%s object has no __set__", typedef.name)
            space.call_function(set_fn, w_self, w_obj, w_value)
        else:
            if delete_fn is None:
                raise oefmt(space.w_TypeError,
                            "%s object has no __delete__", typedef.name)
            space.call_function(delete_fn, w_self, w_obj)
        return 0
    return slot_tp_descr_set


missing_wrappers = ['wrap_indexargfunc', 'wrap_del']
for name in missing_wrappers:
    assert name not in globals()
    class missing_wrapper(W_PyCWrapperObject):
        def call(self, space, w_self, __args__):
            print "cpyext: missing slot wrapper " + name
            raise NotImplementedError("Slot wrapper " + name)
    missing_wrapper.__name__ = name
    globals()[name] = missing_wrapper

def make_missing_slot(space, typedef, name, attr):
    return None

missing_builtin_slots = [
    'tp_print', 'tp_compare', 'tp_getattr', 'tp_setattr', 'tp_setattro',
    'tp_finalize',
    'tp_richcompare', 'tp_del', 'tp_as_buffer.c_bf_getwritebuffer',
    'tp_as_number.c_nb_bool', 'tp_as_number.c_nb_coerce',
    'tp_as_number.c_nb_inplace_add', 'tp_as_number.c_nb_inplace_subtract',
    'tp_as_number.c_nb_inplace_multiply', 'tp_as_number.c_nb_inplace_divide',
    'tp_as_number.c_nb_inplace_remainder', 'tp_as_number.c_nb_inplace_power',
    'tp_as_number.c_nb_inplace_lshift', 'tp_as_number.c_nb_inplace_rshift',
    'tp_as_number.c_nb_inplace_and', 'tp_as_number.c_nb_inplace_xor',
    'tp_as_number.c_nb_inplace_or',
    'tp_as_number.c_nb_floor_divide', 'tp_as_number.c_nb_true_divide',
    'tp_as_number.c_nb_inplace_floor_divide', 'tp_as_number.c_nb_inplace_true_divide',
    'tp_as_number.c_nb_matrix_multiply',
    'tp_as_number.c_nb_inplace_matrix_multiply',
    'tp_as_sequence.c_sq_slice', 'tp_as_sequence.c_sq_ass_slice',
    'tp_as_sequence.c_sq_contains',
    'tp_as_buffer.c_bf_getreadbuffer',
    ]
for name in missing_builtin_slots:
    slot_factory(name)(make_missing_slot)


PyWrapperFlag_KEYWORDS = 1

class TypeSlot:
    def __init__(self, method_name, slot_name, function, wrapper, doc):
        self.method_name = method_name
        self.slot_name = slot_name
        self.slot_names = tuple(("c_" + slot_name).split("."))
        self.slot_func = function
        self.wrapper_class = wrapper
        self.doc = doc

# adapted from typeobject.c
def FLSLOT(NAME, SLOT, FUNCTION, WRAPPER, DOC, FLAGS):
    if WRAPPER is None:
        wrapper = None
    else:
        wrapper = globals()[WRAPPER]

    # irregular interface, because of tp_getattr/tp_getattro confusion
    if NAME == "__getattr__":
        if SLOT == "tp_getattro":
            wrapper = wrap_getattro
        elif SLOT == "tp_getattr":
            wrapper = wrap_getattr
        else:
            assert False

    function = getattr(userslot, FUNCTION or '!missing', None)
    assert FLAGS == 0 or FLAGS == PyWrapperFlag_KEYWORDS
    return TypeSlot(NAME, SLOT, function, wrapper, DOC)

def TPSLOT(NAME, SLOT, FUNCTION, WRAPPER, DOC):
    return FLSLOT(NAME, SLOT, FUNCTION, WRAPPER, DOC, 0)

ETSLOT = TPSLOT

def AMSLOT(NAME, SLOT, FUNCTION, WRAPPER, DOC):
    return ETSLOT(NAME, "tp_as_async.c_" + SLOT, FUNCTION, WRAPPER, DOC)
def SQSLOT(NAME, SLOT, FUNCTION, WRAPPER, DOC):
    return ETSLOT(NAME, "tp_as_sequence.c_" + SLOT, FUNCTION, WRAPPER, DOC)
def MPSLOT(NAME, SLOT, FUNCTION, WRAPPER, DOC):
    return ETSLOT(NAME, "tp_as_mapping.c_" + SLOT, FUNCTION, WRAPPER, DOC)
def NBSLOT(NAME, SLOT, FUNCTION, WRAPPER, DOC):
    return ETSLOT(NAME, "tp_as_number.c_" + SLOT, FUNCTION, WRAPPER, DOC)
def UNSLOT(NAME, SLOT, FUNCTION, WRAPPER, DOC):
    return ETSLOT(NAME, "tp_as_number.c_" + SLOT, FUNCTION, WRAPPER,
            "x." + NAME + "() <==> " + DOC)
def IBSLOT(NAME, SLOT, FUNCTION, WRAPPER, DOC):
    return ETSLOT(NAME, "tp_as_number.c_" + SLOT, FUNCTION, WRAPPER,
            "x." + NAME + "(y) <==> x" + DOC + "y")
def BINSLOT(NAME, SLOT, FUNCTION, DOC):
    return ETSLOT(NAME, "tp_as_number.c_" + SLOT, FUNCTION, "wrap_binaryfunc_l", \
            "x." + NAME + "(y) <==> x" + DOC + "y")
def RBINSLOT(NAME, SLOT, FUNCTION, DOC):
    return ETSLOT(NAME, "tp_as_number.c_" + SLOT, FUNCTION, "wrap_binaryfunc_r", \
            "x." + NAME + "(y) <==> y" + DOC + "x")
def BINSLOTNOTINFIX(NAME, SLOT, FUNCTION, DOC):
    return ETSLOT(NAME, "tp_as_number.c_" + SLOT, FUNCTION, "wrap_binaryfunc_l", \
            "x." + NAME + "(y) <==> " + DOC)
def RBINSLOTNOTINFIX(NAME, SLOT, FUNCTION, DOC):
    return ETSLOT(NAME, "tp_as_number.c_" + SLOT, FUNCTION, "wrap_binaryfunc_r", \
            "x." + NAME + "(y) <==> " + DOC)

"""
    /* Heap types defining __add__/__mul__ have sq_concat/sq_repeat == NULL.
       The logic in abstract.c always falls back to nb_add/nb_multiply in
       this case.  Defining both the nb_* and the sq_* slots to call the
       user-defined methods has unexpected side-effects, as shown by
       test_descr.notimplemented() */
"""
# Instructions for update:
# Copy new slotdefs from typeobject.c
# Remove comments and tabs
# Done.
slotdefs_str = r"""
static slotdef slotdefs[] = {
    TPSLOT("__getattribute__", tp_getattr, NULL, NULL, ""),
    TPSLOT("__getattr__", tp_getattr, NULL, NULL, ""),
    TPSLOT("__setattr__", tp_setattr, NULL, NULL, ""),
    TPSLOT("__delattr__", tp_setattr, NULL, NULL, ""),
    TPSLOT("__repr__", tp_repr, slot_tp_repr, wrap_unaryfunc,
           "__repr__($self, /)\n--\n\nReturn repr(self)."),
    TPSLOT("__hash__", tp_hash, slot_tp_hash, wrap_hashfunc,
           "__hash__($self, /)\n--\n\nReturn hash(self)."),
    FLSLOT("__call__", tp_call, slot_tp_call, (wrapperfunc)wrap_call,
           "__call__($self, /, *args, **kwargs)\n--\n\nCall self as a function.",
           PyWrapperFlag_KEYWORDS),
    TPSLOT("__str__", tp_str, slot_tp_str, wrap_unaryfunc,
           "__str__($self, /)\n--\n\nReturn str(self)."),
    TPSLOT("__getattribute__", tp_getattro, slot_tp_getattr_hook,
           wrap_binaryfunc,
           "__getattribute__($self, name, /)\n--\n\nReturn getattr(self, name)."),
    TPSLOT("__getattr__", tp_getattro, slot_tp_getattr_hook, NULL, ""),
    TPSLOT("__setattr__", tp_setattro, slot_tp_setattro, wrap_setattr,
           "__setattr__($self, name, value, /)\n--\n\nImplement setattr(self, name, value)."),
    TPSLOT("__delattr__", tp_setattro, slot_tp_setattro, wrap_delattr,
           "__delattr__($self, name, /)\n--\n\nImplement delattr(self, name)."),
    TPSLOT("__lt__", tp_richcompare, slot_tp_richcompare, richcmp_lt,
           "__lt__($self, value, /)\n--\n\nReturn self<value."),
    TPSLOT("__le__", tp_richcompare, slot_tp_richcompare, richcmp_le,
           "__le__($self, value, /)\n--\n\nReturn self<=value."),
    TPSLOT("__eq__", tp_richcompare, slot_tp_richcompare, richcmp_eq,
           "__eq__($self, value, /)\n--\n\nReturn self==value."),
    TPSLOT("__ne__", tp_richcompare, slot_tp_richcompare, richcmp_ne,
           "__ne__($self, value, /)\n--\n\nReturn self!=value."),
    TPSLOT("__gt__", tp_richcompare, slot_tp_richcompare, richcmp_gt,
           "__gt__($self, value, /)\n--\n\nReturn self>value."),
    TPSLOT("__ge__", tp_richcompare, slot_tp_richcompare, richcmp_ge,
           "__ge__($self, value, /)\n--\n\nReturn self>=value."),
    TPSLOT("__iter__", tp_iter, slot_tp_iter, wrap_unaryfunc,
           "__iter__($self, /)\n--\n\nImplement iter(self)."),
    TPSLOT("__next__", tp_iternext, slot_tp_iternext, wrap_next,
           "__next__($self, /)\n--\n\nImplement next(self)."),
    TPSLOT("__get__", tp_descr_get, slot_tp_descr_get, wrap_descr_get,
           "__get__($self, instance, owner, /)\n--\n\nReturn an attribute of instance, which is of type owner."),
    TPSLOT("__set__", tp_descr_set, slot_tp_descr_set, wrap_descr_set,
           "__set__($self, instance, value, /)\n--\n\nSet an attribute of instance to value."),
    TPSLOT("__delete__", tp_descr_set, slot_tp_descr_set,
           wrap_descr_delete,
           "__delete__($self, instance, /)\n--\n\nDelete an attribute of instance."),
    FLSLOT("__init__", tp_init, slot_tp_init, (wrapperfunc)wrap_init,
           "__init__($self, /, *args, **kwargs)\n--\n\n"
           "Initialize self.  See help(type(self)) for accurate signature.",
           PyWrapperFlag_KEYWORDS),
    TPSLOT("__new__", tp_new, slot_tp_new, NULL,
           "__new__(type, /, *args, **kwargs)\n--\n\n"
           "Create and return new object.  See help(type) for accurate signature."),
    TPSLOT("__del__", tp_finalize, slot_tp_finalize, (wrapperfunc)wrap_del, ""),

    AMSLOT("__await__", am_await, slot_am_await, wrap_unaryfunc,
           "__await__($self, /)\n--\n\nReturn an iterator to be used in await expression."),
    AMSLOT("__aiter__", am_aiter, slot_am_aiter, wrap_unaryfunc,
           "__aiter__($self, /)\n--\n\nReturn an awaitable, that resolves in asynchronous iterator."),
    AMSLOT("__anext__", am_anext, slot_am_anext, wrap_unaryfunc,
           "__anext__($self, /)\n--\n\nReturn a value or raise StopAsyncIteration."),

    BINSLOT("__add__", nb_add, slot_nb_add,
           "+"),
    RBINSLOT("__radd__", nb_add, slot_nb_add,
           "+"),
    BINSLOT("__sub__", nb_subtract, slot_nb_subtract,
           "-"),
    RBINSLOT("__rsub__", nb_subtract, slot_nb_subtract,
           "-"),
    BINSLOT("__mul__", nb_multiply, slot_nb_multiply,
           "*"),
    RBINSLOT("__rmul__", nb_multiply, slot_nb_multiply,
           "*"),
    BINSLOT("__mod__", nb_remainder, slot_nb_remainder,
           "%"),
    RBINSLOT("__rmod__", nb_remainder, slot_nb_remainder,
           "%"),
    BINSLOTNOTINFIX("__divmod__", nb_divmod, slot_nb_divmod,
           "Return divmod(self, value)."),
    RBINSLOTNOTINFIX("__rdivmod__", nb_divmod, slot_nb_divmod,
           "Return divmod(value, self)."),
    NBSLOT("__pow__", nb_power, slot_nb_power, wrap_ternaryfunc,
           "__pow__($self, value, mod=None, /)\n--\n\nReturn pow(self, value, mod)."),
    NBSLOT("__rpow__", nb_power, slot_nb_power, wrap_ternaryfunc_r,
           "__rpow__($self, value, mod=None, /)\n--\n\nReturn pow(value, self, mod)."),
    UNSLOT("__neg__", nb_negative, slot_nb_negative, wrap_unaryfunc, "-self"),
    UNSLOT("__pos__", nb_positive, slot_nb_positive, wrap_unaryfunc, "+self"),
    UNSLOT("__abs__", nb_absolute, slot_nb_absolute, wrap_unaryfunc,
           "abs(self)"),
    UNSLOT("__bool__", nb_bool, slot_nb_bool, wrap_inquirypred,
           "self != 0"),
    UNSLOT("__invert__", nb_invert, slot_nb_invert, wrap_unaryfunc, "~self"),
    BINSLOT("__lshift__", nb_lshift, slot_nb_lshift, "<<"),
    RBINSLOT("__rlshift__", nb_lshift, slot_nb_lshift, "<<"),
    BINSLOT("__rshift__", nb_rshift, slot_nb_rshift, ">>"),
    RBINSLOT("__rrshift__", nb_rshift, slot_nb_rshift, ">>"),
    BINSLOT("__and__", nb_and, slot_nb_and, "&"),
    RBINSLOT("__rand__", nb_and, slot_nb_and, "&"),
    BINSLOT("__xor__", nb_xor, slot_nb_xor, "^"),
    RBINSLOT("__rxor__", nb_xor, slot_nb_xor, "^"),
    BINSLOT("__or__", nb_or, slot_nb_or, "|"),
    RBINSLOT("__ror__", nb_or, slot_nb_or, "|"),
    UNSLOT("__int__", nb_int, slot_nb_int, wrap_unaryfunc,
           "int(self)"),
    UNSLOT("__float__", nb_float, slot_nb_float, wrap_unaryfunc,
           "float(self)"),
    IBSLOT("__iadd__", nb_inplace_add, slot_nb_inplace_add,
           wrap_binaryfunc, "+="),
    IBSLOT("__isub__", nb_inplace_subtract, slot_nb_inplace_subtract,
           wrap_binaryfunc, "-="),
    IBSLOT("__imul__", nb_inplace_multiply, slot_nb_inplace_multiply,
           wrap_binaryfunc, "*="),
    IBSLOT("__imod__", nb_inplace_remainder, slot_nb_inplace_remainder,
           wrap_binaryfunc, "%="),
    IBSLOT("__ipow__", nb_inplace_power, slot_nb_inplace_power,
           wrap_binaryfunc, "**="),
    IBSLOT("__ilshift__", nb_inplace_lshift, slot_nb_inplace_lshift,
           wrap_binaryfunc, "<<="),
    IBSLOT("__irshift__", nb_inplace_rshift, slot_nb_inplace_rshift,
           wrap_binaryfunc, ">>="),
    IBSLOT("__iand__", nb_inplace_and, slot_nb_inplace_and,
           wrap_binaryfunc, "&="),
    IBSLOT("__ixor__", nb_inplace_xor, slot_nb_inplace_xor,
           wrap_binaryfunc, "^="),
    IBSLOT("__ior__", nb_inplace_or, slot_nb_inplace_or,
           wrap_binaryfunc, "|="),
    BINSLOT("__floordiv__", nb_floor_divide, slot_nb_floor_divide, "//"),
    RBINSLOT("__rfloordiv__", nb_floor_divide, slot_nb_floor_divide, "//"),
    BINSLOT("__truediv__", nb_true_divide, slot_nb_true_divide, "/"),
    RBINSLOT("__rtruediv__", nb_true_divide, slot_nb_true_divide, "/"),
    IBSLOT("__ifloordiv__", nb_inplace_floor_divide,
           slot_nb_inplace_floor_divide, wrap_binaryfunc, "//="),
    IBSLOT("__itruediv__", nb_inplace_true_divide,
           slot_nb_inplace_true_divide, wrap_binaryfunc, "/="),
    NBSLOT("__index__", nb_index, slot_nb_index, wrap_unaryfunc,
           "__index__($self, /)\n--\n\n"
           "Return self converted to an integer, if self is suitable "
           "for use as an index into a list."),
    BINSLOT("__matmul__", nb_matrix_multiply, slot_nb_matrix_multiply,
            "@"),
    RBINSLOT("__rmatmul__", nb_matrix_multiply, slot_nb_matrix_multiply,
             "@"),
    IBSLOT("__imatmul__", nb_inplace_matrix_multiply, slot_nb_inplace_matrix_multiply,
           wrap_binaryfunc, "@="),
    MPSLOT("__len__", mp_length, slot_mp_length, wrap_lenfunc,
           "__len__($self, /)\n--\n\nReturn len(self)."),
    MPSLOT("__getitem__", mp_subscript, slot_mp_subscript,
           wrap_binaryfunc,
           "__getitem__($self, key, /)\n--\n\nReturn self[key]."),
    MPSLOT("__setitem__", mp_ass_subscript, slot_mp_ass_subscript,
           wrap_objobjargproc,
           "__setitem__($self, key, value, /)\n--\n\nSet self[key] to value."),
    MPSLOT("__delitem__", mp_ass_subscript, slot_mp_ass_subscript,
           wrap_delitem,
           "__delitem__($self, key, /)\n--\n\nDelete self[key]."),

    SQSLOT("__len__", sq_length, slot_sq_length, wrap_lenfunc,
           "__len__($self, /)\n--\n\nReturn len(self)."),

    SQSLOT("__add__", sq_concat, NULL, wrap_binaryfunc,
           "__add__($self, value, /)\n--\n\nReturn self+value."),
    SQSLOT("__mul__", sq_repeat, NULL, wrap_indexargfunc,
           "__mul__($self, value, /)\n--\n\nReturn self*value.n"),
    SQSLOT("__rmul__", sq_repeat, NULL, wrap_indexargfunc,
           "__rmul__($self, value, /)\n--\n\nReturn self*value."),
    SQSLOT("__getitem__", sq_item, slot_sq_item, wrap_sq_item,
           "__getitem__($self, key, /)\n--\n\nReturn self[key]."),
    SQSLOT("__setitem__", sq_ass_item, slot_sq_ass_item, wrap_sq_setitem,
           "__setitem__($self, key, value, /)\n--\n\nSet self[key] to value."),
    SQSLOT("__delitem__", sq_ass_item, slot_sq_ass_item, wrap_sq_delitem,
           "__delitem__($self, key, /)\n--\n\nDelete self[key]."),
    SQSLOT("__contains__", sq_contains, slot_sq_contains, wrap_objobjproc,
           "__contains__($self, key, /)\n--\n\nReturn key in self."),
    SQSLOT("__iadd__", sq_inplace_concat, NULL,
           wrap_binaryfunc,
           "__iadd__($self, value, /)\n--\n\nImplement self+=value."),
    SQSLOT("__imul__", sq_inplace_repeat, NULL,
           wrap_indexargfunc,
           "__imul__($self, value, /)\n--\n\nImplement self*=value."),

    {NULL}
};
"""

# Convert the above string into python code
slotdef_replacements = (
    ("\s+", " "),            # all on one line
    ("static [^{]*{", "("),  # remove first line...
    ("};", ")"),             # ...last line...
    ("{NULL}", ""),          # ...and sentinel
    # add quotes around function name, slot name, and wrapper name
    (r"(?P<start> +..SLOT\([^,]*, )(?P<fname>[^,]*), (?P<slotcname>[^,]*), (?P<wname>[^,]*)", r"\g<start>'\g<fname>', '\g<slotcname>', '\g<wname>'"),
    (r"(?P<start> *R?[^ ]{3}SLOT(NOTINFIX)?\([^,]*, )(?P<fname>[^,]*), (?P<slotcname>[^,]*)", r"\g<start>'\g<fname>', '\g<slotcname>'"),
    ("'NULL'", "None"),      # but NULL becomes None
    ("\(wrapperfunc\)", ""), # casts are not needed in python tuples
    ("\),", "),\n"),         # add newlines again
)

for regex, repl in slotdef_replacements:
    slotdefs_str = re.sub(regex, repl, slotdefs_str)

slotdefs = eval(slotdefs_str)
# PyPy addition
slotdefs += (
    TPSLOT("__buffer__", "tp_as_buffer.c_bf_getbuffer", None, "wrap_getbuffer", ""),
)

if not PY3:
    slotdefs += (
        TPSLOT("__rbuffer__", "tp_as_buffer.c_bf_getreadbuffer", None, "wrap_getreadbuffer", ""),
        TPSLOT("__wbuffer__", "tp_as_buffer.c_bf_getwritebuffer", None, "wrap_getwritebuffer", ""),
    )


# partial sort to solve some slot conflicts:
# Number slots before Mapping slots before Sequence slots.
# also prefer the new buffer interface
# These are the only conflicts between __name__ methods
def slotdef_sort_key(slotdef):
    if slotdef.slot_name.startswith('tp_as_number'):
        return 1
    if slotdef.slot_name.startswith('tp_as_mapping'):
        return 2
    if slotdef.slot_name.startswith('tp_as_sequence'):
        return 3
    if slotdef.slot_name == 'tp_as_buffer.c_bf_getbuffer':
        return 100
    if slotdef.slot_name == 'tp_as_buffer.c_bf_getreadbuffer':
        return 101
    return 0
slotdefs = sorted(slotdefs, key=slotdef_sort_key)

slotdefs_for_tp_slots = unrolling_iterable(
    [(x.method_name, x.slot_name, x.slot_names,
      x.slot_func.api_func if x.slot_func else None) for x in slotdefs])

slotdefs_for_wrappers = unrolling_iterable(
    [(x.method_name, x.slot_names, x.wrapper_class, x.doc)
     for x in slotdefs])

if __name__ == "__main__":
    print slotdefs_str<|MERGE_RESOLUTION|>--- conflicted
+++ resolved
@@ -12,13 +12,8 @@
     getattrfunc, getattrofunc, setattrofunc, lenfunc, ssizeargfunc, inquiry,
     ssizessizeargfunc, ssizeobjargproc, iternextfunc, initproc, richcmpfunc,
     cmpfunc, hashfunc, descrgetfunc, descrsetfunc, objobjproc, objobjargproc,
-<<<<<<< HEAD
     getbufferproc, ssizessizeobjargproc)
-from pypy.module.cpyext.pyobject import make_ref, from_ref, as_pyobj
-=======
-    readbufferproc, getbufferproc, ssizessizeobjargproc)
 from pypy.module.cpyext.pyobject import make_ref, from_ref, as_pyobj, decref
->>>>>>> eefe3730
 from pypy.module.cpyext.pyerrors import PyErr_Occurred
 from pypy.module.cpyext.memoryobject import fill_Py_buffer
 from pypy.module.cpyext.state import State
