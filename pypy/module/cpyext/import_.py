--- conflicted
+++ resolved
@@ -75,7 +75,7 @@
 @cpython_api([PyObject], PyObject)
 def PyImport_ReloadModule(space, w_mod):
     w_import = space.builtin.get('__import__')
-    w_imp = space.call_function(w_import, space.wrap('imp'))
+    w_imp = space.call_function(w_import, space.newtext('imp'))
     return space.call_method(w_imp, 'reload', w_mod)
 
 @cpython_api([CONST_STRING], PyObject, result_borrowed=True)
@@ -95,13 +95,8 @@
     modulename = rffi.charp2str(name)
     w_mod = check_sys_modules_w(space, modulename)
     if not w_mod or space.is_w(w_mod, space.w_None):
-<<<<<<< HEAD
-        w_mod = Module(space, space.wrap(modulename))
-    space.setitem(space.sys.get('modules'), space.wrap(modulename), w_mod)
-=======
         w_mod = Module(space, space.newtext(modulename))
-        space.setitem(space.sys.get('modules'), space.newtext(modulename), w_mod)
->>>>>>> 2d9871f7
+    space.setitem(space.sys.get('modules'), space.newtext(modulename), w_mod)
     # return a borrowed ref --- assumes one copy in sys.modules
     return w_mod
 
@@ -150,8 +145,7 @@
     else:
         pathname = code.co_filename
     w_mod = importing.add_module(space, w_name)
-<<<<<<< HEAD
-    space.setattr(w_mod, space.wrap('__file__'), space.wrap(pathname))
+    space.setattr(w_mod, space.newtext('__file__'), space.wrap_fsdecoded(pathname))
     cpathname = importing.make_compiled_pathname(pathname)
     importing.exec_code_module(space, w_mod, code, pathname, cpathname)
     return w_mod
@@ -173,8 +167,4 @@
         return 1
     except OperationError as e:
         e.write_unraisable(space, "_PyImport_ReleaseLock")
-        return -1
-=======
-    space.setattr(w_mod, space.newtext('__file__'), space.newtext(pathname))
-    return importing.exec_code_module(space, w_mod, code, w_name)
->>>>>>> 2d9871f7
+        return -1