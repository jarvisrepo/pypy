from rpython.rlib.unroll import unrolling_iterable
from rpython.rlib import jit, rawrefcount
from rpython.rlib.objectmodel import specialize, we_are_translated
from rpython.rtyper.lltypesystem import rffi, lltype
from rpython.rlib.rarithmetic import widen

from pypy.interpreter.baseobjspace import DescrMismatch
from pypy.interpreter.error import oefmt
from pypy.interpreter.typedef import (
    GetSetProperty, TypeDef, interp_attrproperty, interp2app)
from pypy.module.__builtin__.abstractinst import abstract_issubclass_w
from pypy.module.cpyext import structmemberdefs
from pypy.module.cpyext.api import (
    cpython_api, cpython_struct, bootstrap_function, Py_ssize_t,
    slot_function, generic_cpy_call, METH_VARARGS, METH_KEYWORDS, CANNOT_FAIL,
    build_type_checkers_flags, cts, parse_dir, PyTypeObject,
    PyTypeObjectPtr, Py_buffer,
    Py_TPFLAGS_HEAPTYPE, Py_TPFLAGS_READY, Py_TPFLAGS_READYING,
    Py_TPFLAGS_LONG_SUBCLASS, Py_TPFLAGS_LIST_SUBCLASS,
    Py_TPFLAGS_TUPLE_SUBCLASS, Py_TPFLAGS_UNICODE_SUBCLASS,
    Py_TPFLAGS_DICT_SUBCLASS, Py_TPFLAGS_BASE_EXC_SUBCLASS,
    Py_TPFLAGS_TYPE_SUBCLASS,
    Py_TPFLAGS_BYTES_SUBCLASS,
    Py_TPPYPYFLAGS_FLOAT_SUBCLASS,
    )

from rpython.tool.cparser import CTypeSpace
from pypy.module.cpyext.methodobject import (W_PyCClassMethodObject,
    PyCFunction_NewEx, PyCFunction, PyMethodDef,
    W_PyCMethodObject, W_PyCFunctionObject, extract_doc, extract_txtsig,
    W_PyCWrapperObject)
from pypy.module.cpyext.modsupport import convert_method_defs
from pypy.module.cpyext.pyobject import (
    PyObject, make_ref, from_ref, get_typedescr, make_typedescr,
    track_reference, decref, as_pyobj, incref)
from pypy.module.cpyext.slotdefs import (
    slotdefs_for_tp_slots, slotdefs_for_wrappers, get_slot_tp_function,
    llslot)
from pypy.module.cpyext.state import State
from pypy.module.cpyext.structmember import PyMember_GetOne, PyMember_SetOne
from pypy.module.cpyext.typeobjectdefs import (
    PyGetSetDef, PyMemberDef, PyMappingMethods,
    PyNumberMethods, PySequenceMethods, PyBufferProcs)
from pypy.objspace.std.typeobject import W_TypeObject, find_best_base


#WARN_ABOUT_MISSING_SLOT_FUNCTIONS = False

PyType_Check, PyType_CheckExact = build_type_checkers_flags("Type")

PyHeapTypeObject = cts.gettype('PyHeapTypeObject *')

cts.parse_header(parse_dir / "typeslots.h")


class W_GetSetPropertyEx(GetSetProperty):
    def __init__(self, getset, w_type):
        self.getset = getset
        self.w_type = w_type
        doc = fset = fget = fdel = None
        if doc:
            # XXX dead code?
            doc = rffi.constcharp2str(getset.c_doc)
        if getset.c_get:
            fget = GettersAndSetters.getter.im_func
        if getset.c_set:
            fset = GettersAndSetters.setter.im_func
            fdel = GettersAndSetters.deleter.im_func
        GetSetProperty.__init__(self, fget, fset, fdel, doc,
                                cls=None, use_closure=True,
                                tag="cpyext_1")
        self.name = rffi.constcharp2str(getset.c_name)

    def readonly_attribute(self, space):   # overwritten
        raise oefmt(space.w_AttributeError,
            "attribute '%s' of '%N' objects is not writable",
            self.name, self.w_type)


def PyDescr_NewGetSet(space, w_type, getset):
    # Note the arguments are reversed
    return W_GetSetPropertyEx(getset, w_type)

def make_GetSet(space, getsetprop):
    py_getsetdef = lltype.malloc(PyGetSetDef, flavor='raw')
    doc = getsetprop.doc
    if doc:
        py_getsetdef.c_doc = rffi.cast(rffi.CONST_CCHARP, rffi.str2charp(doc))
    else:
        py_getsetdef.c_doc = rffi.cast(rffi.CONST_CCHARP, 0)
    py_getsetdef.c_name = rffi.cast(rffi.CONST_CCHARP,
                                    rffi.str2charp(getsetprop.getname(space)))
    # XXX FIXME - actually assign these !!!
    py_getsetdef.c_get = cts.cast('getter', 0)
    py_getsetdef.c_set = cts.cast('setter', 0)
    py_getsetdef.c_closure = cts.cast('void*', 0)
    return py_getsetdef


class W_MemberDescr(GetSetProperty):
    name = 'member_descriptor'
    def __init__(self, member, w_type):
        self.member = member
        self.name = rffi.constcharp2str(member.c_name)
        self.w_type = w_type
        flags = rffi.cast(lltype.Signed, member.c_flags)
        doc = set = None
        if member.c_doc:
            doc = rffi.constcharp2str(member.c_doc)
        get = GettersAndSetters.member_getter.im_func
        del_ = GettersAndSetters.member_delete.im_func
        if not (flags & structmemberdefs.READONLY):
            set = GettersAndSetters.member_setter.im_func
        GetSetProperty.__init__(self, get, set, del_, doc,
                                cls=None, use_closure=True,
                                tag="cpyext_2")

# change the typedef name
W_MemberDescr.typedef = TypeDef(
    "member_descriptor",
    __get__ = interp2app(GetSetProperty.descr_property_get),
    __set__ = interp2app(GetSetProperty.descr_property_set),
    __delete__ = interp2app(GetSetProperty.descr_property_del),
    __name__ = interp_attrproperty('name', cls=GetSetProperty,
        wrapfn="newtext_or_none"),
    __objclass__ = GetSetProperty(GetSetProperty.descr_get_objclass),
    __doc__ = interp_attrproperty('doc', cls=GetSetProperty,
        wrapfn="newtext_or_none"),
    )
assert not W_MemberDescr.typedef.acceptable_as_base_class  # no __new__

@bootstrap_function
def init_memberdescrobject(space):
    make_typedescr(W_MemberDescr.typedef,
                   basestruct=cts.gettype('PyMemberDescrObject'),
                   attach=memberdescr_attach,
                   realize=memberdescr_realize,
                   dealloc=descr_dealloc,
                   )
    make_typedescr(W_GetSetPropertyEx.typedef,
                   basestruct=cts.gettype('PyGetSetDescrObject'),
                   attach=getsetdescr_attach,
                   dealloc=descr_dealloc,
                   )
    make_typedescr(W_PyCClassMethodObject.typedef,
                   basestruct=cts.gettype('PyMethodDescrObject'),
                   attach=methoddescr_attach,
                   realize=classmethoddescr_realize,
                   dealloc=descr_dealloc,
                   )
    make_typedescr(W_PyCMethodObject.typedef,
                   basestruct=cts.gettype('PyMethodDescrObject'),
                   attach=methoddescr_attach,
                   realize=methoddescr_realize,
                   dealloc=descr_dealloc,
                   )

def init_descr(space, py_obj, w_type, name):
    """Initialises the common fields in a PyDescrObject

    Arguments:
        py_obj: PyObject* pointer to a PyDescrObject
        w_type: W_TypeObject
        c_name: char*
    """
    py_descr = cts.cast('PyDescrObject*', py_obj)
    py_descr.c_d_type = cts.cast(
        'PyTypeObject*', make_ref(space, w_type))
    py_descr.c_d_name = make_ref(space, space.newtext(name))

@slot_function([PyObject], lltype.Void)
def descr_dealloc(space, py_obj):
    from pypy.module.cpyext.object import _dealloc
    py_descr = cts.cast('PyDescrObject*', py_obj)
    decref(space, py_descr.c_d_type)
    decref(space, py_descr.c_d_name)
    _dealloc(space, py_obj)

def memberdescr_attach(space, py_obj, w_obj, w_userdata=None):
    """
    Fills a newly allocated PyMemberDescrObject with the given W_MemberDescr
    object. The values must not be modified.
    """
    py_memberdescr = cts.cast('PyMemberDescrObject*', py_obj)
    assert isinstance(w_obj, W_MemberDescr)
    py_memberdescr.c_d_member = w_obj.member
    init_descr(space, py_obj, w_obj.w_type, w_obj.name)

def memberdescr_realize(space, obj):
    # XXX NOT TESTED When is this ever called?
    member = cts.cast('PyMemberDef*', obj)
    w_type = from_ref(space, rffi.cast(PyObject, obj.c_ob_type))
    w_obj = space.allocate_instance(W_MemberDescr, w_type)
    w_obj.__init__(member, w_type)
    track_reference(space, obj, w_obj)
    return w_obj

def getsetdescr_attach(space, py_obj, w_obj, w_userdata=None):
    """
    Fills a newly allocated PyGetSetDescrObject with the given W_GetSetPropertyEx
    object. The values must not be modified.
    """
    py_getsetdescr = cts.cast('PyGetSetDescrObject*', py_obj)
    if isinstance(w_obj, GetSetProperty):
        py_getsetdef = make_GetSet(space, w_obj)
        assert space.isinstance_w(w_userdata, space.w_type)
        w_obj = W_GetSetPropertyEx(py_getsetdef, w_userdata)
        # now w_obj.getset is py_getsetdef, which was freshly allocated
        # XXX how is this ever released?
    assert isinstance(w_obj, W_GetSetPropertyEx)
    py_getsetdescr.c_d_getset = w_obj.getset
    init_descr(space, py_obj, w_obj.w_type, w_obj.name)

def methoddescr_attach(space, py_obj, w_obj, w_userdata=None):
    py_methoddescr = cts.cast('PyMethodDescrObject*', py_obj)
    assert isinstance(w_obj, W_PyCFunctionObject)
    py_methoddescr.c_d_method = w_obj.ml
    init_descr(space, py_obj, w_obj.w_objclass, w_obj.name)

def classmethoddescr_realize(space, obj):
    # XXX NOT TESTED When is this ever called?
    method = rffi.cast(lltype.Ptr(PyMethodDef), obj)
    w_type = from_ref(space, rffi.cast(PyObject, obj.c_ob_type))
    w_obj = space.allocate_instance(W_PyCClassMethodObject, w_type)
    w_obj.__init__(space, method, w_type)
    track_reference(space, obj, w_obj)
    return w_obj

def methoddescr_realize(space, obj):
    # XXX NOT TESTED When is this ever called?
    method = rffi.cast(lltype.Ptr(PyMethodDef), obj)
    w_type = from_ref(space, rffi.cast(PyObject, obj.c_ob_type))
    w_obj = space.allocate_instance(W_PyCMethodObject, w_type)
    w_obj.__init__(space, method, w_type)
    track_reference(space, obj, w_obj)
    return w_obj


def convert_getset_defs(space, dict_w, getsets, w_type):
    getsets = rffi.cast(rffi.CArrayPtr(PyGetSetDef), getsets)
    if getsets:
        i = -1
        while True:
            i = i + 1
            getset = getsets[i]
            name = getset.c_name
            if not name:
                break
<<<<<<< HEAD
            name = rffi.constcharp2str(name)
            w_descr = PyDescr_NewGetSet(space, getset, w_type)
=======
            name = rffi.charp2str(name)
            w_descr = PyDescr_NewGetSet(space, w_type, getset)
>>>>>>> 8bfa0ecc
            dict_w[name] = w_descr

def convert_member_defs(space, dict_w, members, w_type):
    members = rffi.cast(rffi.CArrayPtr(PyMemberDef), members)
    if members:
        i = 0
        while True:
            member = members[i]
            name = member.c_name
            if not name:
                break
            name = rffi.constcharp2str(name)
            w_descr = W_MemberDescr(member, w_type)
            dict_w[name] = w_descr
            i += 1

WARN_MISSING_SLOTS = False
missing_slots={}
def warn_missing_slot(space, method_name, slot_name, w_type):
    if WARN_MISSING_SLOTS and not we_are_translated():
        if slot_name not in missing_slots:
            missing_slots[slot_name] = w_type.getname(space)
            print "missing slot %r/%r, discovered on %r" % (
                method_name, slot_name, w_type.getname(space))

def update_all_slots(space, w_type, pto):
    # fill slots in pto
    for method_name, slot_name, slot_names, slot_apifunc in slotdefs_for_tp_slots:
        slot_func_helper = None
        w_descr = w_type.dict_w.get(method_name, None)
        if w_descr:
            # use the slot_apifunc (userslots) to lookup at runtime
            pass
        elif len(slot_names) ==1:
            # 'inherit' from tp_base
            slot_func_helper = getattr(pto.c_tp_base, slot_names[0])
        else:
            struct = getattr(pto.c_tp_base, slot_names[0])
            if struct:
                slot_func_helper = getattr(struct, slot_names[1])

        if not slot_func_helper:
            if not slot_apifunc:
                warn_missing_slot(space, method_name, slot_name, w_type)
                continue
            slot_func_helper = slot_apifunc.get_llhelper(space)
        fill_slot(space, pto, w_type, slot_names, slot_func_helper)

def update_all_slots_builtin(space, w_type, pto):
    typedef = w_type.layout.typedef
    for method_name, slot_name, slot_names, slot_apifunc in slotdefs_for_tp_slots:
        slot_apifunc = get_slot_tp_function(space, typedef, slot_name, method_name)
        if not slot_apifunc:
            warn_missing_slot(space, method_name, slot_name, w_type)
            continue
        slot_llfunc = slot_apifunc.get_llhelper(space)
        fill_slot(space, pto, w_type, slot_names, slot_llfunc)

@specialize.arg(3)
def fill_slot(space, pto, w_type, slot_names, slot_func_helper):
    # XXX special case wrapper-functions and use a "specific" slot func
    if len(slot_names) == 1:
        setattr(pto, slot_names[0], slot_func_helper)
    elif ((w_type is space.w_list or w_type is space.w_tuple) and
            slot_names[0] == 'c_tp_as_number'):
        # XXX hack - how can we generalize this? The problem is method
        # names like __mul__ map to more than one slot, and we have no
        # convenient way to indicate which slots CPython have filled
        #
        # We need at least this special case since Numpy checks that
        # (list, tuple) do __not__ fill tp_as_number
        pass
    elif ((space.issubtype_w(w_type, space.w_bytes) or
            space.issubtype_w(w_type, space.w_unicode)) and
            slot_names[0] == 'c_tp_as_number'):
        # like above but for any str type
        pass
    else:
        assert len(slot_names) == 2
        struct = getattr(pto, slot_names[0])
        if not struct:
            #assert not space.config.translating
            assert not widen(pto.c_tp_flags) & Py_TPFLAGS_HEAPTYPE
            if slot_names[0] == 'c_tp_as_number':
                STRUCT_TYPE = PyNumberMethods
            elif slot_names[0] == 'c_tp_as_sequence':
                STRUCT_TYPE = PySequenceMethods
            elif slot_names[0] == 'c_tp_as_buffer':
                STRUCT_TYPE = PyBufferProcs
            elif slot_names[0] == 'c_tp_as_mapping':
                STRUCT_TYPE = PyMappingMethods
            else:
                raise AssertionError(
                    "Structure not allocated: %s" % (slot_names[0],))
            struct = lltype.malloc(STRUCT_TYPE, flavor='raw', zero=True)
            setattr(pto, slot_names[0], struct)

        setattr(struct, slot_names[1], slot_func_helper)

def add_operators(space, w_type, dict_w, pto, name):
    from pypy.module.cpyext.object import PyObject_HashNotImplemented
    hash_not_impl = llslot(space, PyObject_HashNotImplemented)
    for method_name, slot_names, wrapper_class, doc in slotdefs_for_wrappers:
        if method_name in dict_w:
            continue
        offset = [rffi.offsetof(lltype.typeOf(pto).TO, slot_names[0])]
        if len(slot_names) == 1:
            func = getattr(pto, slot_names[0])
            if slot_names[0] == 'c_tp_hash':
                # two special cases where __hash__ is explicitly set to None
                # (which leads to an unhashable type):
                # 1) tp_hash == PyObject_HashNotImplemented
                # 2) tp_hash == NULL and tp_richcompare not NULL
                if hash_not_impl == func or (
                        not func and pto.c_tp_richcompare):
                    dict_w[method_name] = space.w_None
                    continue
        else:
            assert len(slot_names) == 2
            struct = getattr(pto, slot_names[0])
            if not struct:
                continue
            offset.append(rffi.offsetof(lltype.typeOf(struct).TO, slot_names[1]))
            func = getattr(struct, slot_names[1])
        func_voidp = rffi.cast(rffi.VOIDP, func)
        if not func:
            continue
        if wrapper_class is None:
            continue

        assert issubclass(wrapper_class, W_PyCWrapperObject)
        
        w_obj = wrapper_class(space, w_type, method_name, doc, func_voidp,
                              offset=offset[:])
        dict_w[method_name] = w_obj
    if pto.c_tp_doc:
        raw_doc = rffi.constcharp2str(pto.c_tp_doc)
        dict_w['__doc__'] = space.newtext_or_none(extract_doc(raw_doc, name))
    if pto.c_tp_new:
        add_tp_new_wrapper(space, dict_w, pto)

@slot_function([PyObject, PyObject, PyObject], PyObject)
def tp_new_wrapper(space, self, w_args, w_kwds):
    self_pytype = rffi.cast(PyTypeObjectPtr, self)
    tp_new = self_pytype.c_tp_new

    # Check that the user doesn't do something silly and unsafe like
    # object.__new__(dict).  To do this, we check that the most
    # derived base that's not a heap type is this type.
    # XXX do it

    args_w = space.fixedview(w_args)
    w_subtype = args_w[0]
    w_args = space.newtuple(args_w[1:])
    subtype = rffi.cast(PyTypeObjectPtr, make_ref(space, w_subtype))
    try:
        w_obj = generic_cpy_call(space, tp_new, subtype, w_args, w_kwds)
    finally:
        decref(space, subtype)
    return w_obj

@specialize.memo()
def get_new_method_def(space):
    state = space.fromcache(State)
    if state.new_method_def:
        return state.new_method_def
    ptr = lltype.malloc(PyMethodDef, flavor="raw", zero=True,
                        immortal=True)
    ptr.c_ml_name = rffi.cast(rffi.CONST_CCHARP, rffi.str2charp("__new__"))
    lltype.render_immortal(ptr.c_ml_name)
    rffi.setintfield(ptr, 'c_ml_flags', METH_VARARGS | METH_KEYWORDS)
    ptr.c_ml_doc = rffi.cast(rffi.CONST_CCHARP, rffi.str2charp(
        "Create and return a new object.  "
        "See help(type) for accurate signature."))
    lltype.render_immortal(ptr.c_ml_doc)
    state.new_method_def = ptr
    return ptr

def setup_new_method_def(space):
    ptr = get_new_method_def(space)
    ptr.c_ml_meth = rffi.cast(PyCFunction, llslot(space, tp_new_wrapper))

@jit.dont_look_inside
def is_tp_new_wrapper(space, ml):
    return ml.c_ml_meth == rffi.cast(PyCFunction, llslot(space, tp_new_wrapper))

def add_tp_new_wrapper(space, dict_w, pto):
    if "__new__" in dict_w:
        return
    pyo = rffi.cast(PyObject, pto)
    dict_w["__new__"] = PyCFunction_NewEx(space, get_new_method_def(space),
                                          from_ref(space, pyo), None)

def inherit_special(space, pto, w_obj, base_pto):
    # XXX missing: copy basicsize and flags in a magical way
    # (minimally, if tp_basicsize is zero or too low, we copy it from the base)
    if pto.c_tp_basicsize < base_pto.c_tp_basicsize:
        pto.c_tp_basicsize = base_pto.c_tp_basicsize
    if pto.c_tp_itemsize < base_pto.c_tp_itemsize:
        pto.c_tp_itemsize = base_pto.c_tp_itemsize

    #/* Setup fast subclass flags */
    flags = widen(pto.c_tp_flags)
    if space.issubtype_w(w_obj, space.w_BaseException):
        flags |= Py_TPFLAGS_BASE_EXC_SUBCLASS
    elif space.issubtype_w(w_obj, space.w_type):
        flags |= Py_TPFLAGS_TYPE_SUBCLASS
    elif space.issubtype_w(w_obj, space.w_int):
        flags |= Py_TPFLAGS_LONG_SUBCLASS
    elif space.issubtype_w(w_obj, space.w_bytes):
        flags |= Py_TPFLAGS_BYTES_SUBCLASS
    elif space.issubtype_w(w_obj, space.w_unicode):
        flags |= Py_TPFLAGS_UNICODE_SUBCLASS
    elif space.issubtype_w(w_obj, space.w_tuple):
        flags |= Py_TPFLAGS_TUPLE_SUBCLASS
    elif space.issubtype_w(w_obj, space.w_list):
        flags |= Py_TPFLAGS_LIST_SUBCLASS
    elif space.issubtype_w(w_obj, space.w_dict):
        flags |= Py_TPFLAGS_DICT_SUBCLASS
    # the following types are a pypy-specific extensions, using tp_pypy_flags
    elif space.issubtype_w(w_obj, space.w_float):
        pto.c_tp_pypy_flags = rffi.cast(rffi.LONG, widen(pto.c_tp_pypy_flags) | Py_TPPYPYFLAGS_FLOAT_SUBCLASS)
    pto.c_tp_flags = rffi.cast(rffi.ULONG, flags)

def check_descr(space, w_self, w_type):
    if not space.isinstance_w(w_self, w_type):
        raise DescrMismatch()

class GettersAndSetters:
    def getter(self, space, w_self):
        assert isinstance(self, W_GetSetPropertyEx)
        check_descr(space, w_self, self.w_type)
        return generic_cpy_call(
            space, self.getset.c_get, w_self,
            self.getset.c_closure)

    def setter(self, space, w_self, w_value):
        assert isinstance(self, W_GetSetPropertyEx)
        check_descr(space, w_self, self.w_type)
        res = generic_cpy_call(
            space, self.getset.c_set, w_self, w_value,
            self.getset.c_closure)
        if rffi.cast(lltype.Signed, res) < 0:
            state = space.fromcache(State)
            state.check_and_raise_exception()

    def deleter(self, space, w_self):
        assert isinstance(self, W_GetSetPropertyEx)
        check_descr(space, w_self, self.w_type)
        res = generic_cpy_call(
            space, self.getset.c_set, w_self, None,
            self.getset.c_closure)
        if rffi.cast(lltype.Signed, res) < 0:
            state = space.fromcache(State)
            state.check_and_raise_exception()

    def member_getter(self, space, w_self):
        assert isinstance(self, W_MemberDescr)
        check_descr(space, w_self, self.w_type)
        pyref = make_ref(space, w_self)
        try:
            return PyMember_GetOne(
                space, rffi.cast(rffi.CCHARP, pyref), self.member)
        finally:
            decref(space, pyref)

    def member_delete(self, space, w_self):
        assert isinstance(self, W_MemberDescr)
        check_descr(space, w_self, self.w_type)
        pyref = make_ref(space, w_self)
        try:
            PyMember_SetOne(
                space, rffi.cast(rffi.CCHARP, pyref), self.member, None)
        finally:
            decref(space, pyref)

    def member_setter(self, space, w_self, w_value):
        assert isinstance(self, W_MemberDescr)
        check_descr(space, w_self, self.w_type)
        pyref = make_ref(space, w_self)
        try:
            PyMember_SetOne(
                space, rffi.cast(rffi.CCHARP, pyref), self.member, w_value)
        finally:
            decref(space, pyref)

class W_PyCTypeObject(W_TypeObject):
    @jit.dont_look_inside
    def __init__(self, space, pto):
        bases_w = space.fixedview(from_ref(space, pto.c_tp_bases))
        dict_w = {}

        name = rffi.constcharp2str(pto.c_tp_name)
        add_operators(space, self, dict_w, pto, name)
        convert_method_defs(space, dict_w, pto.c_tp_methods, self)
        convert_getset_defs(space, dict_w, pto.c_tp_getset, self)
        convert_member_defs(space, dict_w, pto.c_tp_members, self)

        w_dict = from_ref(space, pto.c_tp_dict)
        if w_dict is not None:
            dictkeys_w = space.listview(w_dict)
            for w_key in dictkeys_w:
                key = space.text_w(w_key)
                dict_w[key] = space.getitem(w_dict, w_key)

        flag_heaptype = widen(pto.c_tp_flags) & Py_TPFLAGS_HEAPTYPE
        if flag_heaptype:
            minsize = rffi.sizeof(PyHeapTypeObject.TO)
        else:
            minsize = rffi.sizeof(PyObject.TO)
        new_layout = (pto.c_tp_basicsize > minsize or pto.c_tp_itemsize > 0)

        self.flag_cpytype = True
        W_TypeObject.__init__(self, space, name,
            bases_w or [space.w_object], dict_w, force_new_layout=new_layout,
            is_heaptype=flag_heaptype)
        # if a sequence or a mapping, then set the flag to force it
        if pto.c_tp_as_sequence and pto.c_tp_as_sequence.c_sq_item:
            self.flag_map_or_seq = 'S'
        elif pto.c_tp_as_mapping and pto.c_tp_as_mapping.c_mp_subscript:
            self.flag_map_or_seq = 'M'
        if pto.c_tp_doc:
            rawdoc = rffi.constcharp2str(pto.c_tp_doc)
            self.w_doc = space.newtext_or_none(extract_doc(rawdoc, name))
            self.text_signature = extract_txtsig(rawdoc, name)

    def _cpyext_attach_pyobj(self, space, py_obj):
        self._cpy_ref = py_obj
        rawrefcount.create_link_pyobj(self, py_obj)

@bootstrap_function
def init_typeobject(space):
    make_typedescr(space.w_type.layout.typedef,
                   basestruct=PyHeapTypeObject.TO,
                   alloc=type_alloc,
                   attach=type_attach,
                   realize=type_realize,
                   dealloc=type_dealloc)

@slot_function([PyObject], lltype.Void)
def type_dealloc(space, obj):
    from pypy.module.cpyext.object import _dealloc
    obj_pto = rffi.cast(PyTypeObjectPtr, obj)
    base_pyo = rffi.cast(PyObject, obj_pto.c_tp_base)
    decref(space, obj_pto.c_tp_bases)
    decref(space, obj_pto.c_tp_mro)
    decref(space, obj_pto.c_tp_cache) # let's do it like cpython
    decref(space, obj_pto.c_tp_dict)
    if widen(obj_pto.c_tp_flags) & Py_TPFLAGS_HEAPTYPE:
        heaptype = rffi.cast(PyHeapTypeObject, obj)
        decref(space, heaptype.c_ht_name)
        decref(space, heaptype.c_ht_qualname)
        decref(space, base_pyo)
        _dealloc(space, obj)


# CCC port it to C
def type_alloc(typedescr, space, w_metatype, itemsize=0):
    metatype = rffi.cast(PyTypeObjectPtr, make_ref(space, w_metatype))
    # Don't increase refcount for non-heaptypes
    if metatype:
        flags = widen(metatype.c_tp_flags)
        if not flags & Py_TPFLAGS_HEAPTYPE:
            decref(space, metatype)

    heaptype = lltype.malloc(PyHeapTypeObject.TO,
                             flavor='raw', zero=True,
                             add_memory_pressure=True)
    pto = heaptype.c_ht_type
    pto.c_ob_refcnt = 1
    pto.c_ob_pypy_link = 0
    pto.c_ob_type = metatype
    pto.c_tp_flags = rffi.cast(rffi.ULONG, widen(pto.c_tp_flags) | Py_TPFLAGS_HEAPTYPE)
    pto.c_tp_as_async = heaptype.c_as_async
    pto.c_tp_as_number = heaptype.c_as_number
    pto.c_tp_as_sequence = heaptype.c_as_sequence
    pto.c_tp_as_mapping = heaptype.c_as_mapping
    pto.c_tp_as_buffer = heaptype.c_as_buffer
    pto.c_tp_basicsize = -1 # hopefully this makes malloc bail out
    pto.c_tp_itemsize = 0

    return rffi.cast(PyObject, heaptype)

def type_attach(space, py_obj, w_type, w_userdata=None):
    """
    Fills a newly allocated PyTypeObject from an existing type.
    """
    assert isinstance(w_type, W_TypeObject)

    pto = rffi.cast(PyTypeObjectPtr, py_obj)

    typedescr = get_typedescr(w_type.layout.typedef)

    if space.is_w(w_type, space.w_bytes):
        pto.c_tp_itemsize = 1
    elif space.is_w(w_type, space.w_tuple):
        pto.c_tp_itemsize = rffi.sizeof(PyObject)

    state = space.fromcache(State)
    pto.c_tp_free = state.C.PyObject_Free
    pto.c_tp_alloc = state.C.PyType_GenericAlloc
    builder = state.builder
    if ((widen(pto.c_tp_flags) & Py_TPFLAGS_HEAPTYPE) != 0
            and builder.cpyext_type_init is None):
            # this ^^^ is not None only during startup of cpyext.  At that
            # point we might get into troubles by doing make_ref() when
            # things are not initialized yet.  So in this case, simply use
            # str2charp() and "leak" the string.
        w_typename = space.getattr(w_type, space.newtext('__name__'))
        heaptype = cts.cast('PyHeapTypeObject*', pto)
        heaptype.c_ht_name = make_ref(space, w_typename)
        from pypy.module.cpyext.unicodeobject import PyUnicode_AsUTF8
        pto.c_tp_name = cts.cast('const char *',
            PyUnicode_AsUTF8(space, heaptype.c_ht_name))
    else:
        pto.c_tp_name = cts.cast('const char*', rffi.str2charp(w_type.name))
    # uninitialized fields:
    # c_tp_print
    # XXX implement
    # c_tp_compare and more?
    w_base = best_base(space, w_type.bases_w)
    pto.c_tp_base = rffi.cast(PyTypeObjectPtr, make_ref(space, w_base))

    # dealloc
    if space.gettypeobject(w_type.layout.typedef) is w_type:
        # only for the exact type, like 'space.w_tuple' or 'space.w_list'
        pto.c_tp_dealloc = typedescr.get_dealloc(space)
    else:
        # for all subtypes, use base's dealloc (requires sorting in attach_all)
        pto.c_tp_dealloc = pto.c_tp_base.c_tp_dealloc
        if not pto.c_tp_dealloc:
            # strange, but happens (ABCMeta)
            pto.c_tp_dealloc = state.C._PyPy_subtype_dealloc

    if builder.cpyext_type_init is not None:
        builder.cpyext_type_init.append((pto, w_type))
    else:
        finish_type_1(space, pto, w_type.bases_w)
        finish_type_2(space, pto, w_type)

    pto.c_tp_basicsize = rffi.sizeof(typedescr.basestruct)
    if pto.c_tp_base:
        if pto.c_tp_base.c_tp_basicsize > pto.c_tp_basicsize:
            pto.c_tp_basicsize = pto.c_tp_base.c_tp_basicsize
        if pto.c_tp_itemsize < pto.c_tp_base.c_tp_itemsize:
            pto.c_tp_itemsize = pto.c_tp_base.c_tp_itemsize

    if w_type.is_heaptype():
        update_all_slots(space, w_type, pto)
    else:
        update_all_slots_builtin(space, w_type, pto)

    # XXX generlize this pattern for various slot functions implemented in C
    if space.is_w(w_type, space.w_tuple):
        pto.c_tp_new = state.C.tuple_new

    if not pto.c_tp_new:
        base_object_pyo = make_ref(space, space.w_object)
        base_object_pto = rffi.cast(PyTypeObjectPtr, base_object_pyo)
        flags = widen(pto.c_tp_flags)
        if pto.c_tp_base != base_object_pto or flags & Py_TPFLAGS_HEAPTYPE:
                pto.c_tp_new = pto.c_tp_base.c_tp_new
        decref(space, base_object_pyo)
    pto.c_tp_flags = rffi.cast(rffi.ULONG, widen(pto.c_tp_flags) | Py_TPFLAGS_READY)
    return pto

def py_type_ready(space, pto):
    if widen(pto.c_tp_flags) & Py_TPFLAGS_READY:
        return
    type_realize(space, rffi.cast(PyObject, pto))

@cpython_api([PyTypeObjectPtr], rffi.INT_real, error=-1)
def PyType_Ready(space, pto):
    py_type_ready(space, pto)
    return 0

def type_realize(space, py_obj):
    pto = rffi.cast(PyTypeObjectPtr, py_obj)
    assert widen(pto.c_tp_flags) & Py_TPFLAGS_READY == 0
    assert widen(pto.c_tp_flags) & Py_TPFLAGS_READYING == 0
    pto.c_tp_flags = rffi.cast(rffi.ULONG, widen(pto.c_tp_flags) | Py_TPFLAGS_READYING)
    try:
        w_obj = _type_realize(space, py_obj)
    finally:
        pto.c_tp_flags = rffi.cast(rffi.ULONG, widen(pto.c_tp_flags) & ~Py_TPFLAGS_READYING)
    pto.c_tp_flags = rffi.cast(rffi.ULONG, widen(pto.c_tp_flags) | Py_TPFLAGS_READY)
    return w_obj

def solid_base(space, w_type):
    typedef = w_type.layout.typedef
    return space.gettypeobject(typedef)

def best_base(space, bases_w):
    if not bases_w:
        return None
    return find_best_base(bases_w)

def inherit_slots(space, pto, w_base):
    base_pyo = make_ref(space, w_base)
    try:
        base = rffi.cast(PyTypeObjectPtr, base_pyo)
        if not pto.c_tp_dealloc:
            pto.c_tp_dealloc = base.c_tp_dealloc
        if not pto.c_tp_init:
            pto.c_tp_init = base.c_tp_init
        if not pto.c_tp_alloc:
            pto.c_tp_alloc = base.c_tp_alloc
        # XXX check for correct GC flags!
        if not pto.c_tp_free:
            pto.c_tp_free = base.c_tp_free
        if not pto.c_tp_setattro:
            pto.c_tp_setattro = base.c_tp_setattro
        if not pto.c_tp_getattro:
            pto.c_tp_getattro = base.c_tp_getattro
        if not pto.c_tp_as_buffer:
            pto.c_tp_as_buffer = base.c_tp_as_buffer
        if base.c_tp_as_buffer:
            # inherit base.c_tp_as_buffer functions not inherited from w_type
            pto_as = pto.c_tp_as_buffer
            base_as = base.c_tp_as_buffer
            if not pto_as.c_bf_getbuffer:
                pto_as.c_bf_getbuffer = base_as.c_bf_getbuffer
            if not pto_as.c_bf_releasebuffer:
                pto_as.c_bf_releasebuffer = base_as.c_bf_releasebuffer
    finally:
        decref(space, base_pyo)

def _type_realize(space, py_obj):
    """
    Creates an interpreter type from a PyTypeObject structure.
    """
    # missing:
    # unsupported:
    # tp_mro, tp_subclasses
    py_type = rffi.cast(PyTypeObjectPtr, py_obj)

    if not py_type.c_tp_base:
        # borrowed reference, but w_object is unlikely to disappear
        base = as_pyobj(space, space.w_object)
        py_type.c_tp_base = rffi.cast(PyTypeObjectPtr, base)

    finish_type_1(space, py_type)

    if py_type.c_ob_type:
        w_metatype = from_ref(space, rffi.cast(PyObject, py_type.c_ob_type))
    else:
        # Somehow the tp_base type is created with no ob_type, notably
        # PyString_Type and PyBaseString_Type
        # While this is a hack, cpython does it as well.
        w_metatype = space.w_type

    w_obj = rawrefcount.to_obj(W_PyCTypeObject, py_obj)
    if w_obj is None:
        w_obj = space.allocate_instance(W_PyCTypeObject, w_metatype)
        track_reference(space, py_obj, w_obj)
    # __init__ wraps all slotdefs functions from py_type via add_operators
    w_obj.__init__(space, py_type)
    w_obj.ready()

    finish_type_2(space, py_type, w_obj)
    base = py_type.c_tp_base
    if base:
        # XXX refactor - parts of this are done in finish_type_2 -> inherit_slots
        if not py_type.c_tp_as_number:
            py_type.c_tp_as_number = base.c_tp_as_number
        if not py_type.c_tp_as_sequence:
            py_type.c_tp_as_sequence = base.c_tp_as_sequence
        if not py_type.c_tp_as_mapping:
            py_type.c_tp_as_mapping = base.c_tp_as_mapping
        #if not py_type.c_tp_as_buffer: py_type.c_tp_as_buffer = base.c_tp_as_buffer

    return w_obj

def finish_type_1(space, pto, bases_w=None):
    """
    Sets up tp_bases, necessary before creating the interpreter type.
    """
    base = pto.c_tp_base
    base_pyo = rffi.cast(PyObject, base)
    if base and not widen(base.c_tp_flags) & Py_TPFLAGS_READY:
        type_realize(space, base_pyo)
    if base and not pto.c_ob_type: # will be filled later
        pto.c_ob_type = base.c_ob_type
    if not pto.c_tp_bases:
        if bases_w is None:
            if not base:
                bases_w = []
            else:
                bases_w = [from_ref(space, base_pyo)]
        is_heaptype = bool(widen(pto.c_tp_flags) & Py_TPFLAGS_HEAPTYPE)
        pto.c_tp_bases = make_ref(space, space.newtuple(bases_w),
                                  immortal=not is_heaptype)

def finish_type_2(space, pto, w_obj):
    """
    Sets up other attributes, when the interpreter type has been created.
    """
    pto.c_tp_mro = make_ref(space, space.newtuple(w_obj.mro_w))
    base = pto.c_tp_base
    if base:
        inherit_special(space, pto, w_obj, base)
    for w_base in space.fixedview(from_ref(space, pto.c_tp_bases)):
        if isinstance(w_base, W_TypeObject):
            inherit_slots(space, pto, w_base)
        #else:
        #   w_base is a W_ClassObject, ignore it

    if not pto.c_tp_setattro:
        from pypy.module.cpyext.object import PyObject_GenericSetAttr
        pto.c_tp_setattro = llslot(space, PyObject_GenericSetAttr)

    if not pto.c_tp_getattro:
        from pypy.module.cpyext.object import PyObject_GenericGetAttr
        pto.c_tp_getattro = llslot(space, PyObject_GenericGetAttr)

    if w_obj.is_cpytype():
        decref(space, pto.c_tp_dict)
    w_dict = w_obj.getdict(space)
    # pass in the w_obj to convert any values that are
    # unbound GetSetProperty into bound PyGetSetDescrObject
    pto.c_tp_dict = make_ref(space, w_dict, w_obj)

@cpython_api([PyTypeObjectPtr, PyTypeObjectPtr], rffi.INT_real, error=CANNOT_FAIL)
def PyType_IsSubtype(space, a, b):
    """Return true if a is a subtype of b.
    """
    w_type1 = from_ref(space, rffi.cast(PyObject, a))
    w_type2 = from_ref(space, rffi.cast(PyObject, b))
    return int(abstract_issubclass_w(space, w_type1, w_type2)) #XXX correct?

@cpython_api([PyTypeObjectPtr, PyObject, PyObject], PyObject)
def PyType_GenericNew(space, type, w_args, w_kwds):
    return generic_cpy_call(
        space, type.c_tp_alloc, type, 0)

def _parse_typeslots():
    slots_hdr = CTypeSpace()
    slots_hdr.parse_header(parse_dir / "typeslots.h")
    prefix2member = {
        'tp': "ht_type",
        'am': "as_async",
        'nb': "as_number",
        'mp': "as_mapping",
        'sq': "as_sequence",
        'bf': "as_buffer"}

    TABLE = []
    HTO = cts.gettype('PyHeapTypeObject')
    for name, num in slots_hdr.macros.items():
        assert isinstance(num, int)
        assert name.startswith('Py_')
        name = name[3:]
        membername = 'c_' + prefix2member[name[:2]]
        slotname = 'c_' + name
        TARGET = HTO._flds[membername]._flds[slotname]
        TABLE.append((num, membername, slotname, TARGET))
    return unrolling_iterable(TABLE)
SLOT_TABLE = _parse_typeslots()

def fill_ht_slot(ht, slotnum, ptr):
    for num, membername, slotname, TARGET in SLOT_TABLE:
        if num == slotnum:
            setattr(getattr(ht, membername), slotname, rffi.cast(TARGET, ptr))

def get_ht_slot(ht, slotnum):
    for num, membername, slotname, TARGET in SLOT_TABLE:
        if num == slotnum:
            return rffi.cast(rffi.VOIDP, getattr(getattr(ht, membername), slotname))
    return rffi.cast(rffi.VOIDP, 0)

@cts.decl("""PyObject *
    PyType_FromSpecWithBases(PyType_Spec *spec, PyObject *bases)""",
    result_is_ll=True)
def PyType_FromSpecWithBases(space, spec, bases):
    from pypy.module.cpyext.unicodeobject import PyUnicode_FromString
    state = space.fromcache(State)
    p_type = cts.cast('PyTypeObject*', make_ref(space, space.w_type))
    res = state.ccall("PyType_GenericAlloc", p_type, 0)
    res = cts.cast('PyHeapTypeObject *', res)
    typ = res.c_ht_type
    typ.c_tp_flags = rffi.cast(rffi.ULONG, widen(spec.c_flags) | Py_TPFLAGS_HEAPTYPE)
    specname = rffi.constcharp2str(spec.c_name)
    dotpos = specname.rfind('.')
    if dotpos < 0:
        name = specname
    else:
        name = specname[dotpos + 1:]
    res.c_ht_name = make_ref(space, space.newtext(name))
    res.c_ht_qualname = res.c_ht_name
    incref(space, res.c_ht_qualname)
    typ.c_tp_name = spec.c_name
    slotdefs = rffi.cast(rffi.CArrayPtr(cts.gettype('PyType_Slot')), spec.c_slots)
    if not bases:
        w_base = space.w_object
        bases_w = []
        i = 0
        while True:
            slotdef = slotdefs[i]
            slotnum = rffi.cast(lltype.Signed, slotdef.c_slot)
            if slotnum == 0:
                break
            elif slotnum == cts.macros['Py_tp_base']:
                w_base = from_ref(space, cts.cast('PyObject*', slotdef.c_pfunc))
            elif slotnum == cts.macros['Py_tp_bases']:
                bases = cts.cast('PyObject*', slotdef.c_pfunc)
                bases_w = space.fixedview(from_ref(space, bases))
            i += 1
        if not bases_w:
            bases_w = [w_base]
    else:
        bases_w = space.fixedview(from_ref(space, bases))
    w_base = best_base(space, bases_w)
    base = cts.cast('PyTypeObject*', make_ref(space, w_base))
    if False:  # not widen(base.c_tp_flags) & Py_TPFLAGS_BASETYPE:
        raise oefmt(space.w_TypeError,
            "type '%s' is not an acceptable base type",
            rffi.charp2str(base.c_tp_name))

    typ.c_tp_as_async = res.c_as_async
    typ.c_tp_as_number = res.c_as_number
    typ.c_tp_as_sequence = res.c_as_sequence
    typ.c_tp_as_mapping = res.c_as_mapping
    typ.c_tp_as_buffer = res.c_as_buffer
    typ.c_tp_bases = bases
    typ.c_tp_base = base
    typ.c_tp_basicsize = cts.cast('Py_ssize_t', spec.c_basicsize)
    typ.c_tp_itemsize = cts.cast('Py_ssize_t', spec.c_itemsize)

    i = 0
    while True:
        slotdef = slotdefs[i]
        slot = rffi.cast(lltype.Signed, slotdef.c_slot)
        if slot == 0:
            break
        if slot < 0:  # or slot > len(slotoffsets):
            raise oefmt(space.w_RuntimeError, "invalid slot offset")
        if slot in (cts.macros['Py_tp_base'], cts.macros['Py_tp_bases']):
            # Processed above
            i += 1
            continue
        fill_ht_slot(res, slot, slotdef.c_pfunc)
        # XXX: need to make a copy of the docstring slot, which usually
        # points to a static string literal
        i += 1

    if not typ.c_tp_dealloc:
        typ.c_tp_dealloc = state.C._PyPy_subtype_dealloc
    py_type_ready(space, typ)
    return cts.cast('PyObject*', res)


@cpython_api([PyTypeObjectPtr, rffi.INT], rffi.VOIDP)
def PyType_GetSlot(space, typ, slot):
    """ Use the Py_tp* macros in typeslots.h to return a slot function
    """
    slot = widen(slot)
    if slot < 0 or not widen(typ.c_tp_flags) & Py_TPFLAGS_HEAPTYPE:
        raise oefmt(space.w_SystemError, "Bad internal call!")
    heapobj = rffi.cast(PyHeapTypeObject, typ)
    return get_ht_slot(heapobj, slot)

@cpython_api([PyTypeObjectPtr, PyObject], PyObject, error=CANNOT_FAIL,
             result_borrowed=True)
def _PyType_Lookup(space, type, w_name):
    """Internal API to look for a name through the MRO.
    This returns a borrowed reference, and doesn't set an exception!"""
    w_type = from_ref(space, rffi.cast(PyObject, type))
    assert isinstance(w_type, W_TypeObject)

    if not space.isinstance_w(w_name, space.w_text):
        return None
    name = space.text_w(w_name)
    w_obj = w_type.lookup(name)
    # this assumes that w_obj is not dynamically created, but will stay alive
    # until w_type is modified or dies.  Assuming this, we return a borrowed ref
    return w_obj

@cpython_api([PyTypeObjectPtr], lltype.Void)
def PyType_Modified(space, w_obj):
    """Invalidate the internal lookup cache for the type and all of its
    subtypes.  This function must be called after any manual
    modification of the attributes or base classes of the type.
    """
    # Invalidate the type cache in case of a builtin type.
    if not isinstance(w_obj, W_TypeObject):
        return
    if w_obj.is_cpytype():
        w_obj.mutated(None)<|MERGE_RESOLUTION|>--- conflicted
+++ resolved
@@ -246,13 +246,8 @@
             name = getset.c_name
             if not name:
                 break
-<<<<<<< HEAD
             name = rffi.constcharp2str(name)
-            w_descr = PyDescr_NewGetSet(space, getset, w_type)
-=======
-            name = rffi.charp2str(name)
             w_descr = PyDescr_NewGetSet(space, w_type, getset)
->>>>>>> 8bfa0ecc
             dict_w[name] = w_descr
 
 def convert_member_defs(space, dict_w, members, w_type):
