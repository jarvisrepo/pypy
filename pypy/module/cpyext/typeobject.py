--- conflicted
+++ resolved
@@ -330,13 +330,9 @@
     py_type = create_ref(space, space.w_type)
     py_object = create_ref(space, space.w_object)
     py_tuple = create_ref(space, space.w_tuple)
-<<<<<<< HEAD
     py_str = create_ref(space, space.w_unicode)
-=======
-    py_str = create_ref(space, space.w_str)
     # XXX py_str is not initialized here correctly, because we are
     #     not tracking it, it gets an empty c_ob_type from py_basestring
->>>>>>> bc5c755a
 
     # form cycles
     pto_type = rffi.cast(PyTypeObjectPtr, py_type)
