--- conflicted
+++ resolved
@@ -17,16 +17,10 @@
     generic_cpy_call, Py_TPFLAGS_READY, Py_TPFLAGS_READYING,
     Py_TPFLAGS_HEAPTYPE, METH_VARARGS, METH_KEYWORDS, CANNOT_FAIL,
     Py_TPFLAGS_HAVE_GETCHARBUFFER, build_type_checkers, StaticObjectBuilder,
-<<<<<<< HEAD
     PyObjectFields, Py_TPFLAGS_BASETYPE, Py_buffer)
-from pypy.module.cpyext.methodobject import (
-    PyDescr_NewWrapper, PyCFunction_NewEx, PyCFunction_typedef, PyMethodDef)
-=======
-    PyObjectFields, Py_TPFLAGS_BASETYPE)
 from pypy.module.cpyext.methodobject import (W_PyCClassMethodObject,
     PyDescr_NewWrapper, PyCFunction_NewEx, PyCFunction_typedef, PyMethodDef,
     W_PyCMethodObject, W_PyCFunctionObject)
->>>>>>> d0060131
 from pypy.module.cpyext.modsupport import convert_method_defs
 from pypy.module.cpyext.pyobject import (
     PyObject, make_ref, create_ref, from_ref, get_typedescr, make_typedescr,
