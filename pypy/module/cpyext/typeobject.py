import os

from rpython.rlib import jit
from rpython.rlib.objectmodel import specialize
from rpython.rlib.rstring import rsplit
from rpython.rtyper.annlowlevel import llhelper
from rpython.rtyper.lltypesystem import rffi, lltype

from pypy.interpreter.baseobjspace import W_Root, DescrMismatch
from pypy.interpreter.error import OperationError
from pypy.interpreter.typedef import GetSetProperty
from pypy.module.__builtin__.abstractinst import abstract_issubclass_w
from pypy.module.cpyext import structmemberdefs
from pypy.module.cpyext.api import (
    cpython_api, cpython_struct, bootstrap_function, Py_ssize_t, Py_ssize_tP,
    generic_cpy_call, Py_TPFLAGS_READY, Py_TPFLAGS_READYING,
    Py_TPFLAGS_HEAPTYPE, METH_VARARGS, METH_KEYWORDS, CANNOT_FAIL,
<<<<<<< HEAD
    Py_TPFLAGS_HAVE_GETCHARBUFFER,
    build_type_checkers, PyObjectFields, Py_buffer)
=======
    Py_TPFLAGS_HAVE_GETCHARBUFFER, build_type_checkers)
from pypy.module.cpyext.methodobject import (
    PyDescr_NewWrapper, PyCFunction_NewEx, PyCFunction_typedef)
from pypy.module.cpyext.modsupport import convert_method_defs
>>>>>>> 1a2d70df
from pypy.module.cpyext.pyobject import (
    PyObject, make_ref, create_ref, from_ref, get_typedescr, make_typedescr,
    track_reference, RefcountState, borrow_from, Py_DecRef)
from pypy.module.cpyext.slotdefs import (
    slotdefs_for_tp_slots, slotdefs_for_wrappers, get_slot_tp_function)
from pypy.module.cpyext.state import State
from pypy.module.cpyext.structmember import PyMember_GetOne, PyMember_SetOne
from pypy.module.cpyext.typeobjectdefs import (
    PyTypeObjectPtr, PyTypeObject, PyGetSetDef, PyMemberDef, newfunc,
    PyNumberMethods, PyMappingMethods, PySequenceMethods, PyBufferProcs)
<<<<<<< HEAD
from pypy.module.cpyext.slotdefs import (
    slotdefs_for_tp_slots, slotdefs_for_wrappers, get_slot_tp_function)
from pypy.interpreter.error import OperationError
from rpython.rlib.rstring import rsplit
from rpython.rlib.objectmodel import specialize
from pypy.module.__builtin__.abstractinst import abstract_issubclass_w
from rpython.rlib import jit
=======
from pypy.objspace.std.typeobject import W_TypeObject, find_best_base

>>>>>>> 1a2d70df

WARN_ABOUT_MISSING_SLOT_FUNCTIONS = False

PyType_Check, PyType_CheckExact = build_type_checkers("Type", "w_type")

PyHeapTypeObjectStruct = lltype.ForwardReference()
PyHeapTypeObject = lltype.Ptr(PyHeapTypeObjectStruct)
PyHeapTypeObjectFields = (
    ("ht_type", PyTypeObject),
    ("ht_name", PyObject),
    ("as_number", PyNumberMethods),
    ("as_mapping", PyMappingMethods),
    ("as_sequence", PySequenceMethods),
    ("as_buffer", PyBufferProcs),
    )
cpython_struct("PyHeapTypeObject", PyHeapTypeObjectFields, PyHeapTypeObjectStruct,
               level=2)

class W_GetSetPropertyEx(GetSetProperty):
    def __init__(self, getset, w_type):
        self.getset = getset
        self.name = rffi.charp2str(getset.c_name)
        self.w_type = w_type
        doc = set = get = None
        if doc:
            doc = rffi.charp2str(getset.c_doc)
        if getset.c_get:
            get = GettersAndSetters.getter.im_func
        if getset.c_set:
            set = GettersAndSetters.setter.im_func
        GetSetProperty.__init__(self, get, set, None, doc,
                                cls=None, use_closure=True,
                                tag="cpyext_1")

def PyDescr_NewGetSet(space, getset, w_type):
    return space.wrap(W_GetSetPropertyEx(getset, w_type))

class W_MemberDescr(GetSetProperty):
    def __init__(self, member, w_type):
        self.member = member
        self.name = rffi.charp2str(member.c_name)
        self.w_type = w_type
        flags = rffi.cast(lltype.Signed, member.c_flags)
        doc = set = None
        if member.c_doc:
            doc = rffi.charp2str(member.c_doc)
        get = GettersAndSetters.member_getter.im_func
        del_ = GettersAndSetters.member_delete.im_func
        if not (flags & structmemberdefs.READONLY):
            set = GettersAndSetters.member_setter.im_func
        GetSetProperty.__init__(self, get, set, del_, doc,
                                cls=None, use_closure=True,
                                tag="cpyext_2")

def convert_getset_defs(space, dict_w, getsets, w_type):
    getsets = rffi.cast(rffi.CArrayPtr(PyGetSetDef), getsets)
    if getsets:
        i = -1
        while True:
            i = i + 1
            getset = getsets[i]
            name = getset.c_name
            if not name:
                break
            name = rffi.charp2str(name)
            w_descr = PyDescr_NewGetSet(space, getset, w_type)
            dict_w[name] = w_descr

def convert_member_defs(space, dict_w, members, w_type):
    members = rffi.cast(rffi.CArrayPtr(PyMemberDef), members)
    if members:
        i = 0
        while True:
            member = members[i]
            name = member.c_name
            if not name:
                break
            name = rffi.charp2str(name)
            w_descr = space.wrap(W_MemberDescr(member, w_type))
            dict_w[name] = w_descr
            i += 1

def update_all_slots(space, w_type, pto):
    #  XXX fill slots in pto

    typedef = w_type.instancetypedef
    for method_name, slot_name, slot_names, slot_func in slotdefs_for_tp_slots:
        w_descr = w_type.lookup(method_name)
        if w_descr is None:
            # XXX special case iternext
            continue

        slot_func_helper = None

        if slot_func is None and typedef is not None:
            get_slot = get_slot_tp_function(space, typedef, slot_name)
            if get_slot:
                slot_func_helper = get_slot()
        elif slot_func:
            slot_func_helper = llhelper(slot_func.api_func.functype,
                                        slot_func.api_func.get_wrapper(space))

        if slot_func_helper is None:
            if WARN_ABOUT_MISSING_SLOT_FUNCTIONS:
                os.write(2, method_name + " defined by the type but no slot function defined!\n")
            continue

        # XXX special case wrapper-functions and use a "specific" slot func

        if len(slot_names) == 1:
            setattr(pto, slot_names[0], slot_func_helper)
        else:
            assert len(slot_names) == 2
            struct = getattr(pto, slot_names[0])
            if not struct:
                assert not space.config.translating
                assert not pto.c_tp_flags & Py_TPFLAGS_HEAPTYPE
                if slot_names[0] == 'c_tp_as_number':
                    STRUCT_TYPE = PyNumberMethods
                elif slot_names[0] == 'c_tp_as_sequence':
                    STRUCT_TYPE = PySequenceMethods
                else:
                    raise AssertionError(
                        "Structure not allocated: %s" % (slot_names[0],))
                struct = lltype.malloc(STRUCT_TYPE, flavor='raw', zero=True)
                setattr(pto, slot_names[0], struct)

            setattr(struct, slot_names[1], slot_func_helper)

def add_operators(space, dict_w, pto):
    # XXX support PyObject_HashNotImplemented
    for method_name, slot_names, wrapper_func, wrapper_func_kwds, doc in slotdefs_for_wrappers:
        if method_name in dict_w:
            continue
        if len(slot_names) == 1:
            func = getattr(pto, slot_names[0])
        else:
            assert len(slot_names) == 2
            struct = getattr(pto, slot_names[0])
            if not struct:
                continue
            func = getattr(struct, slot_names[1])
        func_voidp = rffi.cast(rffi.VOIDP, func)
        if not func:
            continue
        if wrapper_func is None and wrapper_func_kwds is None:
            continue
        dict_w[method_name] = PyDescr_NewWrapper(space, pto, method_name, wrapper_func,
                wrapper_func_kwds, doc, func_voidp)
    if pto.c_tp_new:
        add_tp_new_wrapper(space, dict_w, pto)

@cpython_api([PyObject, PyObject, PyObject], PyObject, external=False)
def tp_new_wrapper(space, self, w_args, w_kwds):
    tp_new = rffi.cast(PyTypeObjectPtr, self).c_tp_new

    # Check that the user doesn't do something silly and unsafe like
    # object.__new__(dict).  To do this, we check that the most
    # derived base that's not a heap type is this type.
    # XXX do it

    args_w = space.fixedview(w_args)
    w_subtype = args_w[0]
    w_args = space.newtuple(args_w[1:])

    subtype = rffi.cast(PyTypeObjectPtr, make_ref(space, w_subtype))
    try:
        w_obj = generic_cpy_call(space, tp_new, subtype, w_args, w_kwds)
    finally:
        Py_DecRef(space, w_subtype)
    return w_obj

@specialize.memo()
def get_new_method_def(space):
    state = space.fromcache(State)
    if state.new_method_def:
        return state.new_method_def
    from pypy.module.cpyext.modsupport import PyMethodDef
    ptr = lltype.malloc(PyMethodDef, flavor="raw", zero=True,
                        immortal=True)
    ptr.c_ml_name = rffi.str2charp("__new__")
    lltype.render_immortal(ptr.c_ml_name)
    rffi.setintfield(ptr, 'c_ml_flags', METH_VARARGS | METH_KEYWORDS)
    ptr.c_ml_doc = rffi.str2charp(
        "T.__new__(S, ...) -> a new object with type S, a subtype of T")
    lltype.render_immortal(ptr.c_ml_doc)
    state.new_method_def = ptr
    return ptr

def setup_new_method_def(space):
    ptr = get_new_method_def(space)
    ptr.c_ml_meth = rffi.cast(PyCFunction_typedef,
        llhelper(tp_new_wrapper.api_func.functype,
                 tp_new_wrapper.api_func.get_wrapper(space)))

def add_tp_new_wrapper(space, dict_w, pto):
    if "__new__" in dict_w:
        return
    pyo = rffi.cast(PyObject, pto)
    dict_w["__new__"] = PyCFunction_NewEx(space, get_new_method_def(space),
                                          from_ref(space, pyo), None)

def inherit_special(space, pto, base_pto):
    # XXX missing: copy basicsize and flags in a magical way
    flags = rffi.cast(lltype.Signed, pto.c_tp_flags)
    base_object_pyo = make_ref(space, space.w_object)
    base_object_pto = rffi.cast(PyTypeObjectPtr, base_object_pyo)
    if base_pto != base_object_pto or flags & Py_TPFLAGS_HEAPTYPE:
        if not pto.c_tp_new:
            pto.c_tp_new = base_pto.c_tp_new
    Py_DecRef(space, base_object_pyo)

def check_descr(space, w_self, w_type):
    if not space.isinstance_w(w_self, w_type):
        raise DescrMismatch()

class GettersAndSetters:
    def getter(self, space, w_self):
        assert isinstance(self, W_GetSetPropertyEx)
        check_descr(space, w_self, self.w_type)
        return generic_cpy_call(
            space, self.getset.c_get, w_self,
            self.getset.c_closure)

    def setter(self, space, w_self, w_value):
        assert isinstance(self, W_GetSetPropertyEx)
        check_descr(space, w_self, self.w_type)
        res = generic_cpy_call(
            space, self.getset.c_set, w_self, w_value,
            self.getset.c_closure)
        if rffi.cast(lltype.Signed, res) < 0:
            state = space.fromcache(State)
            state.check_and_raise_exception()

    def member_getter(self, space, w_self):
        assert isinstance(self, W_MemberDescr)
        check_descr(space, w_self, self.w_type)
        return PyMember_GetOne(space, w_self, self.member)

    def member_delete(self, space, w_self):
        assert isinstance(self, W_MemberDescr)
        check_descr(space, w_self, self.w_type)
        PyMember_SetOne(space, w_self, self.member, None)

    def member_setter(self, space, w_self, w_value):
        assert isinstance(self, W_MemberDescr)
        check_descr(space, w_self, self.w_type)
        PyMember_SetOne(space, w_self, self.member, w_value)

class W_PyCTypeObject(W_TypeObject):
    @jit.dont_look_inside
    def __init__(self, space, pto):
        bases_w = space.fixedview(from_ref(space, pto.c_tp_bases))
        dict_w = {}

        add_operators(space, dict_w, pto)
        convert_method_defs(space, dict_w, pto.c_tp_methods, self)
        convert_getset_defs(space, dict_w, pto.c_tp_getset, self)
        convert_member_defs(space, dict_w, pto.c_tp_members, self)

        full_name = rffi.charp2str(pto.c_tp_name)
        if '.' in full_name:
            module_name, extension_name = rsplit(full_name, ".", 1)
            dict_w["__module__"] = space.wrap(module_name)
        else:
            extension_name = full_name

        W_TypeObject.__init__(self, space, extension_name,
            bases_w or [space.w_object], dict_w)
        if not space.is_true(space.issubtype(self, space.w_type)):
            self.flag_cpytype = True
        self.flag_heaptype = False
        if pto.c_tp_doc:
            self.w_doc = space.wrap(rffi.charp2str(pto.c_tp_doc))

@bootstrap_function
def init_typeobject(space):
    # Probably a hack
    space.model.typeorder[W_PyCTypeObject] = [(W_PyCTypeObject, None),
                                              (W_TypeObject, None),
                                              (W_Root, None)]

    make_typedescr(space.w_type.instancetypedef,
                   basestruct=PyTypeObject,
                   alloc=type_alloc,
                   attach=type_attach,
                   realize=type_realize,
                   dealloc=type_dealloc)

    # some types are difficult to create because of cycles.
    # - object.ob_type = type
    # - type.ob_type   = type
    # - tuple.ob_type  = type
    # - type.tp_base   = object
    # - tuple.tp_base  = object
    # - type.tp_bases is a tuple
    # - object.tp_bases is a tuple
    # - tuple.tp_bases is a tuple

    # insert null placeholders to please create_ref()
    track_reference(space, lltype.nullptr(PyObject.TO), space.w_type)
    track_reference(space, lltype.nullptr(PyObject.TO), space.w_object)
    track_reference(space, lltype.nullptr(PyObject.TO), space.w_tuple)
    track_reference(space, lltype.nullptr(PyObject.TO), space.w_unicode)

    # create the objects
    py_type = create_ref(space, space.w_type)
    py_object = create_ref(space, space.w_object)
    py_tuple = create_ref(space, space.w_tuple)
    py_str = create_ref(space, space.w_unicode)

    # form cycles
    pto_type = rffi.cast(PyTypeObjectPtr, py_type)
    py_type.c_ob_type = pto_type
    py_object.c_ob_type = pto_type
    py_tuple.c_ob_type = pto_type

    pto_object = rffi.cast(PyTypeObjectPtr, py_object)
    pto_type.c_tp_base = pto_object
    pto_tuple = rffi.cast(PyTypeObjectPtr, py_tuple)
    pto_tuple.c_tp_base = pto_object

    pto_type.c_tp_bases.c_ob_type = pto_tuple
    pto_object.c_tp_bases.c_ob_type = pto_tuple
    pto_tuple.c_tp_bases.c_ob_type = pto_tuple

    for typ in (py_type, py_object, py_tuple, py_str):
        heaptype = rffi.cast(PyHeapTypeObject, typ)
        heaptype.c_ht_name.c_ob_type = pto_type

    # Restore the mapping
    track_reference(space, py_type, space.w_type, replace=True)
    track_reference(space, py_object, space.w_object, replace=True)
    track_reference(space, py_tuple, space.w_tuple, replace=True)
    track_reference(space, py_str, space.w_unicode, replace=True)


@cpython_api([PyObject], lltype.Void, external=False)
def subtype_dealloc(space, obj):
    pto = obj.c_ob_type
    base = pto
    this_func_ptr = llhelper(subtype_dealloc.api_func.functype,
            subtype_dealloc.api_func.get_wrapper(space))
    while base.c_tp_dealloc == this_func_ptr:
        base = base.c_tp_base
        assert base
    dealloc = base.c_tp_dealloc
    # XXX call tp_del if necessary
    generic_cpy_call(space, dealloc, obj)
    # XXX cpy decrefs the pto here but we do it in the base-dealloc
    # hopefully this does not clash with the memory model assumed in
    # extension modules

@cpython_api([PyObject, lltype.Ptr(Py_buffer), rffi.INT_real], rffi.INT_real,
              external=False, error=-1)
def bytes_getbuffer(space, w_str, view, flags):
    from pypy.module.cpyext.bytesobject import PyBytes_AsString
    view.c_obj = make_ref(space, w_str)
    view.c_buf = rffi.cast(rffi.VOIDP, PyBytes_AsString(space, view.c_obj))
    view.c_len = space.len_w(w_str)
    return 0

def setup_bytes_buffer_procs(space, pto):
    c_buf = lltype.malloc(PyBufferProcs, flavor='raw', zero=True)
    lltype.render_immortal(c_buf)
    c_buf.c_bf_getbuffer = llhelper(
        bytes_getbuffer.api_func.functype,
        bytes_getbuffer.api_func.get_wrapper(space))
    pto.c_tp_as_buffer = c_buf
    pto.c_tp_flags |= Py_TPFLAGS_HAVE_GETCHARBUFFER

@cpython_api([PyObject], lltype.Void, external=False)
def type_dealloc(space, obj):
    from pypy.module.cpyext.object import PyObject_dealloc
    obj_pto = rffi.cast(PyTypeObjectPtr, obj)
    base_pyo = rffi.cast(PyObject, obj_pto.c_tp_base)
    Py_DecRef(space, obj_pto.c_tp_bases)
    Py_DecRef(space, obj_pto.c_tp_mro)
    Py_DecRef(space, obj_pto.c_tp_cache) # let's do it like cpython
    Py_DecRef(space, obj_pto.c_tp_dict)
    if obj_pto.c_tp_flags & Py_TPFLAGS_HEAPTYPE:
        heaptype = rffi.cast(PyHeapTypeObject, obj)
        Py_DecRef(space, heaptype.c_ht_name)
        Py_DecRef(space, base_pyo)
        PyObject_dealloc(space, obj)


def type_alloc(space, w_metatype):
    metatype = rffi.cast(PyTypeObjectPtr, make_ref(space, w_metatype))
    # Don't increase refcount for non-heaptypes
    if metatype:
        flags = rffi.cast(lltype.Signed, metatype.c_tp_flags)
        if not flags & Py_TPFLAGS_HEAPTYPE:
            Py_DecRef(space, w_metatype)

    heaptype = lltype.malloc(PyHeapTypeObject.TO,
                             flavor='raw', zero=True)
    pto = heaptype.c_ht_type
    pto.c_ob_refcnt = 1
    pto.c_ob_type = metatype
    pto.c_tp_flags |= Py_TPFLAGS_HEAPTYPE
    pto.c_tp_as_number = heaptype.c_as_number
    pto.c_tp_as_sequence = heaptype.c_as_sequence
    pto.c_tp_as_mapping = heaptype.c_as_mapping
    pto.c_tp_as_buffer = heaptype.c_as_buffer

    return rffi.cast(PyObject, heaptype)

def type_attach(space, py_obj, w_type):
    """
    Fills a newly allocated PyTypeObject from an existing type.
    """
    from pypy.module.cpyext.object import PyObject_Del

    assert isinstance(w_type, W_TypeObject)

    pto = rffi.cast(PyTypeObjectPtr, py_obj)

    typedescr = get_typedescr(w_type.instancetypedef)

    # dealloc
    pto.c_tp_dealloc = typedescr.get_dealloc(space)
    # buffer protocol
    if space.is_w(w_type, space.w_str):
<<<<<<< HEAD
        setup_bytes_buffer_procs(space, pto)
=======
        setup_string_buffer_procs(space, pto)
    if space.is_w(w_type, space.w_buffer):
        setup_buffer_buffer_procs(space, pto)
>>>>>>> 1a2d70df

    pto.c_tp_free = llhelper(PyObject_Del.api_func.functype,
            PyObject_Del.api_func.get_wrapper(space))
    pto.c_tp_alloc = llhelper(PyType_GenericAlloc.api_func.functype,
            PyType_GenericAlloc.api_func.get_wrapper(space))
    if pto.c_tp_flags & Py_TPFLAGS_HEAPTYPE:
        w_typename = space.getattr(w_type, space.wrap('__name__'))
        heaptype = rffi.cast(PyHeapTypeObject, pto)
        heaptype.c_ht_name = make_ref(space, w_typename)
        from pypy.module.cpyext.unicodeobject import _PyUnicode_AsString
        pto.c_tp_name = _PyUnicode_AsString(space, heaptype.c_ht_name)
    else:
        pto.c_tp_name = rffi.str2charp(w_type.getname(space).encode('utf-8'))
    pto.c_tp_basicsize = -1 # hopefully this makes malloc bail out
    pto.c_tp_itemsize = 0
    # uninitialized fields:
    # c_tp_print, c_tp_getattr, c_tp_setattr
    # XXX implement
    # c_tp_compare and the following fields (see http://docs.python.org/c-api/typeobj.html )
    w_base = best_base(space, w_type.bases_w)
    pto.c_tp_base = rffi.cast(PyTypeObjectPtr, make_ref(space, w_base))

    finish_type_1(space, pto)
    finish_type_2(space, pto, w_type)

    pto.c_tp_basicsize = rffi.sizeof(typedescr.basestruct)
    if pto.c_tp_base:
        if pto.c_tp_base.c_tp_basicsize > pto.c_tp_basicsize:
            pto.c_tp_basicsize = pto.c_tp_base.c_tp_basicsize

    # will be filled later on with the correct value
    # may not be 0
    if space.is_w(w_type, space.w_object):
        pto.c_tp_new = rffi.cast(newfunc, 1)
    update_all_slots(space, w_type, pto)
    pto.c_tp_flags |= Py_TPFLAGS_READY
    return pto

def py_type_ready(space, pto):
    if pto.c_tp_flags & Py_TPFLAGS_READY:
        return
    type_realize(space, rffi.cast(PyObject, pto))

@cpython_api([PyTypeObjectPtr], rffi.INT_real, error=-1)
def PyType_Ready(space, pto):
    py_type_ready(space, pto)
    return 0

def type_realize(space, py_obj):
    pto = rffi.cast(PyTypeObjectPtr, py_obj)
    assert pto.c_tp_flags & Py_TPFLAGS_READYING == 0
    pto.c_tp_flags |= Py_TPFLAGS_READYING
    try:
        w_obj = _type_realize(space, py_obj)
    finally:
        pto.c_tp_flags &= ~Py_TPFLAGS_READYING
    pto.c_tp_flags |= Py_TPFLAGS_READY
    return w_obj

def solid_base(space, w_type):
    typedef = w_type.instancetypedef
    return space.gettypeobject(typedef)

def best_base(space, bases_w):
    if not bases_w:
        return None
    return find_best_base(space, bases_w)

def inherit_slots(space, pto, w_base):
    # XXX missing: nearly everything
    base_pyo = make_ref(space, w_base)
    try:
        base = rffi.cast(PyTypeObjectPtr, base_pyo)
        if not pto.c_tp_dealloc:
            pto.c_tp_dealloc = base.c_tp_dealloc
        if not pto.c_tp_init:
            pto.c_tp_init = base.c_tp_init
        if not pto.c_tp_alloc:
            pto.c_tp_alloc = base.c_tp_alloc
        # XXX check for correct GC flags!
        if not pto.c_tp_free:
            pto.c_tp_free = base.c_tp_free
        if not pto.c_tp_setattro:
            pto.c_tp_setattro = base.c_tp_setattro
    finally:
        Py_DecRef(space, base_pyo)

def _type_realize(space, py_obj):
    """
    Creates an interpreter type from a PyTypeObject structure.
    """
    # missing:
    # inheriting tp_as_* slots
    # unsupported:
    # tp_mro, tp_subclasses
    py_type = rffi.cast(PyTypeObjectPtr, py_obj)

    if not py_type.c_tp_base:
        # borrowed reference, but w_object is unlikely to disappear
        base = make_ref(space, space.w_object)
        Py_DecRef(space, base)
        py_type.c_tp_base = rffi.cast(PyTypeObjectPtr, base)

    finish_type_1(space, py_type)

    w_metatype = from_ref(space, rffi.cast(PyObject, py_type.c_ob_type))

    w_obj = space.allocate_instance(W_PyCTypeObject, w_metatype)
    track_reference(space, py_obj, w_obj)
    w_obj.__init__(space, py_type)
    w_obj.ready()

    finish_type_2(space, py_type, w_obj)

    state = space.fromcache(RefcountState)
    state.non_heaptypes_w.append(w_obj)

    return w_obj

def finish_type_1(space, pto):
    """
    Sets up tp_bases, necessary before creating the interpreter type.
    """
    base = pto.c_tp_base
    base_pyo = rffi.cast(PyObject, pto.c_tp_base)
    if base and not base.c_tp_flags & Py_TPFLAGS_READY:
        type_realize(space, rffi.cast(PyObject, base_pyo))
    if base and not pto.c_ob_type: # will be filled later
        pto.c_ob_type = base.c_ob_type
    if not pto.c_tp_bases:
        if not base:
            bases = space.newtuple([])
        else:
            bases = space.newtuple([from_ref(space, base_pyo)])
        pto.c_tp_bases = make_ref(space, bases)

def finish_type_2(space, pto, w_obj):
    """
    Sets up other attributes, when the interpreter type has been created.
    """
    pto.c_tp_mro = make_ref(space, space.newtuple(w_obj.mro_w))
    base = pto.c_tp_base
    if base:
        inherit_special(space, pto, base)
    for w_base in space.fixedview(from_ref(space, pto.c_tp_bases)):
        inherit_slots(space, pto, w_base)

    if not pto.c_tp_setattro:
        from pypy.module.cpyext.object import PyObject_GenericSetAttr
        pto.c_tp_setattro = llhelper(
            PyObject_GenericSetAttr.api_func.functype,
            PyObject_GenericSetAttr.api_func.get_wrapper(space))

    if w_obj.is_cpytype():
        Py_DecRef(space, pto.c_tp_dict)
        w_dict = w_obj.getdict(space)
        pto.c_tp_dict = make_ref(space, w_dict)

@cpython_api([PyTypeObjectPtr, PyTypeObjectPtr], rffi.INT_real, error=CANNOT_FAIL)
def PyType_IsSubtype(space, a, b):
    """Return true if a is a subtype of b.
    """
    w_type1 = from_ref(space, rffi.cast(PyObject, a))
    w_type2 = from_ref(space, rffi.cast(PyObject, b))
    return int(abstract_issubclass_w(space, w_type1, w_type2)) #XXX correct?

@cpython_api([PyTypeObjectPtr, Py_ssize_t], PyObject)
def PyType_GenericAlloc(space, type, nitems):
    from pypy.module.cpyext.object import _PyObject_NewVar
    return _PyObject_NewVar(space, type, nitems)

@cpython_api([PyTypeObjectPtr, PyObject, PyObject], PyObject)
def PyType_GenericNew(space, type, w_args, w_kwds):
    return generic_cpy_call(
        space, type.c_tp_alloc, type, 0)

@cpython_api([PyTypeObjectPtr, PyObject], PyObject, error=CANNOT_FAIL)
def _PyType_Lookup(space, type, w_name):
    """Internal API to look for a name through the MRO.
    This returns a borrowed reference, and doesn't set an exception!"""
    w_type = from_ref(space, rffi.cast(PyObject, type))
    assert isinstance(w_type, W_TypeObject)

    if not space.isinstance_w(w_name, space.w_unicode):
        return None
    name = space.str_w(w_name)
    w_obj = w_type.lookup(name)
    return borrow_from(w_type, w_obj)

@cpython_api([PyTypeObjectPtr], lltype.Void)
def PyType_Modified(space, w_obj):
    """Invalidate the internal lookup cache for the type and all of its
    subtypes.  This function must be called after any manual
    modification of the attributes or base classes of the type.
    """
    # Invalidate the type cache in case of a builtin type.
    if not isinstance(w_obj, W_TypeObject):
        return
    if w_obj.is_cpytype():
        w_obj.mutated(None)
<|MERGE_RESOLUTION|>--- conflicted
+++ resolved
@@ -15,15 +15,10 @@
     cpython_api, cpython_struct, bootstrap_function, Py_ssize_t, Py_ssize_tP,
     generic_cpy_call, Py_TPFLAGS_READY, Py_TPFLAGS_READYING,
     Py_TPFLAGS_HEAPTYPE, METH_VARARGS, METH_KEYWORDS, CANNOT_FAIL,
-<<<<<<< HEAD
-    Py_TPFLAGS_HAVE_GETCHARBUFFER,
-    build_type_checkers, PyObjectFields, Py_buffer)
-=======
-    Py_TPFLAGS_HAVE_GETCHARBUFFER, build_type_checkers)
+    Py_TPFLAGS_HAVE_GETCHARBUFFER, build_type_checkers, Py_buffer)
 from pypy.module.cpyext.methodobject import (
     PyDescr_NewWrapper, PyCFunction_NewEx, PyCFunction_typedef)
 from pypy.module.cpyext.modsupport import convert_method_defs
->>>>>>> 1a2d70df
 from pypy.module.cpyext.pyobject import (
     PyObject, make_ref, create_ref, from_ref, get_typedescr, make_typedescr,
     track_reference, RefcountState, borrow_from, Py_DecRef)
@@ -34,18 +29,8 @@
 from pypy.module.cpyext.typeobjectdefs import (
     PyTypeObjectPtr, PyTypeObject, PyGetSetDef, PyMemberDef, newfunc,
     PyNumberMethods, PyMappingMethods, PySequenceMethods, PyBufferProcs)
-<<<<<<< HEAD
-from pypy.module.cpyext.slotdefs import (
-    slotdefs_for_tp_slots, slotdefs_for_wrappers, get_slot_tp_function)
-from pypy.interpreter.error import OperationError
-from rpython.rlib.rstring import rsplit
-from rpython.rlib.objectmodel import specialize
-from pypy.module.__builtin__.abstractinst import abstract_issubclass_w
-from rpython.rlib import jit
-=======
 from pypy.objspace.std.typeobject import W_TypeObject, find_best_base
 
->>>>>>> 1a2d70df
 
 WARN_ABOUT_MISSING_SLOT_FUNCTIONS = False
 
@@ -470,13 +455,7 @@
     pto.c_tp_dealloc = typedescr.get_dealloc(space)
     # buffer protocol
     if space.is_w(w_type, space.w_str):
-<<<<<<< HEAD
         setup_bytes_buffer_procs(space, pto)
-=======
-        setup_string_buffer_procs(space, pto)
-    if space.is_w(w_type, space.w_buffer):
-        setup_buffer_buffer_procs(space, pto)
->>>>>>> 1a2d70df
 
     pto.c_tp_free = llhelper(PyObject_Del.api_func.functype,
             PyObject_Del.api_func.get_wrapper(space))
