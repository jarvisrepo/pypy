import os

from rpython.rlib import jit
from rpython.rlib.objectmodel import specialize
from rpython.rlib.rstring import rsplit
from rpython.rtyper.annlowlevel import llhelper
from rpython.rtyper.lltypesystem import rffi, lltype

from pypy.interpreter.baseobjspace import W_Root, DescrMismatch
from pypy.interpreter.error import oefmt
from pypy.interpreter.typedef import (GetSetProperty, TypeDef,
        interp_attrproperty, interp_attrproperty, interp2app)
from pypy.module.__builtin__.abstractinst import abstract_issubclass_w
from pypy.module.cpyext import structmemberdefs
from pypy.module.cpyext.api import (
    cpython_api, cpython_struct, bootstrap_function, Py_ssize_t, Py_ssize_tP,
    generic_cpy_call, Py_TPFLAGS_READY, Py_TPFLAGS_READYING,
    Py_TPFLAGS_HEAPTYPE, METH_VARARGS, METH_KEYWORDS, CANNOT_FAIL,
    Py_TPFLAGS_HAVE_GETCHARBUFFER, build_type_checkers, StaticObjectBuilder,
<<<<<<< HEAD
    PyObjectFields, Py_TPFLAGS_BASETYPE, Py_buffer)
=======
    PyObjectFields, Py_TPFLAGS_BASETYPE, PyTypeObject, PyTypeObjectPtr)
>>>>>>> 35875d8c
from pypy.module.cpyext.methodobject import (W_PyCClassMethodObject,
    W_PyCWrapperObject, PyCFunction_NewEx, PyCFunction_typedef, PyMethodDef,
    W_PyCMethodObject, W_PyCFunctionObject)
from pypy.module.cpyext.modsupport import convert_method_defs
from pypy.module.cpyext.pyobject import (
    PyObject, make_ref, create_ref, from_ref, get_typedescr, make_typedescr,
    track_reference, Py_DecRef, as_pyobj)
from pypy.module.cpyext.slotdefs import (
    slotdefs_for_tp_slots, slotdefs_for_wrappers, get_slot_tp_function)
from pypy.module.cpyext.state import State
from pypy.module.cpyext.structmember import PyMember_GetOne, PyMember_SetOne
from pypy.module.cpyext.typeobjectdefs import (
    PyGetSetDef, PyMemberDef, newfunc,
    PyNumberMethods, PyMappingMethods, PySequenceMethods, PyBufferProcs)
from pypy.objspace.std.typeobject import W_TypeObject, find_best_base


WARN_ABOUT_MISSING_SLOT_FUNCTIONS = False

PyType_Check, PyType_CheckExact = build_type_checkers("Type", "w_type")

PyHeapTypeObjectStruct = lltype.ForwardReference()
PyHeapTypeObject = lltype.Ptr(PyHeapTypeObjectStruct)
PyHeapTypeObjectFields = (
    ("ht_type", PyTypeObject),
    ("ht_name", PyObject),
    ("as_number", PyNumberMethods),
    ("as_mapping", PyMappingMethods),
    ("as_sequence", PySequenceMethods),
    ("as_buffer", PyBufferProcs),
    )
cpython_struct("PyHeapTypeObject", PyHeapTypeObjectFields, PyHeapTypeObjectStruct,
               level=2)

class W_GetSetPropertyEx(GetSetProperty):
    def __init__(self, getset, w_type):
        self.getset = getset
        self.name = rffi.charp2str(getset.c_name)
        self.w_type = w_type
        doc = set = get = None
        if doc:
            doc = rffi.charp2str(getset.c_doc)
        if getset.c_get:
            get = GettersAndSetters.getter.im_func
        if getset.c_set:
            set = GettersAndSetters.setter.im_func
        GetSetProperty.__init__(self, get, set, None, doc,
                                cls=None, use_closure=True,
                                tag="cpyext_1")

def PyDescr_NewGetSet(space, getset, w_type):
    return space.wrap(W_GetSetPropertyEx(getset, w_type))

class W_MemberDescr(GetSetProperty):
    name = 'member_descriptor'
    def __init__(self, member, w_type):
        self.member = member
        self.name = rffi.charp2str(member.c_name)
        self.w_type = w_type
        flags = rffi.cast(lltype.Signed, member.c_flags)
        doc = set = None
        if member.c_doc:
            doc = rffi.charp2str(member.c_doc)
        get = GettersAndSetters.member_getter.im_func
        del_ = GettersAndSetters.member_delete.im_func
        if not (flags & structmemberdefs.READONLY):
            set = GettersAndSetters.member_setter.im_func
        GetSetProperty.__init__(self, get, set, del_, doc,
                                cls=None, use_closure=True,
                                tag="cpyext_2")

# change the typedef name
W_MemberDescr.typedef = TypeDef(
    "member_descriptor",
    __get__ = interp2app(GetSetProperty.descr_property_get),
    __set__ = interp2app(GetSetProperty.descr_property_set),
    __delete__ = interp2app(GetSetProperty.descr_property_del),
    __name__ = interp_attrproperty('name', cls=GetSetProperty),
    __objclass__ = GetSetProperty(GetSetProperty.descr_get_objclass),
    __doc__ = interp_attrproperty('doc', cls=GetSetProperty),
    )
assert not W_MemberDescr.typedef.acceptable_as_base_class  # no __new__

PyDescrObject = lltype.ForwardReference()
PyDescrObjectPtr = lltype.Ptr(PyDescrObject)
PyDescrObjectFields = PyObjectFields + (
    ("d_type", PyTypeObjectPtr),
    ("d_name", PyObject),
    )
cpython_struct("PyDescrObject", PyDescrObjectFields,
               PyDescrObject)

PyMemberDescrObjectStruct = lltype.ForwardReference()
PyMemberDescrObject = lltype.Ptr(PyMemberDescrObjectStruct)
PyMemberDescrObjectFields = PyDescrObjectFields + (
    ("d_member", lltype.Ptr(PyMemberDef)),
    )
cpython_struct("PyMemberDescrObject", PyMemberDescrObjectFields,
               PyMemberDescrObjectStruct, level=2)

PyGetSetDescrObjectStruct = lltype.ForwardReference()
PyGetSetDescrObject = lltype.Ptr(PyGetSetDescrObjectStruct)
PyGetSetDescrObjectFields = PyDescrObjectFields + (
    ("d_getset", lltype.Ptr(PyGetSetDef)),
    )
cpython_struct("PyGetSetDescrObject", PyGetSetDescrObjectFields,
               PyGetSetDescrObjectStruct, level=2)

PyMethodDescrObjectStruct = lltype.ForwardReference()
PyMethodDescrObject = lltype.Ptr(PyMethodDescrObjectStruct)
PyMethodDescrObjectFields = PyDescrObjectFields + (
    ("d_method", lltype.Ptr(PyMethodDef)),
    )
cpython_struct("PyMethodDescrObject", PyMethodDescrObjectFields,
               PyMethodDescrObjectStruct, level=2)

@bootstrap_function
def init_memberdescrobject(space):
    make_typedescr(W_MemberDescr.typedef,
                   basestruct=PyMemberDescrObject.TO,
                   attach=memberdescr_attach,
                   realize=memberdescr_realize,
                   )
    make_typedescr(W_GetSetPropertyEx.typedef,
                   basestruct=PyGetSetDescrObject.TO,
                   attach=getsetdescr_attach,
                   )
    make_typedescr(W_PyCClassMethodObject.typedef,
                   basestruct=PyMethodDescrObject.TO,
                   attach=methoddescr_attach,
                   realize=classmethoddescr_realize,
                   )
    make_typedescr(W_PyCMethodObject.typedef,
                   basestruct=PyMethodDescrObject.TO,
                   attach=methoddescr_attach,
                   realize=methoddescr_realize,
                   )

def memberdescr_attach(space, py_obj, w_obj):
    """
    Fills a newly allocated PyMemberDescrObject with the given W_MemberDescr
    object. The values must not be modified.
    """
    py_memberdescr = rffi.cast(PyMemberDescrObject, py_obj)
    # XXX assign to d_dname, d_type?
    assert isinstance(w_obj, W_MemberDescr)
    py_memberdescr.c_d_member = w_obj.member

def memberdescr_realize(space, obj):
    # XXX NOT TESTED When is this ever called?
    member = rffi.cast(lltype.Ptr(PyMemberDef), obj)
    w_type = from_ref(space, rffi.cast(PyObject, obj.c_ob_type))
    w_obj = space.allocate_instance(W_MemberDescr, w_type)
    w_obj.__init__(member, w_type)
    track_reference(space, obj, w_obj)
    return w_obj

def getsetdescr_attach(space, py_obj, w_obj):
    """
    Fills a newly allocated PyGetSetDescrObject with the given W_GetSetPropertyEx
    object. The values must not be modified.
    """
    py_getsetdescr = rffi.cast(PyGetSetDescrObject, py_obj)
    # XXX assign to d_dname, d_type?
    assert isinstance(w_obj, W_GetSetPropertyEx)
    py_getsetdescr.c_d_getset = w_obj.getset

def methoddescr_attach(space, py_obj, w_obj):
    py_methoddescr = rffi.cast(PyMethodDescrObject, py_obj)
    # XXX assign to d_dname, d_type?
    assert isinstance(w_obj, W_PyCFunctionObject)
    py_methoddescr.c_d_method = w_obj.ml

def classmethoddescr_realize(space, obj):
    # XXX NOT TESTED When is this ever called? 
    method = rffi.cast(lltype.Ptr(PyMethodDef), obj)
    w_type = from_ref(space, rffi.cast(PyObject, obj.c_ob_type))
    w_obj = space.allocate_instance(W_PyCClassMethodObject, w_type)
    w_obj.__init__(space, method, w_type)
    track_reference(space, obj, w_obj)
    return w_obj

def methoddescr_realize(space, obj):
    # XXX NOT TESTED When is this ever called? 
    method = rffi.cast(lltype.Ptr(PyMethodDef), obj)
    w_type = from_ref(space, rffi.cast(PyObject, obj.c_ob_type))
    w_obj = space.allocate_instance(W_PyCMethodObject, w_type)
    w_obj.__init__(space, method, w_type)
    track_reference(space, obj, w_obj)
    return w_obj

def convert_getset_defs(space, dict_w, getsets, w_type):
    getsets = rffi.cast(rffi.CArrayPtr(PyGetSetDef), getsets)
    if getsets:
        i = -1
        while True:
            i = i + 1
            getset = getsets[i]
            name = getset.c_name
            if not name:
                break
            name = rffi.charp2str(name)
            w_descr = PyDescr_NewGetSet(space, getset, w_type)
            dict_w[name] = w_descr

def convert_member_defs(space, dict_w, members, w_type):
    members = rffi.cast(rffi.CArrayPtr(PyMemberDef), members)
    if members:
        i = 0
        while True:
            member = members[i]
            name = member.c_name
            if not name:
                break
            name = rffi.charp2str(name)
            w_descr = space.wrap(W_MemberDescr(member, w_type))
            dict_w[name] = w_descr
            i += 1

def update_all_slots(space, w_type, pto):
    # fill slots in pto
    # Not very sure about it, but according to
    # test_call_tp_dealloc_when_created_from_python, we should not
    # overwrite slots that are already set: these ones are probably
    # coming from a parent C type.

    typedef = w_type.layout.typedef
    for method_name, slot_name, slot_names, slot_func in slotdefs_for_tp_slots:
        w_descr = w_type.lookup(method_name)
        if w_descr is None:
            # XXX special case iternext
            continue

        slot_func_helper = None

        if slot_func is None and typedef is not None:
            get_slot = get_slot_tp_function(space, typedef, slot_name)
            if get_slot:
                slot_func_helper = get_slot()
        elif slot_func:
            slot_func_helper = llhelper(slot_func.api_func.functype,
                                        slot_func.api_func.get_wrapper(space))

        if slot_func_helper is None:
            if WARN_ABOUT_MISSING_SLOT_FUNCTIONS:
                os.write(2, "%s defined by %s but no slot function defined!\n" % (
                        method_name, w_type.getname(space)))
            continue

        # XXX special case wrapper-functions and use a "specific" slot func

        if len(slot_names) == 1:
            if not getattr(pto, slot_names[0]):
                setattr(pto, slot_names[0], slot_func_helper)
        elif (w_type.getname(space) in ('list', 'tuple') and 
              slot_names[0] == 'c_tp_as_number'):
            # XXX hack - hwo can we generalize this? The problem is method
            # names like __mul__ map to more than one slot, and we have no
            # convenient way to indicate which slots CPython have filled
            # 
            # We need at least this special case since Numpy checks that
            # (list, tuple) do __not__ fill tp_as_number
            pass
        else:
            assert len(slot_names) == 2
            struct = getattr(pto, slot_names[0])
            if not struct:
                #assert not space.config.translating
                assert not pto.c_tp_flags & Py_TPFLAGS_HEAPTYPE
                if slot_names[0] == 'c_tp_as_number':
                    STRUCT_TYPE = PyNumberMethods
                elif slot_names[0] == 'c_tp_as_sequence':
                    STRUCT_TYPE = PySequenceMethods
                else:
                    raise AssertionError(
                        "Structure not allocated: %s" % (slot_names[0],))
                struct = lltype.malloc(STRUCT_TYPE, flavor='raw', zero=True)
                setattr(pto, slot_names[0], struct)

            if not getattr(struct, slot_names[1]):
                setattr(struct, slot_names[1], slot_func_helper)

def add_operators(space, dict_w, pto):
    # XXX support PyObject_HashNotImplemented
    for method_name, slot_names, wrapper_func, wrapper_func_kwds, doc in slotdefs_for_wrappers:
        if method_name in dict_w:
            continue
        offset = [rffi.offsetof(lltype.typeOf(pto).TO, slot_names[0])]
        if len(slot_names) == 1:
            func = getattr(pto, slot_names[0])
        else:
            assert len(slot_names) == 2
            struct = getattr(pto, slot_names[0])
            if not struct:
                continue
            offset.append(rffi.offsetof(lltype.typeOf(struct).TO, slot_names[1]))
            func = getattr(struct, slot_names[1])
        func_voidp = rffi.cast(rffi.VOIDP, func)
        if not func:
            continue
        if wrapper_func is None and wrapper_func_kwds is None:
            continue
        w_obj = W_PyCWrapperObject(space, pto, method_name, wrapper_func,
                wrapper_func_kwds, doc, func_voidp, offset=offset)
        dict_w[method_name] = space.wrap(w_obj)
    if pto.c_tp_new:
        add_tp_new_wrapper(space, dict_w, pto)

@cpython_api([PyObject, PyObject, PyObject], PyObject, header=None)
def tp_new_wrapper(space, self, w_args, w_kwds):
    self_pytype = rffi.cast(PyTypeObjectPtr, self)
    tp_new = self_pytype.c_tp_new

    # Check that the user doesn't do something silly and unsafe like
    # object.__new__(dict).  To do this, we check that the most
    # derived base that's not a heap type is this type.
    # XXX do it

    args_w = space.fixedview(w_args)
    w_subtype = args_w[0]
    w_args = space.newtuple(args_w[1:])
    if not space.is_true(w_kwds):
        w_kwds = None

    try:
        subtype = rffi.cast(PyTypeObjectPtr, make_ref(space, w_subtype))
        w_obj = generic_cpy_call(space, tp_new, subtype, w_args, w_kwds)
    finally:
        Py_DecRef(space, w_subtype)
    return w_obj

@specialize.memo()
def get_new_method_def(space):
    state = space.fromcache(State)
    if state.new_method_def:
        return state.new_method_def
    ptr = lltype.malloc(PyMethodDef, flavor="raw", zero=True,
                        immortal=True)
    ptr.c_ml_name = rffi.cast(rffi.CONST_CCHARP, rffi.str2charp("__new__"))
    lltype.render_immortal(ptr.c_ml_name)
    rffi.setintfield(ptr, 'c_ml_flags', METH_VARARGS | METH_KEYWORDS)
    ptr.c_ml_doc = rffi.cast(rffi.CONST_CCHARP, rffi.str2charp(
        "T.__new__(S, ...) -> a new object with type S, a subtype of T"))
    lltype.render_immortal(ptr.c_ml_doc)
    state.new_method_def = ptr
    return ptr

def setup_new_method_def(space):
    ptr = get_new_method_def(space)
    ptr.c_ml_meth = rffi.cast(PyCFunction_typedef,
        llhelper(tp_new_wrapper.api_func.functype,
                 tp_new_wrapper.api_func.get_wrapper(space)))

def add_tp_new_wrapper(space, dict_w, pto):
    if "__new__" in dict_w:
        return
    pyo = rffi.cast(PyObject, pto)
    dict_w["__new__"] = PyCFunction_NewEx(space, get_new_method_def(space),
                                          from_ref(space, pyo), None)

def inherit_special(space, pto, base_pto):
    # XXX missing: copy basicsize and flags in a magical way
    # (minimally, if tp_basicsize is zero we copy it from the base)
    if not pto.c_tp_basicsize:
        pto.c_tp_basicsize = base_pto.c_tp_basicsize
    if pto.c_tp_itemsize < base_pto.c_tp_itemsize:
        pto.c_tp_itemsize = base_pto.c_tp_itemsize
    flags = rffi.cast(lltype.Signed, pto.c_tp_flags)
    base_object_pyo = make_ref(space, space.w_object)
    base_object_pto = rffi.cast(PyTypeObjectPtr, base_object_pyo)
    if base_pto != base_object_pto or flags & Py_TPFLAGS_HEAPTYPE:
        if not pto.c_tp_new:
            pto.c_tp_new = base_pto.c_tp_new
    Py_DecRef(space, base_object_pyo)

def check_descr(space, w_self, w_type):
    if not space.isinstance_w(w_self, w_type):
        raise DescrMismatch()

class GettersAndSetters:
    def getter(self, space, w_self):
        assert isinstance(self, W_GetSetPropertyEx)
        check_descr(space, w_self, self.w_type)
        return generic_cpy_call(
            space, self.getset.c_get, w_self,
            self.getset.c_closure)

    def setter(self, space, w_self, w_value):
        assert isinstance(self, W_GetSetPropertyEx)
        check_descr(space, w_self, self.w_type)
        res = generic_cpy_call(
            space, self.getset.c_set, w_self, w_value,
            self.getset.c_closure)
        if rffi.cast(lltype.Signed, res) < 0:
            state = space.fromcache(State)
            state.check_and_raise_exception()

    def member_getter(self, space, w_self):
        assert isinstance(self, W_MemberDescr)
        check_descr(space, w_self, self.w_type)
        pyref = make_ref(space, w_self)
        try:
            return PyMember_GetOne(
                space, rffi.cast(rffi.CCHARP, pyref), self.member)
        finally:
            Py_DecRef(space, pyref)

    def member_delete(self, space, w_self):
        assert isinstance(self, W_MemberDescr)
        check_descr(space, w_self, self.w_type)
        pyref = make_ref(space, w_self)
        try:
            PyMember_SetOne(
                space, rffi.cast(rffi.CCHARP, pyref), self.member, None)
        finally:
            Py_DecRef(space, pyref)

    def member_setter(self, space, w_self, w_value):
        assert isinstance(self, W_MemberDescr)
        check_descr(space, w_self, self.w_type)
        pyref = make_ref(space, w_self)
        try:
            PyMember_SetOne(
                space, rffi.cast(rffi.CCHARP, pyref), self.member, w_value)
        finally:
            Py_DecRef(space, pyref)

class W_PyCTypeObject(W_TypeObject):
    @jit.dont_look_inside
    def __init__(self, space, pto):
        bases_w = space.fixedview(from_ref(space, pto.c_tp_bases))
        dict_w = {}

        add_operators(space, dict_w, pto)
        convert_method_defs(space, dict_w, pto.c_tp_methods, self)
        convert_getset_defs(space, dict_w, pto.c_tp_getset, self)
        convert_member_defs(space, dict_w, pto.c_tp_members, self)

        name = rffi.charp2str(pto.c_tp_name)
        new_layout = (pto.c_tp_basicsize > rffi.sizeof(PyObject.TO) or
                      pto.c_tp_itemsize > 0)

        W_TypeObject.__init__(self, space, name,
            bases_w or [space.w_object], dict_w, force_new_layout=new_layout)
        self.flag_cpytype = True
        self.flag_heaptype = False
        # if a sequence or a mapping, then set the flag to force it
        if pto.c_tp_as_sequence and pto.c_tp_as_sequence.c_sq_item:
            self.flag_map_or_seq = 'S'
        elif pto.c_tp_as_mapping and pto.c_tp_as_mapping.c_mp_subscript:
            self.flag_map_or_seq = 'M'
        if pto.c_tp_doc:
            self.w_doc = space.wrap(rffi.charp2str(pto.c_tp_doc))

@bootstrap_function
def init_typeobject(space):
    make_typedescr(space.w_type.layout.typedef,
                   basestruct=PyTypeObject,
                   alloc=type_alloc,
                   attach=type_attach,
                   realize=type_realize,
                   dealloc=type_dealloc)

@cpython_api([PyObject], lltype.Void, header=None)
def subtype_dealloc(space, obj):
    pto = obj.c_ob_type
    base = pto
    this_func_ptr = llhelper(subtype_dealloc.api_func.functype,
            subtype_dealloc.api_func.get_wrapper(space))
    while base.c_tp_dealloc == this_func_ptr:
        base = base.c_tp_base
        assert base
    dealloc = base.c_tp_dealloc
    # XXX call tp_del if necessary
    generic_cpy_call(space, dealloc, obj)
    # XXX cpy decrefs the pto here but we do it in the base-dealloc
    # hopefully this does not clash with the memory model assumed in
    # extension modules

@cpython_api([PyObject, lltype.Ptr(Py_buffer), rffi.INT_real], rffi.INT_real,
              header=None, error=-1)
def bytes_getbuffer(space, w_str, view, flags):
    from pypy.module.cpyext.bytesobject import PyBytes_AsString
    view.c_obj = make_ref(space, w_str)
    view.c_buf = rffi.cast(rffi.VOIDP, PyBytes_AsString(space, view.c_obj))
    view.c_len = space.len_w(w_str)
    return 0

def setup_bytes_buffer_procs(space, pto):
    c_buf = lltype.malloc(PyBufferProcs, flavor='raw', zero=True)
    lltype.render_immortal(c_buf)
    c_buf.c_bf_getbuffer = llhelper(
        bytes_getbuffer.api_func.functype,
        bytes_getbuffer.api_func.get_wrapper(space))
    pto.c_tp_as_buffer = c_buf
    pto.c_tp_flags |= Py_TPFLAGS_HAVE_GETCHARBUFFER

@cpython_api([PyObject], lltype.Void, header=None)
def type_dealloc(space, obj):
    from pypy.module.cpyext.object import _dealloc
    obj_pto = rffi.cast(PyTypeObjectPtr, obj)
    base_pyo = rffi.cast(PyObject, obj_pto.c_tp_base)
    Py_DecRef(space, obj_pto.c_tp_bases)
    Py_DecRef(space, obj_pto.c_tp_mro)
    Py_DecRef(space, obj_pto.c_tp_cache) # let's do it like cpython
    Py_DecRef(space, obj_pto.c_tp_dict)
    if obj_pto.c_tp_flags & Py_TPFLAGS_HEAPTYPE:
        heaptype = rffi.cast(PyHeapTypeObject, obj)
        Py_DecRef(space, heaptype.c_ht_name)
        Py_DecRef(space, base_pyo)
        _dealloc(space, obj)


def type_alloc(space, w_metatype, itemsize=0):
    metatype = rffi.cast(PyTypeObjectPtr, make_ref(space, w_metatype))
    # Don't increase refcount for non-heaptypes
    if metatype:
        flags = rffi.cast(lltype.Signed, metatype.c_tp_flags)
        if not flags & Py_TPFLAGS_HEAPTYPE:
            Py_DecRef(space, w_metatype)

    heaptype = lltype.malloc(PyHeapTypeObject.TO,
                             flavor='raw', zero=True,
                             add_memory_pressure=True)
    pto = heaptype.c_ht_type
    pto.c_ob_refcnt = 1
    pto.c_ob_pypy_link = 0
    pto.c_ob_type = metatype
    pto.c_tp_flags |= Py_TPFLAGS_HEAPTYPE
    pto.c_tp_as_number = heaptype.c_as_number
    pto.c_tp_as_sequence = heaptype.c_as_sequence
    pto.c_tp_as_mapping = heaptype.c_as_mapping
    pto.c_tp_as_buffer = heaptype.c_as_buffer
    pto.c_tp_basicsize = -1 # hopefully this makes malloc bail out
    pto.c_tp_itemsize = 0

    return rffi.cast(PyObject, heaptype)

def type_attach(space, py_obj, w_type):
    """
    Fills a newly allocated PyTypeObject from an existing type.
    """
    from pypy.module.cpyext.object import PyObject_Free

    assert isinstance(w_type, W_TypeObject)

    pto = rffi.cast(PyTypeObjectPtr, py_obj)

    typedescr = get_typedescr(w_type.layout.typedef)

    # dealloc
    if space.gettypeobject(w_type.layout.typedef) is w_type:
        # only for the exact type, like 'space.w_tuple' or 'space.w_list'
        pto.c_tp_dealloc = typedescr.get_dealloc(space)
    else:
        # for all subtypes, use subtype_dealloc()
        pto.c_tp_dealloc = llhelper(
            subtype_dealloc.api_func.functype,
            subtype_dealloc.api_func.get_wrapper(space))
    if space.is_w(w_type, space.w_str):
        pto.c_tp_itemsize = 1
    elif space.is_w(w_type, space.w_tuple):
        pto.c_tp_itemsize = rffi.sizeof(PyObject)
    # buffer protocol
    if space.is_w(w_type, space.w_str):
        setup_bytes_buffer_procs(space, pto)

    pto.c_tp_free = llhelper(PyObject_Free.api_func.functype,
            PyObject_Free.api_func.get_wrapper(space))
    pto.c_tp_alloc = llhelper(PyType_GenericAlloc.api_func.functype,
            PyType_GenericAlloc.api_func.get_wrapper(space))
    builder = space.fromcache(StaticObjectBuilder)
    if ((pto.c_tp_flags & Py_TPFLAGS_HEAPTYPE) != 0
            and builder.cpyext_type_init is None):
            # this ^^^ is not None only during startup of cpyext.  At that
            # point we might get into troubles by doing make_ref() when
            # things are not initialized yet.  So in this case, simply use
            # str2charp() and "leak" the string.
        w_typename = space.getattr(w_type, space.wrap('__name__'))
        heaptype = rffi.cast(PyHeapTypeObject, pto)
        heaptype.c_ht_name = make_ref(space, w_typename)
        from pypy.module.cpyext.unicodeobject import _PyUnicode_AsString
        pto.c_tp_name = _PyUnicode_AsString(space, heaptype.c_ht_name)
    else:
        pto.c_tp_name = rffi.str2charp(w_type.name)
    # uninitialized fields:
    # c_tp_print
    # XXX implement
    # c_tp_compare and the following fields (see http://docs.python.org/c-api/typeobj.html )
    w_base = best_base(space, w_type.bases_w)
    pto.c_tp_base = rffi.cast(PyTypeObjectPtr, make_ref(space, w_base))

    if builder.cpyext_type_init is not None:
        builder.cpyext_type_init.append((pto, w_type))
    else:
        finish_type_1(space, pto)
        finish_type_2(space, pto, w_type)

    pto.c_tp_basicsize = rffi.sizeof(typedescr.basestruct)
    if pto.c_tp_base:
        if pto.c_tp_base.c_tp_basicsize > pto.c_tp_basicsize:
            pto.c_tp_basicsize = pto.c_tp_base.c_tp_basicsize
        if pto.c_tp_itemsize < pto.c_tp_base.c_tp_itemsize:
            pto.c_tp_itemsize = pto.c_tp_base.c_tp_itemsize

    # will be filled later on with the correct value
    # may not be 0
    if space.is_w(w_type, space.w_object):
        pto.c_tp_new = rffi.cast(newfunc, 1)
    update_all_slots(space, w_type, pto)
    pto.c_tp_flags |= Py_TPFLAGS_READY
    return pto

def py_type_ready(space, pto):
    if pto.c_tp_flags & Py_TPFLAGS_READY:
        return
    type_realize(space, rffi.cast(PyObject, pto))

@cpython_api([PyTypeObjectPtr], rffi.INT_real, error=-1)
def PyType_Ready(space, pto):
    py_type_ready(space, pto)
    return 0

def type_realize(space, py_obj):
    pto = rffi.cast(PyTypeObjectPtr, py_obj)
    assert pto.c_tp_flags & Py_TPFLAGS_READY == 0
    assert pto.c_tp_flags & Py_TPFLAGS_READYING == 0
    pto.c_tp_flags |= Py_TPFLAGS_READYING
    try:
        w_obj = _type_realize(space, py_obj)
    finally:
        name = rffi.charp2str(pto.c_tp_name)
        pto.c_tp_flags &= ~Py_TPFLAGS_READYING
    pto.c_tp_flags |= Py_TPFLAGS_READY
    return w_obj

def solid_base(space, w_type):
    typedef = w_type.layout.typedef
    return space.gettypeobject(typedef)

def best_base(space, bases_w):
    if not bases_w:
        return None
    return find_best_base(bases_w)

def inherit_slots(space, pto, w_base):
    # XXX missing: nearly everything
    base_pyo = make_ref(space, w_base)
    try:
        base = rffi.cast(PyTypeObjectPtr, base_pyo)
        if not pto.c_tp_dealloc:
            pto.c_tp_dealloc = base.c_tp_dealloc
        if not pto.c_tp_init:
            pto.c_tp_init = base.c_tp_init
        if not pto.c_tp_alloc:
            pto.c_tp_alloc = base.c_tp_alloc
        # XXX check for correct GC flags!
        if not pto.c_tp_free:
            pto.c_tp_free = base.c_tp_free
        if not pto.c_tp_setattro:
            pto.c_tp_setattro = base.c_tp_setattro
        if not pto.c_tp_getattro:
            pto.c_tp_getattro = base.c_tp_getattro
    finally:
        Py_DecRef(space, base_pyo)

def _type_realize(space, py_obj):
    """
    Creates an interpreter type from a PyTypeObject structure.
    """
    # missing:
    # unsupported:
    # tp_mro, tp_subclasses
    py_type = rffi.cast(PyTypeObjectPtr, py_obj)

    if not py_type.c_tp_base:
        # borrowed reference, but w_object is unlikely to disappear
        base = as_pyobj(space, space.w_object)
        py_type.c_tp_base = rffi.cast(PyTypeObjectPtr, base)

    finish_type_1(space, py_type)

    if py_type.c_ob_type:
        w_metatype = from_ref(space, rffi.cast(PyObject, py_type.c_ob_type))
    else:
        # Somehow the tp_base type is created with no ob_type, notably
        # PyString_Type and PyBaseString_Type
        # While this is a hack, cpython does it as well.
        w_metatype = space.w_type

    w_obj = space.allocate_instance(W_PyCTypeObject, w_metatype)
    track_reference(space, py_obj, w_obj)
    w_obj.__init__(space, py_type)
    w_obj.ready()

    finish_type_2(space, py_type, w_obj)
    # inheriting tp_as_* slots
    base = py_type.c_tp_base
    if base:
        if not py_type.c_tp_as_number: py_type.c_tp_as_number = base.c_tp_as_number
        if not py_type.c_tp_as_sequence: py_type.c_tp_as_sequence = base.c_tp_as_sequence
        if not py_type.c_tp_as_mapping: py_type.c_tp_as_mapping = base.c_tp_as_mapping
        if not py_type.c_tp_as_buffer: py_type.c_tp_as_buffer = base.c_tp_as_buffer

    return w_obj

def finish_type_1(space, pto):
    """
    Sets up tp_bases, necessary before creating the interpreter type.
    """
    base = pto.c_tp_base
    base_pyo = rffi.cast(PyObject, pto.c_tp_base)
    if base and not base.c_tp_flags & Py_TPFLAGS_READY:
        name = rffi.charp2str(base.c_tp_name)
        type_realize(space, base_pyo)
    if base and not pto.c_ob_type: # will be filled later
        pto.c_ob_type = base.c_ob_type
    if not pto.c_tp_bases:
        if not base:
            bases = space.newtuple([])
        else:
            bases = space.newtuple([from_ref(space, base_pyo)])
        pto.c_tp_bases = make_ref(space, bases)

def finish_type_2(space, pto, w_obj):
    """
    Sets up other attributes, when the interpreter type has been created.
    """
    pto.c_tp_mro = make_ref(space, space.newtuple(w_obj.mro_w))
    base = pto.c_tp_base
    if base:
        inherit_special(space, pto, base)
    for w_base in space.fixedview(from_ref(space, pto.c_tp_bases)):
        inherit_slots(space, pto, w_base)

    if not pto.c_tp_setattro:
        from pypy.module.cpyext.object import PyObject_GenericSetAttr
        pto.c_tp_setattro = llhelper(
            PyObject_GenericSetAttr.api_func.functype,
            PyObject_GenericSetAttr.api_func.get_wrapper(space))

    if not pto.c_tp_getattro:
        from pypy.module.cpyext.object import PyObject_GenericGetAttr
        pto.c_tp_getattro = llhelper(
            PyObject_GenericGetAttr.api_func.functype,
            PyObject_GenericGetAttr.api_func.get_wrapper(space))

    if w_obj.is_cpytype():
        Py_DecRef(space, pto.c_tp_dict)
        w_dict = w_obj.getdict(space)
        pto.c_tp_dict = make_ref(space, w_dict)

@cpython_api([PyTypeObjectPtr, PyTypeObjectPtr], rffi.INT_real, error=CANNOT_FAIL)
def PyType_IsSubtype(space, a, b):
    """Return true if a is a subtype of b.
    """
    w_type1 = from_ref(space, rffi.cast(PyObject, a))
    w_type2 = from_ref(space, rffi.cast(PyObject, b))
    return int(abstract_issubclass_w(space, w_type1, w_type2)) #XXX correct?

@cpython_api([PyTypeObjectPtr, Py_ssize_t], PyObject, result_is_ll=True)
def PyType_GenericAlloc(space, type, nitems):
    from pypy.module.cpyext.object import _PyObject_NewVar
    return _PyObject_NewVar(space, type, nitems)

@cpython_api([PyTypeObjectPtr, PyObject, PyObject], PyObject)
def PyType_GenericNew(space, type, w_args, w_kwds):
    return generic_cpy_call(
        space, type.c_tp_alloc, type, 0)

@cpython_api([PyTypeObjectPtr, PyObject], PyObject, error=CANNOT_FAIL,
             result_borrowed=True)
def _PyType_Lookup(space, type, w_name):
    """Internal API to look for a name through the MRO.
    This returns a borrowed reference, and doesn't set an exception!"""
    w_type = from_ref(space, rffi.cast(PyObject, type))
    assert isinstance(w_type, W_TypeObject)

    if not space.isinstance_w(w_name, space.w_unicode):
        return None
    name = space.str_w(w_name)
    w_obj = w_type.lookup(name)
    # this assumes that w_obj is not dynamically created, but will stay alive
    # until w_type is modified or dies.  Assuming this, we return a borrowed ref
    return w_obj

@cpython_api([PyTypeObjectPtr], lltype.Void)
def PyType_Modified(space, w_obj):
    """Invalidate the internal lookup cache for the type and all of its
    subtypes.  This function must be called after any manual
    modification of the attributes or base classes of the type.
    """
    # Invalidate the type cache in case of a builtin type.
    if not isinstance(w_obj, W_TypeObject):
        return
    if w_obj.is_cpytype():
        w_obj.mutated(None)
<|MERGE_RESOLUTION|>--- conflicted
+++ resolved
@@ -17,11 +17,7 @@
     generic_cpy_call, Py_TPFLAGS_READY, Py_TPFLAGS_READYING,
     Py_TPFLAGS_HEAPTYPE, METH_VARARGS, METH_KEYWORDS, CANNOT_FAIL,
     Py_TPFLAGS_HAVE_GETCHARBUFFER, build_type_checkers, StaticObjectBuilder,
-<<<<<<< HEAD
-    PyObjectFields, Py_TPFLAGS_BASETYPE, Py_buffer)
-=======
-    PyObjectFields, Py_TPFLAGS_BASETYPE, PyTypeObject, PyTypeObjectPtr)
->>>>>>> 35875d8c
+    PyObjectFields, Py_TPFLAGS_BASETYPE, Py_buffer, PyTypeObject, PyTypeObjectPtr)
 from pypy.module.cpyext.methodobject import (W_PyCClassMethodObject,
     W_PyCWrapperObject, PyCFunction_NewEx, PyCFunction_typedef, PyMethodDef,
     W_PyCMethodObject, W_PyCFunctionObject)
