from rpython.rlib.unroll import unrolling_iterable
from rpython.rlib import jit, rawrefcount
from rpython.rlib.objectmodel import specialize, we_are_translated
from rpython.rtyper.lltypesystem import rffi, lltype
from rpython.rlib.rarithmetic import widen

from pypy.interpreter.baseobjspace import DescrMismatch
from pypy.interpreter.error import oefmt
from pypy.interpreter.typedef import (
    GetSetProperty, TypeDef, interp_attrproperty, interp2app)
from pypy.module.__builtin__.abstractinst import abstract_issubclass_w
from pypy.module.cpyext import structmemberdefs
from pypy.module.cpyext.api import (
    cpython_api, cpython_struct, bootstrap_function, Py_ssize_t,
    slot_function, generic_cpy_call, METH_VARARGS, METH_KEYWORDS, CANNOT_FAIL,
    build_type_checkers_flags, cts, parse_dir, PyTypeObject,
    PyTypeObjectPtr, Py_buffer,
    Py_TPFLAGS_HEAPTYPE, Py_TPFLAGS_READY, Py_TPFLAGS_READYING,
    Py_TPFLAGS_LONG_SUBCLASS, Py_TPFLAGS_LIST_SUBCLASS,
    Py_TPFLAGS_TUPLE_SUBCLASS, Py_TPFLAGS_UNICODE_SUBCLASS,
    Py_TPFLAGS_DICT_SUBCLASS, Py_TPFLAGS_BASE_EXC_SUBCLASS,
    Py_TPFLAGS_TYPE_SUBCLASS,
    Py_TPFLAGS_BYTES_SUBCLASS,
    Py_TPPYPYFLAGS_FLOAT_SUBCLASS,
    )

from rpython.tool.cparser import CTypeSpace
from pypy.module.cpyext.methodobject import (W_PyCClassMethodObject,
    PyCFunction, PyMethodDef,
    W_PyCMethodObject, W_PyCFunctionObject, extract_doc, extract_txtsig,
    W_PyCWrapperObject)
from pypy.module.cpyext.modsupport import convert_method_defs
from pypy.module.cpyext.pyobject import (
    PyObject, make_ref, from_ref, get_typedescr, make_typedescr,
    track_reference, decref, as_pyobj, incref)
from pypy.module.cpyext.slotdefs import (
    slotdefs_for_tp_slots, slotdefs_for_wrappers, get_slot_tp_function,
    llslot)
from pypy.module.cpyext.state import State
from pypy.module.cpyext.structmember import PyMember_GetOne, PyMember_SetOne
from pypy.module.cpyext.typeobjectdefs import (
    PyGetSetDef, PyMemberDef, PyMappingMethods,
    PyNumberMethods, PySequenceMethods, PyBufferProcs)
from pypy.objspace.std.typeobject import W_TypeObject, find_best_base


#WARN_ABOUT_MISSING_SLOT_FUNCTIONS = False

PyType_Check, PyType_CheckExact = build_type_checkers_flags("Type")

PyHeapTypeObject = cts.gettype('PyHeapTypeObject *')

cts.parse_header(parse_dir / "typeslots.h")


class W_GetSetPropertyEx(GetSetProperty):
    def __init__(self, getset, w_type):
        self.getset = getset
        self.w_type = w_type
        doc = fset = fget = fdel = None
        if doc:
            # XXX dead code?
            doc = rffi.constcharp2str(getset.c_doc)
        if getset.c_get:
            fget = GettersAndSetters.getter.im_func
        if getset.c_set:
            fset = GettersAndSetters.setter.im_func
            fdel = GettersAndSetters.deleter.im_func
        GetSetProperty.__init__(self, fget, fset, fdel, doc,
                                cls=None, use_closure=True,
                                tag="cpyext_1")
        self.name = rffi.constcharp2str(getset.c_name)

    def readonly_attribute(self, space):   # overwritten
        raise oefmt(space.w_AttributeError,
            "attribute '%s' of '%N' objects is not writable",
            self.name, self.w_type)


@cpython_api([PyTypeObjectPtr, lltype.Ptr(PyGetSetDef)], PyObject, result_is_ll=True)
def PyDescr_NewGetSet(space, w_type, getset):
    # Note the arguments are reversed
    w_descr = W_GetSetPropertyEx(getset, w_type)
    return make_ref(space, w_descr, w_type)

def make_GetSet(space, getsetprop):
    py_getsetdef = lltype.malloc(PyGetSetDef, flavor='raw')
    doc = getsetprop.doc
    if doc:
        py_getsetdef.c_doc = rffi.cast(rffi.CONST_CCHARP, rffi.str2charp(doc))
    else:
        py_getsetdef.c_doc = rffi.cast(rffi.CONST_CCHARP, 0)
    py_getsetdef.c_name = rffi.cast(rffi.CONST_CCHARP,
                                    rffi.str2charp(getsetprop.getname(space)))
    # XXX FIXME - actually assign these !!!
    py_getsetdef.c_get = cts.cast('getter', 0)
    py_getsetdef.c_set = cts.cast('setter', 0)
    py_getsetdef.c_closure = cts.cast('void*', 0)
    return py_getsetdef


class W_MemberDescr(GetSetProperty):
    name = 'member_descriptor'
    def __init__(self, member, w_type):
        self.member = member
        self.name = rffi.constcharp2str(member.c_name)
        self.w_type = w_type
        flags = rffi.cast(lltype.Signed, member.c_flags)
        doc = set = None
        if member.c_doc:
            doc = rffi.constcharp2str(member.c_doc)
        get = GettersAndSetters.member_getter.im_func
        del_ = GettersAndSetters.member_delete.im_func
        if not (flags & structmemberdefs.READONLY):
            set = GettersAndSetters.member_setter.im_func
        GetSetProperty.__init__(self, get, set, del_, doc,
                                cls=None, use_closure=True,
                                tag="cpyext_2")

# change the typedef name
W_MemberDescr.typedef = TypeDef(
    "member_descriptor",
    __get__ = interp2app(GetSetProperty.descr_property_get),
    __set__ = interp2app(GetSetProperty.descr_property_set),
    __delete__ = interp2app(GetSetProperty.descr_property_del),
    __name__ = interp_attrproperty('name', cls=GetSetProperty,
        wrapfn="newtext_or_none"),
    __objclass__ = GetSetProperty(GetSetProperty.descr_get_objclass),
    __doc__ = interp_attrproperty('doc', cls=GetSetProperty,
        wrapfn="newtext_or_none"),
    )
assert not W_MemberDescr.typedef.acceptable_as_base_class  # no __new__

@bootstrap_function
def init_memberdescrobject(space):
    make_typedescr(W_MemberDescr.typedef,
                   basestruct=cts.gettype('PyMemberDescrObject'),
                   attach=memberdescr_attach,
                   realize=memberdescr_realize,
                   dealloc=descr_dealloc,
                   )
    make_typedescr(W_GetSetPropertyEx.typedef,
                   basestruct=cts.gettype('PyGetSetDescrObject'),
                   attach=getsetdescr_attach,
                   dealloc=descr_dealloc,
                   )
    make_typedescr(W_PyCClassMethodObject.typedef,
                   basestruct=cts.gettype('PyMethodDescrObject'),
                   attach=methoddescr_attach,
                   realize=classmethoddescr_realize,
                   dealloc=descr_dealloc,
                   )
    make_typedescr(W_PyCMethodObject.typedef,
                   basestruct=cts.gettype('PyMethodDescrObject'),
                   attach=methoddescr_attach,
                   realize=methoddescr_realize,
                   dealloc=descr_dealloc,
                   )
    make_typedescr(W_PyCWrapperObject.typedef,
                   basestruct=cts.gettype('PyWrapperDescrObject'),
                   attach=wrapperdescr_attach,
                   realize=wrapperdescr_realize,
                   dealloc=wrapper_dealloc,
                   )

def init_descr(space, py_obj, w_type, name):
    """Initialises the common fields in a PyDescrObject

    Arguments:
        py_obj: PyObject* pointer to a PyDescrObject
        w_type: W_TypeObject
        c_name: char*
    """
    py_descr = cts.cast('PyDescrObject*', py_obj)
    py_descr.c_d_type = cts.cast(
        'PyTypeObject*', make_ref(space, w_type))
    py_descr.c_d_name = make_ref(space, space.newtext(name))

@slot_function([PyObject], lltype.Void)
def descr_dealloc(space, py_obj):
    from pypy.module.cpyext.object import _dealloc
    py_descr = cts.cast('PyDescrObject*', py_obj)
    decref(space, py_descr.c_d_type)
    decref(space, py_descr.c_d_name)
    _dealloc(space, py_obj)

def memberdescr_attach(space, py_obj, w_obj, w_userdata=None):
    """
    Fills a newly allocated PyMemberDescrObject with the given W_MemberDescr
    object. The values must not be modified.
    """
    py_memberdescr = cts.cast('PyMemberDescrObject*', py_obj)
    assert isinstance(w_obj, W_MemberDescr)
    py_memberdescr.c_d_member = w_obj.member
    init_descr(space, py_obj, w_obj.w_type, w_obj.name)

def memberdescr_realize(space, obj):
    # XXX NOT TESTED When is this ever called?
    member = cts.cast('PyMemberDef*', obj)
    w_type = from_ref(space, rffi.cast(PyObject, obj.c_ob_type))
    w_obj = space.allocate_instance(W_MemberDescr, w_type)
    w_obj.__init__(member, w_type)
    track_reference(space, obj, w_obj)
    return w_obj

def getsetdescr_attach(space, py_obj, w_obj, w_userdata=None):
    """
    Fills a newly allocated PyGetSetDescrObject with the given W_GetSetPropertyEx
    object. The values must not be modified.
    """
    py_getsetdescr = cts.cast('PyGetSetDescrObject*', py_obj)
    if isinstance(w_obj, GetSetProperty):
        py_getsetdef = make_GetSet(space, w_obj)
        assert space.isinstance_w(w_userdata, space.w_type)
        w_obj = W_GetSetPropertyEx(py_getsetdef, w_userdata)
        # now w_obj.getset is py_getsetdef, which was freshly allocated
        # XXX how is this ever released?
    assert isinstance(w_obj, W_GetSetPropertyEx)
    py_getsetdescr.c_d_getset = w_obj.getset
    init_descr(space, py_obj, w_obj.w_type, w_obj.name)

def methoddescr_attach(space, py_obj, w_obj, w_userdata=None):
    py_methoddescr = cts.cast('PyMethodDescrObject*', py_obj)
    assert isinstance(w_obj, W_PyCFunctionObject)
    py_methoddescr.c_d_method = w_obj.ml
    init_descr(space, py_obj, w_obj.w_objclass, w_obj.name)

def classmethoddescr_realize(space, obj):
    # XXX NOT TESTED When is this ever called?
    method = rffi.cast(lltype.Ptr(PyMethodDef), obj)
    w_type = from_ref(space, rffi.cast(PyObject, obj.c_ob_type))
    w_obj = space.allocate_instance(W_PyCClassMethodObject, w_type)
    w_obj.__init__(space, method, w_type)
    track_reference(space, obj, w_obj)
    return w_obj

def methoddescr_realize(space, obj):
    # XXX NOT TESTED When is this ever called?
    method = rffi.cast(lltype.Ptr(PyMethodDef), obj)
    w_type = from_ref(space, rffi.cast(PyObject, obj.c_ob_type))
    w_obj = space.allocate_instance(W_PyCMethodObject, w_type)
    w_obj.__init__(space, method, None, None, w_type)
    track_reference(space, obj, w_obj)
    return w_obj

def wrapperdescr_attach(space, py_obj, w_obj, w_userdata=None): 
    assert isinstance(w_obj, W_PyCWrapperObject)
    py_methoddescr = cts.cast('PyWrapperDescrObject*', py_obj)
    init_descr(space, py_obj, w_obj.w_objclass, w_obj.getname(space))
    py_methoddescr.c_d_wrapped = w_obj.get_func_to_call()
    # CPython starts from the d_base, since this is the basic structure
    # filled in by the slotdef macros in Objects/typeobject.c
    # We only need it for compatibility, so we leave it all 0.
    # see the way wrapperbase is modified in test/specmethdocstring.c,
    # which adds a docstring to the slot function via d_base.doc
    py_methoddescr.c_d_base = lltype.malloc(cts.gettype('struct wrapperbase'),
                                zero=True, flavor='raw', track_allocation=False)

def wrapperdescr_realize(space, obj):
    raise oefmt(space.w_RuntimeError,
        "cannot yet create a Python wrapper_descriptor from a C "
        "PyWrapperDescrObject. Please report this to PyPy")

@slot_function([PyObject], lltype.Void)
def wrapper_dealloc(space, py_obj):
    from pypy.module.cpyext.object import _dealloc
    py_descr = cts.cast('PyDescrObject*', py_obj)
    if py_descr:
        decref(space, py_descr.c_d_type)
        decref(space, py_descr.c_d_name)
        py_wrapperdescr = cts.cast('PyWrapperDescrObject*', py_obj)
        if py_wrapperdescr.c_d_base:
            lltype.free(py_wrapperdescr.c_d_base, flavor="raw", track_allocation=False)
            py_wrapperdescr.c_d_base = rffi.cast(cts.gettype('struct wrapperbase*'), 0)
    _dealloc(space, py_obj)

def convert_getset_defs(space, dict_w, getsets, w_type):
    getsets = rffi.cast(rffi.CArrayPtr(PyGetSetDef), getsets)
    if getsets:
        i = -1
        while True:
            i = i + 1
            getset = getsets[i]
            name = getset.c_name
            if not name:
                break
            name = rffi.constcharp2str(name)
            w_descr = W_GetSetPropertyEx(getset, w_type)
            dict_w[name] = w_descr

def convert_member_defs(space, dict_w, members, w_type):
    members = rffi.cast(rffi.CArrayPtr(PyMemberDef), members)
    if members:
        i = 0
        while True:
            member = members[i]
            name = member.c_name
            if not name:
                break
            name = rffi.constcharp2str(name)
            w_descr = W_MemberDescr(member, w_type)
            dict_w[name] = w_descr
            i += 1

WARN_MISSING_SLOTS = False
missing_slots={}
def warn_missing_slot(space, method_name, slot_name, w_type):
    if WARN_MISSING_SLOTS and not we_are_translated():
        if slot_name not in missing_slots:
            missing_slots[slot_name] = w_type.getname(space)
            print "missing slot %r/%r, discovered on %r" % (
                method_name, slot_name, w_type.getname(space))

def update_all_slots(space, w_type, pto):
    # fill slots in pto
    for method_name, slot_name, slot_names, slot_apifunc in slotdefs_for_tp_slots:
        slot_func_helper = None
        w_descr = w_type.dict_w.get(method_name, None)
        if w_descr:
            # use the slot_apifunc (userslots) to lookup at runtime
            pass
        elif len(slot_names) ==1:
            # 'inherit' from tp_base
            slot_func_helper = getattr(pto.c_tp_base, slot_names[0])
        else:
            struct = getattr(pto.c_tp_base, slot_names[0])
            if struct:
                slot_func_helper = getattr(struct, slot_names[1])

        if not slot_func_helper:
            if not slot_apifunc:
                warn_missing_slot(space, method_name, slot_name, w_type)
                continue
            slot_func_helper = slot_apifunc.get_llhelper(space)
        fill_slot(space, pto, w_type, slot_names, slot_func_helper)

def update_all_slots_builtin(space, w_type, pto):
    typedef = w_type.layout.typedef
    for method_name, slot_name, slot_names, slot_apifunc in slotdefs_for_tp_slots:
        slot_apifunc = get_slot_tp_function(space, typedef, slot_name, method_name)
        if not slot_apifunc:
            warn_missing_slot(space, method_name, slot_name, w_type)
            continue
        slot_llfunc = slot_apifunc.get_llhelper(space)
        fill_slot(space, pto, w_type, slot_names, slot_llfunc)

@specialize.arg(3)
def fill_slot(space, pto, w_type, slot_names, slot_func_helper):
    # XXX special case wrapper-functions and use a "specific" slot func
    if len(slot_names) == 1:
        setattr(pto, slot_names[0], slot_func_helper)
    elif ((w_type is space.w_list or w_type is space.w_tuple) and
            slot_names[0] == 'c_tp_as_number'):
        # XXX hack - how can we generalize this? The problem is method
        # names like __mul__ map to more than one slot, and we have no
        # convenient way to indicate which slots CPython have filled
        #
        # We need at least this special case since Numpy checks that
        # (list, tuple) do __not__ fill tp_as_number
        pass
    elif ((space.issubtype_w(w_type, space.w_bytes) or
            space.issubtype_w(w_type, space.w_unicode)) and
            slot_names[0] == 'c_tp_as_number'):
        # like above but for any str type
        pass
    else:
        assert len(slot_names) == 2
        struct = getattr(pto, slot_names[0])
        if not struct:
            #assert not space.config.translating
            assert not widen(pto.c_tp_flags) & Py_TPFLAGS_HEAPTYPE
            if slot_names[0] == 'c_tp_as_number':
                STRUCT_TYPE = PyNumberMethods
            elif slot_names[0] == 'c_tp_as_sequence':
                STRUCT_TYPE = PySequenceMethods
            elif slot_names[0] == 'c_tp_as_buffer':
                STRUCT_TYPE = PyBufferProcs
            elif slot_names[0] == 'c_tp_as_mapping':
                STRUCT_TYPE = PyMappingMethods
            else:
                raise AssertionError(
                    "Structure not allocated: %s" % (slot_names[0],))
            struct = lltype.malloc(STRUCT_TYPE, flavor='raw', zero=True)
            setattr(pto, slot_names[0], struct)

        setattr(struct, slot_names[1], slot_func_helper)

def add_operators(space, w_type, dict_w, pto, name):
    from pypy.module.cpyext.object import PyObject_HashNotImplemented
    hash_not_impl = llslot(space, PyObject_HashNotImplemented)
    for method_name, slot_names, wrapper_class, doc in slotdefs_for_wrappers:
        if method_name in dict_w:
            continue
        if len(slot_names) == 1:
            func = getattr(pto, slot_names[0])
            if slot_names[0] == 'c_tp_hash':
                # two special cases where __hash__ is explicitly set to None
                # (which leads to an unhashable type):
                # 1) tp_hash == PyObject_HashNotImplemented
                # 2) tp_hash == NULL and tp_richcompare not NULL
                if hash_not_impl == func or (
                        not func and pto.c_tp_richcompare):
                    dict_w[method_name] = space.w_None
                    continue
        else:
            assert len(slot_names) == 2
            struct = getattr(pto, slot_names[0])
            if not struct:
                continue
            func = getattr(struct, slot_names[1])
        func_voidp = rffi.cast(rffi.VOIDP, func)
        if not func:
            continue
        if wrapper_class is None:
            continue

        assert issubclass(wrapper_class, W_PyCWrapperObject)

        w_obj = wrapper_class(space, w_type, method_name, doc, func_voidp)
        dict_w[method_name] = w_obj
    if pto.c_tp_doc:
        raw_doc = rffi.constcharp2str(pto.c_tp_doc)
        dict_w['__doc__'] = space.newtext_or_none(extract_doc(raw_doc, name))
    if pto.c_tp_new:
        add_tp_new_wrapper(space, dict_w, pto)

@slot_function([PyObject, PyObject, PyObject], PyObject)
def tp_new_wrapper(space, self, w_args, w_kwds):
    self_pytype = rffi.cast(PyTypeObjectPtr, self)
    tp_new = self_pytype.c_tp_new

    # Check that the user doesn't do something silly and unsafe like
    # object.__new__(dict).  To do this, we check that the most
    # derived base that's not a heap type is this type.
    # XXX do it

    args_w = space.fixedview(w_args)
    w_subtype = args_w[0]
    w_args = space.newtuple(args_w[1:])
    subtype = rffi.cast(PyTypeObjectPtr, make_ref(space, w_subtype))
    try:
        w_obj = generic_cpy_call(space, tp_new, subtype, w_args, w_kwds)
    finally:
        decref(space, subtype)
    return w_obj

@specialize.memo()
def get_new_method_def(space):
    state = space.fromcache(State)
    if state.new_method_def:
        return state.new_method_def
    ptr = lltype.malloc(PyMethodDef, flavor="raw", zero=True,
                        immortal=True)
    ptr.c_ml_name = rffi.cast(rffi.CONST_CCHARP, rffi.str2charp("__new__"))
    lltype.render_immortal(ptr.c_ml_name)
    rffi.setintfield(ptr, 'c_ml_flags', METH_VARARGS | METH_KEYWORDS)
    ptr.c_ml_doc = rffi.cast(rffi.CONST_CCHARP, rffi.str2charp(
        "Create and return a new object.  "
        "See help(type) for accurate signature."))
    lltype.render_immortal(ptr.c_ml_doc)
    state.new_method_def = ptr
    return ptr

def setup_new_method_def(space):
    ptr = get_new_method_def(space)
    ptr.c_ml_meth = rffi.cast(PyCFunction, llslot(space, tp_new_wrapper))

@jit.dont_look_inside
def is_tp_new_wrapper(space, ml):
    return ml.c_ml_meth == rffi.cast(PyCFunction, llslot(space, tp_new_wrapper))

def add_tp_new_wrapper(space, dict_w, pto):
    if "__new__" in dict_w:
        return
    pyo = rffi.cast(PyObject, pto)
    dict_w["__new__"] = W_PyCFunctionObject(space, get_new_method_def(space),
                                          from_ref(space, pyo), None)

def inherit_special(space, pto, w_obj, base_pto):
    # XXX missing: copy basicsize and flags in a magical way
    # (minimally, if tp_basicsize is zero or too low, we copy it from the base)
    if pto.c_tp_basicsize < base_pto.c_tp_basicsize:
        pto.c_tp_basicsize = base_pto.c_tp_basicsize
    if pto.c_tp_itemsize < base_pto.c_tp_itemsize:
        pto.c_tp_itemsize = base_pto.c_tp_itemsize

    #/* Setup fast subclass flags */
    flags = widen(pto.c_tp_flags)
    if space.issubtype_w(w_obj, space.w_BaseException):
        flags |= Py_TPFLAGS_BASE_EXC_SUBCLASS
    elif space.issubtype_w(w_obj, space.w_type):
        flags |= Py_TPFLAGS_TYPE_SUBCLASS
    elif space.issubtype_w(w_obj, space.w_int):
        flags |= Py_TPFLAGS_LONG_SUBCLASS
    elif space.issubtype_w(w_obj, space.w_bytes):
        flags |= Py_TPFLAGS_BYTES_SUBCLASS
    elif space.issubtype_w(w_obj, space.w_unicode):
        flags |= Py_TPFLAGS_UNICODE_SUBCLASS
    elif space.issubtype_w(w_obj, space.w_tuple):
        flags |= Py_TPFLAGS_TUPLE_SUBCLASS
    elif space.issubtype_w(w_obj, space.w_list):
        flags |= Py_TPFLAGS_LIST_SUBCLASS
    elif space.issubtype_w(w_obj, space.w_dict):
        flags |= Py_TPFLAGS_DICT_SUBCLASS
    # the following types are a pypy-specific extensions, using tp_pypy_flags
    elif space.issubtype_w(w_obj, space.w_float):
        pto.c_tp_pypy_flags = rffi.cast(rffi.LONG, widen(pto.c_tp_pypy_flags) | Py_TPPYPYFLAGS_FLOAT_SUBCLASS)
    pto.c_tp_flags = rffi.cast(rffi.ULONG, flags)

def check_descr(space, w_self, w_type):
    if not space.isinstance_w(w_self, w_type):
        raise DescrMismatch()

class GettersAndSetters:
    def getter(self, space, w_self):
        assert isinstance(self, W_GetSetPropertyEx)
        check_descr(space, w_self, self.w_type)
        return generic_cpy_call(
            space, self.getset.c_get, w_self,
            self.getset.c_closure)

    def setter(self, space, w_self, w_value):
        assert isinstance(self, W_GetSetPropertyEx)
        check_descr(space, w_self, self.w_type)
        res = generic_cpy_call(
            space, self.getset.c_set, w_self, w_value,
            self.getset.c_closure)
        if rffi.cast(lltype.Signed, res) < 0:
            state = space.fromcache(State)
            state.check_and_raise_exception()

    def deleter(self, space, w_self):
        assert isinstance(self, W_GetSetPropertyEx)
        check_descr(space, w_self, self.w_type)
        res = generic_cpy_call(
            space, self.getset.c_set, w_self, None,
            self.getset.c_closure)
        if rffi.cast(lltype.Signed, res) < 0:
            state = space.fromcache(State)
            state.check_and_raise_exception()

    def member_getter(self, space, w_self):
        assert isinstance(self, W_MemberDescr)
        check_descr(space, w_self, self.w_type)
        pyref = make_ref(space, w_self)
        try:
            return PyMember_GetOne(
                space, rffi.cast(rffi.CCHARP, pyref), self.member)
        finally:
            decref(space, pyref)

    def member_delete(self, space, w_self):
        assert isinstance(self, W_MemberDescr)
        check_descr(space, w_self, self.w_type)
        pyref = make_ref(space, w_self)
        try:
            PyMember_SetOne(
                space, rffi.cast(rffi.CCHARP, pyref), self.member, None)
        finally:
            decref(space, pyref)

    def member_setter(self, space, w_self, w_value):
        assert isinstance(self, W_MemberDescr)
        check_descr(space, w_self, self.w_type)
        pyref = make_ref(space, w_self)
        try:
            PyMember_SetOne(
                space, rffi.cast(rffi.CCHARP, pyref), self.member, w_value)
        finally:
            decref(space, pyref)

class W_PyCTypeObject(W_TypeObject):
    @jit.dont_look_inside
    def __init__(self, space, pto):
        bases_w = space.fixedview(from_ref(space, pto.c_tp_bases))
        dict_w = {}

        flag_heaptype = widen(pto.c_tp_flags) & Py_TPFLAGS_HEAPTYPE
        name = rffi.constcharp2str(pto.c_tp_name)
        add_operators(space, self, dict_w, pto, name)
        convert_method_defs(space, dict_w, pto.c_tp_methods, self)
        convert_getset_defs(space, dict_w, pto.c_tp_getset, self)
        convert_member_defs(space, dict_w, pto.c_tp_members, self)

        w_dict = from_ref(space, pto.c_tp_dict)
        if w_dict is not None:
            dictkeys_w = space.listview(w_dict)
            for w_key in dictkeys_w:
                key = space.text_w(w_key)
                dict_w[key] = space.getitem(w_dict, w_key)

        if flag_heaptype:
            minsize = rffi.sizeof(PyHeapTypeObject.TO)
        else:
            minsize = rffi.sizeof(PyObject.TO)
        new_layout = (pto.c_tp_basicsize > minsize or pto.c_tp_itemsize > 0)

        self.flag_cpytype = True
        W_TypeObject.__init__(self, space, name,
            bases_w or [space.w_object], dict_w, force_new_layout=new_layout,
            is_heaptype=flag_heaptype)
        # if a sequence or a mapping, then set the flag to force it
        if pto.c_tp_as_sequence and pto.c_tp_as_sequence.c_sq_item:
            self.flag_map_or_seq = 'S'
        elif pto.c_tp_as_mapping and pto.c_tp_as_mapping.c_mp_subscript:
            self.flag_map_or_seq = 'M'
        if pto.c_tp_doc:
            rawdoc = rffi.constcharp2str(pto.c_tp_doc)
            self.w_doc = space.newtext_or_none(extract_doc(rawdoc, name))
            self.text_signature = extract_txtsig(rawdoc, name)

    def _cpyext_attach_pyobj(self, space, py_obj):
        self._cpy_ref = py_obj
        rawrefcount.create_link_pyobj(self, py_obj)

@bootstrap_function
def init_typeobject(space):
    make_typedescr(space.w_type.layout.typedef,
                   basestruct=PyHeapTypeObject.TO,
                   alloc=type_alloc,
                   attach=type_attach,
                   realize=type_realize,
                   dealloc=type_dealloc)

@slot_function([PyObject], lltype.Void)
def type_dealloc(space, obj):
    from pypy.module.cpyext.object import _dealloc
    obj_pto = rffi.cast(PyTypeObjectPtr, obj)
    base_pyo = rffi.cast(PyObject, obj_pto.c_tp_base)
    decref(space, obj_pto.c_tp_bases)
    decref(space, obj_pto.c_tp_mro)
    decref(space, obj_pto.c_tp_cache) # let's do it like cpython
    decref(space, obj_pto.c_tp_dict)
    if widen(obj_pto.c_tp_flags) & Py_TPFLAGS_HEAPTYPE:
        heaptype = rffi.cast(PyHeapTypeObject, obj)
        decref(space, heaptype.c_ht_name)
        decref(space, heaptype.c_ht_qualname)
        decref(space, base_pyo)
        _dealloc(space, obj)


# CCC port it to C
def type_alloc(typedescr, space, w_metatype, itemsize=0):
    metatype = rffi.cast(PyTypeObjectPtr, make_ref(space, w_metatype))
    # Don't increase refcount for non-heaptypes
    if metatype:
        flags = widen(metatype.c_tp_flags)
        if not flags & Py_TPFLAGS_HEAPTYPE:
            decref(space, metatype)

    heaptype = lltype.malloc(PyHeapTypeObject.TO,
                             flavor='raw', zero=True,
                             add_memory_pressure=True)
    pto = heaptype.c_ht_type
    rffi.cast(PyObject, pto).c_ob_refcnt = 1
    rffi.cast(PyObject, pto).c_ob_pypy_link = 0
    rffi.cast(PyObject, pto).c_ob_type = metatype
    pto.c_tp_flags = rffi.cast(rffi.ULONG, widen(pto.c_tp_flags) | Py_TPFLAGS_HEAPTYPE)
    pto.c_tp_as_async = heaptype.c_as_async
    pto.c_tp_as_number = heaptype.c_as_number
    pto.c_tp_as_sequence = heaptype.c_as_sequence
    pto.c_tp_as_mapping = heaptype.c_as_mapping
    pto.c_tp_as_buffer = heaptype.c_as_buffer
    pto.c_tp_basicsize = -1 # hopefully this makes malloc bail out
    pto.c_tp_itemsize = 0

    return rffi.cast(PyObject, heaptype)

def type_attach(space, py_obj, w_type, w_userdata=None):
    """
    Fills a newly allocated PyTypeObject from an existing type.
    """
    assert isinstance(w_type, W_TypeObject)

    pto = rffi.cast(PyTypeObjectPtr, py_obj)

    typedescr = get_typedescr(w_type.layout.typedef)

    if space.is_w(w_type, space.w_bytes):
        pto.c_tp_itemsize = 1
    elif space.is_w(w_type, space.w_tuple):
        pto.c_tp_itemsize = rffi.sizeof(PyObject)

    state = space.fromcache(State)
    pto.c_tp_free = state.C.PyObject_Free
    pto.c_tp_alloc = state.C.PyType_GenericAlloc
    builder = state.builder
    if ((widen(pto.c_tp_flags) & Py_TPFLAGS_HEAPTYPE) != 0
            and builder.cpyext_type_init is None):
            # this ^^^ is not None only during startup of cpyext.  At that
            # point we might get into troubles by doing make_ref() when
            # things are not initialized yet.  So in this case, simply use
            # str2charp() and "leak" the string.
        w_typename = space.getattr(w_type, space.newtext('__name__'))
        heaptype = cts.cast('PyHeapTypeObject*', pto)
        heaptype.c_ht_name = make_ref(space, w_typename)
        from pypy.module.cpyext.unicodeobject import PyUnicode_AsUTF8
        pto.c_tp_name = cts.cast('const char *',
            PyUnicode_AsUTF8(space, heaptype.c_ht_name))
    else:
        pto.c_tp_name = cts.cast('const char*', rffi.str2charp(w_type.name))
    # uninitialized fields:
    # c_tp_print
    # XXX implement
    # c_tp_compare and more?
    w_base = best_base(space, w_type.bases_w)
    pto.c_tp_base = rffi.cast(PyTypeObjectPtr, make_ref(space, w_base))

    # dealloc
    if space.gettypeobject(w_type.layout.typedef) is w_type:
        # only for the exact type, like 'space.w_tuple' or 'space.w_list'
        pto.c_tp_dealloc = typedescr.get_dealloc(space)
    else:
        # for all subtypes, use base's dealloc (requires sorting in attach_all)
        pto.c_tp_dealloc = pto.c_tp_base.c_tp_dealloc
        if not pto.c_tp_dealloc:
            # strange, but happens (ABCMeta)
            pto.c_tp_dealloc = state.C._PyPy_subtype_dealloc

    if builder.cpyext_type_init is not None:
        builder.cpyext_type_init.append((pto, w_type))
    else:
        finish_type_1(space, pto, w_type.bases_w)
        finish_type_2(space, pto, w_type)

    pto.c_tp_basicsize = rffi.sizeof(typedescr.basestruct)
    if pto.c_tp_base:
        if pto.c_tp_base.c_tp_basicsize > pto.c_tp_basicsize:
            pto.c_tp_basicsize = pto.c_tp_base.c_tp_basicsize
        if pto.c_tp_itemsize < pto.c_tp_base.c_tp_itemsize:
            pto.c_tp_itemsize = pto.c_tp_base.c_tp_itemsize

    if w_type.is_heaptype():
        update_all_slots(space, w_type, pto)
    else:
        update_all_slots_builtin(space, w_type, pto)

    # XXX generlize this pattern for various slot functions implemented in C
    if space.is_w(w_type, space.w_tuple):
        pto.c_tp_new = state.C.tuple_new

    if not pto.c_tp_new:
        base_object_pyo = make_ref(space, space.w_object)
        base_object_pto = rffi.cast(PyTypeObjectPtr, base_object_pyo)
        flags = widen(pto.c_tp_flags)
        if pto.c_tp_base != base_object_pto or flags & Py_TPFLAGS_HEAPTYPE:
                pto.c_tp_new = pto.c_tp_base.c_tp_new
        decref(space, base_object_pyo)
    pto.c_tp_flags = rffi.cast(rffi.ULONG, widen(pto.c_tp_flags) | Py_TPFLAGS_READY)
    return pto

def py_type_ready(space, pto):
    if widen(pto.c_tp_flags) & Py_TPFLAGS_READY:
        return
    type_realize(space, rffi.cast(PyObject, pto))

@cpython_api([PyTypeObjectPtr], rffi.INT_real, error=-1)
def PyType_Ready(space, pto):
    py_type_ready(space, pto)
    return 0

def type_realize(space, py_obj):
    pto = rffi.cast(PyTypeObjectPtr, py_obj)
    assert widen(pto.c_tp_flags) & Py_TPFLAGS_READY == 0
    assert widen(pto.c_tp_flags) & Py_TPFLAGS_READYING == 0
    pto.c_tp_flags = rffi.cast(rffi.ULONG, widen(pto.c_tp_flags) | Py_TPFLAGS_READYING)
    try:
        w_obj = _type_realize(space, py_obj)
    finally:
        pto.c_tp_flags = rffi.cast(rffi.ULONG, widen(pto.c_tp_flags) & ~Py_TPFLAGS_READYING)
    pto.c_tp_flags = rffi.cast(rffi.ULONG, widen(pto.c_tp_flags) | Py_TPFLAGS_READY)
    return w_obj

def solid_base(space, w_type):
    typedef = w_type.layout.typedef
    return space.gettypeobject(typedef)

def best_base(space, bases_w):
    if not bases_w:
        return None
    return find_best_base(bases_w)

def inherit_slots(space, pto, w_base):
    base_pyo = make_ref(space, w_base)
    try:
        base = rffi.cast(PyTypeObjectPtr, base_pyo)
        if not pto.c_tp_dealloc:
            pto.c_tp_dealloc = base.c_tp_dealloc
        if not pto.c_tp_init:
            pto.c_tp_init = base.c_tp_init
        if not pto.c_tp_alloc:
            pto.c_tp_alloc = base.c_tp_alloc
        # XXX check for correct GC flags!
        if not pto.c_tp_free:
            pto.c_tp_free = base.c_tp_free
        if not pto.c_tp_setattro:
            pto.c_tp_setattro = base.c_tp_setattro
        if not pto.c_tp_getattro:
            pto.c_tp_getattro = base.c_tp_getattro
        if not pto.c_tp_as_buffer:
            pto.c_tp_as_buffer = base.c_tp_as_buffer
        if base.c_tp_as_buffer:
            # inherit base.c_tp_as_buffer functions not inherited from w_type
            pto_as = pto.c_tp_as_buffer
            base_as = base.c_tp_as_buffer
            if not pto_as.c_bf_getbuffer:
                pto_as.c_bf_getbuffer = base_as.c_bf_getbuffer
            if not pto_as.c_bf_releasebuffer:
                pto_as.c_bf_releasebuffer = base_as.c_bf_releasebuffer
        if pto.c_tp_vectorcall_offset == 0:
            pto.c_tp_vectorcall_offset = base.c_tp_vectorcall_offset
    finally:
        decref(space, base_pyo)

def _type_realize(space, py_obj):
    """
    Creates an interpreter type from a PyTypeObject structure.
    """
    # missing:
    # unsupported:
    # tp_mro, tp_subclasses
    py_type = rffi.cast(PyTypeObjectPtr, py_obj)

    if not py_type.c_tp_base:
        # borrowed reference, but w_object is unlikely to disappear
        base = as_pyobj(space, space.w_object)
        py_type.c_tp_base = rffi.cast(PyTypeObjectPtr, base)

    finish_type_1(space, py_type)
    ob_type = rffi.cast(PyObject, py_type).c_ob_type

    if ob_type:
        w_metatype = from_ref(space, rffi.cast(PyObject, ob_type))
    else:
        # Somehow the tp_base type is created with no ob_type, notably
        # PyString_Type and PyBaseString_Type
        # While this is a hack, cpython does it as well.
        w_metatype = space.w_type

    w_obj = rawrefcount.to_obj(W_PyCTypeObject, py_obj)
    if w_obj is None:
        w_obj = space.allocate_instance(W_PyCTypeObject, w_metatype)
        track_reference(space, py_obj, w_obj)
    # __init__ wraps all slotdefs functions from py_type via add_operators
    w_obj.__init__(space, py_type)
    w_obj.ready()

    finish_type_2(space, py_type, w_obj)
    base = py_type.c_tp_base
    if base:
        # XXX refactor - parts of this are done in finish_type_2 -> inherit_slots
        if not py_type.c_tp_as_number:
            py_type.c_tp_as_number = base.c_tp_as_number
        if not py_type.c_tp_as_sequence:
            py_type.c_tp_as_sequence = base.c_tp_as_sequence
        if not py_type.c_tp_as_mapping:
            py_type.c_tp_as_mapping = base.c_tp_as_mapping
        #if not py_type.c_tp_as_buffer: py_type.c_tp_as_buffer = base.c_tp_as_buffer

    return w_obj

def finish_type_1(space, pto, bases_w=None):
    """
    Sets up tp_bases, necessary before creating the interpreter type.
    """
    base = pto.c_tp_base
    base_pyo = rffi.cast(PyObject, base)
    if base and not widen(base.c_tp_flags) & Py_TPFLAGS_READY:
        type_realize(space, base_pyo)
    pto_pyobj = rffi.cast(PyObject, pto)
    if base and not pto_pyobj.c_ob_type: # will be filled later
        pto_pyobj.c_ob_type = rffi.cast(PyObject, base).c_ob_type
    if not pto.c_tp_bases:
        if bases_w is None:
            if not base:
                bases_w = []
            else:
                bases_w = [from_ref(space, base_pyo)]
        is_heaptype = bool(widen(pto.c_tp_flags) & Py_TPFLAGS_HEAPTYPE)
        pto.c_tp_bases = make_ref(space, space.newtuple(bases_w),
                                  immortal=not is_heaptype)

def finish_type_2(space, pto, w_obj):
    """
    Sets up other attributes, when the interpreter type has been created.
    """
    pto.c_tp_mro = make_ref(space, space.newtuple(w_obj.mro_w))
    base = pto.c_tp_base
    if base:
        inherit_special(space, pto, w_obj, base)
    for w_base in space.fixedview(from_ref(space, pto.c_tp_bases)):
        if isinstance(w_base, W_TypeObject):
            inherit_slots(space, pto, w_base)
        #else:
        #   w_base is a W_ClassObject, ignore it

    if not pto.c_tp_setattro:
        from pypy.module.cpyext.object import PyObject_GenericSetAttr
        pto.c_tp_setattro = llslot(space, PyObject_GenericSetAttr)

    if not pto.c_tp_getattro:
        from pypy.module.cpyext.object import PyObject_GenericGetAttr
        pto.c_tp_getattro = llslot(space, PyObject_GenericGetAttr)

    if w_obj.is_cpytype():
        decref(space, pto.c_tp_dict)
    w_dict = w_obj.getdict(space)
    # pass in the w_obj to convert any values that are
    # unbound GetSetProperty into bound PyGetSetDescrObject
    pto.c_tp_dict = make_ref(space, w_dict, w_obj)

@cpython_api([PyTypeObjectPtr, PyTypeObjectPtr], rffi.INT_real, error=CANNOT_FAIL)
def PyType_IsSubtype(space, a, b):
    """Return true if a is a subtype of b.
    """
    w_type1 = from_ref(space, rffi.cast(PyObject, a))
    w_type2 = from_ref(space, rffi.cast(PyObject, b))
    return int(abstract_issubclass_w(space, w_type1, w_type2)) #XXX correct?

@cpython_api([PyTypeObjectPtr, PyObject, PyObject], PyObject)
def PyType_GenericNew(space, type, w_args, w_kwds):
    return generic_cpy_call(
        space, type.c_tp_alloc, type, 0)

def _parse_typeslots():
    slots_hdr = CTypeSpace()
    slots_hdr.parse_header(parse_dir / "typeslots.h")
    prefix2member = {
        'tp': "ht_type",
        'am': "as_async",
        'nb': "as_number",
        'mp': "as_mapping",
        'sq': "as_sequence",
        'bf': "as_buffer"}

    TABLE = []
    HTO = cts.gettype('PyHeapTypeObject')
    for name, num in slots_hdr.macros.items():
        assert isinstance(num, int)
        assert name.startswith('Py_')
        name = name[3:]
        membername = 'c_' + prefix2member[name[:2]]
        slotname = 'c_' + name
        TARGET = HTO._flds[membername]._flds[slotname]
        TABLE.append((num, membername, slotname, TARGET))
    return unrolling_iterable(TABLE)
SLOT_TABLE = _parse_typeslots()

def fill_ht_slot(ht, slotnum, ptr):
    for num, membername, slotname, TARGET in SLOT_TABLE:
        if num == slotnum:
            setattr(getattr(ht, membername), slotname, rffi.cast(TARGET, ptr))

def get_ht_slot(ht, slotnum):
    for num, membername, slotname, TARGET in SLOT_TABLE:
        if num == slotnum:
            return rffi.cast(rffi.VOIDP, getattr(getattr(ht, membername), slotname))
    return rffi.cast(rffi.VOIDP, 0)

@cts.decl("""PyObject *
    PyType_FromSpecWithBases(PyType_Spec *spec, PyObject *bases)""",
    result_is_ll=True)
def PyType_FromSpecWithBases(space, spec, bases):
    return PyType_FromSpecWithBases(space, None, spec, bases)

@cts.decl("""PyObject *
    PyType_FromModuleAndSpec(PyObject *, PyType_Spec *spec, PyObject *bases)""",
    result_is_ll=True)
def PyType_FromSpecWithBases(space, module, spec, bases):
    from pypy.module.cpyext.unicodeobject import PyUnicode_FromString
    state = space.fromcache(State)
    p_type = cts.cast('PyTypeObject*', make_ref(space, space.w_type))
    res = state.ccall("PyType_GenericAlloc", p_type, 0)
    res = cts.cast('PyHeapTypeObject *', res)
    typ = res.c_ht_type
    typ.c_tp_flags = rffi.cast(rffi.ULONG, widen(spec.c_flags) | Py_TPFLAGS_HEAPTYPE)
    specname = rffi.constcharp2str(spec.c_name)
    dotpos = specname.rfind('.')
    if dotpos < 0:
        name = specname
        modname = None
    else:
        name = specname[dotpos + 1:]
        modname = specname[:dotpos]
    res.c_ht_name = make_ref(space, space.newtext(name))
    res.c_ht_qualname = res.c_ht_name
    incref(space, res.c_ht_qualname)
<<<<<<< HEAD
    if module:
        incref(space, module)
        res.c_ht_module = module
    typ.c_tp_name = spec.c_name
=======
    typ.c_tp_name = cts.cast('const char*', rffi.str2charp(name))
>>>>>>> 88698d43
    slotdefs = rffi.cast(rffi.CArrayPtr(cts.gettype('PyType_Slot')), spec.c_slots)
    if not bases:
        w_base = space.w_object
        bases_w = []
        i = 0
        while True:
            slotdef = slotdefs[i]
            slotnum = rffi.cast(lltype.Signed, slotdef.c_slot)
            if slotnum == 0:
                break
            elif slotnum == cts.macros['Py_tp_base']:
                w_base = from_ref(space, cts.cast('PyObject*', slotdef.c_pfunc))
            elif slotnum == cts.macros['Py_tp_bases']:
                bases = cts.cast('PyObject*', slotdef.c_pfunc)
                bases_w = space.fixedview(from_ref(space, bases))
            i += 1
        if not bases_w:
            bases_w = [w_base]
    else:
        bases_w = space.fixedview(from_ref(space, bases))
    w_base = best_base(space, bases_w)
    base = cts.cast('PyTypeObject*', make_ref(space, w_base))
    if False:  # not widen(base.c_tp_flags) & Py_TPFLAGS_BASETYPE:
        raise oefmt(space.w_TypeError,
            "type '%s' is not an acceptable base type",
            rffi.charp2str(base.c_tp_name))

    typ.c_tp_as_async = res.c_as_async
    typ.c_tp_as_number = res.c_as_number
    typ.c_tp_as_sequence = res.c_as_sequence
    typ.c_tp_as_mapping = res.c_as_mapping
    typ.c_tp_as_buffer = res.c_as_buffer
    typ.c_tp_bases = bases
    typ.c_tp_base = base
    typ.c_tp_basicsize = cts.cast('Py_ssize_t', spec.c_basicsize)
    typ.c_tp_itemsize = cts.cast('Py_ssize_t', spec.c_itemsize)

    i = 0
    while True:
        slotdef = slotdefs[i]
        slot = rffi.cast(lltype.Signed, slotdef.c_slot)
        if slot == 0:
            break
        if slot < 0:  # or slot > len(slotoffsets):
            raise oefmt(space.w_RuntimeError, "invalid slot offset")
        if slot in (cts.macros['Py_tp_base'], cts.macros['Py_tp_bases']):
            # Processed above
            i += 1
            continue
        fill_ht_slot(res, slot, slotdef.c_pfunc)
        # XXX: need to make a copy of the docstring slot, which usually
        # points to a static string literal
        i += 1

    if not typ.c_tp_dealloc:
        typ.c_tp_dealloc = state.C._PyPy_subtype_dealloc
    py_type_ready(space, typ)
    res = cts.cast('PyObject*', res)
    if modname is not None:
        w_type = from_ref(space, res)
        w_type.setdictvalue(space, '__module__', space.newtext(modname))
    return res

@cpython_api([PyTypeObjectPtr, rffi.INT], rffi.VOIDP)
def PyType_GetSlot(space, typ, slot):
    """ Use the Py_tp* macros in typeslots.h to return a slot function
    """
    slot = widen(slot)
    if slot < 0 or not widen(typ.c_tp_flags) & Py_TPFLAGS_HEAPTYPE:
        raise oefmt(space.w_SystemError, "Bad internal call!")
    heapobj = rffi.cast(PyHeapTypeObject, typ)
    return get_ht_slot(heapobj, slot)

@cpython_api([PyTypeObjectPtr, PyObject], PyObject, error=CANNOT_FAIL,
             result_borrowed=True)
def _PyType_Lookup(space, type, w_name):
    """Internal API to look for a name through the MRO.
    This returns a borrowed reference, and doesn't set an exception!"""
    w_type = from_ref(space, rffi.cast(PyObject, type))
    assert isinstance(w_type, W_TypeObject)

    if not space.isinstance_w(w_name, space.w_text):
        return None
    name = space.text_w(w_name)
    w_obj = w_type.lookup(name)
    # this assumes that w_obj is not dynamically created, but will stay alive
    # until w_type is modified or dies.  Assuming this, we return a borrowed ref
    return w_obj

@cpython_api([PyTypeObjectPtr], lltype.Void)
def PyType_Modified(space, w_obj):
    """Invalidate the internal lookup cache for the type and all of its
    subtypes.  This function must be called after any manual
    modification of the attributes or base classes of the type.
    """
    # Invalidate the type cache in case of a builtin type.
    if not isinstance(w_obj, W_TypeObject):
        return
    if w_obj.is_cpytype():
        w_obj.mutated(None)

@cpython_api([PyObject, PyObject], PyObject, header='genericaliasobject.h')
def Py_GenericAlias(space, w_cls, w_item):
    from pypy.objspace.std.util import generic_alias_class_getitem
    return generic_alias_class_getitem(space, w_cls, w_item)<|MERGE_RESOLUTION|>--- conflicted
+++ resolved
@@ -985,14 +985,10 @@
     res.c_ht_name = make_ref(space, space.newtext(name))
     res.c_ht_qualname = res.c_ht_name
     incref(space, res.c_ht_qualname)
-<<<<<<< HEAD
+    typ.c_tp_name = cts.cast('const char*', rffi.str2charp(name))
     if module:
         incref(space, module)
         res.c_ht_module = module
-    typ.c_tp_name = spec.c_name
-=======
-    typ.c_tp_name = cts.cast('const char*', rffi.str2charp(name))
->>>>>>> 88698d43
     slotdefs = rffi.cast(rffi.CArrayPtr(cts.gettype('PyType_Slot')), spec.c_slots)
     if not bases:
         w_base = space.w_object
