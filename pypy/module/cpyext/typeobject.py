from rpython.rlib.unroll import unrolling_iterable
from rpython.rlib import jit
from rpython.rlib.objectmodel import specialize, we_are_translated
from rpython.rtyper.lltypesystem import rffi, lltype

from pypy.interpreter.baseobjspace import DescrMismatch
from pypy.interpreter.error import oefmt
from pypy.interpreter.typedef import (
    GetSetProperty, TypeDef, interp_attrproperty, interp2app)
from pypy.module.__builtin__.abstractinst import abstract_issubclass_w
from pypy.module.cpyext import structmemberdefs
from pypy.module.cpyext.api import (
    cpython_api, cpython_struct, bootstrap_function, Py_ssize_t,
    slot_function, generic_cpy_call, METH_VARARGS, METH_KEYWORDS, CANNOT_FAIL,
    build_type_checkers_flags, cts, parse_dir, PyTypeObject,
    PyTypeObjectPtr, Py_buffer,
    Py_TPFLAGS_HEAPTYPE, Py_TPFLAGS_READY, Py_TPFLAGS_READYING,
    Py_TPFLAGS_LONG_SUBCLASS, Py_TPFLAGS_LIST_SUBCLASS,
    Py_TPFLAGS_TUPLE_SUBCLASS, Py_TPFLAGS_UNICODE_SUBCLASS,
    Py_TPFLAGS_DICT_SUBCLASS, Py_TPFLAGS_BASE_EXC_SUBCLASS,
    Py_TPFLAGS_TYPE_SUBCLASS,
<<<<<<< HEAD
    Py_TPFLAGS_BYTES_SUBCLASS)
from pypy.module.cpyext.cparser import CTypeSpace
from pypy.module.cpyext.methodobject import (W_PyCClassMethodObject,
    W_PyCWrapperObject, PyCFunction_NewEx, PyCFunction, PyMethodDef,
    W_PyCMethodObject, W_PyCFunctionObject, extract_doc, extract_txtsig)
=======
    Py_TPFLAGS_INT_SUBCLASS, Py_TPFLAGS_STRING_SUBCLASS, # change on py3
    Py_TPPYPYFLAGS_FLOAT_SUBCLASS,
    )
from pypy.module.cpyext.methodobject import (W_PyCClassMethodObject,
    PyCFunction_NewEx, PyCFunction, PyMethodDef,
    W_PyCMethodObject, W_PyCFunctionObject, W_PyCWrapperObject)
>>>>>>> bea8a685
from pypy.module.cpyext.modsupport import convert_method_defs
from pypy.module.cpyext.pyobject import (
    PyObject, make_ref, from_ref, get_typedescr, make_typedescr,
    track_reference, decref, as_pyobj, incref)
from pypy.module.cpyext.slotdefs import (
    slotdefs_for_tp_slots, slotdefs_for_wrappers, get_slot_tp_function,
    llslot)
from pypy.module.cpyext.state import State
from pypy.module.cpyext.structmember import PyMember_GetOne, PyMember_SetOne
from pypy.module.cpyext.typeobjectdefs import (
    PyGetSetDef, PyMemberDef, PyMappingMethods,
    PyNumberMethods, PySequenceMethods, PyBufferProcs)
from pypy.objspace.std.typeobject import W_TypeObject, find_best_base



#WARN_ABOUT_MISSING_SLOT_FUNCTIONS = False

PyType_Check, PyType_CheckExact = build_type_checkers_flags("Type")

PyHeapTypeObject = cts.gettype('PyHeapTypeObject *')

cts.parse_header(parse_dir / "cpyext_descrobject.h")
cts.parse_header(parse_dir / "typeslots.h")


class W_GetSetPropertyEx(GetSetProperty):
    def __init__(self, getset, w_type):
        self.getset = getset
        self.name = rffi.charp2str(getset.c_name)
        self.w_type = w_type
        doc = set = get = None
        if doc:
            # XXX dead code?
            doc = rffi.charp2str(getset.c_doc)
        if getset.c_get:
            get = GettersAndSetters.getter.im_func
        if getset.c_set:
            set = GettersAndSetters.setter.im_func
        GetSetProperty.__init__(self, get, set, None, doc,
                                cls=None, use_closure=True,
                                tag="cpyext_1")

def PyDescr_NewGetSet(space, getset, w_type):
    return W_GetSetPropertyEx(getset, w_type)

def make_GetSet(space, getsetprop):
    py_getsetdef = lltype.malloc(PyGetSetDef, flavor='raw')
    doc = getsetprop.doc
    if doc:
        py_getsetdef.c_doc = rffi.str2charp(doc)
    else:
        py_getsetdef.c_doc = rffi.cast(rffi.CCHARP, 0)
    py_getsetdef.c_name = rffi.str2charp(getsetprop.getname(space).encode('utf-8'))
    # XXX FIXME - actually assign these !!!
    py_getsetdef.c_get = cts.cast('getter', 0)
    py_getsetdef.c_set = cts.cast('setter', 0)
    py_getsetdef.c_closure = cts.cast('void*', 0)
    return py_getsetdef


class W_MemberDescr(GetSetProperty):
    name = 'member_descriptor'
    def __init__(self, member, w_type):
        self.member = member
        self.name = rffi.charp2str(member.c_name)
        self.w_type = w_type
        flags = rffi.cast(lltype.Signed, member.c_flags)
        doc = set = None
        if member.c_doc:
            doc = rffi.charp2str(member.c_doc)
        get = GettersAndSetters.member_getter.im_func
        del_ = GettersAndSetters.member_delete.im_func
        if not (flags & structmemberdefs.READONLY):
            set = GettersAndSetters.member_setter.im_func
        GetSetProperty.__init__(self, get, set, del_, doc,
                                cls=None, use_closure=True,
                                tag="cpyext_2")

# change the typedef name
W_MemberDescr.typedef = TypeDef(
    "member_descriptor",
    __get__ = interp2app(GetSetProperty.descr_property_get),
    __set__ = interp2app(GetSetProperty.descr_property_set),
    __delete__ = interp2app(GetSetProperty.descr_property_del),
    __name__ = interp_attrproperty('name', cls=GetSetProperty,
        wrapfn="newtext_or_none"),
    __objclass__ = GetSetProperty(GetSetProperty.descr_get_objclass),
    __doc__ = interp_attrproperty('doc', cls=GetSetProperty,
        wrapfn="newtext_or_none"),
    )
assert not W_MemberDescr.typedef.acceptable_as_base_class  # no __new__

@bootstrap_function
def init_memberdescrobject(space):
    make_typedescr(W_MemberDescr.typedef,
                   basestruct=cts.gettype('PyMemberDescrObject'),
                   attach=memberdescr_attach,
                   realize=memberdescr_realize,
                   )
    make_typedescr(W_GetSetPropertyEx.typedef,
                   basestruct=cts.gettype('PyGetSetDescrObject'),
                   attach=getsetdescr_attach,
                   )
    make_typedescr(W_PyCClassMethodObject.typedef,
                   basestruct=cts.gettype('PyMethodDescrObject'),
                   attach=methoddescr_attach,
                   realize=classmethoddescr_realize,
                   )
    make_typedescr(W_PyCMethodObject.typedef,
                   basestruct=cts.gettype('PyMethodDescrObject'),
                   attach=methoddescr_attach,
                   realize=methoddescr_realize,
                   )

def memberdescr_attach(space, py_obj, w_obj, w_userdata=None):
    """
    Fills a newly allocated PyMemberDescrObject with the given W_MemberDescr
    object. The values must not be modified.
    """
    py_memberdescr = cts.cast('PyMemberDescrObject*', py_obj)
    # XXX assign to d_dname, d_type?
    assert isinstance(w_obj, W_MemberDescr)
    py_memberdescr.c_d_member = w_obj.member

def memberdescr_realize(space, obj):
    # XXX NOT TESTED When is this ever called?
    member = cts.cast('PyMemberDef*', obj)
    w_type = from_ref(space, rffi.cast(PyObject, obj.c_ob_type))
    w_obj = space.allocate_instance(W_MemberDescr, w_type)
    w_obj.__init__(member, w_type)
    track_reference(space, obj, w_obj)
    return w_obj

def getsetdescr_attach(space, py_obj, w_obj, w_userdata=None):
    """
    Fills a newly allocated PyGetSetDescrObject with the given W_GetSetPropertyEx
    object. The values must not be modified.
    """
    py_getsetdescr = cts.cast('PyGetSetDescrObject*', py_obj)
    if isinstance(w_obj, GetSetProperty):
        py_getsetdef = make_GetSet(space, w_obj)
        assert space.isinstance_w(w_userdata, space.w_type)
        w_obj = W_GetSetPropertyEx(py_getsetdef, w_userdata)
        # now w_obj.getset is py_getsetdef, which was freshly allocated
        # XXX how is this ever released?
    # XXX assign to d_dname, d_type?
    assert isinstance(w_obj, W_GetSetPropertyEx)
    py_getsetdescr.c_d_getset = w_obj.getset

def methoddescr_attach(space, py_obj, w_obj, w_userdata=None):
    py_methoddescr = cts.cast('PyMethodDescrObject*', py_obj)
    # XXX assign to d_dname, d_type?
    assert isinstance(w_obj, W_PyCFunctionObject)
    py_methoddescr.c_d_method = w_obj.ml

def classmethoddescr_realize(space, obj):
    # XXX NOT TESTED When is this ever called?
    method = rffi.cast(lltype.Ptr(PyMethodDef), obj)
    w_type = from_ref(space, rffi.cast(PyObject, obj.c_ob_type))
    w_obj = space.allocate_instance(W_PyCClassMethodObject, w_type)
    w_obj.__init__(space, method, w_type)
    track_reference(space, obj, w_obj)
    return w_obj

def methoddescr_realize(space, obj):
    # XXX NOT TESTED When is this ever called?
    method = rffi.cast(lltype.Ptr(PyMethodDef), obj)
    w_type = from_ref(space, rffi.cast(PyObject, obj.c_ob_type))
    w_obj = space.allocate_instance(W_PyCMethodObject, w_type)
    w_obj.__init__(space, method, w_type)
    track_reference(space, obj, w_obj)
    return w_obj

def convert_getset_defs(space, dict_w, getsets, w_type):
    getsets = rffi.cast(rffi.CArrayPtr(PyGetSetDef), getsets)
    if getsets:
        i = -1
        while True:
            i = i + 1
            getset = getsets[i]
            name = getset.c_name
            if not name:
                break
            name = rffi.charp2str(name)
            w_descr = PyDescr_NewGetSet(space, getset, w_type)
            dict_w[name] = w_descr

def convert_member_defs(space, dict_w, members, w_type):
    members = rffi.cast(rffi.CArrayPtr(PyMemberDef), members)
    if members:
        i = 0
        while True:
            member = members[i]
            name = member.c_name
            if not name:
                break
            name = rffi.charp2str(name)
            w_descr = W_MemberDescr(member, w_type)
            dict_w[name] = w_descr
            i += 1

missing_slots={}
def warn_missing_slot(space, method_name, slot_name, w_type):
    if not we_are_translated():
        if slot_name not in missing_slots:
            missing_slots[slot_name] = w_type.getname(space)
            print "missing slot %r/%r, discovered on %r" % (
                method_name, slot_name, w_type.getname(space))

def update_all_slots(space, w_type, pto):
    # fill slots in pto
    for method_name, slot_name, slot_names, slot_apifunc in slotdefs_for_tp_slots:
        slot_func_helper = None
        w_descr = w_type.dict_w.get(method_name, None)
        if w_descr:
            # use the slot_apifunc (userslots) to lookup at runtime
            pass
        elif len(slot_names) ==1:
            # 'inherit' from tp_base
            slot_func_helper = getattr(pto.c_tp_base, slot_names[0])
        else:
            struct = getattr(pto.c_tp_base, slot_names[0])
            if struct:
                slot_func_helper = getattr(struct, slot_names[1])

        if not slot_func_helper:
            if not slot_apifunc:
                warn_missing_slot(space, method_name, slot_name, w_type)
                continue
            slot_func_helper = slot_apifunc.get_llhelper(space)
        fill_slot(space, pto, w_type, slot_names, slot_func_helper)

def update_all_slots_builtin(space, w_type, pto):
    typedef = w_type.layout.typedef
    for method_name, slot_name, slot_names, slot_apifunc in slotdefs_for_tp_slots:
        slot_apifunc = get_slot_tp_function(space, typedef, slot_name, method_name)
        if not slot_apifunc:
            warn_missing_slot(space, method_name, slot_name, w_type)
            continue
        slot_llfunc = slot_apifunc.get_llhelper(space)
        fill_slot(space, pto, w_type, slot_names, slot_llfunc)

@specialize.arg(3)
def fill_slot(space, pto, w_type, slot_names, slot_func_helper):
    # XXX special case wrapper-functions and use a "specific" slot func
    if len(slot_names) == 1:
        setattr(pto, slot_names[0], slot_func_helper)
    elif ((w_type is space.w_list or w_type is space.w_tuple) and
            slot_names[0] == 'c_tp_as_number'):
        # XXX hack - how can we generalize this? The problem is method
        # names like __mul__ map to more than one slot, and we have no
        # convenient way to indicate which slots CPython have filled
        #
        # We need at least this special case since Numpy checks that
        # (list, tuple) do __not__ fill tp_as_number
        pass
    elif ((space.issubtype_w(w_type, space.w_bytes) or
            space.issubtype_w(w_type, space.w_unicode)) and
            slot_names[0] == 'c_tp_as_number'):
        # like above but for any str type
        pass
    else:
        assert len(slot_names) == 2
        struct = getattr(pto, slot_names[0])
        if not struct:
            #assert not space.config.translating
            assert not pto.c_tp_flags & Py_TPFLAGS_HEAPTYPE
            if slot_names[0] == 'c_tp_as_number':
                STRUCT_TYPE = PyNumberMethods
            elif slot_names[0] == 'c_tp_as_sequence':
                STRUCT_TYPE = PySequenceMethods
            elif slot_names[0] == 'c_tp_as_buffer':
                STRUCT_TYPE = PyBufferProcs
            elif slot_names[0] == 'c_tp_as_mapping':
                STRUCT_TYPE = PyMappingMethods
            else:
                raise AssertionError(
                    "Structure not allocated: %s" % (slot_names[0],))
            struct = lltype.malloc(STRUCT_TYPE, flavor='raw', zero=True)
            setattr(pto, slot_names[0], struct)

        setattr(struct, slot_names[1], slot_func_helper)

def add_operators(space, dict_w, pto, name):
    from pypy.module.cpyext.object import PyObject_HashNotImplemented
    hash_not_impl = llslot(space, PyObject_HashNotImplemented)
    for method_name, slot_names, wrapper_class, doc in slotdefs_for_wrappers:
        if method_name in dict_w:
            continue
        offset = [rffi.offsetof(lltype.typeOf(pto).TO, slot_names[0])]
        if len(slot_names) == 1:
            func = getattr(pto, slot_names[0])
            if slot_names[0] == 'c_tp_hash':
                # two special cases where __hash__ is explicitly set to None
                # (which leads to an unhashable type):
                # 1) tp_hash == PyObject_HashNotImplemented
                # 2) tp_hash == NULL and tp_richcompare not NULL
                if hash_not_impl == func or (
                        not func and pto.c_tp_richcompare):
                    dict_w[method_name] = space.w_None
                    continue
        else:
            assert len(slot_names) == 2
            struct = getattr(pto, slot_names[0])
            if not struct:
                continue
            offset.append(rffi.offsetof(lltype.typeOf(struct).TO, slot_names[1]))
            func = getattr(struct, slot_names[1])
        func_voidp = rffi.cast(rffi.VOIDP, func)
        if not func:
            continue
        if wrapper_class is None:
            continue

        assert issubclass(wrapper_class, W_PyCWrapperObject)
        w_obj = wrapper_class(space, pto, method_name, doc, func_voidp, offset=offset[:])
        dict_w[method_name] = w_obj
    if pto.c_tp_doc:
        raw_doc = rffi.charp2str(cts.cast('char*', pto.c_tp_doc))
        dict_w['__doc__'] = space.newtext(extract_doc(raw_doc, name))
    if pto.c_tp_new:
        add_tp_new_wrapper(space, dict_w, pto)

@slot_function([PyObject, PyObject, PyObject], PyObject)
def tp_new_wrapper(space, self, w_args, w_kwds):
    self_pytype = rffi.cast(PyTypeObjectPtr, self)
    tp_new = self_pytype.c_tp_new

    # Check that the user doesn't do something silly and unsafe like
    # object.__new__(dict).  To do this, we check that the most
    # derived base that's not a heap type is this type.
    # XXX do it

    args_w = space.fixedview(w_args)
    w_subtype = args_w[0]
    w_args = space.newtuple(args_w[1:])
    subtype = rffi.cast(PyTypeObjectPtr, make_ref(space, w_subtype))
    try:
        w_obj = generic_cpy_call(space, tp_new, subtype, w_args, w_kwds)
    finally:
        decref(space, subtype)
    return w_obj

@specialize.memo()
def get_new_method_def(space):
    state = space.fromcache(State)
    if state.new_method_def:
        return state.new_method_def
    ptr = lltype.malloc(PyMethodDef, flavor="raw", zero=True,
                        immortal=True)
    ptr.c_ml_name = rffi.cast(rffi.CONST_CCHARP, rffi.str2charp("__new__"))
    lltype.render_immortal(ptr.c_ml_name)
    rffi.setintfield(ptr, 'c_ml_flags', METH_VARARGS | METH_KEYWORDS)
    ptr.c_ml_doc = rffi.cast(rffi.CONST_CCHARP, rffi.str2charp(
        "Create and return a new object.  "
        "See help(type) for accurate signature."))
    lltype.render_immortal(ptr.c_ml_doc)
    state.new_method_def = ptr
    return ptr

def setup_new_method_def(space):
    ptr = get_new_method_def(space)
    ptr.c_ml_meth = rffi.cast(PyCFunction, llslot(space, tp_new_wrapper))

@jit.dont_look_inside
def is_tp_new_wrapper(space, ml):
    return ml.c_ml_meth == rffi.cast(PyCFunction, llslot(space, tp_new_wrapper))

def add_tp_new_wrapper(space, dict_w, pto):
    if "__new__" in dict_w:
        return
    pyo = rffi.cast(PyObject, pto)
    dict_w["__new__"] = PyCFunction_NewEx(space, get_new_method_def(space),
                                          from_ref(space, pyo), None)

def inherit_special(space, pto, w_obj, base_pto):
    # XXX missing: copy basicsize and flags in a magical way
    # (minimally, if tp_basicsize is zero or too low, we copy it from the base)
    if pto.c_tp_basicsize < base_pto.c_tp_basicsize:
        pto.c_tp_basicsize = base_pto.c_tp_basicsize
    if pto.c_tp_itemsize < base_pto.c_tp_itemsize:
        pto.c_tp_itemsize = base_pto.c_tp_itemsize

    #/* Setup fast subclass flags */
    if space.issubtype_w(w_obj, space.w_BaseException):
        pto.c_tp_flags |= Py_TPFLAGS_BASE_EXC_SUBCLASS
    elif space.issubtype_w(w_obj, space.w_type):
        pto.c_tp_flags |= Py_TPFLAGS_TYPE_SUBCLASS
    elif space.issubtype_w(w_obj, space.w_int):
        pto.c_tp_flags |= Py_TPFLAGS_LONG_SUBCLASS
    elif space.issubtype_w(w_obj, space.w_bytes):
        pto.c_tp_flags |= Py_TPFLAGS_BYTES_SUBCLASS
    elif space.issubtype_w(w_obj, space.w_unicode):
        pto.c_tp_flags |= Py_TPFLAGS_UNICODE_SUBCLASS
    elif space.issubtype_w(w_obj, space.w_tuple):
        pto.c_tp_flags |= Py_TPFLAGS_TUPLE_SUBCLASS
    elif space.issubtype_w(w_obj, space.w_list):
        pto.c_tp_flags |= Py_TPFLAGS_LIST_SUBCLASS
    elif space.issubtype_w(w_obj, space.w_dict):
        pto.c_tp_flags |= Py_TPFLAGS_DICT_SUBCLASS
    # the following types are a pypy-specific extensions, using tp_pypy_flags
    elif space.issubtype_w(w_obj, space.w_float):
        pto.c_tp_pypy_flags |= Py_TPPYPYFLAGS_FLOAT_SUBCLASS

def check_descr(space, w_self, w_type):
    if not space.isinstance_w(w_self, w_type):
        raise DescrMismatch()

class GettersAndSetters:
    def getter(self, space, w_self):
        assert isinstance(self, W_GetSetPropertyEx)
        check_descr(space, w_self, self.w_type)
        return generic_cpy_call(
            space, self.getset.c_get, w_self,
            self.getset.c_closure)

    def setter(self, space, w_self, w_value):
        assert isinstance(self, W_GetSetPropertyEx)
        check_descr(space, w_self, self.w_type)
        res = generic_cpy_call(
            space, self.getset.c_set, w_self, w_value,
            self.getset.c_closure)
        if rffi.cast(lltype.Signed, res) < 0:
            state = space.fromcache(State)
            state.check_and_raise_exception()

    def member_getter(self, space, w_self):
        assert isinstance(self, W_MemberDescr)
        check_descr(space, w_self, self.w_type)
        pyref = make_ref(space, w_self)
        try:
            return PyMember_GetOne(
                space, rffi.cast(rffi.CCHARP, pyref), self.member)
        finally:
            decref(space, pyref)

    def member_delete(self, space, w_self):
        assert isinstance(self, W_MemberDescr)
        check_descr(space, w_self, self.w_type)
        pyref = make_ref(space, w_self)
        try:
            PyMember_SetOne(
                space, rffi.cast(rffi.CCHARP, pyref), self.member, None)
        finally:
            decref(space, pyref)

    def member_setter(self, space, w_self, w_value):
        assert isinstance(self, W_MemberDescr)
        check_descr(space, w_self, self.w_type)
        pyref = make_ref(space, w_self)
        try:
            PyMember_SetOne(
                space, rffi.cast(rffi.CCHARP, pyref), self.member, w_value)
        finally:
            decref(space, pyref)

class W_PyCTypeObject(W_TypeObject):
    @jit.dont_look_inside
    def __init__(self, space, pto):
        bases_w = space.fixedview(from_ref(space, pto.c_tp_bases))
        dict_w = {}

        name = rffi.charp2str(cts.cast('char*', pto.c_tp_name))
        add_operators(space, dict_w, pto, name)
        convert_method_defs(space, dict_w, pto.c_tp_methods, self)
        convert_getset_defs(space, dict_w, pto.c_tp_getset, self)
        convert_member_defs(space, dict_w, pto.c_tp_members, self)

        flag_heaptype = pto.c_tp_flags & Py_TPFLAGS_HEAPTYPE
        if flag_heaptype:
            minsize = rffi.sizeof(PyHeapTypeObject.TO)
        else:
            minsize = rffi.sizeof(PyObject.TO)
        new_layout = (pto.c_tp_basicsize > minsize or pto.c_tp_itemsize > 0)

        self.flag_cpytype = True
        W_TypeObject.__init__(self, space, name,
            bases_w or [space.w_object], dict_w, force_new_layout=new_layout,
            is_heaptype=flag_heaptype)
        # if a sequence or a mapping, then set the flag to force it
        if pto.c_tp_as_sequence and pto.c_tp_as_sequence.c_sq_item:
            self.flag_map_or_seq = 'S'
        elif pto.c_tp_as_mapping and pto.c_tp_as_mapping.c_mp_subscript:
            self.flag_map_or_seq = 'M'
        if pto.c_tp_doc:
            rawdoc = rffi.charp2str(cts.cast('char*', pto.c_tp_doc))
            self.w_doc = space.newtext_or_none(extract_doc(rawdoc, name))
            self.text_signature = extract_txtsig(rawdoc, name)

@bootstrap_function
def init_typeobject(space):
    make_typedescr(space.w_type.layout.typedef,
                   basestruct=PyHeapTypeObject.TO,
                   alloc=type_alloc,
                   attach=type_attach,
                   realize=type_realize,
                   dealloc=type_dealloc)

@slot_function([PyObject], lltype.Void)
def type_dealloc(space, obj):
    from pypy.module.cpyext.object import _dealloc
    obj_pto = rffi.cast(PyTypeObjectPtr, obj)
    base_pyo = rffi.cast(PyObject, obj_pto.c_tp_base)
    decref(space, obj_pto.c_tp_bases)
    decref(space, obj_pto.c_tp_mro)
    decref(space, obj_pto.c_tp_cache) # let's do it like cpython
    decref(space, obj_pto.c_tp_dict)
    if obj_pto.c_tp_flags & Py_TPFLAGS_HEAPTYPE:
        heaptype = rffi.cast(PyHeapTypeObject, obj)
        decref(space, heaptype.c_ht_name)
        decref(space, heaptype.c_ht_qualname)
        decref(space, base_pyo)
        _dealloc(space, obj)


# CCC port it to C
def type_alloc(typedescr, space, w_metatype, itemsize=0):
    metatype = rffi.cast(PyTypeObjectPtr, make_ref(space, w_metatype))
    # Don't increase refcount for non-heaptypes
    if metatype:
        flags = rffi.cast(lltype.Signed, metatype.c_tp_flags)
        if not flags & Py_TPFLAGS_HEAPTYPE:
            decref(space, metatype)

    heaptype = lltype.malloc(PyHeapTypeObject.TO,
                             flavor='raw', zero=True,
                             add_memory_pressure=True)
    pto = heaptype.c_ht_type
    pto.c_ob_refcnt = 1
    pto.c_ob_pypy_link = 0
    pto.c_ob_type = metatype
    pto.c_tp_flags |= Py_TPFLAGS_HEAPTYPE
    pto.c_tp_as_async = heaptype.c_as_async
    pto.c_tp_as_number = heaptype.c_as_number
    pto.c_tp_as_sequence = heaptype.c_as_sequence
    pto.c_tp_as_mapping = heaptype.c_as_mapping
    pto.c_tp_as_buffer = heaptype.c_as_buffer
    pto.c_tp_basicsize = -1 # hopefully this makes malloc bail out
    pto.c_tp_itemsize = 0

    return rffi.cast(PyObject, heaptype)

def type_attach(space, py_obj, w_type, w_userdata=None):
    """
    Fills a newly allocated PyTypeObject from an existing type.
    """
    assert isinstance(w_type, W_TypeObject)

    pto = rffi.cast(PyTypeObjectPtr, py_obj)

    typedescr = get_typedescr(w_type.layout.typedef)

    if space.is_w(w_type, space.w_bytes):
        pto.c_tp_itemsize = 1
    elif space.is_w(w_type, space.w_tuple):
        pto.c_tp_itemsize = rffi.sizeof(PyObject)

    state = space.fromcache(State)
    pto.c_tp_free = state.C.PyObject_Free
    pto.c_tp_alloc = state.C.PyType_GenericAlloc
    builder = state.builder
    if ((pto.c_tp_flags & Py_TPFLAGS_HEAPTYPE) != 0
            and builder.cpyext_type_init is None):
            # this ^^^ is not None only during startup of cpyext.  At that
            # point we might get into troubles by doing make_ref() when
            # things are not initialized yet.  So in this case, simply use
            # str2charp() and "leak" the string.
        w_typename = space.getattr(w_type, space.newtext('__name__'))
        heaptype = cts.cast('PyHeapTypeObject*', pto)
        heaptype.c_ht_name = make_ref(space, w_typename)
        from pypy.module.cpyext.unicodeobject import PyUnicode_AsUTF8
        pto.c_tp_name = cts.cast('const char *',
            PyUnicode_AsUTF8(space, heaptype.c_ht_name))
    else:
        pto.c_tp_name = cts.cast('const char*', rffi.str2charp(w_type.name))
    # uninitialized fields:
    # c_tp_print
    # XXX implement
    # c_tp_compare and more?
    w_base = best_base(space, w_type.bases_w)
    pto.c_tp_base = rffi.cast(PyTypeObjectPtr, make_ref(space, w_base))

    # dealloc
    if space.gettypeobject(w_type.layout.typedef) is w_type:
        # only for the exact type, like 'space.w_tuple' or 'space.w_list'
        pto.c_tp_dealloc = typedescr.get_dealloc(space)
    else:
        # for all subtypes, use base's dealloc (requires sorting in attach_all)
        pto.c_tp_dealloc = pto.c_tp_base.c_tp_dealloc
        if not pto.c_tp_dealloc:
            # strange, but happens (ABCMeta)
            pto.c_tp_dealloc = state.C._PyPy_subtype_dealloc

    if builder.cpyext_type_init is not None:
        builder.cpyext_type_init.append((pto, w_type))
    else:
        finish_type_1(space, pto, w_type.bases_w)
        finish_type_2(space, pto, w_type)

    pto.c_tp_basicsize = rffi.sizeof(typedescr.basestruct)
    if pto.c_tp_base:
        if pto.c_tp_base.c_tp_basicsize > pto.c_tp_basicsize:
            pto.c_tp_basicsize = pto.c_tp_base.c_tp_basicsize
        if pto.c_tp_itemsize < pto.c_tp_base.c_tp_itemsize:
            pto.c_tp_itemsize = pto.c_tp_base.c_tp_itemsize

    if w_type.is_heaptype():
        update_all_slots(space, w_type, pto)
    else:
        update_all_slots_builtin(space, w_type, pto)
    if not pto.c_tp_new:
        base_object_pyo = make_ref(space, space.w_object)
        base_object_pto = rffi.cast(PyTypeObjectPtr, base_object_pyo)
        flags = rffi.cast(lltype.Signed, pto.c_tp_flags)
        if pto.c_tp_base != base_object_pto or flags & Py_TPFLAGS_HEAPTYPE:
                pto.c_tp_new = pto.c_tp_base.c_tp_new
        decref(space, base_object_pyo)
    pto.c_tp_flags |= Py_TPFLAGS_READY
    return pto

def py_type_ready(space, pto):
    if pto.c_tp_flags & Py_TPFLAGS_READY:
        return
    type_realize(space, rffi.cast(PyObject, pto))

@cpython_api([PyTypeObjectPtr], rffi.INT_real, error=-1)
def PyType_Ready(space, pto):
    py_type_ready(space, pto)
    return 0

def type_realize(space, py_obj):
    pto = rffi.cast(PyTypeObjectPtr, py_obj)
    assert pto.c_tp_flags & Py_TPFLAGS_READY == 0
    assert pto.c_tp_flags & Py_TPFLAGS_READYING == 0
    pto.c_tp_flags |= Py_TPFLAGS_READYING
    try:
        w_obj = _type_realize(space, py_obj)
    finally:
        name = rffi.charp2str(cts.cast('char*', pto.c_tp_name))
        pto.c_tp_flags &= ~Py_TPFLAGS_READYING
    pto.c_tp_flags |= Py_TPFLAGS_READY
    return w_obj

def solid_base(space, w_type):
    typedef = w_type.layout.typedef
    return space.gettypeobject(typedef)

def best_base(space, bases_w):
    if not bases_w:
        return None
    return find_best_base(bases_w)

def inherit_slots(space, pto, w_base):
    base_pyo = make_ref(space, w_base)
    try:
        base = rffi.cast(PyTypeObjectPtr, base_pyo)
        if not pto.c_tp_dealloc:
            pto.c_tp_dealloc = base.c_tp_dealloc
        if not pto.c_tp_init:
            pto.c_tp_init = base.c_tp_init
        if not pto.c_tp_alloc:
            pto.c_tp_alloc = base.c_tp_alloc
        # XXX check for correct GC flags!
        if not pto.c_tp_free:
            pto.c_tp_free = base.c_tp_free
        if not pto.c_tp_setattro:
            pto.c_tp_setattro = base.c_tp_setattro
        if not pto.c_tp_getattro:
            pto.c_tp_getattro = base.c_tp_getattro
        if not pto.c_tp_as_buffer:
            pto.c_tp_as_buffer = base.c_tp_as_buffer
        if base.c_tp_as_buffer:
            # inherit base.c_tp_as_buffer functions not inherited from w_type
            pto_as = pto.c_tp_as_buffer
            base_as = base.c_tp_as_buffer
            if not pto_as.c_bf_getbuffer:
                pto_as.c_bf_getbuffer = base_as.c_bf_getbuffer
            if not pto_as.c_bf_releasebuffer:
                pto_as.c_bf_releasebuffer = base_as.c_bf_releasebuffer
    finally:
        decref(space, base_pyo)

def _type_realize(space, py_obj):
    """
    Creates an interpreter type from a PyTypeObject structure.
    """
    # missing:
    # unsupported:
    # tp_mro, tp_subclasses
    py_type = rffi.cast(PyTypeObjectPtr, py_obj)

    if not py_type.c_tp_base:
        # borrowed reference, but w_object is unlikely to disappear
        base = as_pyobj(space, space.w_object)
        py_type.c_tp_base = rffi.cast(PyTypeObjectPtr, base)

    finish_type_1(space, py_type)

    if py_type.c_ob_type:
        w_metatype = from_ref(space, rffi.cast(PyObject, py_type.c_ob_type))
    else:
        # Somehow the tp_base type is created with no ob_type, notably
        # PyString_Type and PyBaseString_Type
        # While this is a hack, cpython does it as well.
        w_metatype = space.w_type

    w_obj = space.allocate_instance(W_PyCTypeObject, w_metatype)
    track_reference(space, py_obj, w_obj)
    # __init__ wraps all slotdefs functions from py_type via add_operators
    w_obj.__init__(space, py_type)
    w_obj.ready()

    finish_type_2(space, py_type, w_obj)
    base = py_type.c_tp_base
    if base:
        # XXX refactor - parts of this are done in finish_type_2 -> inherit_slots
        if not py_type.c_tp_as_number:
            py_type.c_tp_as_number = base.c_tp_as_number
        if not py_type.c_tp_as_sequence:
            py_type.c_tp_as_sequence = base.c_tp_as_sequence
        if not py_type.c_tp_as_mapping:
            py_type.c_tp_as_mapping = base.c_tp_as_mapping
        #if not py_type.c_tp_as_buffer: py_type.c_tp_as_buffer = base.c_tp_as_buffer

    return w_obj

def finish_type_1(space, pto, bases_w=None):
    """
    Sets up tp_bases, necessary before creating the interpreter type.
    """
    base = pto.c_tp_base
    base_pyo = rffi.cast(PyObject, pto.c_tp_base)
    if base and not base.c_tp_flags & Py_TPFLAGS_READY:
        name = rffi.charp2str(cts.cast('char*', base.c_tp_name))
        type_realize(space, base_pyo)
    if base and not pto.c_ob_type: # will be filled later
        pto.c_ob_type = base.c_ob_type
    if not pto.c_tp_bases:
        if bases_w is None:
            if not base:
                bases_w = []
            else:
                bases_w = [from_ref(space, base_pyo)]
        is_heaptype = bool(pto.c_tp_flags & Py_TPFLAGS_HEAPTYPE)
        pto.c_tp_bases = make_ref(space, space.newtuple(bases_w),
                                  immortal=not is_heaptype)

def finish_type_2(space, pto, w_obj):
    """
    Sets up other attributes, when the interpreter type has been created.
    """
    pto.c_tp_mro = make_ref(space, space.newtuple(w_obj.mro_w))
    base = pto.c_tp_base
    if base:
        inherit_special(space, pto, w_obj, base)
    for w_base in space.fixedview(from_ref(space, pto.c_tp_bases)):
        if isinstance(w_base, W_TypeObject):
            inherit_slots(space, pto, w_base)
        #else:
        #   w_base is a W_ClassObject, ignore it

    if not pto.c_tp_setattro:
        from pypy.module.cpyext.object import PyObject_GenericSetAttr
        pto.c_tp_setattro = llslot(space, PyObject_GenericSetAttr)

    if not pto.c_tp_getattro:
        from pypy.module.cpyext.object import PyObject_GenericGetAttr
        pto.c_tp_getattro = llslot(space, PyObject_GenericGetAttr)

    if w_obj.is_cpytype():
        decref(space, pto.c_tp_dict)
    w_dict = w_obj.getdict(space)
    # pass in the w_obj to convert any values that are
    # unbound GetSetProperty into bound PyGetSetDescrObject
    pto.c_tp_dict = make_ref(space, w_dict, w_obj)

@cpython_api([PyTypeObjectPtr, PyTypeObjectPtr], rffi.INT_real, error=CANNOT_FAIL)
def PyType_IsSubtype(space, a, b):
    """Return true if a is a subtype of b.
    """
    w_type1 = from_ref(space, rffi.cast(PyObject, a))
    w_type2 = from_ref(space, rffi.cast(PyObject, b))
    return int(abstract_issubclass_w(space, w_type1, w_type2)) #XXX correct?

@cpython_api([PyTypeObjectPtr, PyObject, PyObject], PyObject)
def PyType_GenericNew(space, type, w_args, w_kwds):
    return generic_cpy_call(
        space, type.c_tp_alloc, type, 0)

def _parse_typeslots():
    slots_hdr = CTypeSpace()
    slots_hdr.parse_header(parse_dir / "typeslots.h")
    prefix2member = {
        'tp': "ht_type",
        'am': "as_async",
        'nb': "as_number",
        'mp': "as_mapping",
        'sq': "as_sequence",
        'bf': "as_buffer"}

    TABLE = []
    HTO = cts.gettype('PyHeapTypeObject')
    for name, num in slots_hdr.macros.items():
        assert isinstance(num, int)
        assert name.startswith('Py_')
        name = name[3:]
        membername = 'c_' + prefix2member[name[:2]]
        slotname = 'c_' + name
        TARGET = HTO._flds[membername]._flds[slotname]
        TABLE.append((num, membername, slotname, TARGET))
    return unrolling_iterable(TABLE)
SLOT_TABLE = _parse_typeslots()

def fill_ht_slot(ht, slotnum, ptr):
    for num, membername, slotname, TARGET in SLOT_TABLE:
        if num == slotnum:
            setattr(getattr(ht, membername), slotname, rffi.cast(TARGET, ptr))


@cts.decl("""PyObject *
    PyType_FromSpecWithBases(PyType_Spec *spec, PyObject *bases)""",
    result_is_ll=True)
def PyType_FromSpecWithBases(space, spec, bases):
    from pypy.module.cpyext.unicodeobject import PyUnicode_FromString
    state = space.fromcache(State)
    p_type = cts.cast('PyTypeObject*', make_ref(space, space.w_type))
    res = state.ccall("PyType_GenericAlloc", p_type, 0)
    res = cts.cast('PyHeapTypeObject *', res)
    typ = res.c_ht_type
    typ.c_tp_flags = rffi.cast(lltype.Unsigned, spec.c_flags)
    typ.c_tp_flags |= Py_TPFLAGS_HEAPTYPE
    specname = rffi.charp2str(cts.cast('char*', spec.c_name))
    dotpos = specname.rfind('.')
    if dotpos < 0:
        name = specname
    else:
        name = specname[dotpos + 1:]
    res.c_ht_name = make_ref(space, space.newtext(name))
    res.c_ht_qualname = res.c_ht_name
    incref(space, res.c_ht_qualname)
    typ.c_tp_name = spec.c_name
    slotdefs = rffi.cast(rffi.CArrayPtr(cts.gettype('PyType_Slot')), spec.c_slots)
    if not bases:
        w_base = space.w_object
        bases_w = []
        i = 0
        while True:
            slotdef = slotdefs[i]
            slotnum = rffi.cast(lltype.Signed, slotdef.c_slot)
            if slotnum == 0:
                break
            elif slotnum == cts.macros['Py_tp_base']:
                w_base = from_ref(space, cts.cast('PyObject*', slotdef.c_pfunc))
            elif slotnum == cts.macros['Py_tp_bases']:
                bases = cts.cast('PyObject*', slotdef.c_pfunc)
                bases_w = space.fixedview(from_ref(space, bases))
            i += 1
        if not bases_w:
            bases_w = [w_base]
    else:
        bases_w = space.fixedview(from_ref(space, bases))
    w_base = best_base(space, bases_w)
    base = cts.cast('PyTypeObject*', make_ref(space, w_base))
    if False:  # not base.c_tp_flags & Py_TPFLAGS_BASETYPE:
        raise oefmt(space.w_TypeError,
            "type '%s' is not an acceptable base type",
            rffi.charp2str(base.c_tp_name))

    typ.c_tp_as_async = res.c_as_async
    typ.c_tp_as_number = res.c_as_number
    typ.c_tp_as_sequence = res.c_as_sequence
    typ.c_tp_as_mapping = res.c_as_mapping
    typ.c_tp_as_buffer = res.c_as_buffer
    typ.c_tp_bases = bases
    typ.c_tp_base = base
    typ.c_tp_basicsize = cts.cast('Py_ssize_t', spec.c_basicsize)
    typ.c_tp_itemsize = cts.cast('Py_ssize_t', spec.c_itemsize)

    i = 0
    while True:
        slotdef = slotdefs[i]
        slot = rffi.cast(lltype.Signed, slotdef.c_slot)
        if slot == 0:
            break
        if slot < 0:  # or slot > len(slotoffsets):
            raise oefmt(space.w_RuntimeError, "invalid slot offset")
        if slot in (cts.macros['Py_tp_base'], cts.macros['Py_tp_bases']):
            # Processed above
            i += 1
            continue
        fill_ht_slot(res, slot, slotdef.c_pfunc)
        # XXX: need to make a copy of the docstring slot, which usually
        # points to a static string literal
        i += 1

    if not typ.c_tp_dealloc:
        typ.c_tp_dealloc = state.C._PyPy_subtype_dealloc
    py_type_ready(space, typ)
    return cts.cast('PyObject*', res)

@cpython_api([PyTypeObjectPtr, PyObject], PyObject, error=CANNOT_FAIL,
             result_borrowed=True)
def _PyType_Lookup(space, type, w_name):
    """Internal API to look for a name through the MRO.
    This returns a borrowed reference, and doesn't set an exception!"""
    w_type = from_ref(space, rffi.cast(PyObject, type))
    assert isinstance(w_type, W_TypeObject)

    if not space.isinstance_w(w_name, space.w_text):
        return None
    name = space.text_w(w_name)
    w_obj = w_type.lookup(name)
    # this assumes that w_obj is not dynamically created, but will stay alive
    # until w_type is modified or dies.  Assuming this, we return a borrowed ref
    return w_obj

@cpython_api([PyTypeObjectPtr], lltype.Void)
def PyType_Modified(space, w_obj):
    """Invalidate the internal lookup cache for the type and all of its
    subtypes.  This function must be called after any manual
    modification of the attributes or base classes of the type.
    """
    # Invalidate the type cache in case of a builtin type.
    if not isinstance(w_obj, W_TypeObject):
        return
    if w_obj.is_cpytype():
        w_obj.mutated(None)<|MERGE_RESOLUTION|>--- conflicted
+++ resolved
@@ -19,20 +19,15 @@
     Py_TPFLAGS_TUPLE_SUBCLASS, Py_TPFLAGS_UNICODE_SUBCLASS,
     Py_TPFLAGS_DICT_SUBCLASS, Py_TPFLAGS_BASE_EXC_SUBCLASS,
     Py_TPFLAGS_TYPE_SUBCLASS,
-<<<<<<< HEAD
-    Py_TPFLAGS_BYTES_SUBCLASS)
+    Py_TPFLAGS_BYTES_SUBCLASS
+    Py_TPPYPYFLAGS_FLOAT_SUBCLASS,
+    )
+
 from pypy.module.cpyext.cparser import CTypeSpace
 from pypy.module.cpyext.methodobject import (W_PyCClassMethodObject,
-    W_PyCWrapperObject, PyCFunction_NewEx, PyCFunction, PyMethodDef,
-    W_PyCMethodObject, W_PyCFunctionObject, extract_doc, extract_txtsig)
-=======
-    Py_TPFLAGS_INT_SUBCLASS, Py_TPFLAGS_STRING_SUBCLASS, # change on py3
-    Py_TPPYPYFLAGS_FLOAT_SUBCLASS,
-    )
-from pypy.module.cpyext.methodobject import (W_PyCClassMethodObject,
     PyCFunction_NewEx, PyCFunction, PyMethodDef,
-    W_PyCMethodObject, W_PyCFunctionObject, W_PyCWrapperObject)
->>>>>>> bea8a685
+    W_PyCMethodObject, W_PyCFunctionObject, extract_doc, extract_txtsig,
+    W_PyCWrapperObject)
 from pypy.module.cpyext.modsupport import convert_method_defs
 from pypy.module.cpyext.pyobject import (
     PyObject, make_ref, from_ref, get_typedescr, make_typedescr,
