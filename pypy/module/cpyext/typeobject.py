from rpython.rlib.unroll import unrolling_iterable
<<<<<<< HEAD
from rpython.rlib import jit
=======
from rpython.rlib import jit, rawrefcount
>>>>>>> 72195e3e
from rpython.rlib.objectmodel import specialize, we_are_translated
from rpython.rtyper.lltypesystem import rffi, lltype

from pypy.interpreter.baseobjspace import DescrMismatch
from pypy.interpreter.error import oefmt
from pypy.interpreter.typedef import (
    GetSetProperty, TypeDef, interp_attrproperty, interp2app)
from pypy.module.__builtin__.abstractinst import abstract_issubclass_w
from pypy.module.cpyext import structmemberdefs
from pypy.module.cpyext.api import (
    cpython_api, cpython_struct, bootstrap_function, Py_ssize_t,
    slot_function, generic_cpy_call, METH_VARARGS, METH_KEYWORDS, CANNOT_FAIL,
    build_type_checkers_flags, cts, parse_dir, PyTypeObject,
    PyTypeObjectPtr, Py_buffer,
    Py_TPFLAGS_HEAPTYPE, Py_TPFLAGS_READY, Py_TPFLAGS_READYING,
    Py_TPFLAGS_LONG_SUBCLASS, Py_TPFLAGS_LIST_SUBCLASS,
    Py_TPFLAGS_TUPLE_SUBCLASS, Py_TPFLAGS_UNICODE_SUBCLASS,
    Py_TPFLAGS_DICT_SUBCLASS, Py_TPFLAGS_BASE_EXC_SUBCLASS,
    Py_TPFLAGS_TYPE_SUBCLASS,
<<<<<<< HEAD
    Py_TPFLAGS_BYTES_SUBCLASS)
from pypy.module.cpyext.cparser import CTypeSpace
from pypy.module.cpyext.methodobject import (W_PyCClassMethodObject,
    W_PyCWrapperObject, PyCFunction_NewEx, PyCFunction, PyMethodDef,
    W_PyCMethodObject, W_PyCFunctionObject, extract_doc, extract_txtsig)
=======
    Py_TPFLAGS_BYTES_SUBCLASS,
    Py_TPPYPYFLAGS_FLOAT_SUBCLASS,
    )

from pypy.module.cpyext.cparser import CTypeSpace
from pypy.module.cpyext.methodobject import (W_PyCClassMethodObject,
    PyCFunction_NewEx, PyCFunction, PyMethodDef,
    W_PyCMethodObject, W_PyCFunctionObject, extract_doc, extract_txtsig,
    W_PyCWrapperObject)
>>>>>>> 72195e3e
from pypy.module.cpyext.modsupport import convert_method_defs
from pypy.module.cpyext.pyobject import (
    PyObject, make_ref, from_ref, get_typedescr, make_typedescr,
    track_reference, decref, as_pyobj, incref)
from pypy.module.cpyext.slotdefs import (
    slotdefs_for_tp_slots, slotdefs_for_wrappers, get_slot_tp_function,
    llslot)
from pypy.module.cpyext.state import State
from pypy.module.cpyext.structmember import PyMember_GetOne, PyMember_SetOne
from pypy.module.cpyext.typeobjectdefs import (
    PyGetSetDef, PyMemberDef, PyMappingMethods,
    PyNumberMethods, PySequenceMethods, PyBufferProcs)
from pypy.objspace.std.typeobject import W_TypeObject, find_best_base



#WARN_ABOUT_MISSING_SLOT_FUNCTIONS = False

PyType_Check, PyType_CheckExact = build_type_checkers_flags("Type")

PyHeapTypeObject = cts.gettype('PyHeapTypeObject *')

cts.parse_header(parse_dir / "cpyext_descrobject.h")
cts.parse_header(parse_dir / "typeslots.h")


class W_GetSetPropertyEx(GetSetProperty):
    def __init__(self, getset, w_type):
        self.getset = getset
        self.w_type = w_type
        doc = fset = fget = fdel = None
        if doc:
            # XXX dead code?
            doc = rffi.charp2str(getset.c_doc)
        if getset.c_get:
            fget = GettersAndSetters.getter.im_func
        if getset.c_set:
            fset = GettersAndSetters.setter.im_func
            fdel = GettersAndSetters.deleter.im_func
        GetSetProperty.__init__(self, fget, fset, fdel, doc,
                                cls=None, use_closure=True,
                                tag="cpyext_1")
        self.name = rffi.charp2str(getset.c_name)

    def readonly_attribute(self, space):   # overwritten
        raise oefmt(space.w_AttributeError,
            "attribute '%s' of '%N' objects is not writable",
            self.name, self.w_type)


def PyDescr_NewGetSet(space, getset, w_type):
    return W_GetSetPropertyEx(getset, w_type)

def make_GetSet(space, getsetprop):
    py_getsetdef = lltype.malloc(PyGetSetDef, flavor='raw')
    doc = getsetprop.doc
    if doc:
        py_getsetdef.c_doc = rffi.str2charp(doc)
    else:
        py_getsetdef.c_doc = rffi.cast(rffi.CCHARP, 0)
    py_getsetdef.c_name = rffi.str2charp(getsetprop.getname(space).encode('utf-8'))
    # XXX FIXME - actually assign these !!!
    py_getsetdef.c_get = cts.cast('getter', 0)
    py_getsetdef.c_set = cts.cast('setter', 0)
    py_getsetdef.c_closure = cts.cast('void*', 0)
    return py_getsetdef


class W_MemberDescr(GetSetProperty):
    name = 'member_descriptor'
    def __init__(self, member, w_type):
        self.member = member
        self.name = rffi.charp2str(member.c_name)
        self.w_type = w_type
        flags = rffi.cast(lltype.Signed, member.c_flags)
        doc = set = None
        if member.c_doc:
            doc = rffi.charp2str(member.c_doc)
        get = GettersAndSetters.member_getter.im_func
        del_ = GettersAndSetters.member_delete.im_func
        if not (flags & structmemberdefs.READONLY):
            set = GettersAndSetters.member_setter.im_func
        GetSetProperty.__init__(self, get, set, del_, doc,
                                cls=None, use_closure=True,
                                tag="cpyext_2")

# change the typedef name
W_MemberDescr.typedef = TypeDef(
    "member_descriptor",
    __get__ = interp2app(GetSetProperty.descr_property_get),
    __set__ = interp2app(GetSetProperty.descr_property_set),
    __delete__ = interp2app(GetSetProperty.descr_property_del),
    __name__ = interp_attrproperty('name', cls=GetSetProperty,
        wrapfn="newtext_or_none"),
    __objclass__ = GetSetProperty(GetSetProperty.descr_get_objclass),
    __doc__ = interp_attrproperty('doc', cls=GetSetProperty,
        wrapfn="newtext_or_none"),
    )
assert not W_MemberDescr.typedef.acceptable_as_base_class  # no __new__

@bootstrap_function
def init_memberdescrobject(space):
    make_typedescr(W_MemberDescr.typedef,
                   basestruct=cts.gettype('PyMemberDescrObject'),
                   attach=memberdescr_attach,
                   realize=memberdescr_realize,
                   )
    make_typedescr(W_GetSetPropertyEx.typedef,
                   basestruct=cts.gettype('PyGetSetDescrObject'),
                   attach=getsetdescr_attach,
                   )
    make_typedescr(W_PyCClassMethodObject.typedef,
                   basestruct=cts.gettype('PyMethodDescrObject'),
                   attach=methoddescr_attach,
                   realize=classmethoddescr_realize,
                   )
    make_typedescr(W_PyCMethodObject.typedef,
                   basestruct=cts.gettype('PyMethodDescrObject'),
                   attach=methoddescr_attach,
                   realize=methoddescr_realize,
                   )

def memberdescr_attach(space, py_obj, w_obj, w_userdata=None):
    """
    Fills a newly allocated PyMemberDescrObject with the given W_MemberDescr
    object. The values must not be modified.
    """
    py_memberdescr = cts.cast('PyMemberDescrObject*', py_obj)
    # XXX assign to d_dname, d_type?
    assert isinstance(w_obj, W_MemberDescr)
    py_memberdescr.c_d_member = w_obj.member

def memberdescr_realize(space, obj):
    # XXX NOT TESTED When is this ever called?
    member = cts.cast('PyMemberDef*', obj)
    w_type = from_ref(space, rffi.cast(PyObject, obj.c_ob_type))
    w_obj = space.allocate_instance(W_MemberDescr, w_type)
    w_obj.__init__(member, w_type)
    track_reference(space, obj, w_obj)
    return w_obj

def getsetdescr_attach(space, py_obj, w_obj, w_userdata=None):
    """
    Fills a newly allocated PyGetSetDescrObject with the given W_GetSetPropertyEx
    object. The values must not be modified.
    """
    py_getsetdescr = cts.cast('PyGetSetDescrObject*', py_obj)
    if isinstance(w_obj, GetSetProperty):
        py_getsetdef = make_GetSet(space, w_obj)
        assert space.isinstance_w(w_userdata, space.w_type)
        w_obj = W_GetSetPropertyEx(py_getsetdef, w_userdata)
        # now w_obj.getset is py_getsetdef, which was freshly allocated
        # XXX how is this ever released?
    # XXX assign to d_dname, d_type?
    assert isinstance(w_obj, W_GetSetPropertyEx)
    py_getsetdescr.c_d_getset = w_obj.getset

def methoddescr_attach(space, py_obj, w_obj, w_userdata=None):
    py_methoddescr = cts.cast('PyMethodDescrObject*', py_obj)
    # XXX assign to d_dname, d_type?
    assert isinstance(w_obj, W_PyCFunctionObject)
    py_methoddescr.c_d_method = w_obj.ml

def classmethoddescr_realize(space, obj):
    # XXX NOT TESTED When is this ever called?
    method = rffi.cast(lltype.Ptr(PyMethodDef), obj)
    w_type = from_ref(space, rffi.cast(PyObject, obj.c_ob_type))
    w_obj = space.allocate_instance(W_PyCClassMethodObject, w_type)
    w_obj.__init__(space, method, w_type)
    track_reference(space, obj, w_obj)
    return w_obj

def methoddescr_realize(space, obj):
    # XXX NOT TESTED When is this ever called?
    method = rffi.cast(lltype.Ptr(PyMethodDef), obj)
    w_type = from_ref(space, rffi.cast(PyObject, obj.c_ob_type))
    w_obj = space.allocate_instance(W_PyCMethodObject, w_type)
    w_obj.__init__(space, method, w_type)
    track_reference(space, obj, w_obj)
    return w_obj

def convert_getset_defs(space, dict_w, getsets, w_type):
    getsets = rffi.cast(rffi.CArrayPtr(PyGetSetDef), getsets)
    if getsets:
        i = -1
        while True:
            i = i + 1
            getset = getsets[i]
            name = getset.c_name
            if not name:
                break
            name = rffi.charp2str(name)
            w_descr = PyDescr_NewGetSet(space, getset, w_type)
            dict_w[name] = w_descr

def convert_member_defs(space, dict_w, members, w_type):
    members = rffi.cast(rffi.CArrayPtr(PyMemberDef), members)
    if members:
        i = 0
        while True:
            member = members[i]
            name = member.c_name
            if not name:
                break
            name = rffi.charp2str(name)
            w_descr = W_MemberDescr(member, w_type)
            dict_w[name] = w_descr
            i += 1

missing_slots={}
def warn_missing_slot(space, method_name, slot_name, w_type):
    if not we_are_translated():
        if slot_name not in missing_slots:
            missing_slots[slot_name] = w_type.getname(space)
            print "missing slot %r/%r, discovered on %r" % (
                method_name, slot_name, w_type.getname(space))

def update_all_slots(space, w_type, pto):
    # fill slots in pto
    for method_name, slot_name, slot_names, slot_apifunc in slotdefs_for_tp_slots:
        slot_func_helper = None
        w_descr = w_type.dict_w.get(method_name, None)
        if w_descr:
            # use the slot_apifunc (userslots) to lookup at runtime
            pass
        elif len(slot_names) ==1:
            # 'inherit' from tp_base
            slot_func_helper = getattr(pto.c_tp_base, slot_names[0])
        else:
            struct = getattr(pto.c_tp_base, slot_names[0])
            if struct:
                slot_func_helper = getattr(struct, slot_names[1])

        if not slot_func_helper:
            if not slot_apifunc:
                warn_missing_slot(space, method_name, slot_name, w_type)
                continue
            slot_func_helper = slot_apifunc.get_llhelper(space)
        fill_slot(space, pto, w_type, slot_names, slot_func_helper)

def update_all_slots_builtin(space, w_type, pto):
    typedef = w_type.layout.typedef
    for method_name, slot_name, slot_names, slot_apifunc in slotdefs_for_tp_slots:
        slot_apifunc = get_slot_tp_function(space, typedef, slot_name, method_name)
        if not slot_apifunc:
            warn_missing_slot(space, method_name, slot_name, w_type)
            continue
        slot_llfunc = slot_apifunc.get_llhelper(space)
        fill_slot(space, pto, w_type, slot_names, slot_llfunc)

@specialize.arg(3)
def fill_slot(space, pto, w_type, slot_names, slot_func_helper):
    # XXX special case wrapper-functions and use a "specific" slot func
    if len(slot_names) == 1:
        setattr(pto, slot_names[0], slot_func_helper)
    elif ((w_type is space.w_list or w_type is space.w_tuple) and
            slot_names[0] == 'c_tp_as_number'):
        # XXX hack - how can we generalize this? The problem is method
        # names like __mul__ map to more than one slot, and we have no
        # convenient way to indicate which slots CPython have filled
        #
        # We need at least this special case since Numpy checks that
        # (list, tuple) do __not__ fill tp_as_number
        pass
    elif ((space.issubtype_w(w_type, space.w_bytes) or
            space.issubtype_w(w_type, space.w_unicode)) and
            slot_names[0] == 'c_tp_as_number'):
        # like above but for any str type
        pass
    else:
        assert len(slot_names) == 2
        struct = getattr(pto, slot_names[0])
        if not struct:
            #assert not space.config.translating
            assert not pto.c_tp_flags & Py_TPFLAGS_HEAPTYPE
            if slot_names[0] == 'c_tp_as_number':
                STRUCT_TYPE = PyNumberMethods
            elif slot_names[0] == 'c_tp_as_sequence':
                STRUCT_TYPE = PySequenceMethods
            elif slot_names[0] == 'c_tp_as_buffer':
                STRUCT_TYPE = PyBufferProcs
            elif slot_names[0] == 'c_tp_as_mapping':
                STRUCT_TYPE = PyMappingMethods
            else:
                raise AssertionError(
                    "Structure not allocated: %s" % (slot_names[0],))
            struct = lltype.malloc(STRUCT_TYPE, flavor='raw', zero=True)
            setattr(pto, slot_names[0], struct)

        setattr(struct, slot_names[1], slot_func_helper)

def add_operators(space, dict_w, pto, name):
    from pypy.module.cpyext.object import PyObject_HashNotImplemented
    hash_not_impl = llslot(space, PyObject_HashNotImplemented)
    for method_name, slot_names, wrapper_class, doc in slotdefs_for_wrappers:
        if method_name in dict_w:
            continue
        offset = [rffi.offsetof(lltype.typeOf(pto).TO, slot_names[0])]
        if len(slot_names) == 1:
            func = getattr(pto, slot_names[0])
            if slot_names[0] == 'c_tp_hash':
                # two special cases where __hash__ is explicitly set to None
                # (which leads to an unhashable type):
                # 1) tp_hash == PyObject_HashNotImplemented
                # 2) tp_hash == NULL and tp_richcompare not NULL
                if hash_not_impl == func or (
                        not func and pto.c_tp_richcompare):
                    dict_w[method_name] = space.w_None
                    continue
        else:
            assert len(slot_names) == 2
            struct = getattr(pto, slot_names[0])
            if not struct:
                continue
            offset.append(rffi.offsetof(lltype.typeOf(struct).TO, slot_names[1]))
            func = getattr(struct, slot_names[1])
        func_voidp = rffi.cast(rffi.VOIDP, func)
        if not func:
            continue
        if wrapper_class is None:
            continue

        assert issubclass(wrapper_class, W_PyCWrapperObject)
        w_obj = wrapper_class(space, pto, method_name, doc, func_voidp, offset=offset[:])
        dict_w[method_name] = w_obj
    if pto.c_tp_doc:
        raw_doc = rffi.charp2str(cts.cast('char*', pto.c_tp_doc))
        dict_w['__doc__'] = space.newtext(extract_doc(raw_doc, name))
    if pto.c_tp_new:
        add_tp_new_wrapper(space, dict_w, pto)

@slot_function([PyObject, PyObject, PyObject], PyObject)
def tp_new_wrapper(space, self, w_args, w_kwds):
    self_pytype = rffi.cast(PyTypeObjectPtr, self)
    tp_new = self_pytype.c_tp_new

    # Check that the user doesn't do something silly and unsafe like
    # object.__new__(dict).  To do this, we check that the most
    # derived base that's not a heap type is this type.
    # XXX do it

    args_w = space.fixedview(w_args)
    w_subtype = args_w[0]
    w_args = space.newtuple(args_w[1:])
    subtype = rffi.cast(PyTypeObjectPtr, make_ref(space, w_subtype))
    try:
        w_obj = generic_cpy_call(space, tp_new, subtype, w_args, w_kwds)
    finally:
        decref(space, subtype)
    return w_obj

@specialize.memo()
def get_new_method_def(space):
    state = space.fromcache(State)
    if state.new_method_def:
        return state.new_method_def
    ptr = lltype.malloc(PyMethodDef, flavor="raw", zero=True,
                        immortal=True)
    ptr.c_ml_name = rffi.cast(rffi.CONST_CCHARP, rffi.str2charp("__new__"))
    lltype.render_immortal(ptr.c_ml_name)
    rffi.setintfield(ptr, 'c_ml_flags', METH_VARARGS | METH_KEYWORDS)
    ptr.c_ml_doc = rffi.cast(rffi.CONST_CCHARP, rffi.str2charp(
        "Create and return a new object.  "
        "See help(type) for accurate signature."))
    lltype.render_immortal(ptr.c_ml_doc)
    state.new_method_def = ptr
    return ptr

def setup_new_method_def(space):
    ptr = get_new_method_def(space)
    ptr.c_ml_meth = rffi.cast(PyCFunction, llslot(space, tp_new_wrapper))

@jit.dont_look_inside
def is_tp_new_wrapper(space, ml):
    return ml.c_ml_meth == rffi.cast(PyCFunction, llslot(space, tp_new_wrapper))

def add_tp_new_wrapper(space, dict_w, pto):
    if "__new__" in dict_w:
        return
    pyo = rffi.cast(PyObject, pto)
    dict_w["__new__"] = PyCFunction_NewEx(space, get_new_method_def(space),
                                          from_ref(space, pyo), None)

def inherit_special(space, pto, w_obj, base_pto):
    # XXX missing: copy basicsize and flags in a magical way
    # (minimally, if tp_basicsize is zero or too low, we copy it from the base)
    if pto.c_tp_basicsize < base_pto.c_tp_basicsize:
        pto.c_tp_basicsize = base_pto.c_tp_basicsize
    if pto.c_tp_itemsize < base_pto.c_tp_itemsize:
        pto.c_tp_itemsize = base_pto.c_tp_itemsize

    #/* Setup fast subclass flags */
    if space.issubtype_w(w_obj, space.w_BaseException):
        pto.c_tp_flags |= Py_TPFLAGS_BASE_EXC_SUBCLASS
    elif space.issubtype_w(w_obj, space.w_type):
        pto.c_tp_flags |= Py_TPFLAGS_TYPE_SUBCLASS
    elif space.issubtype_w(w_obj, space.w_int):
        pto.c_tp_flags |= Py_TPFLAGS_LONG_SUBCLASS
    elif space.issubtype_w(w_obj, space.w_bytes):
        pto.c_tp_flags |= Py_TPFLAGS_BYTES_SUBCLASS
    elif space.issubtype_w(w_obj, space.w_unicode):
        pto.c_tp_flags |= Py_TPFLAGS_UNICODE_SUBCLASS
    elif space.issubtype_w(w_obj, space.w_tuple):
        pto.c_tp_flags |= Py_TPFLAGS_TUPLE_SUBCLASS
    elif space.issubtype_w(w_obj, space.w_list):
        pto.c_tp_flags |= Py_TPFLAGS_LIST_SUBCLASS
    elif space.issubtype_w(w_obj, space.w_dict):
        pto.c_tp_flags |= Py_TPFLAGS_DICT_SUBCLASS
    # the following types are a pypy-specific extensions, using tp_pypy_flags
    elif space.issubtype_w(w_obj, space.w_float):
        pto.c_tp_pypy_flags |= Py_TPPYPYFLAGS_FLOAT_SUBCLASS

def check_descr(space, w_self, w_type):
    if not space.isinstance_w(w_self, w_type):
        raise DescrMismatch()

class GettersAndSetters:
    def getter(self, space, w_self):
        assert isinstance(self, W_GetSetPropertyEx)
        check_descr(space, w_self, self.w_type)
        return generic_cpy_call(
            space, self.getset.c_get, w_self,
            self.getset.c_closure)

    def setter(self, space, w_self, w_value):
        assert isinstance(self, W_GetSetPropertyEx)
        check_descr(space, w_self, self.w_type)
        res = generic_cpy_call(
            space, self.getset.c_set, w_self, w_value,
            self.getset.c_closure)
        if rffi.cast(lltype.Signed, res) < 0:
            state = space.fromcache(State)
            state.check_and_raise_exception()

    def deleter(self, space, w_self):
        assert isinstance(self, W_GetSetPropertyEx)
        check_descr(space, w_self, self.w_type)
        res = generic_cpy_call(
            space, self.getset.c_set, w_self, None,
            self.getset.c_closure)
        if rffi.cast(lltype.Signed, res) < 0:
            state = space.fromcache(State)
            state.check_and_raise_exception()

    def member_getter(self, space, w_self):
        assert isinstance(self, W_MemberDescr)
        check_descr(space, w_self, self.w_type)
        pyref = make_ref(space, w_self)
        try:
            return PyMember_GetOne(
                space, rffi.cast(rffi.CCHARP, pyref), self.member)
        finally:
            decref(space, pyref)

    def member_delete(self, space, w_self):
        assert isinstance(self, W_MemberDescr)
        check_descr(space, w_self, self.w_type)
        pyref = make_ref(space, w_self)
        try:
            PyMember_SetOne(
                space, rffi.cast(rffi.CCHARP, pyref), self.member, None)
        finally:
            decref(space, pyref)

    def member_setter(self, space, w_self, w_value):
        assert isinstance(self, W_MemberDescr)
        check_descr(space, w_self, self.w_type)
        pyref = make_ref(space, w_self)
        try:
            PyMember_SetOne(
                space, rffi.cast(rffi.CCHARP, pyref), self.member, w_value)
        finally:
            decref(space, pyref)

class W_PyCTypeObject(W_TypeObject):
    @jit.dont_look_inside
    def __init__(self, space, pto):
        bases_w = space.fixedview(from_ref(space, pto.c_tp_bases))
        dict_w = {}

        name = rffi.charp2str(cts.cast('char*', pto.c_tp_name))
        add_operators(space, dict_w, pto, name)
        convert_method_defs(space, dict_w, pto.c_tp_methods, self)
        convert_getset_defs(space, dict_w, pto.c_tp_getset, self)
        convert_member_defs(space, dict_w, pto.c_tp_members, self)

        flag_heaptype = pto.c_tp_flags & Py_TPFLAGS_HEAPTYPE
        if flag_heaptype:
            minsize = rffi.sizeof(PyHeapTypeObject.TO)
        else:
            minsize = rffi.sizeof(PyObject.TO)
        new_layout = (pto.c_tp_basicsize > minsize or pto.c_tp_itemsize > 0)

        self.flag_cpytype = True
        W_TypeObject.__init__(self, space, name,
            bases_w or [space.w_object], dict_w, force_new_layout=new_layout,
            is_heaptype=flag_heaptype)
        # if a sequence or a mapping, then set the flag to force it
        if pto.c_tp_as_sequence and pto.c_tp_as_sequence.c_sq_item:
            self.flag_map_or_seq = 'S'
        elif pto.c_tp_as_mapping and pto.c_tp_as_mapping.c_mp_subscript:
            self.flag_map_or_seq = 'M'
        if pto.c_tp_doc:
            rawdoc = rffi.charp2str(cts.cast('char*', pto.c_tp_doc))
            self.w_doc = space.newtext_or_none(extract_doc(rawdoc, name))
            self.text_signature = extract_txtsig(rawdoc, name)
<<<<<<< HEAD
=======

    def _cpyext_attach_pyobj(self, space, py_obj):
        self._cpy_ref = py_obj
        rawrefcount.create_link_pyobj(self, py_obj)
>>>>>>> 72195e3e

@bootstrap_function
def init_typeobject(space):
    make_typedescr(space.w_type.layout.typedef,
                   basestruct=PyHeapTypeObject.TO,
                   alloc=type_alloc,
                   attach=type_attach,
                   realize=type_realize,
                   dealloc=type_dealloc)

@slot_function([PyObject], lltype.Void)
def type_dealloc(space, obj):
    from pypy.module.cpyext.object import _dealloc
    obj_pto = rffi.cast(PyTypeObjectPtr, obj)
    base_pyo = rffi.cast(PyObject, obj_pto.c_tp_base)
    decref(space, obj_pto.c_tp_bases)
    decref(space, obj_pto.c_tp_mro)
    decref(space, obj_pto.c_tp_cache) # let's do it like cpython
    decref(space, obj_pto.c_tp_dict)
    if obj_pto.c_tp_flags & Py_TPFLAGS_HEAPTYPE:
        heaptype = rffi.cast(PyHeapTypeObject, obj)
        decref(space, heaptype.c_ht_name)
        decref(space, heaptype.c_ht_qualname)
        decref(space, base_pyo)
        _dealloc(space, obj)


# CCC port it to C
def type_alloc(typedescr, space, w_metatype, itemsize=0):
    metatype = rffi.cast(PyTypeObjectPtr, make_ref(space, w_metatype))
    # Don't increase refcount for non-heaptypes
    if metatype:
        flags = rffi.cast(lltype.Signed, metatype.c_tp_flags)
        if not flags & Py_TPFLAGS_HEAPTYPE:
            decref(space, metatype)

    heaptype = lltype.malloc(PyHeapTypeObject.TO,
                             flavor='raw', zero=True,
                             add_memory_pressure=True)
    pto = heaptype.c_ht_type
    pto.c_ob_refcnt = 1
    pto.c_ob_pypy_link = 0
    pto.c_ob_type = metatype
    pto.c_tp_flags |= Py_TPFLAGS_HEAPTYPE
    pto.c_tp_as_async = heaptype.c_as_async
    pto.c_tp_as_number = heaptype.c_as_number
    pto.c_tp_as_sequence = heaptype.c_as_sequence
    pto.c_tp_as_mapping = heaptype.c_as_mapping
    pto.c_tp_as_buffer = heaptype.c_as_buffer
    pto.c_tp_basicsize = -1 # hopefully this makes malloc bail out
    pto.c_tp_itemsize = 0

    return rffi.cast(PyObject, heaptype)

def type_attach(space, py_obj, w_type, w_userdata=None):
    """
    Fills a newly allocated PyTypeObject from an existing type.
    """
    assert isinstance(w_type, W_TypeObject)

    pto = rffi.cast(PyTypeObjectPtr, py_obj)

    typedescr = get_typedescr(w_type.layout.typedef)

    if space.is_w(w_type, space.w_bytes):
        pto.c_tp_itemsize = 1
    elif space.is_w(w_type, space.w_tuple):
        pto.c_tp_itemsize = rffi.sizeof(PyObject)

    state = space.fromcache(State)
    pto.c_tp_free = state.C.PyObject_Free
    pto.c_tp_alloc = state.C.PyType_GenericAlloc
    builder = state.builder
    if ((pto.c_tp_flags & Py_TPFLAGS_HEAPTYPE) != 0
            and builder.cpyext_type_init is None):
            # this ^^^ is not None only during startup of cpyext.  At that
            # point we might get into troubles by doing make_ref() when
            # things are not initialized yet.  So in this case, simply use
            # str2charp() and "leak" the string.
        w_typename = space.getattr(w_type, space.newtext('__name__'))
        heaptype = cts.cast('PyHeapTypeObject*', pto)
        heaptype.c_ht_name = make_ref(space, w_typename)
        from pypy.module.cpyext.unicodeobject import PyUnicode_AsUTF8
        pto.c_tp_name = cts.cast('const char *',
            PyUnicode_AsUTF8(space, heaptype.c_ht_name))
    else:
        pto.c_tp_name = cts.cast('const char*', rffi.str2charp(w_type.name))
    # uninitialized fields:
    # c_tp_print
    # XXX implement
    # c_tp_compare and more?
    w_base = best_base(space, w_type.bases_w)
    pto.c_tp_base = rffi.cast(PyTypeObjectPtr, make_ref(space, w_base))

    # dealloc
    if space.gettypeobject(w_type.layout.typedef) is w_type:
        # only for the exact type, like 'space.w_tuple' or 'space.w_list'
        pto.c_tp_dealloc = typedescr.get_dealloc(space)
    else:
        # for all subtypes, use base's dealloc (requires sorting in attach_all)
        pto.c_tp_dealloc = pto.c_tp_base.c_tp_dealloc
        if not pto.c_tp_dealloc:
            # strange, but happens (ABCMeta)
            pto.c_tp_dealloc = state.C._PyPy_subtype_dealloc

    if builder.cpyext_type_init is not None:
        builder.cpyext_type_init.append((pto, w_type))
    else:
        finish_type_1(space, pto, w_type.bases_w)
        finish_type_2(space, pto, w_type)

    pto.c_tp_basicsize = rffi.sizeof(typedescr.basestruct)
    if pto.c_tp_base:
        if pto.c_tp_base.c_tp_basicsize > pto.c_tp_basicsize:
            pto.c_tp_basicsize = pto.c_tp_base.c_tp_basicsize
        if pto.c_tp_itemsize < pto.c_tp_base.c_tp_itemsize:
            pto.c_tp_itemsize = pto.c_tp_base.c_tp_itemsize

    if w_type.is_heaptype():
        update_all_slots(space, w_type, pto)
    else:
        update_all_slots_builtin(space, w_type, pto)
    if not pto.c_tp_new:
        base_object_pyo = make_ref(space, space.w_object)
        base_object_pto = rffi.cast(PyTypeObjectPtr, base_object_pyo)
        flags = rffi.cast(lltype.Signed, pto.c_tp_flags)
        if pto.c_tp_base != base_object_pto or flags & Py_TPFLAGS_HEAPTYPE:
                pto.c_tp_new = pto.c_tp_base.c_tp_new
        decref(space, base_object_pyo)
    pto.c_tp_flags |= Py_TPFLAGS_READY
    return pto

def py_type_ready(space, pto):
    if pto.c_tp_flags & Py_TPFLAGS_READY:
        return
    type_realize(space, rffi.cast(PyObject, pto))

@cpython_api([PyTypeObjectPtr], rffi.INT_real, error=-1)
def PyType_Ready(space, pto):
    py_type_ready(space, pto)
    return 0

def type_realize(space, py_obj):
    pto = rffi.cast(PyTypeObjectPtr, py_obj)
    assert pto.c_tp_flags & Py_TPFLAGS_READY == 0
    assert pto.c_tp_flags & Py_TPFLAGS_READYING == 0
    pto.c_tp_flags |= Py_TPFLAGS_READYING
    try:
        w_obj = _type_realize(space, py_obj)
    finally:
        pto.c_tp_flags &= ~Py_TPFLAGS_READYING
    pto.c_tp_flags |= Py_TPFLAGS_READY
    return w_obj

def solid_base(space, w_type):
    typedef = w_type.layout.typedef
    return space.gettypeobject(typedef)

def best_base(space, bases_w):
    if not bases_w:
        return None
    return find_best_base(bases_w)

def inherit_slots(space, pto, w_base):
    base_pyo = make_ref(space, w_base)
    try:
        base = rffi.cast(PyTypeObjectPtr, base_pyo)
        if not pto.c_tp_dealloc:
            pto.c_tp_dealloc = base.c_tp_dealloc
        if not pto.c_tp_init:
            pto.c_tp_init = base.c_tp_init
        if not pto.c_tp_alloc:
            pto.c_tp_alloc = base.c_tp_alloc
        # XXX check for correct GC flags!
        if not pto.c_tp_free:
            pto.c_tp_free = base.c_tp_free
        if not pto.c_tp_setattro:
            pto.c_tp_setattro = base.c_tp_setattro
        if not pto.c_tp_getattro:
            pto.c_tp_getattro = base.c_tp_getattro
        if not pto.c_tp_as_buffer:
            pto.c_tp_as_buffer = base.c_tp_as_buffer
        if base.c_tp_as_buffer:
            # inherit base.c_tp_as_buffer functions not inherited from w_type
            pto_as = pto.c_tp_as_buffer
            base_as = base.c_tp_as_buffer
            if not pto_as.c_bf_getbuffer:
                pto_as.c_bf_getbuffer = base_as.c_bf_getbuffer
            if not pto_as.c_bf_releasebuffer:
                pto_as.c_bf_releasebuffer = base_as.c_bf_releasebuffer
    finally:
        decref(space, base_pyo)

def _type_realize(space, py_obj):
    """
    Creates an interpreter type from a PyTypeObject structure.
    """
    # missing:
    # unsupported:
    # tp_mro, tp_subclasses
    py_type = rffi.cast(PyTypeObjectPtr, py_obj)

    if not py_type.c_tp_base:
        # borrowed reference, but w_object is unlikely to disappear
        base = as_pyobj(space, space.w_object)
        py_type.c_tp_base = rffi.cast(PyTypeObjectPtr, base)

    finish_type_1(space, py_type)

    if py_type.c_ob_type:
        w_metatype = from_ref(space, rffi.cast(PyObject, py_type.c_ob_type))
    else:
        # Somehow the tp_base type is created with no ob_type, notably
        # PyString_Type and PyBaseString_Type
        # While this is a hack, cpython does it as well.
        w_metatype = space.w_type

    w_obj = space.allocate_instance(W_PyCTypeObject, w_metatype)
    track_reference(space, py_obj, w_obj)
    # __init__ wraps all slotdefs functions from py_type via add_operators
    w_obj.__init__(space, py_type)
    w_obj.ready()

    finish_type_2(space, py_type, w_obj)
    base = py_type.c_tp_base
    if base:
        # XXX refactor - parts of this are done in finish_type_2 -> inherit_slots
        if not py_type.c_tp_as_number:
            py_type.c_tp_as_number = base.c_tp_as_number
        if not py_type.c_tp_as_sequence:
            py_type.c_tp_as_sequence = base.c_tp_as_sequence
        if not py_type.c_tp_as_mapping:
            py_type.c_tp_as_mapping = base.c_tp_as_mapping
        #if not py_type.c_tp_as_buffer: py_type.c_tp_as_buffer = base.c_tp_as_buffer

    return w_obj

def finish_type_1(space, pto, bases_w=None):
    """
    Sets up tp_bases, necessary before creating the interpreter type.
    """
    base = pto.c_tp_base
    base_pyo = rffi.cast(PyObject, pto.c_tp_base)
    if base and not base.c_tp_flags & Py_TPFLAGS_READY:
        type_realize(space, base_pyo)
    if base and not pto.c_ob_type: # will be filled later
        pto.c_ob_type = base.c_ob_type
    if not pto.c_tp_bases:
        if bases_w is None:
            if not base:
                bases_w = []
            else:
                bases_w = [from_ref(space, base_pyo)]
        is_heaptype = bool(pto.c_tp_flags & Py_TPFLAGS_HEAPTYPE)
        pto.c_tp_bases = make_ref(space, space.newtuple(bases_w),
                                  immortal=not is_heaptype)

def finish_type_2(space, pto, w_obj):
    """
    Sets up other attributes, when the interpreter type has been created.
    """
    pto.c_tp_mro = make_ref(space, space.newtuple(w_obj.mro_w))
    base = pto.c_tp_base
    if base:
        inherit_special(space, pto, w_obj, base)
    for w_base in space.fixedview(from_ref(space, pto.c_tp_bases)):
        if isinstance(w_base, W_TypeObject):
            inherit_slots(space, pto, w_base)
        #else:
        #   w_base is a W_ClassObject, ignore it

    if not pto.c_tp_setattro:
        from pypy.module.cpyext.object import PyObject_GenericSetAttr
        pto.c_tp_setattro = llslot(space, PyObject_GenericSetAttr)

    if not pto.c_tp_getattro:
        from pypy.module.cpyext.object import PyObject_GenericGetAttr
        pto.c_tp_getattro = llslot(space, PyObject_GenericGetAttr)

    if w_obj.is_cpytype():
        decref(space, pto.c_tp_dict)
    w_dict = w_obj.getdict(space)
    # pass in the w_obj to convert any values that are
    # unbound GetSetProperty into bound PyGetSetDescrObject
    pto.c_tp_dict = make_ref(space, w_dict, w_obj)

@cpython_api([PyTypeObjectPtr, PyTypeObjectPtr], rffi.INT_real, error=CANNOT_FAIL)
def PyType_IsSubtype(space, a, b):
    """Return true if a is a subtype of b.
    """
    w_type1 = from_ref(space, rffi.cast(PyObject, a))
    w_type2 = from_ref(space, rffi.cast(PyObject, b))
    return int(abstract_issubclass_w(space, w_type1, w_type2)) #XXX correct?

@cpython_api([PyTypeObjectPtr, PyObject, PyObject], PyObject)
def PyType_GenericNew(space, type, w_args, w_kwds):
    return generic_cpy_call(
        space, type.c_tp_alloc, type, 0)

def _parse_typeslots():
    slots_hdr = CTypeSpace()
    slots_hdr.parse_header(parse_dir / "typeslots.h")
    prefix2member = {
        'tp': "ht_type",
        'am': "as_async",
        'nb': "as_number",
        'mp': "as_mapping",
        'sq': "as_sequence",
        'bf': "as_buffer"}

    TABLE = []
    HTO = cts.gettype('PyHeapTypeObject')
    for name, num in slots_hdr.macros.items():
        assert isinstance(num, int)
        assert name.startswith('Py_')
        name = name[3:]
        membername = 'c_' + prefix2member[name[:2]]
        slotname = 'c_' + name
        TARGET = HTO._flds[membername]._flds[slotname]
        TABLE.append((num, membername, slotname, TARGET))
    return unrolling_iterable(TABLE)
SLOT_TABLE = _parse_typeslots()

def fill_ht_slot(ht, slotnum, ptr):
    for num, membername, slotname, TARGET in SLOT_TABLE:
        if num == slotnum:
            setattr(getattr(ht, membername), slotname, rffi.cast(TARGET, ptr))


@cts.decl("""PyObject *
    PyType_FromSpecWithBases(PyType_Spec *spec, PyObject *bases)""",
    result_is_ll=True)
def PyType_FromSpecWithBases(space, spec, bases):
    from pypy.module.cpyext.unicodeobject import PyUnicode_FromString
    state = space.fromcache(State)
    p_type = cts.cast('PyTypeObject*', make_ref(space, space.w_type))
    res = state.ccall("PyType_GenericAlloc", p_type, 0)
    res = cts.cast('PyHeapTypeObject *', res)
    typ = res.c_ht_type
    typ.c_tp_flags = rffi.cast(lltype.Unsigned, spec.c_flags)
    typ.c_tp_flags |= Py_TPFLAGS_HEAPTYPE
    specname = rffi.charp2str(cts.cast('char*', spec.c_name))
    dotpos = specname.rfind('.')
    if dotpos < 0:
        name = specname
    else:
        name = specname[dotpos + 1:]
    res.c_ht_name = make_ref(space, space.newtext(name))
    res.c_ht_qualname = res.c_ht_name
    incref(space, res.c_ht_qualname)
    typ.c_tp_name = spec.c_name
    slotdefs = rffi.cast(rffi.CArrayPtr(cts.gettype('PyType_Slot')), spec.c_slots)
    if not bases:
        w_base = space.w_object
        bases_w = []
        i = 0
        while True:
            slotdef = slotdefs[i]
            slotnum = rffi.cast(lltype.Signed, slotdef.c_slot)
            if slotnum == 0:
                break
            elif slotnum == cts.macros['Py_tp_base']:
                w_base = from_ref(space, cts.cast('PyObject*', slotdef.c_pfunc))
            elif slotnum == cts.macros['Py_tp_bases']:
                bases = cts.cast('PyObject*', slotdef.c_pfunc)
                bases_w = space.fixedview(from_ref(space, bases))
            i += 1
        if not bases_w:
            bases_w = [w_base]
    else:
        bases_w = space.fixedview(from_ref(space, bases))
    w_base = best_base(space, bases_w)
    base = cts.cast('PyTypeObject*', make_ref(space, w_base))
    if False:  # not base.c_tp_flags & Py_TPFLAGS_BASETYPE:
        raise oefmt(space.w_TypeError,
            "type '%s' is not an acceptable base type",
            rffi.charp2str(base.c_tp_name))

    typ.c_tp_as_async = res.c_as_async
    typ.c_tp_as_number = res.c_as_number
    typ.c_tp_as_sequence = res.c_as_sequence
    typ.c_tp_as_mapping = res.c_as_mapping
    typ.c_tp_as_buffer = res.c_as_buffer
    typ.c_tp_bases = bases
    typ.c_tp_base = base
    typ.c_tp_basicsize = cts.cast('Py_ssize_t', spec.c_basicsize)
    typ.c_tp_itemsize = cts.cast('Py_ssize_t', spec.c_itemsize)

    i = 0
    while True:
        slotdef = slotdefs[i]
        slot = rffi.cast(lltype.Signed, slotdef.c_slot)
        if slot == 0:
            break
        if slot < 0:  # or slot > len(slotoffsets):
            raise oefmt(space.w_RuntimeError, "invalid slot offset")
        if slot in (cts.macros['Py_tp_base'], cts.macros['Py_tp_bases']):
            # Processed above
            i += 1
            continue
        fill_ht_slot(res, slot, slotdef.c_pfunc)
        # XXX: need to make a copy of the docstring slot, which usually
        # points to a static string literal
        i += 1

    if not typ.c_tp_dealloc:
        typ.c_tp_dealloc = state.C._PyPy_subtype_dealloc
    py_type_ready(space, typ)
    return cts.cast('PyObject*', res)

@cpython_api([PyTypeObjectPtr, PyObject], PyObject, error=CANNOT_FAIL,
             result_borrowed=True)
def _PyType_Lookup(space, type, w_name):
    """Internal API to look for a name through the MRO.
    This returns a borrowed reference, and doesn't set an exception!"""
    w_type = from_ref(space, rffi.cast(PyObject, type))
    assert isinstance(w_type, W_TypeObject)

    if not space.isinstance_w(w_name, space.w_text):
        return None
    name = space.text_w(w_name)
    w_obj = w_type.lookup(name)
    # this assumes that w_obj is not dynamically created, but will stay alive
    # until w_type is modified or dies.  Assuming this, we return a borrowed ref
    return w_obj

@cpython_api([PyTypeObjectPtr], lltype.Void)
def PyType_Modified(space, w_obj):
    """Invalidate the internal lookup cache for the type and all of its
    subtypes.  This function must be called after any manual
    modification of the attributes or base classes of the type.
    """
    # Invalidate the type cache in case of a builtin type.
    if not isinstance(w_obj, W_TypeObject):
        return
    if w_obj.is_cpytype():
        w_obj.mutated(None)<|MERGE_RESOLUTION|>--- conflicted
+++ resolved
@@ -1,9 +1,5 @@
 from rpython.rlib.unroll import unrolling_iterable
-<<<<<<< HEAD
-from rpython.rlib import jit
-=======
 from rpython.rlib import jit, rawrefcount
->>>>>>> 72195e3e
 from rpython.rlib.objectmodel import specialize, we_are_translated
 from rpython.rtyper.lltypesystem import rffi, lltype
 
@@ -23,13 +19,6 @@
     Py_TPFLAGS_TUPLE_SUBCLASS, Py_TPFLAGS_UNICODE_SUBCLASS,
     Py_TPFLAGS_DICT_SUBCLASS, Py_TPFLAGS_BASE_EXC_SUBCLASS,
     Py_TPFLAGS_TYPE_SUBCLASS,
-<<<<<<< HEAD
-    Py_TPFLAGS_BYTES_SUBCLASS)
-from pypy.module.cpyext.cparser import CTypeSpace
-from pypy.module.cpyext.methodobject import (W_PyCClassMethodObject,
-    W_PyCWrapperObject, PyCFunction_NewEx, PyCFunction, PyMethodDef,
-    W_PyCMethodObject, W_PyCFunctionObject, extract_doc, extract_txtsig)
-=======
     Py_TPFLAGS_BYTES_SUBCLASS,
     Py_TPPYPYFLAGS_FLOAT_SUBCLASS,
     )
@@ -39,7 +28,6 @@
     PyCFunction_NewEx, PyCFunction, PyMethodDef,
     W_PyCMethodObject, W_PyCFunctionObject, extract_doc, extract_txtsig,
     W_PyCWrapperObject)
->>>>>>> 72195e3e
 from pypy.module.cpyext.modsupport import convert_method_defs
 from pypy.module.cpyext.pyobject import (
     PyObject, make_ref, from_ref, get_typedescr, make_typedescr,
@@ -546,13 +534,10 @@
             rawdoc = rffi.charp2str(cts.cast('char*', pto.c_tp_doc))
             self.w_doc = space.newtext_or_none(extract_doc(rawdoc, name))
             self.text_signature = extract_txtsig(rawdoc, name)
-<<<<<<< HEAD
-=======
 
     def _cpyext_attach_pyobj(self, space, py_obj):
         self._cpy_ref = py_obj
         rawrefcount.create_link_pyobj(self, py_obj)
->>>>>>> 72195e3e
 
 @bootstrap_function
 def init_typeobject(space):
