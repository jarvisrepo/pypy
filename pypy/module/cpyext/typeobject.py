import os

from rpython.rlib.unroll import unrolling_iterable
from rpython.rlib import jit
from rpython.rlib.objectmodel import specialize, we_are_translated
from rpython.rtyper.lltypesystem import rffi, lltype

from pypy.interpreter.baseobjspace import W_Root, DescrMismatch
from pypy.interpreter.error import oefmt
from pypy.interpreter.typedef import (GetSetProperty, TypeDef,
        interp_attrproperty, interp2app)
from pypy.module.__builtin__.abstractinst import abstract_issubclass_w
from pypy.module.cpyext import structmemberdefs
from pypy.module.cpyext.api import (
    cpython_api, cpython_struct, bootstrap_function, Py_ssize_t, Py_ssize_tP,
<<<<<<< HEAD
    slot_function, generic_cpy_call, Py_TPFLAGS_READY, Py_TPFLAGS_READYING, Py_buffer,
    Py_TPFLAGS_HEAPTYPE, METH_VARARGS, METH_KEYWORDS, CANNOT_FAIL,
    build_type_checkers, Py_TPFLAGS_BASETYPE,
    PyObjectFields, PyTypeObject, PyTypeObjectPtr,
    cts, parse_dir)
from pypy.module.cpyext.cparser import CTypeSpace
=======
    slot_function, generic_cpy_call, METH_VARARGS, METH_KEYWORDS, CANNOT_FAIL,
    build_type_checkers_flags, cts, parse_dir, PyObjectFields, PyTypeObject,
    PyTypeObjectPtr, Py_TPFLAGS_CHECKTYPES,
    Py_TPFLAGS_HEAPTYPE, Py_TPFLAGS_READY, Py_TPFLAGS_READYING,
    Py_TPFLAGS_HAVE_GETCHARBUFFER, Py_TPFLAGS_HAVE_INPLACEOPS,
    Py_TPFLAGS_HAVE_NEWBUFFER, Py_TPFLAGS_LONG_SUBCLASS, Py_TPFLAGS_LIST_SUBCLASS,
    Py_TPFLAGS_TUPLE_SUBCLASS, Py_TPFLAGS_UNICODE_SUBCLASS,
    Py_TPFLAGS_DICT_SUBCLASS, Py_TPFLAGS_BASE_EXC_SUBCLASS,
    Py_TPFLAGS_TYPE_SUBCLASS,
    Py_TPFLAGS_INT_SUBCLASS, Py_TPFLAGS_STRING_SUBCLASS, # change on py3
    )
from pypy.module.cpyext.cparser import parse_source
>>>>>>> 36507c17
from pypy.module.cpyext.methodobject import (W_PyCClassMethodObject,
    W_PyCWrapperObject, PyCFunction_NewEx, PyCFunction, PyMethodDef,
    W_PyCMethodObject, W_PyCFunctionObject)
from pypy.module.cpyext.modsupport import convert_method_defs
from pypy.module.cpyext.pyobject import (
    PyObject, make_ref, from_ref, get_typedescr, make_typedescr,
    track_reference, Py_DecRef, as_pyobj, incref)
from pypy.module.cpyext.slotdefs import (
    slotdefs_for_tp_slots, slotdefs_for_wrappers, get_slot_tp_function,
    llslot)
from pypy.module.cpyext.state import State
from pypy.module.cpyext.structmember import PyMember_GetOne, PyMember_SetOne
from pypy.module.cpyext.typeobjectdefs import (
    PyGetSetDef, PyMemberDef, PyMappingMethods, getter, setter,
    PyNumberMethods, PySequenceMethods, PyBufferProcs)
from pypy.objspace.std.typeobject import W_TypeObject, find_best_base


#WARN_ABOUT_MISSING_SLOT_FUNCTIONS = False

PyType_Check, PyType_CheckExact = build_type_checkers_flags("Type")

PyHeapTypeObject = cts.gettype('PyHeapTypeObject *')

cts.parse_header(parse_dir / "typeslots.h")


class W_GetSetPropertyEx(GetSetProperty):
    def __init__(self, getset, w_type):
        self.getset = getset
        self.name = rffi.charp2str(getset.c_name)
        self.w_type = w_type
        doc = set = get = None
        if doc:
            # XXX dead code?
            doc = rffi.charp2str(getset.c_doc)
        if getset.c_get:
            get = GettersAndSetters.getter.im_func
        if getset.c_set:
            set = GettersAndSetters.setter.im_func
        GetSetProperty.__init__(self, get, set, None, doc,
                                cls=None, use_closure=True,
                                tag="cpyext_1")

def PyDescr_NewGetSet(space, getset, w_type):
    return W_GetSetPropertyEx(getset, w_type)

def make_GetSet(space, getsetprop):
    py_getsetdef = lltype.malloc(PyGetSetDef, flavor='raw')
    doc = getsetprop.doc
    if doc:
        py_getsetdef.c_doc = rffi.str2charp(doc)
    else:
        py_getsetdef.c_doc = rffi.cast(rffi.CCHARP, 0)
    py_getsetdef.c_name = rffi.str2charp(getsetprop.getname(space).encode('utf-8'))
    # XXX FIXME - actually assign these !!!
    py_getsetdef.c_get = cts.cast('getter', 0)
    py_getsetdef.c_set = cts.cast('setter', 0)
    py_getsetdef.c_closure = cts.cast('void*', 0)
    return py_getsetdef


class W_MemberDescr(GetSetProperty):
    name = 'member_descriptor'
    def __init__(self, member, w_type):
        self.member = member
        self.name = rffi.charp2str(member.c_name)
        self.w_type = w_type
        flags = rffi.cast(lltype.Signed, member.c_flags)
        doc = set = None
        if member.c_doc:
            doc = rffi.charp2str(member.c_doc)
        get = GettersAndSetters.member_getter.im_func
        del_ = GettersAndSetters.member_delete.im_func
        if not (flags & structmemberdefs.READONLY):
            set = GettersAndSetters.member_setter.im_func
        GetSetProperty.__init__(self, get, set, del_, doc,
                                cls=None, use_closure=True,
                                tag="cpyext_2")

# change the typedef name
W_MemberDescr.typedef = TypeDef(
    "member_descriptor",
    __get__ = interp2app(GetSetProperty.descr_property_get),
    __set__ = interp2app(GetSetProperty.descr_property_set),
    __delete__ = interp2app(GetSetProperty.descr_property_del),
    __name__ = interp_attrproperty('name', cls=GetSetProperty,
        wrapfn="newtext_or_none"),
    __objclass__ = GetSetProperty(GetSetProperty.descr_get_objclass),
    __doc__ = interp_attrproperty('doc', cls=GetSetProperty,
        wrapfn="newtext_or_none"),
    )
assert not W_MemberDescr.typedef.acceptable_as_base_class  # no __new__

PyDescrObject = lltype.ForwardReference()
PyDescrObjectPtr = lltype.Ptr(PyDescrObject)
PyDescrObjectFields = PyObjectFields + (
    ("d_type", PyTypeObjectPtr),
    ("d_name", PyObject),
    )
cpython_struct("PyDescrObject", PyDescrObjectFields,
               PyDescrObject)

PyMemberDescrObjectStruct = lltype.ForwardReference()
PyMemberDescrObject = lltype.Ptr(PyMemberDescrObjectStruct)
PyMemberDescrObjectFields = PyDescrObjectFields + (
    ("d_member", lltype.Ptr(PyMemberDef)),
    )
cpython_struct("PyMemberDescrObject", PyMemberDescrObjectFields,
               PyMemberDescrObjectStruct, level=2)

PyGetSetDescrObjectStruct = lltype.ForwardReference()
PyGetSetDescrObject = lltype.Ptr(PyGetSetDescrObjectStruct)
PyGetSetDescrObjectFields = PyDescrObjectFields + (
    ("d_getset", lltype.Ptr(PyGetSetDef)),
    )
cpython_struct("PyGetSetDescrObject", PyGetSetDescrObjectFields,
               PyGetSetDescrObjectStruct, level=2)

PyMethodDescrObjectStruct = lltype.ForwardReference()
PyMethodDescrObject = lltype.Ptr(PyMethodDescrObjectStruct)
PyMethodDescrObjectFields = PyDescrObjectFields + (
    ("d_method", lltype.Ptr(PyMethodDef)),
    )
cpython_struct("PyMethodDescrObject", PyMethodDescrObjectFields,
               PyMethodDescrObjectStruct, level=2)

@bootstrap_function
def init_memberdescrobject(space):
    make_typedescr(W_MemberDescr.typedef,
                   basestruct=PyMemberDescrObject.TO,
                   attach=memberdescr_attach,
                   realize=memberdescr_realize,
                   )
    make_typedescr(W_GetSetPropertyEx.typedef,
                   basestruct=PyGetSetDescrObject.TO,
                   attach=getsetdescr_attach,
                   )
    make_typedescr(W_PyCClassMethodObject.typedef,
                   basestruct=PyMethodDescrObject.TO,
                   attach=methoddescr_attach,
                   realize=classmethoddescr_realize,
                   )
    make_typedescr(W_PyCMethodObject.typedef,
                   basestruct=PyMethodDescrObject.TO,
                   attach=methoddescr_attach,
                   realize=methoddescr_realize,
                   )

def memberdescr_attach(space, py_obj, w_obj, w_userdata=None):
    """
    Fills a newly allocated PyMemberDescrObject with the given W_MemberDescr
    object. The values must not be modified.
    """
    py_memberdescr = rffi.cast(PyMemberDescrObject, py_obj)
    # XXX assign to d_dname, d_type?
    assert isinstance(w_obj, W_MemberDescr)
    py_memberdescr.c_d_member = w_obj.member

def memberdescr_realize(space, obj):
    # XXX NOT TESTED When is this ever called?
    member = cts.cast('PyMemberDef*', obj)
    w_type = from_ref(space, rffi.cast(PyObject, obj.c_ob_type))
    w_obj = space.allocate_instance(W_MemberDescr, w_type)
    w_obj.__init__(member, w_type)
    track_reference(space, obj, w_obj)
    return w_obj

def getsetdescr_attach(space, py_obj, w_obj, w_userdata=None):
    """
    Fills a newly allocated PyGetSetDescrObject with the given W_GetSetPropertyEx
    object. The values must not be modified.
    """
    py_getsetdescr = rffi.cast(PyGetSetDescrObject, py_obj)
    if isinstance(w_obj, GetSetProperty):
        py_getsetdef = make_GetSet(space, w_obj)
        assert space.isinstance_w(w_userdata, space.w_type)
        w_obj = W_GetSetPropertyEx(py_getsetdef, w_userdata)
        # now w_obj.getset is py_getsetdef, which was freshly allocated
        # XXX how is this ever released?
    # XXX assign to d_dname, d_type?
    assert isinstance(w_obj, W_GetSetPropertyEx)
    py_getsetdescr.c_d_getset = w_obj.getset

def methoddescr_attach(space, py_obj, w_obj, w_userdata=None):
    py_methoddescr = rffi.cast(PyMethodDescrObject, py_obj)
    # XXX assign to d_dname, d_type?
    assert isinstance(w_obj, W_PyCFunctionObject)
    py_methoddescr.c_d_method = w_obj.ml

def classmethoddescr_realize(space, obj):
    # XXX NOT TESTED When is this ever called?
    method = rffi.cast(lltype.Ptr(PyMethodDef), obj)
    w_type = from_ref(space, rffi.cast(PyObject, obj.c_ob_type))
    w_obj = space.allocate_instance(W_PyCClassMethodObject, w_type)
    w_obj.__init__(space, method, w_type)
    track_reference(space, obj, w_obj)
    return w_obj

def methoddescr_realize(space, obj):
    # XXX NOT TESTED When is this ever called?
    method = rffi.cast(lltype.Ptr(PyMethodDef), obj)
    w_type = from_ref(space, rffi.cast(PyObject, obj.c_ob_type))
    w_obj = space.allocate_instance(W_PyCMethodObject, w_type)
    w_obj.__init__(space, method, w_type)
    track_reference(space, obj, w_obj)
    return w_obj

def convert_getset_defs(space, dict_w, getsets, w_type):
    getsets = rffi.cast(rffi.CArrayPtr(PyGetSetDef), getsets)
    if getsets:
        i = -1
        while True:
            i = i + 1
            getset = getsets[i]
            name = getset.c_name
            if not name:
                break
            name = rffi.charp2str(name)
            w_descr = PyDescr_NewGetSet(space, getset, w_type)
            dict_w[name] = w_descr

def convert_member_defs(space, dict_w, members, w_type):
    members = rffi.cast(rffi.CArrayPtr(PyMemberDef), members)
    if members:
        i = 0
        while True:
            member = members[i]
            name = member.c_name
            if not name:
                break
            name = rffi.charp2str(name)
            w_descr = W_MemberDescr(member, w_type)
            dict_w[name] = w_descr
            i += 1

missing_slots={}
def update_all_slots(space, w_type, pto):
    # fill slots in pto
    # Not very sure about it, but according to
    # test_call_tp_dealloc, we should not
    # overwrite slots that are already set: these ones are probably
    # coming from a parent C type.

    if w_type.is_heaptype():
        typedef = None
        search_dict_w = w_type.dict_w
    else:
        typedef = w_type.layout.typedef
        search_dict_w = None

    for method_name, slot_name, slot_names, slot_apifunc in slotdefs_for_tp_slots:
        slot_func_helper = None
        if search_dict_w is None:
            # built-in types: expose as many slots as possible, even
            # if it happens to come from some parent class
            slot_apifunc = None # use get_slot_tp_function
        else:
            # For heaptypes, w_type.layout.typedef will be object's typedef, and
            # get_slot_tp_function will fail
            w_descr = search_dict_w.get(method_name, None)
            if w_descr:
                # use the slot_apifunc (userslots) to lookup at runtime
                pass
            elif len(slot_names) ==1:
                # 'inherit' from tp_base
                slot_func_helper = getattr(pto.c_tp_base, slot_names[0])
            else:
                struct = getattr(pto.c_tp_base, slot_names[0])
                if struct:
                    slot_func_helper = getattr(struct, slot_names[1])

        if not slot_func_helper:
            if typedef is not None:
                if slot_apifunc is None:
                    slot_apifunc = get_slot_tp_function(space, typedef, slot_name)
            if not slot_apifunc:
                if not we_are_translated():
                    if slot_name not in missing_slots:
                        missing_slots[slot_name] = w_type.getname(space)
                        print "missing slot %r/%r, discovered on %r" % (
                            method_name, slot_name, w_type.getname(space))
                continue
            slot_func_helper = slot_apifunc.get_llhelper(space)

        # XXX special case wrapper-functions and use a "specific" slot func

        if len(slot_names) == 1:
            if not getattr(pto, slot_names[0]):
                setattr(pto, slot_names[0], slot_func_helper)
        elif ((w_type is space.w_list or w_type is space.w_tuple) and
              slot_names[0] == 'c_tp_as_number'):
            # XXX hack - how can we generalize this? The problem is method
            # names like __mul__ map to more than one slot, and we have no
            # convenient way to indicate which slots CPython have filled
            #
            # We need at least this special case since Numpy checks that
            # (list, tuple) do __not__ fill tp_as_number
            pass
        elif ((space.issubtype_w(w_type, space.w_bytes) or
                space.issubtype_w(w_type, space.w_unicode)) and
                slot_names[0] == 'c_tp_as_number'):
            # like above but for any str type
            pass
        else:
            assert len(slot_names) == 2
            struct = getattr(pto, slot_names[0])
            if not struct:
                #assert not space.config.translating
                assert not pto.c_tp_flags & Py_TPFLAGS_HEAPTYPE
                if slot_names[0] == 'c_tp_as_number':
                    STRUCT_TYPE = PyNumberMethods
                elif slot_names[0] == 'c_tp_as_sequence':
                    STRUCT_TYPE = PySequenceMethods
                elif slot_names[0] == 'c_tp_as_buffer':
                    STRUCT_TYPE = PyBufferProcs
                elif slot_names[0] == 'c_tp_as_mapping':
                    STRUCT_TYPE = PyMappingMethods
                else:
                    raise AssertionError(
                        "Structure not allocated: %s" % (slot_names[0],))
                struct = lltype.malloc(STRUCT_TYPE, flavor='raw', zero=True)
                setattr(pto, slot_names[0], struct)

            if not getattr(struct, slot_names[1]):
                setattr(struct, slot_names[1], slot_func_helper)

def add_operators(space, dict_w, pto):
    from pypy.module.cpyext.object import PyObject_HashNotImplemented
    hash_not_impl = PyObject_HashNotImplemented.api_func.get_llhelper(space)
    for method_name, slot_names, wrapper_func, wrapper_func_kwds, doc in slotdefs_for_wrappers:
        if method_name in dict_w:
            continue
        offset = [rffi.offsetof(lltype.typeOf(pto).TO, slot_names[0])]
        if len(slot_names) == 1:
            func = getattr(pto, slot_names[0])
            if slot_names[0] == 'c_tp_hash':
                if hash_not_impl == func:
                    # special case for tp_hash == PyObject_HashNotImplemented
                    dict_w[method_name] = space.w_None
                    continue
        else:
            assert len(slot_names) == 2
            struct = getattr(pto, slot_names[0])
            if not struct:
                continue
            offset.append(rffi.offsetof(lltype.typeOf(struct).TO, slot_names[1]))
            func = getattr(struct, slot_names[1])
        func_voidp = rffi.cast(rffi.VOIDP, func)
        if not func:
            continue
        if wrapper_func is None and wrapper_func_kwds is None:
            continue
        w_obj = W_PyCWrapperObject(space, pto, method_name, wrapper_func,
                wrapper_func_kwds, doc, func_voidp, offset=offset)
        dict_w[method_name] = w_obj
    if pto.c_tp_doc:
        dict_w['__doc__'] = space.newtext(
            rffi.charp2str(cts.cast('char*', pto.c_tp_doc)))
    if pto.c_tp_new:
        add_tp_new_wrapper(space, dict_w, pto)

@slot_function([PyObject, PyObject, PyObject], PyObject)
def tp_new_wrapper(space, self, w_args, w_kwds):
    self_pytype = rffi.cast(PyTypeObjectPtr, self)
    tp_new = self_pytype.c_tp_new

    # Check that the user doesn't do something silly and unsafe like
    # object.__new__(dict).  To do this, we check that the most
    # derived base that's not a heap type is this type.
    # XXX do it

    args_w = space.fixedview(w_args)
    w_subtype = args_w[0]
    w_args = space.newtuple(args_w[1:])
    if not space.is_true(w_kwds):
        w_kwds = None

    try:
        subtype = rffi.cast(PyTypeObjectPtr, make_ref(space, w_subtype))
        w_obj = generic_cpy_call(space, tp_new, subtype, w_args, w_kwds)
    finally:
        Py_DecRef(space, w_subtype)
    return w_obj

@specialize.memo()
def get_new_method_def(space):
    state = space.fromcache(State)
    if state.new_method_def:
        return state.new_method_def
    ptr = lltype.malloc(PyMethodDef, flavor="raw", zero=True,
                        immortal=True)
    ptr.c_ml_name = rffi.cast(rffi.CONST_CCHARP, rffi.str2charp("__new__"))
    lltype.render_immortal(ptr.c_ml_name)
    rffi.setintfield(ptr, 'c_ml_flags', METH_VARARGS | METH_KEYWORDS)
    ptr.c_ml_doc = rffi.cast(rffi.CONST_CCHARP, rffi.str2charp(
        "T.__new__(S, ...) -> a new object with type S, a subtype of T"))
    lltype.render_immortal(ptr.c_ml_doc)
    state.new_method_def = ptr
    return ptr

def setup_new_method_def(space):
    ptr = get_new_method_def(space)
    ptr.c_ml_meth = rffi.cast(PyCFunction, llslot(space, tp_new_wrapper))

def add_tp_new_wrapper(space, dict_w, pto):
    if "__new__" in dict_w:
        return
    pyo = rffi.cast(PyObject, pto)
    dict_w["__new__"] = PyCFunction_NewEx(space, get_new_method_def(space),
                                          from_ref(space, pyo), None)

def inherit_special(space, pto, w_obj, base_pto):
    # XXX missing: copy basicsize and flags in a magical way
    # (minimally, if tp_basicsize is zero or too low, we copy it from the base)
    if pto.c_tp_basicsize < base_pto.c_tp_basicsize:
        pto.c_tp_basicsize = base_pto.c_tp_basicsize
    if pto.c_tp_itemsize < base_pto.c_tp_itemsize:
        pto.c_tp_itemsize = base_pto.c_tp_itemsize

    #/* Setup fast subclass flags */
    if space.issubtype_w(w_obj, space.w_Exception):
        pto.c_tp_flags |= Py_TPFLAGS_BASE_EXC_SUBCLASS
    elif space.issubtype_w(w_obj, space.w_type):
        pto.c_tp_flags |= Py_TPFLAGS_TYPE_SUBCLASS
    elif space.issubtype_w(w_obj, space.w_int): # remove on py3
        pto.c_tp_flags |= Py_TPFLAGS_INT_SUBCLASS
    elif space.issubtype_w(w_obj, space.w_long):
        pto.c_tp_flags |= Py_TPFLAGS_LONG_SUBCLASS
    elif space.issubtype_w(w_obj, space.w_bytes): 
        pto.c_tp_flags |= Py_TPFLAGS_STRING_SUBCLASS # STRING->BYTES on py3
    elif space.issubtype_w(w_obj, space.w_unicode):
        pto.c_tp_flags |= Py_TPFLAGS_UNICODE_SUBCLASS
    elif space.issubtype_w(w_obj, space.w_tuple):
        pto.c_tp_flags |= Py_TPFLAGS_TUPLE_SUBCLASS
    elif space.issubtype_w(w_obj, space.w_list):
        pto.c_tp_flags |= Py_TPFLAGS_LIST_SUBCLASS
    elif space.issubtype_w(w_obj, space.w_dict):
        pto.c_tp_flags |= Py_TPFLAGS_DICT_SUBCLASS

def check_descr(space, w_self, w_type):
    if not space.isinstance_w(w_self, w_type):
        raise DescrMismatch()

class GettersAndSetters:
    def getter(self, space, w_self):
        assert isinstance(self, W_GetSetPropertyEx)
        check_descr(space, w_self, self.w_type)
        return generic_cpy_call(
            space, self.getset.c_get, w_self,
            self.getset.c_closure)

    def setter(self, space, w_self, w_value):
        assert isinstance(self, W_GetSetPropertyEx)
        check_descr(space, w_self, self.w_type)
        res = generic_cpy_call(
            space, self.getset.c_set, w_self, w_value,
            self.getset.c_closure)
        if rffi.cast(lltype.Signed, res) < 0:
            state = space.fromcache(State)
            state.check_and_raise_exception()

    def member_getter(self, space, w_self):
        assert isinstance(self, W_MemberDescr)
        check_descr(space, w_self, self.w_type)
        pyref = make_ref(space, w_self)
        try:
            return PyMember_GetOne(
                space, rffi.cast(rffi.CCHARP, pyref), self.member)
        finally:
            Py_DecRef(space, pyref)

    def member_delete(self, space, w_self):
        assert isinstance(self, W_MemberDescr)
        check_descr(space, w_self, self.w_type)
        pyref = make_ref(space, w_self)
        try:
            PyMember_SetOne(
                space, rffi.cast(rffi.CCHARP, pyref), self.member, None)
        finally:
            Py_DecRef(space, pyref)

    def member_setter(self, space, w_self, w_value):
        assert isinstance(self, W_MemberDescr)
        check_descr(space, w_self, self.w_type)
        pyref = make_ref(space, w_self)
        try:
            PyMember_SetOne(
                space, rffi.cast(rffi.CCHARP, pyref), self.member, w_value)
        finally:
            Py_DecRef(space, pyref)

class W_PyCTypeObject(W_TypeObject):
    @jit.dont_look_inside
    def __init__(self, space, pto):
        bases_w = space.fixedview(from_ref(space, pto.c_tp_bases))
        dict_w = {}

        add_operators(space, dict_w, pto)
        convert_method_defs(space, dict_w, pto.c_tp_methods, self)
        convert_getset_defs(space, dict_w, pto.c_tp_getset, self)
        convert_member_defs(space, dict_w, pto.c_tp_members, self)

        name = rffi.charp2str(cts.cast('char*', pto.c_tp_name))
        flag_heaptype = pto.c_tp_flags & Py_TPFLAGS_HEAPTYPE
        if flag_heaptype:
            minsize = rffi.sizeof(PyHeapTypeObject.TO)
        else:
            minsize = rffi.sizeof(PyObject.TO)
        new_layout = (pto.c_tp_basicsize > minsize or pto.c_tp_itemsize > 0)

        self.flag_cpytype = True
        W_TypeObject.__init__(self, space, name,
            bases_w or [space.w_object], dict_w, force_new_layout=new_layout,
            is_heaptype=flag_heaptype)
        # if a sequence or a mapping, then set the flag to force it
        if pto.c_tp_as_sequence and pto.c_tp_as_sequence.c_sq_item:
            self.flag_map_or_seq = 'S'
        elif pto.c_tp_as_mapping and pto.c_tp_as_mapping.c_mp_subscript:
            self.flag_map_or_seq = 'M'
        if pto.c_tp_doc:
            self.w_doc = space.newtext(
                rffi.charp2str(cts.cast('char*', pto.c_tp_doc)))

@bootstrap_function
def init_typeobject(space):
    make_typedescr(space.w_type.layout.typedef,
                   basestruct=PyTypeObject,
                   alloc=type_alloc,
                   attach=type_attach,
                   realize=type_realize,
                   dealloc=type_dealloc)

@slot_function([PyObject], lltype.Void)
def subtype_dealloc(space, obj):
    pto = obj.c_ob_type
    base = pto
    this_func_ptr = llslot(space, subtype_dealloc)
    w_obj = from_ref(space, rffi.cast(PyObject, base))
    # This wrapper is created on a specific type, call it w_A.
    # We wish to call the dealloc function from one of the base classes of w_A,
    # the first of which is not this function itself.
    # w_obj is an instance of w_A or one of its subclasses. So climb up the
    # inheritance chain until base.c_tp_dealloc is exactly this_func, and then
    # continue on up until they differ.
    #print 'subtype_dealloc, start from', rffi.charp2str(base.c_tp_name)
    while base.c_tp_dealloc != this_func_ptr:
        base = base.c_tp_base
        assert base
        #print '                 ne move to', rffi.charp2str(base.c_tp_name)
        w_obj = from_ref(space, rffi.cast(PyObject, base))
    while base.c_tp_dealloc == this_func_ptr:
        base = base.c_tp_base
        assert base
        #print '                 eq move to', rffi.charp2str(base.c_tp_name)
        w_obj = from_ref(space, rffi.cast(PyObject, base))
    #print '                   end with', rffi.charp2str(base.c_tp_name)
    dealloc = base.c_tp_dealloc
    # XXX call tp_del if necessary
    generic_cpy_call(space, dealloc, obj)
    # XXX cpy decrefs the pto here but we do it in the base-dealloc
    # hopefully this does not clash with the memory model assumed in
    # extension modules

@slot_function([PyObject, lltype.Ptr(Py_buffer), rffi.INT_real], rffi.INT_real, error=-1)
def bytes_getbuffer(space, w_str, view, flags):
    from pypy.module.cpyext.bytesobject import PyBytes_AsString
    from pypy.module.cpyext.buffer import PyBuffer_FillInfo
    c_buf = rffi.cast(rffi.VOIDP, PyBytes_AsString(space, w_str))
    return PyBuffer_FillInfo(space, view, w_str, c_buf,
                             space.len_w(w_str), 1, flags)

@slot_function([PyObject, lltype.Ptr(Py_buffer), rffi.INT_real], rffi.INT_real, error=-1)
def bf_getbuffer(space, w_obj, view, flags):
    from pypy.module.cpyext.buffer import fill_buffer
    buf = space.buffer_w(w_obj, rffi.cast(lltype.Signed, flags))
    fill_buffer(space, view, buf, as_pyobj(space, w_obj))
    return 0

def setup_buffer_procs(space, w_type, pto):
    bufspec = w_type.layout.typedef.buffer
    if not bufspec:
        return
    c_buf = lltype.malloc(PyBufferProcs, flavor='raw', zero=True)
    lltype.render_immortal(c_buf)
    if space.is_w(w_type, space.w_bytes):
        c_buf.c_bf_getbuffer = llslot(space, bytes_getbuffer)
    else:
        c_buf.c_bf_getbuffer = llslot(space, bf_getbuffer)
    pto.c_tp_as_buffer = c_buf

@slot_function([PyObject], lltype.Void)
def type_dealloc(space, obj):
    from pypy.module.cpyext.object import _dealloc
    obj_pto = rffi.cast(PyTypeObjectPtr, obj)
    base_pyo = rffi.cast(PyObject, obj_pto.c_tp_base)
    Py_DecRef(space, obj_pto.c_tp_bases)
    Py_DecRef(space, obj_pto.c_tp_mro)
    Py_DecRef(space, obj_pto.c_tp_cache) # let's do it like cpython
    Py_DecRef(space, obj_pto.c_tp_dict)
    if obj_pto.c_tp_flags & Py_TPFLAGS_HEAPTYPE:
        heaptype = rffi.cast(PyHeapTypeObject, obj)
        Py_DecRef(space, heaptype.c_ht_name)
        Py_DecRef(space, heaptype.c_ht_qualname)
        Py_DecRef(space, base_pyo)
        _dealloc(space, obj)


def type_alloc(space, w_metatype, itemsize=0):
    metatype = rffi.cast(PyTypeObjectPtr, make_ref(space, w_metatype))
    # Don't increase refcount for non-heaptypes
    if metatype:
        flags = rffi.cast(lltype.Signed, metatype.c_tp_flags)
        if not flags & Py_TPFLAGS_HEAPTYPE:
            Py_DecRef(space, w_metatype)

    heaptype = lltype.malloc(PyHeapTypeObject.TO,
                             flavor='raw', zero=True,
                             add_memory_pressure=True)
    pto = heaptype.c_ht_type
    pto.c_ob_refcnt = 1
    pto.c_ob_pypy_link = 0
    pto.c_ob_type = metatype
    pto.c_tp_flags |= Py_TPFLAGS_HEAPTYPE
    pto.c_tp_as_number = heaptype.c_as_number
    pto.c_tp_as_sequence = heaptype.c_as_sequence
    pto.c_tp_as_mapping = heaptype.c_as_mapping
    pto.c_tp_as_buffer = heaptype.c_as_buffer
    pto.c_tp_basicsize = -1 # hopefully this makes malloc bail out
    pto.c_tp_itemsize = 0

    return rffi.cast(PyObject, heaptype)

def type_attach(space, py_obj, w_type, w_userdata=None):
    """
    Fills a newly allocated PyTypeObject from an existing type.
    """
    from pypy.module.cpyext.object import PyObject_Free

    assert isinstance(w_type, W_TypeObject)

    pto = rffi.cast(PyTypeObjectPtr, py_obj)

    typedescr = get_typedescr(w_type.layout.typedef)

    if space.is_w(w_type, space.w_bytes):
        pto.c_tp_itemsize = 1
    elif space.is_w(w_type, space.w_tuple):
        pto.c_tp_itemsize = rffi.sizeof(PyObject)
    # buffer protocol
    setup_buffer_procs(space, w_type, pto)

    pto.c_tp_free = llslot(space, PyObject_Free)
    pto.c_tp_alloc = llslot(space, PyType_GenericAlloc)
    builder = space.fromcache(State).builder
    if ((pto.c_tp_flags & Py_TPFLAGS_HEAPTYPE) != 0
            and builder.cpyext_type_init is None):
            # this ^^^ is not None only during startup of cpyext.  At that
            # point we might get into troubles by doing make_ref() when
            # things are not initialized yet.  So in this case, simply use
            # str2charp() and "leak" the string.
        w_typename = space.getattr(w_type, space.newtext('__name__'))
        heaptype = cts.cast('PyHeapTypeObject*', pto)
        heaptype.c_ht_name = make_ref(space, w_typename)
        from pypy.module.cpyext.unicodeobject import PyUnicode_AsUTF8
        pto.c_tp_name = cts.cast('const char *',
            PyUnicode_AsUTF8(space, heaptype.c_ht_name))
    else:
        pto.c_tp_name = cts.cast('const char*', rffi.str2charp(w_type.name))
    # uninitialized fields:
    # c_tp_print
    # XXX implement
    # c_tp_compare and more?
    w_base = best_base(space, w_type.bases_w)
    pto.c_tp_base = rffi.cast(PyTypeObjectPtr, make_ref(space, w_base))

    # dealloc
    if space.gettypeobject(w_type.layout.typedef) is w_type:
        # only for the exact type, like 'space.w_tuple' or 'space.w_list'
        pto.c_tp_dealloc = typedescr.get_dealloc().get_llhelper(space)
    else:
        # for all subtypes, use base's dealloc (requires sorting in attach_all)
        pto.c_tp_dealloc = pto.c_tp_base.c_tp_dealloc
        if not pto.c_tp_dealloc:
            # strange, but happens (ABCMeta)
            pto.c_tp_dealloc = llslot(space, subtype_dealloc)

    if builder.cpyext_type_init is not None:
        builder.cpyext_type_init.append((pto, w_type))
    else:
        finish_type_1(space, pto, w_type.bases_w)
        finish_type_2(space, pto, w_type)

    pto.c_tp_basicsize = rffi.sizeof(typedescr.basestruct)
    if pto.c_tp_base:
        if pto.c_tp_base.c_tp_basicsize > pto.c_tp_basicsize:
            pto.c_tp_basicsize = pto.c_tp_base.c_tp_basicsize
        if pto.c_tp_itemsize < pto.c_tp_base.c_tp_itemsize:
            pto.c_tp_itemsize = pto.c_tp_base.c_tp_itemsize

    update_all_slots(space, w_type, pto)
    if not pto.c_tp_new:
        base_object_pyo = make_ref(space, space.w_object)
        base_object_pto = rffi.cast(PyTypeObjectPtr, base_object_pyo)
        flags = rffi.cast(lltype.Signed, pto.c_tp_flags)
        if pto.c_tp_base != base_object_pto or flags & Py_TPFLAGS_HEAPTYPE:
                pto.c_tp_new = pto.c_tp_base.c_tp_new
        Py_DecRef(space, base_object_pyo)
    pto.c_tp_flags |= Py_TPFLAGS_READY
    return pto

def py_type_ready(space, pto):
    if pto.c_tp_flags & Py_TPFLAGS_READY:
        return
    type_realize(space, rffi.cast(PyObject, pto))

@cpython_api([PyTypeObjectPtr], rffi.INT_real, error=-1)
def PyType_Ready(space, pto):
    py_type_ready(space, pto)
    return 0

def type_realize(space, py_obj):
    pto = rffi.cast(PyTypeObjectPtr, py_obj)
    assert pto.c_tp_flags & Py_TPFLAGS_READY == 0
    assert pto.c_tp_flags & Py_TPFLAGS_READYING == 0
    pto.c_tp_flags |= Py_TPFLAGS_READYING
    try:
        w_obj = _type_realize(space, py_obj)
    finally:
        name = rffi.charp2str(cts.cast('char*', pto.c_tp_name))
        pto.c_tp_flags &= ~Py_TPFLAGS_READYING
    pto.c_tp_flags |= Py_TPFLAGS_READY
    return w_obj

def solid_base(space, w_type):
    typedef = w_type.layout.typedef
    return space.gettypeobject(typedef)

def best_base(space, bases_w):
    if not bases_w:
        return None
    return find_best_base(bases_w)

def inherit_slots(space, pto, w_base):
    base_pyo = make_ref(space, w_base)
    try:
        base = rffi.cast(PyTypeObjectPtr, base_pyo)
        if not pto.c_tp_dealloc:
            pto.c_tp_dealloc = base.c_tp_dealloc
        if not pto.c_tp_init:
            pto.c_tp_init = base.c_tp_init
        if not pto.c_tp_alloc:
            pto.c_tp_alloc = base.c_tp_alloc
        # XXX check for correct GC flags!
        if not pto.c_tp_free:
            pto.c_tp_free = base.c_tp_free
        if not pto.c_tp_setattro:
            pto.c_tp_setattro = base.c_tp_setattro
        if not pto.c_tp_getattro:
            pto.c_tp_getattro = base.c_tp_getattro
        if not pto.c_tp_as_buffer:
            pto.c_tp_as_buffer = base.c_tp_as_buffer
        if base.c_tp_as_buffer:
            # inherit base.c_tp_as_buffer functions not inherited from w_type
            # note: builtin types are handled in setup_buffer_procs
            pto_as = pto.c_tp_as_buffer
            base_as = base.c_tp_as_buffer
            if not pto_as.c_bf_getbuffer:
                pto_as.c_bf_getbuffer = base_as.c_bf_getbuffer
            if not pto_as.c_bf_releasebuffer:
                pto_as.c_bf_releasebuffer = base_as.c_bf_releasebuffer
    finally:
        Py_DecRef(space, base_pyo)

def _type_realize(space, py_obj):
    """
    Creates an interpreter type from a PyTypeObject structure.
    """
    # missing:
    # unsupported:
    # tp_mro, tp_subclasses
    py_type = rffi.cast(PyTypeObjectPtr, py_obj)

    if not py_type.c_tp_base:
        # borrowed reference, but w_object is unlikely to disappear
        base = as_pyobj(space, space.w_object)
        py_type.c_tp_base = rffi.cast(PyTypeObjectPtr, base)

    finish_type_1(space, py_type)

    if py_type.c_ob_type:
        w_metatype = from_ref(space, rffi.cast(PyObject, py_type.c_ob_type))
    else:
        # Somehow the tp_base type is created with no ob_type, notably
        # PyString_Type and PyBaseString_Type
        # While this is a hack, cpython does it as well.
        w_metatype = space.w_type

    w_obj = space.allocate_instance(W_PyCTypeObject, w_metatype)
    track_reference(space, py_obj, w_obj)
    # __init__ wraps all slotdefs functions from py_type via add_operators
    w_obj.__init__(space, py_type)
    w_obj.ready()

    finish_type_2(space, py_type, w_obj)
    base = py_type.c_tp_base
    if base:
        # XXX refactor - parts of this are done in finish_type_2 -> inherit_slots
        if not py_type.c_tp_as_number:
            py_type.c_tp_as_number = base.c_tp_as_number
        if not py_type.c_tp_as_sequence:
            py_type.c_tp_as_sequence = base.c_tp_as_sequence
        if not py_type.c_tp_as_mapping:
            py_type.c_tp_as_mapping = base.c_tp_as_mapping
        #if not py_type.c_tp_as_buffer: py_type.c_tp_as_buffer = base.c_tp_as_buffer

    return w_obj

def finish_type_1(space, pto, bases_w=None):
    """
    Sets up tp_bases, necessary before creating the interpreter type.
    """
    base = pto.c_tp_base
    base_pyo = rffi.cast(PyObject, pto.c_tp_base)
    if base and not base.c_tp_flags & Py_TPFLAGS_READY:
        name = rffi.charp2str(cts.cast('char*', base.c_tp_name))
        type_realize(space, base_pyo)
    if base and not pto.c_ob_type: # will be filled later
        pto.c_ob_type = base.c_ob_type
    if not pto.c_tp_bases:
        if bases_w is None:
            if not base:
                bases_w = []
            else:
                bases_w = [from_ref(space, base_pyo)]
        is_heaptype = bool(pto.c_tp_flags & Py_TPFLAGS_HEAPTYPE)
        pto.c_tp_bases = make_ref(space, space.newtuple(bases_w),
                                  immortal=not is_heaptype)

def finish_type_2(space, pto, w_obj):
    """
    Sets up other attributes, when the interpreter type has been created.
    """
    pto.c_tp_mro = make_ref(space, space.newtuple(w_obj.mro_w))
    base = pto.c_tp_base
    if base:
        inherit_special(space, pto, w_obj, base)
    for w_base in space.fixedview(from_ref(space, pto.c_tp_bases)):
        if isinstance(w_base, W_TypeObject):
            inherit_slots(space, pto, w_base)
        #else:
        #   w_base is a W_ClassObject, ignore it

    if not pto.c_tp_setattro:
        from pypy.module.cpyext.object import PyObject_GenericSetAttr
        pto.c_tp_setattro = llslot(space, PyObject_GenericSetAttr)

    if not pto.c_tp_getattro:
        from pypy.module.cpyext.object import PyObject_GenericGetAttr
        pto.c_tp_getattro = llslot(space, PyObject_GenericGetAttr)

    if w_obj.is_cpytype():
        Py_DecRef(space, pto.c_tp_dict)
    w_dict = w_obj.getdict(space)
    # pass in the w_obj to convert any values that are
    # unbound GetSetProperty into bound PyGetSetDescrObject
    pto.c_tp_dict = make_ref(space, w_dict, w_obj)

@cpython_api([PyTypeObjectPtr, PyTypeObjectPtr], rffi.INT_real, error=CANNOT_FAIL)
def PyType_IsSubtype(space, a, b):
    """Return true if a is a subtype of b.
    """
    w_type1 = from_ref(space, rffi.cast(PyObject, a))
    w_type2 = from_ref(space, rffi.cast(PyObject, b))
    return int(abstract_issubclass_w(space, w_type1, w_type2)) #XXX correct?

@cpython_api([PyTypeObjectPtr, Py_ssize_t], PyObject, result_is_ll=True)
def PyType_GenericAlloc(space, type, nitems):
    from pypy.module.cpyext.object import _PyObject_NewVar
    return _PyObject_NewVar(space, type, nitems)

@cpython_api([PyTypeObjectPtr, PyObject, PyObject], PyObject)
def PyType_GenericNew(space, type, w_args, w_kwds):
    return generic_cpy_call(
        space, type.c_tp_alloc, type, 0)

def _parse_typeslots():
    slots_hdr = CTypeSpace()
    slots_hdr.parse_header(parse_dir / "typeslots.h")
    prefix2member = {
        'tp': "ht_type",
        'am': "as_async",
        'nb': "as_number",
        'mp': "as_mapping",
        'sq': "as_sequence",
        'bf': "as_buffer"}

    TABLE = []
    HTO = cts.gettype('PyHeapTypeObject')
    for name, num in slots_hdr.macros.items():
        assert isinstance(num, int)
        assert name.startswith('Py_')
        name = name[3:]
        membername = 'c_' + prefix2member[name[:2]]
        slotname = 'c_' + name
        TARGET = HTO._flds[membername]._flds[slotname]
        TABLE.append((num, membername, slotname, TARGET))
    return unrolling_iterable(TABLE)
SLOT_TABLE = _parse_typeslots()

def fill_slot(ht, slotnum, ptr):
    for num, membername, slotname, TARGET in SLOT_TABLE:
        if num == slotnum:
            setattr(getattr(ht, membername), slotname, rffi.cast(TARGET, ptr))


@cts.decl("""PyObject *
    PyType_FromSpecWithBases(PyType_Spec *spec, PyObject *bases)""",
    result_is_ll=True)
def PyType_FromSpecWithBases(space, spec, bases):
    from pypy.module.cpyext.unicodeobject import PyUnicode_FromString
    res = PyType_GenericAlloc(space, space.w_type, 0)
    res = cts.cast('PyHeapTypeObject *', res)
    typ = res.c_ht_type
    typ.c_tp_flags = rffi.cast(lltype.Signed, spec.c_flags)
    typ.c_tp_flags |= Py_TPFLAGS_HEAPTYPE
    specname = rffi.charp2str(cts.cast('char*', spec.c_name))
    dotpos = specname.rfind('.')
    if dotpos < 0:
        name = specname
    else:
        name = specname[dotpos + 1:]
    res.c_ht_name = make_ref(space, space.newtext(name))
    res.c_ht_qualname = res.c_ht_name
    incref(space, res.c_ht_qualname)
    typ.c_tp_name = spec.c_name
    slotdefs = rffi.cast(rffi.CArrayPtr(cts.gettype('PyType_Slot')), spec.c_slots)
    if not bases:
        w_base = space.w_object
        bases_w = []
        i = 0
        while True:
            slotdef = slotdefs[i]
            slotnum = rffi.cast(lltype.Signed, slotdef.c_slot)
            if slotnum == 0:
                break
            elif slotnum == cts.macros['Py_tp_base']:
                w_base = from_ref(space, cts.cast('PyObject*', slotdef.c_pfunc))
            elif slotnum == cts.macros['Py_tp_bases']:
                bases = cts.cast('PyObject*', slotdef.c_pfunc)
                bases_w = space.fixedview(from_ref(space, bases))
            i += 1
        if not bases_w:
            bases_w = [w_base]
    else:
        bases_w = space.fixedview(from_ref(space, bases))
    w_base = best_base(space, bases_w)
    base = cts.cast('PyTypeObject*', make_ref(space, w_base))
    if False:  # not base.c_tp_flags & Py_TPFLAGS_BASETYPE:
        raise oefmt(space.w_TypeError,
            "type '%s' is not an acceptable base type",
            rffi.charp2str(base.c_tp_name))

    typ.c_tp_as_async = res.c_as_async
    typ.c_tp_as_number = res.c_as_number
    typ.c_tp_as_sequence = res.c_as_sequence
    typ.c_tp_as_mapping = res.c_as_mapping
    typ.c_tp_as_buffer = res.c_as_buffer
    typ.c_tp_bases = bases
    typ.c_tp_base = base
    typ.c_tp_basicsize = cts.cast('Py_ssize_t', spec.c_basicsize)
    typ.c_tp_itemsize = cts.cast('Py_ssize_t', spec.c_itemsize)

    i = 0
    while True:
        slotdef = slotdefs[i]
        slot = rffi.cast(lltype.Signed, slotdef.c_slot)
        if slot == 0:
            break
        if slot < 0:  # or slot > len(slotoffsets):
            raise oefmt(space.w_RuntimeError, "invalid slot offset")
        if slot in (cts.macros['Py_tp_base'], cts.macros['Py_tp_bases']):
            # Processed above
            i += 1
            continue
        fill_slot(res, slot, slotdef.c_pfunc)
        # XXX: need to make a copy of the docstring slot, which usually
        # points to a static string literal
        i += 1

    if not typ.c_tp_dealloc:
        typ.c_tp_dealloc = llslot(space, subtype_dealloc)
    py_type_ready(space, typ)
    return cts.cast('PyObject*', res)

@cpython_api([PyTypeObjectPtr, PyObject], PyObject, error=CANNOT_FAIL,
             result_borrowed=True)
def _PyType_Lookup(space, type, w_name):
    """Internal API to look for a name through the MRO.
    This returns a borrowed reference, and doesn't set an exception!"""
    w_type = from_ref(space, rffi.cast(PyObject, type))
    assert isinstance(w_type, W_TypeObject)

    if not space.isinstance_w(w_name, space.w_text):
        return None
    name = space.text_w(w_name)
    w_obj = w_type.lookup(name)
    # this assumes that w_obj is not dynamically created, but will stay alive
    # until w_type is modified or dies.  Assuming this, we return a borrowed ref
    return w_obj

@cpython_api([PyTypeObjectPtr], lltype.Void)
def PyType_Modified(space, w_obj):
    """Invalidate the internal lookup cache for the type and all of its
    subtypes.  This function must be called after any manual
    modification of the attributes or base classes of the type.
    """
    # Invalidate the type cache in case of a builtin type.
    if not isinstance(w_obj, W_TypeObject):
        return
    if w_obj.is_cpytype():
        w_obj.mutated(None)<|MERGE_RESOLUTION|>--- conflicted
+++ resolved
@@ -1,39 +1,26 @@
-import os
-
 from rpython.rlib.unroll import unrolling_iterable
 from rpython.rlib import jit
 from rpython.rlib.objectmodel import specialize, we_are_translated
 from rpython.rtyper.lltypesystem import rffi, lltype
 
-from pypy.interpreter.baseobjspace import W_Root, DescrMismatch
+from pypy.interpreter.baseobjspace import DescrMismatch
 from pypy.interpreter.error import oefmt
-from pypy.interpreter.typedef import (GetSetProperty, TypeDef,
-        interp_attrproperty, interp2app)
+from pypy.interpreter.typedef import (
+    GetSetProperty, TypeDef, interp_attrproperty, interp2app)
 from pypy.module.__builtin__.abstractinst import abstract_issubclass_w
 from pypy.module.cpyext import structmemberdefs
 from pypy.module.cpyext.api import (
-    cpython_api, cpython_struct, bootstrap_function, Py_ssize_t, Py_ssize_tP,
-<<<<<<< HEAD
-    slot_function, generic_cpy_call, Py_TPFLAGS_READY, Py_TPFLAGS_READYING, Py_buffer,
-    Py_TPFLAGS_HEAPTYPE, METH_VARARGS, METH_KEYWORDS, CANNOT_FAIL,
-    build_type_checkers, Py_TPFLAGS_BASETYPE,
-    PyObjectFields, PyTypeObject, PyTypeObjectPtr,
-    cts, parse_dir)
-from pypy.module.cpyext.cparser import CTypeSpace
-=======
+    cpython_api, cpython_struct, bootstrap_function, Py_ssize_t,
     slot_function, generic_cpy_call, METH_VARARGS, METH_KEYWORDS, CANNOT_FAIL,
     build_type_checkers_flags, cts, parse_dir, PyObjectFields, PyTypeObject,
-    PyTypeObjectPtr, Py_TPFLAGS_CHECKTYPES,
+    PyTypeObjectPtr, Py_buffer,
     Py_TPFLAGS_HEAPTYPE, Py_TPFLAGS_READY, Py_TPFLAGS_READYING,
-    Py_TPFLAGS_HAVE_GETCHARBUFFER, Py_TPFLAGS_HAVE_INPLACEOPS,
-    Py_TPFLAGS_HAVE_NEWBUFFER, Py_TPFLAGS_LONG_SUBCLASS, Py_TPFLAGS_LIST_SUBCLASS,
+    Py_TPFLAGS_LONG_SUBCLASS, Py_TPFLAGS_LIST_SUBCLASS,
     Py_TPFLAGS_TUPLE_SUBCLASS, Py_TPFLAGS_UNICODE_SUBCLASS,
     Py_TPFLAGS_DICT_SUBCLASS, Py_TPFLAGS_BASE_EXC_SUBCLASS,
     Py_TPFLAGS_TYPE_SUBCLASS,
-    Py_TPFLAGS_INT_SUBCLASS, Py_TPFLAGS_STRING_SUBCLASS, # change on py3
-    )
-from pypy.module.cpyext.cparser import parse_source
->>>>>>> 36507c17
+    Py_TPFLAGS_BYTES_SUBCLASS)
+from pypy.module.cpyext.cparser import CTypeSpace
 from pypy.module.cpyext.methodobject import (W_PyCClassMethodObject,
     W_PyCWrapperObject, PyCFunction_NewEx, PyCFunction, PyMethodDef,
     W_PyCMethodObject, W_PyCFunctionObject)
@@ -47,7 +34,7 @@
 from pypy.module.cpyext.state import State
 from pypy.module.cpyext.structmember import PyMember_GetOne, PyMember_SetOne
 from pypy.module.cpyext.typeobjectdefs import (
-    PyGetSetDef, PyMemberDef, PyMappingMethods, getter, setter,
+    PyGetSetDef, PyMemberDef, PyMappingMethods,
     PyNumberMethods, PySequenceMethods, PyBufferProcs)
 from pypy.objspace.std.typeobject import W_TypeObject, find_best_base
 
@@ -455,16 +442,14 @@
         pto.c_tp_itemsize = base_pto.c_tp_itemsize
 
     #/* Setup fast subclass flags */
-    if space.issubtype_w(w_obj, space.w_Exception):
+    if space.issubtype_w(w_obj, space.w_BaseException):
         pto.c_tp_flags |= Py_TPFLAGS_BASE_EXC_SUBCLASS
     elif space.issubtype_w(w_obj, space.w_type):
         pto.c_tp_flags |= Py_TPFLAGS_TYPE_SUBCLASS
-    elif space.issubtype_w(w_obj, space.w_int): # remove on py3
-        pto.c_tp_flags |= Py_TPFLAGS_INT_SUBCLASS
-    elif space.issubtype_w(w_obj, space.w_long):
+    elif space.issubtype_w(w_obj, space.w_int):
         pto.c_tp_flags |= Py_TPFLAGS_LONG_SUBCLASS
-    elif space.issubtype_w(w_obj, space.w_bytes): 
-        pto.c_tp_flags |= Py_TPFLAGS_STRING_SUBCLASS # STRING->BYTES on py3
+    elif space.issubtype_w(w_obj, space.w_bytes):
+        pto.c_tp_flags |= Py_TPFLAGS_BYTES_SUBCLASS
     elif space.issubtype_w(w_obj, space.w_unicode):
         pto.c_tp_flags |= Py_TPFLAGS_UNICODE_SUBCLASS
     elif space.issubtype_w(w_obj, space.w_tuple):
