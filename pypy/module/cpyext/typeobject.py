from rpython.rlib.unroll import unrolling_iterable
from rpython.rlib import jit, rawrefcount
from rpython.rlib.objectmodel import specialize, we_are_translated
from rpython.rtyper.lltypesystem import rffi, lltype
from rpython.rlib.rarithmetic import widen

from pypy.interpreter.baseobjspace import DescrMismatch
from pypy.interpreter.error import oefmt
from pypy.interpreter.typedef import (
    GetSetProperty, TypeDef, interp_attrproperty, interp2app)
from pypy.module.__builtin__.abstractinst import abstract_issubclass_w
from pypy.module.cpyext import structmemberdefs
from pypy.module.cpyext.api import (
    cpython_api, cpython_struct, bootstrap_function, Py_ssize_t,
    slot_function, generic_cpy_call, METH_VARARGS, METH_KEYWORDS, CANNOT_FAIL,
    build_type_checkers_flags, cts, parse_dir, PyTypeObject,
    PyTypeObjectPtr, Py_buffer,
    Py_TPFLAGS_HEAPTYPE, Py_TPFLAGS_READY, Py_TPFLAGS_READYING,
    Py_TPFLAGS_LONG_SUBCLASS, Py_TPFLAGS_LIST_SUBCLASS,
    Py_TPFLAGS_TUPLE_SUBCLASS, Py_TPFLAGS_UNICODE_SUBCLASS,
    Py_TPFLAGS_DICT_SUBCLASS, Py_TPFLAGS_BASE_EXC_SUBCLASS,
    Py_TPFLAGS_TYPE_SUBCLASS,
    Py_TPFLAGS_BYTES_SUBCLASS,
    )

from rpython.tool.cparser import CTypeSpace
from pypy.module.cpyext.methodobject import (W_PyCClassMethodObject,
    PyCFunction_NewEx, PyCFunction, PyMethodDef,
    W_PyCMethodObject, W_PyCFunctionObject, extract_doc, extract_txtsig,
    W_PyCWrapperObject)
from pypy.module.cpyext.modsupport import convert_method_defs
from pypy.module.cpyext.pyobject import (
    PyObject, make_ref, from_ref, get_typedescr, make_typedescr,
    track_reference, decref, as_pyobj, incref)
from pypy.module.cpyext.slotdefs import (
    slotdefs_for_tp_slots, slotdefs_for_wrappers, get_slot_tp_function,
    llslot)
from pypy.module.cpyext.state import State
from pypy.module.cpyext.structmember import PyMember_GetOne, PyMember_SetOne
from pypy.module.cpyext.typeobjectdefs import (
    PyGetSetDef, PyMemberDef, PyMappingMethods, printfunc,
    PyNumberMethods, PySequenceMethods, PyBufferProcs)
from pypy.objspace.std.typeobject import W_TypeObject, find_best_base


#WARN_ABOUT_MISSING_SLOT_FUNCTIONS = False

PyType_Check, PyType_CheckExact = build_type_checkers_flags("Type")

PyHeapTypeObject = cts.gettype('PyHeapTypeObject *')

cts.parse_header(parse_dir / "typeslots.h")


class W_GetSetPropertyEx(GetSetProperty):
    def __init__(self, getset, w_type):
        self.getset = getset
        self.w_type = w_type
        doc = fset = fget = fdel = None
        if doc:
            # XXX dead code?
            doc = rffi.constcharp2str(getset.c_doc)
        if getset.c_get:
            fget = GettersAndSetters.getter.im_func
        if getset.c_set:
            fset = GettersAndSetters.setter.im_func
            fdel = GettersAndSetters.deleter.im_func
        GetSetProperty.__init__(self, fget, fset, fdel, doc,
                                cls=None, use_closure=True,
                                tag="cpyext_1")
        self.name = rffi.constcharp2str(getset.c_name)

    def readonly_attribute(self, space):   # overwritten
        raise oefmt(space.w_AttributeError,
            "attribute '%s' of '%N' objects is not writable",
            self.name, self.w_type)


@cpython_api([PyTypeObjectPtr, lltype.Ptr(PyGetSetDef)], PyObject, result_is_ll=True)
def PyDescr_NewGetSet(space, w_type, getset):
    # Note the arguments are reversed
    w_descr = W_GetSetPropertyEx(getset, w_type)
    return make_ref(space, w_descr, w_type)

def make_GetSet(space, getsetprop):
    py_getsetdef = lltype.malloc(PyGetSetDef, flavor='raw')
    doc = getsetprop.doc
    if doc:
        py_getsetdef.c_doc = rffi.cast(rffi.CONST_CCHARP, rffi.str2charp(doc))
    else:
        py_getsetdef.c_doc = rffi.cast(rffi.CONST_CCHARP, 0)
    py_getsetdef.c_name = rffi.cast(rffi.CONST_CCHARP,
                                    rffi.str2charp(getsetprop.getname(space)))
    # XXX FIXME - actually assign these !!!
    py_getsetdef.c_get = cts.cast('getter', 0)
    py_getsetdef.c_set = cts.cast('setter', 0)
    py_getsetdef.c_closure = cts.cast('void*', 0)
    return py_getsetdef


class W_MemberDescr(GetSetProperty):
    name = 'member_descriptor'
    def __init__(self, member, w_type):
        self.member = member
        self.name = rffi.constcharp2str(member.c_name)
        self.w_type = w_type
        flags = rffi.cast(lltype.Signed, member.c_flags)
        doc = set = None
        if member.c_doc:
            doc = rffi.constcharp2str(member.c_doc)
        get = GettersAndSetters.member_getter.im_func
        del_ = GettersAndSetters.member_delete.im_func
        if not (flags & structmemberdefs.READONLY):
            set = GettersAndSetters.member_setter.im_func
        GetSetProperty.__init__(self, get, set, del_, doc,
                                cls=None, use_closure=True,
                                tag="cpyext_2")

# change the typedef name
W_MemberDescr.typedef = TypeDef(
    "member_descriptor",
    __get__ = interp2app(GetSetProperty.descr_property_get),
    __set__ = interp2app(GetSetProperty.descr_property_set),
    __delete__ = interp2app(GetSetProperty.descr_property_del),
    __name__ = interp_attrproperty('name', cls=GetSetProperty,
        wrapfn="newtext_or_none"),
    __objclass__ = GetSetProperty(GetSetProperty.descr_get_objclass),
    __doc__ = interp_attrproperty('doc', cls=GetSetProperty,
        wrapfn="newtext_or_none"),
    )
assert not W_MemberDescr.typedef.acceptable_as_base_class  # no __new__

@bootstrap_function
def init_memberdescrobject(space):
    make_typedescr(W_MemberDescr.typedef,
                   basestruct=cts.gettype('PyMemberDescrObject'),
                   attach=memberdescr_attach,
                   realize=memberdescr_realize,
                   dealloc=descr_dealloc,
                   )
    make_typedescr(W_GetSetPropertyEx.typedef,
                   basestruct=cts.gettype('PyGetSetDescrObject'),
                   attach=getsetdescr_attach,
                   dealloc=descr_dealloc,
                   )
    make_typedescr(W_PyCClassMethodObject.typedef,
                   basestruct=cts.gettype('PyMethodDescrObject'),
                   attach=methoddescr_attach,
                   realize=classmethoddescr_realize,
                   dealloc=descr_dealloc,
                   )
    make_typedescr(W_PyCMethodObject.typedef,
                   basestruct=cts.gettype('PyMethodDescrObject'),
                   attach=methoddescr_attach,
                   realize=methoddescr_realize,
                   dealloc=descr_dealloc,
                   )

def init_descr(space, py_obj, w_type, name):
    """Initialises the common fields in a PyDescrObject

    Arguments:
        py_obj: PyObject* pointer to a PyDescrObject
        w_type: W_TypeObject
        c_name: char*
    """
    py_descr = cts.cast('PyDescrObject*', py_obj)
    py_descr.c_d_type = cts.cast(
        'PyTypeObject*', make_ref(space, w_type))
    py_descr.c_d_name = make_ref(space, space.newtext(name))

@slot_function([PyObject], lltype.Void)
def descr_dealloc(space, py_obj):
    from pypy.module.cpyext.object import _dealloc
    py_descr = cts.cast('PyDescrObject*', py_obj)
    decref(space, py_descr.c_d_type)
    decref(space, py_descr.c_d_name)
    _dealloc(space, py_obj)

def memberdescr_attach(space, py_obj, w_obj, w_userdata=None):
    """
    Fills a newly allocated PyMemberDescrObject with the given W_MemberDescr
    object. The values must not be modified.
    """
    py_memberdescr = cts.cast('PyMemberDescrObject*', py_obj)
    assert isinstance(w_obj, W_MemberDescr)
    py_memberdescr.c_d_member = w_obj.member
    init_descr(space, py_obj, w_obj.w_type, w_obj.name)

def memberdescr_realize(space, obj):
    # XXX NOT TESTED When is this ever called?
    member = cts.cast('PyMemberDef*', obj)
    w_type = from_ref(space, rffi.cast(PyObject, obj.c_ob_type))
    w_obj = space.allocate_instance(W_MemberDescr, w_type)
    w_obj.__init__(member, w_type)
    track_reference(space, obj, w_obj)
    return w_obj

def getsetdescr_attach(space, py_obj, w_obj, w_userdata=None):
    """
    Fills a newly allocated PyGetSetDescrObject with the given W_GetSetPropertyEx
    object. The values must not be modified.
    """
    py_getsetdescr = cts.cast('PyGetSetDescrObject*', py_obj)
    if isinstance(w_obj, GetSetProperty):
        py_getsetdef = make_GetSet(space, w_obj)
        assert space.isinstance_w(w_userdata, space.w_type)
        w_obj = W_GetSetPropertyEx(py_getsetdef, w_userdata)
        # now w_obj.getset is py_getsetdef, which was freshly allocated
        # XXX how is this ever released?
    assert isinstance(w_obj, W_GetSetPropertyEx)
    py_getsetdescr.c_d_getset = w_obj.getset
    init_descr(space, py_obj, w_obj.w_type, w_obj.name)

def methoddescr_attach(space, py_obj, w_obj, w_userdata=None):
    py_methoddescr = cts.cast('PyMethodDescrObject*', py_obj)
    assert isinstance(w_obj, W_PyCFunctionObject)
    py_methoddescr.c_d_method = w_obj.ml
    init_descr(space, py_obj, w_obj.w_objclass, w_obj.name)

def classmethoddescr_realize(space, obj):
    # XXX NOT TESTED When is this ever called?
    method = rffi.cast(lltype.Ptr(PyMethodDef), obj)
    w_type = from_ref(space, rffi.cast(PyObject, obj.c_ob_type))
    w_obj = space.allocate_instance(W_PyCClassMethodObject, w_type)
    w_obj.__init__(space, method, w_type)
    track_reference(space, obj, w_obj)
    return w_obj

def methoddescr_realize(space, obj):
    # XXX NOT TESTED When is this ever called?
    method = rffi.cast(lltype.Ptr(PyMethodDef), obj)
    w_type = from_ref(space, rffi.cast(PyObject, obj.c_ob_type))
    w_obj = space.allocate_instance(W_PyCMethodObject, w_type)
    w_obj.__init__(space, method, w_type)
    track_reference(space, obj, w_obj)
    return w_obj


def convert_getset_defs(space, dict_w, getsets, w_type):
    getsets = rffi.cast(rffi.CArrayPtr(PyGetSetDef), getsets)
    if getsets:
        i = -1
        while True:
            i = i + 1
            getset = getsets[i]
            name = getset.c_name
            if not name:
                break
            name = rffi.constcharp2str(name)
            w_descr = W_GetSetPropertyEx(getset, w_type)
            dict_w[name] = w_descr

def convert_member_defs(space, dict_w, members, w_type):
    members = rffi.cast(rffi.CArrayPtr(PyMemberDef), members)
    if members:
        i = 0
        while True:
            member = members[i]
            name = member.c_name
            if not name:
                break
            name = rffi.constcharp2str(name)
            w_descr = W_MemberDescr(member, w_type)
            dict_w[name] = w_descr
            i += 1

WARN_MISSING_SLOTS = False
missing_slots={}
def warn_missing_slot(space, method_name, slot_name, w_type):
    if WARN_MISSING_SLOTS and not we_are_translated():
        if slot_name not in missing_slots:
            missing_slots[slot_name] = w_type.getname(space)
            print "missing slot %r/%r, discovered on %r" % (
                method_name, slot_name, w_type.getname(space))

def update_all_slots(space, w_type, pto):
    # fill slots in pto
    for method_name, slot_name, slot_names, slot_apifunc in slotdefs_for_tp_slots:
        slot_func_helper = None
        w_descr = w_type.dict_w.get(method_name, None)
        if w_descr:
            # use the slot_apifunc (userslots) to lookup at runtime
            pass
        elif len(slot_names) ==1:
            # 'inherit' from tp_base
            slot_func_helper = getattr(pto.c_tp_base, slot_names[0])
        else:
            struct = getattr(pto.c_tp_base, slot_names[0])
            if struct:
                slot_func_helper = getattr(struct, slot_names[1])

        if not slot_func_helper:
            if not slot_apifunc:
                warn_missing_slot(space, method_name, slot_name, w_type)
                continue
            slot_func_helper = slot_apifunc.get_llhelper(space)
        fill_slot(space, pto, w_type, slot_names, slot_func_helper)

def update_all_slots_builtin(space, w_type, pto):
    typedef = w_type.layout.typedef
    for method_name, slot_name, slot_names, slot_apifunc in slotdefs_for_tp_slots:
        slot_apifunc = get_slot_tp_function(space, typedef, slot_name, method_name)
        if not slot_apifunc:
            warn_missing_slot(space, method_name, slot_name, w_type)
            continue
        slot_llfunc = slot_apifunc.get_llhelper(space)
        fill_slot(space, pto, w_type, slot_names, slot_llfunc)

@specialize.arg(3)
def fill_slot(space, pto, w_type, slot_names, slot_func_helper):
    # XXX special case wrapper-functions and use a "specific" slot func
    if len(slot_names) == 1:
        setattr(pto, slot_names[0], slot_func_helper)
    elif ((w_type is space.w_list or w_type is space.w_tuple) and
            slot_names[0] == 'c_tp_as_number'):
        # XXX hack - how can we generalize this? The problem is method
        # names like __mul__ map to more than one slot, and we have no
        # convenient way to indicate which slots CPython have filled
        #
        # We need at least this special case since Numpy checks that
        # (list, tuple) do __not__ fill tp_as_number
        pass
    elif ((space.issubtype_w(w_type, space.w_bytes) or
            space.issubtype_w(w_type, space.w_unicode)) and
            slot_names[0] == 'c_tp_as_number'):
        # like above but for any str type
        pass
    else:
        assert len(slot_names) == 2
        struct = getattr(pto, slot_names[0])
        if not struct:
            #assert not space.config.translating
            assert not widen(pto.c_tp_flags) & Py_TPFLAGS_HEAPTYPE
            if slot_names[0] == 'c_tp_as_number':
                STRUCT_TYPE = PyNumberMethods
            elif slot_names[0] == 'c_tp_as_sequence':
                STRUCT_TYPE = PySequenceMethods
            elif slot_names[0] == 'c_tp_as_buffer':
                STRUCT_TYPE = PyBufferProcs
            elif slot_names[0] == 'c_tp_as_mapping':
                STRUCT_TYPE = PyMappingMethods
            else:
                raise AssertionError(
                    "Structure not allocated: %s" % (slot_names[0],))
            struct = lltype.malloc(STRUCT_TYPE, flavor='raw', zero=True)
            setattr(pto, slot_names[0], struct)

        setattr(struct, slot_names[1], slot_func_helper)

def add_operators(space, w_type, dict_w, pto, name):
    from pypy.module.cpyext.object import PyObject_HashNotImplemented
    hash_not_impl = llslot(space, PyObject_HashNotImplemented)
    for method_name, slot_names, wrapper_class, doc in slotdefs_for_wrappers:
        if method_name in dict_w:
            continue
        if len(slot_names) == 1:
            func = getattr(pto, slot_names[0])
            if slot_names[0] == 'c_tp_hash':
                # two special cases where __hash__ is explicitly set to None
                # (which leads to an unhashable type):
                # 1) tp_hash == PyObject_HashNotImplemented
                # 2) tp_hash == NULL and tp_richcompare not NULL
                if hash_not_impl == func or (
                        not func and pto.c_tp_richcompare):
                    dict_w[method_name] = space.w_None
                    continue
        else:
            assert len(slot_names) == 2
            struct = getattr(pto, slot_names[0])
            if not struct:
                continue
            func = getattr(struct, slot_names[1])
        func_voidp = rffi.cast(rffi.VOIDP, func)
        if not func:
            continue
        if wrapper_class is None:
            continue

        assert issubclass(wrapper_class, W_PyCWrapperObject)

        w_obj = wrapper_class(space, w_type, method_name, doc, func_voidp)
        dict_w[method_name] = w_obj
    if pto.c_tp_doc:
        raw_doc = rffi.constcharp2str(pto.c_tp_doc)
        dict_w['__doc__'] = space.newtext_or_none(extract_doc(raw_doc, name))
    if pto.c_tp_new:
        add_tp_new_wrapper(space, dict_w, pto)

@slot_function([PyObject, PyObject, PyObject], PyObject)
def tp_new_wrapper(space, self, w_args, w_kwds):
    self_pytype = rffi.cast(PyTypeObjectPtr, self)
    tp_new = self_pytype.c_tp_new

    # Check that the user doesn't do something silly and unsafe like
    # object.__new__(dict).  To do this, we check that the most
    # derived base that's not a heap type is this type.
    # XXX do it

    args_w = space.fixedview(w_args)
    w_subtype = args_w[0]
    w_args = space.newtuple(args_w[1:])
    subtype = rffi.cast(PyTypeObjectPtr, make_ref(space, w_subtype))
    try:
        w_obj = generic_cpy_call(space, tp_new, subtype, w_args, w_kwds)
    finally:
        decref(space, subtype)
    return w_obj

@specialize.memo()
def get_new_method_def(space):
    state = space.fromcache(State)
    if state.new_method_def:
        return state.new_method_def
    ptr = lltype.malloc(PyMethodDef, flavor="raw", zero=True,
                        immortal=True)
    ptr.c_ml_name = rffi.cast(rffi.CONST_CCHARP, rffi.str2charp("__new__"))
    lltype.render_immortal(ptr.c_ml_name)
    rffi.setintfield(ptr, 'c_ml_flags', METH_VARARGS | METH_KEYWORDS)
    ptr.c_ml_doc = rffi.cast(rffi.CONST_CCHARP, rffi.str2charp(
        "Create and return a new object.  "
        "See help(type) for accurate signature."))
    lltype.render_immortal(ptr.c_ml_doc)
    state.new_method_def = ptr
    return ptr

def setup_new_method_def(space):
    ptr = get_new_method_def(space)
    ptr.c_ml_meth = rffi.cast(PyCFunction, llslot(space, tp_new_wrapper))

@jit.dont_look_inside
def is_tp_new_wrapper(space, ml):
    return ml.c_ml_meth == rffi.cast(PyCFunction, llslot(space, tp_new_wrapper))

def add_tp_new_wrapper(space, dict_w, pto):
    if "__new__" in dict_w:
        return
    pyo = rffi.cast(PyObject, pto)
    dict_w["__new__"] = PyCFunction_NewEx(space, get_new_method_def(space),
                                          from_ref(space, pyo), None)

def inherit_special(space, pto, w_obj, base_pto):
    # XXX missing: copy basicsize and flags in a magical way
    # (minimally, if tp_basicsize is zero or too low, we copy it from the base)
    if pto.c_tp_basicsize < base_pto.c_tp_basicsize:
        pto.c_tp_basicsize = base_pto.c_tp_basicsize
    if pto.c_tp_itemsize < base_pto.c_tp_itemsize:
        pto.c_tp_itemsize = base_pto.c_tp_itemsize

    #/* Setup fast subclass flags */
    flags = widen(pto.c_tp_flags)
    if space.issubtype_w(w_obj, space.w_BaseException):
        flags |= Py_TPFLAGS_BASE_EXC_SUBCLASS
    elif space.issubtype_w(w_obj, space.w_type):
        flags |= Py_TPFLAGS_TYPE_SUBCLASS
    elif space.issubtype_w(w_obj, space.w_int):
        flags |= Py_TPFLAGS_LONG_SUBCLASS
    elif space.issubtype_w(w_obj, space.w_bytes):
        flags |= Py_TPFLAGS_BYTES_SUBCLASS
    elif space.issubtype_w(w_obj, space.w_unicode):
        flags |= Py_TPFLAGS_UNICODE_SUBCLASS
    elif space.issubtype_w(w_obj, space.w_tuple):
        flags |= Py_TPFLAGS_TUPLE_SUBCLASS
    elif space.issubtype_w(w_obj, space.w_list):
        flags |= Py_TPFLAGS_LIST_SUBCLASS
    elif space.issubtype_w(w_obj, space.w_dict):
        flags |= Py_TPFLAGS_DICT_SUBCLASS
    elif space.issubtype_w(w_obj, space.w_float):
        # Py3.8 v7.3.7 compatibility. tp_pypy_flags
        # in v7.3.7 was repurposed to tp_print in v7.3.8
        pto.c_tp_print = rffi.cast(printfunc, 1)
    pto.c_tp_flags = rffi.cast(rffi.ULONG, flags)

def check_descr(space, w_self, w_type):
    if not space.isinstance_w(w_self, w_type):
        raise DescrMismatch()

class GettersAndSetters:
    def getter(self, space, w_self):
        assert isinstance(self, W_GetSetPropertyEx)
        check_descr(space, w_self, self.w_type)
        return generic_cpy_call(
            space, self.getset.c_get, w_self,
            self.getset.c_closure)

    def setter(self, space, w_self, w_value):
        assert isinstance(self, W_GetSetPropertyEx)
        check_descr(space, w_self, self.w_type)
        res = generic_cpy_call(
            space, self.getset.c_set, w_self, w_value,
            self.getset.c_closure)
        if rffi.cast(lltype.Signed, res) < 0:
            state = space.fromcache(State)
            state.check_and_raise_exception()

    def deleter(self, space, w_self):
        assert isinstance(self, W_GetSetPropertyEx)
        check_descr(space, w_self, self.w_type)
        res = generic_cpy_call(
            space, self.getset.c_set, w_self, None,
            self.getset.c_closure)
        if rffi.cast(lltype.Signed, res) < 0:
            state = space.fromcache(State)
            state.check_and_raise_exception()

    def member_getter(self, space, w_self):
        assert isinstance(self, W_MemberDescr)
        check_descr(space, w_self, self.w_type)
        pyref = make_ref(space, w_self)
        try:
            return PyMember_GetOne(
                space, rffi.cast(rffi.CCHARP, pyref), self.member)
        finally:
            decref(space, pyref)

    def member_delete(self, space, w_self):
        assert isinstance(self, W_MemberDescr)
        check_descr(space, w_self, self.w_type)
        pyref = make_ref(space, w_self)
        try:
            PyMember_SetOne(
                space, rffi.cast(rffi.CCHARP, pyref), self.member, None)
        finally:
            decref(space, pyref)

    def member_setter(self, space, w_self, w_value):
        assert isinstance(self, W_MemberDescr)
        check_descr(space, w_self, self.w_type)
        pyref = make_ref(space, w_self)
        try:
            PyMember_SetOne(
                space, rffi.cast(rffi.CCHARP, pyref), self.member, w_value)
        finally:
            decref(space, pyref)

class W_PyCTypeObject(W_TypeObject):
    @jit.dont_look_inside
    def __init__(self, space, pto):
        bases_w = space.fixedview(from_ref(space, pto.c_tp_bases))
        dict_w = {}

        flag_heaptype = widen(pto.c_tp_flags) & Py_TPFLAGS_HEAPTYPE
        if flag_heaptype:
            hto = cts.cast('PyHeapTypeObject*', pto)
            name = space.text_w(from_ref(space, hto.c_ht_name))
        else:
            name = rffi.constcharp2str(pto.c_tp_name)
        add_operators(space, self, dict_w, pto, name)
        convert_method_defs(space, dict_w, pto.c_tp_methods, self)
        convert_getset_defs(space, dict_w, pto.c_tp_getset, self)
        convert_member_defs(space, dict_w, pto.c_tp_members, self)

        w_dict = from_ref(space, pto.c_tp_dict)
        if w_dict is not None:
            dictkeys_w = space.listview(w_dict)
            for w_key in dictkeys_w:
                key = space.text_w(w_key)
                dict_w[key] = space.getitem(w_dict, w_key)

        if flag_heaptype:
            minsize = rffi.sizeof(PyHeapTypeObject.TO)
        else:
            minsize = rffi.sizeof(PyObject.TO)
        new_layout = (pto.c_tp_basicsize > minsize or pto.c_tp_itemsize > 0)

        self.flag_cpytype = True
        W_TypeObject.__init__(self, space, name,
            bases_w or [space.w_object], dict_w, force_new_layout=new_layout,
            is_heaptype=flag_heaptype)
        # if a sequence or a mapping, then set the flag to force it
        if pto.c_tp_as_sequence and pto.c_tp_as_sequence.c_sq_item:
            self.flag_map_or_seq = 'S'
        elif pto.c_tp_as_mapping and pto.c_tp_as_mapping.c_mp_subscript:
            self.flag_map_or_seq = 'M'
        if pto.c_tp_doc:
            rawdoc = rffi.constcharp2str(pto.c_tp_doc)
            self.w_doc = space.newtext_or_none(extract_doc(rawdoc, name))
            self.text_signature = extract_txtsig(rawdoc, name)

    def _cpyext_attach_pyobj(self, space, py_obj):
        self._cpy_ref = py_obj
        rawrefcount.create_link_pyobj(self, py_obj)

@bootstrap_function
def init_typeobject(space):
    make_typedescr(space.w_type.layout.typedef,
                   basestruct=PyHeapTypeObject.TO,
                   alloc=type_alloc,
                   attach=type_attach,
                   realize=type_realize,
                   dealloc=type_dealloc)

@slot_function([PyObject], lltype.Void)
def type_dealloc(space, obj):
    from pypy.module.cpyext.object import _dealloc
    obj_pto = rffi.cast(PyTypeObjectPtr, obj)
    base_pyo = rffi.cast(PyObject, obj_pto.c_tp_base)
    decref(space, obj_pto.c_tp_bases)
    decref(space, obj_pto.c_tp_mro)
    decref(space, obj_pto.c_tp_cache) # let's do it like cpython
    decref(space, obj_pto.c_tp_dict)
    if widen(obj_pto.c_tp_flags) & Py_TPFLAGS_HEAPTYPE:
        heaptype = rffi.cast(PyHeapTypeObject, obj)
        decref(space, heaptype.c_ht_name)
        decref(space, heaptype.c_ht_qualname)
        decref(space, base_pyo)
        _dealloc(space, obj)


# CCC port it to C
def type_alloc(typedescr, space, w_metatype, itemsize=0):
    metatype = rffi.cast(PyTypeObjectPtr, make_ref(space, w_metatype))
    # Don't increase refcount for non-heaptypes
    if metatype:
        flags = widen(metatype.c_tp_flags)
        if not flags & Py_TPFLAGS_HEAPTYPE:
            decref(space, metatype)

    heaptype = lltype.malloc(PyHeapTypeObject.TO,
                             flavor='raw', zero=True,
                             add_memory_pressure=True)
    pto = heaptype.c_ht_type
<<<<<<< HEAD
    pto.c_ob_refcnt = 1
    pto.c_ob_pypy_link = 0
    pto.c_ob_type = metatype
    pto.c_tp_flags = rffi.cast(rffi.ULONG, widen(pto.c_tp_flags) | Py_TPFLAGS_HEAPTYPE)
    pto.c_tp_as_async = heaptype.c_as_async
=======
    rffi.cast(PyObject, pto).c_ob_refcnt = 1
    rffi.cast(PyObject, pto).c_ob_pypy_link = 0
    rffi.cast(PyObject, pto).c_ob_type = metatype
    pto.c_tp_flags |= Py_TPFLAGS_HEAPTYPE
>>>>>>> f58a0f56
    pto.c_tp_as_number = heaptype.c_as_number
    pto.c_tp_as_sequence = heaptype.c_as_sequence
    pto.c_tp_as_mapping = heaptype.c_as_mapping
    pto.c_tp_as_buffer = heaptype.c_as_buffer
    pto.c_tp_basicsize = -1 # hopefully this makes malloc bail out
    pto.c_tp_itemsize = 0

    return rffi.cast(PyObject, heaptype)

def type_attach(space, py_obj, w_type, w_userdata=None):
    """
    Fills a newly allocated PyTypeObject from an existing type.
    """
    assert isinstance(w_type, W_TypeObject)

    pto = rffi.cast(PyTypeObjectPtr, py_obj)

    typedescr = get_typedescr(w_type.layout.typedef)

    if space.is_w(w_type, space.w_bytes) or space.is_w(w_type, space.w_text):
        pto.c_tp_itemsize = 1
    elif space.is_w(w_type, space.w_tuple):
        pto.c_tp_itemsize = rffi.sizeof(PyObject)

    state = space.fromcache(State)
    pto.c_tp_free = state.C.PyObject_Free
    pto.c_tp_alloc = state.C.PyType_GenericAlloc
    builder = state.builder
    if ((widen(pto.c_tp_flags) & Py_TPFLAGS_HEAPTYPE) != 0
            and builder.cpyext_type_init is None):
            # this ^^^ is not None only during startup of cpyext.  At that
            # point we might get into troubles by doing make_ref() when
            # things are not initialized yet.  So in this case, simply use
            # str2charp() and "leak" the string.
        w_typename = space.getattr(w_type, space.newtext('__name__'))
        heaptype = cts.cast('PyHeapTypeObject*', pto)
        heaptype.c_ht_name = make_ref(space, w_typename)
        from pypy.module.cpyext.unicodeobject import PyUnicode_AsUTF8
        pto.c_tp_name = cts.cast('const char *',
            PyUnicode_AsUTF8(space, heaptype.c_ht_name))
    else:
        pto.c_tp_name = cts.cast('const char*', rffi.str2charp(w_type.name))
    # uninitialized fields:
    # c_tp_print
    # XXX implement
    # c_tp_compare and more?
    w_base = best_base(space, w_type.bases_w)
    pto.c_tp_base = rffi.cast(PyTypeObjectPtr, make_ref(space, w_base))

    # dealloc
    if space.gettypeobject(w_type.layout.typedef) is w_type:
        # only for the exact type, like 'space.w_tuple' or 'space.w_list'
        pto.c_tp_dealloc = typedescr.get_dealloc(space)
    else:
        # for all subtypes, use base's dealloc (requires sorting in attach_all)
        pto.c_tp_dealloc = pto.c_tp_base.c_tp_dealloc
        if not pto.c_tp_dealloc:
            # strange, but happens (ABCMeta)
            pto.c_tp_dealloc = state.C._PyPy_subtype_dealloc

    if builder.cpyext_type_init is not None:
        builder.cpyext_type_init.append((pto, w_type))
    else:
        finish_type_1(space, pto, w_type.bases_w)
        finish_type_2(space, pto, w_type)

    pto.c_tp_basicsize = rffi.sizeof(typedescr.basestruct)
    if pto.c_tp_base:
        if pto.c_tp_base.c_tp_basicsize > pto.c_tp_basicsize:
            pto.c_tp_basicsize = pto.c_tp_base.c_tp_basicsize
        if pto.c_tp_itemsize < pto.c_tp_base.c_tp_itemsize:
            pto.c_tp_itemsize = pto.c_tp_base.c_tp_itemsize

    if w_type.is_heaptype():
        update_all_slots(space, w_type, pto)
    else:
        update_all_slots_builtin(space, w_type, pto)

    # XXX generlize this pattern for various slot functions implemented in C
    if space.is_w(w_type, space.w_tuple):
        pto.c_tp_new = state.C.tuple_new

    if not pto.c_tp_new:
        base_object_pyo = make_ref(space, space.w_object)
        base_object_pto = rffi.cast(PyTypeObjectPtr, base_object_pyo)
        flags = widen(pto.c_tp_flags)
        if pto.c_tp_base != base_object_pto or flags & Py_TPFLAGS_HEAPTYPE:
                pto.c_tp_new = pto.c_tp_base.c_tp_new
        decref(space, base_object_pyo)
    pto.c_tp_flags = rffi.cast(rffi.ULONG, widen(pto.c_tp_flags) | Py_TPFLAGS_READY)
    return pto

def py_type_ready(space, pto):
    if widen(pto.c_tp_flags) & Py_TPFLAGS_READY:
        return
    type_realize(space, rffi.cast(PyObject, pto))

@cpython_api([PyTypeObjectPtr], rffi.INT_real, error=-1)
def PyType_Ready(space, pto):
    py_type_ready(space, pto)
    return 0

def type_realize(space, py_obj):
    pto = rffi.cast(PyTypeObjectPtr, py_obj)
    assert widen(pto.c_tp_flags) & Py_TPFLAGS_READY == 0
    assert widen(pto.c_tp_flags) & Py_TPFLAGS_READYING == 0
    pto.c_tp_flags = rffi.cast(rffi.ULONG, widen(pto.c_tp_flags) | Py_TPFLAGS_READYING)
    try:
        w_obj = _type_realize(space, py_obj)
    finally:
        pto.c_tp_flags = rffi.cast(rffi.ULONG, widen(pto.c_tp_flags) & ~Py_TPFLAGS_READYING)
    pto.c_tp_flags = rffi.cast(rffi.ULONG, widen(pto.c_tp_flags) | Py_TPFLAGS_READY)
    return w_obj

def solid_base(space, w_type):
    typedef = w_type.layout.typedef
    return space.gettypeobject(typedef)

def best_base(space, bases_w):
    if not bases_w:
        return None
    return find_best_base(bases_w)

def inherit_slots(space, pto, w_base):
    base_pyo = make_ref(space, w_base)
    try:
        base = rffi.cast(PyTypeObjectPtr, base_pyo)
        if not pto.c_tp_dealloc:
            pto.c_tp_dealloc = base.c_tp_dealloc
        if not pto.c_tp_init:
            pto.c_tp_init = base.c_tp_init
        if not pto.c_tp_alloc:
            pto.c_tp_alloc = base.c_tp_alloc
        # XXX check for correct GC flags!
        if not pto.c_tp_free:
            pto.c_tp_free = base.c_tp_free
        if not pto.c_tp_setattro:
            pto.c_tp_setattro = base.c_tp_setattro
        if not pto.c_tp_getattro:
            pto.c_tp_getattro = base.c_tp_getattro
        if not pto.c_tp_as_buffer:
            pto.c_tp_as_buffer = base.c_tp_as_buffer
        if base.c_tp_as_buffer:
            # inherit base.c_tp_as_buffer functions not inherited from w_type
            pto_as = pto.c_tp_as_buffer
            base_as = base.c_tp_as_buffer
            if not pto_as.c_bf_getbuffer:
                pto_as.c_bf_getbuffer = base_as.c_bf_getbuffer
            if not pto_as.c_bf_releasebuffer:
                pto_as.c_bf_releasebuffer = base_as.c_bf_releasebuffer
        if pto.c_tp_vectorcall_offset == 0:
            pto.c_tp_vectorcall_offset = base.c_tp_vectorcall_offset
    finally:
        decref(space, base_pyo)

def _type_realize(space, py_obj):
    """
    Creates an interpreter type from a PyTypeObject structure.
    """
    # missing:
    # unsupported:
    # tp_mro, tp_subclasses
    py_type = rffi.cast(PyTypeObjectPtr, py_obj)

    if not py_type.c_tp_base:
        # borrowed reference, but w_object is unlikely to disappear
        base = as_pyobj(space, space.w_object)
        py_type.c_tp_base = rffi.cast(PyTypeObjectPtr, base)

    finish_type_1(space, py_type)
    ob_type = rffi.cast(PyObject, py_type).c_ob_type

    if ob_type:
        w_metatype = from_ref(space, rffi.cast(PyObject, ob_type))
    else:
        # Somehow the tp_base type is created with no ob_type, notably
        # PyString_Type and PyBaseString_Type
        # While this is a hack, cpython does it as well.
        w_metatype = space.w_type

    w_obj = rawrefcount.to_obj(W_PyCTypeObject, py_obj)
    if w_obj is None:
        w_obj = space.allocate_instance(W_PyCTypeObject, w_metatype)
        track_reference(space, py_obj, w_obj)
    # __init__ wraps all slotdefs functions from py_type via add_operators
    w_obj.__init__(space, py_type)
    w_obj.ready()

    finish_type_2(space, py_type, w_obj)
    base = py_type.c_tp_base
    if base:
        # XXX refactor - parts of this are done in finish_type_2 -> inherit_slots
        if not py_type.c_tp_as_number:
            py_type.c_tp_as_number = base.c_tp_as_number
        if not py_type.c_tp_as_sequence:
            py_type.c_tp_as_sequence = base.c_tp_as_sequence
        if not py_type.c_tp_as_mapping:
            py_type.c_tp_as_mapping = base.c_tp_as_mapping
        #if not py_type.c_tp_as_buffer: py_type.c_tp_as_buffer = base.c_tp_as_buffer

    return w_obj

def finish_type_1(space, pto, bases_w=None):
    """
    Sets up tp_bases, necessary before creating the interpreter type.
    """
    base = pto.c_tp_base
    base_pyo = rffi.cast(PyObject, base)
    if base and not widen(base.c_tp_flags) & Py_TPFLAGS_READY:
        type_realize(space, base_pyo)
    pto_pyobj = rffi.cast(PyObject, pto)
    if base and not pto_pyobj.c_ob_type: # will be filled later
        pto_pyobj.c_ob_type = rffi.cast(PyObject, base).c_ob_type
    if not pto.c_tp_bases:
        if bases_w is None:
            if not base:
                bases_w = []
            else:
                bases_w = [from_ref(space, base_pyo)]
        is_heaptype = bool(widen(pto.c_tp_flags) & Py_TPFLAGS_HEAPTYPE)
        pto.c_tp_bases = make_ref(space, space.newtuple(bases_w),
                                  immortal=not is_heaptype)

def finish_type_2(space, pto, w_obj):
    """
    Sets up other attributes, when the interpreter type has been created.
    """
    pto.c_tp_mro = make_ref(space, space.newtuple(w_obj.mro_w))
    base = pto.c_tp_base
    if base:
        inherit_special(space, pto, w_obj, base)
    for w_base in space.fixedview(from_ref(space, pto.c_tp_bases)):
        if isinstance(w_base, W_TypeObject):
            inherit_slots(space, pto, w_base)
        #else:
        #   w_base is a W_ClassObject, ignore it

    if not pto.c_tp_setattro:
        from pypy.module.cpyext.object import PyObject_GenericSetAttr
        pto.c_tp_setattro = llslot(space, PyObject_GenericSetAttr)

    if not pto.c_tp_getattro:
        from pypy.module.cpyext.object import PyObject_GenericGetAttr
        pto.c_tp_getattro = llslot(space, PyObject_GenericGetAttr)

    if w_obj.is_cpytype():
        decref(space, pto.c_tp_dict)
    w_dict = w_obj.getdict(space)
    # pass in the w_obj to convert any values that are
    # unbound GetSetProperty into bound PyGetSetDescrObject
    pto.c_tp_dict = make_ref(space, w_dict, w_obj)

@cpython_api([PyTypeObjectPtr, PyTypeObjectPtr], rffi.INT_real, error=CANNOT_FAIL)
def PyType_IsSubtype(space, a, b):
    """Return true if a is a subtype of b.
    """
    w_type1 = from_ref(space, rffi.cast(PyObject, a))
    w_type2 = from_ref(space, rffi.cast(PyObject, b))
    return int(abstract_issubclass_w(space, w_type1, w_type2)) #XXX correct?

@cpython_api([PyTypeObjectPtr, PyObject, PyObject], PyObject)
def PyType_GenericNew(space, type, w_args, w_kwds):
    return generic_cpy_call(
        space, type.c_tp_alloc, type, 0)

def _parse_typeslots():
    slots_hdr = CTypeSpace()
    slots_hdr.parse_header(parse_dir / "typeslots.h")
    prefix2member = {
        'tp': "ht_type",
        'am': "as_async",
        'nb': "as_number",
        'mp': "as_mapping",
        'sq': "as_sequence",
        'bf': "as_buffer"}

    TABLE = []
    HTO = cts.gettype('PyHeapTypeObject')
    for name, num in slots_hdr.macros.items():
        assert isinstance(num, int)
        assert name.startswith('Py_')
        name = name[3:]
        membername = 'c_' + prefix2member[name[:2]]
        slotname = 'c_' + name
        TARGET = HTO._flds[membername]._flds[slotname]
        TABLE.append((num, membername, slotname, TARGET))
    return unrolling_iterable(TABLE)
SLOT_TABLE = _parse_typeslots()

def fill_ht_slot(ht, slotnum, ptr):
    for num, membername, slotname, TARGET in SLOT_TABLE:
        if num == slotnum:
            setattr(getattr(ht, membername), slotname, rffi.cast(TARGET, ptr))

def get_ht_slot(ht, slotnum):
    for num, membername, slotname, TARGET in SLOT_TABLE:
        if num == slotnum:
            return rffi.cast(rffi.VOIDP, getattr(getattr(ht, membername), slotname))
    return rffi.cast(rffi.VOIDP, 0)

@cts.decl("""PyObject *
    PyType_FromSpecWithBases(PyType_Spec *spec, PyObject *bases)""",
    result_is_ll=True)
def PyType_FromSpecWithBases(space, spec, bases):
    from pypy.module.cpyext.unicodeobject import PyUnicode_FromString
    state = space.fromcache(State)
    p_type = cts.cast('PyTypeObject*', make_ref(space, space.w_type))
    res = state.ccall("PyType_GenericAlloc", p_type, 0)
    res = cts.cast('PyHeapTypeObject *', res)
    typ = res.c_ht_type
    typ.c_tp_flags = rffi.cast(rffi.ULONG, widen(spec.c_flags) | Py_TPFLAGS_HEAPTYPE)
    specname = rffi.constcharp2str(spec.c_name)
    dotpos = specname.rfind('.')
    if dotpos < 0:
        name = specname
        modname = None
    else:
        name = specname[dotpos + 1:]
        modname = specname[:dotpos]
    res.c_ht_name = make_ref(space, space.newtext(name))
    res.c_ht_qualname = res.c_ht_name
    incref(space, res.c_ht_qualname)
    typ.c_tp_name = spec.c_name
    slotdefs = rffi.cast(rffi.CArrayPtr(cts.gettype('PyType_Slot')), spec.c_slots)
    if not bases:
        w_base = space.w_object
        bases_w = []
        i = 0
        while True:
            slotdef = slotdefs[i]
            slotnum = rffi.cast(lltype.Signed, slotdef.c_slot)
            if slotnum == 0:
                break
            elif slotnum == cts.macros['Py_tp_base']:
                w_base = from_ref(space, cts.cast('PyObject*', slotdef.c_pfunc))
            elif slotnum == cts.macros['Py_tp_bases']:
                bases = cts.cast('PyObject*', slotdef.c_pfunc)
                bases_w = space.fixedview(from_ref(space, bases))
            i += 1
        if not bases_w:
            bases_w = [w_base]
    else:
        bases_w = space.fixedview(from_ref(space, bases))
    w_base = best_base(space, bases_w)
    base = cts.cast('PyTypeObject*', make_ref(space, w_base))
    if False:  # not widen(base.c_tp_flags) & Py_TPFLAGS_BASETYPE:
        raise oefmt(space.w_TypeError,
            "type '%s' is not an acceptable base type",
            rffi.charp2str(base.c_tp_name))

    typ.c_tp_as_async = res.c_as_async
    typ.c_tp_as_number = res.c_as_number
    typ.c_tp_as_sequence = res.c_as_sequence
    typ.c_tp_as_mapping = res.c_as_mapping
    typ.c_tp_as_buffer = res.c_as_buffer
    typ.c_tp_bases = bases
    typ.c_tp_base = base
    typ.c_tp_basicsize = cts.cast('Py_ssize_t', spec.c_basicsize)
    typ.c_tp_itemsize = cts.cast('Py_ssize_t', spec.c_itemsize)

    i = 0
    while True:
        slotdef = slotdefs[i]
        slot = rffi.cast(lltype.Signed, slotdef.c_slot)
        if slot == 0:
            break
        if slot < 0:  # or slot > len(slotoffsets):
            raise oefmt(space.w_RuntimeError, "invalid slot offset")
        if slot in (cts.macros['Py_tp_base'], cts.macros['Py_tp_bases']):
            # Processed above
            i += 1
            continue
        fill_ht_slot(res, slot, slotdef.c_pfunc)
        # XXX: need to make a copy of the docstring slot, which usually
        # points to a static string literal
        i += 1

    if not typ.c_tp_dealloc:
        typ.c_tp_dealloc = state.C._PyPy_subtype_dealloc
    py_type_ready(space, typ)
    res = cts.cast('PyObject*', res)
    if modname is not None:
        w_type = from_ref(space, res)
        w_type.setdictvalue(space, '__module__', space.newtext(modname))
    return res


@cpython_api([PyTypeObjectPtr, rffi.INT], rffi.VOIDP)
def PyType_GetSlot(space, typ, slot):
    """ Use the Py_tp* macros in typeslots.h to return a slot function
    """
    slot = widen(slot)
    if slot < 0 or not widen(typ.c_tp_flags) & Py_TPFLAGS_HEAPTYPE:
        raise oefmt(space.w_SystemError, "Bad internal call!")
    heapobj = rffi.cast(PyHeapTypeObject, typ)
    return get_ht_slot(heapobj, slot)

@cpython_api([PyTypeObjectPtr, PyObject], PyObject, error=CANNOT_FAIL,
             result_borrowed=True)
def _PyType_Lookup(space, type, w_name):
    """Internal API to look for a name through the MRO.
    This returns a borrowed reference, and doesn't set an exception!"""
    w_type = from_ref(space, rffi.cast(PyObject, type))
    assert isinstance(w_type, W_TypeObject)

    if not space.isinstance_w(w_name, space.w_text):
        return None
    name = space.text_w(w_name)
    w_obj = w_type.lookup(name)
    # this assumes that w_obj is not dynamically created, but will stay alive
    # until w_type is modified or dies.  Assuming this, we return a borrowed ref
    return w_obj

@cpython_api([PyTypeObjectPtr], lltype.Void)
def PyType_Modified(space, w_obj):
    """Invalidate the internal lookup cache for the type and all of its
    subtypes.  This function must be called after any manual
    modification of the attributes or base classes of the type.
    """
    # Invalidate the type cache in case of a builtin type.
    if not isinstance(w_obj, W_TypeObject):
        return
    if w_obj.is_cpytype():
        w_obj.mutated(None)<|MERGE_RESOLUTION|>--- conflicted
+++ resolved
@@ -620,18 +620,11 @@
                              flavor='raw', zero=True,
                              add_memory_pressure=True)
     pto = heaptype.c_ht_type
-<<<<<<< HEAD
-    pto.c_ob_refcnt = 1
-    pto.c_ob_pypy_link = 0
-    pto.c_ob_type = metatype
-    pto.c_tp_flags = rffi.cast(rffi.ULONG, widen(pto.c_tp_flags) | Py_TPFLAGS_HEAPTYPE)
-    pto.c_tp_as_async = heaptype.c_as_async
-=======
     rffi.cast(PyObject, pto).c_ob_refcnt = 1
     rffi.cast(PyObject, pto).c_ob_pypy_link = 0
     rffi.cast(PyObject, pto).c_ob_type = metatype
-    pto.c_tp_flags |= Py_TPFLAGS_HEAPTYPE
->>>>>>> f58a0f56
+    pto.c_tp_flags = rffi.cast(rffi.ULONG, widen(pto.c_tp_flags) | Py_TPFLAGS_HEAPTYPE)
+    pto.c_tp_as_async = heaptype.c_as_async
     pto.c_tp_as_number = heaptype.c_as_number
     pto.c_tp_as_sequence = heaptype.c_as_sequence
     pto.c_tp_as_mapping = heaptype.c_as_mapping
