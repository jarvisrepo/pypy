--- conflicted
+++ resolved
@@ -540,8 +540,6 @@
         convert_getset_defs(space, dict_w, pto.c_tp_getset, self)
         convert_member_defs(space, dict_w, pto.c_tp_members, self)
 
-<<<<<<< HEAD
-=======
         w_dict = from_ref(space, pto.c_tp_dict)
         if w_dict is not None:
             dictkeys_w = space.listview(w_dict)
@@ -549,8 +547,6 @@
                 key = space.text_w(w_key)
                 dict_w[key] = space.getitem(w_dict, w_key)
 
-        name = rffi.charp2str(cts.cast('char*', pto.c_tp_name))
->>>>>>> 2bf12d4e
         flag_heaptype = pto.c_tp_flags & Py_TPFLAGS_HEAPTYPE
         if flag_heaptype:
             minsize = rffi.sizeof(PyHeapTypeObject.TO)
