import os

from rpython.rlib import jit
from rpython.rlib.objectmodel import specialize, we_are_translated
from rpython.rlib.rstring import rsplit
from rpython.rtyper.lltypesystem import rffi, lltype

from pypy.interpreter.baseobjspace import W_Root, DescrMismatch
from pypy.interpreter.error import oefmt
from pypy.interpreter.typedef import (GetSetProperty, TypeDef,
        interp_attrproperty, interp_attrproperty, interp2app)
from pypy.module.__builtin__.abstractinst import abstract_issubclass_w
from pypy.module.cpyext import structmemberdefs
from pypy.module.cpyext.api import (
    cpython_api, cpython_struct, bootstrap_function, Py_ssize_t, Py_ssize_tP,
    generic_cpy_call, Py_TPFLAGS_READY, Py_TPFLAGS_READYING,
    Py_TPFLAGS_HEAPTYPE, METH_VARARGS, METH_KEYWORDS, CANNOT_FAIL,
    Py_TPFLAGS_HAVE_GETCHARBUFFER, build_type_checkers, StaticObjectBuilder,
    PyObjectFields, Py_TPFLAGS_BASETYPE, PyTypeObject, PyTypeObjectPtr,
    Py_TPFLAGS_HAVE_NEWBUFFER, Py_TPFLAGS_CHECKTYPES,
    Py_TPFLAGS_HAVE_INPLACEOPS)
from pypy.module.cpyext.methodobject import (W_PyCClassMethodObject,
    W_PyCWrapperObject, PyCFunction_NewEx, PyCFunction_typedef, PyMethodDef,
    W_PyCMethodObject, W_PyCFunctionObject)
from pypy.module.cpyext.modsupport import convert_method_defs
from pypy.module.cpyext.pyobject import (
    PyObject, make_ref, create_ref, from_ref, get_typedescr, make_typedescr,
    track_reference, Py_DecRef, as_pyobj)
from pypy.module.cpyext.slotdefs import (
    slotdefs_for_tp_slots, slotdefs_for_wrappers, get_slot_tp_function,
    llslot)
from pypy.module.cpyext.state import State
from pypy.module.cpyext.structmember import PyMember_GetOne, PyMember_SetOne
from pypy.module.cpyext.typeobjectdefs import (
    PyGetSetDef, PyMemberDef, newfunc, getter, setter,
    PyNumberMethods, PyMappingMethods, PySequenceMethods, PyBufferProcs)
from pypy.objspace.std.typeobject import W_TypeObject, find_best_base


PyType_Check, PyType_CheckExact = build_type_checkers("Type", "w_type")

PyHeapTypeObjectStruct = lltype.ForwardReference()
PyHeapTypeObject = lltype.Ptr(PyHeapTypeObjectStruct)
PyHeapTypeObjectFields = (
    ("ht_type", PyTypeObject),
    ("ht_name", PyObject),
    ("as_number", PyNumberMethods),
    ("as_mapping", PyMappingMethods),
    ("as_sequence", PySequenceMethods),
    ("as_buffer", PyBufferProcs),
    )
cpython_struct("PyHeapTypeObject", PyHeapTypeObjectFields, PyHeapTypeObjectStruct,
               level=2)

class W_GetSetPropertyEx(GetSetProperty):
    def __init__(self, getset, w_type):
        self.getset = getset
        self.name = rffi.charp2str(getset.c_name)
        self.w_type = w_type
        doc = set = get = None
        if doc:
            # XXX dead code?
            doc = rffi.charp2str(getset.c_doc)
        if getset.c_get:
            get = GettersAndSetters.getter.im_func
        if getset.c_set:
            set = GettersAndSetters.setter.im_func
        GetSetProperty.__init__(self, get, set, None, doc,
                                cls=None, use_closure=True,
                                tag="cpyext_1")

def PyDescr_NewGetSet(space, getset, w_type):
    return space.wrap(W_GetSetPropertyEx(getset, w_type))

def make_GetSet(space, getsetprop):
    py_getsetdef = lltype.malloc(PyGetSetDef, flavor='raw')
    doc = getsetprop.doc
    if doc:
        py_getsetdef.c_doc = rffi.str2charp(doc)
    else:
        py_getsetdef.c_doc = rffi.cast(rffi.CCHARP, 0)
    py_getsetdef.c_name = rffi.str2charp(getsetprop.getname(space))
    # XXX FIXME - actually assign these !!!
    py_getsetdef.c_get = rffi.cast(getter, 0)
    py_getsetdef.c_set = rffi.cast(setter, 0)
    py_getsetdef.c_closure = rffi.cast(rffi.VOIDP, 0)
    return py_getsetdef
    

class W_MemberDescr(GetSetProperty):
    name = 'member_descriptor'
    def __init__(self, member, w_type):
        self.member = member
        self.name = rffi.charp2str(member.c_name)
        self.w_type = w_type
        flags = rffi.cast(lltype.Signed, member.c_flags)
        doc = set = None
        if member.c_doc:
            doc = rffi.charp2str(member.c_doc)
        get = GettersAndSetters.member_getter.im_func
        del_ = GettersAndSetters.member_delete.im_func
        if not (flags & structmemberdefs.READONLY):
            set = GettersAndSetters.member_setter.im_func
        GetSetProperty.__init__(self, get, set, del_, doc,
                                cls=None, use_closure=True,
                                tag="cpyext_2")

# change the typedef name
W_MemberDescr.typedef = TypeDef(
    "member_descriptor",
    __get__ = interp2app(GetSetProperty.descr_property_get),
    __set__ = interp2app(GetSetProperty.descr_property_set),
    __delete__ = interp2app(GetSetProperty.descr_property_del),
    __name__ = interp_attrproperty('name', cls=GetSetProperty),
    __objclass__ = GetSetProperty(GetSetProperty.descr_get_objclass),
    __doc__ = interp_attrproperty('doc', cls=GetSetProperty),
    )
assert not W_MemberDescr.typedef.acceptable_as_base_class  # no __new__

PyDescrObject = lltype.ForwardReference()
PyDescrObjectPtr = lltype.Ptr(PyDescrObject)
PyDescrObjectFields = PyObjectFields + (
    ("d_type", PyTypeObjectPtr),
    ("d_name", PyObject),
    )
cpython_struct("PyDescrObject", PyDescrObjectFields,
               PyDescrObject)

PyMemberDescrObjectStruct = lltype.ForwardReference()
PyMemberDescrObject = lltype.Ptr(PyMemberDescrObjectStruct)
PyMemberDescrObjectFields = PyDescrObjectFields + (
    ("d_member", lltype.Ptr(PyMemberDef)),
    )
cpython_struct("PyMemberDescrObject", PyMemberDescrObjectFields,
               PyMemberDescrObjectStruct, level=2)

PyGetSetDescrObjectStruct = lltype.ForwardReference()
PyGetSetDescrObject = lltype.Ptr(PyGetSetDescrObjectStruct)
PyGetSetDescrObjectFields = PyDescrObjectFields + (
    ("d_getset", lltype.Ptr(PyGetSetDef)),
    )
cpython_struct("PyGetSetDescrObject", PyGetSetDescrObjectFields,
               PyGetSetDescrObjectStruct, level=2)

PyMethodDescrObjectStruct = lltype.ForwardReference()
PyMethodDescrObject = lltype.Ptr(PyMethodDescrObjectStruct)
PyMethodDescrObjectFields = PyDescrObjectFields + (
    ("d_method", lltype.Ptr(PyMethodDef)),
    )
cpython_struct("PyMethodDescrObject", PyMethodDescrObjectFields,
               PyMethodDescrObjectStruct, level=2)

@bootstrap_function
def init_memberdescrobject(space):
    make_typedescr(W_MemberDescr.typedef,
                   basestruct=PyMemberDescrObject.TO,
                   attach=memberdescr_attach,
                   realize=memberdescr_realize,
                   )
    make_typedescr(W_GetSetPropertyEx.typedef,
                   basestruct=PyGetSetDescrObject.TO,
                   attach=getsetdescr_attach,
                   )
    make_typedescr(W_PyCClassMethodObject.typedef,
                   basestruct=PyMethodDescrObject.TO,
                   attach=methoddescr_attach,
                   realize=classmethoddescr_realize,
                   )
    make_typedescr(W_PyCMethodObject.typedef,
                   basestruct=PyMethodDescrObject.TO,
                   attach=methoddescr_attach,
                   realize=methoddescr_realize,
                   )

def memberdescr_attach(space, py_obj, w_obj, w_userdata=None):
    """
    Fills a newly allocated PyMemberDescrObject with the given W_MemberDescr
    object. The values must not be modified.
    """
    py_memberdescr = rffi.cast(PyMemberDescrObject, py_obj)
    # XXX assign to d_dname, d_type?
    assert isinstance(w_obj, W_MemberDescr)
    py_memberdescr.c_d_member = w_obj.member

def memberdescr_realize(space, obj):
    # XXX NOT TESTED When is this ever called?
    member = rffi.cast(lltype.Ptr(PyMemberDef), obj)
    w_type = from_ref(space, rffi.cast(PyObject, obj.c_ob_type))
    w_obj = space.allocate_instance(W_MemberDescr, w_type)
    w_obj.__init__(member, w_type)
    track_reference(space, obj, w_obj)
    return w_obj

def getsetdescr_attach(space, py_obj, w_obj, w_userdata=None):
    """
    Fills a newly allocated PyGetSetDescrObject with the given W_GetSetPropertyEx
    object. The values must not be modified.
    """
    py_getsetdescr = rffi.cast(PyGetSetDescrObject, py_obj)
    if isinstance(w_obj, GetSetProperty):
        py_getsetdef = make_GetSet(space, w_obj)
        assert space.isinstance_w(w_userdata, space.w_type)
        w_obj = W_GetSetPropertyEx(py_getsetdef, w_userdata)
    # XXX assign to d_dname, d_type?
    assert isinstance(w_obj, W_GetSetPropertyEx)
    py_getsetdescr.c_d_getset = w_obj.getset

def methoddescr_attach(space, py_obj, w_obj, w_userdata=None):
    py_methoddescr = rffi.cast(PyMethodDescrObject, py_obj)
    # XXX assign to d_dname, d_type?
    assert isinstance(w_obj, W_PyCFunctionObject)
    py_methoddescr.c_d_method = w_obj.ml

def classmethoddescr_realize(space, obj):
    # XXX NOT TESTED When is this ever called?
    method = rffi.cast(lltype.Ptr(PyMethodDef), obj)
    w_type = from_ref(space, rffi.cast(PyObject, obj.c_ob_type))
    w_obj = space.allocate_instance(W_PyCClassMethodObject, w_type)
    w_obj.__init__(space, method, w_type)
    track_reference(space, obj, w_obj)
    return w_obj

def methoddescr_realize(space, obj):
    # XXX NOT TESTED When is this ever called?
    method = rffi.cast(lltype.Ptr(PyMethodDef), obj)
    w_type = from_ref(space, rffi.cast(PyObject, obj.c_ob_type))
    w_obj = space.allocate_instance(W_PyCMethodObject, w_type)
    w_obj.__init__(space, method, w_type)
    track_reference(space, obj, w_obj)
    return w_obj

def convert_getset_defs(space, dict_w, getsets, w_type):
    getsets = rffi.cast(rffi.CArrayPtr(PyGetSetDef), getsets)
    if getsets:
        i = -1
        while True:
            i = i + 1
            getset = getsets[i]
            name = getset.c_name
            if not name:
                break
            name = rffi.charp2str(name)
            w_descr = PyDescr_NewGetSet(space, getset, w_type)
            dict_w[name] = w_descr

def convert_member_defs(space, dict_w, members, w_type):
    members = rffi.cast(rffi.CArrayPtr(PyMemberDef), members)
    if members:
        i = 0
        while True:
            member = members[i]
            name = member.c_name
            if not name:
                break
            name = rffi.charp2str(name)
            w_descr = space.wrap(W_MemberDescr(member, w_type))
            dict_w[name] = w_descr
            i += 1

def update_all_slots(space, w_type, pto):
    # fill slots in pto
    # Not very sure about it, but according to
    # test_call_tp_dealloc, we should not
    # overwrite slots that are already set: these ones are probably
    # coming from a parent C type.

<<<<<<< HEAD
    if w_type.is_heaptype():
        typedef = None
        search_dict_w = w_type.dict_w
    else:
        typedef = w_type.layout.typedef
        search_dict_w = None

    for method_name, slot_name, slot_names, slot_func in slotdefs_for_tp_slots:
        if search_dict_w is not None:
            # heap type: only look in this exact class
            #if method_name in search_dict_w and method_name == '__new__':
            #    import pdb;pdb.set_trace()
            w_descr = search_dict_w.get(method_name, None)
        else:
            # built-in types: expose as many slots as possible, even
            # if it happens to come from some parent class
            w_descr = w_type.lookup(method_name)

=======
    typedef = w_type.layout.typedef
    for method_name, slot_name, slot_names, slot_apifunc in slotdefs_for_tp_slots:
        w_descr = w_type.lookup(method_name)
>>>>>>> 0c51d9f0
        if w_descr is None:
            # XXX special case iternext
            continue

<<<<<<< HEAD
        if slot_func is None:
            slot_func_helper = None
        else:
            slot_func_helper = llhelper(slot_func.api_func.functype,
                                        slot_func.api_func.get_wrapper(space))

        if typedef is not None:
            get_slot = get_slot_tp_function(space, typedef, slot_name)
            if get_slot:
                slot_func_helper = get_slot()

        if slot_func_helper is None:
            if not we_are_translated():
                print "missing slot %r/%r for %r" % (
                    method_name, slot_name, w_type.getname(space))
=======
        if slot_apifunc is None and typedef is not None:
            slot_apifunc = get_slot_tp_function(space, typedef, slot_name)
        if not slot_apifunc:
            if WARN_ABOUT_MISSING_SLOT_FUNCTIONS:
                os.write(2,
                    "%s defined by %s but no slot function defined!\n" % (
                        method_name, w_type.getname(space)))
>>>>>>> 0c51d9f0
            continue
        slot_func_helper = slot_apifunc.get_llhelper(space)

        # XXX special case wrapper-functions and use a "specific" slot func

        if len(slot_names) == 1:
            if not getattr(pto, slot_names[0]):
                setattr(pto, slot_names[0], slot_func_helper)
        elif ((w_type is space.w_list or w_type is space.w_tuple) and
              slot_names[0] == 'c_tp_as_number'):
            # XXX hack - hwo can we generalize this? The problem is method
            # names like __mul__ map to more than one slot, and we have no
            # convenient way to indicate which slots CPython have filled
            #
            # We need at least this special case since Numpy checks that
            # (list, tuple) do __not__ fill tp_as_number
            pass
        else:
            assert len(slot_names) == 2
            struct = getattr(pto, slot_names[0])
            if not struct:
                #assert not space.config.translating
                assert not pto.c_tp_flags & Py_TPFLAGS_HEAPTYPE
                if slot_names[0] == 'c_tp_as_number':
                    STRUCT_TYPE = PyNumberMethods
                elif slot_names[0] == 'c_tp_as_sequence':
                    STRUCT_TYPE = PySequenceMethods
                elif slot_names[0] == 'c_tp_as_buffer':
                    STRUCT_TYPE = PyBufferProcs
                elif slot_names[0] == 'c_tp_as_mapping':
                    STRUCT_TYPE = PyMappingMethods
                else:
                    raise AssertionError(
                        "Structure not allocated: %s" % (slot_names[0],))
                struct = lltype.malloc(STRUCT_TYPE, flavor='raw', zero=True)
                setattr(pto, slot_names[0], struct)

            if not getattr(struct, slot_names[1]):
                setattr(struct, slot_names[1], slot_func_helper)

def add_operators(space, dict_w, pto):
    # XXX support PyObject_HashNotImplemented
    for method_name, slot_names, wrapper_func, wrapper_func_kwds, doc in slotdefs_for_wrappers:
        if method_name in dict_w:
            continue
        offset = [rffi.offsetof(lltype.typeOf(pto).TO, slot_names[0])]
        if len(slot_names) == 1:
            func = getattr(pto, slot_names[0])
        else:
            assert len(slot_names) == 2
            struct = getattr(pto, slot_names[0])
            if not struct:
                continue
            offset.append(rffi.offsetof(lltype.typeOf(struct).TO, slot_names[1]))
            func = getattr(struct, slot_names[1])
        func_voidp = rffi.cast(rffi.VOIDP, func)
        if not func:
            continue
        if wrapper_func is None and wrapper_func_kwds is None:
            continue
        w_obj = W_PyCWrapperObject(space, pto, method_name, wrapper_func,
                wrapper_func_kwds, doc, func_voidp, offset=offset)
        dict_w[method_name] = space.wrap(w_obj)
    if pto.c_tp_doc:
        dict_w['__doc__'] = space.newbytes(rffi.charp2str(pto.c_tp_doc))
    if pto.c_tp_new:
        add_tp_new_wrapper(space, dict_w, pto)

@cpython_api([PyObject, PyObject, PyObject], PyObject, header=None)
def tp_new_wrapper(space, self, w_args, w_kwds):
    self_pytype = rffi.cast(PyTypeObjectPtr, self)
    tp_new = self_pytype.c_tp_new

    # Check that the user doesn't do something silly and unsafe like
    # object.__new__(dict).  To do this, we check that the most
    # derived base that's not a heap type is this type.
    # XXX do it

    args_w = space.fixedview(w_args)
    w_subtype = args_w[0]
    w_args = space.newtuple(args_w[1:])
    if not space.is_true(w_kwds):
        w_kwds = None

    try:
        subtype = rffi.cast(PyTypeObjectPtr, make_ref(space, w_subtype))
        w_obj = generic_cpy_call(space, tp_new, subtype, w_args, w_kwds)
    finally:
        Py_DecRef(space, w_subtype)
    return w_obj

@specialize.memo()
def get_new_method_def(space):
    state = space.fromcache(State)
    if state.new_method_def:
        return state.new_method_def
    ptr = lltype.malloc(PyMethodDef, flavor="raw", zero=True,
                        immortal=True)
    ptr.c_ml_name = rffi.cast(rffi.CONST_CCHARP, rffi.str2charp("__new__"))
    lltype.render_immortal(ptr.c_ml_name)
    rffi.setintfield(ptr, 'c_ml_flags', METH_VARARGS | METH_KEYWORDS)
    ptr.c_ml_doc = rffi.cast(rffi.CONST_CCHARP, rffi.str2charp(
        "T.__new__(S, ...) -> a new object with type S, a subtype of T"))
    lltype.render_immortal(ptr.c_ml_doc)
    state.new_method_def = ptr
    return ptr

def setup_new_method_def(space):
    ptr = get_new_method_def(space)
    ptr.c_ml_meth = rffi.cast(
        PyCFunction_typedef, llslot(space, tp_new_wrapper))

def add_tp_new_wrapper(space, dict_w, pto):
    if "__new__" in dict_w:
        return
    pyo = rffi.cast(PyObject, pto)
    dict_w["__new__"] = PyCFunction_NewEx(space, get_new_method_def(space),
                                          from_ref(space, pyo), None)

def inherit_special(space, pto, base_pto):
    # XXX missing: copy basicsize and flags in a magical way
    # (minimally, if tp_basicsize is zero we copy it from the base)
    if not pto.c_tp_basicsize:
        pto.c_tp_basicsize = base_pto.c_tp_basicsize
    if pto.c_tp_itemsize < base_pto.c_tp_itemsize:
        pto.c_tp_itemsize = base_pto.c_tp_itemsize
    pto.c_tp_flags |= base_pto.c_tp_flags & Py_TPFLAGS_CHECKTYPES
    pto.c_tp_flags |= base_pto.c_tp_flags & Py_TPFLAGS_HAVE_INPLACEOPS

def check_descr(space, w_self, w_type):
    if not space.isinstance_w(w_self, w_type):
        raise DescrMismatch()

class GettersAndSetters:
    def getter(self, space, w_self):
        assert isinstance(self, W_GetSetPropertyEx)
        check_descr(space, w_self, self.w_type)
        return generic_cpy_call(
            space, self.getset.c_get, w_self,
            self.getset.c_closure)

    def setter(self, space, w_self, w_value):
        assert isinstance(self, W_GetSetPropertyEx)
        check_descr(space, w_self, self.w_type)
        res = generic_cpy_call(
            space, self.getset.c_set, w_self, w_value,
            self.getset.c_closure)
        if rffi.cast(lltype.Signed, res) < 0:
            state = space.fromcache(State)
            state.check_and_raise_exception()

    def member_getter(self, space, w_self):
        assert isinstance(self, W_MemberDescr)
        check_descr(space, w_self, self.w_type)
        pyref = make_ref(space, w_self)
        try:
            return PyMember_GetOne(
                space, rffi.cast(rffi.CCHARP, pyref), self.member)
        finally:
            Py_DecRef(space, pyref)

    def member_delete(self, space, w_self):
        assert isinstance(self, W_MemberDescr)
        check_descr(space, w_self, self.w_type)
        pyref = make_ref(space, w_self)
        try:
            PyMember_SetOne(
                space, rffi.cast(rffi.CCHARP, pyref), self.member, None)
        finally:
            Py_DecRef(space, pyref)

    def member_setter(self, space, w_self, w_value):
        assert isinstance(self, W_MemberDescr)
        check_descr(space, w_self, self.w_type)
        pyref = make_ref(space, w_self)
        try:
            PyMember_SetOne(
                space, rffi.cast(rffi.CCHARP, pyref), self.member, w_value)
        finally:
            Py_DecRef(space, pyref)

class W_PyCTypeObject(W_TypeObject):
    @jit.dont_look_inside
    def __init__(self, space, pto):
        bases_w = space.fixedview(from_ref(space, pto.c_tp_bases))
        dict_w = {}

        add_operators(space, dict_w, pto)
        convert_method_defs(space, dict_w, pto.c_tp_methods, self)
        convert_getset_defs(space, dict_w, pto.c_tp_getset, self)
        convert_member_defs(space, dict_w, pto.c_tp_members, self)

        name = rffi.charp2str(pto.c_tp_name)
        flag_heaptype = pto.c_tp_flags & Py_TPFLAGS_HEAPTYPE
        if flag_heaptype:
            minsize = rffi.sizeof(PyHeapTypeObject.TO)
        else:
            minsize = rffi.sizeof(PyObject.TO)
        new_layout = (pto.c_tp_basicsize > minsize or pto.c_tp_itemsize > 0)

        W_TypeObject.__init__(self, space, name,
            bases_w or [space.w_object], dict_w, force_new_layout=new_layout,
            is_heaptype=flag_heaptype)
        self.flag_cpytype = True
        # if a sequence or a mapping, then set the flag to force it
        if pto.c_tp_as_sequence and pto.c_tp_as_sequence.c_sq_item:
            self.flag_map_or_seq = 'S'
        elif (pto.c_tp_as_mapping and pto.c_tp_as_mapping.c_mp_subscript and
              not (pto.c_tp_as_sequence and pto.c_tp_as_sequence.c_sq_slice)):
            self.flag_map_or_seq = 'M'
        if pto.c_tp_doc:
            self.w_doc = space.wrap(rffi.charp2str(pto.c_tp_doc))

@bootstrap_function
def init_typeobject(space):
    make_typedescr(space.w_type.layout.typedef,
                   basestruct=PyTypeObject,
                   alloc=type_alloc,
                   attach=type_attach,
                   realize=type_realize,
                   dealloc=type_dealloc)

@cpython_api([PyObject], lltype.Void, header=None)
def subtype_dealloc(space, obj):
    pto = obj.c_ob_type
    base = pto
<<<<<<< HEAD
    this_func_ptr = llhelper(subtype_dealloc.api_func.functype,
            subtype_dealloc.api_func.get_wrapper(space))
    w_obj = from_ref(space, rffi.cast(PyObject, base))
    # This wrapper is created on a specific type, call it w_A. 
    # We wish to call the dealloc function from one of the base classes of w_A,
    # the first of which is not this function itself.
    # w_obj is an instance of w_A or one of its subclasses. So climb up the
    # inheritance chain until base.c_tp_dealloc is exactly this_func, and then
    # continue on up until they differ.
    print 'subtype_dealloc, start from', rffi.charp2str(base)
    while base.c_tp_dealloc != this_func_ptr:
        base = base.c_tp_base
        assert base
        print '                 ne move to', rffi.charp2str(base)
        w_obj = from_ref(space, rffi.cast(PyObject, base))
=======
    this_func_ptr = llslot(space, subtype_dealloc)
>>>>>>> 0c51d9f0
    while base.c_tp_dealloc == this_func_ptr:
        base = base.c_tp_base
        assert base
        print '                 eq move to', rffi.charp2str(base)
        w_obj = from_ref(space, rffi.cast(PyObject, base))
    print '                   end with', rffi.charp2str(base)
    dealloc = base.c_tp_dealloc
    # XXX call tp_del if necessary
    generic_cpy_call(space, dealloc, obj)
    # XXX cpy decrefs the pto here but we do it in the base-dealloc
    # hopefully this does not clash with the memory model assumed in
    # extension modules

@cpython_api([PyObject, Py_ssize_tP], lltype.Signed, header=None,
             error=CANNOT_FAIL)
def bf_segcount(space, w_obj, ref):
    if ref:
        ref[0] = space.len_w(w_obj)
    return 1

@cpython_api([PyObject, Py_ssize_t, rffi.VOIDPP], lltype.Signed,
             header=None, error=-1)
def bf_getreadbuffer(space, w_buf, segment, ref):
    from rpython.rlib.buffer import StringBuffer
    if segment != 0:
        raise oefmt(space.w_SystemError,
                    "accessing non-existent segment")
    buf = space.readbuf_w(w_buf)
    if isinstance(buf, StringBuffer):
        return str_getreadbuffer(space, w_buf, segment, ref)
    address = buf.get_raw_address()
    ref[0] = address
    return len(buf)

@cpython_api([PyObject, Py_ssize_t, rffi.CCHARPP], lltype.Signed,
             header=None, error=-1)
def bf_getcharbuffer(space, w_buf, segment, ref):
    return bf_getreadbuffer(space, w_buf, segment, rffi.cast(rffi.VOIDPP, ref))

@cpython_api([PyObject, Py_ssize_t, rffi.VOIDPP], lltype.Signed,
             header=None, error=-1)
def bf_getwritebuffer(space, w_buf, segment, ref):
    if segment != 0:
        raise oefmt(space.w_SystemError,
                    "accessing non-existent segment")
    buf = space.writebuf_w(w_buf)
    ref[0] = buf.get_raw_address()
    return len(buf)

@cpython_api([PyObject, Py_ssize_t, rffi.VOIDPP], lltype.Signed,
             header=None, error=-1)
def str_getreadbuffer(space, w_str, segment, ref):
    from pypy.module.cpyext.bytesobject import PyString_AsString
    if segment != 0:
        raise oefmt(space.w_SystemError,
                    "accessing non-existent string segment")
    pyref = make_ref(space, w_str)
    ref[0] = PyString_AsString(space, pyref)
    # Stolen reference: the object has better exist somewhere else
    Py_DecRef(space, pyref)
    return space.len_w(w_str)

@cpython_api([PyObject, Py_ssize_t, rffi.VOIDPP], lltype.Signed,
             header=None, error=-1)
def unicode_getreadbuffer(space, w_str, segment, ref):
    from pypy.module.cpyext.unicodeobject import (
                PyUnicode_AS_UNICODE, PyUnicode_GET_DATA_SIZE)
    if segment != 0:
        raise oefmt(space.w_SystemError,
                    "accessing non-existent unicode segment")
    pyref = make_ref(space, w_str)
    ref[0] = PyUnicode_AS_UNICODE(space, pyref)
    # Stolen reference: the object has better exist somewhere else
    Py_DecRef(space, pyref)
    return PyUnicode_GET_DATA_SIZE(space, w_str)

@cpython_api([PyObject, Py_ssize_t, rffi.CCHARPP], lltype.Signed,
             header=None, error=-1)
def str_getcharbuffer(space, w_buf, segment, ref):
    return str_getreadbuffer(space, w_buf, segment, rffi.cast(rffi.VOIDPP, ref))

@cpython_api([PyObject, Py_ssize_t, rffi.VOIDPP], lltype.Signed,
             header=None, error=-1)
def buf_getreadbuffer(space, pyref, segment, ref):
    from pypy.module.cpyext.bufferobject import PyBufferObject
    if segment != 0:
        raise oefmt(space.w_SystemError,
                    "accessing non-existent buffer segment")
    py_buf = rffi.cast(PyBufferObject, pyref)
    ref[0] = py_buf.c_b_ptr
    return py_buf.c_b_size

@cpython_api([PyObject, Py_ssize_t, rffi.CCHARPP], lltype.Signed,
             header=None, error=-1)
def buf_getcharbuffer(space, w_buf, segment, ref):
    return buf_getreadbuffer(space, w_buf, segment, rffi.cast(rffi.VOIDPP, ref))

def setup_buffer_procs(space, w_type, pto):
    bufspec = w_type.layout.typedef.buffer
    if bufspec is None and not space.is_w(w_type, space.w_unicode):
        # not a buffer, but let w_unicode be a read buffer
        return
    c_buf = lltype.malloc(PyBufferProcs, flavor='raw', zero=True)
    lltype.render_immortal(c_buf)
    c_buf.c_bf_getsegcount = llslot(space, bf_segcount)
    if space.is_w(w_type, space.w_str):
        # Special case: str doesn't support get_raw_address(), so we have a
        # custom get*buffer that instead gives the address of the char* in the
        # PyBytesObject*!
        c_buf.c_bf_getreadbuffer = llslot(space, str_getreadbuffer)
        c_buf.c_bf_getcharbuffer = llslot(space, str_getcharbuffer)
    elif space.is_w(w_type, space.w_unicode):
        # Special case: unicode doesn't support get_raw_address(), so we have a
        # custom get*buffer that instead gives the address of the char* in the
        # PyUnicodeObject*!
        c_buf.c_bf_getreadbuffer = llslot(space, unicode_getreadbuffer)
    elif space.is_w(w_type, space.w_buffer):
        # Special case: we store a permanent address on the cpyext wrapper,
        # so we'll reuse that.
        # Note: we could instead store a permanent address on the buffer object,
        # and use get_raw_address()
        c_buf.c_bf_getreadbuffer = llslot(space, buf_getreadbuffer)
        c_buf.c_bf_getcharbuffer = llslot(space, buf_getcharbuffer)
    else:
        # use get_raw_address()
        c_buf.c_bf_getreadbuffer = llslot(space, bf_getreadbuffer)
        c_buf.c_bf_getcharbuffer = llslot(space, bf_getcharbuffer)
        if bufspec == 'read-write':
            c_buf.c_bf_getwritebuffer = llslot(space, bf_getwritebuffer)
    pto.c_tp_as_buffer = c_buf
    pto.c_tp_flags |= Py_TPFLAGS_HAVE_GETCHARBUFFER
    pto.c_tp_flags |= Py_TPFLAGS_HAVE_NEWBUFFER

@cpython_api([PyObject], lltype.Void, header=None)
def type_dealloc(space, obj):
    from pypy.module.cpyext.object import _dealloc
    obj_pto = rffi.cast(PyTypeObjectPtr, obj)
    base_pyo = rffi.cast(PyObject, obj_pto.c_tp_base)
    Py_DecRef(space, obj_pto.c_tp_bases)
    Py_DecRef(space, obj_pto.c_tp_mro)
    Py_DecRef(space, obj_pto.c_tp_cache) # let's do it like cpython
    Py_DecRef(space, obj_pto.c_tp_dict)
    if obj_pto.c_tp_flags & Py_TPFLAGS_HEAPTYPE:
        heaptype = rffi.cast(PyHeapTypeObject, obj)
        Py_DecRef(space, heaptype.c_ht_name)
        Py_DecRef(space, base_pyo)
        _dealloc(space, obj)


def type_alloc(space, w_metatype, itemsize=0):
    metatype = rffi.cast(PyTypeObjectPtr, make_ref(space, w_metatype))
    # Don't increase refcount for non-heaptypes
    if metatype:
        flags = rffi.cast(lltype.Signed, metatype.c_tp_flags)
        if not flags & Py_TPFLAGS_HEAPTYPE:
            Py_DecRef(space, w_metatype)

    heaptype = lltype.malloc(PyHeapTypeObject.TO,
                             flavor='raw', zero=True,
                             add_memory_pressure=True)
    pto = heaptype.c_ht_type
    pto.c_ob_refcnt = 1
    pto.c_ob_pypy_link = 0
    pto.c_ob_type = metatype
    pto.c_tp_flags |= Py_TPFLAGS_HEAPTYPE
    pto.c_tp_as_number = heaptype.c_as_number
    pto.c_tp_as_sequence = heaptype.c_as_sequence
    pto.c_tp_as_mapping = heaptype.c_as_mapping
    pto.c_tp_as_buffer = heaptype.c_as_buffer
    pto.c_tp_basicsize = -1 # hopefully this makes malloc bail out
    pto.c_tp_itemsize = 0

    return rffi.cast(PyObject, heaptype)

def type_attach(space, py_obj, w_type, w_userdata=None):
    """
    Fills a newly allocated PyTypeObject from an existing type.
    """
    from pypy.module.cpyext.object import PyObject_Free

    assert isinstance(w_type, W_TypeObject)

    pto = rffi.cast(PyTypeObjectPtr, py_obj)

    typedescr = get_typedescr(w_type.layout.typedef)

    # dealloc
    if space.gettypeobject(w_type.layout.typedef) is w_type:
        # only for the exact type, like 'space.w_tuple' or 'space.w_list'
        pto.c_tp_dealloc = typedescr.get_dealloc().get_llhelper(space)
    else:
        # for all subtypes, use subtype_dealloc()
        pto.c_tp_dealloc = llslot(space, subtype_dealloc)
    if space.is_w(w_type, space.w_str):
        pto.c_tp_itemsize = 1
    elif space.is_w(w_type, space.w_tuple):
        pto.c_tp_itemsize = rffi.sizeof(PyObject)
    # buffer protocol
    setup_buffer_procs(space, w_type, pto)

    pto.c_tp_free = llslot(space, PyObject_Free)
    pto.c_tp_alloc = llslot(space, PyType_GenericAlloc)
    builder = space.fromcache(StaticObjectBuilder)
    if ((pto.c_tp_flags & Py_TPFLAGS_HEAPTYPE) != 0
            and builder.cpyext_type_init is None):
            # this ^^^ is not None only during startup of cpyext.  At that
            # point we might get into troubles by doing make_ref() when
            # things are not initialized yet.  So in this case, simply use
            # str2charp() and "leak" the string.
        w_typename = space.getattr(w_type, space.wrap('__name__'))
        heaptype = rffi.cast(PyHeapTypeObject, pto)
        heaptype.c_ht_name = make_ref(space, w_typename)
        from pypy.module.cpyext.bytesobject import PyString_AsString
        pto.c_tp_name = PyString_AsString(space, heaptype.c_ht_name)
    else:
        pto.c_tp_name = rffi.str2charp(w_type.name)
    # uninitialized fields:
    # c_tp_print
    # XXX implement
    # c_tp_compare and more?
    w_base = best_base(space, w_type.bases_w)
    pto.c_tp_base = rffi.cast(PyTypeObjectPtr, make_ref(space, w_base))

    if builder.cpyext_type_init is not None:
        builder.cpyext_type_init.append((pto, w_type))
    else:
        finish_type_1(space, pto)
        finish_type_2(space, pto, w_type)

    pto.c_tp_basicsize = rffi.sizeof(typedescr.basestruct)
    if pto.c_tp_base:
        if pto.c_tp_base.c_tp_basicsize > pto.c_tp_basicsize:
            pto.c_tp_basicsize = pto.c_tp_base.c_tp_basicsize
        if pto.c_tp_itemsize < pto.c_tp_base.c_tp_itemsize:
            pto.c_tp_itemsize = pto.c_tp_base.c_tp_itemsize

    # will be filled later on with the correct value
    # may not be 0
    if space.is_w(w_type, space.w_object):
        pto.c_tp_new = rffi.cast(newfunc, 1)
    update_all_slots(space, w_type, pto)
    if not pto.c_tp_new:
        base_object_pyo = make_ref(space, space.w_object)
        base_object_pto = rffi.cast(PyTypeObjectPtr, base_object_pyo)
        flags = rffi.cast(lltype.Signed, pto.c_tp_flags)
        if pto.c_tp_base != base_object_pto or flags & Py_TPFLAGS_HEAPTYPE:
                pto.c_tp_new = pto.c_tp_base.c_tp_new
        Py_DecRef(space, base_object_pyo)
    pto.c_tp_flags |= Py_TPFLAGS_READY
    return pto

def py_type_ready(space, pto):
    if pto.c_tp_flags & Py_TPFLAGS_READY:
        return
    type_realize(space, rffi.cast(PyObject, pto))

@cpython_api([PyTypeObjectPtr], rffi.INT_real, error=-1)
def PyType_Ready(space, pto):
    py_type_ready(space, pto)
    return 0

def type_realize(space, py_obj):
    pto = rffi.cast(PyTypeObjectPtr, py_obj)
    assert pto.c_tp_flags & Py_TPFLAGS_READY == 0
    assert pto.c_tp_flags & Py_TPFLAGS_READYING == 0
    pto.c_tp_flags |= Py_TPFLAGS_READYING
    try:
        w_obj = _type_realize(space, py_obj)
    finally:
        name = rffi.charp2str(pto.c_tp_name)
        pto.c_tp_flags &= ~Py_TPFLAGS_READYING
    pto.c_tp_flags |= Py_TPFLAGS_READY
    return w_obj

def solid_base(space, w_type):
    typedef = w_type.layout.typedef
    return space.gettypeobject(typedef)

def best_base(space, bases_w):
    if not bases_w:
        return None
    return find_best_base(bases_w)

def inherit_slots(space, pto, w_base):
    base_pyo = make_ref(space, w_base)
    try:
        base = rffi.cast(PyTypeObjectPtr, base_pyo)
        if not pto.c_tp_dealloc:
            pto.c_tp_dealloc = base.c_tp_dealloc
        if not pto.c_tp_init:
            pto.c_tp_init = base.c_tp_init
        if not pto.c_tp_alloc:
            pto.c_tp_alloc = base.c_tp_alloc
        # XXX check for correct GC flags!
        if not pto.c_tp_free:
            pto.c_tp_free = base.c_tp_free
        if not pto.c_tp_setattro:
            pto.c_tp_setattro = base.c_tp_setattro
        if not pto.c_tp_getattro:
            pto.c_tp_getattro = base.c_tp_getattro
        if not pto.c_tp_as_buffer:
            pto.c_tp_as_buffer = base.c_tp_as_buffer
        if base.c_tp_as_buffer:
            # inherit base.c_tp_as_buffer functions not inherited from w_type
            # note: builtin types are handled in setup_buffer_procs
            pto_as = pto.c_tp_as_buffer
            base_as = base.c_tp_as_buffer
            if not pto_as.c_bf_getbuffer:
                pto_as.c_bf_getbuffer = base_as.c_bf_getbuffer
            if not pto_as.c_bf_getcharbuffer:
                pto_as.c_bf_getcharbuffer = base_as.c_bf_getcharbuffer
            if not pto_as.c_bf_getwritebuffer:
                pto_as.c_bf_getwritebuffer = base_as.c_bf_getwritebuffer
            if not pto_as.c_bf_getreadbuffer:
                pto_as.c_bf_getreadbuffer = base_as.c_bf_getreadbuffer
            if not pto_as.c_bf_getsegcount:
                pto_as.c_bf_getsegcount = base_as.c_bf_getsegcount
            if not pto_as.c_bf_releasebuffer:
                pto_as.c_bf_releasebuffer = base_as.c_bf_releasebuffer
    finally:
        Py_DecRef(space, base_pyo)

def _type_realize(space, py_obj):
    """
    Creates an interpreter type from a PyTypeObject structure.
    """
    # missing:
    # unsupported:
    # tp_mro, tp_subclasses
    py_type = rffi.cast(PyTypeObjectPtr, py_obj)

    if not py_type.c_tp_base:
        # borrowed reference, but w_object is unlikely to disappear
        base = as_pyobj(space, space.w_object)
        py_type.c_tp_base = rffi.cast(PyTypeObjectPtr, base)

    finish_type_1(space, py_type)

    if py_type.c_ob_type:
        w_metatype = from_ref(space, rffi.cast(PyObject, py_type.c_ob_type))
    else:
        # Somehow the tp_base type is created with no ob_type, notably
        # PyString_Type and PyBaseString_Type
        # While this is a hack, cpython does it as well.
        w_metatype = space.w_type

    w_obj = space.allocate_instance(W_PyCTypeObject, w_metatype)
    track_reference(space, py_obj, w_obj)
    # __init__ wraps all slotdefs functions from py_type via add_operators
    w_obj.__init__(space, py_type)
    w_obj.ready()

    finish_type_2(space, py_type, w_obj)
    base = py_type.c_tp_base
    if base:
        # XXX refactor - parts of this are done in finish_type_2 -> inherit_slots
        if not py_type.c_tp_as_number:
            py_type.c_tp_as_number = base.c_tp_as_number
            py_type.c_tp_flags |= base.c_tp_flags & Py_TPFLAGS_CHECKTYPES
            py_type.c_tp_flags |= base.c_tp_flags & Py_TPFLAGS_HAVE_INPLACEOPS
        if not py_type.c_tp_as_sequence:
            py_type.c_tp_as_sequence = base.c_tp_as_sequence
            py_type.c_tp_flags |= base.c_tp_flags & Py_TPFLAGS_HAVE_INPLACEOPS
        if not py_type.c_tp_as_mapping: py_type.c_tp_as_mapping = base.c_tp_as_mapping
        #if not py_type.c_tp_as_buffer: py_type.c_tp_as_buffer = base.c_tp_as_buffer

    return w_obj

def finish_type_1(space, pto):
    """
    Sets up tp_bases, necessary before creating the interpreter type.
    """
    base = pto.c_tp_base
    base_pyo = rffi.cast(PyObject, pto.c_tp_base)
    if base and not base.c_tp_flags & Py_TPFLAGS_READY:
        name = rffi.charp2str(base.c_tp_name)
        type_realize(space, base_pyo)
    if base and not pto.c_ob_type: # will be filled later
        pto.c_ob_type = base.c_ob_type
    if not pto.c_tp_bases:
        if not base:
            bases = space.newtuple([])
        else:
            bases = space.newtuple([from_ref(space, base_pyo)])
        pto.c_tp_bases = make_ref(space, bases)

def finish_type_2(space, pto, w_obj):
    """
    Sets up other attributes, when the interpreter type has been created.
    """
    pto.c_tp_mro = make_ref(space, space.newtuple(w_obj.mro_w))
    base = pto.c_tp_base
    if base:
        inherit_special(space, pto, base)
    for w_base in space.fixedview(from_ref(space, pto.c_tp_bases)):
        inherit_slots(space, pto, w_base)

    if not pto.c_tp_setattro:
        from pypy.module.cpyext.object import PyObject_GenericSetAttr
        pto.c_tp_setattro = llslot(space, PyObject_GenericSetAttr)

    if not pto.c_tp_getattro:
        from pypy.module.cpyext.object import PyObject_GenericGetAttr
        pto.c_tp_getattro = llslot(space, PyObject_GenericGetAttr)

    if w_obj.is_cpytype():
        Py_DecRef(space, pto.c_tp_dict)
    w_dict = w_obj.getdict(space)
    # pass in the w_obj to convert any values that are
    # unbound GetSetProperty into bound PyGetSetDescrObject
    pto.c_tp_dict = make_ref(space, w_dict, w_obj)

@cpython_api([PyTypeObjectPtr, PyTypeObjectPtr], rffi.INT_real, error=CANNOT_FAIL)
def PyType_IsSubtype(space, a, b):
    """Return true if a is a subtype of b.
    """
    w_type1 = from_ref(space, rffi.cast(PyObject, a))
    w_type2 = from_ref(space, rffi.cast(PyObject, b))
    return int(abstract_issubclass_w(space, w_type1, w_type2)) #XXX correct?

@cpython_api([PyTypeObjectPtr, Py_ssize_t], PyObject, result_is_ll=True)
def PyType_GenericAlloc(space, type, nitems):
    from pypy.module.cpyext.object import _PyObject_NewVar
    return _PyObject_NewVar(space, type, nitems)

@cpython_api([PyTypeObjectPtr, PyObject, PyObject], PyObject)
def PyType_GenericNew(space, type, w_args, w_kwds):
    return generic_cpy_call(
        space, type.c_tp_alloc, type, 0)

@cpython_api([PyTypeObjectPtr, PyObject], PyObject, error=CANNOT_FAIL,
             result_borrowed=True)
def _PyType_Lookup(space, type, w_name):
    """Internal API to look for a name through the MRO.
    This returns a borrowed reference, and doesn't set an exception!"""
    w_type = from_ref(space, rffi.cast(PyObject, type))
    assert isinstance(w_type, W_TypeObject)

    if not space.isinstance_w(w_name, space.w_str):
        return None
    name = space.str_w(w_name)
    w_obj = w_type.lookup(name)
    # this assumes that w_obj is not dynamically created, but will stay alive
    # until w_type is modified or dies.  Assuming this, we return a borrowed ref
    return w_obj

@cpython_api([PyTypeObjectPtr], lltype.Void)
def PyType_Modified(space, w_obj):
    """Invalidate the internal lookup cache for the type and all of its
    subtypes.  This function must be called after any manual
    modification of the attributes or base classes of the type.
    """
    # Invalidate the type cache in case of a builtin type.
    if not isinstance(w_obj, W_TypeObject):
        return
    if w_obj.is_cpytype():
        w_obj.mutated(None)
<|MERGE_RESOLUTION|>--- conflicted
+++ resolved
@@ -37,6 +37,8 @@
 from pypy.objspace.std.typeobject import W_TypeObject, find_best_base
 
 
+WARN_ABOUT_MISSING_SLOT_FUNCTIONS = False
+
 PyType_Check, PyType_CheckExact = build_type_checkers("Type", "w_type")
 
 PyHeapTypeObjectStruct = lltype.ForwardReference()
@@ -264,7 +266,6 @@
     # overwrite slots that are already set: these ones are probably
     # coming from a parent C type.
 
-<<<<<<< HEAD
     if w_type.is_heaptype():
         typedef = None
         search_dict_w = w_type.dict_w
@@ -272,7 +273,7 @@
         typedef = w_type.layout.typedef
         search_dict_w = None
 
-    for method_name, slot_name, slot_names, slot_func in slotdefs_for_tp_slots:
+    for method_name, slot_name, slot_names, slot_apifunc in slotdefs_for_tp_slots:
         if search_dict_w is not None:
             # heap type: only look in this exact class
             #if method_name in search_dict_w and method_name == '__new__':
@@ -283,40 +284,18 @@
             # if it happens to come from some parent class
             w_descr = w_type.lookup(method_name)
 
-=======
-    typedef = w_type.layout.typedef
-    for method_name, slot_name, slot_names, slot_apifunc in slotdefs_for_tp_slots:
-        w_descr = w_type.lookup(method_name)
->>>>>>> 0c51d9f0
         if w_descr is None:
             # XXX special case iternext
             continue
 
-<<<<<<< HEAD
-        if slot_func is None:
-            slot_func_helper = None
-        else:
-            slot_func_helper = llhelper(slot_func.api_func.functype,
-                                        slot_func.api_func.get_wrapper(space))
-
         if typedef is not None:
-            get_slot = get_slot_tp_function(space, typedef, slot_name)
-            if get_slot:
-                slot_func_helper = get_slot()
-
-        if slot_func_helper is None:
-            if not we_are_translated():
-                print "missing slot %r/%r for %r" % (
-                    method_name, slot_name, w_type.getname(space))
-=======
-        if slot_apifunc is None and typedef is not None:
-            slot_apifunc = get_slot_tp_function(space, typedef, slot_name)
+            if slot_apifunc is None:
+                slot_apifunc = get_slot_tp_function(space, typedef, slot_name)
         if not slot_apifunc:
             if WARN_ABOUT_MISSING_SLOT_FUNCTIONS:
                 os.write(2,
                     "%s defined by %s but no slot function defined!\n" % (
                         method_name, w_type.getname(space)))
->>>>>>> 0c51d9f0
             continue
         slot_func_helper = slot_apifunc.get_llhelper(space)
 
@@ -543,9 +522,7 @@
 def subtype_dealloc(space, obj):
     pto = obj.c_ob_type
     base = pto
-<<<<<<< HEAD
-    this_func_ptr = llhelper(subtype_dealloc.api_func.functype,
-            subtype_dealloc.api_func.get_wrapper(space))
+    this_func_ptr = llslot(space, subtype_dealloc)
     w_obj = from_ref(space, rffi.cast(PyObject, base))
     # This wrapper is created on a specific type, call it w_A. 
     # We wish to call the dealloc function from one of the base classes of w_A,
@@ -553,21 +530,18 @@
     # w_obj is an instance of w_A or one of its subclasses. So climb up the
     # inheritance chain until base.c_tp_dealloc is exactly this_func, and then
     # continue on up until they differ.
-    print 'subtype_dealloc, start from', rffi.charp2str(base)
+    print 'subtype_dealloc, start from', rffi.charp2str(base.c_tp_name)
     while base.c_tp_dealloc != this_func_ptr:
         base = base.c_tp_base
         assert base
-        print '                 ne move to', rffi.charp2str(base)
+        print '                 ne move to', rffi.charp2str(base.c_tp_name)
         w_obj = from_ref(space, rffi.cast(PyObject, base))
-=======
-    this_func_ptr = llslot(space, subtype_dealloc)
->>>>>>> 0c51d9f0
     while base.c_tp_dealloc == this_func_ptr:
         base = base.c_tp_base
         assert base
-        print '                 eq move to', rffi.charp2str(base)
+        print '                 eq move to', rffi.charp2str(base.c_tp_name)
         w_obj = from_ref(space, rffi.cast(PyObject, base))
-    print '                   end with', rffi.charp2str(base)
+    print '                   end with', rffi.charp2str(base.c_tp_name)
     dealloc = base.c_tp_dealloc
     # XXX call tp_del if necessary
     generic_cpy_call(space, dealloc, obj)
