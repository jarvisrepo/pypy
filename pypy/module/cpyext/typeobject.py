--- conflicted
+++ resolved
@@ -226,25 +226,6 @@
             dict_w[name] = w_descr
             i += 1
 
-<<<<<<< HEAD
-SLOTS = {}
-@specialize.memo()
-def get_slot_tp_function(space, typedef, name, method_name):
-    """Return a description of the slot C function to use for the built-in
-    type for 'typedef'.  The 'name' is the slot name.  This is a memo
-    function that, after translation, returns one of a built-in finite set.
-    """
-    key = (typedef, name)
-    try:
-        return SLOTS[key]
-    except KeyError:
-        slot_func = build_slot_tp_function(space, typedef, name, method_name)
-        api_func = slot_func.api_func if slot_func else None
-        SLOTS[key] = api_func
-        return api_func
-
-=======
->>>>>>> 3c8da470
 missing_slots={}
 def warn_missing_slot(space, method_name, slot_name, w_type):
     if not we_are_translated():
@@ -284,13 +265,8 @@
 def update_all_slots_builtin(space, w_type, pto):
     typedef = w_type.layout.typedef
     for method_name, slot_name, slot_names, slot_apifunc in slotdefs_for_tp_slots:
-<<<<<<< HEAD
-        slot_apifunc = get_slot_tp_function(space, typedef, slot_name, method_name)
-        if not slot_apifunc:
-=======
         slot_llfunc = get_slot_tp_function(space, typedef, slot_name, method_name)
         if not slot_llfunc:
->>>>>>> 3c8da470
             warn_missing_slot(space, method_name, slot_name, w_type)
             continue
         fill_slot(space, pto, w_type, slot_names, slot_llfunc)
