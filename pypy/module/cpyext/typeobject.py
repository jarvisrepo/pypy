--- conflicted
+++ resolved
@@ -393,12 +393,7 @@
                    realize=type_realize,
                    dealloc=type_dealloc)
 
-<<<<<<< HEAD
-@cpython_api([PyObject], lltype.Void, external=False)
-=======
-
 @cpython_api([PyObject], lltype.Void, header=None)
->>>>>>> f79d6591
 def subtype_dealloc(space, obj):
     pto = obj.c_ob_type
     base = pto
