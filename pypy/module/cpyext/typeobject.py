import os

from rpython.rlib import jit
from rpython.rlib.objectmodel import specialize
from rpython.rlib.rstring import rsplit
from rpython.rtyper.annlowlevel import llhelper
from rpython.rtyper.lltypesystem import rffi, lltype

from pypy.interpreter.baseobjspace import W_Root, DescrMismatch
from pypy.interpreter.error import OperationError
from pypy.interpreter.typedef import GetSetProperty
from pypy.module.__builtin__.abstractinst import abstract_issubclass_w
from pypy.module.cpyext import structmemberdefs
from pypy.module.cpyext.api import (
    cpython_api, cpython_struct, bootstrap_function, Py_ssize_t, Py_ssize_tP,
    generic_cpy_call, Py_TPFLAGS_READY, Py_TPFLAGS_READYING,
    Py_TPFLAGS_HEAPTYPE, METH_VARARGS, METH_KEYWORDS, CANNOT_FAIL,
    Py_TPFLAGS_HAVE_GETCHARBUFFER, build_type_checkers, Py_buffer)
from pypy.module.cpyext.methodobject import (
    PyDescr_NewWrapper, PyCFunction_NewEx, PyCFunction_typedef)
from pypy.module.cpyext.modsupport import convert_method_defs
from pypy.module.cpyext.pyobject import (
    PyObject, make_ref, create_ref, from_ref, get_typedescr, make_typedescr,
    track_reference, RefcountState, borrow_from, Py_DecRef)
from pypy.module.cpyext.slotdefs import (
    slotdefs_for_tp_slots, slotdefs_for_wrappers, get_slot_tp_function)
from pypy.module.cpyext.state import State
from pypy.module.cpyext.structmember import PyMember_GetOne, PyMember_SetOne
from pypy.module.cpyext.typeobjectdefs import (
    PyTypeObjectPtr, PyTypeObject, PyGetSetDef, PyMemberDef, newfunc,
    PyNumberMethods, PyMappingMethods, PySequenceMethods, PyBufferProcs)
from pypy.objspace.std.typeobject import W_TypeObject, find_best_base


WARN_ABOUT_MISSING_SLOT_FUNCTIONS = False

PyType_Check, PyType_CheckExact = build_type_checkers("Type", "w_type")

PyHeapTypeObjectStruct = lltype.ForwardReference()
PyHeapTypeObject = lltype.Ptr(PyHeapTypeObjectStruct)
PyHeapTypeObjectFields = (
    ("ht_type", PyTypeObject),
    ("ht_name", PyObject),
    ("as_number", PyNumberMethods),
    ("as_mapping", PyMappingMethods),
    ("as_sequence", PySequenceMethods),
    ("as_buffer", PyBufferProcs),
    )
cpython_struct("PyHeapTypeObject", PyHeapTypeObjectFields, PyHeapTypeObjectStruct,
               level=2)

class W_GetSetPropertyEx(GetSetProperty):
    def __init__(self, getset, w_type):
        self.getset = getset
        self.name = rffi.charp2str(getset.c_name)
        self.w_type = w_type
        doc = set = get = None
        if doc:
            doc = rffi.charp2str(getset.c_doc)
        if getset.c_get:
            get = GettersAndSetters.getter.im_func
        if getset.c_set:
            set = GettersAndSetters.setter.im_func
        GetSetProperty.__init__(self, get, set, None, doc,
                                cls=None, use_closure=True,
                                tag="cpyext_1")

def PyDescr_NewGetSet(space, getset, w_type):
    return space.wrap(W_GetSetPropertyEx(getset, w_type))

class W_MemberDescr(GetSetProperty):
    def __init__(self, member, w_type):
        self.member = member
        self.name = rffi.charp2str(member.c_name)
        self.w_type = w_type
        flags = rffi.cast(lltype.Signed, member.c_flags)
        doc = set = None
        if member.c_doc:
            doc = rffi.charp2str(member.c_doc)
        get = GettersAndSetters.member_getter.im_func
        del_ = GettersAndSetters.member_delete.im_func
        if not (flags & structmemberdefs.READONLY):
            set = GettersAndSetters.member_setter.im_func
        GetSetProperty.__init__(self, get, set, del_, doc,
                                cls=None, use_closure=True,
                                tag="cpyext_2")

def convert_getset_defs(space, dict_w, getsets, w_type):
    getsets = rffi.cast(rffi.CArrayPtr(PyGetSetDef), getsets)
    if getsets:
        i = -1
        while True:
            i = i + 1
            getset = getsets[i]
            name = getset.c_name
            if not name:
                break
            name = rffi.charp2str(name)
            w_descr = PyDescr_NewGetSet(space, getset, w_type)
            dict_w[name] = w_descr

def convert_member_defs(space, dict_w, members, w_type):
    members = rffi.cast(rffi.CArrayPtr(PyMemberDef), members)
    if members:
        i = 0
        while True:
            member = members[i]
            name = member.c_name
            if not name:
                break
            name = rffi.charp2str(name)
            w_descr = space.wrap(W_MemberDescr(member, w_type))
            dict_w[name] = w_descr
            i += 1

def update_all_slots(space, w_type, pto):
    #  XXX fill slots in pto

    typedef = w_type.instancetypedef
    for method_name, slot_name, slot_names, slot_func in slotdefs_for_tp_slots:
        w_descr = w_type.lookup(method_name)
        if w_descr is None:
            # XXX special case iternext
            continue

        slot_func_helper = None

        if slot_func is None and typedef is not None:
            get_slot = get_slot_tp_function(space, typedef, slot_name)
            if get_slot:
                slot_func_helper = get_slot()
        elif slot_func:
            slot_func_helper = llhelper(slot_func.api_func.functype,
                                        slot_func.api_func.get_wrapper(space))

        if slot_func_helper is None:
            if WARN_ABOUT_MISSING_SLOT_FUNCTIONS:
                os.write(2, method_name + " defined by the type but no slot function defined!\n")
            continue

        # XXX special case wrapper-functions and use a "specific" slot func

        if len(slot_names) == 1:
            setattr(pto, slot_names[0], slot_func_helper)
        else:
            assert len(slot_names) == 2
            struct = getattr(pto, slot_names[0])
            if not struct:
                assert not space.config.translating
                assert not pto.c_tp_flags & Py_TPFLAGS_HEAPTYPE
                if slot_names[0] == 'c_tp_as_number':
                    STRUCT_TYPE = PyNumberMethods
                elif slot_names[0] == 'c_tp_as_sequence':
                    STRUCT_TYPE = PySequenceMethods
                else:
                    raise AssertionError(
                        "Structure not allocated: %s" % (slot_names[0],))
                struct = lltype.malloc(STRUCT_TYPE, flavor='raw', zero=True)
                setattr(pto, slot_names[0], struct)

            setattr(struct, slot_names[1], slot_func_helper)

def add_operators(space, dict_w, pto):
    # XXX support PyObject_HashNotImplemented
    for method_name, slot_names, wrapper_func, wrapper_func_kwds, doc in slotdefs_for_wrappers:
        if method_name in dict_w:
            continue
        if len(slot_names) == 1:
            func = getattr(pto, slot_names[0])
        else:
            assert len(slot_names) == 2
            struct = getattr(pto, slot_names[0])
            if not struct:
                continue
            func = getattr(struct, slot_names[1])
        func_voidp = rffi.cast(rffi.VOIDP, func)
        if not func:
            continue
        if wrapper_func is None and wrapper_func_kwds is None:
            continue
        dict_w[method_name] = PyDescr_NewWrapper(space, pto, method_name, wrapper_func,
                wrapper_func_kwds, doc, func_voidp)
    if pto.c_tp_new:
        add_tp_new_wrapper(space, dict_w, pto)

@cpython_api([PyObject, PyObject, PyObject], PyObject, external=False)
def tp_new_wrapper(space, self, w_args, w_kwds):
    tp_new = rffi.cast(PyTypeObjectPtr, self).c_tp_new

    # Check that the user doesn't do something silly and unsafe like
    # object.__new__(dict).  To do this, we check that the most
    # derived base that's not a heap type is this type.
    # XXX do it

    args_w = space.fixedview(w_args)
    w_subtype = args_w[0]
    w_args = space.newtuple(args_w[1:])

    subtype = rffi.cast(PyTypeObjectPtr, make_ref(space, w_subtype))
    try:
        w_obj = generic_cpy_call(space, tp_new, subtype, w_args, w_kwds)
    finally:
        Py_DecRef(space, w_subtype)
    return w_obj

@specialize.memo()
def get_new_method_def(space):
    state = space.fromcache(State)
    if state.new_method_def:
        return state.new_method_def
    from pypy.module.cpyext.modsupport import PyMethodDef
    ptr = lltype.malloc(PyMethodDef, flavor="raw", zero=True,
                        immortal=True)
    ptr.c_ml_name = rffi.str2charp("__new__")
    lltype.render_immortal(ptr.c_ml_name)
    rffi.setintfield(ptr, 'c_ml_flags', METH_VARARGS | METH_KEYWORDS)
    ptr.c_ml_doc = rffi.str2charp(
        "T.__new__(S, ...) -> a new object with type S, a subtype of T")
    lltype.render_immortal(ptr.c_ml_doc)
    state.new_method_def = ptr
    return ptr

def setup_new_method_def(space):
    ptr = get_new_method_def(space)
    ptr.c_ml_meth = rffi.cast(PyCFunction_typedef,
        llhelper(tp_new_wrapper.api_func.functype,
                 tp_new_wrapper.api_func.get_wrapper(space)))

def add_tp_new_wrapper(space, dict_w, pto):
    if "__new__" in dict_w:
        return
    pyo = rffi.cast(PyObject, pto)
    dict_w["__new__"] = PyCFunction_NewEx(space, get_new_method_def(space),
                                          from_ref(space, pyo), None)

def inherit_special(space, pto, base_pto):
    # XXX missing: copy basicsize and flags in a magical way
    flags = rffi.cast(lltype.Signed, pto.c_tp_flags)
    base_object_pyo = make_ref(space, space.w_object)
    base_object_pto = rffi.cast(PyTypeObjectPtr, base_object_pyo)
    if base_pto != base_object_pto or flags & Py_TPFLAGS_HEAPTYPE:
        if not pto.c_tp_new:
            pto.c_tp_new = base_pto.c_tp_new
    Py_DecRef(space, base_object_pyo)

def check_descr(space, w_self, w_type):
    if not space.isinstance_w(w_self, w_type):
        raise DescrMismatch()

class GettersAndSetters:
    def getter(self, space, w_self):
        assert isinstance(self, W_GetSetPropertyEx)
        check_descr(space, w_self, self.w_type)
        return generic_cpy_call(
            space, self.getset.c_get, w_self,
            self.getset.c_closure)

    def setter(self, space, w_self, w_value):
        assert isinstance(self, W_GetSetPropertyEx)
        check_descr(space, w_self, self.w_type)
        res = generic_cpy_call(
            space, self.getset.c_set, w_self, w_value,
            self.getset.c_closure)
        if rffi.cast(lltype.Signed, res) < 0:
            state = space.fromcache(State)
            state.check_and_raise_exception()

    def member_getter(self, space, w_self):
        assert isinstance(self, W_MemberDescr)
        check_descr(space, w_self, self.w_type)
        return PyMember_GetOne(space, w_self, self.member)

    def member_delete(self, space, w_self):
        assert isinstance(self, W_MemberDescr)
        check_descr(space, w_self, self.w_type)
        PyMember_SetOne(space, w_self, self.member, None)

    def member_setter(self, space, w_self, w_value):
        assert isinstance(self, W_MemberDescr)
        check_descr(space, w_self, self.w_type)
        PyMember_SetOne(space, w_self, self.member, w_value)

class W_PyCTypeObject(W_TypeObject):
    @jit.dont_look_inside
    def __init__(self, space, pto):
        bases_w = space.fixedview(from_ref(space, pto.c_tp_bases))
        dict_w = {}

        add_operators(space, dict_w, pto)
        convert_method_defs(space, dict_w, pto.c_tp_methods, self)
        convert_getset_defs(space, dict_w, pto.c_tp_getset, self)
        convert_member_defs(space, dict_w, pto.c_tp_members, self)

        name = rffi.charp2str(pto.c_tp_name)

        W_TypeObject.__init__(self, space, name,
            bases_w or [space.w_object], dict_w)
        if not space.is_true(space.issubtype(self, space.w_type)):
            self.flag_cpytype = True
        self.flag_heaptype = False
        if pto.c_tp_doc:
            self.w_doc = space.wrap(rffi.charp2str(pto.c_tp_doc))

@bootstrap_function
def init_typeobject(space):
    # Probably a hack
    space.model.typeorder[W_PyCTypeObject] = [(W_PyCTypeObject, None),
                                              (W_TypeObject, None),
                                              (W_Root, None)]

    make_typedescr(space.w_type.instancetypedef,
                   basestruct=PyTypeObject,
                   alloc=type_alloc,
                   attach=type_attach,
                   realize=type_realize,
                   dealloc=type_dealloc)

    # some types are difficult to create because of cycles.
    # - object.ob_type = type
    # - type.ob_type   = type
    # - tuple.ob_type  = type
    # - type.tp_base   = object
    # - tuple.tp_base  = object
    # - type.tp_bases is a tuple
    # - object.tp_bases is a tuple
    # - tuple.tp_bases is a tuple

    # insert null placeholders to please create_ref()
    track_reference(space, lltype.nullptr(PyObject.TO), space.w_type)
    track_reference(space, lltype.nullptr(PyObject.TO), space.w_object)
    track_reference(space, lltype.nullptr(PyObject.TO), space.w_tuple)
    track_reference(space, lltype.nullptr(PyObject.TO), space.w_unicode)

    # create the objects
    py_type = create_ref(space, space.w_type)
    py_object = create_ref(space, space.w_object)
    py_tuple = create_ref(space, space.w_tuple)
    py_str = create_ref(space, space.w_unicode)

    # form cycles
    pto_type = rffi.cast(PyTypeObjectPtr, py_type)
    py_type.c_ob_type = pto_type
    py_object.c_ob_type = pto_type
    py_tuple.c_ob_type = pto_type

    pto_object = rffi.cast(PyTypeObjectPtr, py_object)
    pto_type.c_tp_base = pto_object
    pto_tuple = rffi.cast(PyTypeObjectPtr, py_tuple)
    pto_tuple.c_tp_base = pto_object

    pto_type.c_tp_bases.c_ob_type = pto_tuple
    pto_object.c_tp_bases.c_ob_type = pto_tuple
    pto_tuple.c_tp_bases.c_ob_type = pto_tuple

    for typ in (py_type, py_object, py_tuple, py_str):
        heaptype = rffi.cast(PyHeapTypeObject, typ)
        heaptype.c_ht_name.c_ob_type = pto_type

    # Restore the mapping
    track_reference(space, py_type, space.w_type, replace=True)
    track_reference(space, py_object, space.w_object, replace=True)
    track_reference(space, py_tuple, space.w_tuple, replace=True)
    track_reference(space, py_str, space.w_unicode, replace=True)


@cpython_api([PyObject], lltype.Void, external=False)
def subtype_dealloc(space, obj):
    pto = obj.c_ob_type
    base = pto
    this_func_ptr = llhelper(subtype_dealloc.api_func.functype,
            subtype_dealloc.api_func.get_wrapper(space))
    while base.c_tp_dealloc == this_func_ptr:
        base = base.c_tp_base
        assert base
    dealloc = base.c_tp_dealloc
    # XXX call tp_del if necessary
    generic_cpy_call(space, dealloc, obj)
    # XXX cpy decrefs the pto here but we do it in the base-dealloc
    # hopefully this does not clash with the memory model assumed in
    # extension modules

@cpython_api([PyObject, lltype.Ptr(Py_buffer), rffi.INT_real], rffi.INT_real,
              external=False, error=-1)
def bytes_getbuffer(space, w_str, view, flags):
    from pypy.module.cpyext.bytesobject import PyBytes_AsString
    view.c_obj = make_ref(space, w_str)
    view.c_buf = rffi.cast(rffi.VOIDP, PyBytes_AsString(space, view.c_obj))
    view.c_len = space.len_w(w_str)
    return 0

def setup_bytes_buffer_procs(space, pto):
    c_buf = lltype.malloc(PyBufferProcs, flavor='raw', zero=True)
    lltype.render_immortal(c_buf)
    c_buf.c_bf_getbuffer = llhelper(
        bytes_getbuffer.api_func.functype,
        bytes_getbuffer.api_func.get_wrapper(space))
    pto.c_tp_as_buffer = c_buf
    pto.c_tp_flags |= Py_TPFLAGS_HAVE_GETCHARBUFFER

@cpython_api([PyObject], lltype.Void, external=False)
def type_dealloc(space, obj):
    from pypy.module.cpyext.object import PyObject_dealloc
    obj_pto = rffi.cast(PyTypeObjectPtr, obj)
    base_pyo = rffi.cast(PyObject, obj_pto.c_tp_base)
    Py_DecRef(space, obj_pto.c_tp_bases)
    Py_DecRef(space, obj_pto.c_tp_mro)
    Py_DecRef(space, obj_pto.c_tp_cache) # let's do it like cpython
    Py_DecRef(space, obj_pto.c_tp_dict)
    if obj_pto.c_tp_flags & Py_TPFLAGS_HEAPTYPE:
        heaptype = rffi.cast(PyHeapTypeObject, obj)
        Py_DecRef(space, heaptype.c_ht_name)
        Py_DecRef(space, base_pyo)
        PyObject_dealloc(space, obj)


def type_alloc(space, w_metatype):
    metatype = rffi.cast(PyTypeObjectPtr, make_ref(space, w_metatype))
    # Don't increase refcount for non-heaptypes
    if metatype:
        flags = rffi.cast(lltype.Signed, metatype.c_tp_flags)
        if not flags & Py_TPFLAGS_HEAPTYPE:
            Py_DecRef(space, w_metatype)

    heaptype = lltype.malloc(PyHeapTypeObject.TO,
                             flavor='raw', zero=True)
    pto = heaptype.c_ht_type
    pto.c_ob_refcnt = 1
    pto.c_ob_type = metatype
    pto.c_tp_flags |= Py_TPFLAGS_HEAPTYPE
    pto.c_tp_as_number = heaptype.c_as_number
    pto.c_tp_as_sequence = heaptype.c_as_sequence
    pto.c_tp_as_mapping = heaptype.c_as_mapping
    pto.c_tp_as_buffer = heaptype.c_as_buffer

    return rffi.cast(PyObject, heaptype)

def type_attach(space, py_obj, w_type):
    """
    Fills a newly allocated PyTypeObject from an existing type.
    """
    from pypy.module.cpyext.object import PyObject_Del

    assert isinstance(w_type, W_TypeObject)

    pto = rffi.cast(PyTypeObjectPtr, py_obj)

    typedescr = get_typedescr(w_type.instancetypedef)

    # dealloc
    pto.c_tp_dealloc = typedescr.get_dealloc(space)
    # buffer protocol
    if space.is_w(w_type, space.w_str):
        setup_bytes_buffer_procs(space, pto)

    pto.c_tp_free = llhelper(PyObject_Del.api_func.functype,
            PyObject_Del.api_func.get_wrapper(space))
    pto.c_tp_alloc = llhelper(PyType_GenericAlloc.api_func.functype,
            PyType_GenericAlloc.api_func.get_wrapper(space))
    if pto.c_tp_flags & Py_TPFLAGS_HEAPTYPE:
        w_typename = space.getattr(w_type, space.wrap('__name__'))
        heaptype = rffi.cast(PyHeapTypeObject, pto)
        heaptype.c_ht_name = make_ref(space, w_typename)
        from pypy.module.cpyext.unicodeobject import _PyUnicode_AsString
        pto.c_tp_name = _PyUnicode_AsString(space, heaptype.c_ht_name)
    else:
<<<<<<< HEAD
        pto.c_tp_name = rffi.str2charp(w_type.getname(space).encode('utf-8'))
=======
        pto.c_tp_name = rffi.str2charp(w_type.name)
>>>>>>> 39828c70
    pto.c_tp_basicsize = -1 # hopefully this makes malloc bail out
    pto.c_tp_itemsize = 0
    # uninitialized fields:
    # c_tp_print, c_tp_getattr, c_tp_setattr
    # XXX implement
    # c_tp_compare and the following fields (see http://docs.python.org/c-api/typeobj.html )
    w_base = best_base(space, w_type.bases_w)
    pto.c_tp_base = rffi.cast(PyTypeObjectPtr, make_ref(space, w_base))

    finish_type_1(space, pto)
    finish_type_2(space, pto, w_type)

    pto.c_tp_basicsize = rffi.sizeof(typedescr.basestruct)
    if pto.c_tp_base:
        if pto.c_tp_base.c_tp_basicsize > pto.c_tp_basicsize:
            pto.c_tp_basicsize = pto.c_tp_base.c_tp_basicsize

    # will be filled later on with the correct value
    # may not be 0
    if space.is_w(w_type, space.w_object):
        pto.c_tp_new = rffi.cast(newfunc, 1)
    update_all_slots(space, w_type, pto)
    pto.c_tp_flags |= Py_TPFLAGS_READY
    return pto

def py_type_ready(space, pto):
    if pto.c_tp_flags & Py_TPFLAGS_READY:
        return
    type_realize(space, rffi.cast(PyObject, pto))

@cpython_api([PyTypeObjectPtr], rffi.INT_real, error=-1)
def PyType_Ready(space, pto):
    py_type_ready(space, pto)
    return 0

def type_realize(space, py_obj):
    pto = rffi.cast(PyTypeObjectPtr, py_obj)
    assert pto.c_tp_flags & Py_TPFLAGS_READYING == 0
    pto.c_tp_flags |= Py_TPFLAGS_READYING
    try:
        w_obj = _type_realize(space, py_obj)
    finally:
        pto.c_tp_flags &= ~Py_TPFLAGS_READYING
    pto.c_tp_flags |= Py_TPFLAGS_READY
    return w_obj

def solid_base(space, w_type):
    typedef = w_type.instancetypedef
    return space.gettypeobject(typedef)

def best_base(space, bases_w):
    if not bases_w:
        return None
    return find_best_base(space, bases_w)

def inherit_slots(space, pto, w_base):
    # XXX missing: nearly everything
    base_pyo = make_ref(space, w_base)
    try:
        base = rffi.cast(PyTypeObjectPtr, base_pyo)
        if not pto.c_tp_dealloc:
            pto.c_tp_dealloc = base.c_tp_dealloc
        if not pto.c_tp_init:
            pto.c_tp_init = base.c_tp_init
        if not pto.c_tp_alloc:
            pto.c_tp_alloc = base.c_tp_alloc
        # XXX check for correct GC flags!
        if not pto.c_tp_free:
            pto.c_tp_free = base.c_tp_free
        if not pto.c_tp_setattro:
            pto.c_tp_setattro = base.c_tp_setattro
    finally:
        Py_DecRef(space, base_pyo)

def _type_realize(space, py_obj):
    """
    Creates an interpreter type from a PyTypeObject structure.
    """
    # missing:
    # inheriting tp_as_* slots
    # unsupported:
    # tp_mro, tp_subclasses
    py_type = rffi.cast(PyTypeObjectPtr, py_obj)

    if not py_type.c_tp_base:
        # borrowed reference, but w_object is unlikely to disappear
        base = make_ref(space, space.w_object)
        Py_DecRef(space, base)
        py_type.c_tp_base = rffi.cast(PyTypeObjectPtr, base)

    finish_type_1(space, py_type)

    w_metatype = from_ref(space, rffi.cast(PyObject, py_type.c_ob_type))

    w_obj = space.allocate_instance(W_PyCTypeObject, w_metatype)
    track_reference(space, py_obj, w_obj)
    w_obj.__init__(space, py_type)
    w_obj.ready()

    finish_type_2(space, py_type, w_obj)

    state = space.fromcache(RefcountState)
    state.non_heaptypes_w.append(w_obj)

    return w_obj

def finish_type_1(space, pto):
    """
    Sets up tp_bases, necessary before creating the interpreter type.
    """
    base = pto.c_tp_base
    base_pyo = rffi.cast(PyObject, pto.c_tp_base)
    if base and not base.c_tp_flags & Py_TPFLAGS_READY:
        type_realize(space, rffi.cast(PyObject, base_pyo))
    if base and not pto.c_ob_type: # will be filled later
        pto.c_ob_type = base.c_ob_type
    if not pto.c_tp_bases:
        if not base:
            bases = space.newtuple([])
        else:
            bases = space.newtuple([from_ref(space, base_pyo)])
        pto.c_tp_bases = make_ref(space, bases)

def finish_type_2(space, pto, w_obj):
    """
    Sets up other attributes, when the interpreter type has been created.
    """
    pto.c_tp_mro = make_ref(space, space.newtuple(w_obj.mro_w))
    base = pto.c_tp_base
    if base:
        inherit_special(space, pto, base)
    for w_base in space.fixedview(from_ref(space, pto.c_tp_bases)):
        inherit_slots(space, pto, w_base)

    if not pto.c_tp_setattro:
        from pypy.module.cpyext.object import PyObject_GenericSetAttr
        pto.c_tp_setattro = llhelper(
            PyObject_GenericSetAttr.api_func.functype,
            PyObject_GenericSetAttr.api_func.get_wrapper(space))

    if w_obj.is_cpytype():
        Py_DecRef(space, pto.c_tp_dict)
        w_dict = w_obj.getdict(space)
        pto.c_tp_dict = make_ref(space, w_dict)

@cpython_api([PyTypeObjectPtr, PyTypeObjectPtr], rffi.INT_real, error=CANNOT_FAIL)
def PyType_IsSubtype(space, a, b):
    """Return true if a is a subtype of b.
    """
    w_type1 = from_ref(space, rffi.cast(PyObject, a))
    w_type2 = from_ref(space, rffi.cast(PyObject, b))
    return int(abstract_issubclass_w(space, w_type1, w_type2)) #XXX correct?

@cpython_api([PyTypeObjectPtr, Py_ssize_t], PyObject)
def PyType_GenericAlloc(space, type, nitems):
    from pypy.module.cpyext.object import _PyObject_NewVar
    return _PyObject_NewVar(space, type, nitems)

@cpython_api([PyTypeObjectPtr, PyObject, PyObject], PyObject)
def PyType_GenericNew(space, type, w_args, w_kwds):
    return generic_cpy_call(
        space, type.c_tp_alloc, type, 0)

@cpython_api([PyTypeObjectPtr, PyObject], PyObject, error=CANNOT_FAIL)
def _PyType_Lookup(space, type, w_name):
    """Internal API to look for a name through the MRO.
    This returns a borrowed reference, and doesn't set an exception!"""
    w_type = from_ref(space, rffi.cast(PyObject, type))
    assert isinstance(w_type, W_TypeObject)

    if not space.isinstance_w(w_name, space.w_unicode):
        return None
    name = space.str_w(w_name)
    w_obj = w_type.lookup(name)
    return borrow_from(w_type, w_obj)

@cpython_api([PyTypeObjectPtr], lltype.Void)
def PyType_Modified(space, w_obj):
    """Invalidate the internal lookup cache for the type and all of its
    subtypes.  This function must be called after any manual
    modification of the attributes or base classes of the type.
    """
    # Invalidate the type cache in case of a builtin type.
    if not isinstance(w_obj, W_TypeObject):
        return
    if w_obj.is_cpytype():
        w_obj.mutated(None)
<|MERGE_RESOLUTION|>--- conflicted
+++ resolved
@@ -463,11 +463,7 @@
         from pypy.module.cpyext.unicodeobject import _PyUnicode_AsString
         pto.c_tp_name = _PyUnicode_AsString(space, heaptype.c_ht_name)
     else:
-<<<<<<< HEAD
-        pto.c_tp_name = rffi.str2charp(w_type.getname(space).encode('utf-8'))
-=======
         pto.c_tp_name = rffi.str2charp(w_type.name)
->>>>>>> 39828c70
     pto.c_tp_basicsize = -1 # hopefully this makes malloc bail out
     pto.c_tp_itemsize = 0
     # uninitialized fields:
