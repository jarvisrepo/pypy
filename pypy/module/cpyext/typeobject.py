--- conflicted
+++ resolved
@@ -501,7 +501,6 @@
     # hopefully this does not clash with the memory model assumed in
     # extension modules
 
-<<<<<<< HEAD
 @cpython_api([PyObject, lltype.Ptr(Py_buffer), rffi.INT_real], rffi.INT_real,
               header=None, error=-1)
 def bytes_getbuffer(space, w_str, view, flags):
@@ -517,139 +516,6 @@
     c_buf.c_bf_getbuffer = llhelper(
         bytes_getbuffer.api_func.functype,
         bytes_getbuffer.api_func.get_wrapper(space))
-=======
-@cpython_api([PyObject, Py_ssize_tP], lltype.Signed, header=None,
-             error=CANNOT_FAIL)
-def bf_segcount(space, w_obj, ref):
-    if ref:
-        ref[0] = space.len_w(w_obj)
-    return 1
-
-@cpython_api([PyObject, Py_ssize_t, rffi.VOIDPP], lltype.Signed,
-             header=None, error=-1)
-def bf_getreadbuffer(space, w_buf, segment, ref):
-    from rpython.rlib.buffer import StringBuffer
-    if segment != 0:
-        raise oefmt(space.w_SystemError,
-                    "accessing non-existent segment")
-    buf = space.readbuf_w(w_buf)
-    if isinstance(buf, StringBuffer):
-        return str_getreadbuffer(space, w_buf, segment, ref)
-    address = buf.get_raw_address()
-    ref[0] = address
-    return len(buf)
-
-@cpython_api([PyObject, Py_ssize_t, rffi.CCHARPP], lltype.Signed,
-             header=None, error=-1)
-def bf_getcharbuffer(space, w_buf, segment, ref):
-    return bf_getreadbuffer(space, w_buf, segment, rffi.cast(rffi.VOIDPP, ref))
-
-@cpython_api([PyObject, Py_ssize_t, rffi.VOIDPP], lltype.Signed,
-             header=None, error=-1)
-def bf_getwritebuffer(space, w_buf, segment, ref):
-    if segment != 0:
-        raise oefmt(space.w_SystemError,
-                    "accessing non-existent segment")
-    buf = space.writebuf_w(w_buf)
-    ref[0] = buf.get_raw_address()
-    return len(buf)
-
-@cpython_api([PyObject, Py_ssize_t, rffi.VOIDPP], lltype.Signed,
-             header=None, error=-1)
-def str_getreadbuffer(space, w_str, segment, ref):
-    from pypy.module.cpyext.bytesobject import PyString_AsString
-    if segment != 0:
-        raise oefmt(space.w_SystemError,
-                    "accessing non-existent string segment")
-    pyref = make_ref(space, w_str)
-    ref[0] = PyString_AsString(space, pyref)
-    # Stolen reference: the object has better exist somewhere else
-    Py_DecRef(space, pyref)
-    return space.len_w(w_str)
-
-@cpython_api([PyObject, Py_ssize_t, rffi.VOIDPP], lltype.Signed,
-             header=None, error=-1)
-def unicode_getreadbuffer(space, w_str, segment, ref):
-    from pypy.module.cpyext.unicodeobject import (
-                PyUnicode_AS_UNICODE, PyUnicode_GET_DATA_SIZE)
-    if segment != 0:
-        raise oefmt(space.w_SystemError,
-                    "accessing non-existent unicode segment")
-    pyref = make_ref(space, w_str)
-    ref[0] = PyUnicode_AS_UNICODE(space, pyref)
-    # Stolen reference: the object has better exist somewhere else
-    Py_DecRef(space, pyref)
-    return PyUnicode_GET_DATA_SIZE(space, w_str)
-
-@cpython_api([PyObject, Py_ssize_t, rffi.CCHARPP], lltype.Signed,
-             header=None, error=-1)
-def str_getcharbuffer(space, w_buf, segment, ref):
-    return str_getreadbuffer(space, w_buf, segment, rffi.cast(rffi.VOIDPP, ref))
-
-@cpython_api([PyObject, Py_ssize_t, rffi.VOIDPP], lltype.Signed,
-             header=None, error=-1)
-def buf_getreadbuffer(space, pyref, segment, ref):
-    from pypy.module.cpyext.bufferobject import PyBufferObject
-    if segment != 0:
-        raise oefmt(space.w_SystemError,
-                    "accessing non-existent buffer segment")
-    py_buf = rffi.cast(PyBufferObject, pyref)
-    ref[0] = py_buf.c_b_ptr
-    return py_buf.c_b_size
-
-@cpython_api([PyObject, Py_ssize_t, rffi.CCHARPP], lltype.Signed,
-             header=None, error=-1)
-def buf_getcharbuffer(space, w_buf, segment, ref):
-    return buf_getreadbuffer(space, w_buf, segment, rffi.cast(rffi.VOIDPP, ref))
-
-def setup_buffer_procs(space, w_type, pto):
-    bufspec = w_type.layout.typedef.buffer
-    if bufspec is None and not space.is_w(w_type, space.w_unicode):
-        # not a buffer, but let w_unicode be a read buffer
-        return
-    c_buf = lltype.malloc(PyBufferProcs, flavor='raw', zero=True)
-    lltype.render_immortal(c_buf)
-    c_buf.c_bf_getsegcount = llhelper(bf_segcount.api_func.functype,
-                                      bf_segcount.api_func.get_wrapper(space))
-    if space.is_w(w_type, space.w_str):
-        # Special case: str doesn't support get_raw_address(), so we have a
-        # custom get*buffer that instead gives the address of the char* in the
-        # PyBytesObject*!
-        c_buf.c_bf_getreadbuffer = llhelper(
-            str_getreadbuffer.api_func.functype,
-            str_getreadbuffer.api_func.get_wrapper(space))
-        c_buf.c_bf_getcharbuffer = llhelper(
-            str_getcharbuffer.api_func.functype,
-            str_getcharbuffer.api_func.get_wrapper(space))
-    elif space.is_w(w_type, space.w_unicode):
-        # Special case: unicode doesn't support get_raw_address(), so we have a
-        # custom get*buffer that instead gives the address of the char* in the
-        # PyUnicodeObject*!
-        c_buf.c_bf_getreadbuffer = llhelper(
-            unicode_getreadbuffer.api_func.functype,
-            unicode_getreadbuffer.api_func.get_wrapper(space))
-    elif space.is_w(w_type, space.w_buffer):
-        # Special case: we store a permanent address on the cpyext wrapper,
-        # so we'll reuse that.
-        # Note: we could instead store a permanent address on the buffer object,
-        # and use get_raw_address()
-        c_buf.c_bf_getreadbuffer = llhelper(
-            buf_getreadbuffer.api_func.functype,
-            buf_getreadbuffer.api_func.get_wrapper(space))
-        c_buf.c_bf_getcharbuffer = llhelper(
-            buf_getcharbuffer.api_func.functype,
-            buf_getcharbuffer.api_func.get_wrapper(space))
-    else:
-        # use get_raw_address()
-        c_buf.c_bf_getreadbuffer = llhelper(bf_getreadbuffer.api_func.functype,
-                                    bf_getreadbuffer.api_func.get_wrapper(space))
-        c_buf.c_bf_getcharbuffer = llhelper(bf_getcharbuffer.api_func.functype,
-                                    bf_getcharbuffer.api_func.get_wrapper(space))
-        if bufspec == 'read-write':
-            c_buf.c_bf_getwritebuffer = llhelper(
-                bf_getwritebuffer.api_func.functype,
-                bf_getwritebuffer.api_func.get_wrapper(space))
->>>>>>> 8998b5eb
     pto.c_tp_as_buffer = c_buf
     pto.c_tp_flags |= Py_TPFLAGS_HAVE_GETCHARBUFFER
 
@@ -827,16 +693,6 @@
             base_as = base.c_tp_as_buffer
             if not pto_as.c_bf_getbuffer:
                 pto_as.c_bf_getbuffer = base_as.c_bf_getbuffer
-            if not pto_as.c_bf_getcharbuffer:
-                pto_as.c_bf_getcharbuffer = base_as.c_bf_getcharbuffer
-            if not pto_as.c_bf_getwritebuffer:
-                pto_as.c_bf_getwritebuffer = base_as.c_bf_getwritebuffer
-            if not pto_as.c_bf_getreadbuffer:
-                pto_as.c_bf_getreadbuffer = base_as.c_bf_getreadbuffer
-            if not pto_as.c_bf_getsegcount:
-                pto_as.c_bf_getsegcount = base_as.c_bf_getsegcount
-            if not pto_as.c_bf_getcharbuffer:
-                pto_as.c_bf_getcharbuffer = base_as.c_bf_getcharbuffer
             if not pto_as.c_bf_releasebuffer:
                 pto_as.c_bf_releasebuffer = base_as.c_bf_releasebuffer
     finally:
@@ -875,12 +731,8 @@
     finish_type_2(space, py_type, w_obj)
     base = py_type.c_tp_base
     if base:
-<<<<<<< HEAD
-        if not py_type.c_tp_as_number:
-=======
         # XXX refactor - parts of this are done in finish_type_2 -> inherit_slots
         if not py_type.c_tp_as_number: 
->>>>>>> 8998b5eb
             py_type.c_tp_as_number = base.c_tp_as_number
             py_type.c_tp_flags |= base.c_tp_flags & Py_TPFLAGS_HAVE_INPLACEOPS
         if not py_type.c_tp_as_sequence:
