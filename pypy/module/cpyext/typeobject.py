import os

from rpython.rlib import jit
from rpython.rlib.objectmodel import specialize
from rpython.rtyper.lltypesystem import rffi, lltype

from pypy.interpreter.baseobjspace import W_Root, DescrMismatch
from pypy.interpreter.error import oefmt
from pypy.interpreter.typedef import (
    GetSetProperty, TypeDef, interp_attrproperty, interp2app)
from pypy.module.__builtin__.abstractinst import abstract_issubclass_w
from pypy.module.cpyext import structmemberdefs
from pypy.module.cpyext.api import (
    cpython_api, cpython_struct, bootstrap_function, Py_ssize_t, Py_ssize_tP,
<<<<<<< HEAD
    generic_cpy_call, Py_TPFLAGS_READY, Py_TPFLAGS_READYING, Py_buffer,
    Py_TPFLAGS_HEAPTYPE, METH_VARARGS, METH_KEYWORDS, CANNOT_FAIL,
    Py_TPFLAGS_HAVE_GETCHARBUFFER, build_type_checkers, StaticObjectBuilder,
    PyObjectFields, Py_TPFLAGS_BASETYPE, PyTypeObject, PyTypeObjectPtr,
=======
    slot_function, generic_cpy_call, Py_TPFLAGS_READY, Py_TPFLAGS_READYING,
    Py_TPFLAGS_HEAPTYPE, METH_VARARGS, METH_KEYWORDS, CANNOT_FAIL,
    Py_TPFLAGS_HAVE_GETCHARBUFFER, build_type_checkers,
    PyObjectFields, PyTypeObject, PyTypeObjectPtr,
    Py_TPFLAGS_HAVE_NEWBUFFER, Py_TPFLAGS_CHECKTYPES,
>>>>>>> eec91d1d
    Py_TPFLAGS_HAVE_INPLACEOPS)
from pypy.module.cpyext.methodobject import (W_PyCClassMethodObject,
    W_PyCWrapperObject, PyCFunction_NewEx, PyCFunction_typedef, PyMethodDef,
    W_PyCMethodObject, W_PyCFunctionObject)
from pypy.module.cpyext.modsupport import convert_method_defs
from pypy.module.cpyext.pyobject import (
    PyObject, make_ref, create_ref, from_ref, get_typedescr, make_typedescr,
    track_reference, Py_DecRef, as_pyobj)
from pypy.module.cpyext.slotdefs import (
    slotdefs_for_tp_slots, slotdefs_for_wrappers, get_slot_tp_function,
    llslot)
from pypy.module.cpyext.state import State
from pypy.module.cpyext.structmember import PyMember_GetOne, PyMember_SetOne
from pypy.module.cpyext.typeobjectdefs import (
    PyGetSetDef, PyMemberDef, newfunc, getter, setter,
    PyNumberMethods, PyMappingMethods, PySequenceMethods, PyBufferProcs)
from pypy.objspace.std.typeobject import W_TypeObject, find_best_base


WARN_ABOUT_MISSING_SLOT_FUNCTIONS = False

PyType_Check, PyType_CheckExact = build_type_checkers("Type", "w_type")

PyHeapTypeObjectStruct = lltype.ForwardReference()
PyHeapTypeObject = lltype.Ptr(PyHeapTypeObjectStruct)
PyHeapTypeObjectFields = (
    ("ht_type", PyTypeObject),
    ("ht_name", PyObject),
    ("as_number", PyNumberMethods),
    ("as_mapping", PyMappingMethods),
    ("as_sequence", PySequenceMethods),
    ("as_buffer", PyBufferProcs),
    )
cpython_struct("PyHeapTypeObject", PyHeapTypeObjectFields, PyHeapTypeObjectStruct,
               level=2)

class W_GetSetPropertyEx(GetSetProperty):
    def __init__(self, getset, w_type):
        self.getset = getset
        self.name = rffi.charp2str(getset.c_name)
        self.w_type = w_type
        doc = set = get = None
        if doc:
            # XXX dead code?
            doc = rffi.charp2str(getset.c_doc)
        if getset.c_get:
            get = GettersAndSetters.getter.im_func
        if getset.c_set:
            set = GettersAndSetters.setter.im_func
        GetSetProperty.__init__(self, get, set, None, doc,
                                cls=None, use_closure=True,
                                tag="cpyext_1")

def PyDescr_NewGetSet(space, getset, w_type):
    return space.wrap(W_GetSetPropertyEx(getset, w_type))

def make_GetSet(space, getsetprop):
    py_getsetdef = lltype.malloc(PyGetSetDef, flavor='raw')
    doc = getsetprop.doc
    if doc:
        py_getsetdef.c_doc = rffi.str2charp(doc)
    else:
        py_getsetdef.c_doc = rffi.cast(rffi.CCHARP, 0)
    py_getsetdef.c_name = rffi.str2charp(getsetprop.getname(space).encode('utf-8'))
    # XXX FIXME - actually assign these !!!
    py_getsetdef.c_get = rffi.cast(getter, 0)
    py_getsetdef.c_set = rffi.cast(setter, 0)
    py_getsetdef.c_closure = rffi.cast(rffi.VOIDP, 0)
    return py_getsetdef


class W_MemberDescr(GetSetProperty):
    name = 'member_descriptor'
    def __init__(self, member, w_type):
        self.member = member
        self.name = rffi.charp2str(member.c_name)
        self.w_type = w_type
        flags = rffi.cast(lltype.Signed, member.c_flags)
        doc = set = None
        if member.c_doc:
            doc = rffi.charp2str(member.c_doc)
        get = GettersAndSetters.member_getter.im_func
        del_ = GettersAndSetters.member_delete.im_func
        if not (flags & structmemberdefs.READONLY):
            set = GettersAndSetters.member_setter.im_func
        GetSetProperty.__init__(self, get, set, del_, doc,
                                cls=None, use_closure=True,
                                tag="cpyext_2")

# change the typedef name
W_MemberDescr.typedef = TypeDef(
    "member_descriptor",
    __get__ = interp2app(GetSetProperty.descr_property_get),
    __set__ = interp2app(GetSetProperty.descr_property_set),
    __delete__ = interp2app(GetSetProperty.descr_property_del),
    __name__ = interp_attrproperty('name', cls=GetSetProperty),
    __objclass__ = GetSetProperty(GetSetProperty.descr_get_objclass),
    __doc__ = interp_attrproperty('doc', cls=GetSetProperty),
    )
assert not W_MemberDescr.typedef.acceptable_as_base_class  # no __new__

PyDescrObject = lltype.ForwardReference()
PyDescrObjectPtr = lltype.Ptr(PyDescrObject)
PyDescrObjectFields = PyObjectFields + (
    ("d_type", PyTypeObjectPtr),
    ("d_name", PyObject),
    )
cpython_struct("PyDescrObject", PyDescrObjectFields,
               PyDescrObject)

PyMemberDescrObjectStruct = lltype.ForwardReference()
PyMemberDescrObject = lltype.Ptr(PyMemberDescrObjectStruct)
PyMemberDescrObjectFields = PyDescrObjectFields + (
    ("d_member", lltype.Ptr(PyMemberDef)),
    )
cpython_struct("PyMemberDescrObject", PyMemberDescrObjectFields,
               PyMemberDescrObjectStruct, level=2)

PyGetSetDescrObjectStruct = lltype.ForwardReference()
PyGetSetDescrObject = lltype.Ptr(PyGetSetDescrObjectStruct)
PyGetSetDescrObjectFields = PyDescrObjectFields + (
    ("d_getset", lltype.Ptr(PyGetSetDef)),
    )
cpython_struct("PyGetSetDescrObject", PyGetSetDescrObjectFields,
               PyGetSetDescrObjectStruct, level=2)

PyMethodDescrObjectStruct = lltype.ForwardReference()
PyMethodDescrObject = lltype.Ptr(PyMethodDescrObjectStruct)
PyMethodDescrObjectFields = PyDescrObjectFields + (
    ("d_method", lltype.Ptr(PyMethodDef)),
    )
cpython_struct("PyMethodDescrObject", PyMethodDescrObjectFields,
               PyMethodDescrObjectStruct, level=2)

@bootstrap_function
def init_memberdescrobject(space):
    make_typedescr(W_MemberDescr.typedef,
                   basestruct=PyMemberDescrObject.TO,
                   attach=memberdescr_attach,
                   realize=memberdescr_realize,
                   )
    make_typedescr(W_GetSetPropertyEx.typedef,
                   basestruct=PyGetSetDescrObject.TO,
                   attach=getsetdescr_attach,
                   )
    make_typedescr(W_PyCClassMethodObject.typedef,
                   basestruct=PyMethodDescrObject.TO,
                   attach=methoddescr_attach,
                   realize=classmethoddescr_realize,
                   )
    make_typedescr(W_PyCMethodObject.typedef,
                   basestruct=PyMethodDescrObject.TO,
                   attach=methoddescr_attach,
                   realize=methoddescr_realize,
                   )

def memberdescr_attach(space, py_obj, w_obj, w_userdata=None):
    """
    Fills a newly allocated PyMemberDescrObject with the given W_MemberDescr
    object. The values must not be modified.
    """
    py_memberdescr = rffi.cast(PyMemberDescrObject, py_obj)
    # XXX assign to d_dname, d_type?
    assert isinstance(w_obj, W_MemberDescr)
    py_memberdescr.c_d_member = w_obj.member

def memberdescr_realize(space, obj):
    # XXX NOT TESTED When is this ever called?
    member = rffi.cast(lltype.Ptr(PyMemberDef), obj)
    w_type = from_ref(space, rffi.cast(PyObject, obj.c_ob_type))
    w_obj = space.allocate_instance(W_MemberDescr, w_type)
    w_obj.__init__(member, w_type)
    track_reference(space, obj, w_obj)
    return w_obj

def getsetdescr_attach(space, py_obj, w_obj, w_userdata=None):
    """
    Fills a newly allocated PyGetSetDescrObject with the given W_GetSetPropertyEx
    object. The values must not be modified.
    """
    py_getsetdescr = rffi.cast(PyGetSetDescrObject, py_obj)
    if isinstance(w_obj, GetSetProperty):
        py_getsetdef = make_GetSet(space, w_obj)
        assert space.isinstance_w(w_userdata, space.w_type)
        w_obj = W_GetSetPropertyEx(py_getsetdef, w_userdata)
    # XXX assign to d_dname, d_type?
    assert isinstance(w_obj, W_GetSetPropertyEx)
    py_getsetdescr.c_d_getset = w_obj.getset

def methoddescr_attach(space, py_obj, w_obj, w_userdata=None):
    py_methoddescr = rffi.cast(PyMethodDescrObject, py_obj)
    # XXX assign to d_dname, d_type?
    assert isinstance(w_obj, W_PyCFunctionObject)
    py_methoddescr.c_d_method = w_obj.ml

def classmethoddescr_realize(space, obj):
    # XXX NOT TESTED When is this ever called?
    method = rffi.cast(lltype.Ptr(PyMethodDef), obj)
    w_type = from_ref(space, rffi.cast(PyObject, obj.c_ob_type))
    w_obj = space.allocate_instance(W_PyCClassMethodObject, w_type)
    w_obj.__init__(space, method, w_type)
    track_reference(space, obj, w_obj)
    return w_obj

def methoddescr_realize(space, obj):
    # XXX NOT TESTED When is this ever called?
    method = rffi.cast(lltype.Ptr(PyMethodDef), obj)
    w_type = from_ref(space, rffi.cast(PyObject, obj.c_ob_type))
    w_obj = space.allocate_instance(W_PyCMethodObject, w_type)
    w_obj.__init__(space, method, w_type)
    track_reference(space, obj, w_obj)
    return w_obj

def convert_getset_defs(space, dict_w, getsets, w_type):
    getsets = rffi.cast(rffi.CArrayPtr(PyGetSetDef), getsets)
    if getsets:
        i = -1
        while True:
            i = i + 1
            getset = getsets[i]
            name = getset.c_name
            if not name:
                break
            name = rffi.charp2str(name)
            w_descr = PyDescr_NewGetSet(space, getset, w_type)
            dict_w[name] = w_descr

def convert_member_defs(space, dict_w, members, w_type):
    members = rffi.cast(rffi.CArrayPtr(PyMemberDef), members)
    if members:
        i = 0
        while True:
            member = members[i]
            name = member.c_name
            if not name:
                break
            name = rffi.charp2str(name)
            w_descr = space.wrap(W_MemberDescr(member, w_type))
            dict_w[name] = w_descr
            i += 1

def update_all_slots(space, w_type, pto):
    # fill slots in pto
    # Not very sure about it, but according to
    # test_call_tp_dealloc, we should not
    # overwrite slots that are already set: these ones are probably
    # coming from a parent C type.

    typedef = w_type.layout.typedef
    for method_name, slot_name, slot_names, slot_apifunc in slotdefs_for_tp_slots:
        w_descr = w_type.lookup(method_name)
        if w_descr is None:
            # XXX special case iternext
            continue

        if slot_apifunc is None and typedef is not None:
            slot_apifunc = get_slot_tp_function(space, typedef, slot_name)
        if not slot_apifunc:
            if WARN_ABOUT_MISSING_SLOT_FUNCTIONS:
                os.write(2,
                    "%s defined by %s but no slot function defined!\n" % (
                        method_name, w_type.getname(space)))
            continue
        slot_func_helper = slot_apifunc.get_llhelper(space)

        # XXX special case wrapper-functions and use a "specific" slot func

        if len(slot_names) == 1:
            if not getattr(pto, slot_names[0]):
                setattr(pto, slot_names[0], slot_func_helper)
        elif ((w_type is space.w_list or w_type is space.w_tuple) and
              slot_names[0] == 'c_tp_as_number'):
            # XXX hack - hwo can we generalize this? The problem is method
            # names like __mul__ map to more than one slot, and we have no
            # convenient way to indicate which slots CPython have filled
            #
            # We need at least this special case since Numpy checks that
            # (list, tuple) do __not__ fill tp_as_number
            pass
        else:
            assert len(slot_names) == 2
            struct = getattr(pto, slot_names[0])
            if not struct:
                #assert not space.config.translating
                assert not pto.c_tp_flags & Py_TPFLAGS_HEAPTYPE
                if slot_names[0] == 'c_tp_as_number':
                    STRUCT_TYPE = PyNumberMethods
                elif slot_names[0] == 'c_tp_as_sequence':
                    STRUCT_TYPE = PySequenceMethods
                elif slot_names[0] == 'c_tp_as_buffer':
                    STRUCT_TYPE = PyBufferProcs
                else:
                    raise AssertionError(
                        "Structure not allocated: %s" % (slot_names[0],))
                struct = lltype.malloc(STRUCT_TYPE, flavor='raw', zero=True)
                setattr(pto, slot_names[0], struct)

            if not getattr(struct, slot_names[1]):
                setattr(struct, slot_names[1], slot_func_helper)

def add_operators(space, dict_w, pto):
    # XXX support PyObject_HashNotImplemented
    for method_name, slot_names, wrapper_func, wrapper_func_kwds, doc in slotdefs_for_wrappers:
        if method_name in dict_w:
            continue
        offset = [rffi.offsetof(lltype.typeOf(pto).TO, slot_names[0])]
        if len(slot_names) == 1:
            func = getattr(pto, slot_names[0])
        else:
            assert len(slot_names) == 2
            struct = getattr(pto, slot_names[0])
            if not struct:
                continue
            offset.append(rffi.offsetof(lltype.typeOf(struct).TO, slot_names[1]))
            func = getattr(struct, slot_names[1])
        func_voidp = rffi.cast(rffi.VOIDP, func)
        if not func:
            continue
        if wrapper_func is None and wrapper_func_kwds is None:
            continue
        w_obj = W_PyCWrapperObject(space, pto, method_name, wrapper_func,
                wrapper_func_kwds, doc, func_voidp, offset=offset)
        dict_w[method_name] = space.wrap(w_obj)
    if pto.c_tp_doc:
        dict_w['__doc__'] = space.newbytes(rffi.charp2str(pto.c_tp_doc))
    if pto.c_tp_new:
        add_tp_new_wrapper(space, dict_w, pto)

@slot_function([PyObject, PyObject, PyObject], PyObject)
def tp_new_wrapper(space, self, w_args, w_kwds):
    self_pytype = rffi.cast(PyTypeObjectPtr, self)
    tp_new = self_pytype.c_tp_new

    # Check that the user doesn't do something silly and unsafe like
    # object.__new__(dict).  To do this, we check that the most
    # derived base that's not a heap type is this type.
    # XXX do it

    args_w = space.fixedview(w_args)
    w_subtype = args_w[0]
    w_args = space.newtuple(args_w[1:])
    if not space.is_true(w_kwds):
        w_kwds = None

    try:
        subtype = rffi.cast(PyTypeObjectPtr, make_ref(space, w_subtype))
        w_obj = generic_cpy_call(space, tp_new, subtype, w_args, w_kwds)
    finally:
        Py_DecRef(space, w_subtype)
    return w_obj

@specialize.memo()
def get_new_method_def(space):
    state = space.fromcache(State)
    if state.new_method_def:
        return state.new_method_def
    ptr = lltype.malloc(PyMethodDef, flavor="raw", zero=True,
                        immortal=True)
    ptr.c_ml_name = rffi.cast(rffi.CONST_CCHARP, rffi.str2charp("__new__"))
    lltype.render_immortal(ptr.c_ml_name)
    rffi.setintfield(ptr, 'c_ml_flags', METH_VARARGS | METH_KEYWORDS)
    ptr.c_ml_doc = rffi.cast(rffi.CONST_CCHARP, rffi.str2charp(
        "T.__new__(S, ...) -> a new object with type S, a subtype of T"))
    lltype.render_immortal(ptr.c_ml_doc)
    state.new_method_def = ptr
    return ptr

def setup_new_method_def(space):
    ptr = get_new_method_def(space)
    ptr.c_ml_meth = rffi.cast(
        PyCFunction_typedef, llslot(space, tp_new_wrapper))

def add_tp_new_wrapper(space, dict_w, pto):
    if "__new__" in dict_w:
        return
    pyo = rffi.cast(PyObject, pto)
    dict_w["__new__"] = PyCFunction_NewEx(space, get_new_method_def(space),
                                          from_ref(space, pyo), None)

def inherit_special(space, pto, base_pto):
    # XXX missing: copy basicsize and flags in a magical way
    # (minimally, if tp_basicsize is zero we copy it from the base)
    if not pto.c_tp_basicsize:
        pto.c_tp_basicsize = base_pto.c_tp_basicsize
    if pto.c_tp_itemsize < base_pto.c_tp_itemsize:
        pto.c_tp_itemsize = base_pto.c_tp_itemsize
    pto.c_tp_flags |= base_pto.c_tp_flags & Py_TPFLAGS_HAVE_INPLACEOPS
    flags = rffi.cast(lltype.Signed, pto.c_tp_flags)
    base_object_pyo = make_ref(space, space.w_object)
    base_object_pto = rffi.cast(PyTypeObjectPtr, base_object_pyo)
    if base_pto != base_object_pto or flags & Py_TPFLAGS_HEAPTYPE:
        if not pto.c_tp_new:
            pto.c_tp_new = base_pto.c_tp_new
    Py_DecRef(space, base_object_pyo)

def check_descr(space, w_self, w_type):
    if not space.isinstance_w(w_self, w_type):
        raise DescrMismatch()

class GettersAndSetters:
    def getter(self, space, w_self):
        assert isinstance(self, W_GetSetPropertyEx)
        check_descr(space, w_self, self.w_type)
        return generic_cpy_call(
            space, self.getset.c_get, w_self,
            self.getset.c_closure)

    def setter(self, space, w_self, w_value):
        assert isinstance(self, W_GetSetPropertyEx)
        check_descr(space, w_self, self.w_type)
        res = generic_cpy_call(
            space, self.getset.c_set, w_self, w_value,
            self.getset.c_closure)
        if rffi.cast(lltype.Signed, res) < 0:
            state = space.fromcache(State)
            state.check_and_raise_exception()

    def member_getter(self, space, w_self):
        assert isinstance(self, W_MemberDescr)
        check_descr(space, w_self, self.w_type)
        pyref = make_ref(space, w_self)
        try:
            return PyMember_GetOne(
                space, rffi.cast(rffi.CCHARP, pyref), self.member)
        finally:
            Py_DecRef(space, pyref)

    def member_delete(self, space, w_self):
        assert isinstance(self, W_MemberDescr)
        check_descr(space, w_self, self.w_type)
        pyref = make_ref(space, w_self)
        try:
            PyMember_SetOne(
                space, rffi.cast(rffi.CCHARP, pyref), self.member, None)
        finally:
            Py_DecRef(space, pyref)

    def member_setter(self, space, w_self, w_value):
        assert isinstance(self, W_MemberDescr)
        check_descr(space, w_self, self.w_type)
        pyref = make_ref(space, w_self)
        try:
            PyMember_SetOne(
                space, rffi.cast(rffi.CCHARP, pyref), self.member, w_value)
        finally:
            Py_DecRef(space, pyref)

class W_PyCTypeObject(W_TypeObject):
    @jit.dont_look_inside
    def __init__(self, space, pto):
        bases_w = space.fixedview(from_ref(space, pto.c_tp_bases))
        dict_w = {}

        add_operators(space, dict_w, pto)
        convert_method_defs(space, dict_w, pto.c_tp_methods, self)
        convert_getset_defs(space, dict_w, pto.c_tp_getset, self)
        convert_member_defs(space, dict_w, pto.c_tp_members, self)

        name = rffi.charp2str(pto.c_tp_name)
        flag_heaptype = pto.c_tp_flags & Py_TPFLAGS_HEAPTYPE
        if flag_heaptype:
            minsize = rffi.sizeof(PyHeapTypeObject.TO)
        else:
            minsize = rffi.sizeof(PyObject.TO)
        new_layout = (pto.c_tp_basicsize > minsize or pto.c_tp_itemsize > 0)

        W_TypeObject.__init__(self, space, name,
            bases_w or [space.w_object], dict_w, force_new_layout=new_layout,
            is_heaptype=flag_heaptype)
        self.flag_cpytype = True
        # if a sequence or a mapping, then set the flag to force it
        if pto.c_tp_as_sequence and pto.c_tp_as_sequence.c_sq_item:
            self.flag_map_or_seq = 'S'
        elif pto.c_tp_as_mapping and pto.c_tp_as_mapping.c_mp_subscript:
            self.flag_map_or_seq = 'M'
        if pto.c_tp_doc:
            self.w_doc = space.wrap(rffi.charp2str(pto.c_tp_doc))

@bootstrap_function
def init_typeobject(space):
    make_typedescr(space.w_type.layout.typedef,
                   basestruct=PyTypeObject,
                   alloc=type_alloc,
                   attach=type_attach,
                   realize=type_realize,
                   dealloc=type_dealloc)

@slot_function([PyObject], lltype.Void)
def subtype_dealloc(space, obj):
    pto = obj.c_ob_type
    base = pto
    this_func_ptr = llslot(space, subtype_dealloc)
    while base.c_tp_dealloc == this_func_ptr:
        base = base.c_tp_base
        assert base
    dealloc = base.c_tp_dealloc
    # XXX call tp_del if necessary
    generic_cpy_call(space, dealloc, obj)
    # XXX cpy decrefs the pto here but we do it in the base-dealloc
    # hopefully this does not clash with the memory model assumed in
    # extension modules

<<<<<<< HEAD
@cpython_api([PyObject, lltype.Ptr(Py_buffer), rffi.INT_real], rffi.INT_real,
              header=None, error=-1)
def bytes_getbuffer(space, w_str, view, flags):
    from pypy.module.cpyext.bytesobject import PyBytes_AsString
    from pypy.module.cpyext.object import PyBuffer_FillInfo
    c_buf = rffi.cast(rffi.VOIDP, PyBytes_AsString(space, w_str))
    return PyBuffer_FillInfo(space, view, w_str, c_buf,
                             space.len_w(w_str), 1, flags)

@cpython_api([PyObject, lltype.Ptr(Py_buffer), rffi.INT_real], rffi.INT_real,
              header=None, error=-1)
def bf_getbuffer(space, w_obj, view, flags):
    from pypy.module.cpyext.object import PyBuffer_FillInfo
    buf = space.buffer_w(w_obj, rffi.cast(lltype.Signed, flags))
    c_buf = rffi.cast(rffi.VOIDP, buf.get_raw_address())
    return PyBuffer_FillInfo(space, view, w_obj, c_buf,
                             space.len_w(w_obj), 0, flags)
=======
@slot_function([PyObject, Py_ssize_tP], lltype.Signed, error=CANNOT_FAIL)
def bf_segcount(space, w_obj, ref):
    if ref:
        ref[0] = space.len_w(w_obj)
    return 1

@slot_function([PyObject, Py_ssize_t, rffi.VOIDPP], lltype.Signed, error=-1)
def bf_getreadbuffer(space, w_buf, segment, ref):
    from rpython.rlib.buffer import StringBuffer
    if segment != 0:
        raise oefmt(space.w_SystemError,
                    "accessing non-existent segment")
    buf = space.readbuf_w(w_buf)
    if isinstance(buf, StringBuffer):
        return str_getreadbuffer(space, w_buf, segment, ref)
    address = buf.get_raw_address()
    ref[0] = address
    return len(buf)

@slot_function([PyObject, Py_ssize_t, rffi.CCHARPP], lltype.Signed, error=-1)
def bf_getcharbuffer(space, w_buf, segment, ref):
    return bf_getreadbuffer(space, w_buf, segment, rffi.cast(rffi.VOIDPP, ref))

@slot_function([PyObject, Py_ssize_t, rffi.VOIDPP], lltype.Signed, error=-1)
def bf_getwritebuffer(space, w_buf, segment, ref):
    if segment != 0:
        raise oefmt(space.w_SystemError,
                    "accessing non-existent segment")
    buf = space.writebuf_w(w_buf)
    ref[0] = buf.get_raw_address()
    return len(buf)

@slot_function([PyObject, Py_ssize_t, rffi.VOIDPP], lltype.Signed, error=-1)
def str_getreadbuffer(space, w_str, segment, ref):
    from pypy.module.cpyext.bytesobject import PyString_AsString
    if segment != 0:
        raise oefmt(space.w_SystemError,
                    "accessing non-existent string segment")
    pyref = make_ref(space, w_str)
    ref[0] = PyString_AsString(space, pyref)
    # Stolen reference: the object has better exist somewhere else
    Py_DecRef(space, pyref)
    return space.len_w(w_str)

@slot_function([PyObject, Py_ssize_t, rffi.VOIDPP], lltype.Signed, error=-1)
def unicode_getreadbuffer(space, w_str, segment, ref):
    from pypy.module.cpyext.unicodeobject import (
        PyUnicode_AS_UNICODE, PyUnicode_GET_DATA_SIZE)
    if segment != 0:
        raise oefmt(space.w_SystemError,
                    "accessing non-existent unicode segment")
    pyref = make_ref(space, w_str)
    ref[0] = PyUnicode_AS_UNICODE(space, pyref)
    # Stolen reference: the object has better exist somewhere else
    Py_DecRef(space, pyref)
    return PyUnicode_GET_DATA_SIZE(space, w_str)

@slot_function([PyObject, Py_ssize_t, rffi.CCHARPP], lltype.Signed, error=-1)
def str_getcharbuffer(space, w_buf, segment, ref):
    return str_getreadbuffer(space, w_buf, segment, rffi.cast(rffi.VOIDPP, ref))

@slot_function([PyObject, Py_ssize_t, rffi.VOIDPP], lltype.Signed, error=-1)
def buf_getreadbuffer(space, pyref, segment, ref):
    from pypy.module.cpyext.bufferobject import PyBufferObject
    if segment != 0:
        raise oefmt(space.w_SystemError,
                    "accessing non-existent buffer segment")
    py_buf = rffi.cast(PyBufferObject, pyref)
    ref[0] = py_buf.c_b_ptr
    return py_buf.c_b_size

@slot_function([PyObject, Py_ssize_t, rffi.CCHARPP], lltype.Signed, error=-1)
def buf_getcharbuffer(space, w_buf, segment, ref):
    return buf_getreadbuffer(space, w_buf, segment, rffi.cast(rffi.VOIDPP, ref))
>>>>>>> eec91d1d

def setup_buffer_procs(space, w_type, pto):
    bufspec = w_type.layout.typedef.buffer
    if not bufspec:
        return
    c_buf = lltype.malloc(PyBufferProcs, flavor='raw', zero=True)
    lltype.render_immortal(c_buf)
    if space.is_w(w_type, space.w_bytes):
        c_buf.c_bf_getbuffer = llslot(space, bytes_getbuffer)
    else:
        c_buf.c_bf_getbuffer = llslot(space, bf_getbuffer)
    pto.c_tp_as_buffer = c_buf
    pto.c_tp_flags |= Py_TPFLAGS_HAVE_GETCHARBUFFER

@slot_function([PyObject], lltype.Void)
def type_dealloc(space, obj):
    from pypy.module.cpyext.object import _dealloc
    obj_pto = rffi.cast(PyTypeObjectPtr, obj)
    base_pyo = rffi.cast(PyObject, obj_pto.c_tp_base)
    Py_DecRef(space, obj_pto.c_tp_bases)
    Py_DecRef(space, obj_pto.c_tp_mro)
    Py_DecRef(space, obj_pto.c_tp_cache) # let's do it like cpython
    Py_DecRef(space, obj_pto.c_tp_dict)
    if obj_pto.c_tp_flags & Py_TPFLAGS_HEAPTYPE:
        heaptype = rffi.cast(PyHeapTypeObject, obj)
        Py_DecRef(space, heaptype.c_ht_name)
        Py_DecRef(space, base_pyo)
        _dealloc(space, obj)


def type_alloc(space, w_metatype, itemsize=0):
    metatype = rffi.cast(PyTypeObjectPtr, make_ref(space, w_metatype))
    # Don't increase refcount for non-heaptypes
    if metatype:
        flags = rffi.cast(lltype.Signed, metatype.c_tp_flags)
        if not flags & Py_TPFLAGS_HEAPTYPE:
            Py_DecRef(space, w_metatype)

    heaptype = lltype.malloc(PyHeapTypeObject.TO,
                             flavor='raw', zero=True,
                             add_memory_pressure=True)
    pto = heaptype.c_ht_type
    pto.c_ob_refcnt = 1
    pto.c_ob_pypy_link = 0
    pto.c_ob_type = metatype
    pto.c_tp_flags |= Py_TPFLAGS_HEAPTYPE
    pto.c_tp_as_number = heaptype.c_as_number
    pto.c_tp_as_sequence = heaptype.c_as_sequence
    pto.c_tp_as_mapping = heaptype.c_as_mapping
    pto.c_tp_as_buffer = heaptype.c_as_buffer
    pto.c_tp_basicsize = -1 # hopefully this makes malloc bail out
    pto.c_tp_itemsize = 0

    return rffi.cast(PyObject, heaptype)

def type_attach(space, py_obj, w_type, w_userdata=None):
    """
    Fills a newly allocated PyTypeObject from an existing type.
    """
    from pypy.module.cpyext.object import PyObject_Free

    assert isinstance(w_type, W_TypeObject)

    pto = rffi.cast(PyTypeObjectPtr, py_obj)

    typedescr = get_typedescr(w_type.layout.typedef)

    # dealloc
    if space.gettypeobject(w_type.layout.typedef) is w_type:
        # only for the exact type, like 'space.w_tuple' or 'space.w_list'
        pto.c_tp_dealloc = typedescr.get_dealloc().get_llhelper(space)
    else:
        # for all subtypes, use subtype_dealloc()
        pto.c_tp_dealloc = llslot(space, subtype_dealloc)
    if space.is_w(w_type, space.w_str):
        pto.c_tp_itemsize = 1
    elif space.is_w(w_type, space.w_tuple):
        pto.c_tp_itemsize = rffi.sizeof(PyObject)
    # buffer protocol
    setup_buffer_procs(space, w_type, pto)

    pto.c_tp_free = llslot(space, PyObject_Free)
    pto.c_tp_alloc = llslot(space, PyType_GenericAlloc)
    builder = space.fromcache(State).builder
    if ((pto.c_tp_flags & Py_TPFLAGS_HEAPTYPE) != 0
            and builder.cpyext_type_init is None):
            # this ^^^ is not None only during startup of cpyext.  At that
            # point we might get into troubles by doing make_ref() when
            # things are not initialized yet.  So in this case, simply use
            # str2charp() and "leak" the string.
        w_typename = space.getattr(w_type, space.wrap('__name__'))
        heaptype = rffi.cast(PyHeapTypeObject, pto)
        heaptype.c_ht_name = make_ref(space, w_typename)
        from pypy.module.cpyext.unicodeobject import _PyUnicode_AsString
        pto.c_tp_name = _PyUnicode_AsString(space, heaptype.c_ht_name)
    else:
        pto.c_tp_name = rffi.str2charp(w_type.name)
    # uninitialized fields:
    # c_tp_print
    # XXX implement
    # c_tp_compare and more?
    w_base = best_base(space, w_type.bases_w)
    pto.c_tp_base = rffi.cast(PyTypeObjectPtr, make_ref(space, w_base))

    if builder.cpyext_type_init is not None:
        builder.cpyext_type_init.append((pto, w_type))
    else:
        finish_type_1(space, pto)
        finish_type_2(space, pto, w_type)

    pto.c_tp_basicsize = rffi.sizeof(typedescr.basestruct)
    if pto.c_tp_base:
        if pto.c_tp_base.c_tp_basicsize > pto.c_tp_basicsize:
            pto.c_tp_basicsize = pto.c_tp_base.c_tp_basicsize
        if pto.c_tp_itemsize < pto.c_tp_base.c_tp_itemsize:
            pto.c_tp_itemsize = pto.c_tp_base.c_tp_itemsize

    # will be filled later on with the correct value
    # may not be 0
    if space.is_w(w_type, space.w_object):
        pto.c_tp_new = rffi.cast(newfunc, 1)
    update_all_slots(space, w_type, pto)
    pto.c_tp_flags |= Py_TPFLAGS_READY
    return pto

def py_type_ready(space, pto):
    if pto.c_tp_flags & Py_TPFLAGS_READY:
        return
    type_realize(space, rffi.cast(PyObject, pto))

@cpython_api([PyTypeObjectPtr], rffi.INT_real, error=-1)
def PyType_Ready(space, pto):
    py_type_ready(space, pto)
    return 0

def type_realize(space, py_obj):
    pto = rffi.cast(PyTypeObjectPtr, py_obj)
    assert pto.c_tp_flags & Py_TPFLAGS_READY == 0
    assert pto.c_tp_flags & Py_TPFLAGS_READYING == 0
    pto.c_tp_flags |= Py_TPFLAGS_READYING
    try:
        w_obj = _type_realize(space, py_obj)
    finally:
        name = rffi.charp2str(pto.c_tp_name)
        pto.c_tp_flags &= ~Py_TPFLAGS_READYING
    pto.c_tp_flags |= Py_TPFLAGS_READY
    return w_obj

def solid_base(space, w_type):
    typedef = w_type.layout.typedef
    return space.gettypeobject(typedef)

def best_base(space, bases_w):
    if not bases_w:
        return None
    return find_best_base(bases_w)

def inherit_slots(space, pto, w_base):
    base_pyo = make_ref(space, w_base)
    try:
        base = rffi.cast(PyTypeObjectPtr, base_pyo)
        if not pto.c_tp_dealloc:
            pto.c_tp_dealloc = base.c_tp_dealloc
        if not pto.c_tp_init:
            pto.c_tp_init = base.c_tp_init
        if not pto.c_tp_alloc:
            pto.c_tp_alloc = base.c_tp_alloc
        # XXX check for correct GC flags!
        if not pto.c_tp_free:
            pto.c_tp_free = base.c_tp_free
        if not pto.c_tp_setattro:
            pto.c_tp_setattro = base.c_tp_setattro
        if not pto.c_tp_getattro:
            pto.c_tp_getattro = base.c_tp_getattro
        if not pto.c_tp_as_buffer:
            pto.c_tp_as_buffer = base.c_tp_as_buffer
        if base.c_tp_as_buffer:
            # inherit base.c_tp_as_buffer functions not inherited from w_type
            # note: builtin types are handled in setup_buffer_procs
            pto_as = pto.c_tp_as_buffer
            base_as = base.c_tp_as_buffer
            if not pto_as.c_bf_getbuffer:
                pto_as.c_bf_getbuffer = base_as.c_bf_getbuffer
            if not pto_as.c_bf_releasebuffer:
                pto_as.c_bf_releasebuffer = base_as.c_bf_releasebuffer
    finally:
        Py_DecRef(space, base_pyo)

def _type_realize(space, py_obj):
    """
    Creates an interpreter type from a PyTypeObject structure.
    """
    # missing:
    # unsupported:
    # tp_mro, tp_subclasses
    py_type = rffi.cast(PyTypeObjectPtr, py_obj)

    if not py_type.c_tp_base:
        # borrowed reference, but w_object is unlikely to disappear
        base = as_pyobj(space, space.w_object)
        py_type.c_tp_base = rffi.cast(PyTypeObjectPtr, base)

    finish_type_1(space, py_type)

    if py_type.c_ob_type:
        w_metatype = from_ref(space, rffi.cast(PyObject, py_type.c_ob_type))
    else:
        # Somehow the tp_base type is created with no ob_type, notably
        # PyString_Type and PyBaseString_Type
        # While this is a hack, cpython does it as well.
        w_metatype = space.w_type

    w_obj = space.allocate_instance(W_PyCTypeObject, w_metatype)
    track_reference(space, py_obj, w_obj)
    # __init__ wraps all slotdefs functions from py_type via add_operators
    w_obj.__init__(space, py_type)
    w_obj.ready()

    finish_type_2(space, py_type, w_obj)
    base = py_type.c_tp_base
    if base:
        # XXX refactor - parts of this are done in finish_type_2 -> inherit_slots
        if not py_type.c_tp_as_number:
            py_type.c_tp_as_number = base.c_tp_as_number
            py_type.c_tp_flags |= base.c_tp_flags & Py_TPFLAGS_HAVE_INPLACEOPS
        if not py_type.c_tp_as_sequence:
            py_type.c_tp_as_sequence = base.c_tp_as_sequence
            py_type.c_tp_flags |= base.c_tp_flags & Py_TPFLAGS_HAVE_INPLACEOPS
        if not py_type.c_tp_as_mapping: py_type.c_tp_as_mapping = base.c_tp_as_mapping
        #if not py_type.c_tp_as_buffer: py_type.c_tp_as_buffer = base.c_tp_as_buffer

    return w_obj

def finish_type_1(space, pto):
    """
    Sets up tp_bases, necessary before creating the interpreter type.
    """
    base = pto.c_tp_base
    base_pyo = rffi.cast(PyObject, pto.c_tp_base)
    if base and not base.c_tp_flags & Py_TPFLAGS_READY:
        name = rffi.charp2str(base.c_tp_name)
        type_realize(space, base_pyo)
    if base and not pto.c_ob_type: # will be filled later
        pto.c_ob_type = base.c_ob_type
    if not pto.c_tp_bases:
        if not base:
            bases = space.newtuple([])
        else:
            bases = space.newtuple([from_ref(space, base_pyo)])
        pto.c_tp_bases = make_ref(space, bases)

def finish_type_2(space, pto, w_obj):
    """
    Sets up other attributes, when the interpreter type has been created.
    """
    pto.c_tp_mro = make_ref(space, space.newtuple(w_obj.mro_w))
    base = pto.c_tp_base
    if base:
        inherit_special(space, pto, base)
    for w_base in space.fixedview(from_ref(space, pto.c_tp_bases)):
        inherit_slots(space, pto, w_base)

    if not pto.c_tp_setattro:
        from pypy.module.cpyext.object import PyObject_GenericSetAttr
        pto.c_tp_setattro = llslot(space, PyObject_GenericSetAttr)

    if not pto.c_tp_getattro:
        from pypy.module.cpyext.object import PyObject_GenericGetAttr
        pto.c_tp_getattro = llslot(space, PyObject_GenericGetAttr)

    if w_obj.is_cpytype():
        Py_DecRef(space, pto.c_tp_dict)
    w_dict = w_obj.getdict(space)
    # pass in the w_obj to convert any values that are
    # unbound GetSetProperty into bound PyGetSetDescrObject
    pto.c_tp_dict = make_ref(space, w_dict, w_obj)

@cpython_api([PyTypeObjectPtr, PyTypeObjectPtr], rffi.INT_real, error=CANNOT_FAIL)
def PyType_IsSubtype(space, a, b):
    """Return true if a is a subtype of b.
    """
    w_type1 = from_ref(space, rffi.cast(PyObject, a))
    w_type2 = from_ref(space, rffi.cast(PyObject, b))
    return int(abstract_issubclass_w(space, w_type1, w_type2)) #XXX correct?

@cpython_api([PyTypeObjectPtr, Py_ssize_t], PyObject, result_is_ll=True)
def PyType_GenericAlloc(space, type, nitems):
    from pypy.module.cpyext.object import _PyObject_NewVar
    return _PyObject_NewVar(space, type, nitems)

@cpython_api([PyTypeObjectPtr, PyObject, PyObject], PyObject)
def PyType_GenericNew(space, type, w_args, w_kwds):
    return generic_cpy_call(
        space, type.c_tp_alloc, type, 0)

@cpython_api([PyTypeObjectPtr, PyObject], PyObject, error=CANNOT_FAIL,
             result_borrowed=True)
def _PyType_Lookup(space, type, w_name):
    """Internal API to look for a name through the MRO.
    This returns a borrowed reference, and doesn't set an exception!"""
    w_type = from_ref(space, rffi.cast(PyObject, type))
    assert isinstance(w_type, W_TypeObject)

    if not space.isinstance_w(w_name, space.w_unicode):
        return None
    name = space.str_w(w_name)
    w_obj = w_type.lookup(name)
    # this assumes that w_obj is not dynamically created, but will stay alive
    # until w_type is modified or dies.  Assuming this, we return a borrowed ref
    return w_obj

@cpython_api([PyTypeObjectPtr], lltype.Void)
def PyType_Modified(space, w_obj):
    """Invalidate the internal lookup cache for the type and all of its
    subtypes.  This function must be called after any manual
    modification of the attributes or base classes of the type.
    """
    # Invalidate the type cache in case of a builtin type.
    if not isinstance(w_obj, W_TypeObject):
        return
    if w_obj.is_cpytype():
        w_obj.mutated(None)
<|MERGE_RESOLUTION|>--- conflicted
+++ resolved
@@ -12,18 +12,10 @@
 from pypy.module.cpyext import structmemberdefs
 from pypy.module.cpyext.api import (
     cpython_api, cpython_struct, bootstrap_function, Py_ssize_t, Py_ssize_tP,
-<<<<<<< HEAD
-    generic_cpy_call, Py_TPFLAGS_READY, Py_TPFLAGS_READYING, Py_buffer,
-    Py_TPFLAGS_HEAPTYPE, METH_VARARGS, METH_KEYWORDS, CANNOT_FAIL,
-    Py_TPFLAGS_HAVE_GETCHARBUFFER, build_type_checkers, StaticObjectBuilder,
-    PyObjectFields, Py_TPFLAGS_BASETYPE, PyTypeObject, PyTypeObjectPtr,
-=======
-    slot_function, generic_cpy_call, Py_TPFLAGS_READY, Py_TPFLAGS_READYING,
+    slot_function, generic_cpy_call, Py_TPFLAGS_READY, Py_TPFLAGS_READYING, Py_buffer,
     Py_TPFLAGS_HEAPTYPE, METH_VARARGS, METH_KEYWORDS, CANNOT_FAIL,
     Py_TPFLAGS_HAVE_GETCHARBUFFER, build_type_checkers,
     PyObjectFields, PyTypeObject, PyTypeObjectPtr,
-    Py_TPFLAGS_HAVE_NEWBUFFER, Py_TPFLAGS_CHECKTYPES,
->>>>>>> eec91d1d
     Py_TPFLAGS_HAVE_INPLACEOPS)
 from pypy.module.cpyext.methodobject import (W_PyCClassMethodObject,
     W_PyCWrapperObject, PyCFunction_NewEx, PyCFunction_typedef, PyMethodDef,
@@ -526,9 +518,7 @@
     # hopefully this does not clash with the memory model assumed in
     # extension modules
 
-<<<<<<< HEAD
-@cpython_api([PyObject, lltype.Ptr(Py_buffer), rffi.INT_real], rffi.INT_real,
-              header=None, error=-1)
+@slot_function([PyObject, lltype.Ptr(Py_buffer), rffi.INT_real], rffi.INT_real, error=-1)
 def bytes_getbuffer(space, w_str, view, flags):
     from pypy.module.cpyext.bytesobject import PyBytes_AsString
     from pypy.module.cpyext.object import PyBuffer_FillInfo
@@ -536,90 +526,13 @@
     return PyBuffer_FillInfo(space, view, w_str, c_buf,
                              space.len_w(w_str), 1, flags)
 
-@cpython_api([PyObject, lltype.Ptr(Py_buffer), rffi.INT_real], rffi.INT_real,
-              header=None, error=-1)
+@slot_function([PyObject, lltype.Ptr(Py_buffer), rffi.INT_real], rffi.INT_real, error=-1)
 def bf_getbuffer(space, w_obj, view, flags):
     from pypy.module.cpyext.object import PyBuffer_FillInfo
     buf = space.buffer_w(w_obj, rffi.cast(lltype.Signed, flags))
     c_buf = rffi.cast(rffi.VOIDP, buf.get_raw_address())
     return PyBuffer_FillInfo(space, view, w_obj, c_buf,
                              space.len_w(w_obj), 0, flags)
-=======
-@slot_function([PyObject, Py_ssize_tP], lltype.Signed, error=CANNOT_FAIL)
-def bf_segcount(space, w_obj, ref):
-    if ref:
-        ref[0] = space.len_w(w_obj)
-    return 1
-
-@slot_function([PyObject, Py_ssize_t, rffi.VOIDPP], lltype.Signed, error=-1)
-def bf_getreadbuffer(space, w_buf, segment, ref):
-    from rpython.rlib.buffer import StringBuffer
-    if segment != 0:
-        raise oefmt(space.w_SystemError,
-                    "accessing non-existent segment")
-    buf = space.readbuf_w(w_buf)
-    if isinstance(buf, StringBuffer):
-        return str_getreadbuffer(space, w_buf, segment, ref)
-    address = buf.get_raw_address()
-    ref[0] = address
-    return len(buf)
-
-@slot_function([PyObject, Py_ssize_t, rffi.CCHARPP], lltype.Signed, error=-1)
-def bf_getcharbuffer(space, w_buf, segment, ref):
-    return bf_getreadbuffer(space, w_buf, segment, rffi.cast(rffi.VOIDPP, ref))
-
-@slot_function([PyObject, Py_ssize_t, rffi.VOIDPP], lltype.Signed, error=-1)
-def bf_getwritebuffer(space, w_buf, segment, ref):
-    if segment != 0:
-        raise oefmt(space.w_SystemError,
-                    "accessing non-existent segment")
-    buf = space.writebuf_w(w_buf)
-    ref[0] = buf.get_raw_address()
-    return len(buf)
-
-@slot_function([PyObject, Py_ssize_t, rffi.VOIDPP], lltype.Signed, error=-1)
-def str_getreadbuffer(space, w_str, segment, ref):
-    from pypy.module.cpyext.bytesobject import PyString_AsString
-    if segment != 0:
-        raise oefmt(space.w_SystemError,
-                    "accessing non-existent string segment")
-    pyref = make_ref(space, w_str)
-    ref[0] = PyString_AsString(space, pyref)
-    # Stolen reference: the object has better exist somewhere else
-    Py_DecRef(space, pyref)
-    return space.len_w(w_str)
-
-@slot_function([PyObject, Py_ssize_t, rffi.VOIDPP], lltype.Signed, error=-1)
-def unicode_getreadbuffer(space, w_str, segment, ref):
-    from pypy.module.cpyext.unicodeobject import (
-        PyUnicode_AS_UNICODE, PyUnicode_GET_DATA_SIZE)
-    if segment != 0:
-        raise oefmt(space.w_SystemError,
-                    "accessing non-existent unicode segment")
-    pyref = make_ref(space, w_str)
-    ref[0] = PyUnicode_AS_UNICODE(space, pyref)
-    # Stolen reference: the object has better exist somewhere else
-    Py_DecRef(space, pyref)
-    return PyUnicode_GET_DATA_SIZE(space, w_str)
-
-@slot_function([PyObject, Py_ssize_t, rffi.CCHARPP], lltype.Signed, error=-1)
-def str_getcharbuffer(space, w_buf, segment, ref):
-    return str_getreadbuffer(space, w_buf, segment, rffi.cast(rffi.VOIDPP, ref))
-
-@slot_function([PyObject, Py_ssize_t, rffi.VOIDPP], lltype.Signed, error=-1)
-def buf_getreadbuffer(space, pyref, segment, ref):
-    from pypy.module.cpyext.bufferobject import PyBufferObject
-    if segment != 0:
-        raise oefmt(space.w_SystemError,
-                    "accessing non-existent buffer segment")
-    py_buf = rffi.cast(PyBufferObject, pyref)
-    ref[0] = py_buf.c_b_ptr
-    return py_buf.c_b_size
-
-@slot_function([PyObject, Py_ssize_t, rffi.CCHARPP], lltype.Signed, error=-1)
-def buf_getcharbuffer(space, w_buf, segment, ref):
-    return buf_getreadbuffer(space, w_buf, segment, rffi.cast(rffi.VOIDPP, ref))
->>>>>>> eec91d1d
 
 def setup_buffer_procs(space, w_type, pto):
     bufspec = w_type.layout.typedef.buffer
