--- conflicted
+++ resolved
@@ -6,13 +6,8 @@
 
 from pypy.interpreter.baseobjspace import W_Root, DescrMismatch
 from pypy.interpreter.error import oefmt
-<<<<<<< HEAD
-from pypy.interpreter.typedef import (GetSetProperty, TypeDef,
-        interp_attrproperty, interp2app)
-=======
 from pypy.interpreter.typedef import (
     GetSetProperty, TypeDef, interp_attrproperty, interp2app)
->>>>>>> e4f395ec
 from pypy.module.__builtin__.abstractinst import abstract_issubclass_w
 from pypy.module.cpyext import structmemberdefs
 from pypy.module.cpyext.api import (
@@ -513,12 +508,8 @@
               not (pto.c_tp_as_sequence and pto.c_tp_as_sequence.c_sq_slice)):
             self.flag_map_or_seq = 'M'
         if pto.c_tp_doc:
-<<<<<<< HEAD
-            self.w_doc = space.newtext(rffi.charp2str(pto.c_tp_doc))
-=======
-            self.w_doc = space.newbytes(
+            self.w_doc = space.newtext(
                 rffi.charp2str(cts.cast('char*', pto.c_tp_doc)))
->>>>>>> e4f395ec
 
 @bootstrap_function
 def init_typeobject(space):
@@ -724,18 +715,7 @@
 
     typedescr = get_typedescr(w_type.layout.typedef)
 
-<<<<<<< HEAD
-    # dealloc
-    if space.gettypeobject(w_type.layout.typedef) is w_type:
-        # only for the exact type, like 'space.w_tuple' or 'space.w_list'
-        pto.c_tp_dealloc = typedescr.get_dealloc().get_llhelper(space)
-    else:
-        # for all subtypes, use subtype_dealloc()
-        pto.c_tp_dealloc = llslot(space, subtype_dealloc)
     if space.is_w(w_type, space.w_bytes):
-=======
-    if space.is_w(w_type, space.w_str):
->>>>>>> e4f395ec
         pto.c_tp_itemsize = 1
     elif space.is_w(w_type, space.w_tuple):
         pto.c_tp_itemsize = rffi.sizeof(PyObject)
@@ -751,13 +731,8 @@
             # point we might get into troubles by doing make_ref() when
             # things are not initialized yet.  So in this case, simply use
             # str2charp() and "leak" the string.
-<<<<<<< HEAD
         w_typename = space.getattr(w_type, space.newtext('__name__'))
-        heaptype = rffi.cast(PyHeapTypeObject, pto)
-=======
-        w_typename = space.getattr(w_type, space.wrap('__name__'))
         heaptype = cts.cast('PyHeapTypeObject*', pto)
->>>>>>> e4f395ec
         heaptype.c_ht_name = make_ref(space, w_typename)
         from pypy.module.cpyext.bytesobject import PyString_AsString
         pto.c_tp_name = cts.cast('const char *',
