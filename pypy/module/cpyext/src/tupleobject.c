
/* Tuple object implementation, stolen&adapted from CPython.  

   One important difference is that CPython caches the empty tuple separately
   and always return the very same object, while we always return a fresh one.
   The reasons is that space.newtuple([]) always return different objects, and
   we want to ensure that the following is always true:

       w_a != w_b ==> as_pyobj(w_b) != as_pyobj(w_b)
 */

#include "Python.h"

/* Speed optimization to avoid frequent malloc/free of small tuples */
#ifndef PyTuple_MAXSAVESIZE
#define PyTuple_MAXSAVESIZE     20  /* Largest tuple to save on free list */
#endif
#ifndef PyTuple_MAXFREELIST
#define PyTuple_MAXFREELIST  2000  /* Maximum number of tuples of each size to save */
#endif

#if PyTuple_MAXSAVESIZE > 0
static PyTupleObject *free_list[PyTuple_MAXSAVESIZE];
static int numfree[PyTuple_MAXSAVESIZE];
#endif

PyObject *
PyTuple_New(register Py_ssize_t size)
{
    register PyTupleObject *op;
    Py_ssize_t i;
    if (size < 0) {
        PyErr_BadInternalCall();
        return NULL;
    }
#if PyTuple_MAXSAVESIZE > 0
    if (size < PyTuple_MAXSAVESIZE && (op = free_list[size]) != NULL) {
        free_list[size] = (PyTupleObject *) op->ob_item[0];
        numfree[size]--;
        _Py_NewReference((PyObject *)op);
    }
    else
#endif
    {
        Py_ssize_t nbytes = size * sizeof(PyObject *);
        /* Check for overflow */
        if (nbytes / sizeof(PyObject *) != (size_t)size ||
            (nbytes > PY_SSIZE_T_MAX - sizeof(PyTupleObject) - sizeof(PyObject *)))
        {
            return PyErr_NoMemory();
        }

        op = PyObject_GC_NewVar(PyTupleObject, &PyTuple_Type, size);
        if (op == NULL)
            return NULL;
    }
    for (i=0; i < size; i++)
        op->ob_item[i] = NULL;
    _PyObject_GC_TRACK(op);
    return (PyObject *) op;
}

/* this is CPython's tupledealloc */
#ifdef CPYEXT_TESTS
#define _Py_tuple_dealloc _cpyexttest_tuple_dealloc
#ifdef __GNUC__
__attribute__((visibility("default")))
#else
__declspec(dllexport)
#endif
#else  /* CPYEXT_TESTS */
#define _Py_tuple_dealloc _PyPy_tuple_dealloc
#endif  /* CPYEXT_TESTS */
void
_Py_tuple_dealloc(register PyObject *_op)
{
    register PyTupleObject *op = (PyTupleObject *)_op;
    register Py_ssize_t i;
    register Py_ssize_t len =  Py_SIZE(op);
    PyObject_GC_UnTrack(op);
    Py_TRASHCAN_SAFE_BEGIN(op)
    if (len >= 0) {
        i = len;
        while (--i >= 0)
            Py_XDECREF(op->ob_item[i]);
#if PyTuple_MAXSAVESIZE > 0
        if (len < PyTuple_MAXSAVESIZE &&
            numfree[len] < PyTuple_MAXFREELIST &&
            Py_TYPE(op) == &PyTuple_Type)
        {
            op->ob_item[0] = (PyObject *) free_list[len];
            numfree[len]++;
            free_list[len] = op;
            goto done; /* return */
        }
#endif
    }
    Py_TYPE(op)->tp_free((PyObject *)op);
done:
    Py_TRASHCAN_SAFE_END(op)
}

static PyObject *
tuple_subtype_new(PyTypeObject *type, PyObject *args, PyObject *kwds);

<<<<<<< HEAD
/* 
 * Mangle to _PyPy_tuple_new for translation.
 * For tests, we want to mangle as if it were a c-api function so
 * it will not be confused with the host's similarly named function
 */
=======
>>>>>>> 93819acf
#ifdef CPYEXT_TESTS
#define _Py_tuple_new _cpyexttest_tuple_new
#ifdef __GNUC__
__attribute__((visibility("default")))
#else
__declspec(dllexport)
#endif
#else  /* CPYEXT_TESTS */
#define _Py_tuple_new _PyPy_tuple_new
#endif  /* CPYEXT_TESTS */
PyObject *
_Py_tuple_new(PyTypeObject *type, PyObject *args, PyObject *kwds)
{
    PyObject *arg = NULL;
    static char *kwlist[] = {"sequence", 0};

    if (type != &PyTuple_Type)
        return tuple_subtype_new(type, args, kwds);
    if (!PyArg_ParseTupleAndKeywords(args, kwds, "|O:tuple", kwlist, &arg))
        return NULL;

    if (arg == NULL)
        return PyTuple_New(0);
    else
        return PySequence_Tuple(arg);
}

static PyObject *
tuple_subtype_new(PyTypeObject *type, PyObject *args, PyObject *kwds)
{
    PyObject *tmp, *newobj, *item;
    Py_ssize_t i, n;

    assert(PyType_IsSubtype(type, &PyTuple_Type));
    tmp = _Py_tuple_new(&PyTuple_Type, args, kwds);
    if (tmp == NULL)
        return NULL;
    assert(PyTuple_Check(tmp));
    newobj = type->tp_alloc(type, n = PyTuple_GET_SIZE(tmp));
    if (newobj == NULL)
        return NULL;
    for (i = 0; i < n; i++) {
        item = PyTuple_GET_ITEM(tmp, i);
        Py_INCREF(item);
        PyTuple_SET_ITEM(newobj, i, item);
    }
    Py_DECREF(tmp);
    return newobj;
}

<|MERGE_RESOLUTION|>--- conflicted
+++ resolved
@@ -103,14 +103,11 @@
 static PyObject *
 tuple_subtype_new(PyTypeObject *type, PyObject *args, PyObject *kwds);
 
-<<<<<<< HEAD
 /* 
  * Mangle to _PyPy_tuple_new for translation.
  * For tests, we want to mangle as if it were a c-api function so
  * it will not be confused with the host's similarly named function
  */
-=======
->>>>>>> 93819acf
 #ifdef CPYEXT_TESTS
 #define _Py_tuple_new _cpyexttest_tuple_new
 #ifdef __GNUC__
