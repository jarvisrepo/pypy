#include <Python.h>
#include "src/thread.h"

long
PyThread_get_thread_ident(void)
{
#ifdef _WIN32
    return (long)GetCurrentThreadId();
#else
    return (long)pthread_self();
#endif
}

static int initialized;

void
PyThread_init_thread(void)
{
    if (initialized)
        return;
    initialized = 1;
    /*PyThread__init_thread(); a NOP on modern platforms */
}

PyThread_type_lock
PyThread_allocate_lock(void)
{
    struct RPyOpaque_ThreadLock *lock;
    lock = malloc(sizeof(struct RPyOpaque_ThreadLock));
    if (lock == NULL)
        return NULL;

    if (RPyThreadLockInit(lock) == 0) {
        free(lock);
        return NULL;
    }

    return (PyThread_type_lock)lock;
}

void
PyThread_free_lock(PyThread_type_lock lock)
{
    struct RPyOpaque_ThreadLock *real_lock = lock;
    RPyThreadAcquireLock(real_lock, 0);
    RPyThreadReleaseLock(real_lock);
    RPyOpaqueDealloc_ThreadLock(real_lock);
    free(lock);
}

int
PyThread_acquire_lock(PyThread_type_lock lock, int waitflag)
{
    return RPyThreadAcquireLock((struct RPyOpaque_ThreadLock*)lock, waitflag);
}

void
PyThread_release_lock(PyThread_type_lock lock)
{
    RPyThreadReleaseLock((struct RPyOpaque_ThreadLock*)lock);
}

long
PyThread_start_new_thread(void (*func)(void *), void *arg)
{
    PyThread_init_thread();
    return RPyThreadStartEx(func, arg);
}
<<<<<<< HEAD


/* ------------------------------------------------------------------------
Per-thread data ("key") support.

Use PyThread_create_key() to create a new key.  This is typically shared
across threads.

Use PyThread_set_key_value(thekey, value) to associate void* value with
thekey in the current thread.  Each thread has a distinct mapping of thekey
to a void* value.  Caution:  if the current thread already has a mapping
for thekey, value is ignored.

Use PyThread_get_key_value(thekey) to retrieve the void* value associated
with thekey in the current thread.  This returns NULL if no value is
associated with thekey in the current thread.

Use PyThread_delete_key_value(thekey) to forget the current thread's associated
value for thekey.  PyThread_delete_key(thekey) forgets the values associated
with thekey across *all* threads.

While some of these functions have error-return values, none set any
Python exception.

None of the functions does memory management on behalf of the void* values.
You need to allocate and deallocate them yourself.  If the void* values
happen to be PyObject*, these functions don't do refcount operations on
them either.

The GIL does not need to be held when calling these functions; they supply
their own locking.  This isn't true of PyThread_create_key(), though (see
next paragraph).

There's a hidden assumption that PyThread_create_key() will be called before
any of the other functions are called.  There's also a hidden assumption
that calls to PyThread_create_key() are serialized externally.
------------------------------------------------------------------------ */

#ifndef _WIN32
#include <windows.h>

/* use native Windows TLS functions */
#define Py_HAVE_NATIVE_TLS

int
PyThread_create_key(void)
{
    return (int) TlsAlloc();
}

void
PyThread_delete_key(int key)
{
    TlsFree(key);
}

/* We must be careful to emulate the strange semantics implemented in thread.c,
 * where the value is only set if it hasn't been set before.
 */
int
PyThread_set_key_value(int key, void *value)
{
    BOOL ok;
    void *oldvalue;

    assert(value != NULL);
    oldvalue = TlsGetValue(key);
    if (oldvalue != NULL)
        /* ignore value if already set */
        return 0;
    ok = TlsSetValue(key, value);
    if (!ok)
        return -1;
    return 0;
}

void *
PyThread_get_key_value(int key)
{
    /* because TLS is used in the Py_END_ALLOW_THREAD macro,
     * it is necessary to preserve the windows error state, because
     * it is assumed to be preserved across the call to the macro.
     * Ideally, the macro should be fixed, but it is simpler to
     * do it here.
     */
    DWORD error = GetLastError();
    void *result = TlsGetValue(key);
    SetLastError(error);
    return result;
}

void
PyThread_delete_key_value(int key)
{
    /* NULL is used as "key missing", and it is also the default
     * given by TlsGetValue() if nothing has been set yet.
     */
    TlsSetValue(key, NULL);
}

/* reinitialization of TLS is not necessary after fork when using
 * the native TLS functions.  And forking isn't supported on Windows either.
 */
void
PyThread_ReInitTLS(void)
{}

/* Thread Specific Storage (TSS) API

   Platform-specific components of TSS API implementation.
*/

int
PyThread_tss_create(Py_tss_t *key)
{
    assert(key != NULL);
    /* If the key has been created, function is silently skipped. */
    if (key->_is_initialized) {
        return 0;
    }

    DWORD result = TlsAlloc();
    if (result == TLS_OUT_OF_INDEXES) {
        return -1;
    }
    /* In Windows, platform-specific key type is DWORD. */
    key->_key = result;
    key->_is_initialized = 1;
    return 0;
}

void
PyThread_tss_delete(Py_tss_t *key)
{
    assert(key != NULL);
    /* If the key has not been created, function is silently skipped. */
    if (!key->_is_initialized) {
        return;
    }

    TlsFree(key->_key);
    key->_key = TLS_OUT_OF_INDEXES;
    key->_is_initialized = 0;
}

int
PyThread_tss_set(Py_tss_t *key, void *value)
{
    assert(key != NULL);
    BOOL ok = TlsSetValue(key->_key, value);
    return ok ? 0 : -1;
}

void *
PyThread_tss_get(Py_tss_t *key)
{
    assert(key != NULL);
    /* because TSS is used in the Py_END_ALLOW_THREAD macro,
     * it is necessary to preserve the windows error state, because
     * it is assumed to be preserved across the call to the macro.
     * Ideally, the macro should be fixed, but it is simpler to
     * do it here.
     */
    DWORD error = GetLastError();
    void *result = TlsGetValue(key->_key);
    SetLastError(error);
    return result;
}
#else  /* _WIN32 */

/* A singly-linked list of struct key objects remembers all the key->value
 * associations.  File static keyhead heads the list.  keymutex is used
 * to enforce exclusion internally.
 */
struct key {
    /* Next record in the list, or NULL if this is the last record. */
    struct key *next;

    /* The thread id, according to PyThread_get_thread_ident(). */
    long id;

    /* The key and its associated value. */
    int key;
    void *value;
};

static struct key *keyhead = NULL;
static PyThread_type_lock keymutex = NULL;
static int nkeys = 0;  /* PyThread_create_key() hands out nkeys+1 next */

/* Internal helper.
 * If the current thread has a mapping for key, the appropriate struct key*
 * is returned.  NB:  value is ignored in this case!
 * If there is no mapping for key in the current thread, then:
 *     If value is NULL, NULL is returned.
 *     Else a mapping of key to value is created for the current thread,
 *     and a pointer to a new struct key* is returned; except that if
 *     malloc() can't find room for a new struct key*, NULL is returned.
 * So when value==NULL, this acts like a pure lookup routine, and when
 * value!=NULL, this acts like dict.setdefault(), returning an existing
 * mapping if one exists, else creating a new mapping.
 *
 * Caution:  this used to be too clever, trying to hold keymutex only
 * around the "p->next = keyhead; keyhead = p" pair.  That allowed
 * another thread to mutate the list, via key deletion, concurrent with
 * find_key() crawling over the list.  Hilarity ensued.  For example, when
 * the for-loop here does "p = p->next", p could end up pointing at a
 * record that PyThread_delete_key_value() was concurrently free()'ing.
 * That could lead to anything, from failing to find a key that exists, to
 * segfaults.  Now we lock the whole routine.
 */
static struct key *
find_key(int key, void *value)
{
    struct key *p, *prev_p;
    long id = PyThread_get_thread_ident();

    if (!keymutex)
        return NULL;
    PyThread_acquire_lock(keymutex, 1);
    prev_p = NULL;
    for (p = keyhead; p != NULL; p = p->next) {
        if (p->id == id && p->key == key)
            goto Done;
        /* Sanity check.  These states should never happen but if
         * they do we must abort.  Otherwise we'll end up spinning in
         * in a tight loop with the lock held.  A similar check is done
         * in pystate.c tstate_delete_common().  */
        if (p == prev_p)
            Py_FatalError("tls find_key: small circular list(!)");
        prev_p = p;
        if (p->next == keyhead)
            Py_FatalError("tls find_key: circular list(!)");
    }
    if (value == NULL) {
        assert(p == NULL);
        goto Done;
    }
    p = (struct key *)malloc(sizeof(struct key));
    if (p != NULL) {
        p->id = id;
        p->key = key;
        p->value = value;
        p->next = keyhead;
        keyhead = p;
    }
 Done:
    PyThread_release_lock(keymutex);
    return p;
}

/* Return a new key.  This must be called before any other functions in
 * this family, and callers must arrange to serialize calls to this
 * function.  No violations are detected.
 */
int
PyThread_create_key(void)
{
    /* All parts of this function are wrong if it's called by multiple
     * threads simultaneously.
     */
    if (keymutex == NULL)
        keymutex = PyThread_allocate_lock();
    return ++nkeys;
}

/* Forget the associations for key across *all* threads. */
void
PyThread_delete_key(int key)
{
    struct key *p, **q;

    PyThread_acquire_lock(keymutex, 1);
    q = &keyhead;
    while ((p = *q) != NULL) {
        if (p->key == key) {
            *q = p->next;
            free((void *)p);
            /* NB This does *not* free p->value! */
        }
        else
            q = &p->next;
    }
    PyThread_release_lock(keymutex);
}

/* Confusing:  If the current thread has an association for key,
 * value is ignored, and 0 is returned.  Else an attempt is made to create
 * an association of key to value for the current thread.  0 is returned
 * if that succeeds, but -1 is returned if there's not enough memory
 * to create the association.  value must not be NULL.
 */
int
PyThread_set_key_value(int key, void *value)
{
    struct key *p;

    assert(value != NULL);
    p = find_key(key, value);
    if (p == NULL)
        return -1;
    else
        return 0;
}

/* Retrieve the value associated with key in the current thread, or NULL
 * if the current thread doesn't have an association for key.
 */
void *
PyThread_get_key_value(int key)
{
    struct key *p = find_key(key, NULL);

    if (p == NULL)
        return NULL;
    else
        return p->value;
}

/* Forget the current thread's association for key, if any. */
void
PyThread_delete_key_value(int key)
{
    long id = PyThread_get_thread_ident();
    struct key *p, **q;

    PyThread_acquire_lock(keymutex, 1);
    q = &keyhead;
    while ((p = *q) != NULL) {
        if (p->key == key && p->id == id) {
            *q = p->next;
            free((void *)p);
            /* NB This does *not* free p->value! */
            break;
        }
        else
            q = &p->next;
    }
    PyThread_release_lock(keymutex);
}

/* Forget everything not associated with the current thread id.
 * This function is called from PyOS_AfterFork().  It is necessary
 * because other thread ids which were in use at the time of the fork
 * may be reused for new threads created in the forked process.
 */
void
PyThread_ReInitTLS(void)
{
    long id = PyThread_get_thread_ident();
    struct key *p, **q;

    if (!keymutex)
        return;

    /* As with interpreter_lock in PyEval_ReInitThreads()
       we just create a new lock without freeing the old one */
    keymutex = PyThread_allocate_lock();

    /* Delete all keys which do not match the current thread id */
    q = &keyhead;
    while ((p = *q) != NULL) {
        if (p->id != id) {
            *q = p->next;
            free((void *)p);
            /* NB This does *not* free p->value! */
        }
        else
            q = &p->next;
    }
}

/* Platform-specific components of TSS API implementation.  */

int
PyThread_tss_create(Py_tss_t *key)
{
    assert(key != NULL);
    /* If the key has been created, function is silently skipped. */
    if (key->_is_initialized) {
        return 0;
    }

    int fail = pthread_key_create(&(key->_key), NULL);
    if (fail) {
        return -1;
    }
    key->_is_initialized = 1;
    return 0;
}

void
PyThread_tss_delete(Py_tss_t *key)
{
    assert(key != NULL);
    /* If the key has not been created, function is silently skipped. */
    if (!key->_is_initialized) {
        return;
    }

    pthread_key_delete(key->_key);
    /* pthread has not provided the defined invalid value for the key. */
    key->_is_initialized = 0;
}

int
PyThread_tss_set(Py_tss_t *key, void *value)
{
    assert(key != NULL);
    int fail = pthread_setspecific(key->_key, value);
    return fail ? -1 : 0;
}

void *
PyThread_tss_get(Py_tss_t *key)
{
    assert(key != NULL);
    return pthread_getspecific(key->_key);
}

#endif  /* !_WIN32 */

/* Cross-platform components of TSS API implementation.  */

Py_tss_t *
PyThread_tss_alloc(void)
{
    Py_tss_t *new_key = (Py_tss_t *)PyMem_RawMalloc(sizeof(Py_tss_t));
    if (new_key == NULL) {
        return NULL;
    }
    new_key->_is_initialized = 0;
    return new_key;
}

void
PyThread_tss_free(Py_tss_t *key)
{
    if (key != NULL) {
        PyThread_tss_delete(key);
        PyMem_RawFree((void *)key);
    }
}

int
PyThread_tss_is_created(Py_tss_t *key)
{
    assert(key != NULL);
    return key->_is_initialized;
}

=======
>>>>>>> 9d625e1f
<|MERGE_RESOLUTION|>--- conflicted
+++ resolved
@@ -66,457 +66,4 @@
     PyThread_init_thread();
     return RPyThreadStartEx(func, arg);
 }
-<<<<<<< HEAD
 
-
-/* ------------------------------------------------------------------------
-Per-thread data ("key") support.
-
-Use PyThread_create_key() to create a new key.  This is typically shared
-across threads.
-
-Use PyThread_set_key_value(thekey, value) to associate void* value with
-thekey in the current thread.  Each thread has a distinct mapping of thekey
-to a void* value.  Caution:  if the current thread already has a mapping
-for thekey, value is ignored.
-
-Use PyThread_get_key_value(thekey) to retrieve the void* value associated
-with thekey in the current thread.  This returns NULL if no value is
-associated with thekey in the current thread.
-
-Use PyThread_delete_key_value(thekey) to forget the current thread's associated
-value for thekey.  PyThread_delete_key(thekey) forgets the values associated
-with thekey across *all* threads.
-
-While some of these functions have error-return values, none set any
-Python exception.
-
-None of the functions does memory management on behalf of the void* values.
-You need to allocate and deallocate them yourself.  If the void* values
-happen to be PyObject*, these functions don't do refcount operations on
-them either.
-
-The GIL does not need to be held when calling these functions; they supply
-their own locking.  This isn't true of PyThread_create_key(), though (see
-next paragraph).
-
-There's a hidden assumption that PyThread_create_key() will be called before
-any of the other functions are called.  There's also a hidden assumption
-that calls to PyThread_create_key() are serialized externally.
------------------------------------------------------------------------- */
-
-#ifndef _WIN32
-#include <windows.h>
-
-/* use native Windows TLS functions */
-#define Py_HAVE_NATIVE_TLS
-
-int
-PyThread_create_key(void)
-{
-    return (int) TlsAlloc();
-}
-
-void
-PyThread_delete_key(int key)
-{
-    TlsFree(key);
-}
-
-/* We must be careful to emulate the strange semantics implemented in thread.c,
- * where the value is only set if it hasn't been set before.
- */
-int
-PyThread_set_key_value(int key, void *value)
-{
-    BOOL ok;
-    void *oldvalue;
-
-    assert(value != NULL);
-    oldvalue = TlsGetValue(key);
-    if (oldvalue != NULL)
-        /* ignore value if already set */
-        return 0;
-    ok = TlsSetValue(key, value);
-    if (!ok)
-        return -1;
-    return 0;
-}
-
-void *
-PyThread_get_key_value(int key)
-{
-    /* because TLS is used in the Py_END_ALLOW_THREAD macro,
-     * it is necessary to preserve the windows error state, because
-     * it is assumed to be preserved across the call to the macro.
-     * Ideally, the macro should be fixed, but it is simpler to
-     * do it here.
-     */
-    DWORD error = GetLastError();
-    void *result = TlsGetValue(key);
-    SetLastError(error);
-    return result;
-}
-
-void
-PyThread_delete_key_value(int key)
-{
-    /* NULL is used as "key missing", and it is also the default
-     * given by TlsGetValue() if nothing has been set yet.
-     */
-    TlsSetValue(key, NULL);
-}
-
-/* reinitialization of TLS is not necessary after fork when using
- * the native TLS functions.  And forking isn't supported on Windows either.
- */
-void
-PyThread_ReInitTLS(void)
-{}
-
-/* Thread Specific Storage (TSS) API
-
-   Platform-specific components of TSS API implementation.
-*/
-
-int
-PyThread_tss_create(Py_tss_t *key)
-{
-    assert(key != NULL);
-    /* If the key has been created, function is silently skipped. */
-    if (key->_is_initialized) {
-        return 0;
-    }
-
-    DWORD result = TlsAlloc();
-    if (result == TLS_OUT_OF_INDEXES) {
-        return -1;
-    }
-    /* In Windows, platform-specific key type is DWORD. */
-    key->_key = result;
-    key->_is_initialized = 1;
-    return 0;
-}
-
-void
-PyThread_tss_delete(Py_tss_t *key)
-{
-    assert(key != NULL);
-    /* If the key has not been created, function is silently skipped. */
-    if (!key->_is_initialized) {
-        return;
-    }
-
-    TlsFree(key->_key);
-    key->_key = TLS_OUT_OF_INDEXES;
-    key->_is_initialized = 0;
-}
-
-int
-PyThread_tss_set(Py_tss_t *key, void *value)
-{
-    assert(key != NULL);
-    BOOL ok = TlsSetValue(key->_key, value);
-    return ok ? 0 : -1;
-}
-
-void *
-PyThread_tss_get(Py_tss_t *key)
-{
-    assert(key != NULL);
-    /* because TSS is used in the Py_END_ALLOW_THREAD macro,
-     * it is necessary to preserve the windows error state, because
-     * it is assumed to be preserved across the call to the macro.
-     * Ideally, the macro should be fixed, but it is simpler to
-     * do it here.
-     */
-    DWORD error = GetLastError();
-    void *result = TlsGetValue(key->_key);
-    SetLastError(error);
-    return result;
-}
-#else  /* _WIN32 */
-
-/* A singly-linked list of struct key objects remembers all the key->value
- * associations.  File static keyhead heads the list.  keymutex is used
- * to enforce exclusion internally.
- */
-struct key {
-    /* Next record in the list, or NULL if this is the last record. */
-    struct key *next;
-
-    /* The thread id, according to PyThread_get_thread_ident(). */
-    long id;
-
-    /* The key and its associated value. */
-    int key;
-    void *value;
-};
-
-static struct key *keyhead = NULL;
-static PyThread_type_lock keymutex = NULL;
-static int nkeys = 0;  /* PyThread_create_key() hands out nkeys+1 next */
-
-/* Internal helper.
- * If the current thread has a mapping for key, the appropriate struct key*
- * is returned.  NB:  value is ignored in this case!
- * If there is no mapping for key in the current thread, then:
- *     If value is NULL, NULL is returned.
- *     Else a mapping of key to value is created for the current thread,
- *     and a pointer to a new struct key* is returned; except that if
- *     malloc() can't find room for a new struct key*, NULL is returned.
- * So when value==NULL, this acts like a pure lookup routine, and when
- * value!=NULL, this acts like dict.setdefault(), returning an existing
- * mapping if one exists, else creating a new mapping.
- *
- * Caution:  this used to be too clever, trying to hold keymutex only
- * around the "p->next = keyhead; keyhead = p" pair.  That allowed
- * another thread to mutate the list, via key deletion, concurrent with
- * find_key() crawling over the list.  Hilarity ensued.  For example, when
- * the for-loop here does "p = p->next", p could end up pointing at a
- * record that PyThread_delete_key_value() was concurrently free()'ing.
- * That could lead to anything, from failing to find a key that exists, to
- * segfaults.  Now we lock the whole routine.
- */
-static struct key *
-find_key(int key, void *value)
-{
-    struct key *p, *prev_p;
-    long id = PyThread_get_thread_ident();
-
-    if (!keymutex)
-        return NULL;
-    PyThread_acquire_lock(keymutex, 1);
-    prev_p = NULL;
-    for (p = keyhead; p != NULL; p = p->next) {
-        if (p->id == id && p->key == key)
-            goto Done;
-        /* Sanity check.  These states should never happen but if
-         * they do we must abort.  Otherwise we'll end up spinning in
-         * in a tight loop with the lock held.  A similar check is done
-         * in pystate.c tstate_delete_common().  */
-        if (p == prev_p)
-            Py_FatalError("tls find_key: small circular list(!)");
-        prev_p = p;
-        if (p->next == keyhead)
-            Py_FatalError("tls find_key: circular list(!)");
-    }
-    if (value == NULL) {
-        assert(p == NULL);
-        goto Done;
-    }
-    p = (struct key *)malloc(sizeof(struct key));
-    if (p != NULL) {
-        p->id = id;
-        p->key = key;
-        p->value = value;
-        p->next = keyhead;
-        keyhead = p;
-    }
- Done:
-    PyThread_release_lock(keymutex);
-    return p;
-}
-
-/* Return a new key.  This must be called before any other functions in
- * this family, and callers must arrange to serialize calls to this
- * function.  No violations are detected.
- */
-int
-PyThread_create_key(void)
-{
-    /* All parts of this function are wrong if it's called by multiple
-     * threads simultaneously.
-     */
-    if (keymutex == NULL)
-        keymutex = PyThread_allocate_lock();
-    return ++nkeys;
-}
-
-/* Forget the associations for key across *all* threads. */
-void
-PyThread_delete_key(int key)
-{
-    struct key *p, **q;
-
-    PyThread_acquire_lock(keymutex, 1);
-    q = &keyhead;
-    while ((p = *q) != NULL) {
-        if (p->key == key) {
-            *q = p->next;
-            free((void *)p);
-            /* NB This does *not* free p->value! */
-        }
-        else
-            q = &p->next;
-    }
-    PyThread_release_lock(keymutex);
-}
-
-/* Confusing:  If the current thread has an association for key,
- * value is ignored, and 0 is returned.  Else an attempt is made to create
- * an association of key to value for the current thread.  0 is returned
- * if that succeeds, but -1 is returned if there's not enough memory
- * to create the association.  value must not be NULL.
- */
-int
-PyThread_set_key_value(int key, void *value)
-{
-    struct key *p;
-
-    assert(value != NULL);
-    p = find_key(key, value);
-    if (p == NULL)
-        return -1;
-    else
-        return 0;
-}
-
-/* Retrieve the value associated with key in the current thread, or NULL
- * if the current thread doesn't have an association for key.
- */
-void *
-PyThread_get_key_value(int key)
-{
-    struct key *p = find_key(key, NULL);
-
-    if (p == NULL)
-        return NULL;
-    else
-        return p->value;
-}
-
-/* Forget the current thread's association for key, if any. */
-void
-PyThread_delete_key_value(int key)
-{
-    long id = PyThread_get_thread_ident();
-    struct key *p, **q;
-
-    PyThread_acquire_lock(keymutex, 1);
-    q = &keyhead;
-    while ((p = *q) != NULL) {
-        if (p->key == key && p->id == id) {
-            *q = p->next;
-            free((void *)p);
-            /* NB This does *not* free p->value! */
-            break;
-        }
-        else
-            q = &p->next;
-    }
-    PyThread_release_lock(keymutex);
-}
-
-/* Forget everything not associated with the current thread id.
- * This function is called from PyOS_AfterFork().  It is necessary
- * because other thread ids which were in use at the time of the fork
- * may be reused for new threads created in the forked process.
- */
-void
-PyThread_ReInitTLS(void)
-{
-    long id = PyThread_get_thread_ident();
-    struct key *p, **q;
-
-    if (!keymutex)
-        return;
-
-    /* As with interpreter_lock in PyEval_ReInitThreads()
-       we just create a new lock without freeing the old one */
-    keymutex = PyThread_allocate_lock();
-
-    /* Delete all keys which do not match the current thread id */
-    q = &keyhead;
-    while ((p = *q) != NULL) {
-        if (p->id != id) {
-            *q = p->next;
-            free((void *)p);
-            /* NB This does *not* free p->value! */
-        }
-        else
-            q = &p->next;
-    }
-}
-
-/* Platform-specific components of TSS API implementation.  */
-
-int
-PyThread_tss_create(Py_tss_t *key)
-{
-    assert(key != NULL);
-    /* If the key has been created, function is silently skipped. */
-    if (key->_is_initialized) {
-        return 0;
-    }
-
-    int fail = pthread_key_create(&(key->_key), NULL);
-    if (fail) {
-        return -1;
-    }
-    key->_is_initialized = 1;
-    return 0;
-}
-
-void
-PyThread_tss_delete(Py_tss_t *key)
-{
-    assert(key != NULL);
-    /* If the key has not been created, function is silently skipped. */
-    if (!key->_is_initialized) {
-        return;
-    }
-
-    pthread_key_delete(key->_key);
-    /* pthread has not provided the defined invalid value for the key. */
-    key->_is_initialized = 0;
-}
-
-int
-PyThread_tss_set(Py_tss_t *key, void *value)
-{
-    assert(key != NULL);
-    int fail = pthread_setspecific(key->_key, value);
-    return fail ? -1 : 0;
-}
-
-void *
-PyThread_tss_get(Py_tss_t *key)
-{
-    assert(key != NULL);
-    return pthread_getspecific(key->_key);
-}
-
-#endif  /* !_WIN32 */
-
-/* Cross-platform components of TSS API implementation.  */
-
-Py_tss_t *
-PyThread_tss_alloc(void)
-{
-    Py_tss_t *new_key = (Py_tss_t *)PyMem_RawMalloc(sizeof(Py_tss_t));
-    if (new_key == NULL) {
-        return NULL;
-    }
-    new_key->_is_initialized = 0;
-    return new_key;
-}
-
-void
-PyThread_tss_free(Py_tss_t *key)
-{
-    if (key != NULL) {
-        PyThread_tss_delete(key);
-        PyMem_RawFree((void *)key);
-    }
-}
-
-int
-PyThread_tss_is_created(Py_tss_t *key)
-{
-    assert(key != NULL);
-    return key->_is_initialized;
-}
-
-=======
->>>>>>> 9d625e1f
