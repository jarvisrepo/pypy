#include <Python.h>

void *
PyMem_RawMalloc(size_t size)
{
<<<<<<< HEAD
    /*
     * Limit ourselves to PY_SSIZE_T_MAX bytes to prevent security holes.
     * Most python internals blindly use a signed Py_ssize_t to track
     * things without checking for overflows or negatives.
     * As size_t is unsigned, checking for size < 0 is not required.
     */
    if (size > (size_t)PY_SSIZE_T_MAX)
        return NULL;
    if (size == 0)
        size = 1;
    return malloc(size);
}

void *
PyMem_RawCalloc(size_t nelem, size_t elsize)
{
    /* see PyMem_RawMalloc() */
    if (elsize != 0 && nelem > (size_t)PY_SSIZE_T_MAX / elsize)
        return NULL;
    /* PyMem_RawCalloc(0, 0) means calloc(1, 1). Some systems would return NULL
       for calloc(0, 0), which would be treated as an error. Some platforms
       would return a pointer with no memory behind it, which would break
       pymalloc.  To solve these problems, allocate an extra byte. */
    if (nelem == 0 || elsize == 0) {
        nelem = 1;
        elsize = 1;
    }
    return calloc(nelem, elsize);
}

void*
PyMem_RawRealloc(void *ptr, size_t size)
{
    /* see PyMem_RawMalloc() */
    if (size > (size_t)PY_SSIZE_T_MAX)
        return NULL;
    if (size == 0)
        size = 1;
    return realloc(ptr, size);
}

void PyMem_RawFree(void *ptr)
{
    free(ptr);
}


/* the PyMem_Xxx functions are the same as PyMem_RawXxx in PyPy, for now */
void *PyMem_Malloc(size_t size)
{
    if (size > (size_t)PY_SSIZE_T_MAX)
        return NULL;
    if (size == 0)
        size = 1;
    return malloc(size);
}

void *PyMem_Calloc(size_t nelem, size_t elsize)
{
    if (elsize != 0 && nelem > (size_t)PY_SSIZE_T_MAX / elsize)
        return NULL;
    if (nelem == 0 || elsize == 0) {
        nelem = 1;
        elsize = 1;
    }
    return calloc(nelem, elsize);
}

void* PyMem_Realloc(void *ptr, size_t size)
{
    if (size > (size_t)PY_SSIZE_T_MAX)
        return NULL;
    if (size == 0)
        size = 1;
    return realloc(ptr, size);
}

void PyMem_Free(void *ptr)
{
    free(ptr);
=======
    return malloc((n) ? (n) : 1);
}

int _PyTraceMalloc_Track(_PyTraceMalloc_domain_t domain,
                         uintptr_t ptr, size_t size)
{
    /* to avoid acquiring/releasing the GIL too often, only do it
       if the total reported size exceeds 64KB. */
    static volatile long unreported_size = 0;
    long prev, next, report;

    size += sizeof(long);
    /* ^^^ to account for some alignment.  Important, otherwise we'd
     * collect sizes of, say, 1-bytes mallocs in 1-bytes increment */

 retry:
    report = 0;
    prev = unreported_size;
    next = prev + size;
    if (next >= 65536) {
        report = next;
        next = 0;
    }
    if (prev != next) {
#ifdef _WIN32
        if (InterlockedCompareExchange(&unreported_size, next, prev) != prev)
            goto retry;
#else
        if (!__sync_bool_compare_and_swap(&unreported_size, prev, next))
            goto retry;
#endif
    }

    if (report) {
        PyGILState_STATE state = PyGILState_Ensure();
        _PyPyGC_AddMemoryPressure(report);
        PyGILState_Release(state);
    }
}

int _PyTraceMalloc_Untrack(_PyTraceMalloc_domain_t domain,
                           uintptr_t ptr)
{
    /* nothing */
>>>>>>> bb876ab6
}<|MERGE_RESOLUTION|>--- conflicted
+++ resolved
@@ -3,7 +3,6 @@
 void *
 PyMem_RawMalloc(size_t size)
 {
-<<<<<<< HEAD
     /*
      * Limit ourselves to PY_SSIZE_T_MAX bytes to prevent security holes.
      * Most python internals blindly use a signed Py_ssize_t to track
@@ -84,8 +83,6 @@
 void PyMem_Free(void *ptr)
 {
     free(ptr);
-=======
-    return malloc((n) ? (n) : 1);
 }
 
 int _PyTraceMalloc_Track(_PyTraceMalloc_domain_t domain,
@@ -129,5 +126,4 @@
                            uintptr_t ptr)
 {
     /* nothing */
->>>>>>> bb876ab6
 }