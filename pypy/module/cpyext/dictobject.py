--- conflicted
+++ resolved
@@ -286,36 +286,7 @@
         pvalue[0] = as_pyobj(space, w_value)
     return 1
 
-<<<<<<< HEAD
-=======
-@specialize.memo()
-def make_frozendict(space):
-    if space not in _frozendict_cache:
-        _frozendict_cache[space] = _make_frozendict(space)
         _frozendict_cache[space].flag_map_or_seq = 'M'
-    return _frozendict_cache[space]
-
-_frozendict_cache = {}
-def _make_frozendict(space):
-    return space.appexec([], '''():
-    import _abcoll
-    class FrozenDict(_abcoll.Mapping):
-        def __init__(self, *args, **kwargs):
-            self._d = dict(*args, **kwargs)
-        def __iter__(self):
-            return iter(self._d)
-        def __len__(self):
-            return len(self._d)
-        def __getitem__(self, key):
-            return self._d[key]
-    return FrozenDict''')
-
-@cpython_api([PyObject], PyObject)
-def PyDictProxy_New(space, w_dict):
-    w_frozendict = make_frozendict(space)
-    return space.call_function(w_frozendict, w_dict)
-
->>>>>>> 291a2ce4
 @cpython_api([PyObject], rffi.INT_real, error=CANNOT_FAIL)
 def _PyDict_HasOnlyStringKeys(space, w_dict):
     keys_w = space.unpackiterable(w_dict)
