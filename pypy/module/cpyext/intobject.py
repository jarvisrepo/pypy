
from pypy.rpython.lltypesystem import rffi, lltype
from pypy.interpreter.error import OperationError
from pypy.module.cpyext.api import (
    cpython_api, build_type_checkers, PyObject,
    CONST_STRING, CANNOT_FAIL, Py_ssize_t)
from pypy.rlib.rarithmetic import r_uint

PyInt_Check, PyInt_CheckExact = build_type_checkers("Int")

@cpython_api([lltype.Signed], PyObject)
def PyInt_FromLong(space, ival):
    """Create a new integer object with a value of ival.
    
    """
    return space.wrap(ival)

@cpython_api([PyObject], lltype.Signed, error=-1)
def PyInt_AsLong(space, w_obj):
    """Will first attempt to cast the object to a PyIntObject, if it is not
    already one, and then return its value. If there is an error, -1 is
    returned, and the caller should check PyErr_Occurred() to find out whether
    there was an error, or whether the value just happened to be -1."""
    if w_obj is None:
        raise OperationError(space.w_TypeError,
                             space.wrap("an integer is required, got NULL"))
    return space.int_w(space.int(w_obj))

@cpython_api([PyObject], lltype.Unsigned, error=-1)
def PyInt_AsUnsignedLong(space, w_obj):
    """Return a C unsigned long representation of the contents of pylong.
    If pylong is greater than ULONG_MAX, an OverflowError is
    raised."""
    if w_obj is None:
        raise OperationError(space.w_TypeError,
                             space.wrap("an integer is required, got NULL"))
    return space.uint_w(space.int(w_obj))

@cpython_api([PyObject], rffi.ULONG, error=-1)
def PyInt_AsUnsignedLongMask(space, w_obj):
    """Will first attempt to cast the object to a PyIntObject or
    PyLongObject, if it is not already one, and then return its value as
    unsigned long.  This function does not check for overflow.
    """
    w_int = space.int(w_obj)
    if space.is_true(space.isinstance(w_int, space.w_int)):
        num = space.int_w(w_int)
        return r_uint(num)
    else:
        num = space.bigint_w(w_int)
        return num.uintmask()

@cpython_api([PyObject], lltype.Signed, error=CANNOT_FAIL)
def PyInt_AS_LONG(space, w_int):
    """Return the value of the object w_int. No error checking is performed."""
    return space.int_w(w_int)

@cpython_api([PyObject], Py_ssize_t, error=-1)
def PyInt_AsSsize_t(space, w_obj):
    """Will first attempt to cast the object to a PyIntObject or
    PyLongObject, if it is not already one, and then return its value as
    Py_ssize_t.
    """
    if w_obj is None:
        raise OperationError(space.w_TypeError,
                             space.wrap("an integer is required, got NULL"))
    return space.int_w(w_obj) # XXX this is wrong on win64

@cpython_api([Py_ssize_t], PyObject)
def PyInt_FromSsize_t(space, ival):
    """Create a new integer object with a value of ival. If the value is larger
    than LONG_MAX or smaller than LONG_MIN, a long integer object is
    returned.
    """
    return space.wrap(ival) # XXX this is wrong on win64

@cpython_api([CONST_STRING, rffi.CCHARPP, rffi.INT_real], PyObject)
def PyInt_FromString(space, str, pend, base):
    """Return a new PyIntObject or PyLongObject based on the string
    value in str, which is interpreted according to the radix in base.  If
    pend is non-NULL, *pend will point to the first character in str which
    follows the representation of the number.  If base is 0, the radix will be
    determined based on the leading characters of str: if str starts with
    '0x' or '0X', radix 16 will be used; if str starts with '0', radix
    8 will be used; otherwise radix 10 will be used.  If base is not 0, it
    must be between 2 and 36, inclusive.  Leading spaces are ignored.  If
    there are no digits, ValueError will be raised.  If the string represents
    a number too large to be contained within the machine's long int type
    and overflow warnings are being suppressed, a PyLongObject will be
    returned.  If overflow warnings are not being suppressed, NULL will be
    returned in this case."""
    s = rffi.charp2str(str)
    w_str = space.wrap(s)
    w_base = space.wrap(rffi.cast(lltype.Signed, base))
    if pend:
        pend[0] = rffi.ptradd(str, len(s))
<<<<<<< HEAD
    return space.call_function(space.w_int, w_str, w_base)
=======
    return space.call_function(space.w_int, w_str, w_base)
>>>>>>> be95fbe0
<|MERGE_RESOLUTION|>--- conflicted
+++ resolved
@@ -94,8 +94,4 @@
     w_base = space.wrap(rffi.cast(lltype.Signed, base))
     if pend:
         pend[0] = rffi.ptradd(str, len(s))
-<<<<<<< HEAD
-    return space.call_function(space.w_int, w_str, w_base)
-=======
-    return space.call_function(space.w_int, w_str, w_base)
->>>>>>> be95fbe0
+    return space.call_function(space.w_int, w_str, w_base)