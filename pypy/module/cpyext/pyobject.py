import sys

from pypy.interpreter.error import OperationError, oefmt
from pypy.interpreter.baseobjspace import W_Root, SpaceCache
from rpython.rtyper.lltypesystem import rffi, lltype
from rpython.rtyper.extregistry import ExtRegistryEntry
from pypy.module.cpyext.api import (
    cpython_api, bootstrap_function, PyObject, PyObjectP, ADDR,
    CANNOT_FAIL, Py_TPFLAGS_HEAPTYPE, PyTypeObjectPtr, is_PyObject,
    PyVarObject, Py_ssize_t, init_function, cts)
from pypy.module.cpyext.state import State
from pypy.objspace.std.typeobject import W_TypeObject
from pypy.objspace.std.objectobject import W_ObjectObject
from rpython.rlib.objectmodel import specialize, we_are_translated
from rpython.rlib.objectmodel import keepalive_until_here
from rpython.rtyper.annlowlevel import llhelper, cast_instance_to_base_ptr
from rpython.rlib import rawrefcount, jit
<<<<<<< HEAD
from rpython.rlib.debug import fatalerror
from rpython.translator.tool.cbuild import ExternalCompilationInfo
=======
from rpython.rlib.debug import ll_assert, fatalerror
>>>>>>> c94f0299


#________________________________________________________
# type description

class BaseCpyTypedescr(object):
    basestruct = PyObject.TO
    W_BaseObject = W_ObjectObject

    def get_dealloc(self, space):
<<<<<<< HEAD
        state = space.fromcache(State)
        return state.C._PyPy_subtype_dealloc
=======
        from pypy.module.cpyext.typeobject import subtype_dealloc
        return subtype_dealloc.api_func.get_llhelper(space)
>>>>>>> c94f0299

    # CCC port to C
    def allocate(self, space, w_type, itemcount=0, immortal=False):
        # typically called from PyType_GenericAlloc via typedescr.allocate
        # this returns a PyObject with ob_refcnt == 1.

        pytype = as_pyobj(space, w_type)
        pytype = rffi.cast(PyTypeObjectPtr, pytype)
        assert pytype
        # Don't increase refcount for non-heaptypes
        flags = rffi.cast(lltype.Signed, pytype.c_tp_flags)
        if flags & Py_TPFLAGS_HEAPTYPE:
            incref(space, pytype)

        if pytype:
            size = pytype.c_tp_basicsize
        else:
            size = rffi.sizeof(self.basestruct)
        if pytype.c_tp_itemsize:
            size += itemcount * pytype.c_tp_itemsize
        assert size >= rffi.sizeof(PyObject.TO)
        buf = lltype.malloc(rffi.VOIDP.TO, size,
                            flavor='raw', zero=True,
                            add_memory_pressure=True, immortal=immortal)
        pyobj = rffi.cast(PyObject, buf)
        if pytype.c_tp_itemsize:
            pyvarobj = rffi.cast(PyVarObject, pyobj)
            pyvarobj.c_ob_size = itemcount
        pyobj.c_ob_refcnt = 1
        #pyobj.c_ob_pypy_link should get assigned very quickly
        pyobj.c_ob_type = pytype
        return pyobj

    def attach(self, space, pyobj, w_obj, w_userdata=None):
        pass

    def realize(self, space, obj):
        w_type = from_ref(space, rffi.cast(PyObject, obj.c_ob_type))
        try:
            w_obj = space.allocate_instance(self.W_BaseObject, w_type)
        except OperationError as e:
            if e.match(space, space.w_TypeError):
                raise oefmt(space.w_SystemError,
                            "cpyext: don't know how to make a '%N' object "
                            "from a PyObject",
                            w_type)
            raise
        track_reference(space, obj, w_obj)
        return w_obj

typedescr_cache = {}

def make_typedescr(typedef, **kw):
    """NOT_RPYTHON

    basestruct: The basic structure to allocate
    alloc     : allocate and basic initialization of a raw PyObject
    attach    : Function called to tie a raw structure to a pypy object
    realize   : Function called to create a pypy object from a raw struct
    dealloc   : a @slot_function(), similar to PyObject_dealloc
    """

    tp_basestruct = kw.pop('basestruct', PyObject.TO)
    tp_alloc      = kw.pop('alloc', None)
    tp_attach     = kw.pop('attach', None)
    tp_realize    = kw.pop('realize', None)
    tp_dealloc    = kw.pop('dealloc', None)
    assert not kw, "Extra arguments to make_typedescr"

    null_dealloc = lltype.nullptr(lltype.FuncType([PyObject], lltype.Void))
    assert not isinstance(tp_basestruct, lltype.Ptr), "should pass .TO"

    class CpyTypedescr(BaseCpyTypedescr):
        basestruct = tp_basestruct

        if tp_alloc:
            def allocate(self, space, w_type, itemcount=0, immortal=False):
                return tp_alloc(self, space, w_type, itemcount)

<<<<<<< HEAD
        if hasattr(tp_dealloc, 'api_func'):
            def get_dealloc(self, space):
                return tp_dealloc.api_func.get_llhelper(space)
        elif tp_dealloc:
            def get_dealloc(self, space):
                return tp_dealloc
=======
        if tp_dealloc:
            def get_dealloc(self, space):
                return tp_dealloc.api_func.get_llhelper(space)
>>>>>>> c94f0299

        if tp_attach:
            def attach(self, space, pyobj, w_obj, w_userdata=None):
                tp_attach(space, pyobj, w_obj, w_userdata)

        if tp_realize:
            def realize(self, space, ref):
                return tp_realize(space, ref)
    if typedef:
        CpyTypedescr.__name__ = "CpyTypedescr_%s" % (typedef.name,)

    typedescr_cache[typedef] = CpyTypedescr()

@bootstrap_function
def init_pyobject(space):
    # typedescr for the 'object' type
    state = space.fromcache(State)
    make_typedescr(space.w_object.layout.typedef,
                   dealloc=state.C._PyPy_object_dealloc)
    # almost all types, which should better inherit from object.
    make_typedescr(None)

@specialize.memo()
def _get_typedescr_1(typedef):
    try:
        return typedescr_cache[typedef]
    except KeyError:
        if typedef.bases:
            return _get_typedescr_1(typedef.bases[0])
        return typedescr_cache[None]

def get_typedescr(typedef):
    if typedef is None:
        return typedescr_cache[None]
    else:
        return _get_typedescr_1(typedef)

#________________________________________________________
# refcounted object support

class InvalidPointerException(Exception):
    pass

@jit.dont_look_inside
def create_ref(space, w_obj, w_userdata=None, immortal=False):
    """
    Allocates a PyObject, and fills its fields with info from the given
    interpreter object.
    """
    w_type = space.type(w_obj)
    pytype = rffi.cast(PyTypeObjectPtr, as_pyobj(space, w_type))
    typedescr = get_typedescr(w_obj.typedef)
    if pytype.c_tp_itemsize != 0:
        itemcount = space.len_w(w_obj) # PyBytesObject and subclasses
    else:
        itemcount = 0
    py_obj = typedescr.allocate(space, w_type, itemcount=itemcount, immortal=immortal)
    track_reference(space, py_obj, w_obj)
    #
    # py_obj.c_ob_refcnt should be exactly REFCNT_FROM_PYPY + 1 here,
    # and we want only REFCNT_FROM_PYPY, i.e. only count as attached
    # to the W_Root but not with any reference from the py_obj side.
    assert py_obj.c_ob_refcnt > rawrefcount.REFCNT_FROM_PYPY
    py_obj.c_ob_refcnt -= 1
    #
    typedescr.attach(space, py_obj, w_obj, w_userdata)
    return py_obj

def track_reference(space, py_obj, w_obj):
    """
    Ties together a PyObject and an interpreter object.
    The PyObject's refcnt is increased by REFCNT_FROM_PYPY.
    The reference in 'py_obj' is not stolen!  Remember to decref()
    it is you need to.
    """
    # XXX looks like a PyObject_GC_TRACK
    assert py_obj.c_ob_refcnt < rawrefcount.REFCNT_FROM_PYPY
    py_obj.c_ob_refcnt += rawrefcount.REFCNT_FROM_PYPY
    rawrefcount.create_link_pypy(w_obj, py_obj)


w_marker_deallocating = W_Root()

@jit.dont_look_inside
def from_ref(space, ref):
    """
    Finds the interpreter object corresponding to the given reference.  If the
    object is not yet realized (see bytesobject.py), creates it.
    """
    assert is_pyobj(ref)
    if not ref:
        return None
    w_obj = rawrefcount.to_obj(W_Root, ref)
    if w_obj is not None:
        if w_obj is not w_marker_deallocating:
            return w_obj
        fatalerror(
            "*** Invalid usage of a dying CPython object ***\n"
            "\n"
            "cpyext, the emulation layer, detected that while it is calling\n"
            "an object's tp_dealloc, the C code calls back a function that\n"
            "tries to recreate the PyPy version of the object.  Usually it\n"
            "means that tp_dealloc calls some general PyXxx() API.  It is\n"
            "a dangerous and potentially buggy thing to do: even in CPython\n"
            "the PyXxx() function could, in theory, cause a reference to the\n"
            "object to be taken and stored somewhere, for an amount of time\n"
            "exceeding tp_dealloc itself.  Afterwards, the object will be\n"
            "freed, making that reference point to garbage.\n"
            ">>> PyPy could contain some workaround to still work if\n"
            "you are lucky, but it is not done so far; better fix the bug in\n"
            "the CPython extension.")

    # This reference is not yet a real interpreter object.
    # Realize it.
    ref_type = rffi.cast(PyObject, ref.c_ob_type)
    if ref_type == ref: # recursion!
        raise InvalidPointerException(str(ref))
    w_type = from_ref(space, ref_type)
    assert isinstance(w_type, W_TypeObject)
    return get_typedescr(w_type.layout.typedef).realize(space, ref)

@jit.dont_look_inside
def as_pyobj(space, w_obj, w_userdata=None, immortal=False):
    """
    Returns a 'PyObject *' representing the given intepreter object.
    This doesn't give a new reference, but the returned 'PyObject *'
    is valid at least as long as 'w_obj' is.  **To be safe, you should
    use keepalive_until_here(w_obj) some time later.**  In case of
    doubt, use the safer make_ref().
    """
    assert not is_pyobj(w_obj)
    if w_obj is not None:
        py_obj = rawrefcount.from_obj(PyObject, w_obj)
        if not py_obj:
            py_obj = create_ref(space, w_obj, w_userdata, immortal=immortal)
        #
        # Try to crash here, instead of randomly, if we don't keep w_obj alive
        ll_assert(py_obj.c_ob_refcnt >= rawrefcount.REFCNT_FROM_PYPY,
                  "Bug in cpyext: The W_Root object was garbage-collected "
                  "while being converted to PyObject.")
        return py_obj
    else:
        return lltype.nullptr(PyObject.TO)
as_pyobj._always_inline_ = 'try'

def pyobj_has_w_obj(pyobj):
    w_obj = rawrefcount.to_obj(W_Root, pyobj)
    return w_obj is not None and w_obj is not w_marker_deallocating

def w_obj_has_pyobj(w_obj):
    return bool(rawrefcount.from_obj(PyObject, w_obj))

def is_pyobj(x):
    if x is None or isinstance(x, W_Root):
        return False
    elif is_PyObject(lltype.typeOf(x)):
        return True
    else:
        raise TypeError(repr(type(x)))

class Entry(ExtRegistryEntry):
    _about_ = is_pyobj
    def compute_result_annotation(self, s_x):
        from rpython.rtyper.llannotation import SomePtr
        return self.bookkeeper.immutablevalue(isinstance(s_x, SomePtr))
    def specialize_call(self, hop):
        hop.exception_cannot_occur()
        return hop.inputconst(lltype.Bool, hop.s_result.const)

def get_pyobj_and_incref(space, w_obj, w_userdata=None, immortal=False):
    pyobj = as_pyobj(space, w_obj, w_userdata, immortal=immortal)
    if pyobj:  # != NULL
        assert pyobj.c_ob_refcnt >= rawrefcount.REFCNT_FROM_PYPY
        pyobj.c_ob_refcnt += 1
        keepalive_until_here(w_obj)
    return pyobj

def hack_for_result_often_existing_obj(space, w_obj):
    # Equivalent to get_pyobj_and_incref() and not to make_ref():
    # it builds a PyObject from a W_Root, but ensures that the result
    # gets attached to the original W_Root.  This is needed to work around
    # some obscure abuses: https://github.com/numpy/numpy/issues/9850
    return get_pyobj_and_incref(space, w_obj)

def make_ref(space, w_obj, w_userdata=None, immortal=False):
    """Turn the W_Root into a corresponding PyObject.  You should
    decref the returned PyObject later.  Note that it is often the
    case, but not guaranteed, that make_ref() returns always the
    same PyObject for the same W_Root; for example, integers.
    """
    assert not is_pyobj(w_obj)
    if w_obj is not None and space.type(w_obj) is space.w_int:
        state = space.fromcache(State)
        intval = space.int_w(w_obj)
        return state.C.PyInt_FromLong(intval)
    return get_pyobj_and_incref(space, w_obj, w_userdata, immortal=False)

@specialize.ll()
def get_w_obj_and_decref(space, pyobj):
    """Decrement the reference counter of the PyObject and return the
    corresponding W_Root object (so the reference count after the decref
    is at least REFCNT_FROM_PYPY and cannot be zero).
    """
    assert is_pyobj(pyobj)
    pyobj = rffi.cast(PyObject, pyobj)
    w_obj = from_ref(space, pyobj)
    if pyobj:
        pyobj.c_ob_refcnt -= 1
        assert pyobj.c_ob_refcnt >= rawrefcount.REFCNT_FROM_PYPY
        keepalive_until_here(w_obj)
    return w_obj


@specialize.ll()
def incref(space, pyobj):
    assert is_pyobj(pyobj)
    pyobj = rffi.cast(PyObject, pyobj)
    assert pyobj.c_ob_refcnt >= 1
    pyobj.c_ob_refcnt += 1

@specialize.ll()
def decref(space, pyobj):
    from pypy.module.cpyext.api import generic_cpy_call
    assert is_pyobj(pyobj)
    pyobj = rffi.cast(PyObject, pyobj)
    if pyobj:
        assert pyobj.c_ob_refcnt > 0
        assert (pyobj.c_ob_pypy_link == 0 or
                pyobj.c_ob_refcnt > rawrefcount.REFCNT_FROM_PYPY)
        pyobj.c_ob_refcnt -= 1
        if pyobj.c_ob_refcnt == 0:
            state = space.fromcache(State)
            generic_cpy_call(space, state.C._Py_Dealloc, pyobj)
        #else:
        #    w_obj = rawrefcount.to_obj(W_Root, ref)
        #    if w_obj is not None:
        #        assert pyobj.c_ob_refcnt >= rawrefcount.REFCNT_FROM_PYPY


@cpython_api([PyObject], lltype.Void)
def _Py_NewReference(space, obj):
    obj.c_ob_refcnt = 1
    # XXX is it always useful to create the W_Root object here?
    w_type = from_ref(space, rffi.cast(PyObject, obj.c_ob_type))
    assert isinstance(w_type, W_TypeObject)
    get_typedescr(w_type.layout.typedef).realize(space, obj)

@init_function
def write_w_marker_deallocating(space):
    if we_are_translated():
        llptr = cast_instance_to_base_ptr(w_marker_deallocating)
        state = space.fromcache(State)
        state.C.set_marker(rffi.cast(Py_ssize_t, llptr))

@cpython_api([rffi.VOIDP], lltype.Signed, error=CANNOT_FAIL)
def _Py_HashPointer(space, ptr):
    return rffi.cast(lltype.Signed, ptr)<|MERGE_RESOLUTION|>--- conflicted
+++ resolved
@@ -15,12 +15,7 @@
 from rpython.rlib.objectmodel import keepalive_until_here
 from rpython.rtyper.annlowlevel import llhelper, cast_instance_to_base_ptr
 from rpython.rlib import rawrefcount, jit
-<<<<<<< HEAD
-from rpython.rlib.debug import fatalerror
-from rpython.translator.tool.cbuild import ExternalCompilationInfo
-=======
 from rpython.rlib.debug import ll_assert, fatalerror
->>>>>>> c94f0299
 
 
 #________________________________________________________
@@ -31,13 +26,8 @@
     W_BaseObject = W_ObjectObject
 
     def get_dealloc(self, space):
-<<<<<<< HEAD
         state = space.fromcache(State)
         return state.C._PyPy_subtype_dealloc
-=======
-        from pypy.module.cpyext.typeobject import subtype_dealloc
-        return subtype_dealloc.api_func.get_llhelper(space)
->>>>>>> c94f0299
 
     # CCC port to C
     def allocate(self, space, w_type, itemcount=0, immortal=False):
@@ -117,18 +107,12 @@
             def allocate(self, space, w_type, itemcount=0, immortal=False):
                 return tp_alloc(self, space, w_type, itemcount)
 
-<<<<<<< HEAD
         if hasattr(tp_dealloc, 'api_func'):
             def get_dealloc(self, space):
                 return tp_dealloc.api_func.get_llhelper(space)
         elif tp_dealloc:
             def get_dealloc(self, space):
                 return tp_dealloc
-=======
-        if tp_dealloc:
-            def get_dealloc(self, space):
-                return tp_dealloc.api_func.get_llhelper(space)
->>>>>>> c94f0299
 
         if tp_attach:
             def attach(self, space, pyobj, w_obj, w_userdata=None):
