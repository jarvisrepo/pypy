--- conflicted
+++ resolved
@@ -1,16 +1,10 @@
 from rpython.rtyper.lltypesystem import rffi, lltype
-<<<<<<< HEAD
 from pypy.module.cpyext.api import (
     cpython_api, METH_STATIC, METH_CLASS, METH_COEXIST, CANNOT_FAIL, cts,
+    METH_NOARGS, METH_O,
     parse_dir, bootstrap_function, generic_cpy_call,
     generic_cpy_call_dont_convert_result, slot_function)
 from pypy.module.cpyext.pyobject import PyObject, as_pyobj, make_typedescr
-=======
-from pypy.module.cpyext.api import cpython_api, cpython_struct, \
-        METH_STATIC, METH_CLASS, METH_COEXIST, CANNOT_FAIL, CONST_STRING, \
-        METH_NOARGS, METH_O
-from pypy.module.cpyext.pyobject import PyObject, as_pyobj
->>>>>>> 1f60063a
 from pypy.interpreter.module import Module
 from pypy.module.cpyext.methodobject import (
     W_PyCFunctionObject, PyCFunction_NewEx, PyDescr_NewMethod,
