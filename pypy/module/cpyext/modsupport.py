from rpython.rtyper.lltypesystem import rffi, lltype
from pypy.module.cpyext.api import cpython_api, cpython_struct, \
        METH_STATIC, METH_CLASS, METH_COEXIST, CANNOT_FAIL, CONST_STRING
from pypy.module.cpyext.pyobject import PyObject, as_pyobj
from pypy.interpreter.module import Module
from pypy.module.cpyext.methodobject import (
    W_PyCFunctionObject, PyCFunction_NewEx, PyDescr_NewMethod,
    PyMethodDef, PyDescr_NewClassMethod, PyStaticMethod_New)
from pypy.module.cpyext.pyerrors import PyErr_BadInternalCall
from pypy.module.cpyext.state import State
from pypy.interpreter.error import oefmt

<<<<<<< HEAD
PyModuleDef_BaseStruct = cpython_struct(
    'PyModuleDef_Base',
    [])

PyModuleDefStruct = cpython_struct(
    'PyModuleDef',
    [('m_base', PyModuleDef_BaseStruct),
     ('m_name', rffi.CCHARP),
     ('m_doc', rffi.CCHARP),
     ('m_methods', lltype.Ptr(PyMethodDef)),
     ], level=2)
PyModuleDef = lltype.Ptr(PyModuleDefStruct)

@cpython_api([PyModuleDef, rffi.INT_real], PyObject)
def PyModule_Create2(space, module, api_version):
    """Create a new module object, given the definition in module, assuming the
    API version module_api_version.  If that version does not match the version
    of the running interpreter, a RuntimeWarning is emitted.

    Most uses of this function should be using PyModule_Create()
    instead; only use this if you are sure you need it."""

    modname = rffi.charp2str(module.c_m_name)
    if module.c_m_doc:
        doc = rffi.charp2str(module.c_m_doc)
    else:
        doc = None
    methods = module.c_m_methods
=======
#@cpython_api([rffi.CCHARP], PyObject)
def PyImport_AddModule(space, name):
    """Return the module object corresponding to a module name.  The name argument
    may be of the form package.module. First check the modules dictionary if
    there's one there, and if not, create a new one and insert it in the modules
    dictionary.

    This function does not load or import the module; if the module wasn't already
    loaded, you will get an empty module object. Use PyImport_ImportModule()
    or one of its variants to import a module.  Package structures implied by a
    dotted name for name are not created if not already present."""
    w_name = space.newtext(name)
    w_modules = space.sys.get('modules')

    w_mod = space.finditem_str(w_modules, name)
    if w_mod is None:
        w_mod = Module(space, w_name)
        space.setitem(w_modules, w_name, w_mod)

    return w_mod
>>>>>>> 2d9871f7

    state = space.fromcache(State)
    f_name, f_path = state.package_context
    if f_name is not None:
        modname = f_name
    w_mod = space.wrap(Module(space, space.wrap(modname)))
    state.package_context = None, None

    if f_path is not None:
        dict_w = {'__file__': space.wrap_fsdecoded(f_path)}
    else:
        dict_w = {}
    convert_method_defs(space, dict_w, methods, None, w_mod, modname)
    for key, w_value in dict_w.items():
        space.setattr(w_mod, space.newtext(key), w_value)
    if doc:
<<<<<<< HEAD
        space.setattr(w_mod, space.wrap("__doc__"),
                      space.wrap(doc))
    return w_mod
=======
        space.setattr(w_mod, space.newtext("__doc__"),
                      space.newtext(rffi.charp2str(doc)))
    return w_mod   # borrowed result kept alive in PyImport_AddModule()
>>>>>>> 2d9871f7


def convert_method_defs(space, dict_w, methods, w_type, w_self=None, name=None):
    w_name = space.newtext_or_none(name)
    methods = rffi.cast(rffi.CArrayPtr(PyMethodDef), methods)
    if methods:
        i = -1
        while True:
            i = i + 1
            method = methods[i]
            if not method.c_ml_name: break

            methodname = rffi.charp2str(rffi.cast(rffi.CCHARP, method.c_ml_name))
            flags = rffi.cast(lltype.Signed, method.c_ml_flags)

            if w_type is None:
                if flags & METH_CLASS or flags & METH_STATIC:
                    raise oefmt(space.w_ValueError,
                            "module functions cannot set METH_CLASS or "
                            "METH_STATIC")
                w_obj = W_PyCFunctionObject(space, method, w_self, w_name)
            else:
                if methodname in dict_w and not (flags & METH_COEXIST):
                    continue
                if flags & METH_CLASS:
                    if flags & METH_STATIC:
                        raise oefmt(space.w_ValueError,
                                    "method cannot be both class and static")
                    w_obj = PyDescr_NewClassMethod(space, w_type, method)
                elif flags & METH_STATIC:
                    w_func = PyCFunction_NewEx(space, method, None, None)
                    w_obj = PyStaticMethod_New(space, w_func)
                else:
                    w_obj = PyDescr_NewMethod(space, w_type, method)

            dict_w[methodname] = w_obj


@cpython_api([PyObject], rffi.INT_real, error=CANNOT_FAIL)
def PyModule_Check(space, w_obj):
    w_type = space.gettypeobject(Module.typedef)
    w_obj_type = space.type(w_obj)
    return int(space.is_w(w_type, w_obj_type) or
               space.issubtype_w(w_obj_type, w_type))

@cpython_api([PyObject], PyObject, result_borrowed=True)
def PyModule_GetDict(space, w_mod):
    if PyModule_Check(space, w_mod):
        assert isinstance(w_mod, Module)
        w_dict = w_mod.getdict(space)
        return w_dict    # borrowed reference, likely from w_mod.w_dict
    else:
        PyErr_BadInternalCall(space)

@cpython_api([PyObject], rffi.CCHARP)
def PyModule_GetName(space, w_mod):
    """
    Return module's __name__ value.  If the module does not provide one,
    or if it is not a string, SystemError is raised and NULL is returned.
    """
    # NOTE: this version of the code works only because w_mod.w_name is
    # a wrapped string object attached to w_mod; so it makes a
    # PyStringObject that will live as long as the module itself,
    # and returns a "char *" inside this PyStringObject.
    if not isinstance(w_mod, Module):
        raise oefmt(space.w_SystemError, "PyModule_GetName(): not a module")
    from pypy.module.cpyext.unicodeobject import PyUnicode_AsUTF8
    return PyUnicode_AsUTF8(space, as_pyobj(space, w_mod.w_name))<|MERGE_RESOLUTION|>--- conflicted
+++ resolved
@@ -10,7 +10,6 @@
 from pypy.module.cpyext.state import State
 from pypy.interpreter.error import oefmt
 
-<<<<<<< HEAD
 PyModuleDef_BaseStruct = cpython_struct(
     'PyModuleDef_Base',
     [])
@@ -39,34 +38,12 @@
     else:
         doc = None
     methods = module.c_m_methods
-=======
-#@cpython_api([rffi.CCHARP], PyObject)
-def PyImport_AddModule(space, name):
-    """Return the module object corresponding to a module name.  The name argument
-    may be of the form package.module. First check the modules dictionary if
-    there's one there, and if not, create a new one and insert it in the modules
-    dictionary.
-
-    This function does not load or import the module; if the module wasn't already
-    loaded, you will get an empty module object. Use PyImport_ImportModule()
-    or one of its variants to import a module.  Package structures implied by a
-    dotted name for name are not created if not already present."""
-    w_name = space.newtext(name)
-    w_modules = space.sys.get('modules')
-
-    w_mod = space.finditem_str(w_modules, name)
-    if w_mod is None:
-        w_mod = Module(space, w_name)
-        space.setitem(w_modules, w_name, w_mod)
-
-    return w_mod
->>>>>>> 2d9871f7
 
     state = space.fromcache(State)
     f_name, f_path = state.package_context
     if f_name is not None:
         modname = f_name
-    w_mod = space.wrap(Module(space, space.wrap(modname)))
+    w_mod = Module(space, space.newtext(modname))
     state.package_context = None, None
 
     if f_path is not None:
@@ -77,15 +54,9 @@
     for key, w_value in dict_w.items():
         space.setattr(w_mod, space.newtext(key), w_value)
     if doc:
-<<<<<<< HEAD
-        space.setattr(w_mod, space.wrap("__doc__"),
-                      space.wrap(doc))
+        space.setattr(w_mod, space.newtext("__doc__"),
+                      space.newtext(doc))
     return w_mod
-=======
-        space.setattr(w_mod, space.newtext("__doc__"),
-                      space.newtext(rffi.charp2str(doc)))
-    return w_mod   # borrowed result kept alive in PyImport_AddModule()
->>>>>>> 2d9871f7
 
 
 def convert_method_defs(space, dict_w, methods, w_type, w_self=None, name=None):
