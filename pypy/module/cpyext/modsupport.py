--- conflicted
+++ resolved
@@ -9,11 +9,7 @@
 from pypy.interpreter.module import Module
 from pypy.module.cpyext.methodobject import (
     W_PyCFunctionObject, W_PyCMethodObject,
-<<<<<<< HEAD
     PyMethodDef, W_PyCClassMethodObject, StaticMethod)
-=======
-    PyMethodDef, PyDescr_NewClassMethod, PyStaticMethod_New)
->>>>>>> 566d7863
 from pypy.module.cpyext.pyerrors import PyErr_BadInternalCall
 from pypy.module.cpyext.state import State
 from pypy.interpreter.error import oefmt
@@ -209,15 +205,9 @@
                     w_obj = W_PyCClassMethodObject(space, method, w_type)
                 elif flags & METH_STATIC:
                     w_func = W_PyCFunctionObject(space, method, None, None)
-<<<<<<< HEAD
                     w_obj = StaticMethod(w_func)
                 else:
-                    w_obj = W_PyCMethodObject(space, method, w_type)
-=======
-                    w_obj = PyStaticMethod_New(space, w_func)
-                else:
                     w_obj = W_PyCMethodObject(space, method, None, None, w_type)
->>>>>>> 566d7863
 
             dict_w[methodname] = w_obj
 
