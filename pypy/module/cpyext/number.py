from pypy.interpreter.error import OperationError, oefmt
<<<<<<< HEAD
from pypy.module.cpyext.api import cpython_api, CANNOT_FAIL, Py_ssize_t
from pypy.module.cpyext.pyobject import PyObject
=======
from pypy.module.cpyext.api import (
    cpython_api, CANNOT_FAIL, Py_ssize_t, PyVarObject, PY_SSIZE_T_MAX,
    PY_SSIZE_T_MIN)
from pypy.module.cpyext.pyobject import PyObject, PyObjectP, from_ref, make_ref
>>>>>>> e2ea8e9f
from rpython.rtyper.lltypesystem import rffi, lltype
from rpython.rlib.rarithmetic import widen
from rpython.tool.sourcetools import func_with_new_name
from pypy.objspace.std import newformat

@cpython_api([PyObject], rffi.INT_real, error=CANNOT_FAIL)
def PyIndex_Check(space, w_obj):
    """Returns True if o is an index integer (has the nb_index slot of the
    tp_as_number structure filled in).
    """
    # According to CPython, this means: w_obj is not None, and
    # the type of w_obj has got a method __index__
    if w_obj is None:
        return 0
    if space.lookup(w_obj, '__index__'):
        return 1
    return 0

@cpython_api([PyObject], rffi.INT_real, error=CANNOT_FAIL)
def PyNumber_Check(space, w_obj):
    """Returns 1 if the object o provides numeric protocols, and false otherwise.
    This function always succeeds."""
    # According to CPython, this means: w_obj is not None, and
    # the type of w_obj has got a method __int__ or __float__.
    if w_obj is None:
        return 0
    if (space.lookup(w_obj, '__int__') or space.lookup(w_obj, '__float__') or
        0): # XXX in py3.8: space.lookup(w_obj, '__index__')):
        return 1
    return 0

@cpython_api([PyObject, PyObject], Py_ssize_t, error=-1)
def PyNumber_AsSsize_t(space, w_obj, w_exc):
    """Returns o converted to a Py_ssize_t value if o can be interpreted as an
    integer. If o can be converted to a Python int or long but the attempt to
    convert to a Py_ssize_t value would raise an OverflowError, then the
    exc argument is the type of exception that will be raised (usually
    IndexError or OverflowError).  If exc is NULL, then the
    exception is cleared and the value is clipped to PY_SSIZE_T_MIN for a negative
    integer or PY_SSIZE_T_MAX for a positive integer.
    """
<<<<<<< HEAD
    return space.int_w(w_obj) #XXX: this is wrong on win64
=======
    try:
        return space.int_w(w_obj) #XXX: this is wrong on win64
    except OperationError as e:
        if e.match(space, space.w_OverflowError):
            if not w_exc:
                # CPython does _PyLong_Sign(value) < 0 which is equivalent to
                # Py_SIZE(value) < 0 which is value->ob_size
                pyobj = make_ref(space, w_obj)
                if rffi.cast(PyVarObject, pyobj).c_ob_size < 0:
                    return PY_SSIZE_T_MIN
                else:
                    return PY_SSIZE_T_MAX
            else:
                raise oefmt(w_exc, "cannot fit '%T' into an index-sized integer", w_obj)
        else:
            raise
>>>>>>> e2ea8e9f

@cpython_api([PyObject], PyObject)
def PyNumber_Long(space, w_obj):
    """Returns the o converted to a long integer object on success, or NULL on
    failure.  This is the equivalent of the Python expression long(o)."""
    return space.call_function(space.w_int, w_obj)

@cpython_api([PyObject], PyObject)
def PyNumber_Index(space, w_obj):
    """Returns the o converted to a Python int or long on success or NULL with a
    TypeError exception raised on failure.
    """
    return space.index(w_obj)

@cpython_api([PyObject, rffi.INT_real], PyObject)
def PyNumber_ToBase(space, w_obj, base):
    """Returns the integer n converted to base as a string with a base
    marker of '0b', '0o', or '0x' if applicable.  When
    base is not 2, 8, 10, or 16, the format is 'x#num' where x is the
    base. If n is not an int object, it is converted with
    PyNumber_Index() first.
    """
    base = widen(base)
    if not (base == 2 or base == 8 or base == 10 or base ==16):
        # In Python3.7 this becomes a SystemError. Before that, CPython would
        # assert in debug or segfault in release. bpo 38643
        raise oefmt(space.w_SystemError,
                    "PyNumber_ToBase: base must be 2, 8, 10 or 16")
    w_index = space.index(w_obj)
    # A slight hack to call the internal _int_to_base method, which
    # accepts an int base rather than a str spec
    formatter = newformat.unicode_formatter(space, '')
    value = space.int_w(w_index)
    return space.newtext(formatter._int_to_base(base, value))
    

def func_rename(newname):
    return lambda func: func_with_new_name(func, newname)

def make_numbermethod(cname, spacemeth):
    @cpython_api([PyObject, PyObject], PyObject)
    @func_rename(cname)
    def PyNumber_Method(space, w_o1, w_o2):
        meth = getattr(space, spacemeth)
        return meth(w_o1, w_o2)
    return PyNumber_Method

def make_unary_numbermethod(name, spacemeth):
    @cpython_api([PyObject], PyObject)
    @func_rename(cname)
    def PyNumber_Method(space, w_o1):
        meth = getattr(space, spacemeth)
        return meth(w_o1)
    return PyNumber_Method

def make_inplace_numbermethod(cname, spacemeth):
    spacemeth = 'inplace_' + spacemeth.rstrip('_')
    @cpython_api([PyObject, PyObject], PyObject)
    @func_rename(cname)
    def PyNumber_Method(space, w_o1, w_o2):
        meth = getattr(space, spacemeth)
        return meth(w_o1, w_o2)
    return PyNumber_Method

for name, spacemeth in [
        ('Add', 'add'),
        ('Subtract', 'sub'),
        ('Multiply', 'mul'),
        ('Divide', 'div'),
        ('FloorDivide', 'floordiv'),
        ('TrueDivide', 'truediv'),
        ('Remainder', 'mod'),
        ('Lshift', 'lshift'),
        ('Rshift', 'rshift'),
        ('And', 'and_'),
        ('Xor', 'xor'),
        ('Or', 'or_'),
        ('Divmod', 'divmod'),
        ('MatrixMultiply', 'matmul')]:
    cname = 'PyNumber_%s' % (name,)
    globals()[cname] = make_numbermethod(cname, spacemeth)
    if name != 'Divmod':
        cname = 'PyNumber_InPlace%s' % (name,)
        globals()[cname] = make_inplace_numbermethod(cname, spacemeth)

for name, spacemeth in [
        ('Negative', 'neg'),
        ('Positive', 'pos'),
        ('Absolute', 'abs'),
        ('Invert', 'invert')]:
    cname = 'PyNumber_%s' % (name,)
    globals()[cname] = make_unary_numbermethod(cname, spacemeth)

@cpython_api([PyObject, PyObject, PyObject], PyObject)
def PyNumber_Power(space, w_o1, w_o2, w_o3):
    return space.pow(w_o1, w_o2, w_o3)

@cpython_api([PyObject, PyObject, PyObject], PyObject)
def PyNumber_InPlacePower(space, w_o1, w_o2, w_o3):
    if not space.is_w(w_o3, space.w_None):
        raise oefmt(space.w_ValueError,
                    "PyNumber_InPlacePower with non-None modulus is not "
                    "supported")
    return space.inplace_pow(w_o1, w_o2)
<|MERGE_RESOLUTION|>--- conflicted
+++ resolved
@@ -1,13 +1,8 @@
 from pypy.interpreter.error import OperationError, oefmt
-<<<<<<< HEAD
-from pypy.module.cpyext.api import cpython_api, CANNOT_FAIL, Py_ssize_t
-from pypy.module.cpyext.pyobject import PyObject
-=======
 from pypy.module.cpyext.api import (
     cpython_api, CANNOT_FAIL, Py_ssize_t, PyVarObject, PY_SSIZE_T_MAX,
     PY_SSIZE_T_MIN)
 from pypy.module.cpyext.pyobject import PyObject, PyObjectP, from_ref, make_ref
->>>>>>> e2ea8e9f
 from rpython.rtyper.lltypesystem import rffi, lltype
 from rpython.rlib.rarithmetic import widen
 from rpython.tool.sourcetools import func_with_new_name
@@ -49,9 +44,6 @@
     exception is cleared and the value is clipped to PY_SSIZE_T_MIN for a negative
     integer or PY_SSIZE_T_MAX for a positive integer.
     """
-<<<<<<< HEAD
-    return space.int_w(w_obj) #XXX: this is wrong on win64
-=======
     try:
         return space.int_w(w_obj) #XXX: this is wrong on win64
     except OperationError as e:
@@ -68,7 +60,6 @@
                 raise oefmt(w_exc, "cannot fit '%T' into an index-sized integer", w_obj)
         else:
             raise
->>>>>>> e2ea8e9f
 
 @cpython_api([PyObject], PyObject)
 def PyNumber_Long(space, w_obj):
