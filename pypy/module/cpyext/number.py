from pypy.interpreter.error import OperationError, oefmt
from pypy.module.cpyext.api import (
    cpython_api, CANNOT_FAIL, Py_ssize_t, PyVarObject, PY_SSIZE_T_MAX,
    PY_SSIZE_T_MIN)
from pypy.module.cpyext.pyobject import PyObject, PyObjectP, from_ref, make_ref
from rpython.rtyper.lltypesystem import rffi, lltype
from rpython.rlib.rarithmetic import widen
from rpython.tool.sourcetools import func_with_new_name
from pypy.objspace.std import newformat

@cpython_api([PyObject], rffi.INT_real, error=CANNOT_FAIL)
def PyIndex_Check(space, w_obj):
    """Returns True if o is an index integer (has the nb_index slot of the
    tp_as_number structure filled in).
    """
    # According to CPython, this means: w_obj is not None, and
    # the type of w_obj has got a method __index__
    if w_obj is None:
        return 0
    if space.lookup(w_obj, '__index__'):
        return 1
    return 0

@cpython_api([PyObject], rffi.INT_real, error=CANNOT_FAIL)
def PyNumber_Check(space, w_obj):
    """Returns 1 if the object o provides numeric protocols, and false otherwise.
    This function always succeeds."""
    # According to CPython, this means: w_obj is not None, and
    # the type of w_obj has got a method __int__ or __float__.
    if w_obj is None:
        return 0
    if (space.lookup(w_obj, '__int__') or space.lookup(w_obj, '__float__') or
            space.lookup(w_obj, '__index__')):
        return 1
    return 0

@cpython_api([PyObject, PyObject], Py_ssize_t, error=-1)
def PyNumber_AsSsize_t(space, w_obj, w_exc):
    """Returns o converted to a Py_ssize_t value if o can be interpreted as an
    integer. If o can be converted to a Python int or long but the attempt to
    convert to a Py_ssize_t value would raise an OverflowError, then the
    exc argument is the type of exception that will be raised (usually
    IndexError or OverflowError).  If exc is NULL, then the
    exception is cleared and the value is clipped to PY_SSIZE_T_MIN for a negative
    integer or PY_SSIZE_T_MAX for a positive integer.
    """
    try:
        return space.int_w(w_obj) #XXX: this is wrong on win64
    except OperationError as e:
        if e.match(space, space.w_OverflowError):
            if not w_exc:
                if space.isinstance_w(w_obj, space.w_long):
                    if w_obj.bigint_w(space).sign < 0:
                        return PY_SSIZE_T_MIN
                    else:
                        return PY_SSIZE_T_MAX
                # XXX not sure this is ever reached?
                # CPython does _PyLong_Sign(value) < 0 which is equivalent to
                # Py_SIZE(value) < 0 which is value->ob_size
                pyobj = make_ref(space, w_obj)
                if rffi.cast(PyVarObject, pyobj).c_ob_size < 0:
                    return PY_SSIZE_T_MIN
                else:
                    return PY_SSIZE_T_MAX
            else:
                raise oefmt(w_exc, "cannot fit '%T' into an index-sized integer", w_obj)
        else:
            raise

@cpython_api([PyObject], PyObject)
def PyNumber_Long(space, w_obj):
    """Returns the o converted to a long integer object on success, or NULL on
    failure.  This is the equivalent of the Python expression long(o)."""
    return space.call_function(space.w_int, w_obj)

@cpython_api([PyObject], PyObject)
def PyNumber_Index(space, w_obj):
    """Returns the o converted to a Python int or long on success or NULL with a
    TypeError exception raised on failure.
    """
    return space.index(w_obj)

@cpython_api([PyObject, rffi.INT_real], PyObject)
def PyNumber_ToBase(space, w_obj, base):
    """Returns the integer n converted to base as a string with a base
    marker of '0b', '0o', or '0x' if applicable.  When
    base is not 2, 8, 10, or 16, the format is 'x#num' where x is the
    base. If n is not an int object, it is converted with
    PyNumber_Index() first.
    """
    base = widen(base)
    if not (base == 2 or base == 8 or base == 10 or base ==16):
        # In Python3.7 this becomes a SystemError. Before that, CPython would
        # assert in debug or segfault in release. bpo 38643
        raise oefmt(space.w_SystemError,
                    "PyNumber_ToBase: base must be 2, 8, 10 or 16")
    w_index = space.index(w_obj)
    # A slight hack to call the internal _*_to_base method, which
    # accepts an int base rather than a str spec
<<<<<<< HEAD
    formatter = newformat.unicode_formatter(space, '')
    value = space.int_w(w_index)
=======
    formatter = newformat.str_formatter(space, '')
    try:
        value = space.int_w(w_index)
    except OperationError as e:
        if not e.match(space, space.w_OverflowError):
            raise
        value = space.bigint_w(w_index)
        return space.newtext(formatter._long_to_base(base, value))
>>>>>>> 76518252
    return space.newtext(formatter._int_to_base(base, value))
    

def func_rename(newname):
    return lambda func: func_with_new_name(func, newname)

def make_numbermethod(cname, spacemeth):
    @cpython_api([PyObject, PyObject], PyObject)
    @func_rename(cname)
    def PyNumber_Method(space, w_o1, w_o2):
        meth = getattr(space, spacemeth)
        return meth(w_o1, w_o2)
    return PyNumber_Method

def make_unary_numbermethod(name, spacemeth):
    @cpython_api([PyObject], PyObject)
    @func_rename(cname)
    def PyNumber_Method(space, w_o1):
        meth = getattr(space, spacemeth)
        return meth(w_o1)
    return PyNumber_Method

def make_inplace_numbermethod(cname, spacemeth):
    spacemeth = 'inplace_' + spacemeth.rstrip('_')
    @cpython_api([PyObject, PyObject], PyObject)
    @func_rename(cname)
    def PyNumber_Method(space, w_o1, w_o2):
        meth = getattr(space, spacemeth)
        return meth(w_o1, w_o2)
    return PyNumber_Method

for name, spacemeth in [
        ('Add', 'add'),
        ('Subtract', 'sub'),
        ('Multiply', 'mul'),
        ('Divide', 'div'),
        ('FloorDivide', 'floordiv'),
        ('TrueDivide', 'truediv'),
        ('Remainder', 'mod'),
        ('Lshift', 'lshift'),
        ('Rshift', 'rshift'),
        ('And', 'and_'),
        ('Xor', 'xor'),
        ('Or', 'or_'),
        ('Divmod', 'divmod'),
        ('MatrixMultiply', 'matmul')]:
    cname = 'PyNumber_%s' % (name,)
    globals()[cname] = make_numbermethod(cname, spacemeth)
    if name != 'Divmod':
        cname = 'PyNumber_InPlace%s' % (name,)
        globals()[cname] = make_inplace_numbermethod(cname, spacemeth)

for name, spacemeth in [
        ('Negative', 'neg'),
        ('Positive', 'pos'),
        ('Absolute', 'abs'),
        ('Invert', 'invert')]:
    cname = 'PyNumber_%s' % (name,)
    globals()[cname] = make_unary_numbermethod(cname, spacemeth)

@cpython_api([PyObject, PyObject, PyObject], PyObject)
def PyNumber_Power(space, w_o1, w_o2, w_o3):
    return space.pow(w_o1, w_o2, w_o3)

@cpython_api([PyObject, PyObject, PyObject], PyObject)
def PyNumber_InPlacePower(space, w_o1, w_o2, w_o3):
    if not space.is_w(w_o3, space.w_None):
        raise oefmt(space.w_ValueError,
                    "PyNumber_InPlacePower with non-None modulus is not "
                    "supported")
    return space.inplace_pow(w_o1, w_o2)
<|MERGE_RESOLUTION|>--- conflicted
+++ resolved
@@ -97,11 +97,7 @@
     w_index = space.index(w_obj)
     # A slight hack to call the internal _*_to_base method, which
     # accepts an int base rather than a str spec
-<<<<<<< HEAD
     formatter = newformat.unicode_formatter(space, '')
-    value = space.int_w(w_index)
-=======
-    formatter = newformat.str_formatter(space, '')
     try:
         value = space.int_w(w_index)
     except OperationError as e:
@@ -109,9 +105,8 @@
             raise
         value = space.bigint_w(w_index)
         return space.newtext(formatter._long_to_base(base, value))
->>>>>>> 76518252
     return space.newtext(formatter._int_to_base(base, value))
-    
+
 
 def func_rename(newname):
     return lambda func: func_with_new_name(func, newname)
@@ -180,4 +175,4 @@
         raise oefmt(space.w_ValueError,
                     "PyNumber_InPlacePower with non-None modulus is not "
                     "supported")
-    return space.inplace_pow(w_o1, w_o2)
+    return space.inplace_pow(w_o1, w_o2)