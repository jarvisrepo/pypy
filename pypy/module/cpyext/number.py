from pypy.interpreter.error import OperationError
from pypy.module.cpyext.api import cpython_api, CANNOT_FAIL, Py_ssize_t
from pypy.module.cpyext.pyobject import PyObject
from rpython.rtyper.lltypesystem import rffi, lltype
from rpython.tool.sourcetools import func_with_new_name

@cpython_api([PyObject], rffi.INT_real, error=CANNOT_FAIL)
def PyIndex_Check(space, w_obj):
    """Returns True if o is an index integer (has the nb_index slot of the
    tp_as_number structure filled in).
    """
    try:
        space.index(w_obj)
        return 1
    except OperationError:
        return 0

@cpython_api([PyObject], rffi.INT_real, error=CANNOT_FAIL)
def PyNumber_Check(space, w_obj):
    """Returns 1 if the object o provides numeric protocols, and false otherwise.
    This function always succeeds."""
    try:
        space.float_w(w_obj)
        return 1
    except OperationError:
        return 0

@cpython_api([PyObject, PyObject], Py_ssize_t, error=-1)
def PyNumber_AsSsize_t(space, w_obj, w_exc):
    """Returns o converted to a Py_ssize_t value if o can be interpreted as an
    integer. If o can be converted to a Python int or long but the attempt to
    convert to a Py_ssize_t value would raise an OverflowError, then the
    exc argument is the type of exception that will be raised (usually
    IndexError or OverflowError).  If exc is NULL, then the
    exception is cleared and the value is clipped to PY_SSIZE_T_MIN for a negative
    integer or PY_SSIZE_T_MAX for a positive integer.
    """
    return space.int_w(w_obj) #XXX: this is wrong on win64

@cpython_api([PyObject], PyObject)
def PyNumber_Int(space, w_obj):
    """Returns the o converted to an integer object on success, or NULL on failure.
    This is the equivalent of the Python expression int(o)."""
    return space.call_function(space.w_int, w_obj)

@cpython_api([PyObject], PyObject)
def PyNumber_Long(space, w_obj):
    """Returns the o converted to a long integer object on success, or NULL on
    failure.  This is the equivalent of the Python expression long(o)."""
<<<<<<< HEAD
    return space.int(w_obj)
=======
    return space.call_function(space.w_long, w_obj)
>>>>>>> 3b2b3a61

@cpython_api([PyObject], PyObject)
def PyNumber_Index(space, w_obj):
    """Returns the o converted to a Python int or long on success or NULL with a
    TypeError exception raised on failure.
    """
    return space.index(w_obj)

def func_rename(newname):
    return lambda func: func_with_new_name(func, newname)

def make_numbermethod(name, spacemeth):
    @cpython_api([PyObject, PyObject], PyObject)
    @func_rename('PyNumber_%s' % (name,))
    def PyNumber_Method(space, w_o1, w_o2):
        meth = getattr(space, spacemeth)
        return meth(w_o1, w_o2)

def make_unary_numbermethod(name, spacemeth):
    @cpython_api([PyObject], PyObject)
    @func_rename('PyNumber_%s' % (name,))
    def PyNumber_Method(space, w_o1):
        meth = getattr(space, spacemeth)
        return meth(w_o1)

def make_inplace_numbermethod(name, spacemeth):
    spacemeth = 'inplace_' + spacemeth.rstrip('_')
    @cpython_api([PyObject, PyObject], PyObject)
    @func_rename('PyNumber_InPlace%s' % (name,))
    def PyNumber_Method(space, w_o1, w_o2):
        meth = getattr(space, spacemeth)
        return meth(w_o1, w_o2)

for name, spacemeth in [
    ('Add', 'add'),
    ('Subtract', 'sub'),
    ('Multiply', 'mul'),
    ('Divide', 'div'),
    ('FloorDivide', 'floordiv'),
    ('TrueDivide', 'truediv'),
    ('Remainder', 'mod'),
    ('Lshift', 'lshift'),
    ('Rshift', 'rshift'),
    ('And', 'and_'),
    ('Xor', 'xor'),
    ('Or', 'or_'),
    ('Divmod', 'divmod'),
    ]:
    make_numbermethod(name, spacemeth)
    if name != 'Divmod':
        make_inplace_numbermethod(name, spacemeth)

for name, spacemeth in [
    ('Negative', 'neg'),
    ('Positive', 'pos'),
    ('Absolute', 'abs'),
    ('Invert', 'invert')]:
    make_unary_numbermethod(name, spacemeth)

@cpython_api([PyObject, PyObject, PyObject], PyObject)
def PyNumber_Power(space, w_o1, w_o2, w_o3):
    return space.pow(w_o1, w_o2, w_o3)

@cpython_api([PyObject, PyObject, PyObject], PyObject)
def PyNumber_InPlacePower(space, w_o1, w_o2, w_o3):
    if not space.is_w(w_o3, space.w_None):
        raise OperationError(space.w_ValueError, space.wrap(
            "PyNumber_InPlacePower with non-None modulus is not supported"))
    return space.inplace_pow(w_o1, w_o2)
<|MERGE_RESOLUTION|>--- conflicted
+++ resolved
@@ -47,11 +47,7 @@
 def PyNumber_Long(space, w_obj):
     """Returns the o converted to a long integer object on success, or NULL on
     failure.  This is the equivalent of the Python expression long(o)."""
-<<<<<<< HEAD
-    return space.int(w_obj)
-=======
-    return space.call_function(space.w_long, w_obj)
->>>>>>> 3b2b3a61
+    return space.call_function(space.w_int, w_obj)
 
 @cpython_api([PyObject], PyObject)
 def PyNumber_Index(space, w_obj):
