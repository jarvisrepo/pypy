--- conflicted
+++ resolved
@@ -81,24 +81,6 @@
     return PyNumber_Method
 
 for name, spacemeth in [
-<<<<<<< HEAD
-    ('Add', 'add'),
-    ('Subtract', 'sub'),
-    ('Multiply', 'mul'),
-    ('Divide', 'div'),
-    ('FloorDivide', 'floordiv'),
-    ('TrueDivide', 'truediv'),
-    ('Remainder', 'mod'),
-    ('Lshift', 'lshift'),
-    ('Rshift', 'rshift'),
-    ('And', 'and_'),
-    ('Xor', 'xor'),
-    ('Or', 'or_'),
-    ('Divmod', 'divmod'),
-    ('MatrixMultiply', 'matmul')
-    ]:
-    make_numbermethod(name, spacemeth)
-=======
         ('Add', 'add'),
         ('Subtract', 'sub'),
         ('Multiply', 'mul'),
@@ -111,10 +93,10 @@
         ('And', 'and_'),
         ('Xor', 'xor'),
         ('Or', 'or_'),
-        ('Divmod', 'divmod')]:
+        ('Divmod', 'divmod'),
+        ('MatrixMultiply', 'matmul')]:
     cname = 'PyNumber_%s' % (name,)
     globals()[cname] = make_numbermethod(cname, spacemeth)
->>>>>>> 5583cb65
     if name != 'Divmod':
         cname = 'PyNumber_InPlace%s' % (name,)
         globals()[cname] = make_inplace_numbermethod(cname, spacemeth)
