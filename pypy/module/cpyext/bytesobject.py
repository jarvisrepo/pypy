--- conflicted
+++ resolved
@@ -6,9 +6,7 @@
 from pypy.module.cpyext.pyerrors import PyErr_BadArgument
 from pypy.module.cpyext.pyobject import (
     PyObject, PyObjectP, Py_DecRef, make_ref, from_ref, track_reference,
-    make_typedescr, get_typedescr, as_pyobj, Py_IncRef, get_w_obj_and_decref,
-    pyobj_has_w_obj)
-from pypy.objspace.std.bytesobject import W_BytesObject
+    make_typedescr, get_typedescr, as_pyobj, Py_IncRef, get_w_obj_and_decref)
 
 ##
 ## Implementation of PyBytesObject
@@ -17,13 +15,8 @@
 ## The problem
 ## -----------
 ##
-<<<<<<< HEAD
 ## PyBytes_AsString() must return a (non-movable) pointer to the underlying
-## buffer, whereas pypy strings are movable.  C code may temporarily store
-=======
-## PyString_AsString() must return a (non-movable) pointer to the underlying
 ## ob_sval, whereas pypy strings are movable.  C code may temporarily store
->>>>>>> f599b359
 ## this address and use it, as long as it owns a reference to the PyObject.
 ## There is no "release" function to specify that the pointer is not needed
 ## any more.
@@ -34,13 +27,8 @@
 ## Solution
 ## --------
 ##
-<<<<<<< HEAD
 ## PyBytesObject contains two additional members: the ob_size and a pointer to a
-## char buffer; it may be NULL.
-=======
-## PyStringObject contains two additional members: the ob_size and a pointer to a
 ## char ob_sval; it may be NULL.
->>>>>>> f599b359
 ##
 ## - A string allocated by pypy will be converted into a PyBytesObject with a
 ##   NULL buffer.  The first time PyBytes_AsString() is called, memory is
@@ -53,14 +41,10 @@
 ##   the pypy string is created, and added to the global map of tracked
 ##   objects.  The buffer is then supposed to be immutable.
 ##
-<<<<<<< HEAD
+##-  A buffer obtained from PyBytes_AS_STRING() could be mutable iff
+##   there is no corresponding pypy object for the string
+##
 ## - _PyBytes_Resize() works only on not-yet-pypy'd strings, and returns a
-=======
-##-  A buffer obtained from PyString_AS_STRING() could be mutable iff
-##   there is no corresponding pypy object for the string
-##
-## - _PyString_Resize() works only on not-yet-pypy'd strings, and returns a
->>>>>>> f599b359
 ##   similar object.
 ##
 ## - PyBytes_Size() doesn't need to force the object.
@@ -69,19 +53,11 @@
 ##   corresponds to the pypy gc-managed string.
 ##
 
-<<<<<<< HEAD
 PyBytesObjectStruct = lltype.ForwardReference()
 PyBytesObject = lltype.Ptr(PyBytesObjectStruct)
 PyBytesObjectFields = PyVarObjectFields + \
-    (("ob_shash", rffi.LONG), ("ob_sstate", rffi.INT), ("buffer", rffi.CCHARP))
+    (("ob_shash", rffi.LONG), ("ob_sstate", rffi.INT), ("ob_sval", rffi.CArray(lltype.Char)))
 cpython_struct("PyBytesObject", PyBytesObjectFields, PyBytesObjectStruct)
-=======
-PyStringObjectStruct = lltype.ForwardReference()
-PyStringObject = lltype.Ptr(PyStringObjectStruct)
-PyStringObjectFields = PyVarObjectFields + \
-    (("ob_shash", rffi.LONG), ("ob_sstate", rffi.INT), ("ob_sval", rffi.CArray(lltype.Char)))
-cpython_struct("PyStringObject", PyStringObjectFields, PyStringObjectStruct)
->>>>>>> f599b359
 
 @bootstrap_function
 def init_bytesobject(space):
@@ -96,80 +72,43 @@
 
 def new_empty_str(space, length):
     """
-<<<<<<< HEAD
-    Allocate a PyBytesObject and its buffer, but without a corresponding
-    interpreter object.  The buffer may be mutated, until bytes_realize() is
+    Allocate a PyBytesObject and its ob_sval, but without a corresponding
+    interpreter object.  The ob_sval may be mutated, until bytes_realize() is
     called.  Refcount of the result is 1.
     """
     typedescr = get_typedescr(space.w_bytes.layout.typedef)
     py_obj = typedescr.allocate(space, space.w_bytes)
     py_str = rffi.cast(PyBytesObject, py_obj)
-
-    buflen = length + 1
-    py_str.c_ob_size = length
-    py_str.c_buffer = lltype.malloc(rffi.CCHARP.TO, buflen,
-                                    flavor='raw', zero=True,
-                                    add_memory_pressure=True)
-=======
-    Allocate a PyStringObject and its ob_sval, but without a corresponding
-    interpreter object.  The ob_sval may be mutated, until string_realize() is
-    called.  Refcount of the result is 1.
-    """
-    typedescr = get_typedescr(space.w_str.layout.typedef)
-    py_obj = typedescr.allocate(space, space.w_str, length)
-    py_str = rffi.cast(PyStringObject, py_obj)
     py_str.c_ob_shash = -1
->>>>>>> f599b359
     py_str.c_ob_sstate = rffi.cast(rffi.INT, 0) # SSTATE_NOT_INTERNED
     return py_str
 
 def bytes_attach(space, py_obj, w_obj):
     """
-<<<<<<< HEAD
-    Fills a newly allocated PyBytesObject with the given string object. The
-    buffer must not be modified.
+    Copy RPython string object contents to a PyBytesObject. The
+    c_ob_sval must not be modified.
     """
     py_str = rffi.cast(PyBytesObject, py_obj)
-    py_str.c_ob_size = len(space.str_w(w_obj))
-    py_str.c_buffer = lltype.nullptr(rffi.CCHARP.TO)
-=======
-    Copy RPython string object contents to a PyStringObject. The
-    c_ob_sval must not be modified.
-    """
-    py_str = rffi.cast(PyStringObject, py_obj)
     s = space.str_w(w_obj)
     if py_str.c_ob_size  < len(s):
         raise oefmt(space.w_ValueError,
-            "string_attach called on object with ob_size %d but trying to store %d",
+            "bytes_attach called on object with ob_size %d but trying to store %d",
             py_str.c_ob_size, len(s)) 
     rffi.c_memcpy(py_str.c_ob_sval, rffi.str2charp(s), len(s))
     py_str.c_ob_sval[len(s)] = '\0'
->>>>>>> f599b359
     py_str.c_ob_shash = space.hash_w(w_obj)
     py_str.c_ob_sstate = rffi.cast(rffi.INT, 1) # SSTATE_INTERNED_MORTAL
 
 def bytes_realize(space, py_obj):
     """
-<<<<<<< HEAD
-    Creates the string in the interpreter. The PyBytesObject buffer must not
+    Creates the string in the interpreter. The PyBytesObject ob_sval must not
     be modified after this call.
     """
     py_str = rffi.cast(PyBytesObject, py_obj)
-    if not py_str.c_buffer:
-        py_str.c_buffer = lltype.malloc(rffi.CCHARP.TO, py_str.c_ob_size + 1,
-                                    flavor='raw', zero=True)
-    s = rffi.charpsize2str(py_str.c_buffer, py_str.c_ob_size)
-    w_obj = space.wrapbytes(s)
-=======
-    Creates the string in the interpreter. The PyStringObject ob_sval must not
-    be modified after this call.
-    """
-    py_str = rffi.cast(PyStringObject, py_obj)
     s = rffi.charpsize2str(py_str.c_ob_sval, py_str.c_ob_size)
     w_type = from_ref(space, rffi.cast(PyObject, py_obj.c_ob_type))
     w_obj = space.allocate_instance(W_BytesObject, w_type)
     w_obj.__init__(s)
->>>>>>> f599b359
     py_str.c_ob_shash = space.hash_w(w_obj)
     py_str.c_ob_sstate = rffi.cast(rffi.INT, 1) # SSTATE_INTERNED_MORTAL
     track_reference(space, py_obj, w_obj)
@@ -179,12 +118,6 @@
 def bytes_dealloc(space, py_obj):
     """Frees allocated PyBytesObject resources.
     """
-<<<<<<< HEAD
-    py_str = rffi.cast(PyBytesObject, py_obj)
-    if py_str.c_buffer:
-        lltype.free(py_str.c_buffer, flavor="raw")
-=======
->>>>>>> f599b359
     from pypy.module.cpyext.object import PyObject_dealloc
     PyObject_dealloc(space, py_obj)
 
@@ -204,82 +137,41 @@
     return space.wrapbytes(s)
 
 @cpython_api([PyObject], rffi.CCHARP, error=0)
-<<<<<<< HEAD
 def PyBytes_AsString(space, ref):
+    return _PyBytes_AsString(space, ref)
+
+def _PyBytes_AsString(space, ref):
     if from_ref(space, rffi.cast(PyObject, ref.c_ob_type)) is space.w_str:
         pass    # typecheck returned "ok" without forcing 'ref' at all
     elif not PyBytes_Check(space, ref):   # otherwise, use the alternate way
         raise oefmt(space.w_TypeError,
             "expected bytes, %T found", from_ref(space, ref))
     ref_str = rffi.cast(PyBytesObject, ref)
-    if not ref_str.c_buffer:
-        # copy string buffer
-        w_str = from_ref(space, ref)
-        s = space.bytes_w(w_str)
-        ref_str.c_buffer = rffi.str2charp(s)
-    return ref_str.c_buffer
-
-@cpython_api([PyObject, rffi.CCHARPP, rffi.CArrayPtr(Py_ssize_t)], rffi.INT_real, error=-1)
-def PyBytes_AsStringAndSize(space, ref, buffer, length):
-    if not PyBytes_Check(space, ref):
-        raise oefmt(space.w_TypeError,
-            "expected bytes, %T found", from_ref(space, ref))
-    ref_str = rffi.cast(PyBytesObject, ref)
-    if not ref_str.c_buffer:
-        # copy string buffer
-        w_str = from_ref(space, ref)
-        s = space.bytes_w(w_str)
-        ref_str.c_buffer = rffi.str2charp(s)
-    buffer[0] = ref_str.c_buffer
-=======
-def PyString_AsString(space, ref):
-    return _PyString_AsString(space, ref)
-
-def _PyString_AsString(space, ref):
-    if from_ref(space, rffi.cast(PyObject, ref.c_ob_type)) is space.w_str:
-        pass    # typecheck returned "ok" without forcing 'ref' at all
-    elif not PyString_Check(space, ref):   # otherwise, use the alternate way
-        from pypy.module.cpyext.unicodeobject import (
-            PyUnicode_Check, _PyUnicode_AsDefaultEncodedString)
-        if PyUnicode_Check(space, ref):
-            ref = _PyUnicode_AsDefaultEncodedString(space, ref, lltype.nullptr(rffi.CCHARP.TO))
-        else:
-            raise oefmt(space.w_TypeError,
-                        "expected string or Unicode object, %T found",
-                        from_ref(space, ref))
-    ref_str = rffi.cast(PyStringObject, ref)
     if not pyobj_has_w_obj(ref):
         # XXX Force the ref?
-        string_realize(space, ref)
+        bytes_realize(space, ref)
     return ref_str.c_ob_sval
 
 @cpython_api([rffi.VOIDP], rffi.CCHARP, error=0)
-def PyString_AS_STRING(space, void_ref):
+def PyBytes_AS_STRING(space, void_ref):
     ref = rffi.cast(PyObject, void_ref)
     # if no w_str is associated with this ref,
     # return the c-level ptr as RW
     if not pyobj_has_w_obj(ref):
-        py_str = rffi.cast(PyStringObject, ref)
+        py_str = rffi.cast(PyBytesObject, ref)
         return py_str.c_ob_sval
-    return _PyString_AsString(space, ref)
+    return _PyBytes_AsString(space, ref)
 
 @cpython_api([PyObject, rffi.CCHARPP, rffi.CArrayPtr(Py_ssize_t)], rffi.INT_real, error=-1)
-def PyString_AsStringAndSize(space, ref, data, length):
-    if not PyString_Check(space, ref):
-        from pypy.module.cpyext.unicodeobject import (
-            PyUnicode_Check, _PyUnicode_AsDefaultEncodedString)
-        if PyUnicode_Check(space, ref):
-            ref = _PyUnicode_AsDefaultEncodedString(space, ref, lltype.nullptr(rffi.CCHARP.TO))
-        else:
-            raise oefmt(space.w_TypeError,
-                        "expected string or Unicode object, %T found",
-                        from_ref(space, ref))
+def PyBytes_AsStringAndSize(space, ref, data, length):
+    if not PyBytes_Check(space, ref):
+        raise oefmt(space.w_TypeError,
+            "expected bytes, %T found", from_ref(space, ref))
     if not pyobj_has_w_obj(ref):
         # force the ref
-        string_realize(space, ref)
-    ref_str = rffi.cast(PyStringObject, ref)
+        bytes_realize(space, ref)
+    ref_str = rffi.cast(PyBytesObject, ref)
     data[0] = ref_str.c_ob_sval
->>>>>>> f599b359
     if length:
         length[0] = ref_str.c_ob_size
     else:
@@ -313,17 +205,10 @@
     set to NULL, a memory exception is set, and -1 is returned.
     """
     # XXX always create a new string so far
-<<<<<<< HEAD
-    py_str = rffi.cast(PyBytesObject, ref[0])
-    if not py_str.c_buffer:
+    if pyobj_has_w_obj(ref[0]):
         raise oefmt(space.w_SystemError,
                     "_PyBytes_Resize called on already created string")
-=======
-    if pyobj_has_w_obj(ref[0]):
-        raise oefmt(space.w_SystemError,
-                    "_PyString_Resize called on already created string")
-    py_str = rffi.cast(PyStringObject, ref[0])
->>>>>>> f599b359
+    py_str = rffi.cast(PyBytesObject, ref[0])
     try:
         py_newstr = new_empty_str(space, newsize)
     except MemoryError:
