--- conflicted
+++ resolved
@@ -6,11 +6,7 @@
 from pypy.module.cpyext.pyerrors import PyErr_BadArgument
 from pypy.module.cpyext.pyobject import (
     PyObject, PyObjectP, Py_DecRef, make_ref, from_ref, track_reference,
-<<<<<<< HEAD
-    make_typedescr, get_typedescr, Py_IncRef)
-=======
     make_typedescr, get_typedescr, as_pyobj, Py_IncRef, get_w_obj_and_decref)
->>>>>>> 5b1cc2ea
 
 ##
 ## Implementation of PyStringObject
