from pypy.interpreter.error import oefmt
from rpython.rtyper.lltypesystem import rffi, lltype
from pypy.module.cpyext.api import (
    cpython_api, cpython_struct, bootstrap_function, build_type_checkers,
    PyVarObjectFields, Py_ssize_t, CONST_STRING, CANNOT_FAIL, slot_function)
from pypy.module.cpyext.pyerrors import PyErr_BadArgument
from pypy.module.cpyext.pyobject import (
    PyObject, PyObjectP, Py_DecRef, make_ref, from_ref, track_reference,
    make_typedescr, get_typedescr, as_pyobj, Py_IncRef, get_w_obj_and_decref,
    pyobj_has_w_obj)
from pypy.objspace.std.bytesobject import W_BytesObject

##
## Implementation of PyBytesObject
## ================================
##
## PyBytesObject has its own ob_sval buffer, so we have two copies of a string;
## one in the PyBytesObject returned from various C-API functions and another
## in the corresponding RPython object.
##
## The following calls can create a PyBytesObject without a correspoinding
## RPython object:
##
## PyBytes_FromStringAndSize(NULL, n) / PyString_FromStringAndSize(NULL, n)
##
## In the PyBytesObject returned, the ob_sval buffer may be modified as
## long as the freshly allocated PyBytesObject is not "forced" via a call
## to any of the more sophisticated C-API functions.
##
## Care has been taken in implementing the functions below, so that
## if they are called with a non-forced PyBytesObject, they will not
## unintentionally force the creation of a RPython object. As long as only these
## are used, the ob_sval buffer is still modifiable:
##
## PyBytes_AsString / PyString_AsString
## PyBytes_AS_STRING / PyString_AS_STRING
## PyBytes_AsStringAndSize / PyString_AsStringAndSize
## PyBytes_Size / PyString_Size
## PyBytes_Resize / PyString_Resize
## _PyBytes_Resize / _PyString_Resize (raises if called with a forced object)
##
## - There could be an (expensive!) check in from_ref() that the buffer still
##   corresponds to the pypy gc-managed string,
##

PyBytesObjectStruct = lltype.ForwardReference()
PyBytesObject = lltype.Ptr(PyBytesObjectStruct)
PyBytesObjectFields = PyVarObjectFields + \
    (("ob_shash", rffi.LONG), ("ob_sstate", rffi.INT), ("ob_sval", rffi.CArray(lltype.Char)))
cpython_struct("PyStringObject", PyBytesObjectFields, PyBytesObjectStruct)

@bootstrap_function
def init_bytesobject(space):
    "Type description of PyBytesObject"
    make_typedescr(space.w_bytes.layout.typedef,
                   basestruct=PyBytesObject.TO,
                   attach=bytes_attach,
                   dealloc=bytes_dealloc,
                   realize=bytes_realize)

PyString_Check, PyString_CheckExact = build_type_checkers("String", "w_bytes")

def new_empty_str(space, length):
    """
    Allocate a PyBytesObject and its ob_sval, but without a corresponding
    interpreter object.  The ob_sval may be mutated, until bytes_realize() is
    called.  Refcount of the result is 1.
    """
    typedescr = get_typedescr(space.w_bytes.layout.typedef)
    py_obj = typedescr.allocate(space, space.w_bytes, length)
    py_str = rffi.cast(PyBytesObject, py_obj)
    py_str.c_ob_shash = -1
    py_str.c_ob_sstate = rffi.cast(rffi.INT, 0) # SSTATE_NOT_INTERNED
    return py_str

def bytes_attach(space, py_obj, w_obj, w_userdata=None):
    """
    Copy RPython string object contents to a PyBytesObject. The
    c_ob_sval must not be modified.
    """
    py_str = rffi.cast(PyBytesObject, py_obj)
<<<<<<< HEAD
    s = space.bytes_w(w_obj)
    if py_str.c_ob_size  < len(s):
=======
    s = space.str_w(w_obj)
    len_s = len(s)
    if py_str.c_ob_size  < len_s:
>>>>>>> e4f395ec
        raise oefmt(space.w_ValueError,
            "bytes_attach called on object with ob_size %d but trying to store %d",
            py_str.c_ob_size, len_s)
    with rffi.scoped_nonmovingbuffer(s) as s_ptr:
        rffi.c_memcpy(py_str.c_ob_sval, s_ptr, len_s)
    py_str.c_ob_sval[len_s] = '\0'
    # if py_obj has a tp_hash, this will try to call it, but the objects are
    # not fully linked yet
    #py_str.c_ob_shash = space.hash_w(w_obj)
    py_str.c_ob_shash = space.hash_w(space.newbytes(s))
    py_str.c_ob_sstate = rffi.cast(rffi.INT, 1) # SSTATE_INTERNED_MORTAL

def bytes_realize(space, py_obj):
    """
    Creates the string in the interpreter. The PyBytesObject ob_sval must not
    be modified after this call.
    """
    py_str = rffi.cast(PyBytesObject, py_obj)
    s = rffi.charpsize2str(py_str.c_ob_sval, py_str.c_ob_size)
    w_type = from_ref(space, rffi.cast(PyObject, py_obj.c_ob_type))
    w_obj = space.allocate_instance(W_BytesObject, w_type)
    w_obj.__init__(s)
    # if py_obj has a tp_hash, this will try to call it but the object is
    # not realized yet
    py_str.c_ob_shash = space.hash_w(space.newbytes(s))
    py_str.c_ob_sstate = rffi.cast(rffi.INT, 1) # SSTATE_INTERNED_MORTAL
    track_reference(space, py_obj, w_obj)
    return w_obj

@slot_function([PyObject], lltype.Void)
def bytes_dealloc(space, py_obj):
    """Frees allocated PyBytesObject resources.
    """
    from pypy.module.cpyext.object import _dealloc
    _dealloc(space, py_obj)

#_______________________________________________________________________

@cpython_api([CONST_STRING, Py_ssize_t], PyObject, result_is_ll=True)
def PyString_FromStringAndSize(space, char_p, length):
    if char_p:
        s = rffi.charpsize2str(char_p, length)
        return make_ref(space, space.newtext(s))
    else:
        return rffi.cast(PyObject, new_empty_str(space, length))

@cpython_api([CONST_STRING], PyObject)
def PyString_FromString(space, char_p):
    s = rffi.charp2str(char_p)
    return space.newtext(s)

@cpython_api([PyObject], rffi.CCHARP, error=0)
def PyString_AsString(space, ref):
    return _PyString_AsString(space, ref)

def _PyString_AsString(space, ref):
    if from_ref(space, rffi.cast(PyObject, ref.c_ob_type)) is space.w_bytes:
        pass    # typecheck returned "ok" without forcing 'ref' at all
    elif not PyString_Check(space, ref):   # otherwise, use the alternate way
        from pypy.module.cpyext.unicodeobject import (
            PyUnicode_Check, _PyUnicode_AsDefaultEncodedString)
        if PyUnicode_Check(space, ref):
            ref = _PyUnicode_AsDefaultEncodedString(space, ref, lltype.nullptr(rffi.CCHARP.TO))
        else:
            raise oefmt(space.w_TypeError,
                        "expected string or Unicode object, %T found",
                        from_ref(space, ref))
    ref_str = rffi.cast(PyBytesObject, ref)
    return ref_str.c_ob_sval

@cpython_api([rffi.VOIDP], rffi.CCHARP, error=0)
def PyString_AS_STRING(space, void_ref):
    ref = rffi.cast(PyObject, void_ref)
    # if no w_str is associated with this ref,
    # return the c-level ptr as RW
    if not pyobj_has_w_obj(ref):
        py_str = rffi.cast(PyBytesObject, ref)
        return py_str.c_ob_sval
    return _PyString_AsString(space, ref)

@cpython_api([PyObject, rffi.CCHARPP, rffi.CArrayPtr(Py_ssize_t)], rffi.INT_real, error=-1)
def PyString_AsStringAndSize(space, ref, data, length):
    if not PyString_Check(space, ref):
        from pypy.module.cpyext.unicodeobject import (
            PyUnicode_Check, _PyUnicode_AsDefaultEncodedString)
        if PyUnicode_Check(space, ref):
            ref = _PyUnicode_AsDefaultEncodedString(space, ref, lltype.nullptr(rffi.CCHARP.TO))
        else:
            raise oefmt(space.w_TypeError,
                        "expected string or Unicode object, %T found",
                        from_ref(space, ref))
    ref_str = rffi.cast(PyBytesObject, ref)
    data[0] = ref_str.c_ob_sval
    if length:
        length[0] = ref_str.c_ob_size
    else:
        i = 0
        while ref_str.c_ob_sval[i] != '\0':
            i += 1
        if i != ref_str.c_ob_size:
            raise oefmt(space.w_TypeError,
                        "expected string without null bytes")
    return 0

@cpython_api([PyObject], Py_ssize_t, error=-1)
def PyString_Size(space, ref):
    if from_ref(space, rffi.cast(PyObject, ref.c_ob_type)) is space.w_bytes:
        ref = rffi.cast(PyBytesObject, ref)
        return ref.c_ob_size
    else:
        w_obj = from_ref(space, ref)
        return space.len_w(w_obj)

@cpython_api([PyObjectP, Py_ssize_t], rffi.INT_real, error=-1)
def _PyString_Resize(space, ref, newsize):
    """A way to resize a string object even though it is "immutable". Only use this to
    build up a brand new string object; don't use this if the string may already be
    known in other parts of the code.  It is an error to call this function if the
    refcount on the input string object is not one. Pass the address of an existing
    string object as an lvalue (it may be written into), and the new size desired.
    On success, *string holds the resized string object and 0 is returned;
    the address in *string may differ from its input value.  If the reallocation
    fails, the original string object at *string is deallocated, *string is
    set to NULL, a memory exception is set, and -1 is returned.
    """
    # XXX always create a new string so far
    if pyobj_has_w_obj(ref[0]):
        raise oefmt(space.w_SystemError,
                    "_PyString_Resize called on already created string")
    py_str = rffi.cast(PyBytesObject, ref[0])
    try:
        py_newstr = new_empty_str(space, newsize)
    except MemoryError:
        Py_DecRef(space, ref[0])
        ref[0] = lltype.nullptr(PyObject.TO)
        raise
    to_cp = newsize
    oldsize = py_str.c_ob_size
    if oldsize < newsize:
        to_cp = oldsize
    for i in range(to_cp):
        py_newstr.c_ob_sval[i] = py_str.c_ob_sval[i]
    Py_DecRef(space, ref[0])
    ref[0] = rffi.cast(PyObject, py_newstr)
    return 0

@cpython_api([PyObject, PyObject], rffi.INT, error=CANNOT_FAIL)
def _PyString_Eq(space, w_str1, w_str2):
    return space.eq_w(w_str1, w_str2)

@cpython_api([PyObjectP, PyObject], lltype.Void, error=None)
def PyString_Concat(space, ref, w_newpart):
    """Create a new string object in *string containing the contents of newpart
    appended to string; the caller will own the new reference.  The reference to
    the old value of string will be stolen.  If the new string cannot be created,
    the old reference to string will still be discarded and the value of
    *string will be set to NULL; the appropriate exception will be set."""

    old = ref[0]
    if not old:
        return

    ref[0] = lltype.nullptr(PyObject.TO)
    w_str = get_w_obj_and_decref(space, old)
    if w_newpart is not None and PyString_Check(space, old):
        # xxx if w_newpart is not a string or unicode or bytearray,
        # this might call __radd__() on it, whereas CPython raises
        # a TypeError in this case.
        w_newstr = space.add(w_str, w_newpart)
        ref[0] = make_ref(space, w_newstr)

@cpython_api([PyObjectP, PyObject], lltype.Void, error=None)
def PyString_ConcatAndDel(space, ref, newpart):
    """Create a new string object in *string containing the contents of newpart
    appended to string.  This version decrements the reference count of newpart."""
    try:
        PyString_Concat(space, ref, newpart)
    finally:
        Py_DecRef(space, newpart)

@cpython_api([PyObject, PyObject], PyObject)
def PyString_Format(space, w_format, w_args):
    """Return a new string object from format and args. Analogous to format %
    args.  The args argument must be a tuple."""
    return space.mod(w_format, w_args)

@cpython_api([CONST_STRING], PyObject)
def PyString_InternFromString(space, string):
    """A combination of PyString_FromString() and
    PyString_InternInPlace(), returning either a new string object that has
    been interned, or a new ("owned") reference to an earlier interned string
    object with the same value."""
    s = rffi.charp2str(string)
    return space.new_interned_str(s)

@cpython_api([PyObjectP], lltype.Void)
def PyString_InternInPlace(space, string):
    """Intern the argument *string in place.  The argument must be the
    address of a pointer variable pointing to a Python string object.
    If there is an existing interned string that is the same as
    *string, it sets *string to it (decrementing the reference count
    of the old string object and incrementing the reference count of
    the interned string object), otherwise it leaves *string alone and
    interns it (incrementing its reference count).  (Clarification:
    even though there is a lot of talk about reference counts, think
    of this function as reference-count-neutral; you own the object
    after the call if and only if you owned it before the call.)

    This function is not available in 3.x and does not have a PyBytes
    alias."""
    w_str = from_ref(space, string[0])
    w_str = space.new_interned_w_str(w_str)
    Py_DecRef(space, string[0])
    string[0] = make_ref(space, w_str)

@cpython_api([PyObject, CONST_STRING, CONST_STRING], PyObject)
def PyString_AsEncodedObject(space, w_str, encoding, errors):
    """Encode a string object using the codec registered for encoding and return
    the result as Python object. encoding and errors have the same meaning as
    the parameters of the same name in the string encode() method. The codec to
    be used is looked up using the Python codec registry. Return NULL if an
    exception was raised by the codec.

    This function is not available in 3.x and does not have a PyBytes alias."""
    if not PyString_Check(space, w_str):
        PyErr_BadArgument(space)

    w_encoding = w_errors = None
    if encoding:
        w_encoding = space.newtext(rffi.charp2str(encoding))
    if errors:
        w_errors = space.newtext(rffi.charp2str(errors))
    return space.call_method(w_str, 'encode', w_encoding, w_errors)

@cpython_api([PyObject, CONST_STRING, CONST_STRING], PyObject)
def PyString_AsDecodedObject(space, w_str, encoding, errors):
    """Decode a string object by passing it to the codec registered
    for encoding and return the result as Python object. encoding and
    errors have the same meaning as the parameters of the same name in
    the string encode() method.  The codec to be used is looked up
    using the Python codec registry. Return NULL if an exception was
    raised by the codec.

    This function is not available in 3.x and does not have a PyBytes alias."""
    if not PyString_Check(space, w_str):
        PyErr_BadArgument(space)

    w_encoding = w_errors = None
    if encoding:
        w_encoding = space.newtext(rffi.charp2str(encoding))
    if errors:
        w_errors = space.newtext(rffi.charp2str(errors))
    return space.call_method(w_str, "decode", w_encoding, w_errors)

@cpython_api([PyObject, PyObject], PyObject)
def _PyString_Join(space, w_sep, w_seq):
    return space.call_method(w_sep, 'join', w_seq)<|MERGE_RESOLUTION|>--- conflicted
+++ resolved
@@ -79,14 +79,9 @@
     c_ob_sval must not be modified.
     """
     py_str = rffi.cast(PyBytesObject, py_obj)
-<<<<<<< HEAD
     s = space.bytes_w(w_obj)
-    if py_str.c_ob_size  < len(s):
-=======
-    s = space.str_w(w_obj)
     len_s = len(s)
     if py_str.c_ob_size  < len_s:
->>>>>>> e4f395ec
         raise oefmt(space.w_ValueError,
             "bytes_attach called on object with ob_size %d but trying to store %d",
             py_str.c_ob_size, len_s)
