from pypy.interpreter.error import oefmt
from rpython.rtyper.lltypesystem import rffi, lltype
from pypy.module.cpyext.api import (
    cpython_api, cpython_struct, bootstrap_function, build_type_checkers,
    PyVarObjectFields, Py_ssize_t, CONST_STRING, CANNOT_FAIL)
from pypy.module.cpyext.pyerrors import PyErr_BadArgument
from pypy.module.cpyext.pyobject import (
    PyObject, PyObjectP, Py_DecRef, make_ref, from_ref, track_reference,
    make_typedescr, get_typedescr, as_pyobj, Py_IncRef, get_w_obj_and_decref,
    pyobj_has_w_obj)
from pypy.objspace.std.bytesobject import W_BytesObject

##
## Implementation of PyBytesObject
## ================================
##
## PyBytesObject has its own ob_sval buffer, so we have two copies of a string;
## one in the PyBytesObject returned from various C-API functions and another
## in the corresponding RPython object.
##
<<<<<<< HEAD
## PyBytes_AsString() must return a (non-movable) pointer to the underlying
## ob_sval, whereas pypy strings are movable.  C code may temporarily store
## this address and use it, as long as it owns a reference to the PyObject.
## There is no "release" function to specify that the pointer is not needed
## any more.
=======
## The following calls can create a PyBytesObject without a correspoinding
## RPython object:
>>>>>>> 1c81b343
##
## PyBytes_FromStringAndSize(NULL, n) / PyString_FromStringAndSize(NULL, n)
##
## In the PyBytesObject returned, the ob_sval buffer may be modified as
## long as the freshly allocated PyBytesObject is not "forced" via a call
## to any of the more sophisticated C-API functions. 
##
<<<<<<< HEAD
## PyBytesObject contains two additional members: the ob_size and a pointer to a
## char ob_sval; it may be NULL.
##
## - A string allocated by pypy will be converted into a PyBytesObject with a
##   NULL buffer.  The first time PyBytes_AsString() is called, memory is
##   allocated (with flavor='raw') and content is copied.
##
## - A string allocated with PyBytes_FromStringAndSize(NULL, size) will
##   allocate a PyBytesObject structure, and a buffer with the specified
##   size+1, but the reference won't be stored in the global map; there is no
##   corresponding object in pypy.  When from_ref() or Py_INCREF() is called,
##   the pypy string is created, and added to the global map of tracked
##   objects.  The buffer is then supposed to be immutable.
##
##-  A buffer obtained from PyBytes_AS_STRING() could be mutable iff
##   there is no corresponding pypy object for the string
##
## - _PyBytes_Resize() works only on not-yet-pypy'd strings, and returns a
##   similar object.
##
## - PyBytes_Size() doesn't need to force the object.
=======
## Care has been taken in implementing the functions below, so that
## if they are called with a non-forced PyBytesObject, they will not 
## unintentionally force the creation of a RPython object. As long as only these
## are used, the ob_sval buffer is still modifiable:
## 
## PyBytes_AsString / PyString_AsString 
## PyBytes_AS_STRING / PyString_AS_STRING
## PyBytes_AsStringAndSize / PyString_AsStringAndSize
## PyBytes_Size / PyString_Size
## PyBytes_Resize / PyString_Resize
## _PyBytes_Resize / _PyString_Resize (raises if called with a forced object)
>>>>>>> 1c81b343
##
## - There could be an (expensive!) check in from_ref() that the buffer still
##   corresponds to the pypy gc-managed string, 
##

PyBytesObjectStruct = lltype.ForwardReference()
PyBytesObject = lltype.Ptr(PyBytesObjectStruct)
PyBytesObjectFields = PyVarObjectFields + \
    (("ob_shash", rffi.LONG), ("ob_sstate", rffi.INT), ("ob_sval", rffi.CArray(lltype.Char)))
cpython_struct("PyBytesObject", PyBytesObjectFields, PyBytesObjectStruct)

@bootstrap_function
def init_bytesobject(space):
    "Type description of PyBytesObject"
    make_typedescr(space.w_str.layout.typedef,
                   basestruct=PyBytesObject.TO,
                   attach=bytes_attach,
                   dealloc=bytes_dealloc,
                   realize=bytes_realize)

PyBytes_Check, PyBytes_CheckExact = build_type_checkers("Bytes", "w_bytes")

def new_empty_str(space, length):
    """
    Allocate a PyBytesObject and its ob_sval, but without a corresponding
    interpreter object.  The ob_sval may be mutated, until bytes_realize() is
    called.  Refcount of the result is 1.
    """
    typedescr = get_typedescr(space.w_bytes.layout.typedef)
    py_obj = typedescr.allocate(space, space.w_bytes, length)
    py_str = rffi.cast(PyBytesObject, py_obj)
    py_str.c_ob_shash = -1
    py_str.c_ob_sstate = rffi.cast(rffi.INT, 0) # SSTATE_NOT_INTERNED
    return py_str

def bytes_attach(space, py_obj, w_obj):
    """
    Copy RPython string object contents to a PyBytesObject. The
    c_ob_sval must not be modified.
    """
    py_str = rffi.cast(PyBytesObject, py_obj)
    s = space.str_w(w_obj)
    if py_str.c_ob_size  < len(s):
        raise oefmt(space.w_ValueError,
            "bytes_attach called on object with ob_size %d but trying to store %d",
            py_str.c_ob_size, len(s))
    with rffi.scoped_nonmovingbuffer(s) as s_ptr:
        rffi.c_memcpy(py_str.c_ob_sval, s_ptr, len(s))
    py_str.c_ob_sval[len(s)] = '\0'
    py_str.c_ob_shash = space.hash_w(w_obj)
    py_str.c_ob_sstate = rffi.cast(rffi.INT, 1) # SSTATE_INTERNED_MORTAL

def bytes_realize(space, py_obj):
    """
    Creates the string in the interpreter. The PyBytesObject ob_sval must not
    be modified after this call.
    """
    py_str = rffi.cast(PyBytesObject, py_obj)
    s = rffi.charpsize2str(py_str.c_ob_sval, py_str.c_ob_size)
    w_type = from_ref(space, rffi.cast(PyObject, py_obj.c_ob_type))
    w_obj = space.allocate_instance(W_BytesObject, w_type)
    w_obj.__init__(s)
    py_str.c_ob_shash = space.hash_w(w_obj)
    py_str.c_ob_sstate = rffi.cast(rffi.INT, 1) # SSTATE_INTERNED_MORTAL
    track_reference(space, py_obj, w_obj)
    return w_obj

@cpython_api([PyObject], lltype.Void, header=None)
def bytes_dealloc(space, py_obj):
    """Frees allocated PyBytesObject resources.
    """
    from pypy.module.cpyext.object import _dealloc
    _dealloc(space, py_obj)

#_______________________________________________________________________

@cpython_api([CONST_STRING, Py_ssize_t], PyObject, result_is_ll=True)
def PyBytes_FromStringAndSize(space, char_p, length):
    if char_p:
        s = rffi.charpsize2str(char_p, length)
        return make_ref(space, space.newbytes(s))
    else:
        return rffi.cast(PyObject, new_empty_str(space, length))

@cpython_api([CONST_STRING], PyObject)
def PyBytes_FromString(space, char_p):
    s = rffi.charp2str(char_p)
    return space.newbytes(s)

@cpython_api([PyObject], rffi.CCHARP, error=0)
def PyBytes_AsString(space, ref):
    return _PyBytes_AsString(space, ref)

def _PyBytes_AsString(space, ref):
    if from_ref(space, rffi.cast(PyObject, ref.c_ob_type)) is space.w_str:
        pass    # typecheck returned "ok" without forcing 'ref' at all
    elif not PyBytes_Check(space, ref):   # otherwise, use the alternate way
        raise oefmt(space.w_TypeError,
            "expected bytes, %T found", from_ref(space, ref))
    ref_str = rffi.cast(PyBytesObject, ref)
    return ref_str.c_ob_sval

@cpython_api([rffi.VOIDP], rffi.CCHARP, error=0)
def PyBytes_AS_STRING(space, void_ref):
    ref = rffi.cast(PyObject, void_ref)
    # if no w_str is associated with this ref,
    # return the c-level ptr as RW
    if not pyobj_has_w_obj(ref):
        py_str = rffi.cast(PyBytesObject, ref)
        return py_str.c_ob_sval
    return _PyBytes_AsString(space, ref)

@cpython_api([PyObject, rffi.CCHARPP, rffi.CArrayPtr(Py_ssize_t)], rffi.INT_real, error=-1)
<<<<<<< HEAD
def PyBytes_AsStringAndSize(space, ref, data, length):
    if not PyBytes_Check(space, ref):
        raise oefmt(space.w_TypeError,
            "expected bytes, %T found", from_ref(space, ref))
    if not pyobj_has_w_obj(ref):
        # force the ref
        bytes_realize(space, ref)
=======
def PyString_AsStringAndSize(space, ref, data, length):
    if not PyString_Check(space, ref):
        from pypy.module.cpyext.unicodeobject import (
            PyUnicode_Check, _PyUnicode_AsDefaultEncodedString)
        if PyUnicode_Check(space, ref):
            ref = _PyUnicode_AsDefaultEncodedString(space, ref, lltype.nullptr(rffi.CCHARP.TO))
        else:
            raise oefmt(space.w_TypeError,
                        "expected string or Unicode object, %T found",
                        from_ref(space, ref))
>>>>>>> 1c81b343
    ref_str = rffi.cast(PyBytesObject, ref)
    data[0] = ref_str.c_ob_sval
    if length:
        length[0] = ref_str.c_ob_size
    else:
        i = 0
        while ref_str.c_ob_sval[i] != '\0':
            i += 1
        if i != ref_str.c_ob_size:
            raise oefmt(space.w_TypeError,
                        "expected string without null bytes")
    return 0

@cpython_api([PyObject], Py_ssize_t, error=-1)
def PyBytes_Size(space, ref):
    if from_ref(space, rffi.cast(PyObject, ref.c_ob_type)) is space.w_str:
        ref = rffi.cast(PyBytesObject, ref)
        return ref.c_ob_size
    else:
        w_obj = from_ref(space, ref)
        return space.len_w(w_obj)

@cpython_api([PyObjectP, Py_ssize_t], rffi.INT_real, error=-1)
def _PyBytes_Resize(space, ref, newsize):
    """A way to resize a string object even though it is "immutable". Only use this to
    build up a brand new string object; don't use this if the string may already be
    known in other parts of the code.  It is an error to call this function if the
    refcount on the input string object is not one. Pass the address of an existing
    string object as an lvalue (it may be written into), and the new size desired.
    On success, *string holds the resized string object and 0 is returned;
    the address in *string may differ from its input value.  If the reallocation
    fails, the original string object at *string is deallocated, *string is
    set to NULL, a memory exception is set, and -1 is returned.
    """
    # XXX always create a new string so far
    if pyobj_has_w_obj(ref[0]):
        raise oefmt(space.w_SystemError,
                    "_PyBytes_Resize called on already created string")
    py_str = rffi.cast(PyBytesObject, ref[0])
    try:
        py_newstr = new_empty_str(space, newsize)
    except MemoryError:
        Py_DecRef(space, ref[0])
        ref[0] = lltype.nullptr(PyObject.TO)
        raise
    to_cp = newsize
    oldsize = py_str.c_ob_size
    if oldsize < newsize:
        to_cp = oldsize
    for i in range(to_cp):
        py_newstr.c_ob_sval[i] = py_str.c_ob_sval[i]
    Py_DecRef(space, ref[0])
    ref[0] = rffi.cast(PyObject, py_newstr)
    return 0

@cpython_api([PyObject, PyObject], rffi.INT, error=CANNOT_FAIL)
def _PyBytes_Eq(space, w_str1, w_str2):
    return space.eq_w(w_str1, w_str2)

@cpython_api([PyObjectP, PyObject], lltype.Void, error=None)
def PyBytes_Concat(space, ref, w_newpart):
    """Create a new string object in *string containing the contents of newpart
    appended to string; the caller will own the new reference.  The reference to
    the old value of string will be stolen.  If the new string cannot be created,
    the old reference to string will still be discarded and the value of
    *string will be set to NULL; the appropriate exception will be set."""

    old = ref[0]
    if not old:
        return

    ref[0] = lltype.nullptr(PyObject.TO)
    w_str = get_w_obj_and_decref(space, old)
    if w_newpart is not None and PyBytes_Check(space, old):
        # XXX: should use buffer protocol
        w_newstr = space.add(w_str, w_newpart)
        ref[0] = make_ref(space, w_newstr)

@cpython_api([PyObjectP, PyObject], lltype.Void, error=None)
def PyBytes_ConcatAndDel(space, ref, newpart):
    """Create a new string object in *string containing the contents of newpart
    appended to string.  This version decrements the reference count of newpart."""
    try:
        PyBytes_Concat(space, ref, newpart)
    finally:
        Py_DecRef(space, newpart)

@cpython_api([PyObject, PyObject], PyObject)
def _PyBytes_Join(space, w_sep, w_seq):
    return space.call_method(w_sep, 'join', w_seq)

@cpython_api([PyObject], PyObject)
def PyBytes_FromObject(space, w_obj):
    """Return the bytes representation of object obj that implements
    the buffer protocol."""
    if space.is_w(space.type(w_obj), space.w_bytes):
        return w_obj
    buffer = space.buffer_w(w_obj, space.BUF_FULL_RO)
    return space.newbytes(buffer.as_str())<|MERGE_RESOLUTION|>--- conflicted
+++ resolved
@@ -18,16 +18,8 @@
 ## one in the PyBytesObject returned from various C-API functions and another
 ## in the corresponding RPython object.
 ##
-<<<<<<< HEAD
-## PyBytes_AsString() must return a (non-movable) pointer to the underlying
-## ob_sval, whereas pypy strings are movable.  C code may temporarily store
-## this address and use it, as long as it owns a reference to the PyObject.
-## There is no "release" function to specify that the pointer is not needed
-## any more.
-=======
 ## The following calls can create a PyBytesObject without a correspoinding
 ## RPython object:
->>>>>>> 1c81b343
 ##
 ## PyBytes_FromStringAndSize(NULL, n) / PyString_FromStringAndSize(NULL, n)
 ##
@@ -35,29 +27,6 @@
 ## long as the freshly allocated PyBytesObject is not "forced" via a call
 ## to any of the more sophisticated C-API functions. 
 ##
-<<<<<<< HEAD
-## PyBytesObject contains two additional members: the ob_size and a pointer to a
-## char ob_sval; it may be NULL.
-##
-## - A string allocated by pypy will be converted into a PyBytesObject with a
-##   NULL buffer.  The first time PyBytes_AsString() is called, memory is
-##   allocated (with flavor='raw') and content is copied.
-##
-## - A string allocated with PyBytes_FromStringAndSize(NULL, size) will
-##   allocate a PyBytesObject structure, and a buffer with the specified
-##   size+1, but the reference won't be stored in the global map; there is no
-##   corresponding object in pypy.  When from_ref() or Py_INCREF() is called,
-##   the pypy string is created, and added to the global map of tracked
-##   objects.  The buffer is then supposed to be immutable.
-##
-##-  A buffer obtained from PyBytes_AS_STRING() could be mutable iff
-##   there is no corresponding pypy object for the string
-##
-## - _PyBytes_Resize() works only on not-yet-pypy'd strings, and returns a
-##   similar object.
-##
-## - PyBytes_Size() doesn't need to force the object.
-=======
 ## Care has been taken in implementing the functions below, so that
 ## if they are called with a non-forced PyBytesObject, they will not 
 ## unintentionally force the creation of a RPython object. As long as only these
@@ -69,7 +38,6 @@
 ## PyBytes_Size / PyString_Size
 ## PyBytes_Resize / PyString_Resize
 ## _PyBytes_Resize / _PyString_Resize (raises if called with a forced object)
->>>>>>> 1c81b343
 ##
 ## - There could be an (expensive!) check in from_ref() that the buffer still
 ##   corresponds to the pypy gc-managed string, 
@@ -183,26 +151,10 @@
     return _PyBytes_AsString(space, ref)
 
 @cpython_api([PyObject, rffi.CCHARPP, rffi.CArrayPtr(Py_ssize_t)], rffi.INT_real, error=-1)
-<<<<<<< HEAD
 def PyBytes_AsStringAndSize(space, ref, data, length):
     if not PyBytes_Check(space, ref):
         raise oefmt(space.w_TypeError,
             "expected bytes, %T found", from_ref(space, ref))
-    if not pyobj_has_w_obj(ref):
-        # force the ref
-        bytes_realize(space, ref)
-=======
-def PyString_AsStringAndSize(space, ref, data, length):
-    if not PyString_Check(space, ref):
-        from pypy.module.cpyext.unicodeobject import (
-            PyUnicode_Check, _PyUnicode_AsDefaultEncodedString)
-        if PyUnicode_Check(space, ref):
-            ref = _PyUnicode_AsDefaultEncodedString(space, ref, lltype.nullptr(rffi.CCHARP.TO))
-        else:
-            raise oefmt(space.w_TypeError,
-                        "expected string or Unicode object, %T found",
-                        from_ref(space, ref))
->>>>>>> 1c81b343
     ref_str = rffi.cast(PyBytesObject, ref)
     data[0] = ref_str.c_ob_sval
     if length:
