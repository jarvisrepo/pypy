--- conflicted
+++ resolved
@@ -1,4 +1,4 @@
-from pypy.interpreter.error import OperationError
+from pypy.interpreter.error import OperationError, oefmt
 from rpython.rtyper.lltypesystem import rffi, lltype
 from pypy.module.cpyext.api import (
     cpython_api, cpython_struct, bootstrap_function, build_type_checkers,
@@ -134,13 +134,8 @@
     if from_ref(space, rffi.cast(PyObject, ref.c_ob_type)) is space.w_str:
         pass    # typecheck returned "ok" without forcing 'ref' at all
     elif not PyBytes_Check(space, ref):   # otherwise, use the alternate way
-<<<<<<< HEAD
-        raise OperationError(space.w_TypeError, space.wrap(
-            "PyBytes_AsString only support strings"))
-=======
         raise oefmt(space.w_TypeError,
             "expected bytes, %T found", from_ref(space, ref))
->>>>>>> c4f4b774
     ref_str = rffi.cast(PyBytesObject, ref)
     if not ref_str.c_buffer:
         # copy string buffer
@@ -152,13 +147,8 @@
 @cpython_api([PyObject, rffi.CCHARPP, rffi.CArrayPtr(Py_ssize_t)], rffi.INT_real, error=-1)
 def PyBytes_AsStringAndSize(space, ref, buffer, length):
     if not PyBytes_Check(space, ref):
-<<<<<<< HEAD
-        raise OperationError(space.w_TypeError, space.wrap(
-            "PyBytes_AsStringAndSize only support strings"))
-=======
         raise oefmt(space.w_TypeError,
             "expected bytes, %T found", from_ref(space, ref))
->>>>>>> c4f4b774
     ref_str = rffi.cast(PyBytesObject, ref)
     if not ref_str.c_buffer:
         # copy string buffer
