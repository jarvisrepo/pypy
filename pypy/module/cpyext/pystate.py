from pypy.module.cpyext.api import (
    cpython_api, CANNOT_FAIL, cpython_struct)
from pypy.module.cpyext.pyobject import PyObject, decref, make_ref
from pypy.interpreter.error import OperationError
from rpython.rtyper.lltypesystem import rffi, lltype
from rpython.rlib import rthread
from rpython.rlib.objectmodel import we_are_translated

PyInterpreterStateStruct = lltype.ForwardReference()
PyInterpreterState = lltype.Ptr(PyInterpreterStateStruct)
cpython_struct(
    "PyInterpreterState",
    [('next', PyInterpreterState)],
    PyInterpreterStateStruct)
PyThreadState = lltype.Ptr(cpython_struct(
    "PyThreadState",
    [('interp', PyInterpreterState),
     ('dict', PyObject),
     ]))

class NoThreads(Exception):
    pass

@cpython_api([], PyThreadState, error=CANNOT_FAIL, gil="release")
def PyEval_SaveThread(space):
    """Release the global interpreter lock (if it has been created and thread
    support is enabled) and reset the thread state to NULL, returning the
    previous thread state.  If the lock has been created,
    the current thread must have acquired it.  (This function is available even
    when thread support is disabled at compile time.)"""
    state = space.fromcache(InterpreterState)
    ec = space.getexecutioncontext()
    tstate = state._get_thread_state(space, ec).memory
    ec.cpyext_threadstate_is_current = False
    return tstate

@cpython_api([PyThreadState], lltype.Void, gil="acquire")
def PyEval_RestoreThread(space, tstate):
    """Acquire the global interpreter lock (if it has been created and thread
    support is enabled) and set the thread state to tstate, which must not be
    NULL.  If the lock has been created, the current thread must not have
    acquired it, otherwise deadlock ensues.  (This function is available even
    when thread support is disabled at compile time.)"""
    PyThreadState_Swap(space, tstate)

@cpython_api([], lltype.Void)
def PyEval_InitThreads(space):
    if not space.config.translation.thread:
        raise NoThreads
    from pypy.module.thread import os_thread
    os_thread.setup_threads(space)

@cpython_api([], rffi.INT_real, error=CANNOT_FAIL)
def PyEval_ThreadsInitialized(space):
    if not space.config.translation.thread:
        return 0
    from pypy.module.thread import os_thread
    return int(os_thread.threads_initialized(space))

# XXX: might be generally useful
def encapsulator(T, flavor='raw', dealloc=None):
    class MemoryCapsule(object):
        def __init__(self, space):
            self.space = space
            if space is not None:
                self.memory = lltype.malloc(T, flavor=flavor)
            else:
                self.memory = lltype.nullptr(T)
        def __del__(self):
            if self.memory:
                if dealloc and self.space:
                    dealloc(self.memory, self.space)
                lltype.free(self.memory, flavor=flavor)
    return MemoryCapsule

def ThreadState_dealloc(ts, space):
    assert space is not None
    decref(space, ts.c_dict)
ThreadStateCapsule = encapsulator(PyThreadState.TO,
                                  dealloc=ThreadState_dealloc)

from pypy.interpreter.executioncontext import ExecutionContext

# Keep track of the ThreadStateCapsule for a particular execution context.  The
# default is for new execution contexts not to have one; it is allocated on the
# first cpyext-based request for it.
ExecutionContext.cpyext_threadstate = ThreadStateCapsule(None)

# Also keep track of whether it has been initialized yet or not (None is a valid
# PyThreadState for an execution context to have, when the GIL has been
# released, so a check against that can't be used to determine the need for
# initialization).
ExecutionContext.cpyext_initialized_threadstate = False
ExecutionContext.cpyext_threadstate_is_current = True

def cleanup_cpyext_state(self):
    self.cpyext_threadstate = None
    self.cpyext_threadstate_is_current = True
    self.cpyext_initialized_threadstate = False
ExecutionContext.cleanup_cpyext_state = cleanup_cpyext_state

class InterpreterState(object):
    def __init__(self, space):
        self.interpreter_state = lltype.malloc(
            PyInterpreterState.TO, flavor='raw', zero=True, immortal=True)

    def new_thread_state(self, space):
        """
        Create a new ThreadStateCapsule to hold the PyThreadState for a
        particular execution context.

        :param space: A space.

        :returns: A new ThreadStateCapsule holding a newly allocated
            PyThreadState and referring to this interpreter state.
        """
        capsule = ThreadStateCapsule(space)
        ts = capsule.memory
        ts.c_interp = self.interpreter_state
        ts.c_dict = make_ref(space, space.newdict())
        return capsule


    def get_thread_state(self, space):
        """
        Get the current PyThreadState for the current execution context.

        :param space: A space.

        :returns: The current PyThreadState for the current execution context,
            or None if it does not have one.
        """
        ec = space.getexecutioncontext()
        return self._get_thread_state(space, ec).memory


    def swap_thread_state(self, space, tstate):
        """
        Replace the current thread state of the current execution context with a
        new thread state.

        :param space: The space.

        :param tstate: The new PyThreadState for the current execution context.

        :returns: The old thread state for the current execution context, either
            None or a PyThreadState.
        """
        ec = space.getexecutioncontext()
        capsule = self._get_thread_state(space, ec)
        old_tstate = capsule.memory
        capsule.memory = tstate
        return old_tstate

    def _get_thread_state(self, space, ec):
        """
        Get the ThreadStateCapsule for the given execution context, possibly
        creating a new one if it does not already have one.

        :param space: The space.
        :param ec: The ExecutionContext of which to get the thread state.
        :returns: The ThreadStateCapsule for the given execution context.
        """
        if not ec.cpyext_initialized_threadstate:
            ec.cpyext_threadstate = self.new_thread_state(space)
            ec.cpyext_initialized_threadstate = True
            ec.cpyext_threadstate_is_current = True
        return ec.cpyext_threadstate

@cpython_api([], PyThreadState, error=CANNOT_FAIL)
def PyThreadState_Get(space):
    state = space.fromcache(InterpreterState)
    ts = state.get_thread_state(space)
    if not ts:
        from pypy.module.cpyext.api import py_fatalerror
        py_fatalerror("PyThreadState_Get: no current thread")
    return ts

@cpython_api([], PyThreadState, error=CANNOT_FAIL)
def _PyThreadState_UncheckedGet(space):
    """Similar to PyThreadState_Get(), but don't issue a fatal error
    if it is NULL.
    This is from CPython >= 3.7.  On py3.6, it is present anyway and used to
    implement _Py_Finalizing as a macro.
    """
    state = space.fromcache(InterpreterState)
    ts = state.get_thread_state(space)
    return ts

@cpython_api([], PyObject, result_is_ll=True, error=CANNOT_FAIL)
def PyThreadState_GetDict(space):
    """Return a dictionary in which extensions can store thread-specific state
    information.  Each extension should use a unique key to use to store state in
    the dictionary.  It is okay to call this function when no current thread state
    is available. If this function returns NULL, no exception has been raised and
    the caller should assume no current thread state is available.

    Previously this could only be called when a current thread is active, and NULL
    meant that an exception was raised."""
    state = space.fromcache(InterpreterState)
    ts = state.get_thread_state(space)
    if not space.getexecutioncontext().cpyext_threadstate_is_current:
        return lltype.nullptr(PyObject.TO)
    return ts.c_dict

@cpython_api([PyThreadState], PyThreadState, error=CANNOT_FAIL)
def PyThreadState_Swap(space, tstate):
    """Swap the current thread state with the thread state given by the argument
    tstate, which may be NULL.  The global interpreter lock must be held."""
    ec = space.getexecutioncontext()
    state = space.fromcache(InterpreterState)
    old_tstate = state.get_thread_state(space)
    if not ec.cpyext_threadstate_is_current:
        old_tstate = lltype.nullptr(PyThreadState.TO)
    if tstate:
        if tstate != state.get_thread_state(space):
            print "Error in cpyext, CPython compatibility layer:"
            print "PyThreadState_Swap() cannot be used to switch to another"
            print "different PyThreadState right now"
            raise AssertionError
        ec.cpyext_threadstate_is_current = True
    else:
        ec.cpyext_threadstate_is_current = False
    return old_tstate

@cpython_api([PyThreadState], lltype.Void, gil="acquire")
def PyEval_AcquireThread(space, tstate):
    """Acquire the global interpreter lock and set the current thread state to
    tstate, which should not be NULL.  The lock must have been created earlier.
    If this thread already has the lock, deadlock ensues.  This function is not
    available when thread support is disabled at compile time."""

@cpython_api([PyThreadState], lltype.Void, gil="release")
def PyEval_ReleaseThread(space, tstate):
    """Reset the current thread state to NULL and release the global interpreter
    lock.  The lock must have been created earlier and must be held by the current
    thread.  The tstate argument, which must not be NULL, is only used to check
    that it represents the current thread state --- if it isn't, a fatal error is
    reported. This function is not available when thread support is disabled at
    compile time."""

PyGILState_STATE = rffi.INT
PyGILState_LOCKED = 0
PyGILState_UNLOCKED = 1
PyGILState_IGNORE = 2

ExecutionContext.cpyext_gilstate_counter_noleave = 0

def _workaround_cpython_untranslated(space):
    # Workaround when not translated.  The problem is that
    # space.threadlocals.get_ec() is based on "thread._local", but
    # CPython will clear a "thread._local" as soon as CPython's
    # PyThreadState goes away.  This occurs even if we're in a thread
    # created from C and we're going to call some more Python code
    # from this thread.  This case shows up in
    # test_pystate.test_frame_tstate_tracing.
    def get_possibly_deleted_ec():
        ec1 = space.threadlocals.raw_thread_local.get()
        ec2 = space.threadlocals._valuedict.get(rthread.get_ident(), None)
        if ec1 is None and ec2 is not None:
            space.threadlocals.raw_thread_local.set(ec2)
        return space.threadlocals.__class__.get_ec(space.threadlocals)
    space.threadlocals.get_ec = get_possibly_deleted_ec


@cpython_api([], rffi.INT_real, error=CANNOT_FAIL, gil="pygilstate_check")
def PyGILState_Check(space):
    assert False, "the logic is completely inside wrapper_second_level"


@cpython_api([], PyGILState_STATE, error=CANNOT_FAIL, gil="pygilstate_ensure")
def PyGILState_Ensure(space, previous_state):
    # The argument 'previous_state' is not part of the API; it is inserted
    # by make_wrapper() and contains PyGILState_LOCKED/UNLOCKED based on
    # the previous GIL state.
    must_leave = space.threadlocals.try_enter_thread(space)
    ec = space.getexecutioncontext()
    if not must_leave:
        # This is a counter of how many times we called try_enter_thread()
        # and it returned False.  In PyGILState_Release(), if this counter
        # is greater than zero, we decrement it; only if the counter is
        # already zero do we call leave_thread().
        ec.cpyext_gilstate_counter_noleave += 1
    else:
        # This case is for when we just built a fresh threadlocals.
        # We should only see it when we are in a new thread with no
        # PyPy code below.
        assert previous_state == PyGILState_UNLOCKED
        assert ec.cpyext_gilstate_counter_noleave == 0
        if not we_are_translated():
            _workaround_cpython_untranslated(space)
    #
    ec.cpyext_threadstate_is_current = True
    return rffi.cast(PyGILState_STATE, previous_state)

@cpython_api([PyGILState_STATE], lltype.Void, gil="pygilstate_release")
def PyGILState_Release(space, oldstate):
    oldstate = rffi.cast(lltype.Signed, oldstate)
    ec = space.getexecutioncontext()
    if ec.cpyext_gilstate_counter_noleave > 0:
        ec.cpyext_gilstate_counter_noleave -= 1
    else:
        assert ec.cpyext_gilstate_counter_noleave == 0
        assert oldstate == PyGILState_UNLOCKED
        assert space.config.translation.thread
        #      ^^^ otherwise, we should not reach this case
        ec.cpyext_threadstate_is_current = False
        space.threadlocals.leave_thread(space)

@cpython_api([], PyInterpreterState, error=CANNOT_FAIL)
def PyInterpreterState_Head(space):
    """Return the interpreter state object at the head of the list of all such objects.
    """
    return space.fromcache(InterpreterState).interpreter_state

@cpython_api([PyInterpreterState], PyInterpreterState, error=CANNOT_FAIL)
def PyInterpreterState_Next(space, interp):
    """Return the next interpreter state object after interp from the list of all
    such objects.
    """
    # PyPy does not support multiple interpreters
    return lltype.nullptr(PyInterpreterState.TO)

@cpython_api([PyInterpreterState], rffi.LONG, error=CANNOT_FAIL)
def PyInterpreterState_GetID(space, interp):
    return 0

@cpython_api([PyInterpreterState], PyThreadState, error=CANNOT_FAIL,
             gil="around")
def PyThreadState_New(space, interp):
    """Create a new thread state object belonging to the given interpreter
    object.  The global interpreter lock need not be held, but may be held if
    it is necessary to serialize calls to this function."""
    if not space.config.translation.thread:
        raise NoThreads
    # PyThreadState_Get will allocate a new execution context,
    # we need to protect gc and other globals with the GIL.
    rthread.gc_thread_start()
    return PyThreadState_Get(space)

@cpython_api([PyThreadState], lltype.Void)
def PyThreadState_Clear(space, tstate):
    """Reset all information in a thread state object.  The global
    interpreter lock must be held."""
    if not space.config.translation.thread:
        raise NoThreads
    decref(space, tstate.c_dict)
    tstate.c_dict = lltype.nullptr(PyObject.TO)
    space.threadlocals.leave_thread(space)
    space.getexecutioncontext().cleanup_cpyext_state()
    rthread.gc_thread_die()

@cpython_api([PyThreadState], lltype.Void)
def PyThreadState_Delete(space, tstate):
    """Destroy a thread state object.  The global interpreter lock need not
    be held.  The thread state must have been reset with a previous call to
    PyThreadState_Clear()."""

@cpython_api([], lltype.Void)
def PyThreadState_DeleteCurrent(space):
    """Destroy a thread state object.  The global interpreter lock need not
    be held.  The thread state must have been reset with a previous call to
    PyThreadState_Clear()."""

@cpython_api([], lltype.Void)
def PyOS_AfterFork(space):
    """Function to update some internal state after a process fork; this should be
    called in the new process if the Python interpreter will continue to be used.
    If a new executable is loaded into the new process, this function does not need
    to be called."""
    if not space.config.translation.thread:
        return
    from pypy.module.thread import os_thread
    try:
        os_thread.reinit_threads(space)
    except OperationError as e:
        e.write_unraisable(space, "PyOS_AfterFork()")

<<<<<<< HEAD
@cpython_api([], rffi.INT_real, error=CANNOT_FAIL)
def _Py_IsFinalizing(space):
    """From CPython >= 3.7.  On py3.6, it is present anyway and used to
    implement _Py_Finalizing as a macro."""
    return space.sys.finalizing
=======
@cpython_api([lltype.Unsigned, PyObject], rffi.INT, error=CANNOT_FAIL)
def PyThreadState_SetAsyncExc(space, id, w_exc):
    """ Asynchronously raise an exception in a thread. The id argument is the
    thread id of the target thread; exc is the exception object to be raised.
    This function does not steal any references to exc. To prevent naive
    misuse, you must write your own C extension to call this. Must be called
    with the GIL held. Returns the number of thread states modified; this is
    normally one, but will be zero if the thread id isn't found. If exc is
    NULL, the pending exception (if any) for the thread is cleared. This raises
    no exceptions.
    """
    from rpython.rlib.rarithmetic import intmask
    from pypy.module.__pypy__.interp_signal import _raise_in_thread
    tid = intmask(id)
    try:
        _raise_in_thread(space, tid, w_exc)
    except OperationError as e:
        if not e.match(space, space.w_ValueError):
            e.write_unraisable(space, "PyThreadState_SetAsyncExc")
        return 0
    return 1
>>>>>>> 112dcedd
<|MERGE_RESOLUTION|>--- conflicted
+++ resolved
@@ -376,13 +376,12 @@
     except OperationError as e:
         e.write_unraisable(space, "PyOS_AfterFork()")
 
-<<<<<<< HEAD
 @cpython_api([], rffi.INT_real, error=CANNOT_FAIL)
 def _Py_IsFinalizing(space):
     """From CPython >= 3.7.  On py3.6, it is present anyway and used to
     implement _Py_Finalizing as a macro."""
     return space.sys.finalizing
-=======
+
 @cpython_api([lltype.Unsigned, PyObject], rffi.INT, error=CANNOT_FAIL)
 def PyThreadState_SetAsyncExc(space, id, w_exc):
     """ Asynchronously raise an exception in a thread. The id argument is the
@@ -403,5 +402,4 @@
         if not e.match(space, space.w_ValueError):
             e.write_unraisable(space, "PyThreadState_SetAsyncExc")
         return 0
-    return 1
->>>>>>> 112dcedd
+    return 1