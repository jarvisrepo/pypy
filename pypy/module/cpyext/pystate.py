from pypy.module.cpyext.api import (
    cpython_api, CANNOT_FAIL, cpython_struct)
from pypy.module.cpyext.pyobject import PyObject, decref, make_ref, from_ref
from pypy.module.cpyext.modsupport import PyModuleDef
from pypy.interpreter.error import OperationError, oefmt
from rpython.rtyper.lltypesystem import rffi, lltype
from rpython.rlib import rthread
from rpython.rlib.objectmodel import we_are_translated
from rpython.rlib.rarithmetic import widen

PyInterpreterStateStruct = lltype.ForwardReference()
PyInterpreterState = lltype.Ptr(PyInterpreterStateStruct)
cpython_struct(
    "PyInterpreterState",
    [('next', PyInterpreterState),
     ('modules_by_index', PyObject)],
    PyInterpreterStateStruct)
PyThreadState = lltype.Ptr(cpython_struct(
    "PyThreadState",
    [('interp', PyInterpreterState),
     ('dict', PyObject),
     ]))

class NoThreads(Exception):
    pass

@cpython_api([], PyThreadState, error=CANNOT_FAIL, gil="release")
def PyEval_SaveThread(space):
    """Release the global interpreter lock (if it has been created and thread
    support is enabled) and reset the thread state to NULL, returning the
    previous thread state.  If the lock has been created,
    the current thread must have acquired it.  (This function is available even
    when thread support is disabled at compile time.)"""
    state = space.fromcache(InterpreterState)
    ec = space.getexecutioncontext()
    tstate = state._get_thread_state(space, ec).memory
    ec.cpyext_threadstate_is_current = False
    return tstate

@cpython_api([PyThreadState], lltype.Void, gil="acquire")
def PyEval_RestoreThread(space, tstate):
    """Acquire the global interpreter lock (if it has been created and thread
    support is enabled) and set the thread state to tstate, which must not be
    NULL.  If the lock has been created, the current thread must not have
    acquired it, otherwise deadlock ensues.  (This function is available even
    when thread support is disabled at compile time.)"""
    PyThreadState_Swap(space, tstate)

@cpython_api([], lltype.Void)
def PyEval_InitThreads(space):
    if not space.config.translation.thread:
        raise NoThreads
    from pypy.module.thread import os_thread
    os_thread.setup_threads(space)

@cpython_api([], rffi.INT_real, error=CANNOT_FAIL)
def PyEval_ThreadsInitialized(space):
    if not space.config.translation.thread:
        return 0
    from pypy.module.thread import os_thread
    return int(os_thread.threads_initialized(space))

# XXX: might be generally useful
def encapsulator(T, flavor='raw', dealloc=None):
    class MemoryCapsule(object):
        def __init__(self, space):
            self.space = space
            if space is not None:
                self.memory = lltype.malloc(T, flavor=flavor)
            else:
                self.memory = lltype.nullptr(T)
        def __del__(self):
            if self.memory:
                if dealloc and self.space:
                    dealloc(self.memory, self.space)
                lltype.free(self.memory, flavor=flavor)
    return MemoryCapsule

def ThreadState_dealloc(ts, space):
    assert space is not None
    decref(space, ts.c_dict)
ThreadStateCapsule = encapsulator(PyThreadState.TO,
                                  dealloc=ThreadState_dealloc)

from pypy.interpreter.executioncontext import ExecutionContext

# Keep track of the ThreadStateCapsule for a particular execution context.  The
# default is for new execution contexts not to have one; it is allocated on the
# first cpyext-based request for it.
ExecutionContext.cpyext_threadstate = ThreadStateCapsule(None)

# Also keep track of whether it has been initialized yet or not (None is a valid
# PyThreadState for an execution context to have, when the GIL has been
# released, so a check against that can't be used to determine the need for
# initialization).
ExecutionContext.cpyext_initialized_threadstate = False
ExecutionContext.cpyext_threadstate_is_current = True

def cleanup_cpyext_state(self):
    self.cpyext_threadstate = None
    self.cpyext_threadstate_is_current = True
    self.cpyext_initialized_threadstate = False
ExecutionContext.cleanup_cpyext_state = cleanup_cpyext_state

class InterpreterState(object):
    def __init__(self, space):
        self.interpreter_state = lltype.malloc(
            PyInterpreterState.TO, flavor='raw', zero=True, immortal=True)

    def new_thread_state(self, space):
        """
        Create a new ThreadStateCapsule to hold the PyThreadState for a
        particular execution context.

        :param space: A space.

        :returns: A new ThreadStateCapsule holding a newly allocated
            PyThreadState and referring to this interpreter state.
        """
        capsule = ThreadStateCapsule(space)
        ts = capsule.memory
        ts.c_interp = self.interpreter_state
        ts.c_dict = make_ref(space, space.newdict())
        return capsule


    def get_thread_state(self, space):
        """
        Get the current PyThreadState for the current execution context.

        :param space: A space.

        :returns: The current PyThreadState for the current execution context,
            or None if it does not have one.
        """
        ec = space.getexecutioncontext()
        return self._get_thread_state(space, ec).memory


    def swap_thread_state(self, space, tstate):
        """
        Replace the current thread state of the current execution context with a
        new thread state.

        :param space: The space.

        :param tstate: The new PyThreadState for the current execution context.

        :returns: The old thread state for the current execution context, either
            None or a PyThreadState.
        """
        ec = space.getexecutioncontext()
        capsule = self._get_thread_state(space, ec)
        old_tstate = capsule.memory
        capsule.memory = tstate
        return old_tstate

    def _get_thread_state(self, space, ec):
        """
        Get the ThreadStateCapsule for the given execution context, possibly
        creating a new one if it does not already have one.

        :param space: The space.
        :param ec: The ExecutionContext of which to get the thread state.
        :returns: The ThreadStateCapsule for the given execution context.
        """
        if not ec.cpyext_initialized_threadstate:
            ec.cpyext_threadstate = self.new_thread_state(space)
            ec.cpyext_initialized_threadstate = True
            ec.cpyext_threadstate_is_current = True
        return ec.cpyext_threadstate

@cpython_api([], PyThreadState, error=CANNOT_FAIL)
def PyThreadState_Get(space):
    state = space.fromcache(InterpreterState)
    ts = state.get_thread_state(space)
    if not ts:
        from pypy.module.cpyext.api import py_fatalerror
        py_fatalerror("PyThreadState_Get: no current thread")
    return ts

@cpython_api([], PyThreadState, error=CANNOT_FAIL)
def _PyThreadState_UncheckedGet(space):
    """Similar to PyThreadState_Get(), but don't issue a fatal error
    if it is NULL.
    This is from CPython >= 3.7.  On py3.6, it is present anyway and used to
    implement _Py_Finalizing as a macro.
    """
    state = space.fromcache(InterpreterState)
    ts = state.get_thread_state(space)
    return ts

@cpython_api([], PyObject, result_is_ll=True, error=CANNOT_FAIL)
def PyThreadState_GetDict(space):
    """Return a dictionary in which extensions can store thread-specific state
    information.  Each extension should use a unique key to use to store state in
    the dictionary.  It is okay to call this function when no current thread state
    is available. If this function returns NULL, no exception has been raised and
    the caller should assume no current thread state is available.

    Previously this could only be called when a current thread is active, and NULL
    meant that an exception was raised."""
    state = space.fromcache(InterpreterState)
    ts = state.get_thread_state(space)
    if not space.getexecutioncontext().cpyext_threadstate_is_current:
        return lltype.nullptr(PyObject.TO)
    return ts.c_dict

@cpython_api([PyThreadState], PyThreadState, error=CANNOT_FAIL)
def PyThreadState_Swap(space, tstate):
    """Swap the current thread state with the thread state given by the argument
    tstate, which may be NULL.  The global interpreter lock must be held."""
    ec = space.getexecutioncontext()
    state = space.fromcache(InterpreterState)
    old_tstate = state.get_thread_state(space)
    if not ec.cpyext_threadstate_is_current:
        old_tstate = lltype.nullptr(PyThreadState.TO)
    if tstate:
        if tstate != state.get_thread_state(space):
            print "Error in cpyext, CPython compatibility layer:"
            print "PyThreadState_Swap() cannot be used to switch to another"
            print "different PyThreadState right now"
            raise AssertionError
        ec.cpyext_threadstate_is_current = True
    else:
        ec.cpyext_threadstate_is_current = False
    return old_tstate

@cpython_api([PyThreadState], lltype.Void, gil="acquire")
def PyEval_AcquireThread(space, tstate):
    """Acquire the global interpreter lock and set the current thread state to
    tstate, which should not be NULL.  The lock must have been created earlier.
    If this thread already has the lock, deadlock ensues.  This function is not
    available when thread support is disabled at compile time."""

@cpython_api([PyThreadState], lltype.Void, gil="release")
def PyEval_ReleaseThread(space, tstate):
    """Reset the current thread state to NULL and release the global interpreter
    lock.  The lock must have been created earlier and must be held by the current
    thread.  The tstate argument, which must not be NULL, is only used to check
    that it represents the current thread state --- if it isn't, a fatal error is
    reported. This function is not available when thread support is disabled at
    compile time."""

PyGILState_STATE = rffi.INT
PyGILState_LOCKED = 0
PyGILState_UNLOCKED = 1
PyGILState_IGNORE = 2

ExecutionContext.cpyext_gilstate_counter_noleave = 0

def _workaround_cpython_untranslated(space):
    # Workaround when not translated.  The problem is that
    # space.threadlocals.get_ec() is based on "thread._local", but
    # CPython will clear a "thread._local" as soon as CPython's
    # PyThreadState goes away.  This occurs even if we're in a thread
    # created from C and we're going to call some more Python code
    # from this thread.  This case shows up in
    # test_pystate.test_frame_tstate_tracing.
    def get_possibly_deleted_ec():
        ec1 = space.threadlocals.raw_thread_local.get()
        ec2 = space.threadlocals._valuedict.get(rthread.get_ident(), None)
        if ec1 is None and ec2 is not None:
            space.threadlocals.raw_thread_local.set(ec2)
        return space.threadlocals.__class__.get_ec(space.threadlocals)
    space.threadlocals.get_ec = get_possibly_deleted_ec


@cpython_api([], rffi.INT_real, error=CANNOT_FAIL, gil="pygilstate_check")
def PyGILState_Check(space):
    assert False, "the logic is completely inside wrapper_second_level"


@cpython_api([], PyGILState_STATE, error=CANNOT_FAIL, gil="pygilstate_ensure")
def PyGILState_Ensure(space, previous_state):
    # The argument 'previous_state' is not part of the API; it is inserted
    # by make_wrapper() and contains PyGILState_LOCKED/UNLOCKED based on
    # the previous GIL state.
    must_leave = space.threadlocals.try_enter_thread(space)
    ec = space.getexecutioncontext()
    if not must_leave:
        # This is a counter of how many times we called try_enter_thread()
        # and it returned False.  In PyGILState_Release(), if this counter
        # is greater than zero, we decrement it; only if the counter is
        # already zero do we call leave_thread().
        ec.cpyext_gilstate_counter_noleave += 1
    else:
        # This case is for when we just built a fresh threadlocals.
        # We should only see it when we are in a new thread with no
        # PyPy code below.
        assert previous_state == PyGILState_UNLOCKED
        assert ec.cpyext_gilstate_counter_noleave == 0
        if not we_are_translated():
            _workaround_cpython_untranslated(space)
    #
    ec.cpyext_threadstate_is_current = True
    return rffi.cast(PyGILState_STATE, previous_state)

@cpython_api([PyGILState_STATE], lltype.Void, gil="pygilstate_release")
def PyGILState_Release(space, oldstate):
    oldstate = rffi.cast(lltype.Signed, oldstate)
    ec = space.getexecutioncontext()
    if ec.cpyext_gilstate_counter_noleave > 0:
        ec.cpyext_gilstate_counter_noleave -= 1
    else:
        assert ec.cpyext_gilstate_counter_noleave == 0
        assert oldstate == PyGILState_UNLOCKED
        assert space.config.translation.thread
        #      ^^^ otherwise, we should not reach this case
        ec.cpyext_threadstate_is_current = False
        space.threadlocals.leave_thread(space)

@cpython_api([], PyInterpreterState, error=CANNOT_FAIL)
def PyInterpreterState_Head(space):
    """Return the interpreter state object at the head of the list of all such objects.
    """
    return space.fromcache(InterpreterState).interpreter_state

@cpython_api([PyInterpreterState], PyInterpreterState, error=CANNOT_FAIL)
def PyInterpreterState_Next(space, interp):
    """Return the next interpreter state object after interp from the list of all
    such objects.
    """
    # PyPy does not support multiple interpreters
    return lltype.nullptr(PyInterpreterState.TO)

@cpython_api([PyInterpreterState], rffi.LONG, error=CANNOT_FAIL)
def PyInterpreterState_GetID(space, interp):
    return 0

@cpython_api([PyInterpreterState], PyThreadState, error=CANNOT_FAIL,
             gil="around")
def PyThreadState_New(space, interp):
    """Create a new thread state object belonging to the given interpreter
    object.  The global interpreter lock need not be held, but may be held if
    it is necessary to serialize calls to this function."""
    if not space.config.translation.thread:
        raise NoThreads
    # PyThreadState_Get will allocate a new execution context,
    # we need to protect gc and other globals with the GIL.
    rthread.gc_thread_start()
    return PyThreadState_Get(space)

@cpython_api([PyThreadState], lltype.Void)
def PyThreadState_Clear(space, tstate):
    """Reset all information in a thread state object.  The global
    interpreter lock must be held."""
    if not space.config.translation.thread:
        raise NoThreads
    decref(space, tstate.c_dict)
    tstate.c_dict = lltype.nullptr(PyObject.TO)
    space.threadlocals.leave_thread(space)
    space.getexecutioncontext().cleanup_cpyext_state()
    rthread.gc_thread_die()

@cpython_api([PyThreadState], lltype.Void)
def PyThreadState_Delete(space, tstate):
    """Destroy a thread state object.  The global interpreter lock need not
    be held.  The thread state must have been reset with a previous call to
    PyThreadState_Clear()."""

@cpython_api([], lltype.Void)
def PyThreadState_DeleteCurrent(space):
    """Destroy a thread state object.  The global interpreter lock need not
    be held.  The thread state must have been reset with a previous call to
    PyThreadState_Clear()."""

@cpython_api([], lltype.Void)
def PyOS_AfterFork(space):
    """Function to update some internal state after a process fork; this should be
    called in the new process if the Python interpreter will continue to be used.
    If a new executable is loaded into the new process, this function does not need
    to be called."""
    if not space.config.translation.thread:
        return
    from pypy.module.thread import os_thread
    try:
        os_thread.reinit_threads(space)
    except OperationError as e:
        e.write_unraisable(space, "PyOS_AfterFork()")

@cpython_api([], rffi.INT_real, error=CANNOT_FAIL)
def _Py_IsFinalizing(space):
    """From CPython >= 3.7.  On py3.6, it is present anyway and used to
    implement _Py_Finalizing as a macro."""
    return space.sys.finalizing

<<<<<<< HEAD
def _PyInterpreterState_GET(space):
    tstate = PyThreadState_Get(space)
    return tstate.c_interp

@cpython_api([PyObject, PyModuleDef], rffi.INT_real, error=-1)
def PyState_AddModule(space, w_module, moddef):
    if not moddef:
        raise oefmt(space.w_SystemError, "module definition is NULL")
    interp = _PyInterpreterState_GET(space)
    index = widen(moddef.c_m_base.c_m_index)
    if index < 0:
        raise oefmt(space.w_SystemError, "module index < 0")
    if not interp.c_modules_by_index:
        w_by_index = space.newlist([])
        interp.c_modules_by_index = make_ref(space, w_by_index)
    else:
        w_by_index = from_ref(space, interp.c_modules_by_index)
    if moddef.c_m_slots:
        raise oefmt(space.w_SystemError,
                    "PyState_AddModule called on module with slots");
    if index < space.len_w(w_by_index):
        w_module_seen = space.getitem(w_by_index, space.newint(index))
        if space.eq_w(w_module_seen, w_module):
            raise oefmt(space.w_SystemError, "module %R already added", w_module)
    while space.len_w(w_by_index) <= index:
        space.call_method(w_by_index, 'append', space.w_None)
    space.setitem(w_by_index, space.newint(index), w_module)
    return 0

@cpython_api([PyModuleDef], rffi.INT_real, error=-1)
def PyState_RemoveModule(space, moddef):
    interp = _PyInterpreterState_GET(space)
    if moddef.c_m_slots:
        raise oefmt(space.w_SystemError,
                    "PyState_RemoveModule called on module with slots")
    index = widen(moddef.c_m_base.c_m_index)
    if index == 0:
        raise oefmt(space.w_SystemError, "invalid module index")
    if not interp.c_modules_by_index:
        raise oefmt(space.w_SystemError, "Interpreters module-list not accessible.")
    w_by_index = from_ref(space, interp.c_modules_by_index)
    if index > space.len_w(w_by_index):
        raise oefmt(space.w_SystemError, "Module index out of bounds.")
    space.setitem(w_by_index, space.newint(index), space.w_None)
    return 0
=======
@cpython_api([lltype.Unsigned, PyObject], rffi.INT, error=CANNOT_FAIL)
def PyThreadState_SetAsyncExc(space, id, w_exc):
    """ Asynchronously raise an exception in a thread. The id argument is the
    thread id of the target thread; exc is the exception object to be raised.
    This function does not steal any references to exc. To prevent naive
    misuse, you must write your own C extension to call this. Must be called
    with the GIL held. Returns the number of thread states modified; this is
    normally one, but will be zero if the thread id isn't found. If exc is
    NULL, the pending exception (if any) for the thread is cleared. This raises
    no exceptions.
    """
    from rpython.rlib.rarithmetic import intmask
    from pypy.module.__pypy__.interp_signal import _raise_in_thread
    tid = intmask(id)
    try:
        _raise_in_thread(space, tid, w_exc)
    except OperationError as e:
        if not e.match(space, space.w_ValueError):
            e.write_unraisable(space, "PyThreadState_SetAsyncExc")
        return 0
    return 1
>>>>>>> 3837c59a
<|MERGE_RESOLUTION|>--- conflicted
+++ resolved
@@ -385,7 +385,27 @@
     implement _Py_Finalizing as a macro."""
     return space.sys.finalizing
 
-<<<<<<< HEAD
+@cpython_api([lltype.Unsigned, PyObject], rffi.INT, error=CANNOT_FAIL)
+def PyThreadState_SetAsyncExc(space, id, w_exc):
+    """ Asynchronously raise an exception in a thread. The id argument is the
+    thread id of the target thread; exc is the exception object to be raised.
+    This function does not steal any references to exc. To prevent naive
+    misuse, you must write your own C extension to call this. Must be called
+    with the GIL held. Returns the number of thread states modified; this is
+    normally one, but will be zero if the thread id isn't found. If exc is
+    NULL, the pending exception (if any) for the thread is cleared. This raises
+    no exceptions.
+    """
+    from rpython.rlib.rarithmetic import intmask
+    from pypy.module.__pypy__.interp_signal import _raise_in_thread
+    tid = intmask(id)
+    try:
+        _raise_in_thread(space, tid, w_exc)
+    except OperationError as e:
+        if not e.match(space, space.w_ValueError):
+            e.write_unraisable(space, "PyThreadState_SetAsyncExc")
+        return 0
+    return 1
 def _PyInterpreterState_GET(space):
     tstate = PyThreadState_Get(space)
     return tstate.c_interp
@@ -430,27 +450,4 @@
     if index > space.len_w(w_by_index):
         raise oefmt(space.w_SystemError, "Module index out of bounds.")
     space.setitem(w_by_index, space.newint(index), space.w_None)
-    return 0
-=======
-@cpython_api([lltype.Unsigned, PyObject], rffi.INT, error=CANNOT_FAIL)
-def PyThreadState_SetAsyncExc(space, id, w_exc):
-    """ Asynchronously raise an exception in a thread. The id argument is the
-    thread id of the target thread; exc is the exception object to be raised.
-    This function does not steal any references to exc. To prevent naive
-    misuse, you must write your own C extension to call this. Must be called
-    with the GIL held. Returns the number of thread states modified; this is
-    normally one, but will be zero if the thread id isn't found. If exc is
-    NULL, the pending exception (if any) for the thread is cleared. This raises
-    no exceptions.
-    """
-    from rpython.rlib.rarithmetic import intmask
-    from pypy.module.__pypy__.interp_signal import _raise_in_thread
-    tid = intmask(id)
-    try:
-        _raise_in_thread(space, tid, w_exc)
-    except OperationError as e:
-        if not e.match(space, space.w_ValueError):
-            e.write_unraisable(space, "PyThreadState_SetAsyncExc")
-        return 0
-    return 1
->>>>>>> 3837c59a
+    return 0