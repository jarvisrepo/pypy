--- conflicted
+++ resolved
@@ -647,7 +647,7 @@
     'Py_FrozenFlag', 'Py_TabcheckFlag', 'Py_UnicodeFlag', 'Py_IgnoreEnvironmentFlag',
     'Py_DivisionWarningFlag', 'Py_DontWriteBytecodeFlag', 'Py_NoUserSiteDirectory',
     '_Py_QnewFlag', 'Py_Py3kWarningFlag', 'Py_HashRandomizationFlag', '_Py_PackageContext',
-<<<<<<< HEAD
+    'PyOS_InputHook',
 
     'PyMem_RawMalloc', 'PyMem_RawCalloc', 'PyMem_RawRealloc', 'PyMem_RawFree',
     'PyMem_Malloc', 'PyMem_Calloc', 'PyMem_Realloc', 'PyMem_Free',
@@ -657,11 +657,6 @@
 
     'PyType_FromSpec',
     'Py_IncRef', 'Py_DecRef', 'PyObject_Free', 'PyObject_GC_Del', 'PyType_GenericAlloc',
-=======
-    'PyOS_InputHook',
-    '_PyTraceMalloc_Track', '_PyTraceMalloc_Untrack', 'PyMem_Malloc',
-    'PyObject_Free', 'PyObject_GC_Del', 'PyType_GenericAlloc',
->>>>>>> 79b0c4b9
     '_PyObject_New', '_PyObject_NewVar',
     '_PyObject_GC_Malloc', '_PyObject_GC_New', '_PyObject_GC_NewVar',
     'PyObject_Init', 'PyObject_InitVar',
@@ -1784,7 +1779,6 @@
     state.fixup_extension(w_mod, name, path)
     return w_mod
 
-<<<<<<< HEAD
 @jit.dont_look_inside
 def exec_extension_module(space, w_mod):
     from pypy.module.cpyext.modsupport import exec_def
@@ -1799,13 +1793,12 @@
             # already initialised
             return
         return exec_def(space, w_mod, mod_as_pyobj)
-=======
+
 def invoke_pyos_inputhook(space):
     state = space.fromcache(State)
     c_inputhook = state.C.get_pyos_inputhook()
     if c_inputhook:
         generic_cpy_call(space, c_inputhook)
->>>>>>> 79b0c4b9
 
 @specialize.ll()
 def generic_cpy_call(space, func, *args):
