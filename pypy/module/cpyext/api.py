import ctypes
import sys, os
import atexit

import py

from pypy.conftest import pypydir
from rpython.rtyper.lltypesystem import rffi, lltype
from rpython.rtyper.tool import rffi_platform
from rpython.rtyper.lltypesystem import ll2ctypes
from rpython.rtyper.annlowlevel import llhelper
from rpython.rlib.objectmodel import we_are_translated, keepalive_until_here
from rpython.translator import cdir
from rpython.translator.tool.cbuild import ExternalCompilationInfo
from rpython.translator.gensupp import NameManager
from rpython.tool.udir import udir
from rpython.translator import platform
from pypy.module.cpyext.state import State
from pypy.interpreter.error import OperationError, oefmt
from pypy.interpreter.baseobjspace import W_Root
from pypy.interpreter.gateway import unwrap_spec
from pypy.interpreter.nestedscope import Cell
from pypy.interpreter.module import Module
from pypy.interpreter.function import StaticMethod
from pypy.objspace.std.sliceobject import W_SliceObject
from pypy.module.__builtin__.descriptor import W_Property
from pypy.module.__builtin__.interp_classobj import W_ClassObject
from pypy.module.micronumpy.base import W_NDimArray
from rpython.rlib.entrypoint import entrypoint_lowlevel
from rpython.rlib.rposix import is_valid_fd, validate_fd
from rpython.rlib.unroll import unrolling_iterable
from rpython.rlib.objectmodel import specialize
from pypy.module import exceptions
from pypy.module.exceptions import interp_exceptions
# CPython 2.4 compatibility
from py.builtin import BaseException
from rpython.tool.sourcetools import func_with_new_name
from rpython.rtyper.lltypesystem.lloperation import llop
from rpython.rlib import rawrefcount

DEBUG_WRAPPER = True

# update these for other platforms
Py_ssize_t = lltype.Typedef(rffi.SSIZE_T, 'Py_ssize_t')
Py_ssize_tP = rffi.CArrayPtr(Py_ssize_t)
size_t = rffi.ULONG
ADDR = lltype.Signed

pypydir = py.path.local(pypydir)
include_dir = pypydir / 'module' / 'cpyext' / 'include'
source_dir = pypydir / 'module' / 'cpyext' / 'src'
translator_c_dir = py.path.local(cdir)
include_dirs = [
    include_dir,
    translator_c_dir,
    udir,
    ]

class CConfig:
    _compilation_info_ = ExternalCompilationInfo(
        include_dirs=include_dirs,
        includes=['Python.h', 'stdarg.h', 'structmember.h'],
        compile_extra=['-DPy_BUILD_CORE'],
        )

class CConfig2:
    _compilation_info_ = CConfig._compilation_info_

class CConfig_constants:
    _compilation_info_ = CConfig._compilation_info_

VA_LIST_P = rffi.VOIDP # rffi.COpaquePtr('va_list')
CONST_STRING = lltype.Ptr(lltype.Array(lltype.Char,
                                       hints={'nolength': True}),
                          use_cache=False)
CONST_WSTRING = lltype.Ptr(lltype.Array(lltype.UniChar,
                                        hints={'nolength': True}),
                           use_cache=False)
assert CONST_STRING is not rffi.CCHARP
assert CONST_STRING == rffi.CCHARP
assert CONST_WSTRING is not rffi.CWCHARP
assert CONST_WSTRING == rffi.CWCHARP

# FILE* interface
FILEP = rffi.COpaquePtr('FILE')

if sys.platform == 'win32':
    fileno = rffi.llexternal('_fileno', [FILEP], rffi.INT)
else:
    fileno = rffi.llexternal('fileno', [FILEP], rffi.INT)

fopen = rffi.llexternal('fopen', [CONST_STRING, CONST_STRING], FILEP)

_fclose = rffi.llexternal('fclose', [FILEP], rffi.INT)
def fclose(fp):
    if not is_valid_fd(fileno(fp)):
        return -1
    return _fclose(fp)

_fwrite = rffi.llexternal('fwrite',
                         [rffi.VOIDP, rffi.SIZE_T, rffi.SIZE_T, FILEP],
                         rffi.SIZE_T)
def fwrite(buf, sz, n, fp):
    validate_fd(fileno(fp))
    return _fwrite(buf, sz, n, fp)

_fread = rffi.llexternal('fread',
                        [rffi.VOIDP, rffi.SIZE_T, rffi.SIZE_T, FILEP],
                        rffi.SIZE_T)
def fread(buf, sz, n, fp):
    validate_fd(fileno(fp))
    return _fread(buf, sz, n, fp)

_feof = rffi.llexternal('feof', [FILEP], rffi.INT)
def feof(fp):
    validate_fd(fileno(fp))
    return _feof(fp)

def is_valid_fp(fp):
    return is_valid_fd(fileno(fp))

constant_names = """
Py_TPFLAGS_READY Py_TPFLAGS_READYING Py_TPFLAGS_HAVE_GETCHARBUFFER
METH_COEXIST METH_STATIC METH_CLASS
METH_NOARGS METH_VARARGS METH_KEYWORDS METH_O
Py_TPFLAGS_HEAPTYPE Py_TPFLAGS_HAVE_CLASS
Py_LT Py_LE Py_EQ Py_NE Py_GT Py_GE Py_TPFLAGS_CHECKTYPES
""".split()
for name in constant_names:
    setattr(CConfig_constants, name, rffi_platform.ConstantInteger(name))
udir.join('pypy_decl.h').write("/* Will be filled later */\n")
udir.join('pypy_structmember_decl.h').write("/* Will be filled later */\n")
udir.join('pypy_macros.h').write("/* Will be filled later */\n")
globals().update(rffi_platform.configure(CConfig_constants))

def _copy_header_files(headers, dstdir):
    for header in headers:
        target = dstdir.join(header.basename)
        try:
            header.copy(dstdir)
        except py.error.EACCES:
            target.remove()   # maybe it was a read-only file
            header.copy(dstdir)
        target.chmod(0444) # make the file read-only, to make sure that nobody
                           # edits it by mistake

def copy_header_files(dstdir):
    # XXX: 20 lines of code to recursively copy a directory, really??
    assert dstdir.check(dir=True)
    headers = include_dir.listdir('*.h') + include_dir.listdir('*.inl')
    for name in ["pypy_macros.h"] + FUNCTIONS_BY_HEADER.keys():
        headers.append(udir.join(name))
    _copy_header_files(headers, dstdir)

class NotSpecified(object):
    pass
_NOT_SPECIFIED = NotSpecified()
class CannotFail(object):
    pass
CANNOT_FAIL = CannotFail()

# The same function can be called in three different contexts:
# (1) from C code
# (2) in the test suite, though the "api" object
# (3) from RPython code, for example in the implementation of another function.
#
# In contexts (2) and (3), a function declaring a PyObject argument type will
# receive a wrapped pypy object if the parameter name starts with 'w_', a
# reference (= rffi pointer) otherwise; conversion is automatic.  Context (2)
# only allows calls with a wrapped object.
#
# Functions with a PyObject return type should return a wrapped object.
#
# Functions may raise exceptions.  In context (3), the exception flows normally
# through the calling function.  In context (1) and (2), the exception is
# caught; if it is an OperationError, it is stored in the thread state; other
# exceptions generate a OperationError(w_SystemError); and the funtion returns
# the error value specifed in the API.
#

cpyext_namespace = NameManager('cpyext_')

class ApiFunction:
    def __init__(self, argtypes, restype, callable, error=_NOT_SPECIFIED,
                 c_name=None, gil=None, result_borrowed=False):
        self.argtypes = argtypes
        self.restype = restype
        self.functype = lltype.Ptr(lltype.FuncType(argtypes, restype))
        self.callable = callable
        if error is not _NOT_SPECIFIED:
            self.error_value = error
        self.c_name = c_name

        # extract the signature from the (CPython-level) code object
        from pypy.interpreter import pycode
        argnames, varargname, kwargname = pycode.cpython_code_signature(callable.func_code)

        assert argnames[0] == 'space'
        self.argnames = argnames[1:]
        assert len(self.argnames) == len(self.argtypes)
        self.gil = gil
        self.result_borrowed = result_borrowed
        #
        def get_llhelper(space):
            return llhelper(self.functype, self.get_wrapper(space))
        self.get_llhelper = get_llhelper

    def _freeze_(self):
        return True

    @specialize.memo()
    def get_wrapper(self, space):
        wrapper = getattr(self, '_wrapper', None)
        if wrapper is None:
            wrapper = make_wrapper(space, self.callable, self.gil)
            self._wrapper = wrapper
            wrapper.relax_sig_check = True
            if self.c_name is not None:
                wrapper.c_name = cpyext_namespace.uniquename(self.c_name)
        return wrapper

DEFAULT_HEADER = 'pypy_decl.h'
def cpython_api(argtypes, restype, error=_NOT_SPECIFIED, header=DEFAULT_HEADER,
                gil=None, result_borrowed=False):
    """
    Declares a function to be exported.
    - `argtypes`, `restype` are lltypes and describe the function signature.
    - `error` is the value returned when an applevel exception is raised. The
      special value 'CANNOT_FAIL' (also when restype is Void) turns an eventual
      exception into a wrapped SystemError.  Unwrapped exceptions also cause a
      SytemError.
    - `header` is the header file to export the function in, Set to None to get
      a C function pointer, but not exported by the API headers.
    - set `gil` to "acquire", "release" or "around" to acquire the GIL,
      release the GIL, or both
    """
    if isinstance(restype, lltype.Typedef):
        real_restype = restype.OF
    else:
        real_restype = restype

    if error is _NOT_SPECIFIED:
        if isinstance(real_restype, lltype.Ptr):
            error = lltype.nullptr(real_restype.TO)
        elif real_restype is lltype.Void:
            error = CANNOT_FAIL
    if type(error) is int:
        error = rffi.cast(real_restype, error)
    expect_integer = (isinstance(real_restype, lltype.Primitive) and
                      rffi.cast(restype, 0) == 0)

    def decorate(func):
        func._always_inline_ = 'try'
        func_name = func.func_name
        if header is not None:
            c_name = None
            assert func_name not in FUNCTIONS, (
                "%s already registered" % func_name)
        else:
            c_name = func_name
        api_function = ApiFunction(argtypes, restype, func, error,
                                   c_name=c_name, gil=gil,
                                   result_borrowed=result_borrowed)
        func.api_func = api_function

        if error is _NOT_SPECIFIED:
            raise ValueError("function %s has no return value for exceptions"
                             % func)
        def make_unwrapper(catch_exception):
            # ZZZ is this whole logic really needed???  It seems to be only
            # for RPython code calling PyXxx() functions directly.  I would
            # think that usually directly calling the function is clean
            # enough now
            names = api_function.argnames
            types_names_enum_ui = unrolling_iterable(enumerate(
                zip(api_function.argtypes,
                    [tp_name.startswith("w_") for tp_name in names])))

            @specialize.ll()
            def unwrapper(space, *args):
                from pypy.module.cpyext.pyobject import Py_DecRef, is_pyobj
                from pypy.module.cpyext.pyobject import from_ref, as_pyobj
                newargs = ()
                keepalives = ()
                assert len(args) == len(api_function.argtypes)
                for i, (ARG, is_wrapped) in types_names_enum_ui:
                    input_arg = args[i]
                    if is_PyObject(ARG) and not is_wrapped:
                        # build a 'PyObject *' (not holding a reference)
                        if not is_pyobj(input_arg):
                            keepalives += (input_arg,)
                            arg = rffi.cast(ARG, as_pyobj(space, input_arg))
                        else:
                            arg = rffi.cast(ARG, input_arg)
                    elif is_PyObject(ARG) and is_wrapped:
                        # build a W_Root, possibly from a 'PyObject *'
                        if is_pyobj(input_arg):
                            arg = from_ref(space, input_arg)
                        else:
                            arg = input_arg

                            ## ZZZ: for is_pyobj:
                            ## try:
                            ##     arg = from_ref(space,
                            ##                rffi.cast(PyObject, input_arg))
                            ## except TypeError, e:
                            ##     err = OperationError(space.w_TypeError,
                            ##              space.wrap(
                            ##             "could not cast arg to PyObject"))
                            ##     if not catch_exception:
                            ##         raise err
                            ##     state = space.fromcache(State)
                            ##     state.set_exception(err)
                            ##     if is_PyObject(restype):
                            ##         return None
                            ##     else:
                            ##         return api_function.error_value
                    else:
                        # arg is not declared as PyObject, no magic
                        arg = input_arg
                    newargs += (arg, )
                if not catch_exception:
                    try:
                        res = func(space, *newargs)
                    finally:
                        keepalive_until_here(*keepalives)
                else:
                    # non-rpython variant
                    assert not we_are_translated()
                    try:
                        res = func(space, *newargs)
                    except OperationError, e:
                        if not hasattr(api_function, "error_value"):
                            raise
                        state = space.fromcache(State)
                        state.set_exception(e)
                        if is_PyObject(restype):
                            return None
                        else:
                            return api_function.error_value
                    # 'keepalives' is alive here (it's not rpython)
                    got_integer = isinstance(res, (int, long, float))
                    assert got_integer == expect_integer, (
                        'got %r not integer' % (res,))
                return res
            unwrapper.func = func
            unwrapper.api_func = api_function
            return unwrapper

        unwrapper_catch = make_unwrapper(True)
        unwrapper_raise = make_unwrapper(False)
        if header is not None:
            if header == DEFAULT_HEADER:
                FUNCTIONS[func_name] = api_function
            FUNCTIONS_BY_HEADER.setdefault(header, {})[func_name] = api_function
        INTERPLEVEL_API[func_name] = unwrapper_catch # used in tests
        return unwrapper_raise # used in 'normal' RPython code.
    return decorate

def cpython_struct(name, fields, forward=None, level=1):
    configname = name.replace(' ', '__')
    if level == 1:
        config = CConfig
    else:
        config = CConfig2
    setattr(config, configname, rffi_platform.Struct(name, fields))
    if forward is None:
        forward = lltype.ForwardReference()
    TYPES[configname] = forward
    return forward

INTERPLEVEL_API = {}
FUNCTIONS = {}
FUNCTIONS_BY_HEADER = {}

# These are C symbols which cpyext will export, but which are defined in .c
# files somewhere in the implementation of cpyext (rather than being defined in
# RPython).
SYMBOLS_C = [
    'Py_FatalError', 'PyOS_snprintf', 'PyOS_vsnprintf', 'PyArg_Parse',
    'PyArg_ParseTuple', 'PyArg_UnpackTuple', 'PyArg_ParseTupleAndKeywords',
    'PyArg_VaParse', 'PyArg_VaParseTupleAndKeywords', '_PyArg_NoKeywords',
    'PyString_FromFormat', 'PyString_FromFormatV',
    'PyModule_AddObject', 'PyModule_AddIntConstant', 'PyModule_AddStringConstant',
    'Py_BuildValue', 'Py_VaBuildValue', 'PyTuple_Pack',
    '_PyArg_Parse_SizeT', '_PyArg_ParseTuple_SizeT',
    '_PyArg_ParseTupleAndKeywords_SizeT', '_PyArg_VaParse_SizeT',
    '_PyArg_VaParseTupleAndKeywords_SizeT',
    '_Py_BuildValue_SizeT', '_Py_VaBuildValue_SizeT',

    'PyErr_Format', 'PyErr_NewException', 'PyErr_NewExceptionWithDoc',
    'PySys_WriteStdout', 'PySys_WriteStderr',

    'PyEval_CallFunction', 'PyEval_CallMethod', 'PyObject_CallFunction',
    'PyObject_CallMethod', 'PyObject_CallFunctionObjArgs', 'PyObject_CallMethodObjArgs',
    '_PyObject_CallFunction_SizeT', '_PyObject_CallMethod_SizeT',

    'PyBuffer_FromMemory', 'PyBuffer_FromReadWriteMemory', 'PyBuffer_FromObject',
    'PyBuffer_FromReadWriteObject', 'PyBuffer_New', 'PyBuffer_Type', '_Py_get_buffer_type',

    'PyCObject_FromVoidPtr', 'PyCObject_FromVoidPtrAndDesc', 'PyCObject_AsVoidPtr',
    'PyCObject_GetDesc', 'PyCObject_Import', 'PyCObject_SetVoidPtr',
    'PyCObject_Type', '_Py_get_cobject_type',

    'PyCapsule_New', 'PyCapsule_IsValid', 'PyCapsule_GetPointer',
    'PyCapsule_GetName', 'PyCapsule_GetDestructor', 'PyCapsule_GetContext',
    'PyCapsule_SetPointer', 'PyCapsule_SetName', 'PyCapsule_SetDestructor',
    'PyCapsule_SetContext', 'PyCapsule_Import', 'PyCapsule_Type', '_Py_get_capsule_type',

    'PyObject_AsReadBuffer', 'PyObject_AsWriteBuffer', 'PyObject_CheckReadBuffer',

    'PyOS_getsig', 'PyOS_setsig',
    'PyThread_get_thread_ident', 'PyThread_allocate_lock', 'PyThread_free_lock',
    'PyThread_acquire_lock', 'PyThread_release_lock',
    'PyThread_create_key', 'PyThread_delete_key', 'PyThread_set_key_value',
    'PyThread_get_key_value', 'PyThread_delete_key_value',
    'PyThread_ReInitTLS',

    'PyStructSequence_InitType', 'PyStructSequence_New',
    'PyStructSequence_UnnamedField',

    'PyFunction_Type', 'PyMethod_Type', 'PyRange_Type', 'PyTraceBack_Type',

    'PyArray_Type', '_PyArray_FILLWBYTE', '_PyArray_ZEROS', '_PyArray_CopyInto',

    'Py_DebugFlag', 'Py_VerboseFlag', 'Py_InteractiveFlag', 'Py_InspectFlag',
    'Py_OptimizeFlag', 'Py_NoSiteFlag', 'Py_BytesWarningFlag', 'Py_UseClassExceptionsFlag',
    'Py_FrozenFlag', 'Py_TabcheckFlag', 'Py_UnicodeFlag', 'Py_IgnoreEnvironmentFlag',
    'Py_DivisionWarningFlag', 'Py_DontWriteBytecodeFlag', 'Py_NoUserSiteDirectory',
    '_Py_QnewFlag', 'Py_Py3kWarningFlag', 'Py_HashRandomizationFlag', '_Py_PackageContext',
]
TYPES = {}
GLOBALS = { # this needs to include all prebuilt pto, otherwise segfaults occur
    '_Py_NoneStruct#': ('PyObject*', 'space.w_None'),
    '_Py_TrueStruct#': ('PyIntObject*', 'space.w_True'),
    '_Py_ZeroStruct#': ('PyIntObject*', 'space.w_False'),
    '_Py_NotImplementedStruct#': ('PyObject*', 'space.w_NotImplemented'),
    '_Py_EllipsisObject#': ('PyObject*', 'space.w_Ellipsis'),
    'PyDateTimeAPI': ('PyDateTime_CAPI*', 'None'),
    }
FORWARD_DECLS = []
INIT_FUNCTIONS = []
BOOTSTRAP_FUNCTIONS = []

def build_exported_objects():
    # Standard exceptions
    # PyExc_BaseException, PyExc_Exception, PyExc_ValueError, PyExc_KeyError,
    # PyExc_IndexError, PyExc_IOError, PyExc_OSError, PyExc_TypeError,
    # PyExc_AttributeError, PyExc_OverflowError, PyExc_ImportError,
    # PyExc_NameError, PyExc_MemoryError, PyExc_RuntimeError,
    # PyExc_UnicodeEncodeError, PyExc_UnicodeDecodeError, ...
    for exc_name in exceptions.Module.interpleveldefs.keys():
        GLOBALS['PyExc_' + exc_name] = (
            'PyTypeObject*',
            'space.gettypeobject(interp_exceptions.W_%s.typedef)'% (exc_name, ))

    # Common types with their own struct
    for cpyname, pypyexpr in {
        "PyType_Type": "space.w_type",
        "PyString_Type": "space.w_str",
        "PyUnicode_Type": "space.w_unicode",
        "PyBaseString_Type": "space.w_basestring",
        "PyDict_Type": "space.w_dict",
        "PyTuple_Type": "space.w_tuple",
        "PyList_Type": "space.w_list",
        "PySet_Type": "space.w_set",
        "PyFrozenSet_Type": "space.w_frozenset",
        "PyInt_Type": "space.w_int",
        "PyBool_Type": "space.w_bool",
        "PyFloat_Type": "space.w_float",
        "PyLong_Type": "space.w_long",
        "PyComplex_Type": "space.w_complex",
        "PyByteArray_Type": "space.w_bytearray",
        "PyMemoryView_Type": "space.w_memoryview",
        "PyBaseObject_Type": "space.w_object",
        'PyNone_Type': 'space.type(space.w_None)',
        'PyNotImplemented_Type': 'space.type(space.w_NotImplemented)',
        'PyCell_Type': 'space.gettypeobject(Cell.typedef)',
        'PyModule_Type': 'space.gettypeobject(Module.typedef)',
        'PyProperty_Type': 'space.gettypeobject(W_Property.typedef)',
        'PySlice_Type': 'space.gettypeobject(W_SliceObject.typedef)',
        'PyClass_Type': 'space.gettypeobject(W_ClassObject.typedef)',
        'PyStaticMethod_Type': 'space.gettypeobject(StaticMethod.typedef)',
        'PyCFunction_Type': 'space.gettypeobject(cpyext.methodobject.W_PyCFunctionObject.typedef)',
        'PyWrapperDescr_Type': 'space.gettypeobject(cpyext.methodobject.W_PyCMethodObject.typedef)'
        }.items():
        GLOBALS['%s#' % (cpyname, )] = ('PyTypeObject*', pypyexpr)

    for cpyname in '''PyMethodObject PyListObject PyLongObject
                      PyDictObject PyClassObject'''.split():
        FORWARD_DECLS.append('typedef struct { PyObject_HEAD } %s'
                             % (cpyname, ))
build_exported_objects()

def get_structtype_for_ctype(ctype):
    from pypy.module.cpyext.typeobjectdefs import PyTypeObjectPtr
    from pypy.module.cpyext.cdatetime import PyDateTime_CAPI
    from pypy.module.cpyext.intobject import PyIntObject
    return {"PyObject*": PyObject, "PyTypeObject*": PyTypeObjectPtr,
            "PyIntObject*": PyIntObject,
            "PyDateTime_CAPI*": lltype.Ptr(PyDateTime_CAPI)}[ctype]

# Note: as a special case, "PyObject" is the pointer type in RPython,
# corresponding to "PyObject *" in C.  We do that only for PyObject.
# For example, "PyTypeObject" is the struct type even in RPython.
PyTypeObject = lltype.ForwardReference()
PyTypeObjectPtr = lltype.Ptr(PyTypeObject)
PyObjectStruct = lltype.ForwardReference()
PyObject = lltype.Ptr(PyObjectStruct)
PyObjectFields = (("ob_refcnt", lltype.Signed),
                  ("ob_pypy_link", lltype.Signed),
                  ("ob_type", PyTypeObjectPtr))
PyVarObjectFields = PyObjectFields + (("ob_size", Py_ssize_t), )
cpython_struct('PyObject', PyObjectFields, PyObjectStruct)
PyVarObjectStruct = cpython_struct("PyVarObject", PyVarObjectFields)
PyVarObject = lltype.Ptr(PyVarObjectStruct)

Py_buffer = cpython_struct(
    "Py_buffer", (
        ('buf', rffi.VOIDP),
        ('obj', PyObject),
        ('len', Py_ssize_t),
        ('itemsize', Py_ssize_t),

        ('readonly', lltype.Signed),
        ('ndim', lltype.Signed),
        ('format', rffi.CCHARP),
        ('shape', Py_ssize_tP),
        ('strides', Py_ssize_tP),
        ('suboffsets', Py_ssize_tP),
        #('smalltable', rffi.CFixedArray(Py_ssize_t, 2)),
        ('internal', rffi.VOIDP)
        ))

@specialize.memo()
def is_PyObject(TYPE):
    if not isinstance(TYPE, lltype.Ptr):
        return False
    return hasattr(TYPE.TO, 'c_ob_refcnt') and hasattr(TYPE.TO, 'c_ob_type')

# a pointer to PyObject
PyObjectP = rffi.CArrayPtr(PyObject)

VA_TP_LIST = {}
#{'int': lltype.Signed,
#              'PyObject*': PyObject,
#              'PyObject**': PyObjectP,
#              'int*': rffi.INTP}

def configure_types():
    for config in (CConfig, CConfig2):
        for name, TYPE in rffi_platform.configure(config).iteritems():
            if name in TYPES:
                TYPES[name].become(TYPE)

def build_type_checkers(type_name, cls=None):
    """
    Builds two api functions: Py_XxxCheck() and Py_XxxCheckExact().
    - if `cls` is None, the type is space.w_[type].
    - if `cls` is a string, it is the name of a space attribute, e.g. 'w_str'.
    - else `cls` must be a W_Class with a typedef.
    """
    if cls is None:
        attrname = "w_" + type_name.lower()
        def get_w_type(space):
            return getattr(space, attrname)
    elif isinstance(cls, str):
        def get_w_type(space):
            return getattr(space, cls)
    else:
        def get_w_type(space):
            return space.gettypeobject(cls.typedef)
    check_name = "Py" + type_name + "_Check"

    def check(space, w_obj):
        "Implements the Py_Xxx_Check function"
        w_obj_type = space.type(w_obj)
        w_type = get_w_type(space)
        return (space.is_w(w_obj_type, w_type) or
                space.is_true(space.issubtype(w_obj_type, w_type)))
    def check_exact(space, w_obj):
        "Implements the Py_Xxx_CheckExact function"
        w_obj_type = space.type(w_obj)
        w_type = get_w_type(space)
        return space.is_w(w_obj_type, w_type)

    check = cpython_api([PyObject], rffi.INT_real, error=CANNOT_FAIL)(
        func_with_new_name(check, check_name))
    check_exact = cpython_api([PyObject], rffi.INT_real, error=CANNOT_FAIL)(
        func_with_new_name(check_exact, check_name + "Exact"))
    return check, check_exact

pypy_debug_catch_fatal_exception = rffi.llexternal('pypy_debug_catch_fatal_exception', [], lltype.Void)

# Make the wrapper for the cases (1) and (2)
def make_wrapper(space, callable, gil=None):
    "NOT_RPYTHON"
    from rpython.rlib import rgil
    names = callable.api_func.argnames
    argtypes_enum_ui = unrolling_iterable(enumerate(zip(callable.api_func.argtypes,
        [name.startswith("w_") for name in names])))
    fatal_value = callable.api_func.restype._defl()
    gil_acquire = (gil == "acquire" or gil == "around")
    gil_release = (gil == "release" or gil == "around")
    assert gil is None or gil_acquire or gil_release

    @specialize.ll()
    def wrapper(*args):
        from pypy.module.cpyext.pyobject import make_ref, from_ref, is_pyobj
        from pypy.module.cpyext.pyobject import as_pyobj
        # we hope that malloc removal removes the newtuple() that is
        # inserted exactly here by the varargs specializer
        if gil_acquire:
            rgil.acquire()
        rffi.stackcounter.stacks_counter += 1
        llop.gc_stack_bottom(lltype.Void)   # marker for trackgcroot.py
        retval = fatal_value
        boxed_args = ()
        tb = None
        try:
            if not we_are_translated() and DEBUG_WRAPPER:
                print >>sys.stderr, callable,
            assert len(args) == len(callable.api_func.argtypes)
            for i, (typ, is_wrapped) in argtypes_enum_ui:
                arg = args[i]
                if is_PyObject(typ) and is_wrapped:
                    assert is_pyobj(arg)
                    arg_conv = from_ref(space, rffi.cast(PyObject, arg))
                else:
                    arg_conv = arg
                boxed_args += (arg_conv, )
            state = space.fromcache(State)
            try:
                result = callable(space, *boxed_args)
                if not we_are_translated() and DEBUG_WRAPPER:
                    print >>sys.stderr, " DONE"
            except OperationError, e:
                failed = True
                state.set_exception(e)
            except BaseException, e:
                failed = True
                if not we_are_translated():
                    tb = sys.exc_info()[2]
                    message = repr(e)
                    import traceback
                    traceback.print_exc()
                else:
                    message = str(e)
                state.set_exception(OperationError(space.w_SystemError,
                                                   space.wrap(message)))
            else:
                failed = False

            if failed:
                error_value = callable.api_func.error_value
                if error_value is CANNOT_FAIL:
                    raise SystemError("The function '%s' was not supposed to fail"
                                      % (callable.__name__,))
                retval = error_value

            elif is_PyObject(callable.api_func.restype):
                if is_pyobj(result):
                    retval = result
                else:
                    if result is not None:
                        if callable.api_func.result_borrowed:
                            retval = as_pyobj(space, result)
                        else:
                            retval = make_ref(space, result)
                        retval = rffi.cast(callable.api_func.restype, retval)
                    else:
                        retval = lltype.nullptr(PyObject.TO)
            elif callable.api_func.restype is not lltype.Void:
                retval = rffi.cast(callable.api_func.restype, result)
        except Exception, e:
            print 'Fatal error in cpyext, CPython compatibility layer, calling', callable.__name__
            print 'Either report a bug or consider not using this particular extension'
            if not we_are_translated():
                if tb is None:
                    tb = sys.exc_info()[2]
                import traceback
                traceback.print_exc()
                if sys.stdout == sys.__stdout__:
                    import pdb; pdb.post_mortem(tb)
                # we can't do much here, since we're in ctypes, swallow
            else:
                print str(e)
                pypy_debug_catch_fatal_exception()
                assert False
        rffi.stackcounter.stacks_counter -= 1
        if gil_release:
            rgil.release()
        return retval
    callable._always_inline_ = 'try'
    wrapper.__name__ = "wrapper for %r" % (callable, )
    return wrapper

def process_va_name(name):
    return name.replace('*', '_star')

def setup_va_functions(eci):
    for name, TP in VA_TP_LIST.iteritems():
        name_no_star = process_va_name(name)
        func = rffi.llexternal('pypy_va_get_%s' % name_no_star, [VA_LIST_P],
                               TP, compilation_info=eci)
        globals()['va_get_%s' % name_no_star] = func

def setup_init_functions(eci, translating):
    if translating:
        prefix = 'PyPy'
    else:
        prefix = 'cpyexttest'
    # jump through hoops to avoid releasing the GIL during initialization
    # of the cpyext module.  The C functions are called with no wrapper,
    # but must not do anything like calling back PyType_Ready().  We
    # use them just to get a pointer to the PyTypeObjects defined in C.
    get_buffer_type = rffi.llexternal('_%s_get_buffer_type' % prefix,
                                      [], PyTypeObjectPtr,
                                      compilation_info=eci, _nowrapper=True)
    get_cobject_type = rffi.llexternal('_%s_get_cobject_type' % prefix,
                                       [], PyTypeObjectPtr,
                                       compilation_info=eci, _nowrapper=True)
    get_capsule_type = rffi.llexternal('_%s_get_capsule_type' % prefix,
                                       [], PyTypeObjectPtr,
                                       compilation_info=eci, _nowrapper=True)
    def init_types(space):
        from pypy.module.cpyext.typeobject import py_type_ready
        py_type_ready(space, get_buffer_type())
        py_type_ready(space, get_cobject_type())
        py_type_ready(space, get_capsule_type())
    INIT_FUNCTIONS.append(init_types)
    from pypy.module.posix.interp_posix import add_fork_hook
    reinit_tls = rffi.llexternal('%sThread_ReInitTLS' % prefix, [], lltype.Void,
                                 compilation_info=eci)
    add_fork_hook('child', reinit_tls)

def init_function(func):
    INIT_FUNCTIONS.append(func)
    return func

def bootstrap_function(func):
    BOOTSTRAP_FUNCTIONS.append(func)
    return func

def run_bootstrap_functions(space):
    for func in BOOTSTRAP_FUNCTIONS:
        func(space)

def c_function_signature(db, func):
    restype = db.gettype(func.restype).replace('@', '').strip()
    args = []
    for i, argtype in enumerate(func.argtypes):
        if argtype is CONST_STRING:
            arg = 'const char *@'
        elif argtype is CONST_WSTRING:
            arg = 'const wchar_t *@'
        else:
            arg = db.gettype(argtype)
        arg = arg.replace('@', 'arg%d' % (i,)).strip()
        args.append(arg)
    args = ', '.join(args) or "void"
    return restype, args

#_____________________________________________________
# Build the bridge DLL, Allow extension DLLs to call
# back into Pypy space functions
# Do not call this more than once per process
def build_bridge(space):
    "NOT_RPYTHON"
    from pypy.module.cpyext.pyobject import make_ref

    use_micronumpy = setup_micronumpy(space)

    export_symbols = list(FUNCTIONS) + SYMBOLS_C + list(GLOBALS)
    from rpython.translator.c.database import LowLevelDatabase
    db = LowLevelDatabase()

    generate_macros(export_symbols, prefix='cpyexttest')

    # Structure declaration code
    members = []
    structindex = {}
    for header, header_functions in FUNCTIONS_BY_HEADER.iteritems():
        for name, func in header_functions.iteritems():
            restype, args = c_function_signature(db, func)
            members.append('%s (*%s)(%s);' % (restype, name, args))
            structindex[name] = len(structindex)
    structmembers = '\n'.join(members)
    struct_declaration_code = """\
    struct PyPyAPI {
    %(members)s
    } _pypyAPI;
    RPY_EXTERN struct PyPyAPI* pypyAPI = &_pypyAPI;
    """ % dict(members=structmembers)

    functions = generate_decls_and_callbacks(db, export_symbols, 
                                            prefix='cpyexttest')

    global_objects = []
    for name, (typ, expr) in GLOBALS.iteritems():
        if "#" in name:
            continue
        if typ == 'PyDateTime_CAPI*':
            continue
        elif name.startswith('PyExc_'):
            global_objects.append('%s _%s;' % (typ[:-1], name))
        else:
            global_objects.append('%s %s = NULL;' % (typ, name))
    global_code = '\n'.join(global_objects)

    prologue = ("#include <Python.h>\n"
                "#include <structmember.h>\n"
                "#include <src/thread.c>\n")
    if use_micronumpy:
        prologue = ("#include <Python.h>\n"
                    "#include <structmember.h>\n"
                    "#include <pypy_numpy.h>\n"
                    "#include <src/thread.c>\n")
    code = (prologue +
            struct_declaration_code +
            global_code +
            '\n' +
            '\n'.join(functions))

    eci = build_eci(True, export_symbols, code)
    eci = eci.compile_shared_lib(
        outputfilename=str(udir / "module_cache" / "pypyapi"))
    modulename = py.path.local(eci.libraries[-1])

    def dealloc_trigger():
        from pypy.module.cpyext.pyobject import decref
        print 'dealloc_trigger...'
        while True:
            ob = rawrefcount.next_dead(PyObject)
            if not ob:
                break
            print ob
            decref(space, ob)
        print 'dealloc_trigger DONE'
        return "RETRY"
    rawrefcount.init(dealloc_trigger)

    run_bootstrap_functions(space)

    # load the bridge, and init structure
    import ctypes
    bridge = ctypes.CDLL(str(modulename), mode=ctypes.RTLD_GLOBAL)

    space.fromcache(State).install_dll(eci)

    # populate static data
    builder = space.fromcache(StaticObjectBuilder)
    for name, (typ, expr) in GLOBALS.iteritems():
        from pypy.module import cpyext    # for the eval() below
        w_obj = eval(expr)
        if name.endswith('#'):
            name = name[:-1]
            isptr = False
        else:
            isptr = True
        if name.startswith('PyExc_'):
            isptr = False

        INTERPLEVEL_API[name] = w_obj

        name = name.replace('Py', 'cpyexttest')
        if isptr:
            ptr = ctypes.c_void_p.in_dll(bridge, name)
            if typ == 'PyObject*':
                value = make_ref(space, w_obj)
            elif typ == 'PyDateTime_CAPI*':
                value = w_obj
            else:
                assert False, "Unknown static pointer: %s %s" % (typ, name)
            ptr.value = ctypes.cast(ll2ctypes.lltype2ctypes(value),
                                    ctypes.c_void_p).value
        elif typ in ('PyObject*', 'PyTypeObject*', 'PyIntObject*'):
            if name.startswith('PyPyExc_') or name.startswith('cpyexttestExc_'):
                # we already have the pointer
                in_dll = ll2ctypes.get_ctypes_type(PyObject).in_dll(bridge, name)
                py_obj = ll2ctypes.ctypes2lltype(PyObject, in_dll)
            else:
                # we have a structure, get its address
                in_dll = ll2ctypes.get_ctypes_type(PyObject.TO).in_dll(bridge, name)
                py_obj = ll2ctypes.ctypes2lltype(PyObject, ctypes.pointer(in_dll))
            builder.prepare(py_obj, w_obj)
        else:
            assert False, "Unknown static object: %s %s" % (typ, name)
    builder.attach_all()

    pypyAPI = ctypes.POINTER(ctypes.c_void_p).in_dll(bridge, 'pypyAPI')

    # implement structure initialization code
    #for name, func in FUNCTIONS.iteritems():
    #    if name.startswith('cpyext_'): # XXX hack
    #        continue
    #    pypyAPI[structindex[name]] = ctypes.cast(
    #        ll2ctypes.lltype2ctypes(func.get_llhelper(space)),
    #        ctypes.c_void_p)
    for header, header_functions in FUNCTIONS_BY_HEADER.iteritems():
        for name, func in header_functions.iteritems():
            if name.startswith('cpyext_'): # XXX hack
                continue
            pypyAPI[structindex[name]] = ctypes.cast(
                ll2ctypes.lltype2ctypes(func.get_llhelper(space)),
                ctypes.c_void_p)
    setup_va_functions(eci)

    setup_init_functions(eci, translating=False)
    return modulename.new(ext='')


class StaticObjectBuilder:
    def __init__(self, space):
        self.space = space
        self.static_pyobjs = []
        self.static_objs_w = []
        self.cpyext_type_init = None
        #
        # add a "method" that is overridden in setup_library()
        # ('self.static_pyobjs' is completely ignored in that case)
        self.get_static_pyobjs = lambda: self.static_pyobjs

    def prepare(self, py_obj, w_obj):
        "NOT_RPYTHON"
        if py_obj:
            py_obj.c_ob_refcnt = 1     # 1 for kept immortal
        self.static_pyobjs.append(py_obj)
        self.static_objs_w.append(w_obj)

    def attach_all(self):
        # this is RPython, called once in pypy-c when it imports cpyext
        from pypy.module.cpyext.pyobject import get_typedescr, make_ref
        from pypy.module.cpyext.typeobject import finish_type_1, finish_type_2
        from pypy.module.cpyext.pyobject import track_reference
        #
        space = self.space
        static_pyobjs = self.get_static_pyobjs()
        static_objs_w = self.static_objs_w
        for i in range(len(static_objs_w)):
            track_reference(space, static_pyobjs[i], static_objs_w[i])
        #
        self.cpyext_type_init = []
        for i in range(len(static_objs_w)):
            py_obj = static_pyobjs[i]
            w_obj = static_objs_w[i]
            w_type = space.type(w_obj)
            typedescr = get_typedescr(w_type.layout.typedef)
            py_obj.c_ob_type = rffi.cast(PyTypeObjectPtr,
                                         make_ref(space, w_type))
            typedescr.attach(space, py_obj, w_obj)
        cpyext_type_init = self.cpyext_type_init
        self.cpyext_type_init = None
        for pto, w_type in cpyext_type_init:
            finish_type_1(space, pto)
            finish_type_2(space, pto, w_type)


def mangle_name(prefix, name):
    if name.startswith('Py'):
        return prefix + name[2:]
    elif name.startswith('_Py'):
        return '_' + prefix + name[3:]
    else:
        return None

def generate_macros(export_symbols, prefix):
    "NOT_RPYTHON"
    pypy_macros = []
    renamed_symbols = []
    for name in export_symbols:
        name = name.replace("#", "")
        newname = mangle_name(prefix, name)
        assert newname, name
        pypy_macros.append('#define %s %s' % (name, newname))
        if name.startswith("PyExc_"):
            pypy_macros.append('#define _%s _%s' % (name, newname))
        renamed_symbols.append(newname)
    export_symbols[:] = renamed_symbols

    # Generate defines
    for macro_name, size in [
        ("SIZEOF_LONG_LONG", rffi.LONGLONG),
        ("SIZEOF_VOID_P", rffi.VOIDP),
        ("SIZEOF_SIZE_T", rffi.SIZE_T),
        ("SIZEOF_TIME_T", rffi.TIME_T),
        ("SIZEOF_LONG", rffi.LONG),
        ("SIZEOF_SHORT", rffi.SHORT),
        ("SIZEOF_INT", rffi.INT),
        ("SIZEOF_FLOAT", rffi.FLOAT),
        ("SIZEOF_DOUBLE", rffi.DOUBLE),
    ]:
        pypy_macros.append("#define %s %s" % (macro_name, rffi.sizeof(size)))
    pypy_macros.append('')

    pypy_macros_h = udir.join('pypy_macros.h')
    pypy_macros_h.write('\n'.join(pypy_macros))

def generate_decls_and_callbacks(db, export_symbols, api_struct=True, prefix=''):
    "NOT_RPYTHON"
    # implement function callbacks and generate function decls
    functions = []
    decls = {}
    pypy_decls = decls['pypy_decl.h'] = []
    pypy_decls.append('#define Signed   long           /* xxx temporary fix */\n')
    pypy_decls.append('#define Unsigned unsigned long  /* xxx temporary fix */\n')

    for decl in FORWARD_DECLS:
        pypy_decls.append("%s;" % (decl,))

    for header_name, header_functions in FUNCTIONS_BY_HEADER.iteritems():
        if header_name not in decls:
            header = decls[header_name] = []
            header.append("#ifndef _PYPY_%s\n" % 
                                    header_name.upper().replace('.','_'))
            header.append("#define _PYPY_%s\n" %
                                    header_name.upper().replace('.','_'))
            header.append("#ifndef PYPY_STANDALONE\n")
            header.append("#ifdef __cplusplus")
            header.append("extern \"C\" {")
            header.append("#endif\n")
            header.append('#define Signed   long           /* xxx temporary fix */\n')
            header.append('#define Unsigned unsigned long  /* xxx temporary fix */\n')
        else:
            header = decls[header_name]

        for name, func in sorted(header_functions.iteritems()):
            if header == DEFAULT_HEADER:
                _name = name
            else:
                # this name is not included in pypy_macros.h
                _name = mangle_name(prefix, name)
                assert _name is not None, 'error converting %s' % name
                header.append("#define %s %s" % (name, _name))
            restype, args = c_function_signature(db, func)
            header.append("PyAPI_FUNC(%s) %s(%s);" % (restype, _name, args))
            if api_struct:
                callargs = ', '.join('arg%d' % (i,)
                                    for i in range(len(func.argtypes)))
                if func.restype is lltype.Void:
                    body = "{ _pypyAPI.%s(%s); }" % (_name, callargs)
                else:
                    body = "{ return _pypyAPI.%s(%s); }" % (_name, callargs)
                functions.append('%s %s(%s)\n%s' % (restype, name, args, body))
    for name in VA_TP_LIST:
        name_no_star = process_va_name(name)
        header = ('%s pypy_va_get_%s(va_list* vp)' %
                  (name, name_no_star))
        pypy_decls.append('RPY_EXTERN ' + header + ';')
        functions.append(header + '\n{return va_arg(*vp, %s);}\n' % name)

    for name, (typ, expr) in GLOBALS.iteritems():
        if name.endswith('#'):
            name = name.replace("#", "")
            typ = typ.replace("*", "")
        elif name.startswith('PyExc_'):
            typ = 'PyObject*'
        pypy_decls.append('PyAPI_DATA(%s) %s;' % (typ, name))

<<<<<<< HEAD
    for header_name in FUNCTIONS_BY_HEADER.keys():
        header = decls[header_name]
        header.append('#undef Signed    /* xxx temporary fix */\n')
        header.append('#undef Unsigned  /* xxx temporary fix */\n')
        header.append("#ifdef __cplusplus")
        header.append("}")
        header.append("#endif")
        header.append("#endif /*PYPY_STANDALONE*/\n")
        header.append("#endif /*_PYPY_%s_H*/\n" % 
                                    header_name.upper().replace('.','_'))
=======
    pypy_decls.append('#undef Signed    /* xxx temporary fix */\n')
    pypy_decls.append('#undef Unsigned  /* xxx temporary fix */\n')
>>>>>>> 9b3909d6

    for header_name, header_decls in decls.iteritems():
        decl_h = udir.join(header_name)
        decl_h.write('\n'.join(header_decls))
    return functions

separate_module_files = [source_dir / "varargwrapper.c",
                         source_dir / "pyerrors.c",
                         source_dir / "modsupport.c",
                         source_dir / "getargs.c",
                         source_dir / "abstract.c",
                         source_dir / "stringobject.c",
                         source_dir / "mysnprintf.c",
                         source_dir / "pythonrun.c",
                         source_dir / "sysmodule.c",
                         source_dir / "bufferobject.c",
                         source_dir / "cobject.c",
                         source_dir / "structseq.c",
                         source_dir / "capsule.c",
                         source_dir / "pysignals.c",
                         source_dir / "pythread.c",
                         source_dir / "missing.c",
                         ]

def build_eci(building_bridge, export_symbols, code):
    "NOT_RPYTHON"
    # Build code and get pointer to the structure
    kwds = {}

    compile_extra=['-DPy_BUILD_CORE']

    if building_bridge:
        if sys.platform == "win32":
            # '%s' undefined; assuming extern returning int
            compile_extra.append("/we4013")
            # Sometimes the library is wrapped into another DLL, ensure that
            # the correct bootstrap code is installed
            kwds["link_extra"] = ["msvcrt.lib"]
        elif sys.platform.startswith('linux'):
            compile_extra.append("-Werror=implicit-function-declaration")
            compile_extra.append('-g')
    else:
        kwds["includes"] = ['Python.h'] # this is our Python.h

    # Generate definitions for global structures
    structs = ["#include <Python.h>"]
    for name, (typ, expr) in GLOBALS.iteritems():
        if name.endswith('#'):
            structs.append('%s %s;' % (typ[:-1], name[:-1]))
        elif name.startswith('PyExc_'):
            structs.append('PyTypeObject _%s;' % (name,))
            structs.append('PyObject* %s = (PyObject*)&_%s;' % (name, name))
        elif typ == 'PyDateTime_CAPI*':
            structs.append('%s %s = NULL;' % (typ, name))
    struct_source = '\n'.join(structs)

    separate_module_sources = [code, struct_source]

    if sys.platform == 'win32':
        get_pythonapi_source = '''
        #include <windows.h>
        RPY_EXTERN
        HANDLE pypy_get_pythonapi_handle() {
            MEMORY_BASIC_INFORMATION  mi;
            memset(&mi, 0, sizeof(mi));

            if( !VirtualQueryEx(GetCurrentProcess(), &pypy_get_pythonapi_handle,
                                &mi, sizeof(mi)) )
                return 0;

            return (HMODULE)mi.AllocationBase;
        }
        '''
        separate_module_sources.append(get_pythonapi_source)

    eci = ExternalCompilationInfo(
        include_dirs=include_dirs,
        separate_module_files= separate_module_files,
        separate_module_sources=separate_module_sources,
        compile_extra=compile_extra,
        **kwds
        )

    return eci

def setup_micronumpy(space):
    use_micronumpy = space.config.objspace.usemodules.micronumpy
    if not use_micronumpy:
        return use_micronumpy
    # import to register api functions by side-effect
    import pypy.module.cpyext.ndarrayobject
    global GLOBALS, SYMBOLS_C, separate_module_files
    GLOBALS["PyArray_Type#"]= ('PyTypeObject*', "space.gettypeobject(W_NDimArray.typedef)")
    SYMBOLS_C += ['PyArray_Type', '_PyArray_FILLWBYTE', '_PyArray_ZEROS']
    separate_module_files.append(source_dir / "ndarrayobject.c")
    return use_micronumpy

def setup_library(space):
    "NOT_RPYTHON"
    use_micronumpy = setup_micronumpy(space)
    export_symbols = sorted(FUNCTIONS) + sorted(SYMBOLS_C) + sorted(GLOBALS)
    from rpython.translator.c.database import LowLevelDatabase
    db = LowLevelDatabase()

    generate_macros(export_symbols, prefix='PyPy')

    functions = generate_decls_and_callbacks(db, [], api_struct=False, 
                                            prefix='PyPy')
    code = "#include <Python.h>\n" + "\n".join(functions)

    eci = build_eci(False, export_symbols, code)

    space.fromcache(State).install_dll(eci)

    run_bootstrap_functions(space)
    setup_va_functions(eci)

    # emit uninitialized static data
    builder = space.fromcache(StaticObjectBuilder)
    lines = ['PyObject *pypy_static_pyobjs[] = {\n']
    include_lines = ['RPY_EXTERN PyObject *pypy_static_pyobjs[];\n']
    for name, (typ, expr) in sorted(GLOBALS.items()):
        if name.endswith('#'):
            assert typ in ('PyObject*', 'PyTypeObject*', 'PyIntObject*')
            typ, name = typ[:-1], name[:-1]
        elif name.startswith('PyExc_'):
            typ = 'PyTypeObject'
            name = '_' + name
        elif typ == 'PyDateTime_CAPI*':
            continue
        else:
            assert False, "Unknown static data: %s %s" % (typ, name)

        from pypy.module import cpyext     # for the eval() below
        w_obj = eval(expr)
        builder.prepare(None, w_obj)
        lines.append('\t(PyObject *)&%s,\n' % (name,))
        include_lines.append('RPY_EXPORTED %s %s;\n' % (typ, name))

    lines.append('};\n')
    eci2 = CConfig._compilation_info_.merge(ExternalCompilationInfo(
        separate_module_sources = [''.join(lines)],
        post_include_bits = [''.join(include_lines)],
        ))
    # override this method to return a pointer to this C array directly
    builder.get_static_pyobjs = rffi.CExternVariable(
        PyObjectP, 'pypy_static_pyobjs', eci2, c_type='PyObject **',
        getter_only=True, declare_as_extern=False)

    for header, header_functions in FUNCTIONS_BY_HEADER.iteritems():
        for name, func in header_functions.iteritems():
            newname = mangle_name('PyPy', name) or name
            deco = entrypoint_lowlevel("cpyext", func.argtypes, newname, 
                                        relax=True)
            deco(func.get_wrapper(space))

    setup_init_functions(eci, translating=True)
    trunk_include = pypydir.dirpath() / 'include'
    copy_header_files(trunk_include)

def init_static_data_translated(space):
    builder = space.fromcache(StaticObjectBuilder)
    builder.attach_all()

def _load_from_cffi(space, name, path, initptr):
    from pypy.module._cffi_backend import cffi1_module
    cffi1_module.load_cffi1_module(space, name, path, initptr)

@unwrap_spec(path=str, name=str)
def load_extension_module(space, path, name):
    # note: this is used both to load CPython-API-style C extension
    # modules (cpyext) and to load CFFI-style extension modules
    # (_cffi_backend).  Any of the two can be disabled at translation
    # time, though.  For this reason, we need to be careful about the
    # order of things here.
    from rpython.rlib import rdynload

    if os.sep not in path:
        path = os.curdir + os.sep + path      # force a '/' in the path
    basename = name.split('.')[-1]
    try:
        ll_libname = rffi.str2charp(path)
        try:
            dll = rdynload.dlopen(ll_libname)
        finally:
            lltype.free(ll_libname, flavor='raw')
    except rdynload.DLOpenError, e:
        raise oefmt(space.w_ImportError,
                    "unable to load extension module '%s': %s",
                    path, e.msg)
    look_for = None
    #
    if space.config.objspace.usemodules._cffi_backend:
        look_for = '_cffi_pypyinit_%s' % (basename,)
        try:
            initptr = rdynload.dlsym(dll, look_for)
        except KeyError:
            pass
        else:
            try:
                _load_from_cffi(space, name, path, initptr)
            except:
                rdynload.dlclose(dll)
                raise
            return
    #
    if space.config.objspace.usemodules.cpyext:
        also_look_for = 'init%s' % (basename,)
        try:
            initptr = rdynload.dlsym(dll, also_look_for)
        except KeyError:
            pass
        else:
            load_cpyext_module(space, name, path, dll, initptr)
            return
        if look_for is not None:
            look_for += ' or ' + also_look_for
        else:
            look_for = also_look_for
    #
    raise oefmt(space.w_ImportError,
                "function %s not found in library %s", look_for, path)

initfunctype = lltype.Ptr(lltype.FuncType([], lltype.Void))

def load_cpyext_module(space, name, path, dll, initptr):
    from rpython.rlib import rdynload

    space.getbuiltinmodule("cpyext")    # mandatory to init cpyext
    state = space.fromcache(State)
    if state.find_extension(name, path) is not None:
        rdynload.dlclose(dll)
        return
    old_context = state.package_context
    state.package_context = name, path
    try:
        initfunc = rffi.cast(initfunctype, initptr)
        generic_cpy_call(space, initfunc)
        state.check_and_raise_exception()
    finally:
        state.package_context = old_context
    state.fixup_extension(name, path)

@specialize.ll()
def generic_cpy_call(space, func, *args):
    FT = lltype.typeOf(func).TO
    return make_generic_cpy_call(FT, False)(space, func, *args)

@specialize.ll()
def generic_cpy_call_expect_null(space, func, *args):
    FT = lltype.typeOf(func).TO
    return make_generic_cpy_call(FT, True)(space, func, *args)

@specialize.memo()
def make_generic_cpy_call(FT, expect_null):
    from pypy.module.cpyext.pyobject import make_ref, from_ref, Py_DecRef
    from pypy.module.cpyext.pyobject import is_pyobj, as_pyobj
    from pypy.module.cpyext.pyobject import get_w_obj_and_decref
    from pypy.module.cpyext.pyerrors import PyErr_Occurred
    unrolling_arg_types = unrolling_iterable(enumerate(FT.ARGS))
    RESULT_TYPE = FT.RESULT

    # copied and modified from rffi.py
    # We need tons of care to ensure that no GC operation and no
    # exception checking occurs in call_external_function.
    argnames = ', '.join(['a%d' % i for i in range(len(FT.ARGS))])
    source = py.code.Source("""
        def cpy_call_external(funcptr, %(argnames)s):
            # NB. it is essential that no exception checking occurs here!
            res = funcptr(%(argnames)s)
            return res
    """ % locals())
    miniglobals = {'__name__':    __name__, # for module name propagation
                   }
    exec source.compile() in miniglobals
    call_external_function = miniglobals['cpy_call_external']
    call_external_function._dont_inline_ = True
    call_external_function._annspecialcase_ = 'specialize:ll'
    call_external_function._gctransformer_hint_close_stack_ = True
    # don't inline, as a hack to guarantee that no GC pointer is alive
    # anywhere in call_external_function

    @specialize.ll()
    def generic_cpy_call(space, func, *args):
        boxed_args = ()
        keepalives = ()
        assert len(args) == len(FT.ARGS)
        for i, ARG in unrolling_arg_types:
            arg = args[i]
            if is_PyObject(ARG):
                if not is_pyobj(arg):
                    keepalives += (arg,)
                    arg = as_pyobj(space, arg)
            boxed_args += (arg,)

        try:
            # Call the function
            result = call_external_function(func, *boxed_args)
        finally:
            keepalive_until_here(*keepalives)

        if is_PyObject(RESULT_TYPE):
            if not is_pyobj(result):
                ret = result
            else:
                # The object reference returned from a C function
                # that is called from Python must be an owned reference
                # - ownership is transferred from the function to its caller.
                if result:
                    ret = get_w_obj_and_decref(space, result)
                else:
                    ret = None

            # Check for exception consistency
            has_error = PyErr_Occurred(space) is not None
            has_result = ret is not None
            if has_error and has_result:
                raise OperationError(space.w_SystemError, space.wrap(
                    "An exception was set, but function returned a value"))
            elif not expect_null and not has_error and not has_result:
                raise OperationError(space.w_SystemError, space.wrap(
                    "Function returned a NULL result without setting an exception"))

            if has_error:
                state = space.fromcache(State)
                state.check_and_raise_exception()

            return ret
        return result

    return generic_cpy_call<|MERGE_RESOLUTION|>--- conflicted
+++ resolved
@@ -1010,15 +1010,6 @@
 
     for header_name, header_functions in FUNCTIONS_BY_HEADER.iteritems():
         if header_name not in decls:
-            header = decls[header_name] = []
-            header.append("#ifndef _PYPY_%s\n" % 
-                                    header_name.upper().replace('.','_'))
-            header.append("#define _PYPY_%s\n" %
-                                    header_name.upper().replace('.','_'))
-            header.append("#ifndef PYPY_STANDALONE\n")
-            header.append("#ifdef __cplusplus")
-            header.append("extern \"C\" {")
-            header.append("#endif\n")
             header.append('#define Signed   long           /* xxx temporary fix */\n')
             header.append('#define Unsigned unsigned long  /* xxx temporary fix */\n')
         else:
@@ -1057,21 +1048,10 @@
             typ = 'PyObject*'
         pypy_decls.append('PyAPI_DATA(%s) %s;' % (typ, name))
 
-<<<<<<< HEAD
     for header_name in FUNCTIONS_BY_HEADER.keys():
         header = decls[header_name]
         header.append('#undef Signed    /* xxx temporary fix */\n')
         header.append('#undef Unsigned  /* xxx temporary fix */\n')
-        header.append("#ifdef __cplusplus")
-        header.append("}")
-        header.append("#endif")
-        header.append("#endif /*PYPY_STANDALONE*/\n")
-        header.append("#endif /*_PYPY_%s_H*/\n" % 
-                                    header_name.upper().replace('.','_'))
-=======
-    pypy_decls.append('#undef Signed    /* xxx temporary fix */\n')
-    pypy_decls.append('#undef Unsigned  /* xxx temporary fix */\n')
->>>>>>> 9b3909d6
 
     for header_name, header_decls in decls.iteritems():
         decl_h = udir.join(header_name)
