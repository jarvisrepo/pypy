--- conflicted
+++ resolved
@@ -690,12 +690,8 @@
         }.items():
         register_global(cpyname, 'PyTypeObject*', pypyexpr, header=pypy_decl)
 
-<<<<<<< HEAD
-    for cpyname in '''PyMethodObject PyListObject PyLongObject'''.split():
-=======
     for cpyname in '''PyMethodObject PyListObject PyLongObject
-                      PyClassObject PyBaseExceptionObject'''.split():
->>>>>>> d13bac66
+                      PyBaseExceptionObject'''.split():
         FORWARD_DECLS.append('typedef struct { PyObject_HEAD } %s'
                              % (cpyname, ))
 build_exported_objects()
@@ -1617,12 +1613,7 @@
     return make_generic_cpy_call(FT, False, False)(space, func, *args)
 
 @specialize.memo()
-<<<<<<< HEAD
 def make_generic_cpy_call(FT, expect_null, convert_result):
-    from pypy.module.cpyext.pyobject import make_ref, from_ref
-=======
-def make_generic_cpy_call(FT, expect_null):
->>>>>>> d13bac66
     from pypy.module.cpyext.pyobject import is_pyobj, as_pyobj
     from pypy.module.cpyext.pyobject import get_w_obj_and_decref
     from pypy.module.cpyext.pyerrors import PyErr_Occurred
