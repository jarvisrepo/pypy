--- conflicted
+++ resolved
@@ -573,17 +573,13 @@
     # PyExc_AttributeError, PyExc_OverflowError, PyExc_ImportError,
     # PyExc_NameError, PyExc_MemoryError, PyExc_RuntimeError,
     # PyExc_UnicodeEncodeError, PyExc_UnicodeDecodeError, ...
-<<<<<<< HEAD
-    for exc_name in exceptions.Module.interpleveldefs.keys():
+    global all_exceptions
+    all_exceptions = list(exceptions.Module.interpleveldefs)
+    for exc_name in all_exceptions:
         if exc_name in ('EnvironmentError', 'IOError'):
             # FIXME: aliases of OSError cause a clash of names via
             # export_struct
             continue
-=======
-    global all_exceptions
-    all_exceptions = list(exceptions.Module.interpleveldefs)
-    for exc_name in all_exceptions:
->>>>>>> dcaf3163
         register_global('PyExc_' + exc_name,
             'PyTypeObject*',
             'space.gettypeobject(interp_exceptions.W_%s.typedef)'% (exc_name, ))
@@ -624,15 +620,6 @@
                              % (cpyname, ))
 build_exported_objects()
 
-<<<<<<< HEAD
-def get_structtype_for_ctype(ctype):
-    from pypy.module.cpyext.typeobjectdefs import PyTypeObjectPtr
-    from pypy.module.cpyext.cdatetime import PyDateTime_CAPI
-    return {"PyObject*": PyObject, "PyTypeObject*": PyTypeObjectPtr,
-            "PyDateTime_CAPI*": lltype.Ptr(PyDateTime_CAPI)}[ctype]
-
-=======
->>>>>>> dcaf3163
 # Note: as a special case, "PyObject" is the pointer type in RPython,
 # corresponding to "PyObject *" in C.  We do that only for PyObject.
 # For example, "PyTypeObject" is the struct type even in RPython.
@@ -1103,13 +1090,8 @@
             ptr = ctypes.c_void_p.in_dll(bridge, mname)
             ptr.value = ctypes.cast(ll2ctypes.lltype2ctypes(value),
                                     ctypes.c_void_p).value
-<<<<<<< HEAD
         elif typ in ('PyObject*', 'PyTypeObject*'):
             if name.startswith('PyPyExc_') or name.startswith('cpyexttestExc_'):
-=======
-        else:
-            if name.startswith('PyExc_'):
->>>>>>> dcaf3163
                 # we already have the pointer
                 in_dll = ll2ctypes.get_ctypes_type(PyObject).in_dll(bridge, mname)
                 py_obj = ll2ctypes.ctypes2lltype(PyObject, in_dll)
@@ -1263,11 +1245,6 @@
                          source_dir / "mysnprintf.c",
                          source_dir / "pythonrun.c",
                          source_dir / "sysmodule.c",
-<<<<<<< HEAD
-=======
-                         source_dir / "bufferobject.c",
-                         source_dir / "complexobject.c",
->>>>>>> dcaf3163
                          source_dir / "cobject.c",
                          source_dir / "structseq.c",
                          source_dir / "capsule.c",
