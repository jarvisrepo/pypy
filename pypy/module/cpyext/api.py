--- conflicted
+++ resolved
@@ -1489,15 +1489,7 @@
     copy_header_files(cts, trunk_include, use_micronumpy)
 
 
-<<<<<<< HEAD
-def _load_from_cffi(space, name, path, initptr):
-    from pypy.module._cffi_backend import cffi1_module
-    cffi1_module.load_cffi1_module(space, name, path, initptr)
-
 @unwrap_spec(path='fsencode', name='text')
-=======
-@unwrap_spec(path='text', name='text')
->>>>>>> 85b41c57
 def load_extension_module(space, path, name):
     # note: this is used both to load CPython-API-style C extension
     # modules (cpyext) and to load CFFI-style extension modules
@@ -1574,12 +1566,8 @@
         state.check_and_raise_exception()
     finally:
         state.package_context = old_context
-<<<<<<< HEAD
     state.fixup_extension(w_mod, name, path)
-=======
-    w_mod = state.fixup_extension(name, path)
     return w_mod
->>>>>>> 85b41c57
 
 @specialize.ll()
 def generic_cpy_call(space, func, *args):
